<<<<<<< HEAD
import type { DataTypeInstance } from '@sequelize/core';
import { DataTypes, ValidationErrorItem } from '@sequelize/core';
import { expect } from 'chai';
import { sequelize, getTestDialect } from '../../support';
=======
import assert from 'node:assert';
import { expect } from 'chai';
import type { DataTypeInstance } from '@sequelize/core';
import { DataTypes, ValidationErrorItem } from '@sequelize/core';
import { expectsql, sequelize, getTestDialect } from '../../support';
>>>>>>> 6bf46f3d
import { testDataTypeSql } from './_utils';

const dialectName = getTestDialect();

describe('DataTypes.BOOLEAN', () => {
  testDataTypeSql('BOOLEAN', DataTypes.BOOLEAN, {
    default: 'BOOLEAN',
    ibmi: 'SMALLINT',
    mssql: 'BIT',
    mariadb: 'TINYINT(1)',
    mysql: 'TINYINT(1)',
    sqlite: 'INTEGER',
  });

  describe('validate', () => {
    it('should throw an error if `value` is invalid', () => {
      const type: DataTypeInstance = DataTypes.BOOLEAN();

      expect(() => {
        type.validate(12_345);
      }).to.throw(ValidationErrorItem, '12345 is not a valid boolean');
    });

    it('should not throw if `value` is a boolean', () => {
      const type = DataTypes.BOOLEAN();

      expect(() => type.validate(true)).not.to.throw();
      expect(() => type.validate(false)).not.to.throw();
      expect(() => type.validate('1')).to.throw();
      expect(() => type.validate('0')).to.throw();
      expect(() => type.validate('true')).to.throw();
      expect(() => type.validate('false')).to.throw();
    });
  });
});

<<<<<<< HEAD
=======
describe('DataTypes.ENUM', () => {
  it('produces an enum', () => {
    const User = sequelize.define('User', {
      anEnum: DataTypes.ENUM('value 1', 'value 2'),
    });

    const enumType = User.rawAttributes.anEnum.type;
    assert(typeof enumType !== 'string');

    expectsql(enumType.toSql({ dialect }), {
      postgres: '"public"."enum_Users_anEnum"',
      'mysql mariadb': `ENUM('value 1', 'value 2')`,
      // SQL Server does not support enums, we use text + a check constraint instead
      mssql: `NVARCHAR(255)`,
      sqlite: 'TEXT',
      'db2 ibmi snowflake': 'VARCHAR(255)',
    });
  });

  it('raises an error if the legacy "values" property is specified', () => {
    expect(() => {
      sequelize.define('omnomnom', {
        bla: {
          type: DataTypes.ENUM('a', 'b'),
          // @ts-expect-error -- property should not be specified but we're testing that it throws
          values: ['a', 'b'],
        },
      });
    }).to.throwWithCause(Error, 'The "values" property has been removed from column definitions.');
  });

  it('raises an error if no values are defined', () => {
    expect(() => {
      sequelize.define('omnomnom', {
        bla: { type: DataTypes.ENUM },
      });
    }).to.throwWithCause(Error, 'DataTypes.ENUM cannot be used without specifying its possible enum values.');
  });

  describe('validate', () => {
    it('should throw an error if `value` is invalid', () => {
      const type: DataTypeInstance = DataTypes.ENUM('foo');

      expect(() => {
        type.validate('foobar');
      }).to.throw(ValidationErrorItem, `'foobar' is not a valid choice for enum [ 'foo' ]`);
    });

    it('should not throw if `value` is a valid choice', () => {
      const type = DataTypes.ENUM('foobar', 'foobiz');

      expect(() => type.validate('foobar')).not.to.throw();
      expect(() => type.validate('foobiz')).not.to.throw();
    });
  });
});

>>>>>>> 6bf46f3d
describe('DataTypes.RANGE', () => {
  describe('validate', () => {
    it('should throw an error if `value` is invalid', () => {
      const type = DataTypes.RANGE(DataTypes.INTEGER);

      expect(() => {
        type.validate('foobar');
      }).to.throw(ValidationErrorItem, 'A range must either be an array with two elements, or an empty array for the empty range.');
    });

    it('should throw an error if `value` is not an array with two elements', () => {
      const type = DataTypes.RANGE(DataTypes.INTEGER);

      expect(() => {
        type.validate([1]);
      }).to.throw(ValidationErrorItem, 'A range must either be an array with two elements, or an empty array for the empty range.');
    });

    it('should not throw if `value` is a range', () => {
      const type = DataTypes.RANGE(DataTypes.INTEGER);

      expect(() => type.validate([1, 2])).not.to.throw();
    });
  });
});

describe('DataTypes.JSON', () => {
  testDataTypeSql('JSON', DataTypes.JSON, {
    default: new Error(`${dialectName} does not support the JSON data type.\nSee https://sequelize.org/docs/v7/other-topics/other-data-types/ for a list of supported data types.`),

    // All dialects must support DataTypes.JSON. If your dialect does not have a native JSON type, use an as-big-as-possible text type instead.
    'mariadb mysql postgres': 'JSON',
    // SQL server supports JSON functions, but it is stored as a string with a ISJSON constraint.
    mssql: 'NVARCHAR(MAX)',
    sqlite: 'TEXT',
  });
});

describe('DataTypes.JSONB', () => {
  testDataTypeSql('JSONB', DataTypes.JSONB, {
    default: new Error(`${dialectName} does not support the JSONB data type.\nSee https://sequelize.org/docs/v7/other-topics/other-data-types/ for a list of supported data types.`),
    postgres: 'JSONB',
  });
});

describe('DataTypes.HSTORE', () => {
  describe('toSql', () => {
    testDataTypeSql('HSTORE', DataTypes.HSTORE, {
      default: new Error(`${dialectName} does not support the HSTORE data type.\nSee https://sequelize.org/docs/v7/other-topics/other-data-types/ for a list of supported data types.`),
      postgres: 'HSTORE',
    });
  });

  describe('validate', () => {
    if (!sequelize.dialect.supports.dataTypes.HSTORE) {
      return;
    }

    it('should throw an error if `value` is invalid', () => {
      const type = DataTypes.HSTORE();

      expect(() => {
        type.validate('foobar');
      }).to.throw(ValidationErrorItem, `'foobar' is not a valid hstore`);
    });

    it('should not throw if `value` is an hstore', () => {
      const type = DataTypes.HSTORE();

      expect(() => type.validate({ foo: 'bar' })).not.to.throw();
    });
  });
});<|MERGE_RESOLUTION|>--- conflicted
+++ resolved
@@ -1,15 +1,8 @@
-<<<<<<< HEAD
-import type { DataTypeInstance } from '@sequelize/core';
-import { DataTypes, ValidationErrorItem } from '@sequelize/core';
-import { expect } from 'chai';
-import { sequelize, getTestDialect } from '../../support';
-=======
 import assert from 'node:assert';
 import { expect } from 'chai';
 import type { DataTypeInstance } from '@sequelize/core';
 import { DataTypes, ValidationErrorItem } from '@sequelize/core';
 import { expectsql, sequelize, getTestDialect } from '../../support';
->>>>>>> 6bf46f3d
 import { testDataTypeSql } from './_utils';
 
 const dialectName = getTestDialect();
@@ -46,8 +39,6 @@
   });
 });
 
-<<<<<<< HEAD
-=======
 describe('DataTypes.ENUM', () => {
   it('produces an enum', () => {
     const User = sequelize.define('User', {
@@ -105,7 +96,6 @@
   });
 });
 
->>>>>>> 6bf46f3d
 describe('DataTypes.RANGE', () => {
   describe('validate', () => {
     it('should throw an error if `value` is invalid', () => {
