--- conflicted
+++ resolved
@@ -6,9 +6,6 @@
  * Tests whether the ESM named exports & the CJS exports are the same.
  * Context: https://github.com/sequelize/sequelize/pull/13689
  */
-
-<<<<<<< HEAD
-const nodeMajorVersion = Number(process.version.match(/(?<=^v)\d+/));
 
 const exportPaths = ['@sequelize/core', '@sequelize/core/decorators-legacy'];
 
@@ -86,80 +83,6 @@
         expect(cjsKeys)
           .to
           .include(key, `Sequelize static property ${JSON.stringify(key)} is marked as ignored for ESM export but does not exist. Remove it from ignore list.`);
-=======
-describe('ESM module', () => {
-  it('exposes the same named exports as the CJS module', async () => {
-    // important: if you transpile this file, it's important
-    //  that we still use both the native import() and the native require().
-    //  don't transpile this import() to a require().
-    const sequelizeEsm = await import('@sequelize/core');
-    const sequelizeCjs = require('@sequelize/core');
-
-    const esmKeys = Object.keys(sequelizeEsm);
-
-    // include non-enumerables as "Sequelize.{and, or, ...}" are non-enumerable
-    const cjsKeys = Object.getOwnPropertyNames(sequelizeCjs);
-
-    // require('@sequelize/core') returns the Sequelize class
-    // The typings do not reflect this as some properties of the Sequelize class are not declared as exported in
-    // types/index.d.ts. This array lists the properties that are present on the class, but should not be exported in the
-    // esm export file nor in types/index.d.ts.
-    const ignoredCjsKeys = [
-      // make no sense to export
-      'length',
-      'prototype',
-      'name',
-      'version',
-
-      // importing the data type directly has been removed, and accessing them on the Sequelize constructor is deprecated.
-      // Use DataTypes.x exclusively.
-      'ABSTRACT',
-      'ARRAY',
-      'BIGINT',
-      'BLOB',
-      'BOOLEAN',
-      'CHAR',
-      'CIDR',
-      'CITEXT',
-      'DATE',
-      'DATEONLY',
-      'DECIMAL',
-      'DOUBLE',
-      'ENUM',
-      'FLOAT',
-      'GEOGRAPHY',
-      'GEOMETRY',
-      'HSTORE',
-      'INET',
-      'INTEGER',
-      'JSON',
-      'JSONB',
-      'MACADDR',
-      'MEDIUMINT',
-      'NOW',
-      'RANGE',
-      'REAL',
-      'SMALLINT',
-      'STRING',
-      'TEXT',
-      'TIME',
-      'TINYINT',
-      'TSVECTOR',
-      'UUID',
-      'UUIDV1',
-      'UUIDV4',
-      'VIRTUAL',
-    ];
-
-    for (const key of ignoredCjsKeys) {
-      expect(cjsKeys).to.include(key, `Sequelize static property ${JSON.stringify(key)} is marked as ignored for ESM export but does not exist. Remove it from ignore list.`);
-    }
-
-    const missingEsmKeys = [];
-    for (const key of cjsKeys) {
-      if (ignoredCjsKeys.includes(key)) {
-        continue;
->>>>>>> 2baf3d70
       }
 
       const missingEsmKeys = [];
