'use strict';

const Support   = require('../support'),
  util = require('util'),
  expectsql = Support.expectsql,
  current   = Support.sequelize,
  sql       = current.dialect.queryGenerator;

// Notice: [] will be replaced by dialect specific tick/quote character when there is not dialect specific expectation but only a default expectation

describe(Support.getTestDialectTeaser('SQL'), () => {
  describe('offset/limit', () => {
    const testsql = function(options, expectation) {
      const model = options.model;

      it(util.inspect(options, { depth: 2 }), () => {
        return expectsql(
          sql.addLimitAndOffset(
            options,
            model
          ),
          expectation
        );
      });
    };

    testsql({
      limit: 10, //when no order by present, one is automagically prepended, test its existence
      model: { primaryKeyField: 'id', name: 'tableRef' }
    }, {
      default: ' LIMIT 10',
<<<<<<< HEAD
      ibmi: ' FETCH FIRST 10 ROWS ONLY',
=======
      db2: ' FETCH NEXT 10 ROWS ONLY',
>>>>>>> 19046fc5
      mssql: ' ORDER BY [tableRef].[id] OFFSET 0 ROWS FETCH NEXT 10 ROWS ONLY'
    });

    testsql({
      limit: 10,
      order: [
        ['email', 'DESC'] // for MSSQL
      ]
    }, {
      default: ' LIMIT 10',
<<<<<<< HEAD
      ibmi: ' FETCH FIRST 10 ROWS ONLY',
=======
      db2: ' FETCH NEXT 10 ROWS ONLY',
>>>>>>> 19046fc5
      mssql: ' OFFSET 0 ROWS FETCH NEXT 10 ROWS ONLY'
    });

    testsql({
      limit: 10,
      offset: 20,
      order: [
        ['email', 'DESC'] // for MSSQL
      ]
    }, {
      default: ' LIMIT 20, 10',
<<<<<<< HEAD
      ibmi: ' OFFSET 20 ROWS FETCH FIRST 10 ROWS ONLY',
=======
      snowflake: ' LIMIT 10 OFFSET 20',
>>>>>>> 19046fc5
      postgres: ' LIMIT 10 OFFSET 20',
      db2: ' OFFSET 20 ROWS FETCH NEXT 10 ROWS ONLY',
      mssql: ' OFFSET 20 ROWS FETCH NEXT 10 ROWS ONLY'
    });

    testsql({
      limit: "';DELETE FROM user",
      order: [
        ['email', 'DESC'] // for MSSQL
      ]
    }, {
      default: " LIMIT ''';DELETE FROM user'",
      ibmi: '',
      mariadb: " LIMIT '\\';DELETE FROM user'",
      snowflake: " LIMIT ''';DELETE FROM user'",
      mysql: " LIMIT '\\';DELETE FROM user'",
      db2: " FETCH NEXT ''';DELETE FROM user' ROWS ONLY",
      mssql: " OFFSET 0 ROWS FETCH NEXT N''';DELETE FROM user' ROWS ONLY"
    });

    testsql({
      limit: 10,
      offset: "';DELETE FROM user",
      order: [
        ['email', 'DESC'] // for MSSQL
      ]
    }, {
      sqlite: " LIMIT ''';DELETE FROM user', 10",
      ibmi: ' FETCH FIRST 10 ROWS ONLY',
      postgres: " LIMIT 10 OFFSET ''';DELETE FROM user'",
      mariadb: " LIMIT '\\';DELETE FROM user', 10",
      snowflake: " LIMIT 10 OFFSET ''';DELETE FROM user'",
      mysql: " LIMIT '\\';DELETE FROM user', 10",
      db2: ' FETCH NEXT 10 ROWS ONLY',
      mssql: " OFFSET N''';DELETE FROM user' ROWS FETCH NEXT 10 ROWS ONLY"
    });

    testsql({
      limit: 10,
      order: [], // When the order is an empty array, one is automagically prepended
      model: { primaryKeyField: 'id', name: 'tableRef' }
    }, {
      db2: ' FETCH NEXT 10 ROWS ONLY',
      default: ' LIMIT 10',
      mssql: ' ORDER BY [tableRef].[id] OFFSET 0 ROWS FETCH NEXT 10 ROWS ONLY'
    });
  });
});<|MERGE_RESOLUTION|>--- conflicted
+++ resolved
@@ -29,11 +29,8 @@
       model: { primaryKeyField: 'id', name: 'tableRef' }
     }, {
       default: ' LIMIT 10',
-<<<<<<< HEAD
-      ibmi: ' FETCH FIRST 10 ROWS ONLY',
-=======
+      ibmi: ' FETCH NEXT 10 ROWS ONLY',
       db2: ' FETCH NEXT 10 ROWS ONLY',
->>>>>>> 19046fc5
       mssql: ' ORDER BY [tableRef].[id] OFFSET 0 ROWS FETCH NEXT 10 ROWS ONLY'
     });
 
@@ -44,11 +41,8 @@
       ]
     }, {
       default: ' LIMIT 10',
-<<<<<<< HEAD
-      ibmi: ' FETCH FIRST 10 ROWS ONLY',
-=======
+      ibmi: ' FETCH NEXT 10 ROWS ONLY',
       db2: ' FETCH NEXT 10 ROWS ONLY',
->>>>>>> 19046fc5
       mssql: ' OFFSET 0 ROWS FETCH NEXT 10 ROWS ONLY'
     });
 
@@ -60,11 +54,8 @@
       ]
     }, {
       default: ' LIMIT 20, 10',
-<<<<<<< HEAD
-      ibmi: ' OFFSET 20 ROWS FETCH FIRST 10 ROWS ONLY',
-=======
+      ibmi: ' OFFSET 20 ROWS FETCH NEXT 10 ROWS ONLY',
       snowflake: ' LIMIT 10 OFFSET 20',
->>>>>>> 19046fc5
       postgres: ' LIMIT 10 OFFSET 20',
       db2: ' OFFSET 20 ROWS FETCH NEXT 10 ROWS ONLY',
       mssql: ' OFFSET 20 ROWS FETCH NEXT 10 ROWS ONLY'
