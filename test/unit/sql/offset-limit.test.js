--- conflicted
+++ resolved
@@ -29,11 +29,7 @@
       model: { primaryKeyField: 'id', name: 'tableRef' }
     }, {
       default: ' LIMIT 10',
-<<<<<<< HEAD
       db2: ' FETCH NEXT 10 ROWS ONLY',
-=======
-      oracle: ' ORDER BY tableRef.id OFFSET 0 ROWS FETCH NEXT 10 ROWS ONLY',
->>>>>>> 3a6c2776
       mssql: ' ORDER BY [tableRef].[id] OFFSET 0 ROWS FETCH NEXT 10 ROWS ONLY'
     });
 
@@ -44,11 +40,7 @@
       ]
     }, {
       default: ' LIMIT 10',
-<<<<<<< HEAD
       db2: ' FETCH NEXT 10 ROWS ONLY',
-=======
-      oracle: ' OFFSET 0 ROWS FETCH NEXT 10 ROWS ONLY',
->>>>>>> 3a6c2776
       mssql: ' OFFSET 0 ROWS FETCH NEXT 10 ROWS ONLY'
     });
 
@@ -62,11 +54,7 @@
       default: ' LIMIT 20, 10',
       snowflake: ' LIMIT 10 OFFSET 20',
       postgres: ' LIMIT 10 OFFSET 20',
-<<<<<<< HEAD
       db2: ' OFFSET 20 ROWS FETCH NEXT 10 ROWS ONLY',
-=======
-      oracle: ' OFFSET 20 ROWS FETCH NEXT 10 ROWS ONLY',
->>>>>>> 3a6c2776
       mssql: ' OFFSET 20 ROWS FETCH NEXT 10 ROWS ONLY'
     });
 
@@ -80,11 +68,7 @@
       mariadb: " LIMIT '\\';DELETE FROM user'",
       snowflake: " LIMIT ''';DELETE FROM user'",
       mysql: " LIMIT '\\';DELETE FROM user'",
-<<<<<<< HEAD
       db2: " FETCH NEXT ''';DELETE FROM user' ROWS ONLY",
-=======
-      oracle: " OFFSET 0 ROWS FETCH NEXT ''';DELETE FROM user\' ROWS ONLY",
->>>>>>> 3a6c2776
       mssql: " OFFSET 0 ROWS FETCH NEXT N''';DELETE FROM user' ROWS ONLY"
     });
 
@@ -100,11 +84,7 @@
       mariadb: " LIMIT '\\';DELETE FROM user', 10",
       snowflake: " LIMIT 10 OFFSET ''';DELETE FROM user'",
       mysql: " LIMIT '\\';DELETE FROM user', 10",
-<<<<<<< HEAD
       db2: ' FETCH NEXT 10 ROWS ONLY',
-=======
-      oracle: " OFFSET ''';DELETE FROM user' ROWS FETCH NEXT 10 ROWS ONLY",
->>>>>>> 3a6c2776
       mssql: " OFFSET N''';DELETE FROM user' ROWS FETCH NEXT 10 ROWS ONLY"
     });
 
