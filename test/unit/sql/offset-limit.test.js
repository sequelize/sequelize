'use strict';

const Support   = require('../support');
const util = require('util');

const expectsql = Support.expectsql;
const current   = Support.sequelize;
const sql       = current.dialect.queryGenerator;

// Notice: [] will be replaced by dialect specific tick/quote character when there is not dialect specific expectation but only a default expectation

describe(Support.getTestDialectTeaser('SQL'), () => {
  describe('offset/limit', () => {
    const testsql = function (options, expectation) {
      const model = options.model;

      it(util.inspect(options, { depth: 2 }), () => {
        return expectsql(
          sql.addLimitAndOffset(
            options,
            model,
          ),
          expectation,
        );
      });
    };

    testsql({
      limit: 10, // when no order by present, one is automagically prepended, test its existence
      model: { primaryKeyField: 'id', name: 'tableRef' },
    }, {
      default: ' LIMIT 10',
      ibmi: ' FETCH NEXT 10 ROWS ONLY',
      db2: ' FETCH NEXT 10 ROWS ONLY',
      mssql: ' ORDER BY [tableRef].[id] OFFSET 0 ROWS FETCH NEXT 10 ROWS ONLY',
    });

    testsql({
      limit: 10,
      order: [
        ['email', 'DESC'], // for MSSQL
      ],
    }, {
      default: ' LIMIT 10',
      ibmi: ' FETCH NEXT 10 ROWS ONLY',
      db2: ' FETCH NEXT 10 ROWS ONLY',
      mssql: ' OFFSET 0 ROWS FETCH NEXT 10 ROWS ONLY',
    });

    testsql({
      limit: 10,
      offset: 20,
      order: [
        ['email', 'DESC'], // for MSSQL
      ],
    }, {
      default: ' LIMIT 20, 10',
      ibmi: ' OFFSET 20 ROWS FETCH NEXT 10 ROWS ONLY',
      snowflake: ' LIMIT 10 OFFSET 20',
      postgres: ' LIMIT 10 OFFSET 20',
      db2: ' OFFSET 20 ROWS FETCH NEXT 10 ROWS ONLY',
      mssql: ' OFFSET 20 ROWS FETCH NEXT 10 ROWS ONLY',
    });

    testsql({
      limit: '\';DELETE FROM user',
      order: [
        ['email', 'DESC'], // for MSSQL
      ],
    }, {
<<<<<<< HEAD
      default: ' LIMIT \'\'\';DELETE FROM user\'',
      mariadb: ' LIMIT \'\\\';DELETE FROM user\'',
      snowflake: ' LIMIT \'\'\';DELETE FROM user\'',
      mysql: ' LIMIT \'\\\';DELETE FROM user\'',
      db2: ' FETCH NEXT \'\'\';DELETE FROM user\' ROWS ONLY',
      mssql: ' OFFSET 0 ROWS FETCH NEXT N\'\'\';DELETE FROM user\' ROWS ONLY',
=======
      default: " LIMIT ''';DELETE FROM user'",
      ibmi: '',
      mariadb: " LIMIT '\\';DELETE FROM user'",
      snowflake: " LIMIT ''';DELETE FROM user'",
      mysql: " LIMIT '\\';DELETE FROM user'",
      db2: " FETCH NEXT ''';DELETE FROM user' ROWS ONLY",
      mssql: " OFFSET 0 ROWS FETCH NEXT N''';DELETE FROM user' ROWS ONLY"
>>>>>>> de03c6d5
    });

    testsql({
      limit: 10,
      offset: '\';DELETE FROM user',
      order: [
        ['email', 'DESC'], // for MSSQL
      ],
    }, {
<<<<<<< HEAD
      sqlite: ' LIMIT \'\'\';DELETE FROM user\', 10',
      postgres: ' LIMIT 10 OFFSET \'\'\';DELETE FROM user\'',
      mariadb: ' LIMIT \'\\\';DELETE FROM user\', 10',
      snowflake: ' LIMIT 10 OFFSET \'\'\';DELETE FROM user\'',
      mysql: ' LIMIT \'\\\';DELETE FROM user\', 10',
=======
      sqlite: " LIMIT ''';DELETE FROM user', 10",
      ibmi: ' FETCH FIRST 10 ROWS ONLY',
      postgres: " LIMIT 10 OFFSET ''';DELETE FROM user'",
      mariadb: " LIMIT '\\';DELETE FROM user', 10",
      snowflake: " LIMIT 10 OFFSET ''';DELETE FROM user'",
      mysql: " LIMIT '\\';DELETE FROM user', 10",
>>>>>>> de03c6d5
      db2: ' FETCH NEXT 10 ROWS ONLY',
      mssql: ' OFFSET N\'\'\';DELETE FROM user\' ROWS FETCH NEXT 10 ROWS ONLY',
    });

    testsql({
      limit: 10,
      order: [], // When the order is an empty array, one is automagically prepended
      model: { primaryKeyField: 'id', name: 'tableRef' },
    }, {
      db2: ' FETCH NEXT 10 ROWS ONLY',
      default: ' LIMIT 10',
      mssql: ' ORDER BY [tableRef].[id] OFFSET 0 ROWS FETCH NEXT 10 ROWS ONLY',
    });
  });
});<|MERGE_RESOLUTION|>--- conflicted
+++ resolved
@@ -68,22 +68,13 @@
         ['email', 'DESC'], // for MSSQL
       ],
     }, {
-<<<<<<< HEAD
       default: ' LIMIT \'\'\';DELETE FROM user\'',
       mariadb: ' LIMIT \'\\\';DELETE FROM user\'',
       snowflake: ' LIMIT \'\'\';DELETE FROM user\'',
       mysql: ' LIMIT \'\\\';DELETE FROM user\'',
       db2: ' FETCH NEXT \'\'\';DELETE FROM user\' ROWS ONLY',
       mssql: ' OFFSET 0 ROWS FETCH NEXT N\'\'\';DELETE FROM user\' ROWS ONLY',
-=======
-      default: " LIMIT ''';DELETE FROM user'",
       ibmi: '',
-      mariadb: " LIMIT '\\';DELETE FROM user'",
-      snowflake: " LIMIT ''';DELETE FROM user'",
-      mysql: " LIMIT '\\';DELETE FROM user'",
-      db2: " FETCH NEXT ''';DELETE FROM user' ROWS ONLY",
-      mssql: " OFFSET 0 ROWS FETCH NEXT N''';DELETE FROM user' ROWS ONLY"
->>>>>>> de03c6d5
     });
 
     testsql({
@@ -93,22 +84,14 @@
         ['email', 'DESC'], // for MSSQL
       ],
     }, {
-<<<<<<< HEAD
       sqlite: ' LIMIT \'\'\';DELETE FROM user\', 10',
       postgres: ' LIMIT 10 OFFSET \'\'\';DELETE FROM user\'',
       mariadb: ' LIMIT \'\\\';DELETE FROM user\', 10',
       snowflake: ' LIMIT 10 OFFSET \'\'\';DELETE FROM user\'',
       mysql: ' LIMIT \'\\\';DELETE FROM user\', 10',
-=======
-      sqlite: " LIMIT ''';DELETE FROM user', 10",
-      ibmi: ' FETCH FIRST 10 ROWS ONLY',
-      postgres: " LIMIT 10 OFFSET ''';DELETE FROM user'",
-      mariadb: " LIMIT '\\';DELETE FROM user', 10",
-      snowflake: " LIMIT 10 OFFSET ''';DELETE FROM user'",
-      mysql: " LIMIT '\\';DELETE FROM user', 10",
->>>>>>> de03c6d5
       db2: ' FETCH NEXT 10 ROWS ONLY',
       mssql: ' OFFSET N\'\'\';DELETE FROM user\' ROWS FETCH NEXT 10 ROWS ONLY',
+      ibmi: ' FETCH FIRST 10 ROWS ONLY',
     });
 
     testsql({
