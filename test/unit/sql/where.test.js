--- conflicted
+++ resolved
@@ -717,18 +717,11 @@
 
     if (current.dialect.supports.JSON) {
       suite('JSON', function () {
-<<<<<<< HEAD
         if (current.dialect.name === 'mysql') {
           test('sequelize.json("profile->>\'$.id\'", sequelize.cast(2, \'text\'))', function () {
             expectsql(sql.whereItemQuery(undefined, this.sequelize.json("profile->>'$.id'", this.sequelize.cast('12346-78912', 'text'))), {
               mysql: "profile->>'$.id' = CAST('12346-78912' AS TEXT)"
             });
-=======
-        test('sequelize.json("profile.id"), sequelize.cast(2, \'text\')")', function () {
-          expectsql(sql.whereItemQuery(undefined, this.sequelize.json("profile.id", this.sequelize.cast('12346-78912', 'text'))), {
-            postgres: "(\"profile\"#>>'{id}') = CAST('12346-78912' AS TEXT)",
-            sqlite: "json_extract(`profile`, '$.id') = CAST('12346-78912' AS TEXT)"
->>>>>>> 943bdf23
           });
 
           test('sequelize.json("profile.id", sequelize.cast(2, \'text\'))', function () {
@@ -743,9 +736,10 @@
             });
           });
         } else {
-          test('sequelize.json("profile->>\'id\'", sequelize.cast(2, \'text\'))', function () {
-            expectsql(sql.whereItemQuery(undefined, this.sequelize.json("profile->>'id'", this.sequelize.cast('12346-78912', 'text'))), {
-              postgres: "profile->>'id' = CAST('12346-78912' AS TEXT)"
+          test('sequelize.json("profile.id"), sequelize.cast(2, \'text\')")', function () {
+            expectsql(sql.whereItemQuery(undefined, this.sequelize.json("profile.id", this.sequelize.cast('12346-78912', 'text'))), {
+              postgres: "(\"profile\"#>>'{id}') = CAST('12346-78912' AS TEXT)",
+              sqlite: "json_extract(`profile`, '$.id') = CAST('12346-78912' AS TEXT)"
             });
           });
         }
@@ -760,13 +754,9 @@
           },
           prefix: 'User'
         }, {
-<<<<<<< HEAD
-          default: "([User].[data]#>>'{nested, attribute}') = 'value'",
-          mysql: "`User`.`data`->>'$.nested.attribute' = 'value'"
-=======
+          mysql: "(`User`.`data`->>'$.nested.attribute') = 'value'",
           postgres: "(\"User\".\"data\"#>>'{nested,attribute}') = 'value'",
           sqlite: "json_extract(`User`.`data`, '$.nested.attribute') = 'value'"
->>>>>>> 943bdf23
         });
 
         testsql('data', {
@@ -782,13 +772,9 @@
           },
           prefix: current.literal(sql.quoteTable.call(current.dialect.QueryGenerator, {tableName: 'User'}))
         }, {
-<<<<<<< HEAD
-          default: "(([User].[data]#>>'{nested, attribute}') = 'value' AND ([User].[data]#>>'{nested, prop}') != 'None')",
-          mysql: "(`User`.`data`->>'$.nested.attribute' = 'value' AND `User`.`data`->>'$.nested.prop' != 'None')"
-=======
+          mysql: "((`User`.`data`->>'$.nested.attribute') = 'value' AND (`User`.`data`->>'$.nested.prop') != 'None')",
           postgres: "((\"User\".\"data\"#>>'{nested,attribute}') = 'value' AND (\"User\".\"data\"#>>'{nested,prop}') != 'None')",
           sqlite: "(json_extract(`User`.`data`, '$.nested.attribute') = 'value' AND json_extract(`User`.`data`, '$.nested.prop') != 'None')"
->>>>>>> 943bdf23
         });
 
         testsql('data', {
@@ -804,13 +790,9 @@
           },
           prefix: 'User'
         }, {
-<<<<<<< HEAD
-          default: "(([User].[data]#>>'{name, last}') = 'Simpson' AND ([User].[data]#>>'{employment}') != 'None')",
-          mysql: "(`User`.`data`->>'$.name.last' = 'Simpson' AND `User`.`data`->>'$.employment' != 'None')"
-=======
+          mysql: "((`User`.`data`->>'$.name.last') = 'Simpson' AND (`User`.`data`->>'$.employment') != 'None')",
           postgres: "((\"User\".\"data\"#>>'{name,last}') = 'Simpson' AND (\"User\".\"data\"#>>'{employment}') != 'None')",
           sqlite: "(json_extract(`User`.`data`, '$.name.last') = 'Simpson' AND json_extract(`User`.`data`, '$.employment') != 'None')"
->>>>>>> 943bdf23
         });
 
         testsql('data.nested.attribute', 'value', {
@@ -822,13 +804,9 @@
             }
           }
         }, {
-<<<<<<< HEAD
-          default: "([data]#>>'{nested, attribute}') = 'value'",
-          mysql: "`data`->>'$.nested.attribute' = 'value'"
-=======
+          mysql: "(`data`->>'$.nested.attribute') = 'value'",
           postgres: "(\"data\"#>>'{nested,attribute}') = 'value'",
           sqlite: "json_extract(`data`, '$.nested.attribute') = 'value'"
->>>>>>> 943bdf23
         });
 
         testsql('data.nested.attribute', 4, {
@@ -840,13 +818,9 @@
             }
           }
         }, {
-<<<<<<< HEAD
-          default: "([data]#>>'{nested, attribute}')::double precision = 4",
-          mysql: "`data`->>'$.nested.attribute' = 4"
-=======
+          mysql: "CAST((`data`->>'$.nested.attribute') AS DOUBLE PRECISION) = 4",
           postgres: "CAST((\"data\"#>>'{nested,attribute}') AS DOUBLE PRECISION) = 4",
           sqlite: "CAST(json_extract(`data`, '$.nested.attribute') AS DOUBLE PRECISION) = 4"
->>>>>>> 943bdf23
         });
 
         testsql('data.nested.attribute', {
@@ -860,13 +834,9 @@
             }
           }
         }, {
-<<<<<<< HEAD
-          default: "([data]#>>'{nested, attribute}') IN (3, 7)",
-          mysql: "`data`->>'$.nested.attribute' IN (3, 7)"
-=======
+          mysql: "(`data`->>'$.nested.attribute') IN (3, 7)",
           postgres: "(\"data\"#>>'{nested,attribute}') IN (3, 7)",
           sqlite: "json_extract(`data`, '$.nested.attribute') IN (3, 7)"
->>>>>>> 943bdf23
         });
 
         testsql('data', {
@@ -880,13 +850,9 @@
             type: new DataTypes.JSONB()
           }
         }, {
-<<<<<<< HEAD
-          default: "([data]#>>'{nested, attribute}')::double precision > 2",
-          mysql: "`data`->>'$.nested.attribute' > 2"
-=======
+          mysql: "CAST((`data`->>'$.nested.attribute') AS DOUBLE PRECISION) > 2",
           postgres: "CAST((\"data\"#>>'{nested,attribute}') AS DOUBLE PRECISION) > 2",
           sqlite: "CAST(json_extract(`data`, '$.nested.attribute') AS DOUBLE PRECISION) > 2"
->>>>>>> 943bdf23
         });
 
         testsql('data', {
@@ -900,13 +866,9 @@
             type: new DataTypes.JSONB()
           }
         }, {
-<<<<<<< HEAD
-          default: "([data]#>>'{nested, attribute}')::integer > 2",
-          mysql: "`data`->>'$.nested.attribute' > 2"
-=======
+          mysql: "CAST((`data`->>'$.nested.attribute') AS INTEGER) > 2",
           postgres: "CAST((\"data\"#>>'{nested,attribute}') AS INTEGER) > 2",
           sqlite: "CAST(json_extract(`data`, '$.nested.attribute') AS INTEGER) > 2"
->>>>>>> 943bdf23
         });
 
         var dt = new Date();
@@ -921,13 +883,9 @@
             type: new DataTypes.JSONB()
           }
         }, {
-<<<<<<< HEAD
-          default: "([data]#>>'{nested, attribute}')::timestamptz > "+sql.escape(dt),
-          mysql: "`data`->>'$.nested.attribute' > "+sql.escape(dt)
-=======
+          mysql: "CAST((`data`->>'$.nested.attribute') AS DATETIME) > "+sql.escape(dt),
           postgres: "CAST((\"data\"#>>'{nested,attribute}') AS TIMESTAMPTZ) > "+sql.escape(dt),
           sqlite: "CAST(json_extract(`data`, '$.nested.attribute') AS DATETIME) > "+sql.escape(dt)
->>>>>>> 943bdf23
         });
 
         testsql('data', {
@@ -939,26 +897,9 @@
             type: new DataTypes.JSONB()
           }
         }, {
-<<<<<<< HEAD
-          default: "([data]#>>'{nested, attribute}')::boolean = true",
-          mysql: "`data`->>'$.nested.attribute' = true"
-        });
-
-        testsql('data', {
-          $contains: {
-            company: 'Magnafone'
-          }
-        }, {
-          field: {
-            type: new DataTypes.JSONB()
-          }
-        }, {
-          default: '[data] @> \'{"company":"Magnafone"}\'',
-          mysql: 'JSON_CONTAINS(`data`, \'{"company":"Magnafone"}\')'
-=======
+          mysql: "CAST((`data`->>'$.nested.attribute') AS BOOLEAN) = true",
           postgres: "CAST((\"data\"#>>'{nested,attribute}') AS BOOLEAN) = true",
           sqlite: "CAST(json_extract(`data`, '$.nested.attribute') AS BOOLEAN) = 1"
->>>>>>> 943bdf23
         });
 
         testsql('metaData.nested.attribute', 'value', {
@@ -972,10 +913,7 @@
             }
           }
         }, {
-<<<<<<< HEAD
-          default: "([meta_data]#>>'{nested, attribute}') = 'value'",
-          mysql: "`meta_data`->>'$.nested.attribute' = 'value'"
-=======
+          mysql: "(`meta_data`->>'$.nested.attribute') = 'value'",
           postgres: "(\"meta_data\"#>>'{nested,attribute}') = 'value'",
           sqlite: "json_extract(`meta_data`, '$.nested.attribute') = 'value'"
         });
@@ -994,7 +932,6 @@
           }
         }, {
           default: '[data] @> \'{"company":"Magnafone"}\''
->>>>>>> 943bdf23
         });
       });
     }
