--- conflicted
+++ resolved
@@ -806,6 +806,7 @@
             type: new DataTypes.JSONB()
           }
         }, {
+          mysql: "CAST((`data`->>'$.nested') AS DECIMAL) IN (1, 2)",
           postgres: "CAST((\"data\"#>>'{nested}') AS DOUBLE PRECISION) IN (1, 2)",
           sqlite: "CAST(json_extract(`data`, '$.nested') AS DOUBLE PRECISION) IN (1, 2)"
         });
@@ -819,6 +820,7 @@
             type: new DataTypes.JSONB()
           }
         }, {
+          mysql: "CAST((`data`->>'$.nested') AS DECIMAL) BETWEEN 1 AND 2",
           postgres: "CAST((\"data\"#>>'{nested}') AS DOUBLE PRECISION) BETWEEN 1 AND 2",
           sqlite: "CAST(json_extract(`data`, '$.nested') AS DOUBLE PRECISION) BETWEEN 1 AND 2"
         });
@@ -867,6 +869,7 @@
             type: new DataTypes.JSONB()
           }
         }, {
+          mysql: "(CAST((`data`->>'$.price') AS DECIMAL) = 5 AND (`data`->>'$.name') = 'Product')",
           postgres: "(CAST((\"data\"#>>'{price}') AS DOUBLE PRECISION) = 5 AND (\"data\"#>>'{name}') = 'Product')",
           sqlite: "(CAST(json_extract(`data`, '$.price') AS DOUBLE PRECISION) = 5 AND json_extract(`data`, '$.name') = 'Product')"
         });
@@ -910,14 +913,9 @@
             }
           }
         }, {
-<<<<<<< HEAD
-          mysql: "(`data`->>'$.nested.attribute') IN (3, 7)",
-          postgres: "(\"data\"#>>'{nested,attribute}') IN (3, 7)",
-          sqlite: "json_extract(`data`, '$.nested.attribute') IN (3, 7)"
-=======
+          mysql: "CAST((`data`->>'$.nested.attribute') AS DECIMAL) IN (3, 7)",
           postgres: "CAST((\"data\"#>>'{nested,attribute}') AS DOUBLE PRECISION) IN (3, 7)",
           sqlite: "CAST(json_extract(`data`, '$.nested.attribute') AS DOUBLE PRECISION) IN (3, 7)"
->>>>>>> e01cc2f8
         });
 
         testsql('data', {
