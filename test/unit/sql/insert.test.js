--- conflicted
+++ resolved
@@ -30,15 +30,10 @@
           query: {
             mssql: 'DECLARE @tmp TABLE ([id] INTEGER,[user_name] NVARCHAR(255)); INSERT INTO [users] ([user_name]) OUTPUT INSERTED.[id],INSERTED.[user_name] INTO @tmp VALUES ($1); SELECT * FROM @tmp;',
             postgres: 'INSERT INTO "users" ("user_name") VALUES ($1) RETURNING "id","user_name";',
-<<<<<<< HEAD
             db2: 'SELECT * FROM FINAL TABLE(INSERT INTO "users" ("user_name") VALUES ($1));',
             snowflake: 'INSERT INTO "users" ("user_name") VALUES ($1);',
-            oracle: 'INSERT INTO "users" ("user_name") VALUES (:1) RETURNING "id" INTO :2',
+            oracle: 'INSERT INTO "users" ("user_name") VALUES (:1) RETURNING "id","user_name" INTO :2,:3;',
             default: 'INSERT INTO `users` (`user_name`) VALUES ($1);'            
-=======
-            oracle: 'INSERT INTO "users" ("user_name") VALUES (:1) RETURNING "id","user_name" INTO :2,:3;',
-            default: 'INSERT INTO `users` (`user_name`) VALUES ($1);'
->>>>>>> c40d7f91
           },
           bind: ['triggertest']
         });
@@ -60,12 +55,8 @@
             mssql: 'SET IDENTITY_INSERT [ms] ON; INSERT INTO [ms] ([id]) VALUES ($1); SET IDENTITY_INSERT [ms] OFF;',
             db2: 'SELECT * FROM FINAL TABLE(INSERT INTO "ms" ("id") VALUES ($1));',
             postgres: 'INSERT INTO "ms" ("id") VALUES ($1);',
-<<<<<<< HEAD
             snowflake: 'INSERT INTO "ms" ("id") VALUES ($1);',
-            oracle: 'INSERT INTO "ms" ("id") VALUES (:1)',
-=======
             oracle: 'INSERT INTO "ms" ("id") VALUES (:1);',
->>>>>>> c40d7f91
             default: 'INSERT INTO `ms` (`id`) VALUES ($1);'
           },
           bind: [0]
@@ -91,13 +82,9 @@
         {
           query: {
             postgres: 'INSERT INTO "users" ("date") VALUES ($1);',
-<<<<<<< HEAD
             db2: 'SELECT * FROM FINAL TABLE(INSERT INTO "users" ("date") VALUES ($1));',
             snowflake: 'INSERT INTO "users" ("date") VALUES ($1);',
-            oracle: 'INSERT INTO "users" ("date") VALUES (:1)',
-=======
             oracle: 'INSERT INTO "users" ("date") VALUES (:1);',
->>>>>>> c40d7f91
             mssql: 'INSERT INTO [users] ([date]) VALUES ($1);',
             default: 'INSERT INTO `users` (`date`) VALUES ($1);'
           },
