--- conflicted
+++ resolved
@@ -194,11 +194,8 @@
       expectsql(sql.bulkInsertQuery(User.tableName, [{ user_name: 'testuser', pass_word: '12345' }], { updateOnDuplicate: ['user_name', 'pass_word', 'updated_at'], upsertKeys: primaryKeys }, User.fieldRawAttributesMap),
         {
           default: 'INSERT INTO `users` (`user_name`,`pass_word`) VALUES (\'testuser\',\'12345\');',
-<<<<<<< HEAD
           ibmi: 'INSERT INTO "users" ("user_name","pass_word") VALUES (\'testuser\',\'12345\')',
-=======
           snowflake: 'INSERT INTO "users" ("user_name","pass_word") VALUES (\'testuser\',\'12345\');',
->>>>>>> 19046fc5
           postgres: 'INSERT INTO "users" ("user_name","pass_word") VALUES (\'testuser\',\'12345\') ON CONFLICT ("user_name") DO UPDATE SET "user_name"=EXCLUDED."user_name","pass_word"=EXCLUDED."pass_word","updated_at"=EXCLUDED."updated_at";',
           mssql: 'INSERT INTO [users] ([user_name],[pass_word]) VALUES (N\'testuser\',N\'12345\');',
           db2: 'INSERT INTO "users" ("user_name","pass_word") VALUES (\'testuser\',\'12345\');',
