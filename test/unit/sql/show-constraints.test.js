--- conflicted
+++ resolved
@@ -10,34 +10,26 @@
   describe('showConstraint', () => {
     it('naming', () => {
       expectsql(sql.showConstraintsQuery('myTable'), {
-<<<<<<< HEAD
         mssql: 'EXEC sp_helpconstraint @objname = N\'[myTable]\';',
-=======
-        ibmi: "SELECT CONSTRAINT_NAME AS constraintName, CONSTRAINT_SCHEMA AS constraintSchema, CONSTRAINT_TYPE AS constraintType, TABLE_NAME AS tableName, TABLE_SCHEMA AS tableSchema from QSYS2.SYSCST WHERE table_name='myTable'",
-        mssql: "EXEC sp_helpconstraint @objname = N'[myTable]';",
->>>>>>> de03c6d5
         postgres: 'SELECT constraint_catalog AS "constraintCatalog", constraint_schema AS "constraintSchema", constraint_name AS "constraintName", table_catalog AS "tableCatalog", table_schema AS "tableSchema", table_name AS "tableName", constraint_type AS "constraintType", is_deferrable AS "isDeferrable", initially_deferred AS "initiallyDeferred" from INFORMATION_SCHEMA.table_constraints WHERE table_name=\'myTable\';',
         mariadb: 'SELECT CONSTRAINT_CATALOG AS constraintCatalog, CONSTRAINT_NAME AS constraintName, CONSTRAINT_SCHEMA AS constraintSchema, CONSTRAINT_TYPE AS constraintType, TABLE_NAME AS tableName, TABLE_SCHEMA AS tableSchema from INFORMATION_SCHEMA.TABLE_CONSTRAINTS WHERE table_name=\'myTable\';',
         mysql: 'SELECT CONSTRAINT_CATALOG AS constraintCatalog, CONSTRAINT_NAME AS constraintName, CONSTRAINT_SCHEMA AS constraintSchema, CONSTRAINT_TYPE AS constraintType, TABLE_NAME AS tableName, TABLE_SCHEMA AS tableSchema from INFORMATION_SCHEMA.TABLE_CONSTRAINTS WHERE table_name=\'myTable\';',
         db2: 'SELECT CONSTNAME AS "constraintName", TRIM(TABSCHEMA) AS "schemaName", TABNAME AS "tableName" FROM SYSCAT.TABCONST WHERE TABNAME = \'myTable\' ORDER BY CONSTNAME;',
         snowflake: 'SELECT CONSTRAINT_CATALOG AS constraintCatalog, CONSTRAINT_NAME AS constraintName, CONSTRAINT_SCHEMA AS constraintSchema, CONSTRAINT_TYPE AS constraintType, TABLE_NAME AS tableName, TABLE_SCHEMA AS tableSchema from INFORMATION_SCHEMA.TABLE_CONSTRAINTS WHERE table_name=\'myTable\';',
+        ibmi: "SELECT CONSTRAINT_NAME AS constraintName, CONSTRAINT_SCHEMA AS constraintSchema, CONSTRAINT_TYPE AS constraintType, TABLE_NAME AS tableName, TABLE_SCHEMA AS tableSchema from QSYS2.SYSCST WHERE table_name='myTable'",
         default: 'SELECT sql FROM sqlite_master WHERE tbl_name=\'myTable\';',
       });
     });
 
     it('should add constraint_name to where clause if passed in case of mysql', () => {
       expectsql(sql.showConstraintsQuery('myTable', 'myConstraintName'), {
-<<<<<<< HEAD
         mssql: 'EXEC sp_helpconstraint @objname = N\'[myTable]\';',
-=======
-        ibmi: "SELECT CONSTRAINT_NAME AS constraintName, CONSTRAINT_SCHEMA AS constraintSchema, CONSTRAINT_TYPE AS constraintType, TABLE_NAME AS tableName, TABLE_SCHEMA AS tableSchema from QSYS2.SYSCST WHERE table_name='myTable' AND CONSTRAINT_NAME = 'myConstraintName'",
-        mssql: "EXEC sp_helpconstraint @objname = N'[myTable]';",
->>>>>>> de03c6d5
         postgres: 'SELECT constraint_catalog AS "constraintCatalog", constraint_schema AS "constraintSchema", constraint_name AS "constraintName", table_catalog AS "tableCatalog", table_schema AS "tableSchema", table_name AS "tableName", constraint_type AS "constraintType", is_deferrable AS "isDeferrable", initially_deferred AS "initiallyDeferred" from INFORMATION_SCHEMA.table_constraints WHERE table_name=\'myTable\';',
         mariadb: 'SELECT CONSTRAINT_CATALOG AS constraintCatalog, CONSTRAINT_NAME AS constraintName, CONSTRAINT_SCHEMA AS constraintSchema, CONSTRAINT_TYPE AS constraintType, TABLE_NAME AS tableName, TABLE_SCHEMA AS tableSchema from INFORMATION_SCHEMA.TABLE_CONSTRAINTS WHERE table_name=\'myTable\' AND constraint_name = \'myConstraintName\';',
         mysql: 'SELECT CONSTRAINT_CATALOG AS constraintCatalog, CONSTRAINT_NAME AS constraintName, CONSTRAINT_SCHEMA AS constraintSchema, CONSTRAINT_TYPE AS constraintType, TABLE_NAME AS tableName, TABLE_SCHEMA AS tableSchema from INFORMATION_SCHEMA.TABLE_CONSTRAINTS WHERE table_name=\'myTable\' AND constraint_name = \'myConstraintName\';',
         db2: 'SELECT CONSTNAME AS "constraintName", TRIM(TABSCHEMA) AS "schemaName", TABNAME AS "tableName" FROM SYSCAT.TABCONST WHERE TABNAME = \'myTable\' AND CONSTNAME LIKE \'%myConstraintName%\' ORDER BY CONSTNAME;',
         snowflake: 'SELECT CONSTRAINT_CATALOG AS constraintCatalog, CONSTRAINT_NAME AS constraintName, CONSTRAINT_SCHEMA AS constraintSchema, CONSTRAINT_TYPE AS constraintType, TABLE_NAME AS tableName, TABLE_SCHEMA AS tableSchema from INFORMATION_SCHEMA.TABLE_CONSTRAINTS WHERE table_name=\'myTable\' AND constraint_name = \'myConstraintName\';',
+        ibmi: "SELECT CONSTRAINT_NAME AS constraintName, CONSTRAINT_SCHEMA AS constraintSchema, CONSTRAINT_TYPE AS constraintType, TABLE_NAME AS tableName, TABLE_SCHEMA AS tableSchema from QSYS2.SYSCST WHERE table_name='myTable' AND CONSTRAINT_NAME = 'myConstraintName'",
         default: 'SELECT sql FROM sqlite_master WHERE tbl_name=\'myTable\' AND sql LIKE \'%myConstraintName%\';',
       });
     });
