'use strict';

const Support   = require('../support'),
  DataTypes = require('../../../lib/data-types'),
  expectsql = Support.expectsql,
  current   = Support.sequelize,
  sql       = current.dialect.QueryGenerator;

// Notice: [] will be replaced by dialect specific tick/quote character when there is not dialect specific expectation but only a default expectation

describe(Support.getTestDialectTeaser('SQL'), () => {
  describe('update', () => {
    it('with temp table for trigger', () => {
      const User = Support.sequelize.define('user', {
        username: {
          type: DataTypes.STRING,
          field: 'user_name'
        }
      }, {
        timestamps: false,
        hasTrigger: true
      });

      const options = {
        returning: true,
        hasTrigger: true
      };
      expectsql(sql.updateQuery(User.tableName, { user_name: 'triggertest' }, { id: 2 }, options, User.rawAttributes),
        {
          query: {
<<<<<<< HEAD
            ibmi: 'UPDATE "users" SET "user_name"=? WHERE "id" = ?',
            mssql: 'declare @tmp table ([id] INTEGER,[user_name] NVARCHAR(255)); UPDATE [users] SET [user_name]=$1 OUTPUT INSERTED.[id],INSERTED.[user_name] into @tmp WHERE [id] = $2;select * from @tmp',
            postgres: 'UPDATE "users" SET "user_name"=$1 WHERE "id" = $2 RETURNING *',
=======
            mssql: 'DECLARE @tmp TABLE ([id] INTEGER,[user_name] NVARCHAR(255)); UPDATE [users] SET [user_name]=$1 OUTPUT INSERTED.[id],INSERTED.[user_name] INTO @tmp WHERE [id] = $2; SELECT * FROM @tmp',
            postgres: 'UPDATE "users" SET "user_name"=$1 WHERE "id" = $2 RETURNING "id","user_name"',
>>>>>>> beeff96f
            default: 'UPDATE `users` SET `user_name`=$1 WHERE `id` = $2'
          },
          bind: {
            default: ['triggertest', 2]
          }
        });
    });


    it('Works with limit', () => {
      const User = Support.sequelize.define('User', {
        username: {
          type: DataTypes.STRING
        },
        userId: {
          type: DataTypes.INTEGER
        }
      }, {
        timestamps: false
      });

      expectsql(sql.updateQuery(User.tableName, { username: 'new.username' }, { username: 'username' }, { limit: 1 }), {
        query: {
          ibmi: 'UPDATE "Users" SET "username"=? WHERE "username" = ?',
          mssql: 'UPDATE TOP(1) [Users] SET [username]=$1 OUTPUT INSERTED.* WHERE [username] = $2',
          mariadb: 'UPDATE `Users` SET `username`=$1 WHERE `username` = $2 LIMIT 1',
          mysql: 'UPDATE `Users` SET `username`=$1 WHERE `username` = $2 LIMIT 1',
          sqlite: 'UPDATE `Users` SET `username`=$1 WHERE rowid IN (SELECT rowid FROM `Users` WHERE `username` = $2 LIMIT 1)',
          default: 'UPDATE [Users] SET [username]=$1 WHERE [username] = $2'
        },
        bind: {
          default: ['new.username', 'username']
        }
      });
    });
  });
});<|MERGE_RESOLUTION|>--- conflicted
+++ resolved
@@ -28,14 +28,9 @@
       expectsql(sql.updateQuery(User.tableName, { user_name: 'triggertest' }, { id: 2 }, options, User.rawAttributes),
         {
           query: {
-<<<<<<< HEAD
             ibmi: 'UPDATE "users" SET "user_name"=? WHERE "id" = ?',
-            mssql: 'declare @tmp table ([id] INTEGER,[user_name] NVARCHAR(255)); UPDATE [users] SET [user_name]=$1 OUTPUT INSERTED.[id],INSERTED.[user_name] into @tmp WHERE [id] = $2;select * from @tmp',
-            postgres: 'UPDATE "users" SET "user_name"=$1 WHERE "id" = $2 RETURNING *',
-=======
             mssql: 'DECLARE @tmp TABLE ([id] INTEGER,[user_name] NVARCHAR(255)); UPDATE [users] SET [user_name]=$1 OUTPUT INSERTED.[id],INSERTED.[user_name] INTO @tmp WHERE [id] = $2; SELECT * FROM @tmp',
             postgres: 'UPDATE "users" SET "user_name"=$1 WHERE "id" = $2 RETURNING "id","user_name"',
->>>>>>> beeff96f
             default: 'UPDATE `users` SET `user_name`=$1 WHERE `id` = $2'
           },
           bind: {
