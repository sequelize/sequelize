--- conflicted
+++ resolved
@@ -26,12 +26,8 @@
           mariadb: 'ALTER TABLE `archive`.`user` DROP `email`;',
           mysql: 'ALTER TABLE `archive.user` DROP `email`;',
           postgres: 'ALTER TABLE "archive"."user" DROP COLUMN "email";',
-<<<<<<< HEAD
+          snowflake: 'ALTER TABLE "archive"."user" DROP "email";',
           oracle: 'ALTER TABLE "archive"."user" DROP COLUMN "email";',
-          snowflake: 'ALTER TABLE "archive"."user" DROP "email";'
-=======
-          snowflake: 'ALTER TABLE "archive"."user" DROP "email";',
->>>>>>> 5ab51a8c
         });
       });
     }
@@ -47,10 +43,7 @@
         postgres: 'ALTER TABLE "custom"."user" DROP COLUMN "email";',
         snowflake: 'ALTER TABLE "user" DROP "email";',
         sqlite: 'CREATE TABLE IF NOT EXISTS `user_backup` (`0` e, `1` m, `2` a, `3` i, `4` l);INSERT INTO `user_backup` SELECT `0`, `1`, `2`, `3`, `4` FROM `user`;DROP TABLE `user`;CREATE TABLE IF NOT EXISTS `user` (`0` e, `1` m, `2` a, `3` i, `4` l);INSERT INTO `user` SELECT `0`, `1`, `2`, `3`, `4` FROM `user_backup`;DROP TABLE `user_backup`;',
-<<<<<<< HEAD
-        oracle: 'ALTER TABLE "user" DROP COLUMN "email";'
-=======
->>>>>>> 5ab51a8c
+        oracle: 'ALTER TABLE "user" DROP COLUMN "email";',
       });
     });
   });
