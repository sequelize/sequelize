--- conflicted
+++ resolved
@@ -47,11 +47,7 @@
       limit: 10
     }, {
       default: "SELECT [email], [first_name] AS [firstName] FROM [User] WHERE [User].[email] = 'jon.snow@gmail.com' ORDER BY [email] DESC LIMIT 10;",
-<<<<<<< HEAD
       db2: 'SELECT "email", "first_name" AS "firstName" FROM "User" WHERE "User"."email" = \'jon.snow@gmail.com\' ORDER BY "email" DESC FETCH NEXT 10 ROWS ONLY;',
-=======
-      oracle: `SELECT email, first_name AS firstName FROM "User" WHERE "User".email = 'jon.snow@gmail.com' ORDER BY email DESC OFFSET 0 ROWS FETCH NEXT 10 ROWS ONLY;`,
->>>>>>> 3a6c2776
       mssql: "SELECT [email], [first_name] AS [firstName] FROM [User] WHERE [User].[email] = N'jon.snow@gmail.com' ORDER BY [email] DESC OFFSET 0 ROWS FETCH NEXT 10 ROWS ONLY;"
     });
 
@@ -509,13 +505,7 @@
         }).include,
         model: User
       }, User), {
-<<<<<<< HEAD
         default: `SELECT [user].[id_user], [user].[id], [projects].[id] AS [projects.id], [projects].[title] AS [projects.title], [projects].[createdAt] AS [projects.createdAt], [projects].[updatedAt] AS [projects.updatedAt], [projects->project_user].[user_id] AS [projects.project_user.userId], [projects->project_user].[project_id] AS [projects.project_user.projectId] FROM [User] AS [user] ${current.dialect.supports['RIGHT JOIN'] ? 'RIGHT' : 'LEFT'} OUTER JOIN ( [project_users] AS [projects->project_user] INNER JOIN [projects] AS [projects] ON [projects].[id] = [projects->project_user].[project_id]) ON [user].[id_user] = [projects->project_user].[user_id];`
-=======
-        default: `SELECT [user].[id_user], [user].[id], [projects].[id] AS [projects.id], [projects].[title] AS [projects.title], [projects].[createdAt] AS [projects.createdAt], [projects].[updatedAt] AS [projects.updatedAt], [projects->project_user].[user_id] AS [projects.project_user.userId], [projects->project_user].[project_id] AS [projects.project_user.projectId] FROM [User] AS [user] ${current.dialect.supports['RIGHT JOIN'] ? 'RIGHT' : 'LEFT'} OUTER JOIN ( [project_users] AS [projects->project_user] INNER JOIN [projects] AS [projects] ON [projects].[id] = [projects->project_user].[project_id]) ON [user].[id_user] = [projects->project_user].[user_id];`,
-        oracle: `SELECT "user".id_user, "user".id, projects.id AS "projects.id", projects.title AS "projects.title", projects.createdAt AS "projects.createdAt", projects.updatedAt AS "projects.updatedAt", "projects->project_user".user_id AS "projects.project_user.userId", "projects->project_user".project_id AS "projects.project_user.projectId" FROM "User" "user" RIGHT OUTER JOIN ( project_users "projects->project_user" INNER JOIN projects projects ON projects.id = "projects->project_user".project_id) ON "user".id_user = "projects->project_user".user_id;`,
-        sqlite: `SELECT \`user\`.\`id_user\`, \`user\`.\`id\`, \`projects\`.\`id\` AS \`projects.id\`, \`projects\`.\`title\` AS \`projects.title\`, \`projects\`.\`createdAt\` AS \`projects.createdAt\`, \`projects\`.\`updatedAt\` AS \`projects.updatedAt\`, \`projects->project_user\`.\`user_id\` AS \`projects.project_user.userId\`, \`projects->project_user\`.\`project_id\` AS \`projects.project_user.projectId\` FROM \`User\` AS \`user\` ${current.dialect.supports['RIGHT JOIN'] ? 'RIGHT' : 'LEFT'} OUTER JOIN \`project_users\` AS \`projects->project_user\` ON \`user\`.\`id_user\` = \`projects->project_user\`.\`user_id\` LEFT OUTER JOIN \`projects\` AS \`projects\` ON \`projects\`.\`id\` = \`projects->project_user\`.\`project_id\`;`
->>>>>>> 3a6c2776
       });
     });
 
@@ -676,11 +666,7 @@
         mariadb: 'SELECT `name`, `age`, `data` FROM `User` AS `User` WHERE `User`.`data` IN (X\'313233\');',
         mysql: 'SELECT `name`, `age`, `data` FROM `User` AS `User` WHERE `User`.`data` IN (X\'313233\');',
         sqlite: 'SELECT `name`, `age`, `data` FROM `User` AS `User` WHERE `User`.`data` IN (X\'313233\');',
-<<<<<<< HEAD
         db2: "SELECT \"name\", \"age\", \"data\" FROM \"User\" AS \"User\" WHERE \"User\".\"data\" IN ('x''313233''');",
-=======
-        oracle: `SELECT name, age, data FROM "User" "User" WHERE "User".data IN ('313233');`,
->>>>>>> 3a6c2776
         mssql: 'SELECT [name], [age], [data] FROM [User] AS [User] WHERE [User].[data] IN (0x313233);'
       });
     });
@@ -691,12 +677,8 @@
           attributes: ['* FROM [User]; DELETE FROM [User];SELECT [id]'.replace(/\[/g, Support.sequelize.dialect.TICK_CHAR_LEFT).replace(/\]/g, Support.sequelize.dialect.TICK_CHAR_RIGHT)]
         }), {
           default: 'SELECT \'* FROM [User]; DELETE FROM [User];SELECT [id]\' FROM [User];',
-<<<<<<< HEAD
           db2: 'SELECT \'* FROM "User"; DELETE FROM "User";SELECT "id"\' FROM "User";',
           snowflake: 'SELECT \'* FROM "User"; DELETE FROM "User";SELECT "id"\' FROM "User";',
-=======
-          oracle: `SELECT "* FROM User; DELETE FROM User;SELECT id" FROM "User";`,
->>>>>>> 3a6c2776
           mssql: 'SELECT [* FROM User; DELETE FROM User;SELECT id] FROM [User];'
         });
       });
@@ -841,13 +823,8 @@
     it('*', () => {
       expectsql(sql.selectQuery('User'), {
         default: 'SELECT * FROM [User];',
-<<<<<<< HEAD
         postgres: 'SELECT * FROM "User";',
         snowflake: 'SELECT * FROM User;'
-=======
-        oracle: `SELECT * FROM "User";`,
-        postgres: 'SELECT * FROM "User";'
->>>>>>> 3a6c2776
       });
     });
 
@@ -856,13 +833,8 @@
         attributes: ['name', 'age']
       }), {
         default: 'SELECT [name], [age] FROM [User];',
-<<<<<<< HEAD
         postgres: 'SELECT name, age FROM "User";',
         snowflake: 'SELECT name, age FROM User;'
-=======
-        oracle: `SELECT name, age FROM "User";`,
-        postgres: 'SELECT name, age FROM "User";'
->>>>>>> 3a6c2776
       });
     });
 
@@ -895,13 +867,8 @@
         model: User
       }, User), {
         default: 'SELECT [User].[name], [User].[age], [Posts].[id] AS [Posts.id], [Posts].[title] AS [Posts.title] FROM [User] AS [User] LEFT OUTER JOIN [Post] AS [Posts] ON [User].[id] = [Posts].[user_id];',
-<<<<<<< HEAD
         postgres: 'SELECT "User".name, "User".age, Posts.id AS "Posts.id", Posts.title AS "Posts.title" FROM "User" AS "User" LEFT OUTER JOIN Post AS Posts ON "User".id = Posts.user_id;',
         snowflake: 'SELECT User.name, User.age, Posts.id AS "Posts.id", Posts.title AS "Posts.title" FROM User AS User LEFT OUTER JOIN Post AS Posts ON User.id = Posts.user_id;'
-=======
-        oracle: `SELECT "User".name, "User".age, Posts.id AS "Posts.id", Posts.title AS "Posts.title" FROM "User" "User" LEFT OUTER JOIN Post Posts ON "User".id = Posts.user_id;`,
-        postgres: 'SELECT "User".name, "User".age, Posts.id AS "Posts.id", Posts.title AS "Posts.title" FROM "User" AS "User" LEFT OUTER JOIN Post AS Posts ON "User".id = Posts.user_id;'
->>>>>>> 3a6c2776
       });
     });
 
@@ -947,7 +914,6 @@
         model: User
       }, User), {
         default: 'SELECT [User].[name], [User].[age], [Posts].[id] AS [Posts.id], [Posts].[title] AS [Posts.title], [Posts->Comments].[id] AS [Posts.Comments.id], [Posts->Comments].[title] AS [Posts.Comments.title], [Posts->Comments].[createdAt] AS [Posts.Comments.createdAt], [Posts->Comments].[updatedAt] AS [Posts.Comments.updatedAt], [Posts->Comments].[post_id] AS [Posts.Comments.post_id] FROM [User] AS [User] LEFT OUTER JOIN [Post] AS [Posts] ON [User].[id] = [Posts].[user_id] LEFT OUTER JOIN [Comment] AS [Posts->Comments] ON [Posts].[id] = [Posts->Comments].[post_id];',
-<<<<<<< HEAD
         postgres: 'SELECT "User".name, "User".age, Posts.id AS "Posts.id", Posts.title AS "Posts.title", "Posts->Comments".id AS "Posts.Comments.id", "Posts->Comments".title AS "Posts.Comments.title", "Posts->Comments".createdAt AS "Posts.Comments.createdAt", "Posts->Comments".updatedAt AS "Posts.Comments.updatedAt", "Posts->Comments".post_id AS "Posts.Comments.post_id" FROM "User" AS "User" LEFT OUTER JOIN Post AS Posts ON "User".id = Posts.user_id LEFT OUTER JOIN Comment AS "Posts->Comments" ON Posts.id = "Posts->Comments".post_id;',
         snowflake: 'SELECT User.name, User.age, Posts.id AS "Posts.id", Posts.title AS "Posts.title", "Posts->Comments".id AS "Posts.Comments.id", "Posts->Comments".title AS "Posts.Comments.title", "Posts->Comments".createdAt AS "Posts.Comments.createdAt", "Posts->Comments".updatedAt AS "Posts.Comments.updatedAt", "Posts->Comments".post_id AS "Posts.Comments.post_id" FROM User AS User LEFT OUTER JOIN Post AS Posts ON User.id = Posts.user_id LEFT OUTER JOIN Comment AS "Posts->Comments" ON Posts.id = "Posts->Comments".post_id;'
       });
@@ -987,10 +953,6 @@
         default: 'SELECT [User].[name], [User].[age], [User].[status.label], [Posts].[id] AS [Posts.id], [Posts].[title] AS [Posts.title], [Posts].[status.label] AS [Posts.status.label] FROM [User] AS [User] LEFT OUTER JOIN [Post] AS [Posts] ON [User].[id] = [Posts].[user_id];',
         postgres: 'SELECT "User".name, "User".age, "User"."status.label", Posts.id AS "Posts.id", Posts.title AS "Posts.title", Posts."status.label" AS "Posts.status.label" FROM "User" AS "User" LEFT OUTER JOIN Post AS Posts ON "User".id = Posts.user_id;',
         snowflake: 'SELECT User.name, User.age, User."status.label", Posts.id AS "Posts.id", Posts.title AS "Posts.title", Posts."status.label" AS "Posts.status.label" FROM User AS User LEFT OUTER JOIN Post AS Posts ON User.id = Posts.user_id;'
-=======
-        oracle: `SELECT "User".name, "User".age, Posts.id AS "Posts.id", Posts.title AS "Posts.title", "Posts->Comments".id AS "Posts.Comments.id", "Posts->Comments".title AS "Posts.Comments.title", "Posts->Comments".createdAt AS "Posts.Comments.createdAt", "Posts->Comments".updatedAt AS "Posts.Comments.updatedAt", "Posts->Comments".post_id AS "Posts.Comments.post_id" FROM "User" "User" LEFT OUTER JOIN Post Posts ON "User".id = Posts.user_id LEFT OUTER JOIN "Comment" "Posts->Comments" ON Posts.id = "Posts->Comments".post_id;`,
-        postgres: 'SELECT "User".name, "User".age, Posts.id AS "Posts.id", Posts.title AS "Posts.title", "Posts->Comments".id AS "Posts.Comments.id", "Posts->Comments".title AS "Posts.Comments.title", "Posts->Comments".createdAt AS "Posts.Comments.createdAt", "Posts->Comments".updatedAt AS "Posts.Comments.updatedAt", "Posts->Comments".post_id AS "Posts.Comments.post_id" FROM "User" AS "User" LEFT OUTER JOIN Post AS Posts ON "User".id = Posts.user_id LEFT OUTER JOIN Comment AS "Posts->Comments" ON Posts.id = "Posts->Comments".post_id;'
->>>>>>> 3a6c2776
       });
     });
 
