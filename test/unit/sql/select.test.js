'use strict';

/* jshint -W110 */
var Support   = require(__dirname + '/../support')
  , DataTypes = require(__dirname + '/../../../lib/data-types')
  , Model = require(__dirname + '/../../../lib/model')
  , util = require('util')
  , expectsql = Support.expectsql
  , current   = Support.sequelize
  , sql       = current.dialect.QueryGenerator;

// Notice: [] will be replaced by dialect specific tick/quote character when there is not dialect specific expectation but only a default expectation

suite(Support.getTestDialectTeaser('SQL'), function() {
  suite('select', function () {
    var testsql = function (options, expectation) {
      var model = options.model;

      test(util.inspect(options, {depth: 2}), function () {
        return expectsql(
          sql.selectQuery(
            options.table || model && model.getTableName(),
            options,
            options.model
          ),
          expectation
        );
      });
    };

    testsql({
      table: 'User',
      attributes: [
        'email',
        ['first_name', 'firstName']
      ],
      where: {
        email: 'jon.snow@gmail.com'
      },
      order: [
        ['email', 'DESC']
      ],
      limit: 10
    }, {
      default: "SELECT [email], [first_name] AS [firstName] FROM [User] WHERE [User].[email] = 'jon.snow@gmail.com' ORDER BY [email] DESC LIMIT 10;",
      oracle: 'SELECT "email", "first_name" AS "firstName" FROM "User" WHERE "User"."email" = \'jon.snow@gmail.com\'',
      mssql: "SELECT [email], [first_name] AS [firstName] FROM [User] WHERE [User].[email] = N'jon.snow@gmail.com' ORDER BY [email] DESC OFFSET 0 ROWS FETCH NEXT 10 ROWS ONLY;"
    });

    testsql({
      table: 'User',
      attributes: [
        'email',
        ['first_name', 'firstName'],
        ['last_name', 'lastName']
      ],
      order: [
        ['last_name', 'ASC']
      ],
      groupedLimit: {
        limit: 3,
        on: 'companyId',
        values: [
          1,
          5
        ]
      }
    }, {
      default: 'SELECT [User].* FROM ('+
        [
          '(SELECT [email], [first_name] AS [firstName], [last_name] AS [lastName] FROM [User] WHERE [User].[companyId] = 1 ORDER BY [last_name] ASC'+sql.addLimitAndOffset({ limit: 3, order: ['last_name', 'ASC'] })+')',
          '(SELECT [email], [first_name] AS [firstName], [last_name] AS [lastName] FROM [User] WHERE [User].[companyId] = 5 ORDER BY [last_name] ASC'+sql.addLimitAndOffset({ limit: 3, order: ['last_name', 'ASC'] })+')'
        ].join(current.dialect.supports['UNION ALL'] ?' UNION ALL ' : ' UNION ')
      +') AS [User];',
      oracle: 'SELECT "User".* FROM ('+
        [
          '(SELECT "email", "first_name" AS "firstName", "last_name" AS "lastName" FROM "User" WHERE "User"."companyId" = 1 AND ROWNUM <= 3 ORDER BY "last_name" ASC)',
          '(SELECT "email", "first_name" AS "firstName", "last_name" AS "lastName" FROM "User" WHERE "User"."companyId" = 5 AND ROWNUM <= 3 ORDER BY "last_name" ASC)'
        ].join(current.dialect.supports['UNION ALL'] ?' UNION ALL ' : ' UNION ')
      +') "User"'
    });

    (function () {
      var User = Support.sequelize.define('user', {
        id: {
          type: DataTypes.INTEGER,
          primaryKey: true,
          autoIncrement: true,
          field: 'id_user'
        },
        email: DataTypes.STRING,
        firstName: {
          type: DataTypes.STRING,
          field: 'first_name'
        },
        lastName: {
          type: DataTypes.STRING,
          field: 'last_name'
        }
      },
      {
        tableName: 'users'
      });
      var Post = Support.sequelize.define('Post', {
        title: DataTypes.STRING,
        userId: {
          type: DataTypes.INTEGER,
          field: 'user_id'
        }
      },
      {
        tableName: 'post'
      });

      User.Posts = User.hasMany(Post, {foreignKey: 'userId', as: 'POSTS'});

      var Comment = Support.sequelize.define('Comment', {
        title: DataTypes.STRING,
        postId: {
          type: DataTypes.INTEGER,
          field: 'post_id'
        }
      },
      {
        tableName: 'comment'
      });

      Post.Comments = Post.hasMany(Comment, {foreignKey: 'postId', as: 'COMMENTS'});

      var include = Model.$validateIncludedElements({
        include: [{
          attributes: ['title'],
          association: User.Posts
        }],
        model: User
      }).include;

      testsql({
        table: User.getTableName(),
        model: User,
        include: include,
        attributes: [
          ['id_user', 'id'],
          'email',
          ['first_name', 'firstName'],
          ['last_name', 'lastName']
        ],
        order: [
          ['last_name', 'ASC']
        ],
        groupedLimit: {
          limit: 3,
          on: 'companyId',
          values: [
            1,
            5
          ]
        }
      }, {
        default: 'SELECT [user].*, [POSTS].[id] AS [POSTS.id], [POSTS].[title] AS [POSTS.title] FROM ('+
          [
            '(SELECT [id_user] AS [id], [email], [first_name] AS [firstName], [last_name] AS [lastName] FROM [users] AS [user] WHERE [user].[companyId] = 1 ORDER BY [user].[last_name] ASC'+sql.addLimitAndOffset({ limit: 3, order: ['last_name', 'ASC'] })+')',
            '(SELECT [id_user] AS [id], [email], [first_name] AS [firstName], [last_name] AS [lastName] FROM [users] AS [user] WHERE [user].[companyId] = 5 ORDER BY [user].[last_name] ASC'+sql.addLimitAndOffset({ limit: 3, order: ['last_name', 'ASC'] })+')'
          ].join(current.dialect.supports['UNION ALL'] ?' UNION ALL ' : ' UNION ')
        +') AS [user] LEFT OUTER JOIN [post] AS [POSTS] ON [user].[id] = [POSTS].[user_id];',
        oracle: 'SELECT "user".*, "POSTS"."id" AS "POSTS.id", "POSTS"."title" AS "POSTS.title" FROM ('+
          [
            '(SELECT "id_user" AS "id", "email", "first_name" AS "firstName", "last_name" AS "lastName" FROM "users" "user" WHERE "user"."companyId" = 1 AND ROWNUM <= 3 ORDER BY "user"."last_name" ASC'+sql.addLimitAndOffset({ limit: 3, order: ['last_name', 'ASC'] })+')',
            '(SELECT "id_user" AS "id", "email", "first_name" AS "firstName", "last_name" AS "lastName" FROM "users" "user" WHERE "user"."companyId" = 5 AND ROWNUM <= 3 ORDER BY "user"."last_name" ASC'+sql.addLimitAndOffset({ limit: 3, order: ['last_name', 'ASC'] })+')'
          ].join(current.dialect.supports['UNION ALL'] ?' UNION ALL ' : ' UNION ')
        +') "user" LEFT OUTER JOIN "post" "POSTS" ON "user"."id" = "POSTS"."user_id"'
      });

      var nestedInclude = Model.$validateIncludedElements({
        include: [{
          attributes: ['title'],
          association: User.Posts,
          include: [{
            attributes: ['title'],
            association: Post.Comments
          }]
        }],
        model: User
      }).include;

      testsql({
        table: User.getTableName(),
        model: User,
        include: nestedInclude,
        attributes: [
          ['id_user', 'id'],
          'email',
          ['first_name', 'firstName'],
          ['last_name', 'lastName']
        ],
        order: [
          ['last_name', 'ASC']
        ],
        groupedLimit: {
          limit: 3,
          on: 'companyId',
          values: [
            1,
            5
          ]
        }
      }, {
        default: 'SELECT [user].*, [POSTS].[id] AS [POSTS.id], [POSTS].[title] AS [POSTS.title], [POSTS.COMMENTS].[id] AS [POSTS.COMMENTS.id], [POSTS.COMMENTS].[title] AS [POSTS.COMMENTS.title] FROM ('+
          [
            '(SELECT [id_user] AS [id], [email], [first_name] AS [firstName], [last_name] AS [lastName] FROM [users] AS [user] WHERE [user].[companyId] = 1 ORDER BY [user].[last_name] ASC'+sql.addLimitAndOffset({ limit: 3, order: ['last_name', 'ASC'] })+')',
            '(SELECT [id_user] AS [id], [email], [first_name] AS [firstName], [last_name] AS [lastName] FROM [users] AS [user] WHERE [user].[companyId] = 5 ORDER BY [user].[last_name] ASC'+sql.addLimitAndOffset({ limit: 3, order: ['last_name', 'ASC'] })+')'
          ].join(current.dialect.supports['UNION ALL'] ?' UNION ALL ' : ' UNION ')
        +') AS [user] LEFT OUTER JOIN [post] AS [POSTS] ON [user].[id] = [POSTS].[user_id] LEFT OUTER JOIN [comment] AS [POSTS.COMMENTS] ON [POSTS].[id] = [POSTS.COMMENTS].[post_id];'
      });
    })();

    it('include (left outer join)', function () {
      var User = Support.sequelize.define('User', {
        name: DataTypes.STRING,
        age: DataTypes.INTEGER
      },
      {
        freezeTableName: true
      });
      var Post = Support.sequelize.define('Post', {
        title: DataTypes.STRING
      },
      {
        freezeTableName: true
      });

      User.Posts = User.hasMany(Post, {foreignKey: 'user_id'});

      expectsql(sql.selectQuery('User', {
        attributes: ['name', 'age'],
        include: Model.$validateIncludedElements({
          include: [{
            attributes: ['title'],
            association: User.Posts
          }],
          model: User
        }).include,
        model: User
      }, User), {
        default: 'SELECT [User].[name], [User].[age], [Posts].[id] AS [Posts.id], [Posts].[title] AS [Posts.title] FROM [User] AS [User] LEFT OUTER JOIN [Post] AS [Posts] ON [User].[id] = [Posts].[user_id];',
        oracle: 'SELECT "User"."name", "User"."age", "Posts"."id" AS "Posts.id", "Posts"."title" AS "Posts.title" FROM "User" "User" LEFT OUTER JOIN "Post" "Posts" ON "User"."id" = "Posts"."user_id"'
      });
    });
  });

  suite('queryIdentifiersFalse', function () {
    suiteSetup(function () {
      sql.options.quoteIdentifiers = false;
    });
    suiteTeardown(function () {
      sql.options.quoteIdentifiers = true;
    });

    test('*', function () {
      expectsql(sql.selectQuery('User'), {
        default: 'SELECT * FROM [User];',
        oracle: 'SELECT * FROM "User"',
        postgres: 'SELECT * FROM User;'
      });
    });

    test('with attributes', function () {
      expectsql(sql.selectQuery('User', {
        attributes: ['name', 'age']
      }), {
        default: 'SELECT [name], [age] FROM [User];',
        oracle: 'SELECT "name", "age" FROM "User"',
        postgres: 'SELECT name, age FROM User;'
      });
    });

    test('include (left outer join)', function () {
      var User = Support.sequelize.define('User', {
        name: DataTypes.STRING,
        age: DataTypes.INTEGER
      },
      {
        freezeTableName: true
      });
      var Post = Support.sequelize.define('Post', {
        title: DataTypes.STRING
      },
      {
        freezeTableName: true
      });

      User.Posts = User.hasMany(Post, {foreignKey: 'user_id'});

      expectsql(sql.selectQuery('User', {
        attributes: ['name', 'age'],
        include: Model.$validateIncludedElements({
          include: [{
            attributes: ['title'],
            association: User.Posts
          }],
          model: User
        }).include,
        model: User
      }, User), {
        default: 'SELECT [User].[name], [User].[age], [Posts].[id] AS [Posts.id], [Posts].[title] AS [Posts.title] FROM [User] AS [User] LEFT OUTER JOIN [Post] AS [Posts] ON [User].[id] = [Posts].[user_id];',
        oracle:  'SELECT "User"."name", "User"."age", "Posts"."id" AS "Posts.id", "Posts"."title" AS "Posts.title" FROM "User" "User" LEFT OUTER JOIN "Post" "Posts" ON "User"."id" = "Posts"."user_id"',
        postgres: 'SELECT User.name, User.age, Posts.id AS "Posts.id", Posts.title AS "Posts.title" FROM User AS User LEFT OUTER JOIN Post AS Posts ON User.id = Posts.user_id;'
      });
    });

  });

  suite('raw query', function () {
    test('raw replacements', function () {
      expectsql(sql.selectQuery('User', {
        attributes: ['*'],
        having: ['name IN (?)', [1, 'test', 3, "derp"]]
      }), {
        default: "SELECT * FROM [User] HAVING name IN (1,'test',3,'derp');",
<<<<<<< HEAD
        oracle:  "SELECT * FROM \"User\" HAVING name IN (1,'test',3,'derp')"
=======
        mssql: "SELECT * FROM [User] HAVING name IN (1,N'test',3,N'derp');"
>>>>>>> e6c6ac35
      });
    });
  });
});<|MERGE_RESOLUTION|>--- conflicted
+++ resolved
@@ -317,11 +317,8 @@
         having: ['name IN (?)', [1, 'test', 3, "derp"]]
       }), {
         default: "SELECT * FROM [User] HAVING name IN (1,'test',3,'derp');",
-<<<<<<< HEAD
-        oracle:  "SELECT * FROM \"User\" HAVING name IN (1,'test',3,'derp')"
-=======
+        oracle:  "SELECT * FROM \"User\" HAVING name IN (1,'test',3,'derp')",
         mssql: "SELECT * FROM [User] HAVING name IN (1,N'test',3,N'derp');"
->>>>>>> e6c6ac35
       });
     });
   });
