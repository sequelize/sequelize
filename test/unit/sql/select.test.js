--- conflicted
+++ resolved
@@ -47,11 +47,8 @@
       limit: 10
     }, {
       default: "SELECT [email], [first_name] AS [firstName] FROM [User] WHERE [User].[email] = 'jon.snow@gmail.com' ORDER BY [email] DESC LIMIT 10;",
-<<<<<<< HEAD
       db2: 'SELECT "email", "first_name" AS "firstName" FROM "User" WHERE "User"."email" = \'jon.snow@gmail.com\' ORDER BY "email" DESC FETCH NEXT 10 ROWS ONLY;',
-=======
       oracle: 'SELECT "email", "first_name" AS "firstName" FROM "User" WHERE "User"."email" = \'jon.snow@gmail.com\' ORDER BY "email" DESC OFFSET 0 ROWS FETCH NEXT 10 ROWS ONLY;',
->>>>>>> b091d59d
       mssql: "SELECT [email], [first_name] AS [firstName] FROM [User] WHERE [User].[email] = N'jon.snow@gmail.com' ORDER BY [email] DESC OFFSET 0 ROWS FETCH NEXT 10 ROWS ONLY;"
     });
 
@@ -349,6 +346,7 @@
         hasMultiAssociation: true, // must be set only for mssql dialect here
         subQuery: false
       }, {
+        oracle: 'SELECT "user"."id_user" AS "id", "user"."email", "user"."first_name" AS "firstName", "user"."last_name" AS "lastName", "POSTS"."id" AS "POSTS.id", "POSTS"."title" AS "POSTS.title" FROM "users" "user" LEFT OUTER JOIN "post" "POSTS" ON "user"."id_user" = "POSTS"."user_id" ORDER BY "user"."last_name" ASC OFFSET 10 ROWS FETCH NEXT 30 ROWS ONLY;',
         default: Support.minifySql(`SELECT [user].[id_user] AS [id], [user].[email], [user].[first_name] AS [firstName], [user].[last_name] AS [lastName], [POSTS].[id] AS [POSTS.id], [POSTS].[title] AS [POSTS.title]
           FROM [users] AS [user] LEFT OUTER JOIN [post] AS [POSTS]
           ON [user].[id_user] = [POSTS].[user_id]
@@ -509,13 +507,9 @@
         }).include,
         model: User
       }, User), {
-<<<<<<< HEAD
-        default: `SELECT [user].[id_user], [user].[id], [projects].[id] AS [projects.id], [projects].[title] AS [projects.title], [projects].[createdAt] AS [projects.createdAt], [projects].[updatedAt] AS [projects.updatedAt], [projects->project_user].[user_id] AS [projects.project_user.userId], [projects->project_user].[project_id] AS [projects.project_user.projectId] FROM [User] AS [user] ${current.dialect.supports['RIGHT JOIN'] ? 'RIGHT' : 'LEFT'} OUTER JOIN ( [project_users] AS [projects->project_user] INNER JOIN [projects] AS [projects] ON [projects].[id] = [projects->project_user].[project_id]) ON [user].[id_user] = [projects->project_user].[user_id];`
-=======
         default: `SELECT [user].[id_user], [user].[id], [projects].[id] AS [projects.id], [projects].[title] AS [projects.title], [projects].[createdAt] AS [projects.createdAt], [projects].[updatedAt] AS [projects.updatedAt], [projects->project_user].[user_id] AS [projects.project_user.userId], [projects->project_user].[project_id] AS [projects.project_user.projectId] FROM [User] AS [user] ${current.dialect.supports['RIGHT JOIN'] ? 'RIGHT' : 'LEFT'} OUTER JOIN ( [project_users] AS [projects->project_user] INNER JOIN [projects] AS [projects] ON [projects].[id] = [projects->project_user].[project_id]) ON [user].[id_user] = [projects->project_user].[user_id];`,
         oracle: 'SELECT "user"."id_user", "user"."id", "projects"."id" AS "projects.id", "projects"."title" AS "projects.title", "projects"."createdAt" AS "projects.createdAt", "projects"."updatedAt" AS "projects.updatedAt", "projects->project_user"."user_id" AS "projects.project_user.userId", "projects->project_user"."project_id" AS "projects.project_user.projectId" FROM "User" "user" RIGHT OUTER JOIN ( "project_users" "projects->project_user" INNER JOIN "projects" "projects" ON "projects"."id" = "projects->project_user"."project_id") ON "user"."id_user" = "projects->project_user"."user_id";',
         sqlite: `SELECT \`user\`.\`id_user\`, \`user\`.\`id\`, \`projects\`.\`id\` AS \`projects.id\`, \`projects\`.\`title\` AS \`projects.title\`, \`projects\`.\`createdAt\` AS \`projects.createdAt\`, \`projects\`.\`updatedAt\` AS \`projects.updatedAt\`, \`projects->project_user\`.\`user_id\` AS \`projects.project_user.userId\`, \`projects->project_user\`.\`project_id\` AS \`projects.project_user.projectId\` FROM \`User\` AS \`user\` ${current.dialect.supports['RIGHT JOIN'] ? 'RIGHT' : 'LEFT'} OUTER JOIN \`project_users\` AS \`projects->project_user\` ON \`user\`.\`id_user\` = \`projects->project_user\`.\`user_id\` LEFT OUTER JOIN \`projects\` AS \`projects\` ON \`projects\`.\`id\` = \`projects->project_user\`.\`project_id\`;`
->>>>>>> b091d59d
       });
     });
 
@@ -676,11 +670,8 @@
         mariadb: 'SELECT `name`, `age`, `data` FROM `User` AS `User` WHERE `User`.`data` IN (X\'313233\');',
         mysql: 'SELECT `name`, `age`, `data` FROM `User` AS `User` WHERE `User`.`data` IN (X\'313233\');',
         sqlite: 'SELECT `name`, `age`, `data` FROM `User` AS `User` WHERE `User`.`data` IN (X\'313233\');',
-<<<<<<< HEAD
         db2: "SELECT \"name\", \"age\", \"data\" FROM \"User\" AS \"User\" WHERE \"User\".\"data\" IN ('x''313233''');",
-=======
         oracle: 'SELECT "name", "age", "data" FROM "User" "User" WHERE "User"."data" IN (\'313233\');',
->>>>>>> b091d59d
         mssql: 'SELECT [name], [age], [data] FROM [User] AS [User] WHERE [User].[data] IN (0x313233);'
       });
     });
@@ -691,11 +682,8 @@
           attributes: ['* FROM [User]; DELETE FROM [User];SELECT [id]'.replace(/\[/g, Support.sequelize.dialect.TICK_CHAR_LEFT).replace(/\]/g, Support.sequelize.dialect.TICK_CHAR_RIGHT)]
         }), {
           default: 'SELECT \'* FROM [User]; DELETE FROM [User];SELECT [id]\' FROM [User];',
-<<<<<<< HEAD
           db2: 'SELECT \'* FROM "User"; DELETE FROM "User";SELECT "id"\' FROM "User";',
           snowflake: 'SELECT \'* FROM "User"; DELETE FROM "User";SELECT "id"\' FROM "User";',
-=======
->>>>>>> b091d59d
           mssql: 'SELECT [* FROM User; DELETE FROM User;SELECT id] FROM [User];'
         });
       });
@@ -834,13 +822,9 @@
     it('*', () => {
       expectsql(sql.selectQuery('User'), {
         default: 'SELECT * FROM [User];',
-<<<<<<< HEAD
         postgres: 'SELECT * FROM "User";',
+        oracle: 'SELECT * FROM "User";',
         snowflake: 'SELECT * FROM User;'
-=======
-        oracle: 'SELECT * FROM "User";',
-        postgres: 'SELECT * FROM "User";'
->>>>>>> b091d59d
       });
     });
 
@@ -849,13 +833,9 @@
         attributes: ['name', 'age']
       }), {
         default: 'SELECT [name], [age] FROM [User];',
-<<<<<<< HEAD
         postgres: 'SELECT name, age FROM "User";',
+        oracle: 'SELECT name, age FROM "User";',
         snowflake: 'SELECT name, age FROM User;'
-=======
-        oracle: 'SELECT name, age FROM "User";',
-        postgres: 'SELECT name, age FROM "User";'
->>>>>>> b091d59d
       });
     });
 
@@ -888,13 +868,9 @@
         model: User
       }, User), {
         default: 'SELECT [User].[name], [User].[age], [Posts].[id] AS [Posts.id], [Posts].[title] AS [Posts.title] FROM [User] AS [User] LEFT OUTER JOIN [Post] AS [Posts] ON [User].[id] = [Posts].[user_id];',
-<<<<<<< HEAD
         postgres: 'SELECT "User".name, "User".age, Posts.id AS "Posts.id", Posts.title AS "Posts.title" FROM "User" AS "User" LEFT OUTER JOIN Post AS Posts ON "User".id = Posts.user_id;',
+        oracle: 'SELECT "User".name, "User".age, Posts.id AS "Posts.id", Posts.title AS "Posts.title" FROM "User" "User" LEFT OUTER JOIN Post Posts ON "User".id = Posts.user_id;',
         snowflake: 'SELECT User.name, User.age, Posts.id AS "Posts.id", Posts.title AS "Posts.title" FROM User AS User LEFT OUTER JOIN Post AS Posts ON User.id = Posts.user_id;'
-=======
-        oracle: 'SELECT "User".name, "User".age, Posts.id AS "Posts.id", Posts.title AS "Posts.title" FROM "User" "User" LEFT OUTER JOIN Post Posts ON "User".id = Posts.user_id;',
-        postgres: 'SELECT "User".name, "User".age, Posts.id AS "Posts.id", Posts.title AS "Posts.title" FROM "User" AS "User" LEFT OUTER JOIN Post AS Posts ON "User".id = Posts.user_id;'
->>>>>>> b091d59d
       });
     });
 
@@ -940,8 +916,8 @@
         model: User
       }, User), {
         default: 'SELECT [User].[name], [User].[age], [Posts].[id] AS [Posts.id], [Posts].[title] AS [Posts.title], [Posts->Comments].[id] AS [Posts.Comments.id], [Posts->Comments].[title] AS [Posts.Comments.title], [Posts->Comments].[createdAt] AS [Posts.Comments.createdAt], [Posts->Comments].[updatedAt] AS [Posts.Comments.updatedAt], [Posts->Comments].[post_id] AS [Posts.Comments.post_id] FROM [User] AS [User] LEFT OUTER JOIN [Post] AS [Posts] ON [User].[id] = [Posts].[user_id] LEFT OUTER JOIN [Comment] AS [Posts->Comments] ON [Posts].[id] = [Posts->Comments].[post_id];',
-<<<<<<< HEAD
         postgres: 'SELECT "User".name, "User".age, Posts.id AS "Posts.id", Posts.title AS "Posts.title", "Posts->Comments".id AS "Posts.Comments.id", "Posts->Comments".title AS "Posts.Comments.title", "Posts->Comments".createdAt AS "Posts.Comments.createdAt", "Posts->Comments".updatedAt AS "Posts.Comments.updatedAt", "Posts->Comments".post_id AS "Posts.Comments.post_id" FROM "User" AS "User" LEFT OUTER JOIN Post AS Posts ON "User".id = Posts.user_id LEFT OUTER JOIN Comment AS "Posts->Comments" ON Posts.id = "Posts->Comments".post_id;',
+        oracle: 'SELECT "User".name, "User".age, Posts.id AS "Posts.id", Posts.title AS "Posts.title", "Posts->Comments".id AS "Posts.Comments.id", "Posts->Comments".title AS "Posts.Comments.title", "Posts->Comments".createdAt AS "Posts.Comments.createdAt", "Posts->Comments".updatedAt AS "Posts.Comments.updatedAt", "Posts->Comments".post_id AS "Posts.Comments.post_id" FROM "User" "User" LEFT OUTER JOIN Post Posts ON "User".id = Posts.user_id LEFT OUTER JOIN "Comment" "Posts->Comments" ON Posts.id = "Posts->Comments".post_id;',
         snowflake: 'SELECT User.name, User.age, Posts.id AS "Posts.id", Posts.title AS "Posts.title", "Posts->Comments".id AS "Posts.Comments.id", "Posts->Comments".title AS "Posts.Comments.title", "Posts->Comments".createdAt AS "Posts.Comments.createdAt", "Posts->Comments".updatedAt AS "Posts.Comments.updatedAt", "Posts->Comments".post_id AS "Posts.Comments.post_id" FROM User AS User LEFT OUTER JOIN Post AS Posts ON User.id = Posts.user_id LEFT OUTER JOIN Comment AS "Posts->Comments" ON Posts.id = "Posts->Comments".post_id;'
       });
     });
@@ -979,11 +955,8 @@
       }, User), {
         default: 'SELECT [User].[name], [User].[age], [User].[status.label], [Posts].[id] AS [Posts.id], [Posts].[title] AS [Posts.title], [Posts].[status.label] AS [Posts.status.label] FROM [User] AS [User] LEFT OUTER JOIN [Post] AS [Posts] ON [User].[id] = [Posts].[user_id];',
         postgres: 'SELECT "User".name, "User".age, "User"."status.label", Posts.id AS "Posts.id", Posts.title AS "Posts.title", Posts."status.label" AS "Posts.status.label" FROM "User" AS "User" LEFT OUTER JOIN Post AS Posts ON "User".id = Posts.user_id;',
+        oracle: 'SELECT "User".name, "User".age, "User"."status.label", Posts.id AS "Posts.id", Posts.title AS "Posts.title", Posts."status.label" AS "Posts.status.label" FROM "User" "User" LEFT OUTER JOIN Post Posts ON "User".id = Posts.user_id;',
         snowflake: 'SELECT User.name, User.age, User."status.label", Posts.id AS "Posts.id", Posts.title AS "Posts.title", Posts."status.label" AS "Posts.status.label" FROM User AS User LEFT OUTER JOIN Post AS Posts ON User.id = Posts.user_id;'
-=======
-        oracle: 'SELECT "User".name, "User".age, Posts.id AS "Posts.id", Posts.title AS "Posts.title", "Posts->Comments".id AS "Posts.Comments.id", "Posts->Comments".title AS "Posts.Comments.title", "Posts->Comments".createdAt AS "Posts.Comments.createdAt", "Posts->Comments".updatedAt AS "Posts.Comments.updatedAt", "Posts->Comments".post_id AS "Posts.Comments.post_id" FROM "User" "User" LEFT OUTER JOIN Post Posts ON "User".id = Posts.user_id LEFT OUTER JOIN "Comment" "Posts->Comments" ON Posts.id = "Posts->Comments".post_id;',
-        postgres: 'SELECT "User".name, "User".age, Posts.id AS "Posts.id", Posts.title AS "Posts.title", "Posts->Comments".id AS "Posts.Comments.id", "Posts->Comments".title AS "Posts.Comments.title", "Posts->Comments".createdAt AS "Posts.Comments.createdAt", "Posts->Comments".updatedAt AS "Posts.Comments.updatedAt", "Posts->Comments".post_id AS "Posts.Comments.post_id" FROM "User" AS "User" LEFT OUTER JOIN Post AS Posts ON "User".id = Posts.user_id LEFT OUTER JOIN Comment AS "Posts->Comments" ON Posts.id = "Posts->Comments".post_id;'
->>>>>>> b091d59d
       });
     });
 
