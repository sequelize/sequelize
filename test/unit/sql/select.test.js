'use strict';

const Support = require('../support'),
  DataTypes = require('sequelize/lib/data-types'),
  Model = require('sequelize/lib/model'),
  util = require('util'),
  chai = require('chai'),
  expect = chai.expect,
  expectsql = Support.expectsql,
  current = Support.sequelize,
  sql = current.dialect.queryGenerator,
  Op = Support.Sequelize.Op;

// Notice: [] will be replaced by dialect specific tick/quote character when there is not dialect specific expectation but only a default expectation

describe(Support.getTestDialectTeaser('SQL'), () => {
  describe('select', () => {
    const testsql = function(options, expectation) {
      const model = options.model;

      it(util.inspect(options, { depth: 2 }), () => {
        return expectsql(
          sql.selectQuery(
            options.table || model && model.getTableName(),
            options,
            options.model
          ),
          expectation
        );
      });
    };

    testsql({
      table: 'User',
      attributes: [
        'email',
        ['first_name', 'firstName']
      ],
      where: {
        email: 'jon.snow@gmail.com'
      },
      order: [
        ['email', 'DESC']
      ],
      limit: 10
    }, {
      default: "SELECT [email], [first_name] AS [firstName] FROM [User] WHERE [User].[email] = 'jon.snow@gmail.com' ORDER BY [email] DESC LIMIT 10;",
      db2: 'SELECT "email", "first_name" AS "firstName" FROM "User" WHERE "User"."email" = \'jon.snow@gmail.com\' ORDER BY "email" DESC FETCH NEXT 10 ROWS ONLY;',
      mssql: "SELECT [email], [first_name] AS [firstName] FROM [User] WHERE [User].[email] = N'jon.snow@gmail.com' ORDER BY [email] DESC OFFSET 0 ROWS FETCH NEXT 10 ROWS ONLY;"
    });

    testsql({
      table: 'User',
      attributes: [
        'email',
        ['first_name', 'firstName'],
        ['last_name', 'lastName']
      ],
      order: [
        ['last_name', 'ASC']
      ],
      groupedLimit: {
        limit: 3,
        on: 'companyId',
        values: [
          1,
          5
        ]
      }
    }, {
      default: `SELECT [User].* FROM (${
        [
          `SELECT * FROM (SELECT [email], [first_name] AS [firstName], [last_name] AS [lastName] FROM [User] WHERE [User].[companyId] = 1 ORDER BY [last_name] ASC${sql.addLimitAndOffset({ limit: 3, order: ['last_name', 'ASC'] })}) AS sub`,
          `SELECT * FROM (SELECT [email], [first_name] AS [firstName], [last_name] AS [lastName] FROM [User] WHERE [User].[companyId] = 5 ORDER BY [last_name] ASC${sql.addLimitAndOffset({ limit: 3, order: ['last_name', 'ASC'] })}) AS sub`
        ].join(current.dialect.supports['UNION ALL'] ? ' UNION ALL ' : ' UNION ')
      }) AS [User];`
    });

    (function() {
      const User = Support.sequelize.define('user', {
        id: {
          type: DataTypes.INTEGER,
          primaryKey: true,
          autoIncrement: true,
          field: 'id_user'
        }
      });
      const Project = Support.sequelize.define('project', {
        title: DataTypes.STRING
      });

      const ProjectUser = Support.sequelize.define('project_user', {
        userId: {
          type: DataTypes.INTEGER,
          field: 'user_id'
        },
        projectId: {
          type: DataTypes.INTEGER,
          field: 'project_id'
        }
      }, { timestamps: false });

      User.Projects = User.belongsToMany(Project, { through: ProjectUser });
      Project.belongsToMany(User, { through: ProjectUser });

      testsql({
        table: User.getTableName(),
        model: User,
        attributes: [
          ['id_user', 'id']
        ],
        order: [
          ['last_name', 'ASC']
        ],
        groupedLimit: {
          limit: 3,
          on: User.Projects,
          values: [
            1,
            5
          ]
        }
      }, {
        default: `SELECT [user].* FROM (${
          [
            `SELECT * FROM (SELECT [user].[id_user] AS [id], [user].[last_name] AS [subquery_order_0], [project_users].[user_id] AS [project_users.userId], [project_users].[project_id] AS [project_users.projectId] FROM [users] AS [user] INNER JOIN [project_users] AS [project_users] ON [user].[id_user] = [project_users].[user_id] AND [project_users].[project_id] = 1 ORDER BY [subquery_order_0] ASC${ current.dialect.name === 'mssql' ? ', [user].[id_user]' : ''}${sql.addLimitAndOffset({ limit: 3, order: ['last_name', 'ASC'] })}) AS sub`,
            `SELECT * FROM (SELECT [user].[id_user] AS [id], [user].[last_name] AS [subquery_order_0], [project_users].[user_id] AS [project_users.userId], [project_users].[project_id] AS [project_users.projectId] FROM [users] AS [user] INNER JOIN [project_users] AS [project_users] ON [user].[id_user] = [project_users].[user_id] AND [project_users].[project_id] = 5 ORDER BY [subquery_order_0] ASC${ current.dialect.name === 'mssql' ? ', [user].[id_user]' : ''}${sql.addLimitAndOffset({ limit: 3, order: ['last_name', 'ASC'] })}) AS sub`
          ].join(current.dialect.supports['UNION ALL'] ? ' UNION ALL ' : ' UNION ')
        }) AS [user] ORDER BY [subquery_order_0] ASC;`
      });

      testsql({
        table: User.getTableName(),
        model: User,
        attributes: [
          ['id_user', 'id']
        ],
        order: [
          ['last_name', 'ASC']
        ],
        groupedLimit: {
          limit: 3,
          through: {
            where: {
              status: 1
            }
          },
          on: User.Projects,
          values: [
            1,
            5
          ]
        }
      }, {
        default: `SELECT [user].* FROM (${
          [
            `SELECT * FROM (SELECT [user].[id_user] AS [id], [user].[last_name] AS [subquery_order_0], [project_users].[user_id] AS [project_users.userId], [project_users].[project_id] AS [project_users.projectId] FROM [users] AS [user] INNER JOIN [project_users] AS [project_users] ON [user].[id_user] = [project_users].[user_id] AND [project_users].[project_id] = 1 AND [project_users].[status] = 1 ORDER BY [subquery_order_0] ASC${ current.dialect.name === 'mssql' ? ', [user].[id_user]' : ''}${sql.addLimitAndOffset({ limit: 3, order: ['last_name', 'ASC'] })}) AS sub`,
            `SELECT * FROM (SELECT [user].[id_user] AS [id], [user].[last_name] AS [subquery_order_0], [project_users].[user_id] AS [project_users.userId], [project_users].[project_id] AS [project_users.projectId] FROM [users] AS [user] INNER JOIN [project_users] AS [project_users] ON [user].[id_user] = [project_users].[user_id] AND [project_users].[project_id] = 5 AND [project_users].[status] = 1 ORDER BY [subquery_order_0] ASC${ current.dialect.name === 'mssql' ? ', [user].[id_user]' : ''}${sql.addLimitAndOffset({ limit: 3, order: ['last_name', 'ASC'] })}) AS sub`
          ].join(current.dialect.supports['UNION ALL'] ? ' UNION ALL ' : ' UNION ')
        }) AS [user] ORDER BY [subquery_order_0] ASC;`
      });

      testsql({
        table: User.getTableName(),
        model: User,
        attributes: [
          ['id_user', 'id']
        ],
        order: [
          ['id_user', 'ASC']
        ],
        where: {
          age: {
            [Op.gte]: 21
          }
        },
        groupedLimit: {
          limit: 3,
          on: User.Projects,
          values: [
            1,
            5
          ]
        }
      }, {
        default: `SELECT [user].* FROM (${
          [
            `SELECT * FROM (SELECT [user].[id_user] AS [id], [user].[id_user] AS [subquery_order_0], [project_users].[user_id] AS [project_users.userId], [project_users].[project_id] AS [project_users.projectId] FROM [users] AS [user] INNER JOIN [project_users] AS [project_users] ON [user].[id_user] = [project_users].[user_id] AND [project_users].[project_id] = 1 WHERE [user].[age] >= 21 ORDER BY [subquery_order_0] ASC${ current.dialect.name === 'mssql' ? ', [user].[id_user]' : ''}${sql.addLimitAndOffset({ limit: 3, order: ['last_name', 'ASC'] })}) AS sub`,
            `SELECT * FROM (SELECT [user].[id_user] AS [id], [user].[id_user] AS [subquery_order_0], [project_users].[user_id] AS [project_users.userId], [project_users].[project_id] AS [project_users.projectId] FROM [users] AS [user] INNER JOIN [project_users] AS [project_users] ON [user].[id_user] = [project_users].[user_id] AND [project_users].[project_id] = 5 WHERE [user].[age] >= 21 ORDER BY [subquery_order_0] ASC${ current.dialect.name === 'mssql' ? ', [user].[id_user]' : ''}${sql.addLimitAndOffset({ limit: 3, order: ['last_name', 'ASC'] })}) AS sub`
          ].join(current.dialect.supports['UNION ALL'] ? ' UNION ALL ' : ' UNION ')
        }) AS [user] ORDER BY [subquery_order_0] ASC;`
      });
    }());

    (function() {
      const User = Support.sequelize.define('user', {
        id: {
          type: DataTypes.INTEGER,
          primaryKey: true,
          autoIncrement: true,
          field: 'id_user'
        },
        email: DataTypes.STRING,
        firstName: {
          type: DataTypes.STRING,
          field: 'first_name'
        },
        lastName: {
          type: DataTypes.STRING,
          field: 'last_name'
        }
      },
      {
        tableName: 'users'
      });
      const Post = Support.sequelize.define('Post', {
        title: DataTypes.STRING,
        userId: {
          type: DataTypes.INTEGER,
          field: 'user_id'
        }
      },
      {
        tableName: 'post'
      });

      User.Posts = User.hasMany(Post, { foreignKey: 'userId', as: 'POSTS' });

      const Comment = Support.sequelize.define('Comment', {
        title: DataTypes.STRING,
        postId: {
          type: DataTypes.INTEGER,
          field: 'post_id'
        }
      },
      {
        tableName: 'comment'
      });

      Post.Comments = Post.hasMany(Comment, { foreignKey: 'postId', as: 'COMMENTS' });

      const include = Model._validateIncludedElements({
        include: [{
          attributes: ['title'],
          association: User.Posts
        }],
        model: User
      }).include;

      testsql({
        table: User.getTableName(),
        model: User,
        include,
        attributes: [
          ['id_user', 'id'],
          'email',
          ['first_name', 'firstName'],
          ['last_name', 'lastName']
        ],
        order: [
          ['last_name', 'ASC']
        ],
        groupedLimit: {
          limit: 3,
          on: 'companyId',
          values: [
            1,
            5
          ]
        }
      }, {
        default: `SELECT [user].*, [POSTS].[id] AS [POSTS.id], [POSTS].[title] AS [POSTS.title] FROM (${
          [
            `SELECT * FROM (SELECT [id_user] AS [id], [email], [first_name] AS [firstName], [last_name] AS [lastName] FROM [users] AS [user] WHERE [user].[companyId] = 1 ORDER BY [user].[last_name] ASC${sql.addLimitAndOffset({ limit: 3, order: [['last_name', 'ASC']] })}) AS sub`,
            `SELECT * FROM (SELECT [id_user] AS [id], [email], [first_name] AS [firstName], [last_name] AS [lastName] FROM [users] AS [user] WHERE [user].[companyId] = 5 ORDER BY [user].[last_name] ASC${sql.addLimitAndOffset({ limit: 3, order: [['last_name', 'ASC']] })}) AS sub`
          ].join(current.dialect.supports['UNION ALL'] ? ' UNION ALL ' : ' UNION ')
        }) AS [user] LEFT OUTER JOIN [post] AS [POSTS] ON [user].[id] = [POSTS].[user_id];`
      });

      testsql({
        table: User.getTableName(),
        model: User,
        include,
        attributes: [
          ['id_user', 'id'],
          'email',
          ['first_name', 'firstName'],
          ['last_name', 'lastName']
        ],
        order: [['[last_name]'.replace(/\[/g, Support.sequelize.dialect.TICK_CHAR_LEFT).replace(/\]/g, Support.sequelize.dialect.TICK_CHAR_RIGHT), 'ASC']],
        limit: 30,
        offset: 10,
        hasMultiAssociation: true, //must be set only for mssql dialect here
        subQuery: true
      }, {
        default: `${'SELECT [user].*, [POSTS].[id] AS [POSTS.id], [POSTS].[title] AS [POSTS.title] FROM (' +
                       'SELECT [user].[id_user] AS [id], [user].[email], [user].[first_name] AS [firstName], [user].[last_name] AS [lastName] FROM [users] AS [user] ORDER BY [user].[last_name] ASC'}${
          sql.addLimitAndOffset({ limit: 30, offset: 10, order: [['`user`.`last_name`', 'ASC']] })
        }) AS [user] LEFT OUTER JOIN [post] AS [POSTS] ON [user].[id_user] = [POSTS].[user_id] ORDER BY [user].[last_name] ASC;`
      });

      const nestedInclude = Model._validateIncludedElements({
        include: [{
          attributes: ['title'],
          association: User.Posts,
          include: [{
            attributes: ['title'],
            association: Post.Comments
          }]
        }],
        model: User
      }).include;

      testsql({
        table: User.getTableName(),
        model: User,
        include: nestedInclude,
        attributes: [
          ['id_user', 'id'],
          'email',
          ['first_name', 'firstName'],
          ['last_name', 'lastName']
        ],
        order: [
          ['last_name', 'ASC']
        ],
        groupedLimit: {
          limit: 3,
          on: 'companyId',
          values: [
            1,
            5
          ]
        }
      }, {
        default: `SELECT [user].*, [POSTS].[id] AS [POSTS.id], [POSTS].[title] AS [POSTS.title], [POSTS->COMMENTS].[id] AS [POSTS.COMMENTS.id], [POSTS->COMMENTS].[title] AS [POSTS.COMMENTS.title] FROM (${
          [
            `SELECT * FROM (SELECT [id_user] AS [id], [email], [first_name] AS [firstName], [last_name] AS [lastName] FROM [users] AS [user] WHERE [user].[companyId] = 1 ORDER BY [user].[last_name] ASC${sql.addLimitAndOffset({ limit: 3, order: ['last_name', 'ASC'] })}) AS sub`,
            `SELECT * FROM (SELECT [id_user] AS [id], [email], [first_name] AS [firstName], [last_name] AS [lastName] FROM [users] AS [user] WHERE [user].[companyId] = 5 ORDER BY [user].[last_name] ASC${sql.addLimitAndOffset({ limit: 3, order: ['last_name', 'ASC'] })}) AS sub`
          ].join(current.dialect.supports['UNION ALL'] ? ' UNION ALL ' : ' UNION ')
        }) AS [user] LEFT OUTER JOIN [post] AS [POSTS] ON [user].[id] = [POSTS].[user_id] LEFT OUTER JOIN [comment] AS [POSTS->COMMENTS] ON [POSTS].[id] = [POSTS->COMMENTS].[post_id];`
      });
    })();

    it('include (left outer join)', () => {
      const User = Support.sequelize.define('User', {
        name: DataTypes.STRING,
        age: DataTypes.INTEGER
      },
      {
        freezeTableName: true
      });
      const Post = Support.sequelize.define('Post', {
        title: DataTypes.STRING
      },
      {
        freezeTableName: true
      });

      User.Posts = User.hasMany(Post, { foreignKey: 'user_id' });

      expectsql(sql.selectQuery('User', {
        attributes: ['name', 'age'],
        include: Model._validateIncludedElements({
          include: [{
            attributes: ['title'],
            association: User.Posts
          }],
          model: User
        }).include,
        model: User
      }, User), {
        default: 'SELECT [User].[name], [User].[age], [Posts].[id] AS [Posts.id], [Posts].[title] AS [Posts.title] FROM [User] AS [User] LEFT OUTER JOIN [Post] AS [Posts] ON [User].[id] = [Posts].[user_id];'
      });
    });

    it('include (right outer join)', () => {
      const User = Support.sequelize.define('User', {
        name: DataTypes.STRING,
        age: DataTypes.INTEGER
      },
      {
        freezeTableName: true
      });
      const Post = Support.sequelize.define('Post', {
        title: DataTypes.STRING
      },
      {
        freezeTableName: true
      });

      User.Posts = User.hasMany(Post, { foreignKey: 'user_id' });

      expectsql(sql.selectQuery('User', {
        attributes: ['name', 'age'],
        include: Model._validateIncludedElements({
          include: [{
            attributes: ['title'],
            association: User.Posts,
            right: true
          }],
          model: User
        }).include,
        model: User
      }, User), {
        default: `SELECT [User].[name], [User].[age], [Posts].[id] AS [Posts.id], [Posts].[title] AS [Posts.title] FROM [User] AS [User] ${current.dialect.supports['RIGHT JOIN'] ? 'RIGHT' : 'LEFT'} OUTER JOIN [Post] AS [Posts] ON [User].[id] = [Posts].[user_id];`
      });
    });

    it('include through (right outer join)', () => {
      const User = Support.sequelize.define('user', {
        id: {
          type: DataTypes.INTEGER,
          primaryKey: true,
          autoIncrement: true,
          field: 'id_user'
        }
      });
      const Project = Support.sequelize.define('project', {
        title: DataTypes.STRING
      });

      const ProjectUser = Support.sequelize.define('project_user', {
        userId: {
          type: DataTypes.INTEGER,
          field: 'user_id'
        },
        projectId: {
          type: DataTypes.INTEGER,
          field: 'project_id'
        }
      }, { timestamps: false });

      User.Projects = User.belongsToMany(Project, { through: ProjectUser });
      Project.belongsToMany(User, { through: ProjectUser });

      expectsql(sql.selectQuery('User', {
        attributes: ['id_user', 'id'],
        include: Model._validateIncludedElements({
          include: [{
            model: Project,
            right: true
          }],
          model: User
        }).include,
        model: User
      }, User), {
        default: `SELECT [user].[id_user], [user].[id], [projects].[id] AS [projects.id], [projects].[title] AS [projects.title], [projects].[createdAt] AS [projects.createdAt], [projects].[updatedAt] AS [projects.updatedAt], [projects->project_user].[user_id] AS [projects.project_user.userId], [projects->project_user].[project_id] AS [projects.project_user.projectId] FROM [User] AS [user] ${current.dialect.supports['RIGHT JOIN'] ? 'RIGHT' : 'LEFT'} OUTER JOIN ( [project_users] AS [projects->project_user] INNER JOIN [projects] AS [projects] ON [projects].[id] = [projects->project_user].[project_id]) ON [user].[id_user] = [projects->project_user].[user_id];`
      });
    });

    describe('include (subQuery alias)', () => {
      const User = Support.sequelize.define('User', {
        name: DataTypes.STRING,
        age: DataTypes.INTEGER
      },
      {
        freezeTableName: true
      });
      const Post = Support.sequelize.define('Post', {
        title: DataTypes.STRING
      },
      {
        freezeTableName: true
      });

      User.Posts = User.hasMany(Post, { foreignKey: 'user_id', as: 'postaliasname' });

      it('w/o filters', () => {
        expectsql(sql.selectQuery('User', {
          table: User.getTableName(),
          model: User,
          attributes: ['name', 'age'],
          include: Model._validateIncludedElements({
            include: [{
              attributes: ['title'],
              association: User.Posts,
              subQuery: true,
              required: true
            }],
            as: 'User'
          }).include,
          subQuery: true
        }, User), {
          default: 'SELECT [User].* FROM ' +
            '(SELECT [User].[name], [User].[age], [User].[id] AS [id], [postaliasname].[id] AS [postaliasname.id], [postaliasname].[title] AS [postaliasname.title] FROM [User] AS [User] ' +
            'INNER JOIN [Post] AS [postaliasname] ON [User].[id] = [postaliasname].[user_id] ' +
            `WHERE ( SELECT [user_id] FROM [Post] AS [postaliasname] WHERE ([postaliasname].[user_id] = [User].[id])${sql.addLimitAndOffset({ limit: 1, tableAs: 'postaliasname' }, User)} ) IS NOT NULL) AS [User];`
        });
      });

      it('w/ nested column filter', () => {
        expectsql(sql.selectQuery('User', {
          table: User.getTableName(),
          model: User,
          attributes: ['name', 'age'],
          where: { '$postaliasname.title$': 'test' },
          include: Model._validateIncludedElements({
            include: [{
              attributes: ['title'],
              association: User.Posts,
              subQuery: true,
              required: true
            }],
            as: 'User'
          }).include,
          subQuery: true
        }, User), {
          default: 'SELECT [User].* FROM ' +
            '(SELECT [User].[name], [User].[age], [User].[id] AS [id], [postaliasname].[id] AS [postaliasname.id], [postaliasname].[title] AS [postaliasname.title] FROM [User] AS [User] ' +
            'INNER JOIN [Post] AS [postaliasname] ON [User].[id] = [postaliasname].[user_id] ' +
            `WHERE [postaliasname].[title] = ${sql.escape('test')} AND ( SELECT [user_id] FROM [Post] AS [postaliasname] WHERE ([postaliasname].[user_id] = [User].[id])${sql.addLimitAndOffset({ limit: 1, tableAs: 'postaliasname' }, User)} ) IS NOT NULL) AS [User];`
        });
      });
    });

    it('include w/ subQuery + nested filter + paging', () => {
      const User = Support.sequelize.define('User', {
        scopeId: DataTypes.INTEGER
      });

      const Company = Support.sequelize.define('Company', {
        name: DataTypes.STRING,
        public: DataTypes.BOOLEAN,
        scopeId: DataTypes.INTEGER
      });

      const Profession = Support.sequelize.define('Profession', {
        name: DataTypes.STRING,
        scopeId: DataTypes.INTEGER
      });

      User.Company = User.belongsTo(Company, { foreignKey: 'companyId' });
      User.Profession = User.belongsTo(Profession, { foreignKey: 'professionId' });
      Company.Users = Company.hasMany(User, { as: 'Users', foreignKey: 'companyId' });
      Profession.Users = Profession.hasMany(User, { as: 'Users', foreignKey: 'professionId' });

      expectsql(sql.selectQuery('Company', {
        table: Company.getTableName(),
        model: Company,
        attributes: ['name', 'public'],
        where: { '$Users.Profession.name$': 'test', [Op.and]: { scopeId: [42] } },
        include: Model._validateIncludedElements({
          include: [{
            association: Company.Users,
            attributes: [],
            include: [{
              association: User.Profession,
              attributes: [],
              required: true
            }],
            subQuery: true,
            required: true
          }],
          model: Company
        }).include,
        limit: 5,
        offset: 0,
        subQuery: true
      }, Company), {
        default: 'SELECT [Company].* FROM (' +
        'SELECT [Company].[name], [Company].[public], [Company].[id] AS [id] FROM [Company] AS [Company] ' +
        'INNER JOIN [Users] AS [Users] ON [Company].[id] = [Users].[companyId] ' +
        'INNER JOIN [Professions] AS [Users->Profession] ON [Users].[professionId] = [Users->Profession].[id] ' +
        `WHERE ([Company].[scopeId] IN (42)) AND [Users->Profession].[name] = ${sql.escape('test')} AND ( ` +
        'SELECT [Users].[companyId] FROM [Users] AS [Users] ' +
        'INNER JOIN [Professions] AS [Profession] ON [Users].[professionId] = [Profession].[id] ' +
        `WHERE ([Users].[companyId] = [Company].[id])${sql.addLimitAndOffset({ limit: 1, tableAs: 'Users' }, User)} ` +
        `) IS NOT NULL${sql.addLimitAndOffset({ limit: 5, offset: 0, tableAs: 'Company' }, Company)}) AS [Company];`
      });
    });

    it('properly stringify IN values as per field definition', () => {
      const User = Support.sequelize.define('User', {
        name: DataTypes.STRING,
        age: DataTypes.INTEGER,
        data: DataTypes.BLOB
      }, {
        freezeTableName: true
      });

      expectsql(sql.selectQuery('User', {
        attributes: ['name', 'age', 'data'],
        where: {
          data: ['123']
        }
      }, User), {
        postgres: 'SELECT "name", "age", "data" FROM "User" AS "User" WHERE "User"."data" IN (E\'\\\\x313233\');',
        snowflake: 'SELECT "name", "age", "data" FROM "User" AS "User" WHERE "User"."data" IN (X\'313233\');',
        mariadb: 'SELECT `name`, `age`, `data` FROM `User` AS `User` WHERE `User`.`data` IN (X\'313233\');',
        mysql: 'SELECT `name`, `age`, `data` FROM `User` AS `User` WHERE `User`.`data` IN (X\'313233\');',
        sqlite: 'SELECT `name`, `age`, `data` FROM `User` AS `User` WHERE `User`.`data` IN (X\'313233\');',
        db2: "SELECT \"name\", \"age\", \"data\" FROM \"User\" AS \"User\" WHERE \"User\".\"data\" IN ('x''313233''');",
        mssql: 'SELECT [name], [age], [data] FROM [User] AS [User] WHERE [User].[data] IN (0x313233);'
      });
    });

    describe('attribute escaping', () => {
      it('plain attributes (1)', () => {
        expectsql(sql.selectQuery('User', {
          attributes: ['* FROM [User]; DELETE FROM [User];SELECT [id]'.replace(/\[/g, Support.sequelize.dialect.TICK_CHAR_LEFT).replace(/\]/g, Support.sequelize.dialect.TICK_CHAR_RIGHT)]
        }), {
          default: 'SELECT \'* FROM [User]; DELETE FROM [User];SELECT [id]\' FROM [User];',
<<<<<<< HEAD
          db2: 'SELECT \'* FROM "User"; DELETE FROM "User";SELECT "id"\' FROM "User";',
=======
          snowflake: 'SELECT \'* FROM "User"; DELETE FROM "User";SELECT "id"\' FROM "User";',
>>>>>>> ad68a5e5
          mssql: 'SELECT [* FROM User; DELETE FROM User;SELECT id] FROM [User];'
        });
      });

      it('plain attributes (2)', () => {
        expectsql(sql.selectQuery('User', {
          attributes: ['* FROM User; DELETE FROM User;SELECT id']
        }), {
          default: 'SELECT [* FROM User; DELETE FROM User;SELECT id] FROM [User];'
        });
      });

      it('plain attributes (3)', () => {
        expectsql(sql.selectQuery('User', {
          attributes: ['a\', * FROM User; DELETE FROM User;SELECT id']
        }), {
          default: "SELECT [a', * FROM User; DELETE FROM User;SELECT id] FROM [User];",
          mssql: 'SELECT [a, * FROM User; DELETE FROM User;SELECT id] FROM [User];'
        });
      });

      it('plain attributes (4)', () => {
        expectsql(sql.selectQuery('User', {
          attributes: ['*, COUNT(*) FROM User; DELETE FROM User;SELECT id']
        }), {
          default: 'SELECT [*, COUNT(*) FROM User; DELETE FROM User;SELECT id] FROM [User];'
        });
      });

      it('aliased attributes (1)', () => {
        expectsql(sql.selectQuery('User', {
          attributes: [
            ['* FROM [User]; DELETE FROM [User];SELECT [id]'.replace(/\[/g, Support.sequelize.dialect.TICK_CHAR_LEFT).replace(/\]/g, Support.sequelize.dialect.TICK_CHAR_RIGHT), 'myCol']
          ]
        }), {
          default: 'SELECT [* FROM User; DELETE FROM User;SELECT id] AS [myCol] FROM [User];'
        });
      });

      it('aliased attributes (2)', () => {
        expectsql(sql.selectQuery('User', {
          attributes: [
            ['* FROM User; DELETE FROM User;SELECT id', 'myCol']
          ]
        }), {
          default: 'SELECT [* FROM User; DELETE FROM User;SELECT id] AS [myCol] FROM [User];'
        });
      });

      it('aliased attributes (3)', () => {
        expectsql(sql.selectQuery('User', {
          attributes: [
            ['id', '* FROM User; DELETE FROM User;SELECT id']
          ]
        }), {
          default: 'SELECT [id] AS [* FROM User; DELETE FROM User;SELECT id] FROM [User];'
        });
      });

      it('attributes from includes', () => {
        const User = Support.sequelize.define('User', {
          name: DataTypes.STRING,
          age: DataTypes.INTEGER
        },
        {
          freezeTableName: true
        });
        const Post = Support.sequelize.define('Post', {
          title: DataTypes.STRING
        },
        {
          freezeTableName: true
        });

        User.Posts = User.hasMany(Post, { foreignKey: 'user_id' });

        expectsql(sql.selectQuery('User', {
          attributes: ['name', 'age'],
          include: Model._validateIncludedElements({
            include: [{
              attributes: ['* FROM [User]; DELETE FROM [User];SELECT [id]'.replace(/\[/g, Support.sequelize.dialect.TICK_CHAR_LEFT).replace(/\]/g, Support.sequelize.dialect.TICK_CHAR_RIGHT)],
              association: User.Posts
            }],
            model: User
          }).include,
          model: User
        }, User), {
          default: 'SELECT [User].[name], [User].[age], [Posts].[id] AS [Posts.id], [Posts].[* FROM User; DELETE FROM User;SELECT id] AS [Posts.* FROM User; DELETE FROM User;SELECT id] FROM [User] AS [User] LEFT OUTER JOIN [Post] AS [Posts] ON [User].[id] = [Posts].[user_id];'
        });

        expectsql(sql.selectQuery('User', {
          attributes: ['name', 'age'],
          include: Model._validateIncludedElements({
            include: [{
              attributes: [
                ['* FROM [User]; DELETE FROM [User];SELECT [id]'.replace(/\[/g, Support.sequelize.dialect.TICK_CHAR_LEFT).replace(/\]/g, Support.sequelize.dialect.TICK_CHAR_RIGHT), 'data']
              ],
              association: User.Posts
            }],
            model: User
          }).include,
          model: User
        }, User), {
          default: 'SELECT [User].[name], [User].[age], [Posts].[id] AS [Posts.id], [Posts].[* FROM User; DELETE FROM User;SELECT id] AS [Posts.data] FROM [User] AS [User] LEFT OUTER JOIN [Post] AS [Posts] ON [User].[id] = [Posts].[user_id];'
        });

        expectsql(sql.selectQuery('User', {
          attributes: ['name', 'age'],
          include: Model._validateIncludedElements({
            include: [{
              attributes: [
                ['* FROM User; DELETE FROM User;SELECT id', 'data']
              ],
              association: User.Posts
            }],
            model: User
          }).include,
          model: User
        }, User), {
          default: 'SELECT [User].[name], [User].[age], [Posts].[id] AS [Posts.id], [Posts].[* FROM User; DELETE FROM User;SELECT id] AS [Posts.data] FROM [User] AS [User] LEFT OUTER JOIN [Post] AS [Posts] ON [User].[id] = [Posts].[user_id];'
        });
      });
    });
  });

  describe('queryIdentifiers: false', () => {
    beforeEach(() => {
      sql.options.quoteIdentifiers = false;
    });
    afterEach(() => {
      sql.options.quoteIdentifiers = true;
    });

    it('*', () => {
      expectsql(sql.selectQuery('User'), {
        default: 'SELECT * FROM [User];',
        postgres: 'SELECT * FROM "User";',
        snowflake: 'SELECT * FROM User;'
      });
    });

    it('with attributes', () => {
      expectsql(sql.selectQuery('User', {
        attributes: ['name', 'age']
      }), {
        default: 'SELECT [name], [age] FROM [User];',
        postgres: 'SELECT name, age FROM "User";',
        snowflake: 'SELECT name, age FROM User;'
      });
    });

    it('include (left outer join)', () => {
      const User = Support.sequelize.define('User', {
        name: DataTypes.STRING,
        age: DataTypes.INTEGER
      },
      {
        freezeTableName: true
      });
      const Post = Support.sequelize.define('Post', {
        title: DataTypes.STRING
      },
      {
        freezeTableName: true
      });

      User.Posts = User.hasMany(Post, { foreignKey: 'user_id' });

      expectsql(sql.selectQuery('User', {
        attributes: ['name', 'age'],
        include: Model._validateIncludedElements({
          include: [{
            attributes: ['title'],
            association: User.Posts
          }],
          model: User
        }).include,
        model: User
      }, User), {
        default: 'SELECT [User].[name], [User].[age], [Posts].[id] AS [Posts.id], [Posts].[title] AS [Posts.title] FROM [User] AS [User] LEFT OUTER JOIN [Post] AS [Posts] ON [User].[id] = [Posts].[user_id];',
        postgres: 'SELECT "User".name, "User".age, Posts.id AS "Posts.id", Posts.title AS "Posts.title" FROM "User" AS "User" LEFT OUTER JOIN Post AS Posts ON "User".id = Posts.user_id;',
        snowflake: 'SELECT User.name, User.age, Posts.id AS "Posts.id", Posts.title AS "Posts.title" FROM User AS User LEFT OUTER JOIN Post AS Posts ON User.id = Posts.user_id;'
      });
    });


    it('nested include (left outer join)', () => {
      const User = Support.sequelize.define('User', {
        name: DataTypes.STRING,
        age: DataTypes.INTEGER
      },
      {
        freezeTableName: true
      });
      const Post = Support.sequelize.define('Post', {
        title: DataTypes.STRING
      },
      {
        freezeTableName: true
      });
      const Comment = Support.sequelize.define('Comment', {
        title: DataTypes.STRING
      },
      {
        freezeTableName: true
      });

      User.Posts = User.hasMany(Post, { foreignKey: 'user_id' });
      Post.Comments = Post.hasMany(Comment, { foreignKey: 'post_id' });

      expectsql(sql.selectQuery('User', {
        attributes: ['name', 'age'],
        include: Model._validateIncludedElements({
          include: [{
            attributes: ['title'],
            association: User.Posts,
            include: [
              {
                model: Comment
              }
            ]
          }],
          model: User
        }).include,
        model: User
      }, User), {
        default: 'SELECT [User].[name], [User].[age], [Posts].[id] AS [Posts.id], [Posts].[title] AS [Posts.title], [Posts->Comments].[id] AS [Posts.Comments.id], [Posts->Comments].[title] AS [Posts.Comments.title], [Posts->Comments].[createdAt] AS [Posts.Comments.createdAt], [Posts->Comments].[updatedAt] AS [Posts.Comments.updatedAt], [Posts->Comments].[post_id] AS [Posts.Comments.post_id] FROM [User] AS [User] LEFT OUTER JOIN [Post] AS [Posts] ON [User].[id] = [Posts].[user_id] LEFT OUTER JOIN [Comment] AS [Posts->Comments] ON [Posts].[id] = [Posts->Comments].[post_id];',
        postgres: 'SELECT "User".name, "User".age, Posts.id AS "Posts.id", Posts.title AS "Posts.title", "Posts->Comments".id AS "Posts.Comments.id", "Posts->Comments".title AS "Posts.Comments.title", "Posts->Comments".createdAt AS "Posts.Comments.createdAt", "Posts->Comments".updatedAt AS "Posts.Comments.updatedAt", "Posts->Comments".post_id AS "Posts.Comments.post_id" FROM "User" AS "User" LEFT OUTER JOIN Post AS Posts ON "User".id = Posts.user_id LEFT OUTER JOIN Comment AS "Posts->Comments" ON Posts.id = "Posts->Comments".post_id;',
        snowflake: 'SELECT User.name, User.age, Posts.id AS "Posts.id", Posts.title AS "Posts.title", "Posts->Comments".id AS "Posts.Comments.id", "Posts->Comments".title AS "Posts.Comments.title", "Posts->Comments".createdAt AS "Posts.Comments.createdAt", "Posts->Comments".updatedAt AS "Posts.Comments.updatedAt", "Posts->Comments".post_id AS "Posts.Comments.post_id" FROM User AS User LEFT OUTER JOIN Post AS Posts ON User.id = Posts.user_id LEFT OUTER JOIN Comment AS "Posts->Comments" ON Posts.id = "Posts->Comments".post_id;'
      });
    });

    it('attributes with dot notation', () => {
      const User = Support.sequelize.define('User', {
        name: DataTypes.STRING,
        age: DataTypes.INTEGER,
        'status.label': DataTypes.STRING
      },
      {
        freezeTableName: true
      });
      const Post = Support.sequelize.define('Post', {
        title: DataTypes.STRING,
        'status.label': DataTypes.STRING
      },
      {
        freezeTableName: true
      });

      User.Posts = User.hasMany(Post, { foreignKey: 'user_id' });

      expectsql(sql.selectQuery('User', {
        attributes: ['name', 'age', 'status.label'],
        include: Model._validateIncludedElements({
          include: [{
            attributes: ['title', 'status.label'],
            association: User.Posts
          }],
          model: User
        }).include,
        model: User,
        dotNotation: true
      }, User), {
        default: 'SELECT [User].[name], [User].[age], [User].[status.label], [Posts].[id] AS [Posts.id], [Posts].[title] AS [Posts.title], [Posts].[status.label] AS [Posts.status.label] FROM [User] AS [User] LEFT OUTER JOIN [Post] AS [Posts] ON [User].[id] = [Posts].[user_id];',
        postgres: 'SELECT "User".name, "User".age, "User"."status.label", Posts.id AS "Posts.id", Posts.title AS "Posts.title", Posts."status.label" AS "Posts.status.label" FROM "User" AS "User" LEFT OUTER JOIN Post AS Posts ON "User".id = Posts.user_id;',
        snowflake: 'SELECT User.name, User.age, User."status.label", Posts.id AS "Posts.id", Posts.title AS "Posts.title", Posts."status.label" AS "Posts.status.label" FROM User AS User LEFT OUTER JOIN Post AS Posts ON User.id = Posts.user_id;'
      });
    });

  });

  describe('raw query', () => {
    it('raw replacements for where', () => {
      expect(() => {
        sql.selectQuery('User', {
          attributes: ['*'],
          where: ['name IN (?)', [1, 'test', 3, 'derp']]
        });
      }).to.throw(Error, 'Support for literal replacements in the `where` object has been removed.');
    });

    it('raw replacements for nested where', () => {
      expect(() => {
        sql.selectQuery('User', {
          attributes: ['*'],
          where: [['name IN (?)', [1, 'test', 3, 'derp']]]
        });
      }).to.throw(Error, 'Support for literal replacements in the `where` object has been removed.');
    });

    it('raw replacements for having', () => {
      expect(() => {
        sql.selectQuery('User', {
          attributes: ['*'],
          having: ['name IN (?)', [1, 'test', 3, 'derp']]
        });
      }).to.throw(Error, 'Support for literal replacements in the `where` object has been removed.');
    });

    it('raw replacements for nested having', () => {
      expect(() => {
        sql.selectQuery('User', {
          attributes: ['*'],
          having: [['name IN (?)', [1, 'test', 3, 'derp']]]
        });
      }).to.throw(Error, 'Support for literal replacements in the `where` object has been removed.');
    });

    it('raw string from where', () => {
      expect(() => {
        sql.selectQuery('User', {
          attributes: ['*'],
          where: 'name = \'something\''
        });
      }).to.throw(Error, 'Support for `{where: \'raw query\'}` has been removed.');
    });

    it('raw string from having', () => {
      expect(() => {
        sql.selectQuery('User', {
          attributes: ['*'],
          having: 'name = \'something\''
        });
      }).to.throw(Error, 'Support for `{where: \'raw query\'}` has been removed.');
    });
  });
});<|MERGE_RESOLUTION|>--- conflicted
+++ resolved
@@ -601,11 +601,8 @@
           attributes: ['* FROM [User]; DELETE FROM [User];SELECT [id]'.replace(/\[/g, Support.sequelize.dialect.TICK_CHAR_LEFT).replace(/\]/g, Support.sequelize.dialect.TICK_CHAR_RIGHT)]
         }), {
           default: 'SELECT \'* FROM [User]; DELETE FROM [User];SELECT [id]\' FROM [User];',
-<<<<<<< HEAD
           db2: 'SELECT \'* FROM "User"; DELETE FROM "User";SELECT "id"\' FROM "User";',
-=======
           snowflake: 'SELECT \'* FROM "User"; DELETE FROM "User";SELECT "id"\' FROM "User";',
->>>>>>> ad68a5e5
           mssql: 'SELECT [* FROM User; DELETE FROM User;SELECT id] FROM [User];'
         });
       });
