--- conflicted
+++ resolved
@@ -558,21 +558,6 @@
         limit: 5,
         offset: 0,
         subQuery: true
-<<<<<<< HEAD
-      }, User), {
-        default: 'SELECT [User].*, [postaliasname].[id] AS [postaliasname.id], [postaliasname].[title] AS [postaliasname.title] FROM ' +
-          '(SELECT [User].[name], [User].[age], [User].[id] AS [id] FROM [User] AS [User] ' +
-          'WHERE ( SELECT [user_id] FROM [Post] AS [postaliasname] WHERE ([postaliasname].[user_id] = [User].[id]) LIMIT 1 ) IS NOT NULL) AS [User] ' +
-          'INNER JOIN [Post] AS [postaliasname] ON [User].[id] = [postaliasname].[user_id];',
-        db2: 'SELECT "User".*, "postaliasname"."id" AS "postaliasname.id", "postaliasname"."title" AS "postaliasname.title" FROM ' +
-          '(SELECT "User"."name", "User"."age", "User"."id" AS "id" FROM "User" AS "User" ' +
-          'WHERE ( SELECT "user_id" FROM "Post" AS "postaliasname" WHERE ("postaliasname"."user_id" = "User"."id") FETCH NEXT 1 ROWS ONLY ) IS NOT NULL) AS "User" ' +
-          'INNER JOIN "Post" AS "postaliasname" ON "User"."id" = "postaliasname"."user_id";',
-        mssql: 'SELECT [User].*, [postaliasname].[id] AS [postaliasname.id], [postaliasname].[title] AS [postaliasname.title] FROM ' +
-          '(SELECT [User].[name], [User].[age], [User].[id] AS [id] FROM [User] AS [User] ' +
-          'WHERE ( SELECT [user_id] FROM [Post] AS [postaliasname] WHERE ([postaliasname].[user_id] = [User].[id]) ORDER BY [postaliasname].[id] OFFSET 0 ROWS FETCH NEXT 1 ROWS ONLY ) IS NOT NULL) AS [User] ' +
-          'INNER JOIN [Post] AS [postaliasname] ON [User].[id] = [postaliasname].[user_id];'
-=======
       }, Company), {
         default: 'SELECT [Company].* FROM (' +
         'SELECT [Company].[name], [Company].[public], [Company].[id] AS [id] FROM [Company] AS [Company] ' +
@@ -583,7 +568,6 @@
         'INNER JOIN [Professions] AS [Profession] ON [Users].[professionId] = [Profession].[id] ' +
         `WHERE ([Users].[companyId] = [Company].[id])${sql.addLimitAndOffset({ limit: 1, tableAs: 'Users' }, User)} ` +
         `) IS NOT NULL${sql.addLimitAndOffset({ limit: 5, offset: 0, tableAs: 'Company' }, Company)}) AS [Company];`
->>>>>>> eeb6a8fb
       });
     });
 
