--- conflicted
+++ resolved
@@ -42,13 +42,9 @@
       ],
       limit: 10
     }, {
-<<<<<<< HEAD
-      default: "SELECT [email], [first_name] AS [firstName] FROM [User] WHERE [User].[email] = 'jon.snow@gmail.com';",
-      oracle: 'SELECT "email", "first_name" AS "firstName" FROM "User" WHERE "User"."email" = \'jon.snow@gmail.com\''
-=======
       default: "SELECT [email], [first_name] AS [firstName] FROM [User] WHERE [User].[email] = 'jon.snow@gmail.com' ORDER BY [email] DESC LIMIT 10;",
+      oracle: 'SELECT "email", "first_name" AS "firstName" FROM "User" WHERE "User"."email" = \'jon.snow@gmail.com\'',
       mssql: "SELECT [email], [first_name] AS [firstName] FROM [User] WHERE [User].[email] = N'jon.snow@gmail.com' ORDER BY [email] DESC OFFSET 0 ROWS FETCH NEXT 10 ROWS ONLY;"
->>>>>>> 84274122
     });
 
     testsql({
