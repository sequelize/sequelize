--- conflicted
+++ resolved
@@ -124,7 +124,6 @@
           [
             `SELECT * FROM (SELECT [user].[id_user] AS [id], [user].[last_name] AS [subquery_order_0], [project_users].[user_id] AS [project_users.userId], [project_users].[project_id] AS [project_users.projectId] FROM [users] AS [user] INNER JOIN [project_users] AS [project_users] ON [user].[id_user] = [project_users].[user_id] AND [project_users].[project_id] = 1 ORDER BY [subquery_order_0] ASC${ current.dialect.name === 'mssql' ? ', [user].[id_user]' : ''}${sql.addLimitAndOffset({ limit: 3, order: ['last_name', 'ASC'] })}) AS sub`,
             `SELECT * FROM (SELECT [user].[id_user] AS [id], [user].[last_name] AS [subquery_order_0], [project_users].[user_id] AS [project_users.userId], [project_users].[project_id] AS [project_users.projectId] FROM [users] AS [user] INNER JOIN [project_users] AS [project_users] ON [user].[id_user] = [project_users].[user_id] AND [project_users].[project_id] = 5 ORDER BY [subquery_order_0] ASC${ current.dialect.name === 'mssql' ? ', [user].[id_user]' : ''}${sql.addLimitAndOffset({ limit: 3, order: ['last_name', 'ASC'] })}) AS sub`
-<<<<<<< HEAD
           ].join(current.dialect.supports['UNION ALL'] ?' UNION ALL ' : ' UNION ')
         }) AS [user] ORDER BY [subquery_order_0] ASC;`,
 
@@ -136,10 +135,6 @@
           ].join(current.dialect.supports['UNION ALL'] ? ' UNION ALL ' : ' UNION ')
         +') AS `user` ORDER BY `subquery_order_0` ASC;'
         /* eslint-enable prefer-template */
-=======
-          ].join(current.dialect.supports['UNION ALL'] ? ' UNION ALL ' : ' UNION ')
-        }) AS [user] ORDER BY [subquery_order_0] ASC;`
->>>>>>> 9bd0bc11
       });
 
       testsql({
@@ -169,7 +164,6 @@
           [
             `SELECT * FROM (SELECT [user].[id_user] AS [id], [user].[last_name] AS [subquery_order_0], [project_users].[user_id] AS [project_users.userId], [project_users].[project_id] AS [project_users.projectId] FROM [users] AS [user] INNER JOIN [project_users] AS [project_users] ON [user].[id_user] = [project_users].[user_id] AND [project_users].[project_id] = 1 AND [project_users].[status] = 1 ORDER BY [subquery_order_0] ASC${ current.dialect.name === 'mssql' ? ', [user].[id_user]' : ''}${sql.addLimitAndOffset({ limit: 3, order: ['last_name', 'ASC'] })}) AS sub`,
             `SELECT * FROM (SELECT [user].[id_user] AS [id], [user].[last_name] AS [subquery_order_0], [project_users].[user_id] AS [project_users.userId], [project_users].[project_id] AS [project_users.projectId] FROM [users] AS [user] INNER JOIN [project_users] AS [project_users] ON [user].[id_user] = [project_users].[user_id] AND [project_users].[project_id] = 5 AND [project_users].[status] = 1 ORDER BY [subquery_order_0] ASC${ current.dialect.name === 'mssql' ? ', [user].[id_user]' : ''}${sql.addLimitAndOffset({ limit: 3, order: ['last_name', 'ASC'] })}) AS sub`
-<<<<<<< HEAD
           ].join(current.dialect.supports['UNION ALL'] ?' UNION ALL ' : ' UNION ')
         }) AS [user] ORDER BY [subquery_order_0] ASC;`,
         /* eslint-disable prefer-template */
@@ -180,10 +174,6 @@
           ].join(current.dialect.supports['UNION ALL'] ? ' UNION ALL ' : ' UNION ')
         +') AS `user` ORDER BY `subquery_order_0` ASC;'
         /* eslint-enable prefer-template */
-=======
-          ].join(current.dialect.supports['UNION ALL'] ? ' UNION ALL ' : ' UNION ')
-        }) AS [user] ORDER BY [subquery_order_0] ASC;`
->>>>>>> 9bd0bc11
       });
 
 
@@ -214,7 +204,6 @@
           [
             `SELECT * FROM (SELECT [user].[id_user] AS [id], [user].[id_user] AS [subquery_order_0], [project_users].[user_id] AS [project_users.userId], [project_users].[project_id] AS [project_users.projectId] FROM [users] AS [user] INNER JOIN [project_users] AS [project_users] ON [user].[id_user] = [project_users].[user_id] AND [project_users].[project_id] = 1 WHERE [user].[age] >= 21 ORDER BY [subquery_order_0] ASC${ current.dialect.name === 'mssql' ? ', [user].[id_user]' : ''}${sql.addLimitAndOffset({ limit: 3, order: ['last_name', 'ASC'] })}) AS sub`,
             `SELECT * FROM (SELECT [user].[id_user] AS [id], [user].[id_user] AS [subquery_order_0], [project_users].[user_id] AS [project_users.userId], [project_users].[project_id] AS [project_users.projectId] FROM [users] AS [user] INNER JOIN [project_users] AS [project_users] ON [user].[id_user] = [project_users].[user_id] AND [project_users].[project_id] = 5 WHERE [user].[age] >= 21 ORDER BY [subquery_order_0] ASC${ current.dialect.name === 'mssql' ? ', [user].[id_user]' : ''}${sql.addLimitAndOffset({ limit: 3, order: ['last_name', 'ASC'] })}) AS sub`
-<<<<<<< HEAD
           ].join(current.dialect.supports['UNION ALL'] ?' UNION ALL ' : ' UNION ')
         }) AS [user] ORDER BY [subquery_order_0] ASC;`,
         /* eslint-disable prefer-template */
@@ -225,10 +214,6 @@
           ].join(current.dialect.supports['UNION ALL'] ? ' UNION ALL ' : ' UNION ') +
           ') AS `user` ORDER BY `subquery_order_0` ASC;'
         /* eslint-enable prefer-template */
-=======
-          ].join(current.dialect.supports['UNION ALL'] ? ' UNION ALL ' : ' UNION ')
-        }) AS [user] ORDER BY [subquery_order_0] ASC;`
->>>>>>> 9bd0bc11
       });
     }());
 
@@ -313,7 +298,6 @@
           [
             `SELECT * FROM (SELECT [id_user] AS [id], [email], [first_name] AS [firstName], [last_name] AS [lastName] FROM [users] AS [user] WHERE [user].[companyId] = 1 ORDER BY [user].[last_name] ASC${sql.addLimitAndOffset({ limit: 3, order: [['last_name', 'ASC']] })}) AS sub`,
             `SELECT * FROM (SELECT [id_user] AS [id], [email], [first_name] AS [firstName], [last_name] AS [lastName] FROM [users] AS [user] WHERE [user].[companyId] = 5 ORDER BY [user].[last_name] ASC${sql.addLimitAndOffset({ limit: 3, order: [['last_name', 'ASC']] })}) AS sub`
-<<<<<<< HEAD
           ].join(current.dialect.supports['UNION ALL'] ?' UNION ALL ' : ' UNION ')
         }) AS [user] LEFT OUTER JOIN [post] AS [POSTS] ON [user].[id] = [POSTS].[user_id];`,
 
@@ -325,10 +309,6 @@
           ].join(current.dialect.supports['UNION ALL'] ? ' UNION ALL ' : ' UNION ')
           + ') AS `user` LEFT OUTER JOIN `sequelize_test`.`post` AS `POSTS` ON `user`.`id` = `POSTS`.`user_id`;'
         /* eslint-enable prefer-template */
-=======
-          ].join(current.dialect.supports['UNION ALL'] ? ' UNION ALL ' : ' UNION ')
-        }) AS [user] LEFT OUTER JOIN [post] AS [POSTS] ON [user].[id] = [POSTS].[user_id];`
->>>>>>> 9bd0bc11
       });
 
       testsql({
