--- conflicted
+++ resolved
@@ -1,12 +1,8 @@
 'use strict';
 
 const Support = require('../support');
-<<<<<<< HEAD
-const { Sequelize, DataTypes, Op } = require('@sequelize/core');
+const { DataTypes, Sequelize, Op } = require('@sequelize/core');
 const { _validateIncludedElements } = require('@sequelize/core/lib/model-internals');
-=======
-const { DataTypes, Sequelize, Op } = require('@sequelize/core');
->>>>>>> ac89aac7
 const util = require('util');
 const _ = require('lodash');
 
