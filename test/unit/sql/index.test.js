'use strict';

const Support = require('../support'),
  expectsql = Support.expectsql,
  current = Support.sequelize,
  sql = current.dialect.queryGenerator,
  Op = Support.Sequelize.Op;

// Notice: [] will be replaced by dialect specific tick/quote character when there is not dialect specific expectation but only a default expectation

describe(Support.getTestDialectTeaser('SQL'), () => {
  if (current.dialect.name === 'snowflake') {
    return;
  }
  describe('addIndex', () => {
    it('naming', () => {
      expectsql(sql.addIndexQuery('table', ['column1', 'column2'], {}, 'table'), {
        default: 'CREATE INDEX [table_column1_column2] ON [table] ([column1], [column2])',
        oracle: `CREATE INDEX table_column1_column2 ON "table" (column1, column2)`,
        mariadb: 'ALTER TABLE `table` ADD INDEX `table_column1_column2` (`column1`, `column2`)',
        mysql: 'ALTER TABLE `table` ADD INDEX `table_column1_column2` (`column1`, `column2`)'
      });

      if (current.dialect.supports.schemas) {
        expectsql(sql.addIndexQuery('schema.table', ['column1', 'column2'], {}), {
          default: 'CREATE INDEX [schema_table_column1_column2] ON [schema].[table] ([column1], [column2])',
          oracle: `CREATE INDEX schema_table_column1_column2 ON schema."table" (column1, column2)`,
          mariadb: 'ALTER TABLE `schema`.`table` ADD INDEX `schema_table_column1_column2` (`column1`, `column2`)'
        });

        expectsql(sql.addIndexQuery({
          schema: 'schema',
          tableName: 'table'
        }, ['column1', 'column2'], {}, 'schema_table'), {
          default: 'CREATE INDEX [schema_table_column1_column2] ON [schema].[table] ([column1], [column2])',
          oracle: `CREATE INDEX schema_table_column1_column2 ON schema."table" (column1, column2)`,
          mariadb: 'ALTER TABLE `schema`.`table` ADD INDEX `schema_table_column1_column2` (`column1`, `column2`)'
        });

        expectsql(sql.addIndexQuery(sql.quoteTable(sql.addSchema({
          _schema: 'schema',
          tableName: 'table'
        })), ['column1', 'column2'], {}), {
          default: 'CREATE INDEX [schema_table_column1_column2] ON [schema].[table] ([column1], [column2])',
          oracle: `CREATE INDEX schema_table_column1_column2 ON schema."table" (column1, column2)`,
          mariadb: 'ALTER TABLE `schema`.`table` ADD INDEX `schema_table_column1_column2` (`column1`, `column2`)'
        });
      }
    });

    it('type and using', () => {
      expectsql(sql.addIndexQuery('User', ['fieldC'], {
        type: 'FULLTEXT',
        concurrently: true
      }), {
        sqlite: 'CREATE INDEX `user_field_c` ON `User` (`fieldC`)',
        db2: 'CREATE INDEX "user_field_c" ON "User" ("fieldC")',
        mssql: 'CREATE FULLTEXT INDEX [user_field_c] ON [User] ([fieldC])',
        postgres: 'CREATE INDEX CONCURRENTLY "user_field_c" ON "User" ("fieldC")',
        mariadb: 'ALTER TABLE `User` ADD FULLTEXT INDEX `user_field_c` (`fieldC`)',
        oracle: 'CREATE INDEX user_field_c ON "User" (fieldC)',
        mysql: 'ALTER TABLE `User` ADD FULLTEXT INDEX `user_field_c` (`fieldC`)'
      });

      expectsql(sql.addIndexQuery('User', ['fieldB', { attribute: 'fieldA', collate: 'en_US', order: 'DESC', length: 5 }], {
        name: 'a_b_uniq',
        unique: true,
        using: 'BTREE',
        parser: 'foo'
      }), {
        sqlite: 'CREATE UNIQUE INDEX `a_b_uniq` ON `User` (`fieldB`, `fieldA` COLLATE `en_US` DESC)',
        mssql: 'CREATE UNIQUE INDEX [a_b_uniq] ON [User] ([fieldB], [fieldA] DESC)',
        db2: 'CREATE UNIQUE INDEX "a_b_uniq" ON "User" ("fieldB", "fieldA" DESC)',
        postgres: 'CREATE UNIQUE INDEX "a_b_uniq" ON "User" USING BTREE ("fieldB", "fieldA" COLLATE "en_US" DESC)',
        mariadb: 'ALTER TABLE `User` ADD UNIQUE INDEX `a_b_uniq` USING BTREE (`fieldB`, `fieldA`(5) DESC) WITH PARSER foo',
        oracle: 'CREATE UNIQUE INDEX a_b_uniq ON "User" (fieldB, fieldA DESC)',
        mysql: 'ALTER TABLE `User` ADD UNIQUE INDEX `a_b_uniq` USING BTREE (`fieldB`, `fieldA`(5) DESC) WITH PARSER foo'
      });
    });

    it('POJO field', () => {
      expectsql(sql.addIndexQuery('table', [{ attribute: 'column', collate: 'BINARY', length: 5, order: 'DESC' }], {}, 'table'), {
        default: 'CREATE INDEX [table_column] ON [table] ([column] COLLATE [BINARY] DESC)',
        mssql: 'CREATE INDEX [table_column] ON [table] ([column] DESC)',
        db2: 'CREATE INDEX "table_column" ON "table" ("column" DESC)',
        mariadb: 'ALTER TABLE `table` ADD INDEX `table_column` (`column`(5) DESC)',
        oracle: 'CREATE INDEX table_column ON "table" ("column" DESC)',
        mysql: 'ALTER TABLE `table` ADD INDEX `table_column` (`column`(5) DESC)'
      });
    });

    it('function', () => {
      expectsql(sql.addIndexQuery('table', [current.fn('UPPER', current.col('test'))], { name: 'myindex' }), {
        default: 'CREATE INDEX [myindex] ON [table] (UPPER([test]))',
        oracle: `CREATE INDEX myindex ON "table" (UPPER(test))`,
        mariadb: 'ALTER TABLE `table` ADD INDEX `myindex` (UPPER(`test`))',
        mysql: 'ALTER TABLE `table` ADD INDEX `myindex` (UPPER(`test`))'
      });
    });

    if (current.dialect.supports.index.using === 2) {
      it('USING', () => {
        expectsql(sql.addIndexQuery('table', {
          fields: ['event'],
          using: 'gin'
        }), {
          postgres: 'CREATE INDEX "table_event" ON "table" USING gin ("event")'
        });
      });
    }

    if (current.dialect.supports.index.where) {
      it('WHERE', () => {
        expectsql(sql.addIndexQuery('table', {
          fields: ['type'],
          where: {
            type: 'public'
          }
        }), {
          sqlite: 'CREATE INDEX `table_type` ON `table` (`type`) WHERE `type` = \'public\'',
          db2: 'CREATE INDEX "table_type" ON "table" ("type") WHERE "type" = \'public\'',
          postgres: 'CREATE INDEX "table_type" ON "table" ("type") WHERE "type" = \'public\'',
          mssql: 'CREATE INDEX [table_type] ON [table] ([type]) WHERE [type] = N\'public\''
        });

        expectsql(sql.addIndexQuery('table', {
          fields: ['type'],
          where: {
            type: {
              [Op.or]: [
                'group',
                'private'
              ]
            }
          }
        }), {
          sqlite: 'CREATE INDEX `table_type` ON `table` (`type`) WHERE (`type` = \'group\' OR `type` = \'private\')',
          db2: 'CREATE INDEX "table_type" ON "table" ("type") WHERE ("type" = \'group\' OR "type" = \'private\')',
          postgres: 'CREATE INDEX "table_type" ON "table" ("type") WHERE ("type" = \'group\' OR "type" = \'private\')',
          mssql: 'CREATE INDEX [table_type] ON [table] ([type]) WHERE ([type] = N\'group\' OR [type] = N\'private\')'
        });

        expectsql(sql.addIndexQuery('table', {
          fields: ['type'],
          where: {
            type: {
              [Op.ne]: null
            }
          }
        }), {
          sqlite: 'CREATE INDEX `table_type` ON `table` (`type`) WHERE `type` IS NOT NULL',
          db2: 'CREATE INDEX "table_type" ON "table" ("type") WHERE "type" IS NOT NULL',
          postgres: 'CREATE INDEX "table_type" ON "table" ("type") WHERE "type" IS NOT NULL',
          mssql: 'CREATE INDEX [table_type] ON [table] ([type]) WHERE [type] IS NOT NULL'
        });
      });
    }

    if (current.dialect.supports.JSONB) {
      it('operator', () => {
        expectsql(sql.addIndexQuery('table', {
          fields: ['event'],
          using: 'gin',
          operator: 'jsonb_path_ops'
        }), {
          postgres: 'CREATE INDEX "table_event" ON "table" USING gin ("event" jsonb_path_ops)'
        });
      });
    }

    if (current.dialect.name === 'postgres') {
      it('show indexes', () => {
        expectsql(sql.showIndexesQuery('table'), {
          postgres: 'SELECT i.relname AS name, ix.indisprimary AS primary, ix.indisunique AS unique, ix.indkey AS indkey, ' +
            'array_agg(a.attnum) as column_indexes, array_agg(a.attname) AS column_names, pg_get_indexdef(ix.indexrelid) ' +
            'AS definition FROM pg_class t, pg_class i, pg_index ix, pg_attribute a ' +
            'WHERE t.oid = ix.indrelid AND i.oid = ix.indexrelid AND a.attrelid = t.oid AND ' +
            't.relkind = \'r\' and t.relname = \'table\' GROUP BY i.relname, ix.indexrelid, ix.indisprimary, ix.indisunique, ix.indkey ORDER BY i.relname;'
        });

        expectsql(sql.showIndexesQuery({ tableName: 'table', schema: 'schema' }), {
          postgres: 'SELECT i.relname AS name, ix.indisprimary AS primary, ix.indisunique AS unique, ix.indkey AS indkey, ' +
            'array_agg(a.attnum) as column_indexes, array_agg(a.attname) AS column_names, pg_get_indexdef(ix.indexrelid) ' +
            'AS definition FROM pg_class t, pg_class i, pg_index ix, pg_attribute a, pg_namespace s ' +
            'WHERE t.oid = ix.indrelid AND i.oid = ix.indexrelid AND a.attrelid = t.oid AND ' +
            't.relkind = \'r\' and t.relname = \'table\' AND s.oid = t.relnamespace AND s.nspname = \'schema\' ' +
            'GROUP BY i.relname, ix.indexrelid, ix.indisprimary, ix.indisunique, ix.indkey ORDER BY i.relname;'
        });
      });
    }

    if (current.dialect.supports.index.operator) {
      it('operator with multiple fields', () => {
        expectsql(sql.addIndexQuery('table', {
          fields: ['column1', 'column2'],
          using: 'gist',
          operator: 'inet_ops'
        }), {
          postgres: 'CREATE INDEX "table_column1_column2" ON "table" USING gist ("column1" inet_ops, "column2" inet_ops)'
        });
      });
      it('operator in fields', () => {
        expectsql(sql.addIndexQuery('table', {
          fields: [{
            name: 'column',
            operator: 'inet_ops'
          }],
          using: 'gist'
        }), {
          postgres: 'CREATE INDEX "table_column" ON "table" USING gist ("column" inet_ops)'
        });
      });
      it('operator in fields with order', () => {
        expectsql(sql.addIndexQuery('table', {
          fields: [{
            name: 'column',
            order: 'DESC',
            operator: 'inet_ops'
          }],
          using: 'gist'
        }), {
          postgres: 'CREATE INDEX "table_column" ON "table" USING gist ("column" inet_ops DESC)'
        });
      });
      it('operator in multiple fields #1', () => {
        expectsql(sql.addIndexQuery('table', {
          fields: [{
            name: 'column1',
            order: 'DESC',
            operator: 'inet_ops'
          }, 'column2'],
          using: 'gist'
        }), {
          postgres: 'CREATE INDEX "table_column1_column2" ON "table" USING gist ("column1" inet_ops DESC, "column2")'
        });
      });
      it('operator in multiple fields #2', () => {
        expectsql(sql.addIndexQuery('table', {
          fields: [{
            name: 'path',
            operator: 'text_pattern_ops'
          }, 'level', {
            name: 'name',
            operator: 'varchar_pattern_ops'
          }],
          using: 'btree'
        }), {
          postgres: 'CREATE INDEX "table_path_level_name" ON "table" USING btree ("path" text_pattern_ops, "level", "name" varchar_pattern_ops)'
        });
      });
    }
  });

  describe('removeIndex', () => {
    it('naming', () => {
      expectsql(sql.removeIndexQuery('table', ['column1', 'column2'], {}, 'table'), {
        mariadb: 'DROP INDEX `table_column1_column2` ON `table`',
        mysql: 'DROP INDEX `table_column1_column2` ON `table`',
        mssql: 'DROP INDEX [table_column1_column2] ON [table]',
<<<<<<< HEAD
        db2: 'DROP INDEX "table_column1_column2"',
=======
        oracle: 'DROP INDEX table_column1_column2',
>>>>>>> 3a6c2776
        default: 'DROP INDEX IF EXISTS [table_column1_column2]'
      });
    });
  });
});<|MERGE_RESOLUTION|>--- conflicted
+++ resolved
@@ -257,11 +257,7 @@
         mariadb: 'DROP INDEX `table_column1_column2` ON `table`',
         mysql: 'DROP INDEX `table_column1_column2` ON `table`',
         mssql: 'DROP INDEX [table_column1_column2] ON [table]',
-<<<<<<< HEAD
         db2: 'DROP INDEX "table_column1_column2"',
-=======
-        oracle: 'DROP INDEX table_column1_column2',
->>>>>>> 3a6c2776
         default: 'DROP INDEX IF EXISTS [table_column1_column2]'
       });
     });
