'use strict';

const util = require('util');
const chai = require('chai');

const expect = chai.expect;
const Support   = require('../support');
<<<<<<< HEAD
const { Model, DataTypes } = require('@sequelize/core');
const { _validateIncludedElements } = require('@sequelize/core/lib/model-internals');
=======
const { DataTypes, Model } = require('@sequelize/core');
>>>>>>> ac89aac7

const expectsql = Support.expectsql;
const current = Support.sequelize;
const sql = current.dialect.queryGenerator;

// Notice: [] will be replaced by dialect specific tick/quote character when there is not dialect specific expectation but only a default expectation

describe(Support.getTestDialectTeaser('SQL'), () => {
  describe('order', () => {
    const testsql = (options, expectation) => {
      const model = options.model;

      it(util.inspect(options, { depth: 2 }), () => {
        return expectsql(
          sql.selectQuery(
            options.table || model && model.getTableName(),
            options,
            options.model,
          ),
          expectation,
        );
      });
    };

    // models
    const User = Support.sequelize.define('User', {
      id: {
        type: DataTypes.INTEGER,
        primaryKey: true,
        autoIncrement: true,
        field: 'id',
      },
      name: {
        type: DataTypes.STRING,
        field: 'name',
        allowNull: false,
      },
      createdAt: {
        type: DataTypes.DATE,
        field: 'created_at',
        allowNull: false,
      },
      updatedAt: {
        type: DataTypes.DATE,
        field: 'updated_at',
        allowNull: true,
      },
    }, {
      tableName: 'user',
      timestamps: true,
    });

    const Project = Support.sequelize.define('Project', {
      id: {
        type: DataTypes.INTEGER,
        primaryKey: true,
        autoIncrement: true,
        field: 'id',
      },
      name: {
        type: DataTypes.STRING,
        field: 'name',
        allowNull: false,
      },
      createdAt: {
        type: DataTypes.DATE,
        field: 'created_at',
        allowNull: false,
      },
      updatedAt: {
        type: DataTypes.DATE,
        field: 'updated_at',
        allowNull: true,
      },
    }, {
      tableName: 'project',
      timestamps: true,
    });

    const ProjectUser = Support.sequelize.define('ProjectUser', {
      id: {
        type: DataTypes.INTEGER,
        primaryKey: true,
        autoIncrement: true,
        field: 'id',
      },
      userId: {
        type: DataTypes.INTEGER,
        field: 'user_id',
        allowNull: false,
      },
      projectId: {
        type: DataTypes.INTEGER,
        field: 'project_id',
        allowNull: false,
      },
      createdAt: {
        type: DataTypes.DATE,
        field: 'created_at',
        allowNull: false,
      },
      updatedAt: {
        type: DataTypes.DATE,
        field: 'updated_at',
        allowNull: true,
      },
    }, {
      tableName: 'project_user',
      timestamps: true,
    });

    const Task = Support.sequelize.define('Task', {
      id: {
        type: DataTypes.INTEGER,
        primaryKey: true,
        autoIncrement: true,
        field: 'id',
      },
      name: {
        type: DataTypes.STRING,
        field: 'name',
        allowNull: false,
      },
      projectId: {
        type: DataTypes.INTEGER,
        field: 'project_id',
        allowNull: false,
      },
      createdAt: {
        type: DataTypes.DATE,
        field: 'created_at',
        allowNull: false,
      },
      updatedAt: {
        type: DataTypes.DATE,
        field: 'updated_at',
        allowNull: true,
      },
    }, {
      tableName: 'task',
      timestamps: true,
    });

    const Subtask = Support.sequelize.define('Subtask', {
      id: {
        type: DataTypes.INTEGER,
        primaryKey: true,
        autoIncrement: true,
        field: 'id',
      },
      name: {
        type: DataTypes.STRING,
        field: 'name',
        allowNull: false,
      },
      taskId: {
        type: DataTypes.INTEGER,
        field: 'task_id',
        allowNull: false,
      },
      createdAt: {
        type: DataTypes.DATE,
        field: 'created_at',
        allowNull: false,
      },
      updatedAt: {
        type: DataTypes.DATE,
        field: 'updated_at',
        allowNull: true,
      },
    }, {
      tableName: 'subtask',
      timestamps: true,
    });

    // Relations
    User.belongsToMany(Project, {
      as: 'ProjectUserProjects',
      through: ProjectUser,
      foreignKey: 'user_id',
      otherKey: 'project_id',
    });

    Project.belongsToMany(User, {
      as: 'ProjectUserUsers',
      through: ProjectUser,
      foreignKey: 'project_id',
      otherKey: 'user_id',
    });

    Project.hasMany(Task, {
      as: 'Tasks',
      foreignKey: 'project_id',
    });

    ProjectUser.belongsTo(User, {
      as: 'User',
      foreignKey: 'user_id',
    });

    ProjectUser.belongsTo(User, {
      as: 'Project',
      foreignKey: 'project_id',
    });

    Task.belongsTo(Project, {
      as: 'Project',
      foreignKey: 'project_id',
    });

    Task.hasMany(Subtask, {
      as: 'Subtasks',
      foreignKey: 'task_id',
    });

    Subtask.belongsTo(Task, {
      as: 'Task',
      foreignKey: 'task_id',
    });

    testsql({
      model: Subtask,
      attributes: [
        'id',
        'name',
        'createdAt',
      ],
      include: _validateIncludedElements({
        include: [
          {
            association: Subtask.associations.Task,
            required: true,
            attributes: [
              'id',
              'name',
              'createdAt',
            ],
            include: [
              {
                association: Task.associations.Project,
                required: true,
                attributes: [
                  'id',
                  'name',
                  'createdAt',
                ],
              },
            ],
          },
        ],
        model: Subtask,
      }).include,
      order: [
        // order with multiple simple association syntax with direction
        [
          {
            model: Task,
            as: 'Task',
          },
          {
            model: Project,
            as: 'Project',
          },
          'createdAt',
          'ASC',
        ],
        // order with multiple simple association syntax without direction
        [
          {
            model: Task,
            as: 'Task',
          },
          {
            model: Project,
            as: 'Project',
          },
          'createdAt',
        ],

        // order with simple association syntax with direction
        [
          {
            model: Task,
            as: 'Task',
          },
          'createdAt',
          'ASC',
        ],
        // order with simple association syntax without direction
        [
          {
            model: Task,
            as: 'Task',
          },
          'createdAt',
        ],

        // through model object as array with direction
        [Task, Project, 'createdAt', 'ASC'],
        // through model object as array without direction
        [Task, Project, 'createdAt'],

        // model object as array with direction
        [Task, 'createdAt', 'ASC'],
        // model object as array without direction
        [Task, 'createdAt'],

        // through association object as array with direction
        [Subtask.associations.Task, Task.associations.Project, 'createdAt', 'ASC'],
        // through association object as array without direction
        [Subtask.associations.Task, Task.associations.Project, 'createdAt'],

        // association object as array with direction
        [Subtask.associations.Task, 'createdAt', 'ASC'],
        // association object as array without direction
        [Subtask.associations.Task, 'createdAt'],

        // through association name order as array with direction
        ['Task', 'Project', 'createdAt', 'ASC'],
        // through association name as array without direction
        ['Task', 'Project', 'createdAt'],

        // association name as array with direction
        ['Task', 'createdAt', 'ASC'],
        // association name as array without direction
        ['Task', 'createdAt'],

        // main order as array with direction
        ['createdAt', 'ASC'],
        // main order as array without direction
        ['createdAt'],
        // main order as string
        'createdAt',
      ],
    }, {
      default: 'SELECT [Subtask].[id], [Subtask].[name], [Subtask].[createdAt], [Task].[id] AS [Task.id], [Task].[name] AS [Task.name], [Task].[created_at] AS [Task.createdAt], [Task->Project].[id] AS [Task.Project.id], [Task->Project].[name] AS [Task.Project.name], [Task->Project].[created_at] AS [Task.Project.createdAt] FROM [subtask] AS [Subtask] INNER JOIN [task] AS [Task] ON [Subtask].[task_id] = [Task].[id] INNER JOIN [project] AS [Task->Project] ON [Task].[project_id] = [Task->Project].[id] ORDER BY [Task->Project].[created_at] ASC, [Task->Project].[created_at], [Task].[created_at] ASC, [Task].[created_at], [Task->Project].[created_at] ASC, [Task->Project].[created_at], [Task].[created_at] ASC, [Task].[created_at], [Task->Project].[created_at] ASC, [Task->Project].[created_at], [Task].[created_at] ASC, [Task].[created_at], [Task->Project].[created_at] ASC, [Task->Project].[created_at], [Task].[created_at] ASC, [Task].[created_at], [Subtask].[created_at] ASC, [Subtask].[created_at], [Subtask].[created_at];',
      postgres: 'SELECT "Subtask"."id", "Subtask"."name", "Subtask"."createdAt", "Task"."id" AS "Task.id", "Task"."name" AS "Task.name", "Task"."created_at" AS "Task.createdAt", "Task->Project"."id" AS "Task.Project.id", "Task->Project"."name" AS "Task.Project.name", "Task->Project"."created_at" AS "Task.Project.createdAt" FROM "subtask" AS "Subtask" INNER JOIN "task" AS "Task" ON "Subtask"."task_id" = "Task"."id" INNER JOIN "project" AS "Task->Project" ON "Task"."project_id" = "Task->Project"."id" ORDER BY "Task->Project"."created_at" ASC, "Task->Project"."created_at", "Task"."created_at" ASC, "Task"."created_at", "Task->Project"."created_at" ASC, "Task->Project"."created_at", "Task"."created_at" ASC, "Task"."created_at", "Task->Project"."created_at" ASC, "Task->Project"."created_at", "Task"."created_at" ASC, "Task"."created_at", "Task->Project"."created_at" ASC, "Task->Project"."created_at", "Task"."created_at" ASC, "Task"."created_at", "Subtask"."created_at" ASC, "Subtask"."created_at", "Subtask"."created_at";',
    });

    testsql({
      model: Subtask,
      attributes: ['id', 'name'],
      order: [
        Support.sequelize.random(),
      ],
    }, {
      ibmi: 'SELECT "id", "name" FROM "subtask" AS "Subtask" ORDER BY RAND()',
      mssql: 'SELECT [id], [name] FROM [subtask] AS [Subtask] ORDER BY RAND();',
      db2: 'SELECT "id", "name" FROM "subtask" AS "Subtask" ORDER BY RAND();',
      mariadb: 'SELECT `id`, `name` FROM `subtask` AS `Subtask` ORDER BY RAND();',
      mysql: 'SELECT `id`, `name` FROM `subtask` AS `Subtask` ORDER BY RAND();',
      postgres: 'SELECT "id", "name" FROM "subtask" AS "Subtask" ORDER BY RANDOM();',
      snowflake: 'SELECT "id", "name" FROM "subtask" AS "Subtask" ORDER BY RANDOM();',
      sqlite: 'SELECT `id`, `name` FROM `subtask` AS `Subtask` ORDER BY RANDOM();',
    });

    describe('Invalid', () => {
      it('Error on invalid association', () => {
        return expect(Subtask.findAll({
          order: [
            [Project, 'createdAt', 'ASC'],
          ],
        })).to.eventually.be.rejectedWith(Error, 'Unable to find a valid association for model, \'Project\'');
      });

      it('Error on invalid structure', () => {
        return expect(Subtask.findAll({
          order: [
            [Subtask.associations.Task, 'createdAt', Task.associations.Project, 'ASC'],
          ],
        })).to.eventually.be.rejectedWith(Error, 'Unknown structure passed to order / group: Project');
      });

      it('Error when the order is a string', () => {
        return expect(Subtask.findAll({
          order: 'i am a silly string',
        })).to.eventually.be.rejectedWith(Error, 'Order must be type of array or instance of a valid sequelize method.');
      });

      it('Error when the order contains a `{raw: "..."}` object', () => {
        return expect(Subtask.findAll({
          order: [
            {
              raw: 'this should throw an error',
            },
          ],
        })).to.eventually.be.rejectedWith(Error, 'The `{raw: "..."}` syntax is no longer supported.  Use `sequelize.literal` instead.');
      });

      it('Error when the order contains a `{raw: "..."}` object wrapped in an array', () => {
        return expect(Subtask.findAll({
          order: [
            [
              {
                raw: 'this should throw an error',
              },
            ],
          ],
        })).to.eventually.be.rejectedWith(Error, 'The `{raw: "..."}` syntax is no longer supported.  Use `sequelize.literal` instead.');
      });
    });
  });
});<|MERGE_RESOLUTION|>--- conflicted
+++ resolved
@@ -5,12 +5,8 @@
 
 const expect = chai.expect;
 const Support   = require('../support');
-<<<<<<< HEAD
-const { Model, DataTypes } = require('@sequelize/core');
+const { DataTypes, Model } = require('@sequelize/core');
 const { _validateIncludedElements } = require('@sequelize/core/lib/model-internals');
-=======
-const { DataTypes, Model } = require('@sequelize/core');
->>>>>>> ac89aac7
 
 const expectsql = Support.expectsql;
 const current = Support.sequelize;
