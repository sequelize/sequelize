'use strict';

const util = require('util');
const chai = require('chai');
const expect = chai.expect;
const Support   = require('../support');
const DataTypes = require('sequelize/lib/data-types');
const Model = require('sequelize/lib/model');
const expectsql = Support.expectsql;
const current = Support.sequelize;
const sql = current.dialect.queryGenerator;

// Notice: [] will be replaced by dialect specific tick/quote character when there is not dialect specific expectation but only a default expectation

describe(Support.getTestDialectTeaser('SQL'), () => {
  describe('order', () => {
    const testsql = (options, expectation) => {
      const model = options.model;

      it(util.inspect(options, { depth: 2 }), () => {
        return expectsql(
          sql.selectQuery(
            options.table || model && model.getTableName(),
            options,
            options.model
          ),
          expectation
        );
      });
    };

    // models
    const User = Support.sequelize.define('User', {
      id: {
        type: DataTypes.INTEGER,
        primaryKey: true,
        autoIncrement: true,
        field: 'id'
      },
      name: {
        type: DataTypes.STRING,
        field: 'name',
        allowNull: false
      },
      createdAt: {
        type: DataTypes.DATE,
        field: 'created_at',
        allowNull: false
      },
      updatedAt: {
        type: DataTypes.DATE,
        field: 'updated_at',
        allowNull: true
      }
    }, {
      tableName: 'user',
      timestamps: true
    });

    const Project = Support.sequelize.define('Project', {
      id: {
        type: DataTypes.INTEGER,
        primaryKey: true,
        autoIncrement: true,
        field: 'id'
      },
      name: {
        type: DataTypes.STRING,
        field: 'name',
        allowNull: false
      },
      createdAt: {
        type: DataTypes.DATE,
        field: 'created_at',
        allowNull: false
      },
      updatedAt: {
        type: DataTypes.DATE,
        field: 'updated_at',
        allowNull: true
      }
    }, {
      tableName: 'project',
      timestamps: true
    });

    const ProjectUser = Support.sequelize.define('ProjectUser', {
      id: {
        type: DataTypes.INTEGER,
        primaryKey: true,
        autoIncrement: true,
        field: 'id'
      },
      userId: {
        type: DataTypes.INTEGER,
        field: 'user_id',
        allowNull: false
      },
      projectId: {
        type: DataTypes.INTEGER,
        field: 'project_id',
        allowNull: false
      },
      createdAt: {
        type: DataTypes.DATE,
        field: 'created_at',
        allowNull: false
      },
      updatedAt: {
        type: DataTypes.DATE,
        field: 'updated_at',
        allowNull: true
      }
    }, {
      tableName: 'project_user',
      timestamps: true
    });

    const Task = Support.sequelize.define('Task', {
      id: {
        type: DataTypes.INTEGER,
        primaryKey: true,
        autoIncrement: true,
        field: 'id'
      },
      name: {
        type: DataTypes.STRING,
        field: 'name',
        allowNull: false
      },
      projectId: {
        type: DataTypes.INTEGER,
        field: 'project_id',
        allowNull: false
      },
      createdAt: {
        type: DataTypes.DATE,
        field: 'created_at',
        allowNull: false
      },
      updatedAt: {
        type: DataTypes.DATE,
        field: 'updated_at',
        allowNull: true
      }
    }, {
      tableName: 'task',
      timestamps: true
    });

    const Subtask = Support.sequelize.define('Subtask', {
      id: {
        type: DataTypes.INTEGER,
        primaryKey: true,
        autoIncrement: true,
        field: 'id'
      },
      name: {
        type: DataTypes.STRING,
        field: 'name',
        allowNull: false
      },
      taskId: {
        type: DataTypes.INTEGER,
        field: 'task_id',
        allowNull: false
      },
      createdAt: {
        type: DataTypes.DATE,
        field: 'created_at',
        allowNull: false
      },
      updatedAt: {
        type: DataTypes.DATE,
        field: 'updated_at',
        allowNull: true
      }
    }, {
      tableName: 'subtask',
      timestamps: true
    });

    // Relations
    User.belongsToMany(Project, {
      as: 'ProjectUserProjects',
      through: ProjectUser,
      foreignKey: 'user_id',
      otherKey: 'project_id'
    });

    Project.belongsToMany(User, {
      as: 'ProjectUserUsers',
      through: ProjectUser,
      foreignKey: 'project_id',
      otherKey: 'user_id'
    });

    Project.hasMany(Task, {
      as: 'Tasks',
      foreignKey: 'project_id'
    });

    ProjectUser.belongsTo(User, {
      as: 'User',
      foreignKey: 'user_id'
    });

    ProjectUser.belongsTo(User, {
      as: 'Project',
      foreignKey: 'project_id'
    });

    Task.belongsTo(Project, {
      as: 'Project',
      foreignKey: 'project_id'
    });

    Task.hasMany(Subtask, {
      as: 'Subtasks',
      foreignKey: 'task_id'
    });

    Subtask.belongsTo(Task, {
      as: 'Task',
      foreignKey: 'task_id'
    });

    testsql({
      model: Subtask,
      attributes: [
        'id',
        'name',
        'createdAt'
      ],
      include: Model._validateIncludedElements({
        include: [
          {
            association: Subtask.associations.Task,
            required: true,
            attributes: [
              'id',
              'name',
              'createdAt'
            ],
            include: [
              {
                association: Task.associations.Project,
                required: true,
                attributes: [
                  'id',
                  'name',
                  'createdAt'
                ]
              }
            ]
          }
        ],
        model: Subtask
      }).include,
      order: [
        // order with multiple simple association syntax with direction
        [
          {
            model: Task,
            as: 'Task'
          },
          {
            model: Project,
            as: 'Project'
          },
          'createdAt',
          'ASC'
        ],
        // order with multiple simple association syntax without direction
        [
          {
            model: Task,
            as: 'Task'
          },
          {
            model: Project,
            as: 'Project'
          },
          'createdAt'
        ],

        // order with simple association syntax with direction
        [
          {
            model: Task,
            as: 'Task'
          },
          'createdAt',
          'ASC'
        ],
        // order with simple association syntax without direction
        [
          {
            model: Task,
            as: 'Task'
          },
          'createdAt'
        ],

        // through model object as array with direction
        [Task, Project, 'createdAt', 'ASC'],
        // through model object as array without direction
        [Task, Project, 'createdAt'],

        // model object as array with direction
        [Task, 'createdAt', 'ASC'],
        // model object as array without direction
        [Task, 'createdAt'],

        // through association object as array with direction
        [Subtask.associations.Task, Task.associations.Project, 'createdAt', 'ASC'],
        // through association object as array without direction
        [Subtask.associations.Task, Task.associations.Project, 'createdAt'],

        // association object as array with direction
        [Subtask.associations.Task, 'createdAt', 'ASC'],
        // association object as array without direction
        [Subtask.associations.Task, 'createdAt'],

        // through association name order as array with direction
        ['Task', 'Project', 'createdAt', 'ASC'],
        // through association name as array without direction
        ['Task', 'Project', 'createdAt'],

        // association name as array with direction
        ['Task', 'createdAt', 'ASC'],
        // association name as array without direction
        ['Task', 'createdAt'],

        // main order as array with direction
        ['createdAt', 'ASC'],
        // main order as array without direction
        ['createdAt'],
        // main order as string
        'createdAt'
      ]
    }, {
      default: 'SELECT [Subtask].[id], [Subtask].[name], [Subtask].[createdAt], [Task].[id] AS [Task.id], [Task].[name] AS [Task.name], [Task].[created_at] AS [Task.createdAt], [Task->Project].[id] AS [Task.Project.id], [Task->Project].[name] AS [Task.Project.name], [Task->Project].[created_at] AS [Task.Project.createdAt] FROM [subtask] AS [Subtask] INNER JOIN [task] AS [Task] ON [Subtask].[task_id] = [Task].[id] INNER JOIN [project] AS [Task->Project] ON [Task].[project_id] = [Task->Project].[id] ORDER BY [Task->Project].[created_at] ASC, [Task->Project].[created_at], [Task].[created_at] ASC, [Task].[created_at], [Task->Project].[created_at] ASC, [Task->Project].[created_at], [Task].[created_at] ASC, [Task].[created_at], [Task->Project].[created_at] ASC, [Task->Project].[created_at], [Task].[created_at] ASC, [Task].[created_at], [Task->Project].[created_at] ASC, [Task->Project].[created_at], [Task].[created_at] ASC, [Task].[created_at], [Subtask].[created_at] ASC, [Subtask].[created_at], [Subtask].[created_at];',
      oracle: 'SELECT Subtask.id, Subtask.name, Subtask.createdAt, Task.id AS "Task.id", Task.name AS "Task.name", Task.created_at AS "Task.createdAt", "Task->Project".id AS "Task.Project.id", "Task->Project".name AS "Task.Project.name", "Task->Project".created_at AS "Task.Project.createdAt" FROM subtask Subtask INNER JOIN task Task ON Subtask.task_id = Task.id INNER JOIN project "Task->Project" ON Task.project_id = "Task->Project".id ORDER BY "Task->Project".created_at ASC, "Task->Project".created_at, Task.created_at ASC, Task.created_at, "Task->Project".created_at ASC, "Task->Project".created_at, Task.created_at ASC, Task.created_at, "Task->Project".created_at ASC, "Task->Project".created_at, Task.created_at ASC, Task.created_at, "Task->Project".created_at ASC, "Task->Project".created_at, Task.created_at ASC, Task.created_at, Subtask.created_at ASC, Subtask.created_at, Subtask.created_at;',
      postgres: 'SELECT "Subtask"."id", "Subtask"."name", "Subtask"."createdAt", "Task"."id" AS "Task.id", "Task"."name" AS "Task.name", "Task"."created_at" AS "Task.createdAt", "Task->Project"."id" AS "Task.Project.id", "Task->Project"."name" AS "Task.Project.name", "Task->Project"."created_at" AS "Task.Project.createdAt" FROM "subtask" AS "Subtask" INNER JOIN "task" AS "Task" ON "Subtask"."task_id" = "Task"."id" INNER JOIN "project" AS "Task->Project" ON "Task"."project_id" = "Task->Project"."id" ORDER BY "Task->Project"."created_at" ASC, "Task->Project"."created_at", "Task"."created_at" ASC, "Task"."created_at", "Task->Project"."created_at" ASC, "Task->Project"."created_at", "Task"."created_at" ASC, "Task"."created_at", "Task->Project"."created_at" ASC, "Task->Project"."created_at", "Task"."created_at" ASC, "Task"."created_at", "Task->Project"."created_at" ASC, "Task->Project"."created_at", "Task"."created_at" ASC, "Task"."created_at", "Subtask"."created_at" ASC, "Subtask"."created_at", "Subtask"."created_at";'
    });

    testsql({
      model: Subtask,
      attributes: ['id', 'name'],
      order: [
        Support.sequelize.random()
      ]
    }, {
      mssql: 'SELECT [id], [name] FROM [subtask] AS [Subtask] ORDER BY RAND();',
      db2: 'SELECT "id", "name" FROM "subtask" AS "Subtask" ORDER BY RAND();',
      mariadb: 'SELECT `id`, `name` FROM `subtask` AS `Subtask` ORDER BY RAND();',
      mysql: 'SELECT `id`, `name` FROM `subtask` AS `Subtask` ORDER BY RAND();',
      postgres: 'SELECT "id", "name" FROM "subtask" AS "Subtask" ORDER BY RANDOM();',
<<<<<<< HEAD
      snowflake: 'SELECT "id", "name" FROM "subtask" AS "Subtask" ORDER BY RANDOM();',
=======
      oracle: 'SELECT id, name FROM subtask Subtask ORDER BY RAND();',
>>>>>>> 3a6c2776
      sqlite: 'SELECT `id`, `name` FROM `subtask` AS `Subtask` ORDER BY RANDOM();'
    });

    describe('Invalid', () => {
      it('Error on invalid association', () => {
        return expect(Subtask.findAll({
          order: [
            [Project, 'createdAt', 'ASC']
          ]
        })).to.eventually.be.rejectedWith(Error, 'Unable to find a valid association for model, \'Project\'');
      });

      it('Error on invalid structure', () => {
        return expect(Subtask.findAll({
          order: [
            [Subtask.associations.Task, 'createdAt', Task.associations.Project, 'ASC']
          ]
        })).to.eventually.be.rejectedWith(Error, 'Unknown structure passed to order / group: Project');
      });

      it('Error when the order is a string', () => {
        return expect(Subtask.findAll({
          order: 'i am a silly string'
        })).to.eventually.be.rejectedWith(Error, 'Order must be type of array or instance of a valid sequelize method.');
      });

      it('Error when the order contains a `{raw: "..."}` object', () => {
        return expect(Subtask.findAll({
          order: [
            {
              raw: 'this should throw an error'
            }
          ]
        })).to.eventually.be.rejectedWith(Error, 'The `{raw: "..."}` syntax is no longer supported.  Use `sequelize.literal` instead.');
      });

      it('Error when the order contains a `{raw: "..."}` object wrapped in an array', () => {
        return expect(Subtask.findAll({
          order: [
            [
              {
                raw: 'this should throw an error'
              }
            ]
          ]
        })).to.eventually.be.rejectedWith(Error, 'The `{raw: "..."}` syntax is no longer supported.  Use `sequelize.literal` instead.');
      });
    });
  });
});<|MERGE_RESOLUTION|>--- conflicted
+++ resolved
@@ -357,11 +357,7 @@
       mariadb: 'SELECT `id`, `name` FROM `subtask` AS `Subtask` ORDER BY RAND();',
       mysql: 'SELECT `id`, `name` FROM `subtask` AS `Subtask` ORDER BY RAND();',
       postgres: 'SELECT "id", "name" FROM "subtask" AS "Subtask" ORDER BY RANDOM();',
-<<<<<<< HEAD
       snowflake: 'SELECT "id", "name" FROM "subtask" AS "Subtask" ORDER BY RANDOM();',
-=======
-      oracle: 'SELECT id, name FROM subtask Subtask ORDER BY RAND();',
->>>>>>> 3a6c2776
       sqlite: 'SELECT `id`, `name` FROM `subtask` AS `Subtask` ORDER BY RANDOM();'
     });
 
