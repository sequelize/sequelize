--- conflicted
+++ resolved
@@ -357,11 +357,8 @@
       mariadb: 'SELECT `id`, `name` FROM `subtask` AS `Subtask` ORDER BY RAND();',
       mysql: 'SELECT `id`, `name` FROM `subtask` AS `Subtask` ORDER BY RAND();',
       postgres: 'SELECT "id", "name" FROM "subtask" AS "Subtask" ORDER BY RANDOM();',
-<<<<<<< HEAD
       snowflake: 'SELECT "id", "name" FROM "subtask" AS "Subtask" ORDER BY RANDOM();',
-=======
       oracle: 'SELECT "id", "name" FROM "subtask" "Subtask" ORDER BY RAND();',
->>>>>>> f1f43073
       sqlite: 'SELECT `id`, `name` FROM `subtask` AS `Subtask` ORDER BY RANDOM();'
     });
 
