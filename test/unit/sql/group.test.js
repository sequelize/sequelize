--- conflicted
+++ resolved
@@ -39,13 +39,9 @@
     }, {
       default: 'SELECT * FROM `Users` AS `User` GROUP BY `name`;',
       postgres: 'SELECT * FROM "Users" AS "User" GROUP BY "name";',
-<<<<<<< HEAD
       db2: 'SELECT * FROM "Users" AS "User" GROUP BY "name";',
-      mssql: 'SELECT * FROM [Users] AS [User] GROUP BY [name];'
-=======
       mssql: 'SELECT * FROM [Users] AS [User] GROUP BY [name];',
       snowflake: 'SELECT * FROM "Users" AS "User" GROUP BY "name";'
->>>>>>> ad68a5e5
     });
 
     testsql({
@@ -54,13 +50,9 @@
     }, {
       default: 'SELECT * FROM `Users` AS `User`;',
       postgres: 'SELECT * FROM "Users" AS "User";',
-<<<<<<< HEAD
       db2: 'SELECT * FROM "Users" AS "User";',
-      mssql: 'SELECT * FROM [Users] AS [User];'
-=======
       mssql: 'SELECT * FROM [Users] AS [User];',
       snowflake: 'SELECT * FROM "Users" AS "User";'
->>>>>>> ad68a5e5
     });
   });
 });