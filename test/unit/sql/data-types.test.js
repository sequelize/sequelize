'use strict';

var Support   = require(__dirname + '/../support')
  , DataTypes = require(__dirname + '/../../../lib/data-types')
  , expectsql = Support.expectsql
  , current   = Support.sequelize;

// Notice: [] will be replaced by dialect specific tick/quote character when there is not dialect specific expectation but only a default expectation

suite(Support.getTestDialectTeaser('SQL'), function() {
  suite('DataTypes', function () {
    var testsql = function (description, dataType, expectation) {
      test(description, function () {
        return expectsql(current.normalizeDataType(dataType).toSql(), expectation);
      });
    };

    suite('STRING', function () {
      testsql('STRING', DataTypes.STRING, {
        default: 'VARCHAR(255)',
        mssql: 'NVARCHAR(255)'
      });

      testsql('STRING(1234)', DataTypes.STRING(1234), {
        default: 'VARCHAR(1234)',
        mssql: 'NVARCHAR(1234)'
      });

      testsql('STRING(1234).BINARY', DataTypes.STRING(1234).BINARY, {
        default: 'VARCHAR(1234) BINARY',
        sqlite: 'VARCHAR BINARY(1234)',
        mssql: 'BINARY(1234)',
        postgres: 'BYTEA'
      });

      testsql('STRING.BINARY', DataTypes.STRING.BINARY, {
        default: 'VARCHAR(255) BINARY',
        sqlite: 'VARCHAR BINARY(255)',
        mssql: 'BINARY(255)',
        postgres: 'BYTEA'
      });
    });

    suite('CHAR', function () {
      testsql('CHAR', DataTypes.CHAR, {
        default: 'CHAR(255)'
      });

      testsql('CHAR(12)', DataTypes.CHAR(12), {
        default: 'CHAR(12)'
      });

      testsql('CHAR(12).BINARY', DataTypes.CHAR(12).BINARY, {
        default: 'CHAR(12) BINARY',
        sqlite: 'CHAR BINARY(12)',
        postgres: 'BYTEA'
      });

      testsql('CHAR.BINARY', DataTypes.CHAR.BINARY, {
        default: 'CHAR(255) BINARY',
        sqlite: 'CHAR BINARY(255)',
        postgres: 'BYTEA'
      });
    });

    suite('BOOLEAN', function () {
      testsql('BOOLEAN', DataTypes.BOOLEAN, {
        postgres: 'BOOLEAN',
        mssql: 'BIT',
        mysql: 'TINYINT(1)',
        sqlite: 'TINYINT(1)'
      });
    });

    suite('DATE', function () {
      testsql('DATE', DataTypes.DATE, {
        postgres: 'TIMESTAMP WITH TIME ZONE',
        mssql: 'DATETIME2',
        mysql: 'DATETIME',
        sqlite: 'DATETIME'
      });
    });

    suite('UUID', function () {
      testsql('UUID', DataTypes.UUID, {
        postgres: 'UUID',
        mssql: 'CHAR(36)',
        mysql: 'CHAR(36) BINARY',
        sqlite: 'UUID'
      });
    });

    suite('NOW', function () {
      testsql('NOW', DataTypes.NOW, {
        default: 'NOW',
        mssql: 'GETDATE()'
      });
    });

    suite('INTEGER', function () {
      testsql('INTEGER', DataTypes.INTEGER, {
        default: 'INTEGER'
      });

      testsql('INTEGER.UNSIGNED', DataTypes.INTEGER.UNSIGNED, {
        default: 'INTEGER UNSIGNED'
      });

      testsql('INTEGER.UNSIGNED.ZEROFILL', DataTypes.INTEGER.UNSIGNED.ZEROFILL, {
        default: 'INTEGER UNSIGNED ZEROFILL'
      });

      testsql('INTEGER(11)', DataTypes.INTEGER(11), {
        default: 'INTEGER(11)',
        postgres: 'INTEGER'
      });

      testsql('INTEGER(11).UNSIGNED', DataTypes.INTEGER(11).UNSIGNED, {
        default: 'INTEGER(11) UNSIGNED',
        sqlite: 'INTEGER UNSIGNED(11)',
        postgres: 'INTEGER UNSIGNED'
      });

      testsql('INTEGER(11).UNSIGNED.ZEROFILL', DataTypes.INTEGER(11).UNSIGNED.ZEROFILL, {
        default: 'INTEGER(11) UNSIGNED ZEROFILL',
        sqlite: 'INTEGER UNSIGNED ZEROFILL(11)',
        postgres: 'INTEGER UNSIGNED ZEROFILL'
      });

      testsql('INTEGER(11).ZEROFILL', DataTypes.INTEGER(11).ZEROFILL, {
        default: 'INTEGER(11) ZEROFILL',
        sqlite: 'INTEGER ZEROFILL(11)',
        postgres: 'INTEGER ZEROFILL'
      });

      testsql('INTEGER(11).ZEROFILL.UNSIGNED', DataTypes.INTEGER(11).ZEROFILL.UNSIGNED, {
        default: 'INTEGER(11) UNSIGNED ZEROFILL',
        sqlite: 'INTEGER UNSIGNED ZEROFILL(11)',
        postgres: 'INTEGER UNSIGNED ZEROFILL'
      });
    });

    suite('BIGINT', function () {
      testsql('BIGINT', DataTypes.BIGINT, {
        default: 'BIGINT'
      });

      testsql('BIGINT.UNSIGNED', DataTypes.BIGINT.UNSIGNED, {
        default: 'BIGINT UNSIGNED'
      });

      testsql('BIGINT.UNSIGNED.ZEROFILL', DataTypes.BIGINT.UNSIGNED.ZEROFILL, {
        default: 'BIGINT UNSIGNED ZEROFILL'
      });

      testsql('BIGINT(11)', DataTypes.BIGINT(11), {
        default: 'BIGINT(11)',
        postgres: 'BIGINT'
      });

      testsql('BIGINT(11).UNSIGNED', DataTypes.BIGINT(11).UNSIGNED, {
        default: 'BIGINT(11) UNSIGNED',
        sqlite: 'BIGINT UNSIGNED(11)',
        postgres: 'BIGINT UNSIGNED'
      });

      testsql('BIGINT(11).UNSIGNED.ZEROFILL', DataTypes.BIGINT(11).UNSIGNED.ZEROFILL, {
        default: 'BIGINT(11) UNSIGNED ZEROFILL',
        sqlite: 'BIGINT UNSIGNED ZEROFILL(11)',
        postgres: 'BIGINT UNSIGNED ZEROFILL'
      });

      testsql('BIGINT(11).ZEROFILL', DataTypes.BIGINT(11).ZEROFILL, {
        default: 'BIGINT(11) ZEROFILL',
        sqlite: 'BIGINT ZEROFILL(11)',
        postgres: 'BIGINT ZEROFILL'
      });

      testsql('BIGINT(11).ZEROFILL.UNSIGNED', DataTypes.BIGINT(11).ZEROFILL.UNSIGNED, {
        default: 'BIGINT(11) UNSIGNED ZEROFILL',
        sqlite: 'BIGINT UNSIGNED ZEROFILL(11)',
        postgres: 'BIGINT UNSIGNED ZEROFILL'
      });
    });

    suite('FLOAT', function () {
      testsql('FLOAT', DataTypes.FLOAT, {
        default: 'FLOAT'
      });

      testsql('FLOAT.UNSIGNED', DataTypes.FLOAT.UNSIGNED, {
        default: 'FLOAT UNSIGNED'
      });

      testsql('FLOAT(11)', DataTypes.FLOAT(11), {
        default:  'FLOAT(11)'
      });

      testsql('FLOAT(11).UNSIGNED', DataTypes.FLOAT(11).UNSIGNED, {
        default: 'FLOAT(11) UNSIGNED',
        sqlite: 'FLOAT UNSIGNED(11)'
      });

      testsql('FLOAT(11).UNSIGNED.ZEROFILL', DataTypes.FLOAT(11).UNSIGNED.ZEROFILL, {
        default: 'FLOAT(11) UNSIGNED ZEROFILL',
        sqlite: 'FLOAT UNSIGNED ZEROFILL(11)'
      });

      testsql('FLOAT(11).ZEROFILL', DataTypes.FLOAT(11).ZEROFILL, {
        default: 'FLOAT(11) ZEROFILL',
        sqlite: 'FLOAT ZEROFILL(11)'
      });

      testsql('FLOAT(11).ZEROFILL.UNSIGNED', DataTypes.FLOAT(11).ZEROFILL.UNSIGNED, {
        default: 'FLOAT(11) UNSIGNED ZEROFILL',
        sqlite: 'FLOAT UNSIGNED ZEROFILL(11)'
      });

      testsql('FLOAT(11, 12)', DataTypes.FLOAT(11, 12), {
        default: 'FLOAT(11,12)'
      });

      testsql('FLOAT(11, 12).UNSIGNED', DataTypes.FLOAT(11, 12).UNSIGNED, {
        default: 'FLOAT(11,12) UNSIGNED',
        sqlite: 'FLOAT UNSIGNED(11,12)'
      });

      testsql('FLOAT(11, 12).UNSIGNED.ZEROFILL', DataTypes.FLOAT(11, 12).UNSIGNED.ZEROFILL, {
        default: 'FLOAT(11,12) UNSIGNED ZEROFILL',
        sqlite: 'FLOAT UNSIGNED ZEROFILL(11,12)'
      });

      testsql('FLOAT(11, 12).ZEROFILL', DataTypes.FLOAT(11, 12).ZEROFILL, {
        default: 'FLOAT(11,12) ZEROFILL',
        sqlite: 'FLOAT ZEROFILL(11,12)'
      });

      testsql('FLOAT(11, 12).ZEROFILL.UNSIGNED', DataTypes.FLOAT(11, 12).ZEROFILL.UNSIGNED, {
        default: 'FLOAT(11,12) UNSIGNED ZEROFILL',
        sqlite: 'FLOAT UNSIGNED ZEROFILL(11,12)'
      });

    });

    suite('DECIMAL', function () {
      testsql('DECIMAL', DataTypes.DECIMAL, {
        default: 'DECIMAL'
      });

      testsql('DECIMAL(10, 2)', DataTypes.DECIMAL(10, 2), {
        default: 'DECIMAL(10,2)'
      });

      testsql('DECIMAL(10)', DataTypes.DECIMAL(10), {
        default: 'DECIMAL(10)'
      });
    });

    suite('BLOB', function () {
      testsql('BLOB', DataTypes.BLOB, {
        default: 'BLOB',
        mssql: 'VARBINARY(MAX)',
        postgres: 'BYTEA'
      });

      testsql('BLOB(\'tiny\')', DataTypes.BLOB('tiny'), {
        default: 'TINYBLOB',
        mssql: 'VARBINARY(MAX)',
        postgres: 'BYTEA'
      });

      testsql('BLOB(\'medium\')', DataTypes.BLOB('medium'), {
        default: 'MEDIUMBLOB',
        mssql: 'VARBINARY(MAX)',
        postgres: 'BYTEA'
      });

      testsql('BLOB(\'long\')', DataTypes.BLOB('long'), {
        default: 'LONGBLOB',
        mssql: 'VARBINARY(MAX)',
        postgres: 'BYTEA'
      });
    });

    suite('GEOMETRY', function () {
      testsql('GEOMETRY', DataTypes.GEOMETRY, {
        default: 'GEOMETRY',
        postgres: 'GEOMETRY'
      });
<<<<<<< HEAD

      testsql('GEOMETRY(\'POINT\')', DataTypes.GEOMETRY('POINT'), {
        default: 'GEOMETRY(POINT)',
        postgres: 'GEOMETRY(POINT)'
      });

      testsql('GEOMETRY(\'LINESTRING\')', DataTypes.GEOMETRY('LINESTRING'), {
        default: 'GEOMETRY(LINESTRING)',
        postgres: 'GEOMETRY(LINESTRING)',
      });

      testsql('GEOMETRY(\'POLYGON\')', DataTypes.GEOMETRY('POLYGON'), {
        default: 'GEOMETRY(POLYGON)',
        postgres: 'GEOMETRY(POLYGON)'
      });
=======
>>>>>>> 84704ad4

      testsql('GEOMETRY(\'POINT\',4326)', DataTypes.GEOMETRY(4326), {
        default: 'GEOMETRY(POINT,4326)',
        postgres: 'GEOMETRY(POINT,4326)'
      });
    });

    if (current.dialect.supports.ARRAY) {
      suite('ARRAY', function () {
        testsql('ARRAY(VARCHAR)', DataTypes.ARRAY(DataTypes.STRING), {
          postgres: 'VARCHAR(255)[]'
        });

        testsql('ARRAY(VARCHAR(100))', DataTypes.ARRAY(DataTypes.STRING(100)), {
          postgres: 'VARCHAR(100)[]'
        });
      });
    }
  });
});<|MERGE_RESOLUTION|>--- conflicted
+++ resolved
@@ -287,8 +287,7 @@
         default: 'GEOMETRY',
         postgres: 'GEOMETRY'
       });
-<<<<<<< HEAD
-
+	
       testsql('GEOMETRY(\'POINT\')', DataTypes.GEOMETRY('POINT'), {
         default: 'GEOMETRY(POINT)',
         postgres: 'GEOMETRY(POINT)'
@@ -303,10 +302,8 @@
         default: 'GEOMETRY(POLYGON)',
         postgres: 'GEOMETRY(POLYGON)'
       });
-=======
->>>>>>> 84704ad4
-
-      testsql('GEOMETRY(\'POINT\',4326)', DataTypes.GEOMETRY(4326), {
+
+      testsql('GEOMETRY(\'POINT\',4326)', DataTypes.GEOMETRY('POINT', 4326), {
         default: 'GEOMETRY(POINT,4326)',
         postgres: 'GEOMETRY(POINT,4326)'
       });
