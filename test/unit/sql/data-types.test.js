--- conflicted
+++ resolved
@@ -181,24 +181,15 @@
     suite('DATE', function () {
       testsql('DATE', DataTypes.DATE, {
         postgres: 'TIMESTAMP WITH TIME ZONE',
-<<<<<<< HEAD
-        oracle: 'TIMESTAMP WITH LOCAL TIME ZONE',
-        mssql: 'DATETIME2',
-=======
         mssql: 'DATETIMEOFFSET',
         oracle: 'TIMESTAMP WITH LOCAL TIME ZONE',
->>>>>>> 237875f8
         mysql: 'DATETIME',
         sqlite: 'DATETIME'
       });
 
       testsql('DATE(6)', DataTypes.DATE(6), {
         postgres: 'TIMESTAMP WITH TIME ZONE',
-<<<<<<< HEAD
-        mssql: 'DATETIME2',
-=======
         mssql: 'DATETIMEOFFSET',
->>>>>>> 237875f8
         oracle: 'TIMESTAMP WITH LOCAL TIME ZONE',
         mysql: 'DATETIME(6)',
         sqlite: 'DATETIME'
