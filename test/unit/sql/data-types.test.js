'use strict';

var Support   = require(__dirname + '/../support')
  , DataTypes = require(__dirname + '/../../../lib/data-types')
  , expectsql = Support.expectsql
  , current   = Support.sequelize;

// Notice: [] will be replaced by dialect specific tick/quote character when there is not dialect specific expectation but only a default expectation

suite(Support.getTestDialectTeaser('SQL'), function() {
  suite('DataTypes', function () {
    var testsql = function (description, dataType, expectation) {
      test(description, function () {
        return expectsql(current.normalizeDataType(dataType).toSql(), expectation);
      });
    };

    suite('STRING', function () {
      testsql('STRING', DataTypes.STRING, {
        default: 'VARCHAR(255)',
        mssql: 'NVARCHAR(255)',
        oracle: 'VARCHAR2(255)'
      });

      testsql('STRING(1234)', DataTypes.STRING(1234), {
        default: 'VARCHAR(1234)',
        mssql: 'NVARCHAR(1234)',
        oracle: 'VARCHAR2(1234)'
      });

      testsql('STRING({ length: 1234 })', DataTypes.STRING({ length: 1234 }), {
        default: 'VARCHAR(1234)',
        mssql: 'NVARCHAR(1234)'
      });

      testsql('STRING(1234).BINARY', DataTypes.STRING(1234).BINARY, {
        default: 'VARCHAR(1234) BINARY',
        sqlite: 'VARCHAR BINARY(1234)',
        mssql: 'BINARY(1234)',
        postgres: 'BYTEA',
        oracle: 'VARCHAR2(1234)'
      });

      testsql('STRING.BINARY', DataTypes.STRING.BINARY, {
        default: 'VARCHAR(255) BINARY',
        sqlite: 'VARCHAR BINARY(255)',
        mssql: 'BINARY(255)',
        postgres: 'BYTEA',
        oracle: 'VARCHAR2(255)'
      });
    });

    suite('TEXT', function () {
      testsql('TEXT', DataTypes.TEXT, {
        default: 'TEXT',
        mssql: 'NVARCHAR(MAX)' // in mssql text is actually representing a non unicode text field
      });

      testsql('TEXT("tiny")', DataTypes.TEXT('tiny'), {
        default: 'TEXT',
        mssql: 'NVARCHAR(256)',
        mysql: 'TINYTEXT',
        mariadb: 'TINYTEXT'
      });

      testsql('TEXT({ length: "tiny" })', DataTypes.TEXT({ length: 'tiny' }), {
        default: 'TEXT',
        mssql: 'NVARCHAR(256)',
        mysql: 'TINYTEXT',
        mariadb: 'TINYTEXT'
      });

      testsql('TEXT("medium")', DataTypes.TEXT('medium'), {
        default: 'TEXT',
        mssql: 'NVARCHAR(MAX)',
        mysql: 'MEDIUMTEXT',
        mariadb: 'MEDIUMTEXT'
      });

      testsql('TEXT("long")', DataTypes.TEXT('long'), {
        default: 'TEXT',
        mssql: 'NVARCHAR(MAX)',
        mysql: 'LONGTEXT',
        mariadb: 'LONGTEXT'
      });
    });

    suite('CHAR', function () {
      testsql('CHAR', DataTypes.CHAR, {
        default: 'CHAR(255)'
      });

      testsql('CHAR(12)', DataTypes.CHAR(12), {
        default: 'CHAR(12)'
      });

      testsql('CHAR({ length: 12 })', DataTypes.CHAR({ length: 12 }), {
        default: 'CHAR(12)'
      });

      testsql('CHAR(12).BINARY', DataTypes.CHAR(12).BINARY, {
        default: 'CHAR(12) BINARY',
        sqlite: 'CHAR BINARY(12)',
        postgres: 'BYTEA',
        oracle: 'CHAR(12)'
      });

      testsql('CHAR.BINARY', DataTypes.CHAR.BINARY, {
        default: 'CHAR(255) BINARY',
        sqlite: 'CHAR BINARY(255)',
        postgres: 'BYTEA',
        oracle: 'CHAR(255)'
      });
    });

    suite('BOOLEAN', function () {
      testsql('BOOLEAN', DataTypes.BOOLEAN, {
        postgres: 'BOOLEAN',
        mssql: 'BIT',
        mysql: 'TINYINT(1)',
        sqlite: 'TINYINT(1)',
        oracle: 'NUMBER(1)'
      });
    });

    suite('DATE', function () {
      testsql('DATE', DataTypes.DATE, {
        postgres: 'TIMESTAMP WITH TIME ZONE',
        mssql: 'DATETIME2',
        mysql: 'DATETIME',
        sqlite: 'DATETIME',
        oracle: 'TIMESTAMP WITH LOCAL TIME ZONE',
      });
    });

    suite('UUID', function () {
      testsql('UUID', DataTypes.UUID, {
        postgres: 'UUID',
        mssql: 'CHAR(36)',
        mysql: 'CHAR(36) BINARY',
        sqlite: 'UUID',
        oracle: 'CHAR(36)'
      });

      testsql('UUIDV1', DataTypes.UUIDV1, {
        default: 'UUIDV1'
      });

      testsql('UUIDV4', DataTypes.UUIDV4, {
        default: 'UUIDV4'
      });
    });

    suite('NOW', function () {
      testsql('NOW', DataTypes.NOW, {
        default: 'NOW',
        mssql: 'GETDATE()',
        oracle: 'LOCALTIMESTAMP'
      });
    });

    suite('INTEGER', function () {
      testsql('INTEGER', DataTypes.INTEGER, {
        default: 'INTEGER'
      });

      testsql('INTEGER.UNSIGNED', DataTypes.INTEGER.UNSIGNED, {
        default: 'INTEGER UNSIGNED',
        postgres: 'INTEGER',
<<<<<<< HEAD
        oracle: 'INTEGER'
=======
        mssql: 'INTEGER'
>>>>>>> b691221b
      });

      testsql('INTEGER.UNSIGNED.ZEROFILL', DataTypes.INTEGER.UNSIGNED.ZEROFILL, {
        default: 'INTEGER UNSIGNED ZEROFILL',
        postgres: 'INTEGER',
<<<<<<< HEAD
        oracle: 'INTEGER'
=======
        mssql: 'INTEGER'
>>>>>>> b691221b
      });

      testsql('INTEGER(11)', DataTypes.INTEGER(11), {
        default: 'INTEGER(11)',
        postgres: 'INTEGER',
<<<<<<< HEAD
        oracle: 'INTEGER'
=======
        mssql: 'INTEGER'
      });

      testsql('INTEGER({ length: 11 })', DataTypes.INTEGER({ length: 11 }), {
        default: 'INTEGER(11)',
        postgres: 'INTEGER',
        mssql: 'INTEGER'
>>>>>>> b691221b
      });

      testsql('INTEGER(11).UNSIGNED', DataTypes.INTEGER(11).UNSIGNED, {
        default: 'INTEGER(11) UNSIGNED',
        sqlite: 'INTEGER UNSIGNED(11)',
        postgres: 'INTEGER',
<<<<<<< HEAD
        oracle: 'INTEGER'
=======
        mssql: 'INTEGER'
>>>>>>> b691221b
      });

      testsql('INTEGER(11).UNSIGNED.ZEROFILL', DataTypes.INTEGER(11).UNSIGNED.ZEROFILL, {
        default: 'INTEGER(11) UNSIGNED ZEROFILL',
        sqlite: 'INTEGER UNSIGNED ZEROFILL(11)',
        postgres: 'INTEGER',
<<<<<<< HEAD
        oracle: 'INTEGER'
=======
        mssql: 'INTEGER'
>>>>>>> b691221b
      });

      testsql('INTEGER(11).ZEROFILL', DataTypes.INTEGER(11).ZEROFILL, {
        default: 'INTEGER(11) ZEROFILL',
        sqlite: 'INTEGER ZEROFILL(11)',
        postgres: 'INTEGER',
<<<<<<< HEAD
        oracle: 'INTEGER'
=======
        mssql: 'INTEGER'
>>>>>>> b691221b
      });

      testsql('INTEGER(11).ZEROFILL.UNSIGNED', DataTypes.INTEGER(11).ZEROFILL.UNSIGNED, {
        default: 'INTEGER(11) UNSIGNED ZEROFILL',
        sqlite: 'INTEGER UNSIGNED ZEROFILL(11)',
        postgres: 'INTEGER',
<<<<<<< HEAD
        oracle: 'INTEGER'
=======
        mssql: 'INTEGER'
>>>>>>> b691221b
      });
    });

    suite('BIGINT', function () {
      testsql('BIGINT', DataTypes.BIGINT, {
        default: 'BIGINT',
        oracle: 'NUMBER(19)'
      });

      testsql('BIGINT.UNSIGNED', DataTypes.BIGINT.UNSIGNED, {
        default: 'BIGINT UNSIGNED',
        postgres: 'BIGINT',
<<<<<<< HEAD
        oracle: 'NUMBER(19)'
=======
        mssql: 'BIGINT'
>>>>>>> b691221b
      });

      testsql('BIGINT.UNSIGNED.ZEROFILL', DataTypes.BIGINT.UNSIGNED.ZEROFILL, {
        default: 'BIGINT UNSIGNED ZEROFILL',
        postgres: 'BIGINT',
<<<<<<< HEAD
        oracle: 'NUMBER(19)'
=======
        mssql: 'BIGINT'
>>>>>>> b691221b
      });

      testsql('BIGINT(11)', DataTypes.BIGINT(11), {
        default: 'BIGINT(11)',
        postgres: 'BIGINT',
<<<<<<< HEAD
        oracle: 'NUMBER(19)'
=======
        mssql: 'BIGINT'
      });

      testsql('BIGINT({ length: 11 })', DataTypes.BIGINT({ length: 11 }), {
        default: 'BIGINT(11)',
        postgres: 'BIGINT',
        mssql: 'BIGINT'
>>>>>>> b691221b
      });

      testsql('BIGINT(11).UNSIGNED', DataTypes.BIGINT(11).UNSIGNED, {
        default: 'BIGINT(11) UNSIGNED',
        sqlite: 'BIGINT UNSIGNED(11)',
        postgres: 'BIGINT',
<<<<<<< HEAD
        oracle: 'NUMBER(19)'
=======
        mssql: 'BIGINT'
>>>>>>> b691221b
      });

      testsql('BIGINT(11).UNSIGNED.ZEROFILL', DataTypes.BIGINT(11).UNSIGNED.ZEROFILL, {
        default: 'BIGINT(11) UNSIGNED ZEROFILL',
        sqlite: 'BIGINT UNSIGNED ZEROFILL(11)',
        postgres: 'BIGINT',
<<<<<<< HEAD
        oracle: 'NUMBER(19)'
=======
        mssql: 'BIGINT'
>>>>>>> b691221b
      });

      testsql('BIGINT(11).ZEROFILL', DataTypes.BIGINT(11).ZEROFILL, {
        default: 'BIGINT(11) ZEROFILL',
        sqlite: 'BIGINT ZEROFILL(11)',
        postgres: 'BIGINT',
<<<<<<< HEAD
        oracle: 'NUMBER(19)'
=======
        mssql: 'BIGINT'
>>>>>>> b691221b
      });

      testsql('BIGINT(11).ZEROFILL.UNSIGNED', DataTypes.BIGINT(11).ZEROFILL.UNSIGNED, {
        default: 'BIGINT(11) UNSIGNED ZEROFILL',
        sqlite: 'BIGINT UNSIGNED ZEROFILL(11)',
        postgres: 'BIGINT',
<<<<<<< HEAD
        oracle: 'NUMBER(19)'
=======
        mssql: 'BIGINT'
>>>>>>> b691221b
      });
    });

    suite('REAL', function () {
      testsql('REAL', DataTypes.REAL, {
        default: 'REAL'
      });

      testsql('REAL.UNSIGNED', DataTypes.REAL.UNSIGNED, {
        default: 'REAL UNSIGNED',
        postgres: 'REAL',
        mssql: 'REAL'
      });

      testsql('REAL(11)', DataTypes.REAL(11), {
        default: 'REAL(11)',
        postgres: 'REAL',
        mssql: 'REAL'
      });

      testsql('REAL({ length: 11 })', DataTypes.REAL({ length: 11 }), {
        default: 'REAL(11)',
        postgres: 'REAL',
        mssql: 'REAL'
      });

      testsql('REAL(11).UNSIGNED', DataTypes.REAL(11).UNSIGNED, {
        default: 'REAL(11) UNSIGNED',
        sqlite: 'REAL UNSIGNED(11)',
        postgres: 'REAL',
        mssql: 'REAL'
      });

      testsql('REAL(11).UNSIGNED.ZEROFILL', DataTypes.REAL(11).UNSIGNED.ZEROFILL, {
        default: 'REAL(11) UNSIGNED ZEROFILL',
        sqlite: 'REAL UNSIGNED ZEROFILL(11)',
        postgres: 'REAL',
        mssql: 'REAL'
      });

      testsql('REAL(11).ZEROFILL', DataTypes.REAL(11).ZEROFILL, {
        default: 'REAL(11) ZEROFILL',
        sqlite: 'REAL ZEROFILL(11)',
        postgres: 'REAL',
        mssql: 'REAL'
      });

      testsql('REAL(11).ZEROFILL.UNSIGNED', DataTypes.REAL(11).ZEROFILL.UNSIGNED, {
        default: 'REAL(11) UNSIGNED ZEROFILL',
        sqlite: 'REAL UNSIGNED ZEROFILL(11)',
        postgres: 'REAL',
        mssql: 'REAL'
      });

      testsql('REAL(11, 12)', DataTypes.REAL(11, 12), {
        default: 'REAL(11,12)',
        postgres: 'REAL',
        mssql: 'REAL'
      });

      testsql('REAL(11, 12).UNSIGNED', DataTypes.REAL(11, 12).UNSIGNED, {
        default: 'REAL(11,12) UNSIGNED',
        sqlite: 'REAL UNSIGNED(11,12)',
        postgres: 'REAL',
        mssql: 'REAL'
      });

      testsql('REAL({ length: 11, decimals: 12 }).UNSIGNED', DataTypes.REAL({ length: 11, decimals: 12 }).UNSIGNED, {
        default: 'REAL(11,12) UNSIGNED',
        sqlite: 'REAL UNSIGNED(11,12)',
        postgres: 'REAL',
        mssql: 'REAL'
      });

      testsql('REAL(11, 12).UNSIGNED.ZEROFILL', DataTypes.REAL(11, 12).UNSIGNED.ZEROFILL, {
        default: 'REAL(11,12) UNSIGNED ZEROFILL',
        sqlite: 'REAL UNSIGNED ZEROFILL(11,12)',
        postgres: 'REAL',
        mssql: 'REAL'
      });

      testsql('REAL(11, 12).ZEROFILL', DataTypes.REAL(11, 12).ZEROFILL, {
        default: 'REAL(11,12) ZEROFILL',
        sqlite: 'REAL ZEROFILL(11,12)',
        postgres: 'REAL',
        mssql: 'REAL'
      });

      testsql('REAL(11, 12).ZEROFILL.UNSIGNED', DataTypes.REAL(11, 12).ZEROFILL.UNSIGNED, {
        default: 'REAL(11,12) UNSIGNED ZEROFILL',
        sqlite: 'REAL UNSIGNED ZEROFILL(11,12)',
        postgres: 'REAL',
        mssql: 'REAL'
      });
    });

    suite('DOUBLE PRECISION', function () {
      testsql('DOUBLE', DataTypes.DOUBLE, {
        default: 'DOUBLE PRECISION'
      });

      testsql('DOUBLE.UNSIGNED', DataTypes.DOUBLE.UNSIGNED, {
        default: 'DOUBLE PRECISION UNSIGNED',
        postgres: 'DOUBLE PRECISION'
      });

      testsql('DOUBLE(11)', DataTypes.DOUBLE(11), {
        default: 'DOUBLE PRECISION(11)',
        postgres: 'DOUBLE PRECISION'
      });

      testsql('DOUBLE(11).UNSIGNED', DataTypes.DOUBLE(11).UNSIGNED, {
        default: 'DOUBLE PRECISION(11) UNSIGNED',
        sqlite: 'DOUBLE PRECISION UNSIGNED(11)',
        postgres: 'DOUBLE PRECISION'
      });

      testsql('DOUBLE({ length: 11 }).UNSIGNED', DataTypes.DOUBLE({ length: 11 }).UNSIGNED, {
        default: 'DOUBLE PRECISION(11) UNSIGNED',
        sqlite: 'DOUBLE PRECISION UNSIGNED(11)',
        postgres: 'DOUBLE PRECISION'
      });

      testsql('DOUBLE(11).UNSIGNED.ZEROFILL', DataTypes.DOUBLE(11).UNSIGNED.ZEROFILL, {
        default: 'DOUBLE PRECISION(11) UNSIGNED ZEROFILL',
        sqlite: 'DOUBLE PRECISION UNSIGNED ZEROFILL(11)',
        postgres: 'DOUBLE PRECISION'
      });

      testsql('DOUBLE(11).ZEROFILL', DataTypes.DOUBLE(11).ZEROFILL, {
        default: 'DOUBLE PRECISION(11) ZEROFILL',
        sqlite: 'DOUBLE PRECISION ZEROFILL(11)',
        postgres: 'DOUBLE PRECISION'
      });

      testsql('DOUBLE(11).ZEROFILL.UNSIGNED', DataTypes.DOUBLE(11).ZEROFILL.UNSIGNED, {
        default: 'DOUBLE PRECISION(11) UNSIGNED ZEROFILL',
        sqlite: 'DOUBLE PRECISION UNSIGNED ZEROFILL(11)',
        postgres: 'DOUBLE PRECISION'
      });

      testsql('DOUBLE(11, 12)', DataTypes.DOUBLE(11, 12), {
        default: 'DOUBLE PRECISION(11,12)',
        postgres: 'DOUBLE PRECISION'
      });

      testsql('DOUBLE(11, 12).UNSIGNED', DataTypes.DOUBLE(11, 12).UNSIGNED, {
        default: 'DOUBLE PRECISION(11,12) UNSIGNED',
        sqlite: 'DOUBLE PRECISION UNSIGNED(11,12)',
        postgres: 'DOUBLE PRECISION'
      });

      testsql('DOUBLE(11, 12).UNSIGNED.ZEROFILL', DataTypes.DOUBLE(11, 12).UNSIGNED.ZEROFILL, {
        default: 'DOUBLE PRECISION(11,12) UNSIGNED ZEROFILL',
        sqlite: 'DOUBLE PRECISION UNSIGNED ZEROFILL(11,12)',
        postgres: 'DOUBLE PRECISION'
      });

      testsql('DOUBLE(11, 12).ZEROFILL', DataTypes.DOUBLE(11, 12).ZEROFILL, {
        default: 'DOUBLE PRECISION(11,12) ZEROFILL',
        sqlite: 'DOUBLE PRECISION ZEROFILL(11,12)',
        postgres: 'DOUBLE PRECISION'
      });

      testsql('DOUBLE(11, 12).ZEROFILL.UNSIGNED', DataTypes.DOUBLE(11, 12).ZEROFILL.UNSIGNED, {
        default: 'DOUBLE PRECISION(11,12) UNSIGNED ZEROFILL',
        sqlite: 'DOUBLE PRECISION UNSIGNED ZEROFILL(11,12)',
        postgres: 'DOUBLE PRECISION'
      });
    });

    suite('FLOAT', function () {
      testsql('FLOAT', DataTypes.FLOAT, {
        default: 'FLOAT',
        postgres: 'FLOAT'
      });

      testsql('FLOAT.UNSIGNED', DataTypes.FLOAT.UNSIGNED, {
        default: 'FLOAT UNSIGNED',
<<<<<<< HEAD
        postgres: 'DOUBLE PRECISION',
        oracle: 'FLOAT'
=======
        postgres: 'FLOAT',
        mssql: 'FLOAT'
>>>>>>> b691221b
      });

      testsql('FLOAT(11)', DataTypes.FLOAT(11), {
        default: 'FLOAT(11)',
        postgres: 'FLOAT(11)', // 1-24 = 4 bytes; 35-53 = 8 bytes
        mssql: 'FLOAT(11)' // 1-24 = 4 bytes; 35-53 = 8 bytes
      });

      testsql('FLOAT(11).UNSIGNED', DataTypes.FLOAT(11).UNSIGNED, {
        default: 'FLOAT(11) UNSIGNED',
        sqlite: 'FLOAT UNSIGNED(11)',
<<<<<<< HEAD
        postgres: 'DOUBLE PRECISION',
        oracle: 'FLOAT(11)'
=======
        postgres: 'FLOAT(11)',
        mssql: 'FLOAT(11)'
>>>>>>> b691221b
      });

      testsql('FLOAT(11).UNSIGNED.ZEROFILL', DataTypes.FLOAT(11).UNSIGNED.ZEROFILL, {
        default: 'FLOAT(11) UNSIGNED ZEROFILL',
        sqlite: 'FLOAT UNSIGNED ZEROFILL(11)',
<<<<<<< HEAD
        postgres: 'DOUBLE PRECISION',
        oracle: 'FLOAT(11)'
=======
        postgres: 'FLOAT(11)',
        mssql: 'FLOAT(11)'
>>>>>>> b691221b
      });

      testsql('FLOAT(11).ZEROFILL', DataTypes.FLOAT(11).ZEROFILL, {
        default: 'FLOAT(11) ZEROFILL',
        sqlite: 'FLOAT ZEROFILL(11)',
<<<<<<< HEAD
        postgres: 'DOUBLE PRECISION',
        oracle: 'FLOAT(11)'
=======
        postgres: 'FLOAT(11)',
        mssql: 'FLOAT(11)'
      });

      testsql('FLOAT({ length: 11 }).ZEROFILL', DataTypes.FLOAT({ length: 11 }).ZEROFILL, {
        default: 'FLOAT(11) ZEROFILL',
        sqlite: 'FLOAT ZEROFILL(11)',
        postgres: 'FLOAT(11)',
        mssql: 'FLOAT(11)'
>>>>>>> b691221b
      });

      testsql('FLOAT(11).ZEROFILL.UNSIGNED', DataTypes.FLOAT(11).ZEROFILL.UNSIGNED, {
        default: 'FLOAT(11) UNSIGNED ZEROFILL',
        sqlite: 'FLOAT UNSIGNED ZEROFILL(11)',
<<<<<<< HEAD
        postgres: 'DOUBLE PRECISION',
        oracle: 'FLOAT(11)'
=======
        postgres: 'FLOAT(11)',
        mssql: 'FLOAT(11)'
>>>>>>> b691221b
      });

      testsql('FLOAT(11, 12)', DataTypes.FLOAT(11, 12), {
        default: 'FLOAT(11,12)',
<<<<<<< HEAD
        postgres: 'DOUBLE PRECISION',
        oracle: 'FLOAT(11)'
=======
        postgres: 'FLOAT',
        mssql: 'FLOAT'
>>>>>>> b691221b
      });

      testsql('FLOAT(11, 12).UNSIGNED', DataTypes.FLOAT(11, 12).UNSIGNED, {
        default: 'FLOAT(11,12) UNSIGNED',
        sqlite: 'FLOAT UNSIGNED(11,12)',
<<<<<<< HEAD
        postgres: 'DOUBLE PRECISION',
        oracle: 'FLOAT(11)'
=======
        postgres: 'FLOAT',
        mssql: 'FLOAT'
      });

      testsql('FLOAT({ length: 11, decimals: 12 }).UNSIGNED', DataTypes.FLOAT({ length: 11, decimals: 12 }).UNSIGNED, {
        default: 'FLOAT(11,12) UNSIGNED',
        sqlite: 'FLOAT UNSIGNED(11,12)',
        postgres: 'FLOAT',
        mssql: 'FLOAT'
>>>>>>> b691221b
      });

      testsql('FLOAT(11, 12).UNSIGNED.ZEROFILL', DataTypes.FLOAT(11, 12).UNSIGNED.ZEROFILL, {
        default: 'FLOAT(11,12) UNSIGNED ZEROFILL',
        sqlite: 'FLOAT UNSIGNED ZEROFILL(11,12)',
<<<<<<< HEAD
        postgres: 'DOUBLE PRECISION',
        oracle: 'FLOAT(11)'
=======
        postgres: 'FLOAT',
        mssql: 'FLOAT'
>>>>>>> b691221b
      });

      testsql('FLOAT(11, 12).ZEROFILL', DataTypes.FLOAT(11, 12).ZEROFILL, {
        default: 'FLOAT(11,12) ZEROFILL',
        sqlite: 'FLOAT ZEROFILL(11,12)',
<<<<<<< HEAD
        postgres: 'DOUBLE PRECISION',
        oracle: 'FLOAT(11)'
=======
        postgres: 'FLOAT',
        mssql: 'FLOAT'
>>>>>>> b691221b
      });

      testsql('FLOAT(11, 12).ZEROFILL.UNSIGNED', DataTypes.FLOAT(11, 12).ZEROFILL.UNSIGNED, {
        default: 'FLOAT(11,12) UNSIGNED ZEROFILL',
        sqlite: 'FLOAT UNSIGNED ZEROFILL(11,12)',
<<<<<<< HEAD
        postgres: 'DOUBLE PRECISION',
        oracle: 'FLOAT(11)'
=======
        postgres: 'FLOAT',
        mssql: 'FLOAT'
>>>>>>> b691221b
      });
    });

    if (current.dialect.supports.NUMERIC) {
      testsql('NUMERIC', DataTypes.NUMERIC, {
        default: 'DECIMAL'
      });

      testsql('NUMERIC(15,5)', DataTypes.NUMERIC(15,5), {
        default: 'DECIMAL(15,5)',
        oracle: 'NUMBER(15,5)'
      });
    }

    suite('DECIMAL', function () {
      testsql('DECIMAL', DataTypes.DECIMAL, {
        default: 'DECIMAL',
        oracle: 'NUMBER'
      });

      testsql('DECIMAL(10, 2)', DataTypes.DECIMAL(10, 2), {
        default: 'DECIMAL(10,2)',
        oracle: 'NUMBER(10,2)'
      });

      testsql('DECIMAL({ precision: 10, scale: 2 })', DataTypes.DECIMAL({ precision: 10, scale: 2 }), {
        default: 'DECIMAL(10,2)'
      });

      testsql('DECIMAL(10)', DataTypes.DECIMAL(10), {
        default: 'DECIMAL(10)',
        oracle: 'NUMBER(10)'
      });

      testsql('DECIMAL({ precision: 10 })', DataTypes.DECIMAL({ precision: 10 }), {
        default: 'DECIMAL(10)'
      });
    });

<<<<<<< HEAD
    if (current.dialect.name !== 'oracle') {
      suite('BLOB', function () {
        testsql('BLOB', DataTypes.BLOB, {
          default: 'BLOB',
          mssql: 'VARBINARY(MAX)',
          postgres: 'BYTEA'
        });

        testsql('BLOB(\'tiny\')', DataTypes.BLOB('tiny'), {
          default: 'TINYBLOB',
          mssql: 'VARBINARY(MAX)',
          postgres: 'BYTEA'
        });

        testsql('BLOB(\'medium\')', DataTypes.BLOB('medium'), {
          default: 'MEDIUMBLOB',
          mssql: 'VARBINARY(MAX)',
          postgres: 'BYTEA'
        });

        testsql('BLOB(\'long\')', DataTypes.BLOB('long'), {
          default: 'LONGBLOB',
          mssql: 'VARBINARY(MAX)',
          postgres: 'BYTEA'
        });
=======
    // TODO: Fix Enums and add more tests
    // suite('ENUM', function () {
    //   testsql('ENUM("value 1", "value 2")', DataTypes.ENUM('value 1', 'value 2'), {
    //     default: 'ENUM'
    //   });
    // });

    suite('BLOB', function () {
      testsql('BLOB', DataTypes.BLOB, {
        default: 'BLOB',
        mssql: 'VARBINARY(MAX)',
        postgres: 'BYTEA'
      });

      testsql('BLOB("tiny")', DataTypes.BLOB('tiny'), {
        default: 'TINYBLOB',
        mssql: 'VARBINARY(256)',
        postgres: 'BYTEA'
      });

      testsql('BLOB("medium")', DataTypes.BLOB('medium'), {
        default: 'MEDIUMBLOB',
        mssql: 'VARBINARY(MAX)',
        postgres: 'BYTEA'
      });

      testsql('BLOB({ length: "medium" })', DataTypes.BLOB({ length: 'medium' }), {
        default: 'MEDIUMBLOB',
        mssql: 'VARBINARY(MAX)',
        postgres: 'BYTEA'
      });

      testsql('BLOB("long")', DataTypes.BLOB('long'), {
        default: 'LONGBLOB',
        mssql: 'VARBINARY(MAX)',
        postgres: 'BYTEA'
>>>>>>> b691221b
      });
    }

    if (current.dialect.supports.ARRAY) {
      suite('ARRAY', function () {
        testsql('ARRAY(VARCHAR)', DataTypes.ARRAY(DataTypes.STRING), {
          postgres: 'VARCHAR(255)[]'
        });

        testsql('ARRAY(VARCHAR(100))', DataTypes.ARRAY(DataTypes.STRING(100)), {
          postgres: 'VARCHAR(100)[]'
        });

        testsql('ARRAY(INTEGER)', DataTypes.ARRAY(DataTypes.INTEGER), {
          postgres: 'INTEGER[]'
        });

        testsql('ARRAY(HSTORE)', DataTypes.ARRAY(DataTypes.HSTORE), {
          postgres: 'HSTORE[]'
        });

        testsql('ARRAY(ARRAY(VARCHAR(255)))', DataTypes.ARRAY(DataTypes.ARRAY(DataTypes.STRING)), {
          postgres: 'VARCHAR(255)[][]'
        });

        testsql('ARRAY(TEXT)', DataTypes.ARRAY(DataTypes.TEXT), {
          postgres: 'TEXT[]'
        });

        testsql('ARRAY(DATE)', DataTypes.ARRAY(DataTypes.DATE), {
          postgres: 'TIMESTAMP WITH TIME ZONE[]'
        });

        testsql('ARRAY(BOOLEAN)', DataTypes.ARRAY(DataTypes.BOOLEAN), {
          postgres: 'BOOLEAN[]'
        });

        testsql('ARRAY(DECIMAL)', DataTypes.ARRAY(DataTypes.DECIMAL), {
          postgres: 'DECIMAL[]'
        });

        testsql('ARRAY(DECIMAL(6))', DataTypes.ARRAY(DataTypes.DECIMAL(6)), {
          postgres: 'DECIMAL(6)[]'
        });

        testsql('ARRAY(DECIMAL(6,4))', DataTypes.ARRAY(DataTypes.DECIMAL(6,4)), {
          postgres: 'DECIMAL(6,4)[]'
        });

        testsql('ARRAY(DOUBLE)', DataTypes.ARRAY(DataTypes.DOUBLE), {
          postgres: 'DOUBLE PRECISION[]'
        });

        testsql('ARRAY(REAL))', DataTypes.ARRAY(DataTypes.REAL), {
          postgres: 'REAL[]'
        });

        if (current.dialect.supports.JSON) {
          testsql('ARRAY(JSON)', DataTypes.ARRAY(DataTypes.JSON), {
            postgres: 'JSON[]'
          });
        }

        if (current.dialect.supports.JSONB) {
          testsql('ARRAY(JSONB)', DataTypes.ARRAY(DataTypes.JSONB), {
            postgres: 'JSONB[]'
          });
        }
      });
    }
  });
});<|MERGE_RESOLUTION|>--- conflicted
+++ resolved
@@ -30,7 +30,8 @@
 
       testsql('STRING({ length: 1234 })', DataTypes.STRING({ length: 1234 }), {
         default: 'VARCHAR(1234)',
-        mssql: 'NVARCHAR(1234)'
+        mssql: 'NVARCHAR(1234)',
+        oracle: 'VARCHAR2(1234)'
       });
 
       testsql('STRING(1234).BINARY', DataTypes.STRING(1234).BINARY, {
@@ -50,6 +51,7 @@
       });
     });
 
+	if (current.dialect.name !== 'oracle') {
     suite('TEXT', function () {
       testsql('TEXT', DataTypes.TEXT, {
         default: 'TEXT',
@@ -84,6 +86,7 @@
         mariadb: 'LONGTEXT'
       });
     });
+    }
 
     suite('CHAR', function () {
       testsql('CHAR', DataTypes.CHAR, {
@@ -167,81 +170,61 @@
       testsql('INTEGER.UNSIGNED', DataTypes.INTEGER.UNSIGNED, {
         default: 'INTEGER UNSIGNED',
         postgres: 'INTEGER',
-<<<<<<< HEAD
+        mssql: 'INTEGER',
         oracle: 'INTEGER'
-=======
-        mssql: 'INTEGER'
->>>>>>> b691221b
       });
 
       testsql('INTEGER.UNSIGNED.ZEROFILL', DataTypes.INTEGER.UNSIGNED.ZEROFILL, {
         default: 'INTEGER UNSIGNED ZEROFILL',
         postgres: 'INTEGER',
-<<<<<<< HEAD
+        mssql: 'INTEGER',
         oracle: 'INTEGER'
-=======
-        mssql: 'INTEGER'
->>>>>>> b691221b
       });
 
       testsql('INTEGER(11)', DataTypes.INTEGER(11), {
         default: 'INTEGER(11)',
         postgres: 'INTEGER',
-<<<<<<< HEAD
+        mssql: 'INTEGER',
         oracle: 'INTEGER'
-=======
-        mssql: 'INTEGER'
       });
 
       testsql('INTEGER({ length: 11 })', DataTypes.INTEGER({ length: 11 }), {
         default: 'INTEGER(11)',
         postgres: 'INTEGER',
-        mssql: 'INTEGER'
->>>>>>> b691221b
+        mssql: 'INTEGER',
+        oracle: 'INTEGER'
       });
 
       testsql('INTEGER(11).UNSIGNED', DataTypes.INTEGER(11).UNSIGNED, {
         default: 'INTEGER(11) UNSIGNED',
         sqlite: 'INTEGER UNSIGNED(11)',
         postgres: 'INTEGER',
-<<<<<<< HEAD
+        mssql: 'INTEGER',
         oracle: 'INTEGER'
-=======
-        mssql: 'INTEGER'
->>>>>>> b691221b
       });
 
       testsql('INTEGER(11).UNSIGNED.ZEROFILL', DataTypes.INTEGER(11).UNSIGNED.ZEROFILL, {
         default: 'INTEGER(11) UNSIGNED ZEROFILL',
         sqlite: 'INTEGER UNSIGNED ZEROFILL(11)',
         postgres: 'INTEGER',
-<<<<<<< HEAD
+        mssql: 'INTEGER',
         oracle: 'INTEGER'
-=======
-        mssql: 'INTEGER'
->>>>>>> b691221b
       });
 
       testsql('INTEGER(11).ZEROFILL', DataTypes.INTEGER(11).ZEROFILL, {
         default: 'INTEGER(11) ZEROFILL',
         sqlite: 'INTEGER ZEROFILL(11)',
         postgres: 'INTEGER',
-<<<<<<< HEAD
+        mssql: 'INTEGER',
         oracle: 'INTEGER'
-=======
-        mssql: 'INTEGER'
->>>>>>> b691221b
       });
 
       testsql('INTEGER(11).ZEROFILL.UNSIGNED', DataTypes.INTEGER(11).ZEROFILL.UNSIGNED, {
         default: 'INTEGER(11) UNSIGNED ZEROFILL',
         sqlite: 'INTEGER UNSIGNED ZEROFILL(11)',
         postgres: 'INTEGER',
-<<<<<<< HEAD
+        mssql: 'INTEGER',
         oracle: 'INTEGER'
-=======
-        mssql: 'INTEGER'
->>>>>>> b691221b
       });
     });
 
@@ -254,81 +237,61 @@
       testsql('BIGINT.UNSIGNED', DataTypes.BIGINT.UNSIGNED, {
         default: 'BIGINT UNSIGNED',
         postgres: 'BIGINT',
-<<<<<<< HEAD
-        oracle: 'NUMBER(19)'
-=======
-        mssql: 'BIGINT'
->>>>>>> b691221b
+        mssql: 'BIGINT',
+        oracle: 'NUMBER(19)'
       });
 
       testsql('BIGINT.UNSIGNED.ZEROFILL', DataTypes.BIGINT.UNSIGNED.ZEROFILL, {
         default: 'BIGINT UNSIGNED ZEROFILL',
         postgres: 'BIGINT',
-<<<<<<< HEAD
-        oracle: 'NUMBER(19)'
-=======
-        mssql: 'BIGINT'
->>>>>>> b691221b
+        mssql: 'BIGINT',
+        oracle: 'NUMBER(19)'
       });
 
       testsql('BIGINT(11)', DataTypes.BIGINT(11), {
         default: 'BIGINT(11)',
         postgres: 'BIGINT',
-<<<<<<< HEAD
-        oracle: 'NUMBER(19)'
-=======
-        mssql: 'BIGINT'
+        mssql: 'BIGINT',
+        oracle: 'NUMBER(19)'
       });
 
       testsql('BIGINT({ length: 11 })', DataTypes.BIGINT({ length: 11 }), {
         default: 'BIGINT(11)',
         postgres: 'BIGINT',
-        mssql: 'BIGINT'
->>>>>>> b691221b
+        mssql: 'BIGINT',
+        oracle: 'NUMBER(19)'
       });
 
       testsql('BIGINT(11).UNSIGNED', DataTypes.BIGINT(11).UNSIGNED, {
         default: 'BIGINT(11) UNSIGNED',
         sqlite: 'BIGINT UNSIGNED(11)',
         postgres: 'BIGINT',
-<<<<<<< HEAD
-        oracle: 'NUMBER(19)'
-=======
-        mssql: 'BIGINT'
->>>>>>> b691221b
+        mssql: 'BIGINT',
+        oracle: 'NUMBER(19)'
       });
 
       testsql('BIGINT(11).UNSIGNED.ZEROFILL', DataTypes.BIGINT(11).UNSIGNED.ZEROFILL, {
         default: 'BIGINT(11) UNSIGNED ZEROFILL',
         sqlite: 'BIGINT UNSIGNED ZEROFILL(11)',
         postgres: 'BIGINT',
-<<<<<<< HEAD
-        oracle: 'NUMBER(19)'
-=======
-        mssql: 'BIGINT'
->>>>>>> b691221b
+        mssql: 'BIGINT',
+        oracle: 'NUMBER(19)'
       });
 
       testsql('BIGINT(11).ZEROFILL', DataTypes.BIGINT(11).ZEROFILL, {
         default: 'BIGINT(11) ZEROFILL',
         sqlite: 'BIGINT ZEROFILL(11)',
         postgres: 'BIGINT',
-<<<<<<< HEAD
-        oracle: 'NUMBER(19)'
-=======
-        mssql: 'BIGINT'
->>>>>>> b691221b
+        mssql: 'BIGINT',
+        oracle: 'NUMBER(19)'
       });
 
       testsql('BIGINT(11).ZEROFILL.UNSIGNED', DataTypes.BIGINT(11).ZEROFILL.UNSIGNED, {
         default: 'BIGINT(11) UNSIGNED ZEROFILL',
         sqlite: 'BIGINT UNSIGNED ZEROFILL(11)',
         postgres: 'BIGINT',
-<<<<<<< HEAD
-        oracle: 'NUMBER(19)'
-=======
-        mssql: 'BIGINT'
->>>>>>> b691221b
+        mssql: 'BIGINT',
+        oracle: 'NUMBER(19)'
       });
     });
 
@@ -508,13 +471,9 @@
 
       testsql('FLOAT.UNSIGNED', DataTypes.FLOAT.UNSIGNED, {
         default: 'FLOAT UNSIGNED',
-<<<<<<< HEAD
-        postgres: 'DOUBLE PRECISION',
+        postgres: 'FLOAT',
+        mssql: 'FLOAT',
         oracle: 'FLOAT'
-=======
-        postgres: 'FLOAT',
-        mssql: 'FLOAT'
->>>>>>> b691221b
       });
 
       testsql('FLOAT(11)', DataTypes.FLOAT(11), {
@@ -526,122 +485,88 @@
       testsql('FLOAT(11).UNSIGNED', DataTypes.FLOAT(11).UNSIGNED, {
         default: 'FLOAT(11) UNSIGNED',
         sqlite: 'FLOAT UNSIGNED(11)',
-<<<<<<< HEAD
-        postgres: 'DOUBLE PRECISION',
-        oracle: 'FLOAT(11)'
-=======
         postgres: 'FLOAT(11)',
-        mssql: 'FLOAT(11)'
->>>>>>> b691221b
+        mssql: 'FLOAT(11)',
+        oracle: 'FLOAT(11)'
       });
 
       testsql('FLOAT(11).UNSIGNED.ZEROFILL', DataTypes.FLOAT(11).UNSIGNED.ZEROFILL, {
         default: 'FLOAT(11) UNSIGNED ZEROFILL',
         sqlite: 'FLOAT UNSIGNED ZEROFILL(11)',
-<<<<<<< HEAD
-        postgres: 'DOUBLE PRECISION',
-        oracle: 'FLOAT(11)'
-=======
         postgres: 'FLOAT(11)',
-        mssql: 'FLOAT(11)'
->>>>>>> b691221b
+        mssql: 'FLOAT(11)',
+        oracle: 'FLOAT(11)'
       });
 
       testsql('FLOAT(11).ZEROFILL', DataTypes.FLOAT(11).ZEROFILL, {
         default: 'FLOAT(11) ZEROFILL',
         sqlite: 'FLOAT ZEROFILL(11)',
-<<<<<<< HEAD
-        postgres: 'DOUBLE PRECISION',
-        oracle: 'FLOAT(11)'
-=======
         postgres: 'FLOAT(11)',
-        mssql: 'FLOAT(11)'
+        mssql: 'FLOAT(11)',
+        oracle: 'FLOAT(11)'
       });
 
       testsql('FLOAT({ length: 11 }).ZEROFILL', DataTypes.FLOAT({ length: 11 }).ZEROFILL, {
         default: 'FLOAT(11) ZEROFILL',
         sqlite: 'FLOAT ZEROFILL(11)',
         postgres: 'FLOAT(11)',
-        mssql: 'FLOAT(11)'
->>>>>>> b691221b
+        mssql: 'FLOAT(11)',
+        oracle: 'FLOAT(11)'
       });
 
       testsql('FLOAT(11).ZEROFILL.UNSIGNED', DataTypes.FLOAT(11).ZEROFILL.UNSIGNED, {
         default: 'FLOAT(11) UNSIGNED ZEROFILL',
         sqlite: 'FLOAT UNSIGNED ZEROFILL(11)',
-<<<<<<< HEAD
-        postgres: 'DOUBLE PRECISION',
-        oracle: 'FLOAT(11)'
-=======
         postgres: 'FLOAT(11)',
-        mssql: 'FLOAT(11)'
->>>>>>> b691221b
+        mssql: 'FLOAT(11)',
+        oracle: 'FLOAT(11)'
       });
 
       testsql('FLOAT(11, 12)', DataTypes.FLOAT(11, 12), {
         default: 'FLOAT(11,12)',
-<<<<<<< HEAD
-        postgres: 'DOUBLE PRECISION',
-        oracle: 'FLOAT(11)'
-=======
         postgres: 'FLOAT',
-        mssql: 'FLOAT'
->>>>>>> b691221b
+        mssql: 'FLOAT',
+        oracle: 'FLOAT(11)'
       });
 
       testsql('FLOAT(11, 12).UNSIGNED', DataTypes.FLOAT(11, 12).UNSIGNED, {
         default: 'FLOAT(11,12) UNSIGNED',
         sqlite: 'FLOAT UNSIGNED(11,12)',
-<<<<<<< HEAD
-        postgres: 'DOUBLE PRECISION',
-        oracle: 'FLOAT(11)'
-=======
         postgres: 'FLOAT',
-        mssql: 'FLOAT'
+        mssql: 'FLOAT',
+        oracle: 'FLOAT(11)'
       });
 
       testsql('FLOAT({ length: 11, decimals: 12 }).UNSIGNED', DataTypes.FLOAT({ length: 11, decimals: 12 }).UNSIGNED, {
         default: 'FLOAT(11,12) UNSIGNED',
         sqlite: 'FLOAT UNSIGNED(11,12)',
         postgres: 'FLOAT',
-        mssql: 'FLOAT'
->>>>>>> b691221b
+        mssql: 'FLOAT',
+        oracle: 'FLOAT(11)'
       });
 
       testsql('FLOAT(11, 12).UNSIGNED.ZEROFILL', DataTypes.FLOAT(11, 12).UNSIGNED.ZEROFILL, {
         default: 'FLOAT(11,12) UNSIGNED ZEROFILL',
         sqlite: 'FLOAT UNSIGNED ZEROFILL(11,12)',
-<<<<<<< HEAD
-        postgres: 'DOUBLE PRECISION',
-        oracle: 'FLOAT(11)'
-=======
         postgres: 'FLOAT',
-        mssql: 'FLOAT'
->>>>>>> b691221b
+        mssql: 'FLOAT',
+        oracle: 'FLOAT(11)'
       });
 
       testsql('FLOAT(11, 12).ZEROFILL', DataTypes.FLOAT(11, 12).ZEROFILL, {
         default: 'FLOAT(11,12) ZEROFILL',
         sqlite: 'FLOAT ZEROFILL(11,12)',
-<<<<<<< HEAD
-        postgres: 'DOUBLE PRECISION',
-        oracle: 'FLOAT(11)'
-=======
         postgres: 'FLOAT',
-        mssql: 'FLOAT'
->>>>>>> b691221b
+        mssql: 'FLOAT',
+        oracle: 'FLOAT(11)'
       });
 
       testsql('FLOAT(11, 12).ZEROFILL.UNSIGNED', DataTypes.FLOAT(11, 12).ZEROFILL.UNSIGNED, {
         default: 'FLOAT(11,12) UNSIGNED ZEROFILL',
         sqlite: 'FLOAT UNSIGNED ZEROFILL(11,12)',
-<<<<<<< HEAD
-        postgres: 'DOUBLE PRECISION',
-        oracle: 'FLOAT(11)'
-=======
         postgres: 'FLOAT',
-        mssql: 'FLOAT'
->>>>>>> b691221b
+        mssql: 'FLOAT',
+        oracle: 'FLOAT(11)'
       });
     });
 
@@ -668,7 +593,8 @@
       });
 
       testsql('DECIMAL({ precision: 10, scale: 2 })', DataTypes.DECIMAL({ precision: 10, scale: 2 }), {
-        default: 'DECIMAL(10,2)'
+        default: 'DECIMAL(10,2)',
+        oracle: 'NUMBER(10,2)'
       });
 
       testsql('DECIMAL(10)', DataTypes.DECIMAL(10), {
@@ -677,37 +603,12 @@
       });
 
       testsql('DECIMAL({ precision: 10 })', DataTypes.DECIMAL({ precision: 10 }), {
-        default: 'DECIMAL(10)'
-      });
-    });
-
-<<<<<<< HEAD
+        default: 'DECIMAL(10)',
+        oracle: 'NUMBER(10)'
+      });
+    });
+
     if (current.dialect.name !== 'oracle') {
-      suite('BLOB', function () {
-        testsql('BLOB', DataTypes.BLOB, {
-          default: 'BLOB',
-          mssql: 'VARBINARY(MAX)',
-          postgres: 'BYTEA'
-        });
-
-        testsql('BLOB(\'tiny\')', DataTypes.BLOB('tiny'), {
-          default: 'TINYBLOB',
-          mssql: 'VARBINARY(MAX)',
-          postgres: 'BYTEA'
-        });
-
-        testsql('BLOB(\'medium\')', DataTypes.BLOB('medium'), {
-          default: 'MEDIUMBLOB',
-          mssql: 'VARBINARY(MAX)',
-          postgres: 'BYTEA'
-        });
-
-        testsql('BLOB(\'long\')', DataTypes.BLOB('long'), {
-          default: 'LONGBLOB',
-          mssql: 'VARBINARY(MAX)',
-          postgres: 'BYTEA'
-        });
-=======
     // TODO: Fix Enums and add more tests
     // suite('ENUM', function () {
     //   testsql('ENUM("value 1", "value 2")', DataTypes.ENUM('value 1', 'value 2'), {
@@ -744,8 +645,8 @@
         default: 'LONGBLOB',
         mssql: 'VARBINARY(MAX)',
         postgres: 'BYTEA'
->>>>>>> b691221b
-      });
+      });
+    });
     }
 
     if (current.dialect.supports.ARRAY) {
