--- conflicted
+++ resolved
@@ -186,13 +186,9 @@
         mssql: 'DATETIMEOFFSET',
         mariadb: 'DATETIME',
         mysql: 'DATETIME',
-<<<<<<< HEAD
         db2: 'TIMESTAMP',
-        sqlite: 'DATETIME'
-=======
         sqlite: 'DATETIME',
         snowflake: 'TIMESTAMP'
->>>>>>> ad68a5e5
       });
 
       testsql('DATE(6)', DataTypes.DATE(6), {
@@ -200,13 +196,9 @@
         mssql: 'DATETIMEOFFSET',
         mariadb: 'DATETIME(6)',
         mysql: 'DATETIME(6)',
-<<<<<<< HEAD
         db2: 'TIMESTAMP(6)',
-        sqlite: 'DATETIME'
-=======
         sqlite: 'DATETIME',
         snowflake: 'TIMESTAMP'
->>>>>>> ad68a5e5
       });
 
       describe('validate', () => {
