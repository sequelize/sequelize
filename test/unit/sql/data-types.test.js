'use strict';

const Support = require('../support'),
  DataTypes = require('sequelize/lib/data-types'),
  Sequelize = Support.Sequelize,
  chai = require('chai'),
  util = require('util'),
  uuid = require('uuid'),
  expectsql = Support.expectsql,
  current = Support.sequelize,
  expect = chai.expect,
  dialect = Support.getTestDialect();

// Notice: [] will be replaced by dialect specific tick/quote character when there is not dialect specific expectation but only a default expectation

describe(Support.getTestDialectTeaser('SQL'), () => {

  describe('DataTypes', () => {
    const testsql = function(description, dataType, expectation) {
      it(description, () => {
        return expectsql(current.normalizeDataType(dataType).toSql(), expectation);
      });
    };

    describe('STRING', () => {
      testsql('STRING', DataTypes.STRING, {
        default: 'VARCHAR(255)',
        mssql: 'NVARCHAR(255)'
      });

      testsql('STRING(1234)', DataTypes.STRING(1234), {
        default: 'VARCHAR(1234)',
        mssql: 'NVARCHAR(1234)'
      });

      testsql('STRING({ length: 1234 })', DataTypes.STRING({ length: 1234 }), {
        default: 'VARCHAR(1234)',
        mssql: 'NVARCHAR(1234)'
      });

      testsql('STRING(1234).BINARY', DataTypes.STRING(1234).BINARY, {
        default: 'VARCHAR(1234) BINARY',
<<<<<<< HEAD
        ibmi: 'CLOB(1234)',
=======
        db2: 'VARCHAR(1234) FOR BIT DATA',
>>>>>>> 19046fc5
        sqlite: 'VARCHAR BINARY(1234)',
        mssql: 'BINARY(1234)',
        postgres: 'BYTEA'
      });

      testsql('STRING.BINARY', DataTypes.STRING.BINARY, {
        default: 'VARCHAR(255) BINARY',
<<<<<<< HEAD
        ibmi: 'CLOB(255)',
=======
        db2: 'VARCHAR(255) FOR BIT DATA',
>>>>>>> 19046fc5
        sqlite: 'VARCHAR BINARY(255)',
        mssql: 'BINARY(255)',
        postgres: 'BYTEA'
      });

      describe('validate', () => {
        it('should return `true` if `value` is a string', () => {
          const type = DataTypes.STRING();

          expect(type.validate('foobar')).to.equal(true);
          expect(type.validate(new String('foobar'))).to.equal(true);
          expect(type.validate(12)).to.equal(true);
        });
      });
    });

    describe('TEXT', () => {
      testsql('TEXT', DataTypes.TEXT, {
        default: 'TEXT',
        db2: 'VARCHAR(32672)',
        mssql: 'NVARCHAR(MAX)' // in mssql text is actually representing a non unicode text field
      });

      testsql('TEXT("tiny")', DataTypes.TEXT('tiny'), {
        default: 'TEXT',
        mssql: 'NVARCHAR(256)',
        db2: 'VARCHAR(256)',
        mariadb: 'TINYTEXT',
        mysql: 'TINYTEXT'
      });

      testsql('TEXT({ length: "tiny" })', DataTypes.TEXT({ length: 'tiny' }), {
        default: 'TEXT',
        mssql: 'NVARCHAR(256)',
        db2: 'VARCHAR(256)',
        mariadb: 'TINYTEXT',
        mysql: 'TINYTEXT'
      });

      testsql('TEXT("medium")', DataTypes.TEXT('medium'), {
        default: 'TEXT',
        mssql: 'NVARCHAR(MAX)',
        db2: 'VARCHAR(8192)',
        mariadb: 'MEDIUMTEXT',
        mysql: 'MEDIUMTEXT'
      });

      testsql('TEXT("long")', DataTypes.TEXT('long'), {
        default: 'TEXT',
        mssql: 'NVARCHAR(MAX)',
        db2: 'CLOB(65536)',
        mariadb: 'LONGTEXT',
        mysql: 'LONGTEXT'
      });

      describe('validate', () => {
        it('should throw an error if `value` is invalid', () => {
          const type = DataTypes.TEXT();

          expect(() => {
            type.validate(12345);
          }).to.throw(Sequelize.ValidationError, '12345 is not a valid string');
        });

        it('should return `true` if `value` is a string', () => {
          const type = DataTypes.TEXT();

          expect(type.validate('foobar')).to.equal(true);
        });
      });
    });

    describe('CHAR', () => {
      testsql('CHAR', DataTypes.CHAR, {
        default: 'CHAR(255)'
      });

      testsql('CHAR(12)', DataTypes.CHAR(12), {
        default: 'CHAR(12)'
      });

      testsql('CHAR({ length: 12 })', DataTypes.CHAR({ length: 12 }), {
        default: 'CHAR(12)'
      });

      testsql('CHAR(12).BINARY', DataTypes.CHAR(12).BINARY, {
        default: 'CHAR(12) BINARY',
        ibmi: 'CLOB(12)',
        sqlite: 'CHAR BINARY(12)',
        postgres: 'BYTEA'
      });

      testsql('CHAR.BINARY', DataTypes.CHAR.BINARY, {
        default: 'CHAR(255) BINARY',
        ibmi: 'CLOB(255)',
        sqlite: 'CHAR BINARY(255)',
        postgres: 'BYTEA'
      });
    });

    describe('BOOLEAN', () => {
      testsql('BOOLEAN', DataTypes.BOOLEAN, {
        ibmi: 'SMALLINT',
        postgres: 'BOOLEAN',
        db2: 'BOOLEAN',
        mssql: 'BIT',
        mariadb: 'TINYINT(1)',
        mysql: 'TINYINT(1)',
        sqlite: 'TINYINT(1)',
        snowflake: 'BOOLEAN'
      });

      describe('validate', () => {
        it('should throw an error if `value` is invalid', () => {
          const type = DataTypes.BOOLEAN();

          expect(() => {
            type.validate(12345);
          }).to.throw(Sequelize.ValidationError, '12345 is not a valid boolean');
        });

        it('should return `true` if `value` is a boolean', () => {
          const type = DataTypes.BOOLEAN();

          expect(type.validate(true)).to.equal(true);
          expect(type.validate(false)).to.equal(true);
          expect(type.validate('1')).to.equal(true);
          expect(type.validate('0')).to.equal(true);
          expect(type.validate('true')).to.equal(true);
          expect(type.validate('false')).to.equal(true);
        });
      });
    });

    describe('DATE', () => {
      testsql('DATE', DataTypes.DATE, {
        ibmi: 'TIMESTAMP',
        postgres: 'TIMESTAMP WITH TIME ZONE',
        mssql: 'DATETIMEOFFSET',
        mariadb: 'DATETIME',
        mysql: 'DATETIME',
        db2: 'TIMESTAMP',
        sqlite: 'DATETIME',
        snowflake: 'TIMESTAMP'
      });

      testsql('DATE(6)', DataTypes.DATE(6), {
        ibmi: 'TIMESTAMP',
        postgres: 'TIMESTAMP WITH TIME ZONE',
        mssql: 'DATETIMEOFFSET',
        mariadb: 'DATETIME(6)',
        mysql: 'DATETIME(6)',
        db2: 'TIMESTAMP(6)',
        sqlite: 'DATETIME',
        snowflake: 'TIMESTAMP'
      });

      describe('validate', () => {
        it('should throw an error if `value` is invalid', () => {
          const type = DataTypes.DATE();

          expect(() => {
            type.validate('foobar');
          }).to.throw(Sequelize.ValidationError, '"foobar" is not a valid date');
        });

        it('should return `true` if `value` is a date', () => {
          const type = DataTypes.DATE();

          expect(type.validate(new Date())).to.equal(true);
        });
      });
    });

    if (current.dialect.supports.HSTORE) {
      describe('HSTORE', () => {
        describe('validate', () => {
          it('should throw an error if `value` is invalid', () => {
            const type = DataTypes.HSTORE();

            expect(() => {
              type.validate('foobar');
            }).to.throw(Sequelize.ValidationError, '"foobar" is not a valid hstore');
          });

          it('should return `true` if `value` is an hstore', () => {
            const type = DataTypes.HSTORE();

            expect(type.validate({ foo: 'bar' })).to.equal(true);
          });
        });
      });
    }

    describe('UUID', () => {
      testsql('UUID', DataTypes.UUID, {
        postgres: 'UUID',
<<<<<<< HEAD
        ibmi: 'CHAR(36)',
=======
        db2: 'CHAR(36) FOR BIT DATA',
>>>>>>> 19046fc5
        mssql: 'CHAR(36)',
        mariadb: 'CHAR(36) BINARY',
        mysql: 'CHAR(36) BINARY',
        sqlite: 'UUID',
        snowflake: 'VARCHAR(36)'
      });

      describe('validate', () => {
        it('should throw an error if `value` is invalid', () => {
          const type = DataTypes.UUID();

          expect(() => {
            type.validate('foobar');
          }).to.throw(Sequelize.ValidationError, '"foobar" is not a valid uuid');

          expect(() => {
            type.validate(['foobar']);
          }).to.throw(Sequelize.ValidationError, '["foobar"] is not a valid uuid');
        });

        it('should return `true` if `value` is an uuid', () => {
          const type = DataTypes.UUID();

          expect(type.validate(uuid.v4())).to.equal(true);
        });

        it('should return `true` if `value` is a string and we accept strings', () => {
          const type = DataTypes.UUID();

          expect(type.validate('foobar', { acceptStrings: true })).to.equal(true);
        });
      });
    });

    describe('UUIDV1', () => {
      testsql('UUIDV1', DataTypes.UUIDV1, {
        default: 'UUIDV1'
      });

      describe('validate', () => {
        it('should throw an error if `value` is invalid', () => {
          const type = DataTypes.UUIDV1();

          expect(() => {
            type.validate('foobar');
          }).to.throw(Sequelize.ValidationError, '"foobar" is not a valid uuid');

          expect(() => {
            type.validate(['foobar']);
          }).to.throw(Sequelize.ValidationError, '["foobar"] is not a valid uuid');
        });

        it('should return `true` if `value` is an uuid', () => {
          const type = DataTypes.UUIDV1();

          expect(type.validate(uuid.v1())).to.equal(true);
        });

        it('should return `true` if `value` is a string and we accept strings', () => {
          const type = DataTypes.UUIDV1();

          expect(type.validate('foobar', { acceptStrings: true })).to.equal(true);
        });
      });
    });

    describe('UUIDV4', () => {
      testsql('UUIDV4', DataTypes.UUIDV4, {
        default: 'UUIDV4'
      });

      describe('validate', () => {
        it('should throw an error if `value` is invalid', () => {
          const type = DataTypes.UUIDV4();
          const value = uuid.v1();

          expect(() => {
            type.validate(value);
          }).to.throw(Sequelize.ValidationError, util.format('%j is not a valid uuidv4', value));

          expect(() => {
            type.validate(['foobar']);
          }).to.throw(Sequelize.ValidationError, '["foobar"] is not a valid uuidv4');
        });

        it('should return `true` if `value` is an uuid', () => {
          const type = DataTypes.UUIDV4();

          expect(type.validate(uuid.v4())).to.equal(true);
        });

        it('should return `true` if `value` is a string and we accept strings', () => {
          const type = DataTypes.UUIDV4();

          expect(type.validate('foobar', { acceptStrings: true })).to.equal(true);
        });
      });
    });

    describe('NOW', () => {
      testsql('NOW', DataTypes.NOW, {
        default: 'NOW',
        db2: 'CURRENT TIME',
        mssql: 'GETDATE()'
      });
    });

    describe('INTEGER', () => {
      testsql('INTEGER', DataTypes.INTEGER, {
        default: 'INTEGER'
      });

      testsql('INTEGER.UNSIGNED', DataTypes.INTEGER.UNSIGNED, {
        default: 'INTEGER UNSIGNED',
        ibmi: 'INTEGER',
        postgres: 'INTEGER',
        db2: 'INTEGER',
        mssql: 'INTEGER',
        sqlite: 'INTEGER'
      });

      testsql('INTEGER.UNSIGNED.ZEROFILL', DataTypes.INTEGER.UNSIGNED.ZEROFILL, {
        default: 'INTEGER UNSIGNED ZEROFILL',
        ibmi: 'INTEGER',
        postgres: 'INTEGER',
        db2: 'INTEGER',
        mssql: 'INTEGER',
        sqlite: 'INTEGER'
      });

      testsql('INTEGER(11)', DataTypes.INTEGER(11), {
        default: 'INTEGER(11)',
        ibmi: 'INTEGER',
        postgres: 'INTEGER',
        db2: 'INTEGER',
        mssql: 'INTEGER'
      });

      testsql('INTEGER({ length: 11 })', DataTypes.INTEGER({ length: 11 }), {
        default: 'INTEGER(11)',
        ibmi: 'INTEGER',
        postgres: 'INTEGER',
        db2: 'INTEGER',
        mssql: 'INTEGER'
      });

      testsql('INTEGER(11).UNSIGNED', DataTypes.INTEGER(11).UNSIGNED, {
        default: 'INTEGER(11) UNSIGNED',
        ibmi: 'INTEGER',
        sqlite: 'INTEGER(11)',
        postgres: 'INTEGER',
        db2: 'INTEGER',
        mssql: 'INTEGER'
      });

      testsql('INTEGER(11).UNSIGNED.ZEROFILL', DataTypes.INTEGER(11).UNSIGNED.ZEROFILL, {
        default: 'INTEGER(11) UNSIGNED ZEROFILL',
        ibmi: 'INTEGER',
        sqlite: 'INTEGER(11)',
        postgres: 'INTEGER',
        db2: 'INTEGER',
        mssql: 'INTEGER'
      });

      testsql('INTEGER(11).ZEROFILL', DataTypes.INTEGER(11).ZEROFILL, {
        default: 'INTEGER(11) ZEROFILL',
        ibmi: 'INTEGER',
        sqlite: 'INTEGER(11)',
        postgres: 'INTEGER',
        db2: 'INTEGER',
        mssql: 'INTEGER'
      });

      testsql('INTEGER(11).ZEROFILL.UNSIGNED', DataTypes.INTEGER(11).ZEROFILL.UNSIGNED, {
        default: 'INTEGER(11) UNSIGNED ZEROFILL',
        ibmi: 'INTEGER',
        sqlite: 'INTEGER(11)',
        postgres: 'INTEGER',
        db2: 'INTEGER',
        mssql: 'INTEGER'
      });

      describe('validate', () => {
        it('should throw an error if `value` is invalid', () => {
          const type = DataTypes.INTEGER();

          expect(() => {
            type.validate('foobar');
          }).to.throw(Sequelize.ValidationError, '"foobar" is not a valid integer');

          expect(() => {
            type.validate('123.45');
          }).to.throw(Sequelize.ValidationError, '"123.45" is not a valid integer');

          expect(() => {
            type.validate(123.45);
          }).to.throw(Sequelize.ValidationError, '123.45 is not a valid integer');
        });

        it('should return `true` if `value` is a valid integer', () => {
          const type = DataTypes.INTEGER();

          expect(type.validate('12345')).to.equal(true);
          expect(type.validate(12345)).to.equal(true);
        });
      });
    });

    describe('TINYINT', () => {
      const cases = [
        {
          title: 'TINYINT',
          dataType: DataTypes.TINYINT,
          expect: {
            default: 'TINYINT'
          }
        },
        {
          title: 'TINYINT(2)',
          dataType: DataTypes.TINYINT(2),
          expect: {
            default: 'TINYINT(2)',
            db2: 'TINYINT',
            mssql: 'TINYINT',
            postgres: 'TINYINT'
          }
        },
        {
          title: 'TINYINT({ length: 2 })',
          dataType: DataTypes.TINYINT({ length: 2 }),
          expect: {
            default: 'TINYINT(2)',
            db2: 'TINYINT',
            mssql: 'TINYINT',
            postgres: 'TINYINT'
          }
        },
        {
          title: 'TINYINT.UNSIGNED',
          dataType: DataTypes.TINYINT.UNSIGNED,
          expect: {
            default: 'TINYINT UNSIGNED',
            db2: 'TINYINT',
            mssql: 'TINYINT',
            postgres: 'TINYINT',
            sqlite: 'TINYINT'
          }
        },
        {
          title: 'TINYINT(2).UNSIGNED',
          dataType: DataTypes.TINYINT(2).UNSIGNED,
          expect: {
            default: 'TINYINT(2) UNSIGNED',
            db2: 'TINYINT',
            sqlite: 'TINYINT(2)',
            mssql: 'TINYINT',
            postgres: 'TINYINT'
          }
        },
        {
          title: 'TINYINT.UNSIGNED.ZEROFILL',
          dataType: DataTypes.TINYINT.UNSIGNED.ZEROFILL,
          expect: {
            default: 'TINYINT UNSIGNED ZEROFILL',
            db2: 'TINYINT',
            mssql: 'TINYINT',
            postgres: 'TINYINT',
            sqlite: 'TINYINT'
          }
        },
        {
          title: 'TINYINT(2).UNSIGNED.ZEROFILL',
          dataType: DataTypes.TINYINT(2).UNSIGNED.ZEROFILL,
          expect: {
            default: 'TINYINT(2) UNSIGNED ZEROFILL',
            db2: 'TINYINT',
            sqlite: 'TINYINT(2)',
            mssql: 'TINYINT',
            postgres: 'TINYINT'
          }
        },
        {
          title: 'TINYINT.ZEROFILL',
          dataType: DataTypes.TINYINT.ZEROFILL,
          expect: {
            default: 'TINYINT ZEROFILL',
            db2: 'TINYINT',
            mssql: 'TINYINT',
            postgres: 'TINYINT',
            sqlite: 'TINYINT'
          }
        },
        {
          title: 'TINYINT(2).ZEROFILL',
          dataType: DataTypes.TINYINT(2).ZEROFILL,
          expect: {
            default: 'TINYINT(2) ZEROFILL',
            db2: 'TINYINT',
            sqlite: 'TINYINT(2)',
            mssql: 'TINYINT',
            postgres: 'TINYINT'
          }
        },
        {
          title: 'TINYINT.ZEROFILL.UNSIGNED',
          dataType: DataTypes.TINYINT.ZEROFILL.UNSIGNED,
          expect: {
            default: 'TINYINT UNSIGNED ZEROFILL',
            db2: 'TINYINT',
            mssql: 'TINYINT',
            postgres: 'TINYINT',
            sqlite: 'TINYINT'
          }
        },
        {
          title: 'TINYINT(2).ZEROFILL.UNSIGNED',
          dataType: DataTypes.TINYINT(2).ZEROFILL.UNSIGNED,
          expect: {
            default: 'TINYINT(2) UNSIGNED ZEROFILL',
            db2: 'TINYINT',
            sqlite: 'TINYINT(2)',
            mssql: 'TINYINT',
            postgres: 'TINYINT'
          }
        }
      ];
      cases.forEach(row => {
        testsql(row.title, row.dataType, row.expect);
      });

      describe('validate', () => {
        it('should throw an error if `value` is invalid', () => {
          const type = DataTypes.TINYINT();

          expect(() => {
            type.validate('foobar');
          }).to.throw(Sequelize.ValidationError, '"foobar" is not a valid tinyint');

          expect(() => {
            type.validate(123.45);
          }).to.throw(Sequelize.ValidationError, '123.45 is not a valid tinyint');
        });

        it('should return `true` if `value` is an integer', () => {
          const type = DataTypes.TINYINT();

          expect(type.validate(-128)).to.equal(true);
          expect(type.validate('127')).to.equal(true);
        });
      });
    });

    describe('SMALLINT', () => {
      const cases = [
        {
          title: 'SMALLINT',
          dataType: DataTypes.SMALLINT,
          expect: {
            default: 'SMALLINT'
          }
        },
        {
          title: 'SMALLINT(4)',
          dataType: DataTypes.SMALLINT(4),
          expect: {
            default: 'SMALLINT(4)',
            ibmi: 'SMALLINT',
            postgres: 'SMALLINT',
            db2: 'SMALLINT',
            mssql: 'SMALLINT'
          }
        },
        {
          title: 'SMALLINT({ length: 4 })',
          dataType: DataTypes.SMALLINT({ length: 4 }),
          expect: {
            default: 'SMALLINT(4)',
            ibmi: 'SMALLINT',
            postgres: 'SMALLINT',
            db2: 'SMALLINT',
            mssql: 'SMALLINT'
          }
        },
        {
          title: 'SMALLINT.UNSIGNED',
          dataType: DataTypes.SMALLINT.UNSIGNED,
          expect: {
            default: 'SMALLINT UNSIGNED',
            ibmi: 'SMALLINT',
            postgres: 'SMALLINT',
            db2: 'SMALLINT',
            mssql: 'SMALLINT',
            sqlite: 'SMALLINT'
          }
        },
        {
          title: 'SMALLINT(4).UNSIGNED',
          dataType: DataTypes.SMALLINT(4).UNSIGNED,
          expect: {
            default: 'SMALLINT(4) UNSIGNED',
            ibmi: 'SMALLINT',
            sqlite: 'SMALLINT(4)',
            postgres: 'SMALLINT',
            db2: 'SMALLINT',
            mssql: 'SMALLINT'
          }
        },
        {
          title: 'SMALLINT.UNSIGNED.ZEROFILL',
          dataType: DataTypes.SMALLINT.UNSIGNED.ZEROFILL,
          expect: {
            default: 'SMALLINT UNSIGNED ZEROFILL',
            ibmi: 'SMALLINT',
            postgres: 'SMALLINT',
            db2: 'SMALLINT',
            mssql: 'SMALLINT',
            sqlite: 'SMALLINT'
          }
        },
        {
          title: 'SMALLINT(4).UNSIGNED.ZEROFILL',
          dataType: DataTypes.SMALLINT(4).UNSIGNED.ZEROFILL,
          expect: {
            default: 'SMALLINT(4) UNSIGNED ZEROFILL',
            ibmi: 'SMALLINT',
            sqlite: 'SMALLINT(4)',
            postgres: 'SMALLINT',
            db2: 'SMALLINT',
            mssql: 'SMALLINT'
          }
        },
        {
          title: 'SMALLINT.ZEROFILL',
          dataType: DataTypes.SMALLINT.ZEROFILL,
          expect: {
            default: 'SMALLINT ZEROFILL',
            ibmi: 'SMALLINT',
            postgres: 'SMALLINT',
            db2: 'SMALLINT',
            mssql: 'SMALLINT',
            sqlite: 'SMALLINT'
          }
        },
        {
          title: 'SMALLINT(4).ZEROFILL',
          dataType: DataTypes.SMALLINT(4).ZEROFILL,
          expect: {
            default: 'SMALLINT(4) ZEROFILL',
            ibmi: 'SMALLINT',
            sqlite: 'SMALLINT(4)',
            postgres: 'SMALLINT',
            db2: 'SMALLINT',
            mssql: 'SMALLINT'
          }
        },
        {
          title: 'SMALLINT.ZEROFILL.UNSIGNED',
          dataType: DataTypes.SMALLINT.ZEROFILL.UNSIGNED,
          expect: {
            default: 'SMALLINT UNSIGNED ZEROFILL',
            ibmi: 'SMALLINT',
            postgres: 'SMALLINT',
            db2: 'SMALLINT',
            mssql: 'SMALLINT',
            sqlite: 'SMALLINT'
          }
        },
        {
          title: 'SMALLINT(4).ZEROFILL.UNSIGNED',
          dataType: DataTypes.SMALLINT(4).ZEROFILL.UNSIGNED,
          expect: {
            default: 'SMALLINT(4) UNSIGNED ZEROFILL',
            ibmi: 'SMALLINT',
            sqlite: 'SMALLINT(4)',
            postgres: 'SMALLINT',
            db2: 'SMALLINT',
            mssql: 'SMALLINT'
          }
        }
      ];
      cases.forEach(row => {
        testsql(row.title, row.dataType, row.expect);
      });

      describe('validate', () => {
        it('should throw an error if `value` is invalid', () => {
          const type = DataTypes.SMALLINT();

          expect(() => {
            type.validate('foobar');
          }).to.throw(Sequelize.ValidationError, '"foobar" is not a valid smallint');

          expect(() => {
            type.validate(123.45);
          }).to.throw(Sequelize.ValidationError, '123.45 is not a valid smallint');
        });

        it('should return `true` if `value` is an integer', () => {
          const type = DataTypes.SMALLINT();

          expect(type.validate(-32768)).to.equal(true);
          expect(type.validate('32767')).to.equal(true);
        });
      });
    });

    describe('MEDIUMINT', () => {
      const cases = [
        {
          title: 'MEDIUMINT',
          dataType: DataTypes.MEDIUMINT,
          expect: {
            default: 'MEDIUMINT'
          }
        },
        {
          title: 'MEDIUMINT(6)',
          dataType: DataTypes.MEDIUMINT(6),
          expect: {
            default: 'MEDIUMINT(6)'
          }
        },
        {
          title: 'MEDIUMINT({ length: 6 })',
          dataType: DataTypes.MEDIUMINT({ length: 6 }),
          expect: {
            default: 'MEDIUMINT(6)'
          }
        },
        {
          title: 'MEDIUMINT.UNSIGNED',
          dataType: DataTypes.MEDIUMINT.UNSIGNED,
          expect: {
            default: 'MEDIUMINT UNSIGNED',
            sqlite: 'MEDIUMINT'
          }
        },
        {
          title: 'MEDIUMINT(6).UNSIGNED',
          dataType: DataTypes.MEDIUMINT(6).UNSIGNED,
          expect: {
            default: 'MEDIUMINT(6) UNSIGNED',
            sqlite: 'MEDIUMINT(6)'
          }
        },
        {
          title: 'MEDIUMINT.UNSIGNED.ZEROFILL',
          dataType: DataTypes.MEDIUMINT.UNSIGNED.ZEROFILL,
          expect: {
            default: 'MEDIUMINT UNSIGNED ZEROFILL',
            sqlite: 'MEDIUMINT'
          }
        },
        {
          title: 'MEDIUMINT(6).UNSIGNED.ZEROFILL',
          dataType: DataTypes.MEDIUMINT(6).UNSIGNED.ZEROFILL,
          expect: {
            default: 'MEDIUMINT(6) UNSIGNED ZEROFILL',
            sqlite: 'MEDIUMINT(6)'
          }
        },
        {
          title: 'MEDIUMINT.ZEROFILL',
          dataType: DataTypes.MEDIUMINT.ZEROFILL,
          expect: {
            default: 'MEDIUMINT ZEROFILL',
            sqlite: 'MEDIUMINT'
          }
        },
        {
          title: 'MEDIUMINT(6).ZEROFILL',
          dataType: DataTypes.MEDIUMINT(6).ZEROFILL,
          expect: {
            default: 'MEDIUMINT(6) ZEROFILL',
            sqlite: 'MEDIUMINT(6)'
          }
        },
        {
          title: 'MEDIUMINT.ZEROFILL.UNSIGNED',
          dataType: DataTypes.MEDIUMINT.ZEROFILL.UNSIGNED,
          expect: {
            default: 'MEDIUMINT UNSIGNED ZEROFILL',
            sqlite: 'MEDIUMINT'
          }
        },
        {
          title: 'MEDIUMINT(6).ZEROFILL.UNSIGNED',
          dataType: DataTypes.MEDIUMINT(6).ZEROFILL.UNSIGNED,
          expect: {
            default: 'MEDIUMINT(6) UNSIGNED ZEROFILL',
            sqlite: 'MEDIUMINT(6)'
          }
        }
      ];
      cases.forEach(row => {
        testsql(row.title, row.dataType, row.expect);
      });

      describe('validate', () => {
        it('should throw an error if `value` is invalid', () => {
          const type = DataTypes.MEDIUMINT();

          expect(() => {
            type.validate('foobar');
          }).to.throw(Sequelize.ValidationError, '"foobar" is not a valid mediumint');

          expect(() => {
            type.validate(123.45);
          }).to.throw(Sequelize.ValidationError, '123.45 is not a valid mediumint');
        });

        it('should return `true` if `value` is an integer', () => {
          const type = DataTypes.MEDIUMINT();

          expect(type.validate(-8388608)).to.equal(true);
          expect(type.validate('8388607')).to.equal(true);
        });
      });
    });

    describe('BIGINT', () => {
      testsql('BIGINT', DataTypes.BIGINT, {
        default: 'BIGINT'
      });

      testsql('BIGINT.UNSIGNED', DataTypes.BIGINT.UNSIGNED, {
        default: 'BIGINT UNSIGNED',
        ibmi: 'BIGINT',
        postgres: 'BIGINT',
        db2: 'BIGINT',
        mssql: 'BIGINT',
        sqlite: 'BIGINT'
      });

      testsql('BIGINT.UNSIGNED.ZEROFILL', DataTypes.BIGINT.UNSIGNED.ZEROFILL, {
        default: 'BIGINT UNSIGNED ZEROFILL',
        ibmi: 'BIGINT',
        postgres: 'BIGINT',
        db2: 'BIGINT',
        mssql: 'BIGINT',
        sqlite: 'BIGINT'
      });

      testsql('BIGINT(11)', DataTypes.BIGINT(11), {
        default: 'BIGINT(11)',
        ibmi: 'BIGINT',
        postgres: 'BIGINT',
        db2: 'BIGINT',
        mssql: 'BIGINT'
      });

      testsql('BIGINT({ length: 11 })', DataTypes.BIGINT({ length: 11 }), {
        default: 'BIGINT(11)',
        ibmi: 'BIGINT',
        postgres: 'BIGINT',
        db2: 'BIGINT',
        mssql: 'BIGINT'
      });

      testsql('BIGINT(11).UNSIGNED', DataTypes.BIGINT(11).UNSIGNED, {
        default: 'BIGINT(11) UNSIGNED',
        ibmi: 'BIGINT',
        sqlite: 'BIGINT(11)',
        postgres: 'BIGINT',
        db2: 'BIGINT',
        mssql: 'BIGINT'
      });

      testsql('BIGINT(11).UNSIGNED.ZEROFILL', DataTypes.BIGINT(11).UNSIGNED.ZEROFILL, {
        default: 'BIGINT(11) UNSIGNED ZEROFILL',
        ibmi: 'BIGINT',
        sqlite: 'BIGINT(11)',
        postgres: 'BIGINT',
        db2: 'BIGINT',
        mssql: 'BIGINT'
      });

      testsql('BIGINT(11).ZEROFILL', DataTypes.BIGINT(11).ZEROFILL, {
        default: 'BIGINT(11) ZEROFILL',
        ibmi: 'BIGINT',
        sqlite: 'BIGINT(11)',
        postgres: 'BIGINT',
        db2: 'BIGINT',
        mssql: 'BIGINT'
      });

      testsql('BIGINT(11).ZEROFILL.UNSIGNED', DataTypes.BIGINT(11).ZEROFILL.UNSIGNED, {
        default: 'BIGINT(11) UNSIGNED ZEROFILL',
        ibmi: 'BIGINT',
        sqlite: 'BIGINT(11)',
        postgres: 'BIGINT',
        db2: 'BIGINT',
        mssql: 'BIGINT'
      });

      describe('validate', () => {
        it('should throw an error if `value` is invalid', () => {
          const type = DataTypes.BIGINT();

          expect(() => {
            type.validate('foobar');
          }).to.throw(Sequelize.ValidationError, '"foobar" is not a valid bigint');

          expect(() => {
            type.validate(123.45);
          }).to.throw(Sequelize.ValidationError, '123.45 is not a valid bigint');
        });

        it('should return `true` if `value` is an integer', () => {
          const type = DataTypes.BIGINT();

          expect(type.validate('9223372036854775807')).to.equal(true);
        });
      });
    });

    describe('REAL', () => {
      testsql('REAL', DataTypes.REAL, {
        default: 'REAL'
      });

      testsql('REAL.UNSIGNED', DataTypes.REAL.UNSIGNED, {
        default: 'REAL UNSIGNED',
        ibmi: 'REAL',
        postgres: 'REAL',
        db2: 'REAL',
        mssql: 'REAL'
      });

      testsql('REAL(11)', DataTypes.REAL(11), {
        default: 'REAL(11)',
        ibmi: 'REAL',
        postgres: 'REAL',
        db2: 'REAL',
        mssql: 'REAL'
      });

      testsql('REAL({ length: 11 })', DataTypes.REAL({ length: 11 }), {
        default: 'REAL(11)',
        ibmi: 'REAL',
        postgres: 'REAL',
        db2: 'REAL',
        mssql: 'REAL'
      });

      testsql('REAL(11).UNSIGNED', DataTypes.REAL(11).UNSIGNED, {
        default: 'REAL(11) UNSIGNED',
        ibmi: 'REAL',
        sqlite: 'REAL UNSIGNED(11)',
        postgres: 'REAL',
        db2: 'REAL',
        mssql: 'REAL'
      });

      testsql('REAL(11).UNSIGNED.ZEROFILL', DataTypes.REAL(11).UNSIGNED.ZEROFILL, {
        default: 'REAL(11) UNSIGNED ZEROFILL',
        ibmi: 'REAL',
        sqlite: 'REAL UNSIGNED ZEROFILL(11)',
        postgres: 'REAL',
        db2: 'REAL',
        mssql: 'REAL'
      });

      testsql('REAL(11).ZEROFILL', DataTypes.REAL(11).ZEROFILL, {
        default: 'REAL(11) ZEROFILL',
        ibmi: 'REAL',
        sqlite: 'REAL ZEROFILL(11)',
        postgres: 'REAL',
        db2: 'REAL',
        mssql: 'REAL'
      });

      testsql('REAL(11).ZEROFILL.UNSIGNED', DataTypes.REAL(11).ZEROFILL.UNSIGNED, {
        default: 'REAL(11) UNSIGNED ZEROFILL',
        ibmi: 'REAL',
        sqlite: 'REAL UNSIGNED ZEROFILL(11)',
        postgres: 'REAL',
        db2: 'REAL',
        mssql: 'REAL'
      });

      testsql('REAL(11, 12)', DataTypes.REAL(11, 12), {
        default: 'REAL(11,12)',
        ibmi: 'REAL',
        postgres: 'REAL',
        db2: 'REAL',
        mssql: 'REAL'
      });

      testsql('REAL(11, 12).UNSIGNED', DataTypes.REAL(11, 12).UNSIGNED, {
        default: 'REAL(11,12) UNSIGNED',
        ibmi: 'REAL',
        sqlite: 'REAL UNSIGNED(11,12)',
        postgres: 'REAL',
        db2: 'REAL',
        mssql: 'REAL'
      });

      testsql('REAL({ length: 11, decimals: 12 }).UNSIGNED', DataTypes.REAL({ length: 11, decimals: 12 }).UNSIGNED, {
        default: 'REAL(11,12) UNSIGNED',
        ibmi: 'REAL',
        sqlite: 'REAL UNSIGNED(11,12)',
        postgres: 'REAL',
        db2: 'REAL',
        mssql: 'REAL'
      });

      testsql('REAL(11, 12).UNSIGNED.ZEROFILL', DataTypes.REAL(11, 12).UNSIGNED.ZEROFILL, {
        default: 'REAL(11,12) UNSIGNED ZEROFILL',
        ibmi: 'REAL',
        sqlite: 'REAL UNSIGNED ZEROFILL(11,12)',
        postgres: 'REAL',
        db2: 'REAL',
        mssql: 'REAL'
      });

      testsql('REAL(11, 12).ZEROFILL', DataTypes.REAL(11, 12).ZEROFILL, {
        default: 'REAL(11,12) ZEROFILL',
        ibmi: 'REAL',
        sqlite: 'REAL ZEROFILL(11,12)',
        postgres: 'REAL',
        db2: 'REAL',
        mssql: 'REAL'
      });

      testsql('REAL(11, 12).ZEROFILL.UNSIGNED', DataTypes.REAL(11, 12).ZEROFILL.UNSIGNED, {
        default: 'REAL(11,12) UNSIGNED ZEROFILL',
        ibmi: 'REAL',
        sqlite: 'REAL UNSIGNED ZEROFILL(11,12)',
        postgres: 'REAL',
        db2: 'REAL',
        mssql: 'REAL'
      });
    });

    describe('DOUBLE PRECISION', () => {
      testsql('DOUBLE', DataTypes.DOUBLE, {
        db2: 'DOUBLE',
        default: 'DOUBLE PRECISION'
      });

      testsql('DOUBLE.UNSIGNED', DataTypes.DOUBLE.UNSIGNED, {
        default: 'DOUBLE PRECISION UNSIGNED',
        db2: 'DOUBLE',
        postgres: 'DOUBLE PRECISION'
      });

      testsql('DOUBLE(11)', DataTypes.DOUBLE(11), {
        default: 'DOUBLE PRECISION(11)',
        db2: 'DOUBLE',
        postgres: 'DOUBLE PRECISION'
      });

      testsql('DOUBLE(11).UNSIGNED', DataTypes.DOUBLE(11).UNSIGNED, {
        default: 'DOUBLE PRECISION(11) UNSIGNED',
        sqlite: 'DOUBLE PRECISION UNSIGNED(11)',
        db2: 'DOUBLE',
        postgres: 'DOUBLE PRECISION'
      });

      testsql('DOUBLE({ length: 11 }).UNSIGNED', DataTypes.DOUBLE({ length: 11 }).UNSIGNED, {
        default: 'DOUBLE PRECISION(11) UNSIGNED',
        sqlite: 'DOUBLE PRECISION UNSIGNED(11)',
        db2: 'DOUBLE',
        postgres: 'DOUBLE PRECISION'
      });

      testsql('DOUBLE(11).UNSIGNED.ZEROFILL', DataTypes.DOUBLE(11).UNSIGNED.ZEROFILL, {
        default: 'DOUBLE PRECISION(11) UNSIGNED ZEROFILL',
        sqlite: 'DOUBLE PRECISION UNSIGNED ZEROFILL(11)',
        db2: 'DOUBLE',
        postgres: 'DOUBLE PRECISION'
      });

      testsql('DOUBLE(11).ZEROFILL', DataTypes.DOUBLE(11).ZEROFILL, {
        default: 'DOUBLE PRECISION(11) ZEROFILL',
        sqlite: 'DOUBLE PRECISION ZEROFILL(11)',
        db2: 'DOUBLE',
        postgres: 'DOUBLE PRECISION'
      });

      testsql('DOUBLE(11).ZEROFILL.UNSIGNED', DataTypes.DOUBLE(11).ZEROFILL.UNSIGNED, {
        default: 'DOUBLE PRECISION(11) UNSIGNED ZEROFILL',
        sqlite: 'DOUBLE PRECISION UNSIGNED ZEROFILL(11)',
        db2: 'DOUBLE',
        postgres: 'DOUBLE PRECISION'
      });

      testsql('DOUBLE(11, 12)', DataTypes.DOUBLE(11, 12), {
        default: 'DOUBLE PRECISION(11,12)',
        db2: 'DOUBLE',
        postgres: 'DOUBLE PRECISION'
      });

      testsql('DOUBLE(11, 12).UNSIGNED', DataTypes.DOUBLE(11, 12).UNSIGNED, {
        default: 'DOUBLE PRECISION(11,12) UNSIGNED',
        sqlite: 'DOUBLE PRECISION UNSIGNED(11,12)',
        db2: 'DOUBLE',
        postgres: 'DOUBLE PRECISION'
      });

      testsql('DOUBLE(11, 12).UNSIGNED.ZEROFILL', DataTypes.DOUBLE(11, 12).UNSIGNED.ZEROFILL, {
        default: 'DOUBLE PRECISION(11,12) UNSIGNED ZEROFILL',
        sqlite: 'DOUBLE PRECISION UNSIGNED ZEROFILL(11,12)',
        db2: 'DOUBLE',
        postgres: 'DOUBLE PRECISION'
      });

      testsql('DOUBLE(11, 12).ZEROFILL', DataTypes.DOUBLE(11, 12).ZEROFILL, {
        default: 'DOUBLE PRECISION(11,12) ZEROFILL',
        sqlite: 'DOUBLE PRECISION ZEROFILL(11,12)',
        db2: 'DOUBLE',
        postgres: 'DOUBLE PRECISION'
      });

      testsql('DOUBLE(11, 12).ZEROFILL.UNSIGNED', DataTypes.DOUBLE(11, 12).ZEROFILL.UNSIGNED, {
        default: 'DOUBLE PRECISION(11,12) UNSIGNED ZEROFILL',
        sqlite: 'DOUBLE PRECISION UNSIGNED ZEROFILL(11,12)',
        db2: 'DOUBLE',
        postgres: 'DOUBLE PRECISION'
      });
    });

    describe('FLOAT', () => {
      testsql('FLOAT', DataTypes.FLOAT, {
        default: 'FLOAT',
        postgres: 'FLOAT'
      });

      testsql('FLOAT.UNSIGNED', DataTypes.FLOAT.UNSIGNED, {
        default: 'FLOAT UNSIGNED',
        ibmi: 'FLOAT',
        postgres: 'FLOAT',
        db2: 'FLOAT',
        mssql: 'FLOAT'
      });

      testsql('FLOAT(11)', DataTypes.FLOAT(11), {
        default: 'FLOAT(11)',
        postgres: 'FLOAT(11)', // 1-24 = 4 bytes; 35-53 = 8 bytes
        db2: 'FLOAT(11)', // 1-24 = 4 bytes; 35-53 = 8 bytes
        mssql: 'FLOAT(11)' // 1-24 = 4 bytes; 35-53 = 8 bytes
      });

      testsql('FLOAT(11).UNSIGNED', DataTypes.FLOAT(11).UNSIGNED, {
        default: 'FLOAT(11) UNSIGNED',
        ibmi: 'FLOAT(11)',
        sqlite: 'FLOAT UNSIGNED(11)',
        postgres: 'FLOAT(11)',
        db2: 'FLOAT(11)',
        mssql: 'FLOAT(11)'
      });

      testsql('FLOAT(11).UNSIGNED.ZEROFILL', DataTypes.FLOAT(11).UNSIGNED.ZEROFILL, {
        default: 'FLOAT(11) UNSIGNED ZEROFILL',
        ibmi: 'FLOAT(11)',
        sqlite: 'FLOAT UNSIGNED ZEROFILL(11)',
        postgres: 'FLOAT(11)',
        db2: 'FLOAT(11)',
        mssql: 'FLOAT(11)'
      });

      testsql('FLOAT(11).ZEROFILL', DataTypes.FLOAT(11).ZEROFILL, {
        default: 'FLOAT(11) ZEROFILL',
        ibmi: 'FLOAT(11)',
        sqlite: 'FLOAT ZEROFILL(11)',
        postgres: 'FLOAT(11)',
        db2: 'FLOAT(11)',
        mssql: 'FLOAT(11)'
      });

      testsql('FLOAT({ length: 11 }).ZEROFILL', DataTypes.FLOAT({ length: 11 }).ZEROFILL, {
        default: 'FLOAT(11) ZEROFILL',
        ibmi: 'FLOAT(11)',
        sqlite: 'FLOAT ZEROFILL(11)',
        postgres: 'FLOAT(11)',
        db2: 'FLOAT(11)',
        mssql: 'FLOAT(11)'
      });

      testsql('FLOAT(11).ZEROFILL.UNSIGNED', DataTypes.FLOAT(11).ZEROFILL.UNSIGNED, {
        default: 'FLOAT(11) UNSIGNED ZEROFILL',
        ibmi: 'FLOAT(11)',
        sqlite: 'FLOAT UNSIGNED ZEROFILL(11)',
        postgres: 'FLOAT(11)',
        db2: 'FLOAT(11)',
        mssql: 'FLOAT(11)'
      });

      testsql('FLOAT(11, 12)', DataTypes.FLOAT(11, 12), {
        default: 'FLOAT(11,12)',
        ibmi: 'FLOAT',
        postgres: 'FLOAT',
        db2: 'FLOAT',
        mssql: 'FLOAT'
      });

      testsql('FLOAT(11, 12).UNSIGNED', DataTypes.FLOAT(11, 12).UNSIGNED, {
        default: 'FLOAT(11,12) UNSIGNED',
        ibmi: 'FLOAT',
        sqlite: 'FLOAT UNSIGNED(11,12)',
        postgres: 'FLOAT',
        db2: 'FLOAT',
        mssql: 'FLOAT'
      });

      testsql('FLOAT({ length: 11, decimals: 12 }).UNSIGNED', DataTypes.FLOAT({ length: 11, decimals: 12 }).UNSIGNED, {
        default: 'FLOAT(11,12) UNSIGNED',
        ibmi: 'FLOAT',
        sqlite: 'FLOAT UNSIGNED(11,12)',
        postgres: 'FLOAT',
        db2: 'FLOAT',
        mssql: 'FLOAT'
      });

      testsql('FLOAT(11, 12).UNSIGNED.ZEROFILL', DataTypes.FLOAT(11, 12).UNSIGNED.ZEROFILL, {
        default: 'FLOAT(11,12) UNSIGNED ZEROFILL',
        ibmi: 'FLOAT',
        sqlite: 'FLOAT UNSIGNED ZEROFILL(11,12)',
        postgres: 'FLOAT',
        db2: 'FLOAT',
        mssql: 'FLOAT'
      });

      testsql('FLOAT(11, 12).ZEROFILL', DataTypes.FLOAT(11, 12).ZEROFILL, {
        default: 'FLOAT(11,12) ZEROFILL',
        ibmi: 'FLOAT',
        sqlite: 'FLOAT ZEROFILL(11,12)',
        postgres: 'FLOAT',
        db2: 'FLOAT',
        mssql: 'FLOAT'
      });

      testsql('FLOAT(11, 12).ZEROFILL.UNSIGNED', DataTypes.FLOAT(11, 12).ZEROFILL.UNSIGNED, {
        default: 'FLOAT(11,12) UNSIGNED ZEROFILL',
        ibmi: 'FLOAT',
        sqlite: 'FLOAT UNSIGNED ZEROFILL(11,12)',
        postgres: 'FLOAT',
        db2: 'FLOAT',
        mssql: 'FLOAT'
      });

      describe('validate', () => {
        it('should throw an error if `value` is invalid', () => {
          const type = DataTypes.FLOAT();

          expect(() => {
            type.validate('foobar');
          }).to.throw(Sequelize.ValidationError, '"foobar" is not a valid float');
        });

        it('should return `true` if `value` is a float', () => {
          const type = DataTypes.FLOAT();

          expect(type.validate(1.2)).to.equal(true);
          expect(type.validate('1')).to.equal(true);
          expect(type.validate('1.2')).to.equal(true);
          expect(type.validate('-0.123')).to.equal(true);
          expect(type.validate('-0.22250738585072011e-307')).to.equal(true);
        });
      });
    });

    if (current.dialect.supports.NUMERIC) {
      testsql('NUMERIC', DataTypes.NUMERIC, {
        default: 'DECIMAL'
      });

      testsql('NUMERIC(15,5)', DataTypes.NUMERIC(15, 5), {
        default: 'DECIMAL(15,5)'
      });
    }

    describe('DECIMAL', () => {
      testsql('DECIMAL', DataTypes.DECIMAL, {
        default: 'DECIMAL'
      });

      testsql('DECIMAL(10, 2)', DataTypes.DECIMAL(10, 2), {
        default: 'DECIMAL(10,2)'
      });

      testsql('DECIMAL({ precision: 10, scale: 2 })', DataTypes.DECIMAL({ precision: 10, scale: 2 }), {
        default: 'DECIMAL(10,2)'
      });

      testsql('DECIMAL(10)', DataTypes.DECIMAL(10), {
        default: 'DECIMAL(10)'
      });

      testsql('DECIMAL({ precision: 10 })', DataTypes.DECIMAL({ precision: 10 }), {
        default: 'DECIMAL(10)'
      });

      testsql('DECIMAL.UNSIGNED', DataTypes.DECIMAL.UNSIGNED, {
        mariadb: 'DECIMAL UNSIGNED',
        mysql: 'DECIMAL UNSIGNED',
        default: 'DECIMAL'
      });

      testsql('DECIMAL.UNSIGNED.ZEROFILL', DataTypes.DECIMAL.UNSIGNED.ZEROFILL, {
        mariadb: 'DECIMAL UNSIGNED ZEROFILL',
        mysql: 'DECIMAL UNSIGNED ZEROFILL',
        default: 'DECIMAL'
      });

      testsql('DECIMAL({ precision: 10, scale: 2 }).UNSIGNED', DataTypes.DECIMAL({ precision: 10, scale: 2 }).UNSIGNED, {
        mariadb: 'DECIMAL(10,2) UNSIGNED',
        mysql: 'DECIMAL(10,2) UNSIGNED',
        default: 'DECIMAL(10,2)'
      });

      describe('validate', () => {
        it('should throw an error if `value` is invalid', () => {
          const type = DataTypes.DECIMAL(10);

          expect(() => {
            type.validate('foobar');
          }).to.throw(Sequelize.ValidationError, '"foobar" is not a valid decimal');

          expect(() => {
            type.validate('0.1a');
          }).to.throw(Sequelize.ValidationError, '"0.1a" is not a valid decimal');

          expect(() => {
            type.validate(NaN);
          }).to.throw(Sequelize.ValidationError, 'null is not a valid decimal');
        });

        it('should return `true` if `value` is a decimal', () => {
          const type = DataTypes.DECIMAL(10);

          expect(type.validate(123)).to.equal(true);
          expect(type.validate(1.2)).to.equal(true);
          expect(type.validate(-0.25)).to.equal(true);
          expect(type.validate(0.0000000000001)).to.equal(true);
          expect(type.validate('123')).to.equal(true);
          expect(type.validate('1.2')).to.equal(true);
          expect(type.validate('-0.25')).to.equal(true);
          expect(type.validate('0.0000000000001')).to.equal(true);
        });
      });
    });

    describe('ENUM', () => {
      // TODO: Fix Enums and add more tests
      // testsql('ENUM("value 1", "value 2")', DataTypes.ENUM('value 1', 'value 2'), {
      //   default: 'ENUM'
      // });

      describe('validate', () => {
        it('should throw an error if `value` is invalid', () => {
          const type = DataTypes.ENUM('foo');

          expect(() => {
            type.validate('foobar');
          }).to.throw(Sequelize.ValidationError, '"foobar" is not a valid choice in ["foo"]');
        });

        it('should return `true` if `value` is a valid choice', () => {
          const type = DataTypes.ENUM('foobar', 'foobiz');

          expect(type.validate('foobar')).to.equal(true);
          expect(type.validate('foobiz')).to.equal(true);
        });
      });
    });

    describe('BLOB', () => {
      testsql('BLOB', DataTypes.BLOB, {
        default: 'BLOB',
        mssql: 'VARBINARY(MAX)',
        postgres: 'BYTEA'
      });

      testsql('BLOB("tiny")', DataTypes.BLOB('tiny'), {
        default: 'TINYBLOB',
        ibmi: 'BLOB(255)',
        mssql: 'VARBINARY(256)',
        db2: 'BLOB(255)',
        postgres: 'BYTEA'
      });

      testsql('BLOB("medium")', DataTypes.BLOB('medium'), {
        default: 'MEDIUMBLOB',
        ibmi: 'BLOB(16M)',
        mssql: 'VARBINARY(MAX)',
        db2: 'BLOB(16M)',
        postgres: 'BYTEA'
      });

      testsql('BLOB({ length: "medium" })', DataTypes.BLOB({ length: 'medium' }), {
        default: 'MEDIUMBLOB',
        ibmi: 'BLOB(16M)',
        mssql: 'VARBINARY(MAX)',
        db2: 'BLOB(16M)',
        postgres: 'BYTEA'
      });

      testsql('BLOB("long")', DataTypes.BLOB('long'), {
        default: 'LONGBLOB',
        ibmi: 'BLOB(2G)',
        mssql: 'VARBINARY(MAX)',
        db2: 'BLOB(2G)',
        postgres: 'BYTEA'
      });

      describe('validate', () => {
        it('should throw an error if `value` is invalid', () => {
          const type = DataTypes.BLOB();

          expect(() => {
            type.validate(12345);
          }).to.throw(Sequelize.ValidationError, '12345 is not a valid blob');
        });

        it('should return `true` if `value` is a blob', () => {
          const type = DataTypes.BLOB();

          expect(type.validate('foobar')).to.equal(true);
          expect(type.validate(Buffer.from('foobar'))).to.equal(true);
        });
      });
    });

    describe('RANGE', () => {
      describe('validate', () => {
        it('should throw an error if `value` is invalid', () => {
          const type = DataTypes.RANGE();

          expect(() => {
            type.validate('foobar');
          }).to.throw(Sequelize.ValidationError, '"foobar" is not a valid range');
        });

        it('should throw an error if `value` is not an array with two elements', () => {
          const type = DataTypes.RANGE();

          expect(() => {
            type.validate([1]);
          }).to.throw(Sequelize.ValidationError, 'A range must be an array with two elements');
        });

        it('should return `true` if `value` is a range', () => {
          const type = DataTypes.RANGE();

          expect(type.validate([1, 2])).to.equal(true);
        });
      });
    });

    if (current.dialect.supports.ARRAY) {
      describe('ARRAY', () => {
        testsql('ARRAY(VARCHAR)', DataTypes.ARRAY(DataTypes.STRING), {
          postgres: 'VARCHAR(255)[]'
        });

        testsql('ARRAY(VARCHAR(100))', DataTypes.ARRAY(DataTypes.STRING(100)), {
          postgres: 'VARCHAR(100)[]'
        });

        testsql('ARRAY(INTEGER)', DataTypes.ARRAY(DataTypes.INTEGER), {
          postgres: 'INTEGER[]'
        });

        testsql('ARRAY(HSTORE)', DataTypes.ARRAY(DataTypes.HSTORE), {
          postgres: 'HSTORE[]'
        });

        testsql('ARRAY(ARRAY(VARCHAR(255)))', DataTypes.ARRAY(DataTypes.ARRAY(DataTypes.STRING)), {
          postgres: 'VARCHAR(255)[][]'
        });

        testsql('ARRAY(TEXT)', DataTypes.ARRAY(DataTypes.TEXT), {
          postgres: 'TEXT[]'
        });

        testsql('ARRAY(DATE)', DataTypes.ARRAY(DataTypes.DATE), {
          postgres: 'TIMESTAMP WITH TIME ZONE[]'
        });

        testsql('ARRAY(BOOLEAN)', DataTypes.ARRAY(DataTypes.BOOLEAN), {
          postgres: 'BOOLEAN[]'
        });

        testsql('ARRAY(DECIMAL)', DataTypes.ARRAY(DataTypes.DECIMAL), {
          postgres: 'DECIMAL[]'
        });

        testsql('ARRAY(DECIMAL(6))', DataTypes.ARRAY(DataTypes.DECIMAL(6)), {
          postgres: 'DECIMAL(6)[]'
        });

        testsql('ARRAY(DECIMAL(6,4))', DataTypes.ARRAY(DataTypes.DECIMAL(6, 4)), {
          postgres: 'DECIMAL(6,4)[]'
        });

        testsql('ARRAY(DOUBLE)', DataTypes.ARRAY(DataTypes.DOUBLE), {
          postgres: 'DOUBLE PRECISION[]'
        });

        testsql('ARRAY(REAL))', DataTypes.ARRAY(DataTypes.REAL), {
          postgres: 'REAL[]'
        });

        if (current.dialect.supports.JSON) {
          testsql('ARRAY(JSON)', DataTypes.ARRAY(DataTypes.JSON), {
            postgres: 'JSON[]'
          });
        }

        if (current.dialect.supports.JSONB) {
          testsql('ARRAY(JSONB)', DataTypes.ARRAY(DataTypes.JSONB), {
            postgres: 'JSONB[]'
          });
        }

        if (dialect === 'postgres') {
          testsql('ARRAY(CITEXT)', DataTypes.ARRAY(DataTypes.CITEXT), {
            postgres: 'CITEXT[]'
          });
        }

        describe('validate', () => {
          it('should throw an error if `value` is invalid', () => {
            const type = DataTypes.ARRAY();

            expect(() => {
              type.validate('foobar');
            }).to.throw(Sequelize.ValidationError, '"foobar" is not a valid array');
          });

          it('should return `true` if `value` is an array', () => {
            const type = DataTypes.ARRAY();

            expect(type.validate(['foo', 'bar'])).to.equal(true);
          });
        });
      });
    }

    if (current.dialect.supports.GEOMETRY) {
      describe('GEOMETRY', () => {
        testsql('GEOMETRY', DataTypes.GEOMETRY, {
          default: 'GEOMETRY',
          snowflake: 'GEOGRAPHY'
        });

        testsql('GEOMETRY(\'POINT\')', DataTypes.GEOMETRY('POINT'), {
          postgres: 'GEOMETRY(POINT)',
          mariadb: 'POINT',
          mysql: 'POINT'
        });

        testsql('GEOMETRY(\'LINESTRING\')', DataTypes.GEOMETRY('LINESTRING'), {
          postgres: 'GEOMETRY(LINESTRING)',
          mariadb: 'LINESTRING',
          mysql: 'LINESTRING'
        });

        testsql('GEOMETRY(\'POLYGON\')', DataTypes.GEOMETRY('POLYGON'), {
          postgres: 'GEOMETRY(POLYGON)',
          mariadb: 'POLYGON',
          mysql: 'POLYGON'
        });

        testsql('GEOMETRY(\'POINT\',4326)', DataTypes.GEOMETRY('POINT', 4326), {
          postgres: 'GEOMETRY(POINT,4326)',
          mariadb: 'POINT',
          mysql: 'POINT'
        });
      });
    }
  });
});<|MERGE_RESOLUTION|>--- conflicted
+++ resolved
@@ -40,11 +40,8 @@
 
       testsql('STRING(1234).BINARY', DataTypes.STRING(1234).BINARY, {
         default: 'VARCHAR(1234) BINARY',
-<<<<<<< HEAD
         ibmi: 'CLOB(1234)',
-=======
         db2: 'VARCHAR(1234) FOR BIT DATA',
->>>>>>> 19046fc5
         sqlite: 'VARCHAR BINARY(1234)',
         mssql: 'BINARY(1234)',
         postgres: 'BYTEA'
@@ -52,11 +49,8 @@
 
       testsql('STRING.BINARY', DataTypes.STRING.BINARY, {
         default: 'VARCHAR(255) BINARY',
-<<<<<<< HEAD
         ibmi: 'CLOB(255)',
-=======
         db2: 'VARCHAR(255) FOR BIT DATA',
->>>>>>> 19046fc5
         sqlite: 'VARCHAR BINARY(255)',
         mssql: 'BINARY(255)',
         postgres: 'BYTEA'
@@ -254,11 +248,8 @@
     describe('UUID', () => {
       testsql('UUID', DataTypes.UUID, {
         postgres: 'UUID',
-<<<<<<< HEAD
         ibmi: 'CHAR(36)',
-=======
         db2: 'CHAR(36) FOR BIT DATA',
->>>>>>> 19046fc5
         mssql: 'CHAR(36)',
         mariadb: 'CHAR(36) BINARY',
         mysql: 'CHAR(36) BINARY',
