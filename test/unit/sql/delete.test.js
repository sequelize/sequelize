'use strict';

<<<<<<< HEAD
const Support   = require('../support'),
  { QueryTypes } = require('sequelize/lib/query-types'),
  util = require('util'),
  _ = require('lodash'),
  expectsql = Support.expectsql,
  current   = Support.sequelize,
  Sequelize = Support.Sequelize,
  sql       = current.dialect.queryGenerator;
=======
const Support   = require('../support');
const QueryTypes = require('sequelize/lib/query-types');
const util = require('util');
const _ = require('lodash');

const expectsql = Support.expectsql;
const current   = Support.sequelize;
const Sequelize = Support.Sequelize;
const sql       = current.dialect.queryGenerator;
>>>>>>> 63408faa

// Notice: [] will be replaced by dialect specific tick/quote character when there is not dialect specific expectation but only a default expectation

describe(Support.getTestDialectTeaser('SQL'), () => {
  describe('delete', () => {
    const User = current.define('test_user', {}, {
      timestamps: false,
      schema: 'public',
    });

    describe('truncate #4306', () => {
      const options = {
        table: User.getTableName(),
        where: {},
        truncate: true,
        cascade: true,
        limit: 10,
        type: QueryTypes.BULKDELETE,
      };

      it(util.inspect(options, { depth: 2 }), () => {
        return expectsql(
          sql.truncateTableQuery(
            options.table,
            options,
          ), {
            postgres: 'TRUNCATE "public"."test_users" CASCADE',
            mssql: 'TRUNCATE TABLE [public].[test_users]',
            mariadb: 'TRUNCATE `public`.`test_users`',
            mysql: 'TRUNCATE `public.test_users`',
            db2: 'TRUNCATE TABLE "public"."test_users" IMMEDIATE',
            sqlite: 'DELETE FROM `public.test_users`',
            snowflake: 'TRUNCATE "public"."test_users"',
          },
        );
      });
    });

    describe('truncate with cascade and restartIdentity', () => {
      const options = {
        table: User.getTableName(),
        where: {},
        truncate: true,
        cascade: true,
        restartIdentity: true,
        limit: 10,
        type: QueryTypes.BULKDELETE,
      };

      it(util.inspect(options, { depth: 2 }), () => {
        return expectsql(
          sql.truncateTableQuery(
            options.table,
            options,
          ), {
            postgres: 'TRUNCATE "public"."test_users" RESTART IDENTITY CASCADE',
            mssql: 'TRUNCATE TABLE [public].[test_users]',
            mariadb: 'TRUNCATE `public`.`test_users`',
            mysql: 'TRUNCATE `public.test_users`',
            db2: 'TRUNCATE TABLE "public"."test_users" IMMEDIATE',
            sqlite: 'DELETE FROM `public.test_users`; DELETE FROM `sqlite_sequence` WHERE `name` = \'public.test_users\';',
            snowflake: 'TRUNCATE "public"."test_users"',
          },
        );
      });
    });

    describe('delete without limit', () => {
      const options = {
        table: User.getTableName(),
        where: { name: 'foo' },
        limit: null,
        type: QueryTypes.BULKDELETE,
      };

      it(util.inspect(options, { depth: 2 }), () => {
        return expectsql(
          sql.deleteQuery(
            options.table,
            options.where,
            options,
            User,
          ), {
            default: 'DELETE FROM [public.test_users] WHERE `name` = \'foo\'',
            postgres: 'DELETE FROM "public"."test_users" WHERE "name" = \'foo\'',
            mariadb: 'DELETE FROM `public`.`test_users` WHERE `name` = \'foo\'',
            sqlite: 'DELETE FROM `public.test_users` WHERE `name` = \'foo\'',
            db2: 'DELETE FROM "public"."test_users" WHERE "name" = \'foo\'',
            mssql: 'DELETE FROM [public].[test_users] WHERE [name] = N\'foo\'; SELECT @@ROWCOUNT AS AFFECTEDROWS;',
            snowflake: 'DELETE FROM "public"."test_users" WHERE "name" = \'foo\';',
          },
        );
      });
    });

    describe('delete with limit', () => {
      const options = {
        table: User.getTableName(),
        where: { name: 'foo\';DROP TABLE mySchema.myTable;' },
        limit: 10,
        type: QueryTypes.BULKDELETE,
      };

      it(util.inspect(options, { depth: 2 }), () => {
        return expectsql(
          sql.deleteQuery(
            options.table,
            options.where,
            options,
            User,
          ), {
            postgres: 'DELETE FROM "public"."test_users" WHERE "id" IN (SELECT "id" FROM "public"."test_users" WHERE "name" = \'foo\'\';DROP TABLE mySchema.myTable;\' LIMIT 10)',
            mariadb: 'DELETE FROM `public`.`test_users` WHERE `name` = \'foo\\\';DROP TABLE mySchema.myTable;\' LIMIT 10',
            sqlite: 'DELETE FROM `public.test_users` WHERE rowid IN (SELECT rowid FROM `public.test_users` WHERE `name` = \'foo\'\';DROP TABLE mySchema.myTable;\' LIMIT 10)',
            mssql: 'DELETE TOP(10) FROM [public].[test_users] WHERE [name] = N\'foo\'\';DROP TABLE mySchema.myTable;\'; SELECT @@ROWCOUNT AS AFFECTEDROWS;',
            db2: 'DELETE FROM "public"."test_users" WHERE "name" = \'foo\'\';DROP TABLE mySchema.myTable;\' FETCH NEXT 10 ROWS ONLY',
            snowflake: 'DELETE FROM "public"."test_users" WHERE "id" IN (SELECT "id" FROM "public"."test_users" WHERE "name" = \'foo\'\';DROP TABLE mySchema.myTable;\' LIMIT 10);',
            default: 'DELETE FROM [public.test_users] WHERE `name` = \'foo\\\';DROP TABLE mySchema.myTable;\' LIMIT 10',
          },
        );
      });
    });

    describe('delete with limit and without model', () => {
      const options = {
        table: User.getTableName(),
        where: { name: 'foo\';DROP TABLE mySchema.myTable;' },
        limit: 10,
        type: QueryTypes.BULKDELETE,
      };

      it(util.inspect(options, { depth: 2 }), () => {
        let query;
        try {
          query = sql.deleteQuery(
            options.table,
            options.where,
            options,
            null,
          );
        } catch (error) {
          query = error;
        }

        return expectsql(
          query, {
            postgres: new Error('Cannot LIMIT delete without a model.'),
            mariadb: 'DELETE FROM `public`.`test_users` WHERE `name` = \'foo\\\';DROP TABLE mySchema.myTable;\' LIMIT 10',
            sqlite: 'DELETE FROM `public.test_users` WHERE rowid IN (SELECT rowid FROM `public.test_users` WHERE `name` = \'foo\'\';DROP TABLE mySchema.myTable;\' LIMIT 10)',
            mssql: 'DELETE TOP(10) FROM [public].[test_users] WHERE [name] = N\'foo\'\';DROP TABLE mySchema.myTable;\'; SELECT @@ROWCOUNT AS AFFECTEDROWS;',
            db2: 'DELETE FROM "public"."test_users" WHERE "name" = \'foo\'\';DROP TABLE mySchema.myTable;\' FETCH NEXT 10 ROWS ONLY',
            snowflake: new Error('Cannot LIMIT delete without a model.'),
            default: 'DELETE FROM [public.test_users] WHERE `name` = \'foo\\\';DROP TABLE mySchema.myTable;\' LIMIT 10',
          },
        );
      });
    });

    describe('delete when the primary key has a different field name', () => {
      const User = current.define('test_user', {
        id: {
          type: Sequelize.INTEGER,
          primaryKey: true,
          field: 'test_user_id',
        },
      }, {
        timestamps: false,
        schema: 'public',
      });

      const options = {
        table: 'test_user',
        where: { test_user_id: 100 },
        type: QueryTypes.BULKDELETE,
      };

      it(util.inspect(options, { depth: 2 }), () => {
        return expectsql(
          sql.deleteQuery(
            options.table,
            options.where,
            options,
            User,
          ), {
            postgres: 'DELETE FROM "test_user" WHERE "test_user_id" = 100',
            sqlite: 'DELETE FROM `test_user` WHERE `test_user_id` = 100',
            mssql: 'DELETE FROM [test_user] WHERE [test_user_id] = 100; SELECT @@ROWCOUNT AS AFFECTEDROWS;',
            snowflake: 'DELETE FROM "test_user" WHERE "test_user_id" = 100;',
            default: 'DELETE FROM [test_user] WHERE [test_user_id] = 100',
          },
        );
      });
    });

    describe('delete with undefined parameter in where', () => {
      const options = {
        table: User.getTableName(),
        type: QueryTypes.BULKDELETE,
        where: { name: undefined },
        limit: null,
      };

      it(util.inspect(options, { depth: 2 }), () => {
        const sqlOrError = _.attempt(
          sql.deleteQuery.bind(sql),
          options.table,
          options.where,
          options,
          User,
        );

        return expectsql(sqlOrError, {
          default: new Error('WHERE parameter "name" has invalid "undefined" value'),
        });
      });
    });
  });
});<|MERGE_RESOLUTION|>--- conflicted
+++ resolved
@@ -1,17 +1,7 @@
 'use strict';
 
-<<<<<<< HEAD
-const Support   = require('../support'),
-  { QueryTypes } = require('sequelize/lib/query-types'),
-  util = require('util'),
-  _ = require('lodash'),
-  expectsql = Support.expectsql,
-  current   = Support.sequelize,
-  Sequelize = Support.Sequelize,
-  sql       = current.dialect.queryGenerator;
-=======
 const Support   = require('../support');
-const QueryTypes = require('sequelize/lib/query-types');
+const { QueryTypes } = require('sequelize/lib/query-types');
 const util = require('util');
 const _ = require('lodash');
 
@@ -19,7 +9,6 @@
 const current   = Support.sequelize;
 const Sequelize = Support.Sequelize;
 const sql       = current.dialect.queryGenerator;
->>>>>>> 63408faa
 
 // Notice: [] will be replaced by dialect specific tick/quote character when there is not dialect specific expectation but only a default expectation
 
