--- conflicted
+++ resolved
@@ -94,18 +94,14 @@
             options,
             User,
           ), {
-<<<<<<< HEAD
             default: 'DELETE FROM [public.test_users] WHERE `name` = \'foo\'',
-=======
-            default: "DELETE FROM [public.test_users] WHERE `name` = 'foo'",
-            ibmi: 'DELETE FROM "public"."test_users" WHERE "name" = \'foo\'',
->>>>>>> de03c6d5
             postgres: 'DELETE FROM "public"."test_users" WHERE "name" = \'foo\'',
             mariadb: 'DELETE FROM `public`.`test_users` WHERE `name` = \'foo\'',
             sqlite: 'DELETE FROM `public.test_users` WHERE `name` = \'foo\'',
             db2: 'DELETE FROM "public"."test_users" WHERE "name" = \'foo\'',
             mssql: 'DELETE FROM [public].[test_users] WHERE [name] = N\'foo\'; SELECT @@ROWCOUNT AS AFFECTEDROWS;',
             snowflake: 'DELETE FROM "public"."test_users" WHERE "name" = \'foo\';',
+            ibmi: 'DELETE FROM "public"."test_users" WHERE "name" = \'foo\'',
           },
         );
       });
