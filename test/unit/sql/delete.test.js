--- conflicted
+++ resolved
@@ -38,14 +38,10 @@
             mssql: 'TRUNCATE TABLE [public].[test_users]',
             mariadb: 'TRUNCATE `public`.`test_users`',
             mysql: 'TRUNCATE `public.test_users`',
-<<<<<<< HEAD
             db2: 'TRUNCATE TABLE "public"."test_users" IMMEDIATE',
             sqlite: 'DELETE FROM `public.test_users`',
+            oracle: 'TRUNCATE TABLE "public"."test_users"',
             snowflake: 'TRUNCATE "public"."test_users"'
-=======
-            oracle: 'TRUNCATE TABLE "public"."test_users"',
-            sqlite: 'DELETE FROM `public.test_users`'
->>>>>>> b091d59d
           }
         );
       });
@@ -72,14 +68,10 @@
             mssql: 'TRUNCATE TABLE [public].[test_users]',
             mariadb: 'TRUNCATE `public`.`test_users`',
             mysql: 'TRUNCATE `public.test_users`',
-<<<<<<< HEAD
             db2: 'TRUNCATE TABLE "public"."test_users" IMMEDIATE',
             sqlite: 'DELETE FROM `public.test_users`; DELETE FROM `sqlite_sequence` WHERE `name` = \'public.test_users\';',
+            oracle: 'TRUNCATE TABLE "public"."test_users"',
             snowflake: 'TRUNCATE "public"."test_users"'
-=======
-            oracle: 'TRUNCATE TABLE "public"."test_users"',
-            sqlite: 'DELETE FROM `public.test_users`; DELETE FROM `sqlite_sequence` WHERE `name` = \'public.test_users\';'
->>>>>>> b091d59d
           }
         );
       });
@@ -105,14 +97,10 @@
             postgres: 'DELETE FROM "public"."test_users" WHERE "name" = \'foo\'',
             mariadb: 'DELETE FROM `public`.`test_users` WHERE `name` = \'foo\'',
             sqlite: "DELETE FROM `public.test_users` WHERE `name` = 'foo'",
-<<<<<<< HEAD
             db2: 'DELETE FROM "public"."test_users" WHERE "name" = \'foo\'',
             mssql: "DELETE FROM [public].[test_users] WHERE [name] = N'foo'; SELECT @@ROWCOUNT AS AFFECTEDROWS;",
+            oracle: 'DELETE FROM "public"."test_users" WHERE "name" = \'foo\'',
             snowflake: 'DELETE FROM "public"."test_users" WHERE "name" = \'foo\';'
-=======
-            oracle: 'DELETE FROM "public"."test_users" WHERE "name" = \'foo\'',
-            mssql: "DELETE FROM [public].[test_users] WHERE [name] = N'foo'; SELECT @@ROWCOUNT AS AFFECTEDROWS;"
->>>>>>> b091d59d
           }
         );
       });
@@ -138,14 +126,10 @@
             mariadb: "DELETE FROM `public`.`test_users` WHERE `name` = 'foo\\';DROP TABLE mySchema.myTable;' LIMIT 10",
             sqlite: "DELETE FROM `public.test_users` WHERE rowid IN (SELECT rowid FROM `public.test_users` WHERE `name` = 'foo'';DROP TABLE mySchema.myTable;' LIMIT 10)",
             mssql: "DELETE TOP(10) FROM [public].[test_users] WHERE [name] = N'foo'';DROP TABLE mySchema.myTable;'; SELECT @@ROWCOUNT AS AFFECTEDROWS;",
-<<<<<<< HEAD
             db2: "DELETE FROM \"public\".\"test_users\" WHERE \"name\" = 'foo'';DROP TABLE mySchema.myTable;' FETCH NEXT 10 ROWS ONLY",
             snowflake: 'DELETE FROM "public"."test_users" WHERE "id" IN (SELECT "id" FROM "public"."test_users" WHERE "name" = \'foo\'\';DROP TABLE mySchema.myTable;\' LIMIT 10);',
+            oracle: 'DELETE FROM "public"."test_users" WHERE rowid IN (SELECT rowid FROM "public"."test_users" WHERE rownum <= 10 AND "name" = \'foo\'\';DROP TABLE mySchema.myTable;\')',
             default: "DELETE FROM [public.test_users] WHERE `name` = 'foo\\';DROP TABLE mySchema.myTable;' LIMIT 10"            
-=======
-            oracle: 'DELETE FROM "public"."test_users" WHERE rowid IN (SELECT rowid FROM "public"."test_users" WHERE rownum <= 10 AND "name" = \'foo\'\';DROP TABLE mySchema.myTable;\')',
-            default: "DELETE FROM [public.test_users] WHERE `name` = 'foo\\';DROP TABLE mySchema.myTable;' LIMIT 10"
->>>>>>> b091d59d
           }
         );
       });
@@ -178,12 +162,9 @@
             mariadb: "DELETE FROM `public`.`test_users` WHERE `name` = 'foo\\';DROP TABLE mySchema.myTable;' LIMIT 10",
             sqlite: "DELETE FROM `public.test_users` WHERE rowid IN (SELECT rowid FROM `public.test_users` WHERE `name` = 'foo'';DROP TABLE mySchema.myTable;' LIMIT 10)",
             mssql: "DELETE TOP(10) FROM [public].[test_users] WHERE [name] = N'foo'';DROP TABLE mySchema.myTable;'; SELECT @@ROWCOUNT AS AFFECTEDROWS;",
-<<<<<<< HEAD
             db2: "DELETE FROM \"public\".\"test_users\" WHERE \"name\" = 'foo'';DROP TABLE mySchema.myTable;' FETCH NEXT 10 ROWS ONLY",
+            oracle: 'DELETE FROM "public"."test_users" WHERE rowid IN (SELECT rowid FROM "public"."test_users" WHERE rownum <= 10 AND "name" = \'foo\'\';DROP TABLE mySchema.myTable;\')',
             snowflake: new Error('Cannot LIMIT delete without a model.'),
-=======
-            oracle: 'DELETE FROM "public"."test_users" WHERE rowid IN (SELECT rowid FROM "public"."test_users" WHERE rownum <= 10 AND "name" = \'foo\'\';DROP TABLE mySchema.myTable;\')',
->>>>>>> b091d59d
             default: "DELETE FROM [public.test_users] WHERE `name` = 'foo\\';DROP TABLE mySchema.myTable;' LIMIT 10"
           }
         );
