'use strict';

const Support = require('../support');
const { DataTypes, Sequelize } = require('@sequelize/core');
const expect = require('chai').expect;

const expectsql = Support.expectsql;
const current = Support.sequelize;
const sql = current.dialect.queryGenerator;
const dialect = current.dialect;

// Notice: [] will be replaced by dialect specific tick/quote character when there is not dialect specific expectation but only a default expectation
<<<<<<< HEAD
describe(Support.getTestDialectTeaser('SQL'), () => {
  if (!dialect.supports.dataTypes.JSON) {
    return;
  }

  describe('JSON', () => {
    describe('escape', () => {
      it('plain string', () => {
        expectsql(sql.escape('string', { type: new DataTypes.JSON() }), {
          default: `'"string"'`,
          mssql: `N'"string"'`,
          mariadb: `'\\"string\\"'`,
          mysql: `'\\"string\\"'`,
        });
      });

      it('plain int', () => {
        expectsql(sql.escape(0, { type: new DataTypes.JSON() }), {
          default: `'0'`,
          mssql: `N'0'`,
        });
        expectsql(sql.escape(123, { type: new DataTypes.JSON() }), {
          default: `'123'`,
          mssql: `N'123'`,
=======

describe(Support.getTestDialectTeaser('SQL'), () => {
  if (!dialect.supports.JSON) {
    return;
  }

  describe('JSON', () => {
    describe('escape', () => {
      it('plain string', () => {
        expectsql(sql.escape('string', { type: new DataTypes.JSON() }), {
          default: `'"string"'`,
          mariadb: `'\\"string\\"'`,
          mysql: `'\\"string\\"'`,
        });
      });

      it('plain int', () => {
        expectsql(sql.escape(0, { type: new DataTypes.JSON() }), {
          default: `'0'`,
        });
        expectsql(sql.escape(123, { type: new DataTypes.JSON() }), {
          default: `'123'`,
>>>>>>> d2a0b16c
        });
      });

      it('boolean', () => {
        expectsql(sql.escape(true, { type: new DataTypes.JSON() }), {
          default: `'true'`,
<<<<<<< HEAD
          mssql: `N'true'`,
        });
        expectsql(sql.escape(false, { type: new DataTypes.JSON() }), {
          default: `'false'`,
          mssql: `N'false'`,
        });
=======
        });
        expectsql(sql.escape(false, { type: new DataTypes.JSON() }), {
          default: `'false'`,
        });
>>>>>>> d2a0b16c
      });

      it('NULL', () => {
        expectsql(sql.escape(null, { type: new DataTypes.JSON() }), {
          default: 'NULL',
        });
      });

      it('nested object', () => {
        expectsql(sql.escape({ some: 'nested', more: { nested: true }, answer: 42 }, { type: new DataTypes.JSON() }), {
          default: `'{"some":"nested","more":{"nested":true},"answer":42}'`,
<<<<<<< HEAD
          mssql: `N'{"some":"nested","more":{"nested":true},"answer":42}'`,
=======
>>>>>>> d2a0b16c
          mariadb: `'{\\"some\\":\\"nested\\",\\"more\\":{\\"nested\\":true},\\"answer\\":42}'`,
          mysql: `'{\\"some\\":\\"nested\\",\\"more\\":{\\"nested\\":true},\\"answer\\":42}'`,
        });
      });

<<<<<<< HEAD
      if (current.dialect.supports.dataTypes.ARRAY) {
=======
      if (current.dialect.supports.ARRAY) {
>>>>>>> d2a0b16c
        it('array of JSON', () => {
          expectsql(sql.escape([
            { some: 'nested', more: { nested: true }, answer: 42 },
            43,
            'joe',
          ], { type: DataTypes.ARRAY(DataTypes.JSON) }), {
            postgres: 'ARRAY[\'{"some":"nested","more":{"nested":true},"answer":42}\',\'43\',\'"joe"\']::JSON[]',
          });
        });

<<<<<<< HEAD
        if (current.dialect.supports.dataTypes.JSONB) {
=======
        if (current.dialect.supports.JSONB) {
>>>>>>> d2a0b16c
          it('array of JSONB', () => {
            expectsql(
              sql.escape(
                [
                  { some: 'nested', more: { nested: true }, answer: 42 },
                  43,
                  'joe',
                ],
                { type: DataTypes.ARRAY(DataTypes.JSONB) },
              ),
              {
                postgres: 'ARRAY[\'{"some":"nested","more":{"nested":true},"answer":42}\',\'43\',\'"joe"\']::JSONB[]',
              },
            );
          });
        }
      }
    });

    describe('path extraction', () => {
<<<<<<< HEAD
      if (!dialect.supports.jsonOperations) {
        return;
      }

=======
>>>>>>> d2a0b16c
      it('condition object', () => {
        expectsql(sql.whereItemQuery(undefined, Sequelize.json({ id: 1 })), {
          postgres: '("id"#>>\'{}\') = \'1\'',
          sqlite: 'json_extract(`id`,\'$\') = \'1\'',
          mariadb: 'json_unquote(json_extract(`id`,\'$\')) = \'1\'',
          mysql: 'json_unquote(json_extract(`id`,\'$\')) = \'1\'',
        });
      });

      it('nested condition object', () => {
        expectsql(sql.whereItemQuery(undefined, Sequelize.json({ profile: { id: 1 } })), {
          postgres: '("profile"#>>\'{id}\') = \'1\'',
          sqlite: 'json_extract(`profile`,\'$.id\') = \'1\'',
          mariadb: 'json_unquote(json_extract(`profile`,\'$.id\')) = \'1\'',
          mysql: 'json_unquote(json_extract(`profile`,\'$.\\"id\\"\')) = \'1\'',
        });
      });

      it('multiple condition object', () => {
        expectsql(sql.whereItemQuery(undefined, Sequelize.json({ property: { value: 1 }, another: { value: 'string' } })), {
          postgres: '("property"#>>\'{value}\') = \'1\' AND ("another"#>>\'{value}\') = \'string\'',
          sqlite: 'json_extract(`property`,\'$.value\') = \'1\' AND json_extract(`another`,\'$.value\') = \'string\'',
          mariadb: 'json_unquote(json_extract(`property`,\'$.value\')) = \'1\' AND json_unquote(json_extract(`another`,\'$.value\')) = \'string\'',
          mysql: 'json_unquote(json_extract(`property`,\'$.\\"value\\"\')) = \'1\' AND json_unquote(json_extract(`another`,\'$.\\"value\\"\')) = \'string\'',
        });
      });

      it('property array object', () => {
        expectsql(sql.whereItemQuery(undefined, Sequelize.json({ property: [[4, 6], [8]] })), {
          postgres: '("property"#>>\'{0,0}\') = \'4\' AND ("property"#>>\'{0,1}\') = \'6\' AND ("property"#>>\'{1,0}\') = \'8\'',
          sqlite: 'json_extract(`property`,\'$[0][0]\') = \'4\' AND json_extract(`property`,\'$[0][1]\') = \'6\' AND json_extract(`property`,\'$[1][0]\') = \'8\'',
          mariadb: 'json_unquote(json_extract(`property`,\'$[0][0]\')) = \'4\' AND json_unquote(json_extract(`property`,\'$[0][1]\')) = \'6\' AND json_unquote(json_extract(`property`,\'$[1][0]\')) = \'8\'',
          mysql: 'json_unquote(json_extract(`property`,\'$[0][0]\')) = \'4\' AND json_unquote(json_extract(`property`,\'$[0][1]\')) = \'6\' AND json_unquote(json_extract(`property`,\'$[1][0]\')) = \'8\'',
        });
      });

      it('dot notation', () => {
        expectsql(sql.whereItemQuery(Sequelize.json('profile.id'), '1'), {
          postgres: '("profile"#>>\'{id}\') = \'1\'',
          sqlite: 'json_extract(`profile`,\'$.id\') = \'1\'',
          mariadb: 'json_unquote(json_extract(`profile`,\'$.id\')) = \'1\'',
          mysql: 'json_unquote(json_extract(`profile`,\'$.\\"id\\"\')) = \'1\'',
        });
      });

      it('item dot notation array', () => {
        expectsql(sql.whereItemQuery(Sequelize.json('profile.id.0.1'), '1'), {
          postgres: '("profile"#>>\'{id,0,1}\') = \'1\'',
          sqlite: 'json_extract(`profile`,\'$.id[0][1]\') = \'1\'',
          mariadb: 'json_unquote(json_extract(`profile`,\'$.id[0][1]\')) = \'1\'',
          mysql: 'json_unquote(json_extract(`profile`,\'$.\\"id\\"[0][1]\')) = \'1\'',
        });
      });

      it('column named "json"', () => {
        expectsql(sql.whereItemQuery(Sequelize.json('json'), '{}'), {
          postgres: '("json"#>>\'{}\') = \'{}\'',
          sqlite: 'json_extract(`json`,\'$\') = \'{}\'',
          mariadb: 'json_unquote(json_extract(`json`,\'$\')) = \'{}\'',
          mysql: 'json_unquote(json_extract(`json`,\'$\')) = \'{}\'',
        });
      });
    });

    describe('raw json query', () => {
<<<<<<< HEAD
      if (!dialect.supports.jsonOperations) {
        return;
      }

=======
>>>>>>> d2a0b16c
      if (current.dialect.name === 'postgres') {
        it('#>> operator', () => {
          expectsql(sql.whereItemQuery(Sequelize.json('("data"#>>\'{id}\')'), 'id'), {
            postgres: '("data"#>>\'{id}\') = \'id\'',
          });
        });
      }

      it('json function', () => {
        expectsql(sql.handleSequelizeMethod(Sequelize.json('json(\'{"profile":{"name":"david"}}\')')), {
          default: 'json(\'{"profile":{"name":"david"}}\')',
        });
      });

      it('nested json functions', () => {
        expectsql(sql.handleSequelizeMethod(Sequelize.json('json_extract(json_object(\'{"profile":null}\'), "profile")')), {
          default: 'json_extract(json_object(\'{"profile":null}\'), "profile")',
        });
      });

      it('escaped string argument', () => {
        expectsql(sql.handleSequelizeMethod(Sequelize.json('json(\'{"quote":{"single":"\'\'","double":""""},"parenthesis":"())("}\')')), {
          default: 'json(\'{"quote":{"single":"\'\'","double":""""},"parenthesis":"())("}\')',
        });
      });

      it('unbalanced statement', () => {
        expect(() => sql.handleSequelizeMethod(Sequelize.json('json())'))).to.throw();
        expect(() => sql.handleSequelizeMethod(Sequelize.json('json_extract(json()'))).to.throw();
      });

      it('separator injection', () => {
        expect(() => sql.handleSequelizeMethod(Sequelize.json('json(; DELETE YOLO INJECTIONS; -- )'))).to.throw();
        expect(() => sql.handleSequelizeMethod(Sequelize.json('json(); DELETE YOLO INJECTIONS; -- '))).to.throw();
      });
    });
  });
});<|MERGE_RESOLUTION|>--- conflicted
+++ resolved
@@ -10,7 +10,7 @@
 const dialect = current.dialect;
 
 // Notice: [] will be replaced by dialect specific tick/quote character when there is not dialect specific expectation but only a default expectation
-<<<<<<< HEAD
+
 describe(Support.getTestDialectTeaser('SQL'), () => {
   if (!dialect.supports.dataTypes.JSON) {
     return;
@@ -35,49 +35,18 @@
         expectsql(sql.escape(123, { type: new DataTypes.JSON() }), {
           default: `'123'`,
           mssql: `N'123'`,
-=======
-
-describe(Support.getTestDialectTeaser('SQL'), () => {
-  if (!dialect.supports.JSON) {
-    return;
-  }
-
-  describe('JSON', () => {
-    describe('escape', () => {
-      it('plain string', () => {
-        expectsql(sql.escape('string', { type: new DataTypes.JSON() }), {
-          default: `'"string"'`,
-          mariadb: `'\\"string\\"'`,
-          mysql: `'\\"string\\"'`,
-        });
-      });
-
-      it('plain int', () => {
-        expectsql(sql.escape(0, { type: new DataTypes.JSON() }), {
-          default: `'0'`,
-        });
-        expectsql(sql.escape(123, { type: new DataTypes.JSON() }), {
-          default: `'123'`,
->>>>>>> d2a0b16c
         });
       });
 
       it('boolean', () => {
         expectsql(sql.escape(true, { type: new DataTypes.JSON() }), {
           default: `'true'`,
-<<<<<<< HEAD
           mssql: `N'true'`,
         });
         expectsql(sql.escape(false, { type: new DataTypes.JSON() }), {
           default: `'false'`,
           mssql: `N'false'`,
         });
-=======
-        });
-        expectsql(sql.escape(false, { type: new DataTypes.JSON() }), {
-          default: `'false'`,
-        });
->>>>>>> d2a0b16c
       });
 
       it('NULL', () => {
@@ -89,20 +58,13 @@
       it('nested object', () => {
         expectsql(sql.escape({ some: 'nested', more: { nested: true }, answer: 42 }, { type: new DataTypes.JSON() }), {
           default: `'{"some":"nested","more":{"nested":true},"answer":42}'`,
-<<<<<<< HEAD
           mssql: `N'{"some":"nested","more":{"nested":true},"answer":42}'`,
-=======
->>>>>>> d2a0b16c
           mariadb: `'{\\"some\\":\\"nested\\",\\"more\\":{\\"nested\\":true},\\"answer\\":42}'`,
           mysql: `'{\\"some\\":\\"nested\\",\\"more\\":{\\"nested\\":true},\\"answer\\":42}'`,
         });
       });
 
-<<<<<<< HEAD
       if (current.dialect.supports.dataTypes.ARRAY) {
-=======
-      if (current.dialect.supports.ARRAY) {
->>>>>>> d2a0b16c
         it('array of JSON', () => {
           expectsql(sql.escape([
             { some: 'nested', more: { nested: true }, answer: 42 },
@@ -113,11 +75,7 @@
           });
         });
 
-<<<<<<< HEAD
         if (current.dialect.supports.dataTypes.JSONB) {
-=======
-        if (current.dialect.supports.JSONB) {
->>>>>>> d2a0b16c
           it('array of JSONB', () => {
             expectsql(
               sql.escape(
@@ -138,13 +96,10 @@
     });
 
     describe('path extraction', () => {
-<<<<<<< HEAD
       if (!dialect.supports.jsonOperations) {
         return;
       }
 
-=======
->>>>>>> d2a0b16c
       it('condition object', () => {
         expectsql(sql.whereItemQuery(undefined, Sequelize.json({ id: 1 })), {
           postgres: '("id"#>>\'{}\') = \'1\'',
@@ -210,13 +165,10 @@
     });
 
     describe('raw json query', () => {
-<<<<<<< HEAD
       if (!dialect.supports.jsonOperations) {
         return;
       }
 
-=======
->>>>>>> d2a0b16c
       if (current.dialect.name === 'postgres') {
         it('#>> operator', () => {
           expectsql(sql.whereItemQuery(Sequelize.json('("data"#>>\'{id}\')'), 'id'), {
