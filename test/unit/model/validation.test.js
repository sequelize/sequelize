--- conflicted
+++ resolved
@@ -370,20 +370,12 @@
     });
 
     describe('should throw validationError', () => {
-<<<<<<< HEAD
 
       describe('create', () => {
         it('should throw when passing string', async () => {
           const error = await expect(User.create({
             integer: 'jan',
           })).to.be.rejectedWith(Sequelize.ValidationError, `'jan' is not a valid integer`);
-=======
-      describe('create', () => {
-        it('should throw when passing string', async () => {
-          const error = await expect(User.create({
-            age: 'jan',
-          })).to.be.rejectedWith(Sequelize.ValidationError, `"jan" is not a valid integer`);
->>>>>>> d2a0b16c
 
           expect(error).to.have.property('errors')
             .that.is.an('array')
