--- conflicted
+++ resolved
@@ -4,12 +4,8 @@
 
 const expect = chai.expect;
 const Support   = require('../support');
-<<<<<<< HEAD
-const { Sequelize, Op, Utils } = require('@sequelize/core');
+const { Sequelize, Op, Utils, DataTypes } = require('@sequelize/core');
 const { _validateIncludedElements } = require('@sequelize/core/_non-semver-use-at-your-own-risk_/model-internals.js');
-=======
-const { Sequelize, Op, Utils, DataTypes } = require('@sequelize/core');
->>>>>>> 4bbd4fb8
 
 const current   = Support.sequelize;
 
