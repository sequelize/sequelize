'use strict';

const chai = require('chai');

const expect = chai.expect;
const { Sequelize, Op, DataTypes } = require('@sequelize/core');

const Support   = require('../support');

const current   = Support.sequelize;

describe(Support.getTestDialectTeaser('Model'), () => {
  const Project = current.define('project');
  const User = current.define('user', {
    password: DataTypes.STRING,
    value: DataTypes.INTEGER,
    name: DataTypes.STRING,
  }, {
    defaultScope: {
      attributes: {
        exclude: ['password'],
      },
    },
    scopes: {
      aScope: {
        attributes: {
          exclude: ['value'],
        },
      },
    },
  });

  const scopes = {
    complexFunction(value) {
      return {
        where: [`${value} IN (SELECT foobar FROM some_sql_function(foo.bar))`],
      };
    },
    somethingTrue: {
      where: {
        something: true,
        somethingElse: 42,
      },
      limit: 5,
    },
    somethingFalse: {
      where: {
        something: false,
      },
    },
    sequelizeWhere: {
      where: Sequelize.where(),
    },
    users: {
      include: [
        { model: User },
      ],
    },
    alsoUsers: {
      include: [
        { model: User, where: { something: 42 } },
      ],
    },
    projects: {
      include: [Project],
    },
    groupByCompanyId: {
      group: ['company.id'],
    },
    groupByProjectId: {
      group: ['project.id'],
      include: [Project],
    },
    noArgs() {
      // This does not make much sense, since it does not actually need to be in a function,
      // In reality it could be used to do for example new Date or random in the scope - but we want it deterministic

      return {
        where: {
          other_value: 7,
        },
      };
    },
    actualValue(value) {
      return {
        where: {
          other_value: value,
        },
      };
    },
  };

  const Company = current.define('company', {}, {
    defaultScope: {
      include: [Project],
      where: { active: true },
    },
    scopes,
  });

<<<<<<< HEAD
  Company.hasMany(User);
  Company.hasMany(Project);
=======
  describe('withScope', () => {
    describe('attribute exclude / include', () => {
      const User = current.define('user', {
        password: DataTypes.STRING,
        value: DataTypes.INTEGER,
        name: DataTypes.STRING,
      }, {
        defaultScope: {
          attributes: {
            exclude: ['password'],
          },
        },
        scopes: {
          aScope: {
            attributes: {
              exclude: ['value'],
            },
          },
        },
      });
>>>>>>> 338766b3

  describe('withScope', () => {
    describe('attribute exclude / include', () => {
      it('should not expand attributes', () => {
        expect(User._scope.attributes).to.deep.equal({ exclude: ['password'] });
      });

      it('should not expand attributes', () => {
        expect(User.withScope('aScope')._scope.attributes).to.deep.equal({ exclude: ['value'] });
      });

      it('should unite attributes with array', () => {
        expect(User.withScope('aScope', 'defaultScope')._scope.attributes).to.deep.equal({ exclude: ['value', 'password'] });
      });

      it('should not modify the original scopes when merging them', () => {
        expect(User.withScope('defaultScope', 'aScope').options.defaultScope.attributes).to.deep.equal({ exclude: ['password'] });
      });
    });

    it('defaultScope should be an empty object if not overridden', () => {
      const Foo = current.define('foo', {}, {});

      expect(Foo.withScope('defaultScope')._scope).to.deep.equal({});
    });

    it('should apply default scope', () => {
      expect(Company._scope).to.deep.equal({
        include: [Project],
        where: { active: true },
      });
    });

    it('should be able to merge scopes', () => {
      expect(Company.withScope('somethingTrue', 'somethingFalse', 'sequelizeWhere')._scope).to.deepEqual({
        where: {
          [Op.and]: [
            { something: true, somethingElse: 42 },
            { something: false },
            Sequelize.where(),
          ],
        },
        limit: 5,
      });
    });

    it('should support multiple, coexistent scoped models', () => {
      const scoped1 = Company.withScope('somethingTrue');
      const scoped2 = Company.withScope('somethingFalse');

      expect(scoped1._scope).to.deepEqual({
        where: {
          something: true,
          somethingElse: 42,
        },
        limit: 5,
      });
      expect(scoped2._scope).to.deepEqual({
        where: {
          something: false,
        },
      });
    });

    it('should work with function scopes', () => {
      expect(Company.withScope({ method: ['actualValue', 11] })._scope).to.deepEqual({
        where: {
          other_value: 11,
        },
      });

      expect(Company.withScope('noArgs')._scope).to.deepEqual({
        where: {
          other_value: 7,
        },
      });
    });

    it('should work with consecutive function scopes', () => {
      const scope = { method: ['actualValue', 11] };
      expect(Company.withScope(scope)._scope).to.deepEqual({
        where: {
          other_value: 11,
        },
      });

      expect(Company.withScope(scope)._scope).to.deepEqual({
        where: {
          other_value: 11,
        },
      });
    });

    it('should be able to check default scope name', () => {
      expect(Company._scopeNames).to.include('defaultScope');
    });

    it('should be able to check custom scope name', () => {
      expect(Company.withScope('users')._scopeNames).to.include('users');
    });

    it('should be able to check multiple custom scope names', () => {
      expect(Company.withScope('users', 'projects')._scopeNames).to.include.members(['users', 'projects']);
    });

    it('should be able to merge two scoped includes', () => {
      expect(Company.withScope('users', 'projects')._scope).to.deep.equal({
        include: [
          { model: User, association: Company.associations.users, as: 'users' },
          { model: Project, association: Company.associations.projects, as: 'projects'  },
        ],
      });
    });

    it('should be able to keep original scope definition clean', () => {
<<<<<<< HEAD
      expect(Company.withScope('projects', 'users', 'alsoUsers')._scope).to.deep.equal({
=======
      expect(Company.withScope('projects', 'users', 'alsoUsers')._scope).to.deepEqual({
>>>>>>> 338766b3
        include: [
          { model: Project, association: Company.associations.projects, as: 'projects' },
          { model: User, association: Company.associations.users, as: 'users', where: { something: 42 } },
        ],
      });

      expect(Company.options.scopes.alsoUsers).to.deep.equal({
        include: [
          { model: User, association: Company.associations.users, as: 'users', where: { something: 42 } },
        ],
      });

      expect(Company.options.scopes.users).to.deep.equal({
        include: [
          { model: User, association: Company.associations.users, as: 'users' },
        ],
      });
    });

    it('should be able to override the default scope', () => {
      expect(Company.withScope('somethingTrue')._scope).to.deepEqual({
        where: {
          something: true,
          somethingElse: 42,
        },
        limit: 5,
      });
    });

    it('should be able to combine default with another scope', () => {
      expect(Company.withScope(['defaultScope', { method: ['actualValue', 11] }])._scope).to.deepEqual({
<<<<<<< HEAD
        include: [{ model: Project, association: Company.associations.projects, as: 'projects' }],
=======
        include: [{ model: Project }],
>>>>>>> 338766b3
        where: {
          [Op.and]: [
            { active: true },
            { other_value: 11 },
          ],
        },
      });
    });

    describe('merging where clause', () => {
      const testModelScopes = {
        whereAttributeIs1: {
          where: {
            field: 1,
          },
        },
        whereAttributeIs2: {
          where: {
            field: 2,
          },
        },
        whereAttributeIs3: {
          where: {
            field: 3,
          },
        },
        whereOtherAttributeIs4: {
          where: {
            otherField: 4,
          },
        },
        whereOpAnd1: {
          where: {
            [Op.and]: [{ field: 1 }, { field: 1 }],
          },
        },
        whereOpAnd2: {
          where: {
            [Op.and]: [{ field: 2 }, { field: 2 }],
          },
        },
        whereOpAnd3: {
          where: {
            [Op.and]: [{ field: 3 }, { field: 3 }],
          },
        },
        whereOpOr1: {
          where: {
            [Op.or]: [{ field: 1 }, { field: 1 }],
          },
        },
        whereOpOr2: {
          where: {
            [Op.or]: [{ field: 2 }, { field: 2 }],
          },
        },
        whereOpOr3: {
          where: {
            [Op.or]: [{ field: 3 }, { field: 3 }],
          },
        },
        whereSequelizeWhere1: {
          where: Sequelize.where('field', Op.is, 1),
        },
        whereSequelizeWhere2: {
          where: Sequelize.where('field', Op.is, 2),
        },
      };

      const TestModel = current.define('testModel', {}, {
        mergeWhereScopesWithAndOperator: true,
        scopes: testModelScopes,
      });

      describe('attributes', () => {
        it('should group 2 similar attributes with an Op.and', () => {
          const scope = TestModel.withScope(['whereAttributeIs1', 'whereAttributeIs2'])._scope;
          const expected = {
            where: {
              [Op.and]: [
                { field: 1 },
                { field: 2 },
              ],
            },
          };
          expect(scope).to.deepEqual(expected);
        });

        it('should group multiple similar attributes with an unique Op.and', () => {
          const scope = TestModel.withScope(['whereAttributeIs1', 'whereAttributeIs2', 'whereAttributeIs3'])._scope;
          const expected = {
            where: {
              [Op.and]: [
                { field: 1 },
                { field: 2 },
                { field: 3 },
              ],
            },
          };
          expect(scope).to.deepEqual(expected);
        });

        it('should group different attributes with an Op.and', () => {
          const scope = TestModel.withScope(['whereAttributeIs1', 'whereOtherAttributeIs4'])._scope;
          const expected = {
            where: {
              [Op.and]: [
                { field: 1 },
                { otherField: 4 },
              ],
            },
          };
          expect(scope).to.deepEqual(expected);
        });
      });

      describe('and operators', () => {
        it('should concatenate 2 Op.and into an unique one', () => {
          const scope = TestModel.withScope(['whereOpAnd1', 'whereOpAnd2'])._scope;
          const expected = {
            where: {
              [Op.and]: [
                { field: 1 },
                { field: 1 },
                { field: 2 },
                { field: 2 },
              ],
            },
          };
          expect(scope).to.deepEqual(expected);
        });

        it('should concatenate multiple Op.and into an unique one', () => {
          const scope = TestModel.withScope(['whereOpAnd1', 'whereOpAnd2', 'whereOpAnd3'])._scope;
          const expected = {
            where: {
              [Op.and]: [
                { field: 1 },
                { field: 1 },
                { field: 2 },
                { field: 2 },
                { field: 3 },
                { field: 3 },
              ],
            },
          };
          expect(scope).to.deepEqual(expected);
        });
      });

      describe('or operators', () => {
        it('should group 2 Op.or with an Op.and', () => {
          const scope = TestModel.withScope(['whereOpOr1', 'whereOpOr2'])._scope;
          const expected = {
            where: {
              [Op.and]: [
                { [Op.or]: [{ field: 1 }, { field: 1 }] },
                { [Op.or]: [{ field: 2 }, { field: 2 }] },
              ],
            },
          };
          expect(scope).to.deepEqual(expected);
        });

        it('should group multiple Op.or with an unique Op.and', () => {
          const scope = TestModel.withScope(['whereOpOr1', 'whereOpOr2', 'whereOpOr3'])._scope;
          const expected = {
            where: {
              [Op.and]: [
                { [Op.or]: [{ field: 1 }, { field: 1 }] },
                { [Op.or]: [{ field: 2 }, { field: 2 }] },
                { [Op.or]: [{ field: 3 }, { field: 3 }] },
              ],
            },
          };
          expect(scope).to.deepEqual(expected);
        });

        it('should group multiple Op.or and Op.and with an unique Op.and', () => {
          const scope = TestModel.withScope(['whereOpOr1', 'whereOpOr2', 'whereOpAnd1', 'whereOpAnd2'])._scope;
          const expected = {
            where: {
              [Op.and]: [
                { [Op.or]: [{ field: 1 }, { field: 1 }] },
                { [Op.or]: [{ field: 2 }, { field: 2 }] },
                { field: 1 },
                { field: 1 },
                { field: 2 },
                { field: 2 },
              ],
            },
          };
          expect(scope).to.deepEqual(expected);
        });

        it('should group multiple Op.and and Op.or with an unique Op.and', () => {
          const scope = TestModel.withScope(['whereOpAnd1', 'whereOpAnd2', 'whereOpOr1', 'whereOpOr2'])._scope;
          const expected = {
            where: {
              [Op.and]: [
                { field: 1 },
                { field: 1 },
                { field: 2 },
                { field: 2 },
                { [Op.or]: [{ field: 1 }, { field: 1 }] },
                { [Op.or]: [{ field: 2 }, { field: 2 }] },
              ],
            },
          };
          expect(scope).to.deepEqual(expected);
        });
      });

      describe('sequelize where', () => {
        it('should group 2 sequelize.where with an Op.and', () => {
          const scope = TestModel.withScope(['whereSequelizeWhere1', 'whereSequelizeWhere2'])._scope;
          const expected = {
            where: {
              [Op.and]: [
                Sequelize.where('field', Op.is, 1),
                Sequelize.where('field', Op.is, 2),
              ],
            },
          };
          expect(scope).to.deepEqual(expected);
        });

        it('should group 2 sequelize.where and other scopes with an Op.and', () => {
          const scope = TestModel.withScope(['whereAttributeIs1', 'whereOpAnd1', 'whereOpOr1', 'whereSequelizeWhere1'])._scope;
          const expected = {
            where: {
              [Op.and]: [
                { field: 1 },
                { field: 1 },
                { field: 1 },
                { [Op.or]: [{ field: 1 }, { field: 1 }] },
                Sequelize.where('field', Op.is, 1),
              ],
            },
          };
          expect(scope).to.deepEqual(expected);
        });
      });
    });

    it('should be able to use raw queries', () => {
      expect(Company.withScope([{ method: ['complexFunction', 'qux'] }])._scope).to.deepEqual({
        where: ['qux IN (SELECT foobar FROM some_sql_function(foo.bar))'],
      });
    });

    it('should override the default scope', () => {
      expect(Company.withScope(['defaultScope', { method: ['complexFunction', 'qux'] }])._scope).to.deepEqual({
<<<<<<< HEAD
        include: [{ model: Project, association: Company.associations.projects, as: 'projects' }],
=======
        include: [{ model: Project }],
>>>>>>> 338766b3
        where: {
          [Op.and]: [
            { active: true },
            'qux IN (SELECT foobar FROM some_sql_function(foo.bar))',
          ],
        },
      });
    });

    it('should emit an error for scopes that don\'t exist', () => {
      expect(() => {
        Company.withScope('doesntexist');
      }).to.throw('"company.withScope()" has been called with an invalid scope: "doesntexist" does not exist.');
    });

    it('should concatenate scope groups', () => {
<<<<<<< HEAD
      expect(Company.withScope('groupByCompanyId', 'groupByProjectId')._scope).to.deepEqual({
=======
      expect(Company.withScope('groupByCompanyId', 'groupByProjectId')._scope).to.deep.equal({
>>>>>>> 338766b3
        group: ['company.id', 'project.id'],
        include: [{ model: Project, association: Company.associations.projects, as: 'projects' }],
      });
    });
  });

  describe('withoutScope', () => {
    it('returns a model with no scope (including the default scope)', () => {
      expect(Company.withScope(null)._scope).to.be.empty;
      expect(Company.withoutScope()._scope).to.be.empty;
      // Yes, being unscoped is also a scope - this prevents inject defaultScope, when including a scoped model, see #4663
      expect(Company.withoutScope().scoped).to.be.true;
    });

    it('returns the same model no matter which variant it was called on', () => {
      expect(Company.withoutScope()).to.eq(Company.withScope('somethingTrue').withoutScope());
    });

    it('returns the same model if used with schema', () => {
      expect(Company.withSchema('schema1').withoutScope()).to.eq(Company.withoutScope().withSchema('schema1'));
    });
  });

  describe('withInitialScope', () => {
    it('returns the initial model if no schema is defined', () => {
      expect(Company.withScope('somethingTrue').withInitialScope()).to.eq(Company);
    });

    it('returns the a model with just the schema if one was defined is defined', () => {
      expect(Company.withSchema('schema1').withInitialScope()).to.eq(Company.withInitialScope().withSchema('schema1'));
    });
  });

  describe('addScope', () => {
    it('works if the model does not have any initial scopes', () => {
      const MyModel = current.define('model');

      expect(() => {
        MyModel.addScope('anything', {});
      }).not.to.throw();
    });

    it('allows me to add a new scope', () => {
      expect(() => {
        Company.withScope('newScope');
      }).to.throw('"company.withScope()" has been called with an invalid scope: "newScope" does not exist.');

      Company.addScope('newScope', {
        where: {
          this: 'that',
        },
        include: [{ model: Project }],
      });

      expect(Company.withScope('newScope')._scope).to.deepEqual({
        where: {
          this: 'that',
        },
        include: [{ model: Project, association: Company.associations.projects, as: 'projects' }],
      });
    });

    it('warns me when overriding an existing scope', () => {
      expect(() => {
        Company.addScope('somethingTrue', {});
      }).to.throw('The scope somethingTrue already exists. Pass { override: true } as options to silence this error');
    });

    it('allows me to override an existing scope', () => {
      Company.addScope('somethingTrue', {
        where: {
          something: false,
        },
      }, { override: true });

      expect(Company.withScope('somethingTrue')._scope).to.deepEqual({
        where: {
          something: false,
        },
      });
    });

    it('warns me when overriding an existing default scope', () => {
      expect(() => {
        Company.addScope('defaultScope', {});
      }).to.throw('The scope defaultScope already exists. Pass { override: true } as options to silence this error');
    });

    it('should not warn if default scope is not defined', () => {
      const MyModel = current.define('model');

      expect(() => {
        MyModel.addScope('defaultScope', {});
      }).not.to.throw();
    });

    it('allows me to override a default scope', () => {
      Company.addScope('defaultScope', {
        include: [{ model: Project }],
      }, { override: true });

      expect(Company._scope).to.deep.equal({
        include: [{ model: Project }],
      });
    });

    it('should keep exclude and include attributes', () => {
      Company.addScope('newIncludeScope', {
        attributes: {
          include: ['foobar'],
          exclude: ['createdAt'],
        },
      });

      expect(Company.withScope('newIncludeScope')._scope).to.deep.equal({
        attributes: {
          include: ['foobar'],
          exclude: ['createdAt'],
        },
      });
    });

    it('should be able to merge scopes with the same include', () => {
      Company.addScope('project', {
        include: [{ model: Project, where: { something: false, somethingElse: 99 } }],
      });
      Company.addScope('alsoProject', {
        include: [{ model: Project, where: { something: true }, limit: 1 }],
      });
      expect(Company.withScope(['project', 'alsoProject'])._scope).to.deepEqual({
        include: [{
          model: Project,
          where: {
            [Op.and]: [
              { something: false, somethingElse: 99 },
              { something: true },
            ],
          },
          association: Company.associations.projects,
          as: 'projects',
          limit: 1,
        }],
      });
    });
  });

  describe('_injectScope', () => {
    it('should be able to merge scope and where', () => {
      const MyModel = current.define('model');
      MyModel.addScope('defaultScope', {
        where: { something: true, somethingElse: 42 },
        limit: 15,
        offset: 3,
      });

      const options = {
        where: {
          something: false,
        },
        limit: 9,
      };

      MyModel._normalizeIncludes(options, MyModel);
      MyModel._injectScope(options);

      expect(options).to.deepEqual({
        where: {
          [Op.and]: [
            { something: true, somethingElse: 42 },
            { something: false },
          ],
        },
        limit: 9,
        offset: 3,
      });
    });

    it('should be able to merge scope and having', () => {
      const MyModel = current.define('model');
      MyModel.addScope('defaultScope', {
        having: { something: true, somethingElse: 42 },
        limit: 15,
        offset: 3,
      });

      const options = {
        having: {
          something: false,
        },
        limit: 9,
      };

      MyModel._normalizeIncludes(options, MyModel);
      MyModel._injectScope(options);

      expect(options).to.deepEqual({
        having: {
          [Op.and]: [
            { something: true, somethingElse: 42 },
            { something: false },
          ],
        },
        limit: 9,
        offset: 3,
      });
    });

    it('should be able to merge scoped include', () => {
      const MyModel = current.define('model');
      MyModel.hasMany(Project);

      MyModel.addScope('defaultScope', {
        include: [{ model: Project, where: { something: false, somethingElse: 99 } }],
      });

      const options = {
        include: [{ model: Project, where: { something: true }, limit: 1 }],
      };

      MyModel._conformIncludes(options, MyModel);
      MyModel._injectScope(options);

      expect(options.include).to.have.length(1);
      expect(options.include[0]).to.deepEqual({
        model: Project,
        where: {
          [Op.and]: [
            { something: false, somethingElse: 99 },
            { something: true },
          ],
        },
        association: Company.associations.projects,
        as: 'projects',
        limit: 1,
      });
    });

    it('should be able to merge aliased includes with the same model', () => {
      const MyModel = current.define('model');
      MyModel.hasMany(User, { as: 'someUser' });
      MyModel.hasMany(User, { as: 'otherUser' });

      MyModel.addScope('defaultScope', {
        include: [{ model: User, as: 'someUser' }],
      });

      const options = {
        include: [{ model: User, as: 'otherUser' }],
      };

      MyModel._normalizeIncludes(options, MyModel);
      MyModel._injectScope(options);

      expect(options.include).to.have.length(2);
      expect(options.include[0]).to.deepEqual({ model: User, as: 'someUser', association: MyModel.associations.someUser });
      expect(options.include[1]).to.deepEqual({ model: User, as: 'otherUser', association: MyModel.associations.otherUser });
    });

    it('should be able to merge scoped include with include in find', () => {
      const MyModel = current.define('model');
      MyModel.hasMany(Project);
      MyModel.hasMany(User);

      MyModel.addScope('defaultScope', {
        include: [
          { model: Project, where: { something: false } },
        ],
      });

      const options = {
        include: [
          { model: User, where: { something: true } },
        ],
      };

      MyModel._normalizeIncludes(options, MyModel);
      MyModel._injectScope(options);

      expect(options.include).to.have.length(2);
      expect(options.include[0]).to.deep.equal({ model: Project, as: 'projects', association: MyModel.associations.projects, where: { something: false } });
      expect(options.include[1]).to.deep.equal({ model: User, as: 'users', association: MyModel.associations.users, where: { something: true } });
    });

    describe('include all', () => {
      it('scope with all', () => {
        const MyModel = current.define('model');
        MyModel.hasMany(User);
        MyModel.hasMany(Project);
        MyModel.addScope('defaultScope', {
          include: [
            { all: true },
          ],
        });

        const options = {
          include: [
            { model: User, where: { something: true } },
          ],
        };

        MyModel._normalizeIncludes(options, MyModel);
        MyModel._injectScope(options);

        expect(options.include).to.have.length(2);
        expect(options.include[0]).to.deep.equal({
          model: User,
          as: 'users',
          association: MyModel.associations.users,
          where: { something: true },
        });
        expect(options.include[1]).to.deep.equal({
          model: Project,
          as: 'projects',
          association: MyModel.associations.projects,
        });
      });

      it('options with all', () => {
        const MyModel = current.define('model');
        MyModel.hasMany(User);
        MyModel.hasMany(Project);
        MyModel.addScope('defaultScope', {
          include: [
            { model: User, where: { something: true } },
          ],
        });

        const options = {
          include: [
            { all: true },
          ],
        };

        MyModel._normalizeIncludes(options, MyModel);
        MyModel._injectScope(options);

        expect(options.include).to.have.length(2);
        expect(options.include[0]).to.deep.equal({
          model: User,
          as: 'users',
          association: MyModel.associations.users,
          where: { something: true },
        });
        expect(options.include[1]).to.deep.equal({
          model: Project,
          as: 'projects',
          association: MyModel.associations.projects,
        });
      });
    });
  });
});<|MERGE_RESOLUTION|>--- conflicted
+++ resolved
@@ -98,31 +98,8 @@
     scopes,
   });
 
-<<<<<<< HEAD
   Company.hasMany(User);
   Company.hasMany(Project);
-=======
-  describe('withScope', () => {
-    describe('attribute exclude / include', () => {
-      const User = current.define('user', {
-        password: DataTypes.STRING,
-        value: DataTypes.INTEGER,
-        name: DataTypes.STRING,
-      }, {
-        defaultScope: {
-          attributes: {
-            exclude: ['password'],
-          },
-        },
-        scopes: {
-          aScope: {
-            attributes: {
-              exclude: ['value'],
-            },
-          },
-        },
-      });
->>>>>>> 338766b3
 
   describe('withScope', () => {
     describe('attribute exclude / include', () => {
@@ -238,11 +215,7 @@
     });
 
     it('should be able to keep original scope definition clean', () => {
-<<<<<<< HEAD
-      expect(Company.withScope('projects', 'users', 'alsoUsers')._scope).to.deep.equal({
-=======
       expect(Company.withScope('projects', 'users', 'alsoUsers')._scope).to.deepEqual({
->>>>>>> 338766b3
         include: [
           { model: Project, association: Company.associations.projects, as: 'projects' },
           { model: User, association: Company.associations.users, as: 'users', where: { something: 42 } },
@@ -274,11 +247,7 @@
 
     it('should be able to combine default with another scope', () => {
       expect(Company.withScope(['defaultScope', { method: ['actualValue', 11] }])._scope).to.deepEqual({
-<<<<<<< HEAD
         include: [{ model: Project, association: Company.associations.projects, as: 'projects' }],
-=======
-        include: [{ model: Project }],
->>>>>>> 338766b3
         where: {
           [Op.and]: [
             { active: true },
@@ -532,11 +501,7 @@
 
     it('should override the default scope', () => {
       expect(Company.withScope(['defaultScope', { method: ['complexFunction', 'qux'] }])._scope).to.deepEqual({
-<<<<<<< HEAD
         include: [{ model: Project, association: Company.associations.projects, as: 'projects' }],
-=======
-        include: [{ model: Project }],
->>>>>>> 338766b3
         where: {
           [Op.and]: [
             { active: true },
@@ -553,11 +518,7 @@
     });
 
     it('should concatenate scope groups', () => {
-<<<<<<< HEAD
-      expect(Company.withScope('groupByCompanyId', 'groupByProjectId')._scope).to.deepEqual({
-=======
       expect(Company.withScope('groupByCompanyId', 'groupByProjectId')._scope).to.deep.equal({
->>>>>>> 338766b3
         group: ['company.id', 'project.id'],
         include: [{ model: Project, association: Company.associations.projects, as: 'projects' }],
       });
