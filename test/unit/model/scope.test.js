'use strict';

const chai = require('chai'),
  expect = chai.expect,
  Sequelize = require('../../../index'),
  Op = Sequelize.Op,
  Support = require('../support'),
  DataTypes = require('../../../lib/data-types'),
  current = Support.sequelize;

describe(Support.getTestDialectTeaser('Model'), () => {
  const Project = current.define('project'),
    User = current.define('user');

  const scopes = {
    complexFunction(value) {
      return {
        where: [`${value} IN (SELECT foobar FROM some_sql_function(foo.bar))`]
      };
    },
    somethingTrue: {
      where: {
        something: true,
        somethingElse: 42
      },
      limit: 5
    },
    somethingFalse: {
      where: {
        something: false
      }
    },
    sequelize_where: {
      where: Sequelize.where()
    },
    users: {
      include: [{ model: User }]
    },
    alsoUsers: {
      include: [{ model: User, where: { something: 42 } }]
    },
    projects: {
      include: [Project]
    },
    groupByCompanyId: {
      group: ['company.id']
    },
    groupByProjectId: {
      group: ['project.id'],
      include: [Project]
    },
    noArgs() {
      // This does not make much sense, since it does not actually need to be in a function,
      // In reality it could be used to do for example new Date or random in the scope - but we want it deterministic

      return {
        where: {
          other_value: 7
        }
      };
    },
    actualValue(value) {
      return {
        where: {
          other_value: value
        }
      };
    }
  };

  const Company = current.define(
    'company',
    {},
    {
      defaultScope: {
        include: [Project],
        where: { active: true }
      },
      scopes
    }
  );

  describe('.scope', () => {
    describe('attribute exclude / include', () => {
<<<<<<< HEAD
      const User = current.define('user', {
        password: DataTypes.STRING,
        value: DataTypes.INTEGER,
        name: DataTypes.STRING
      }, {
=======
      const User = current.define(
        'user',
        {
          password: DataTypes.STRING,
          value: DataTypes.INTEGER,
          name: DataTypes.STRING
        },
        {
>>>>>>> d06aa032
          defaultScope: {
            attributes: {
              exclude: ['password']
            }
          },
          scopes: {
            aScope: {
              attributes: {
                exclude: ['value']
              }
            }
          }
<<<<<<< HEAD
        });
=======
        }
      );
>>>>>>> d06aa032

      it('should not expand attributes', () => {
        expect(User._scope.attributes).to.deep.equal({ exclude: ['password'] });
      });

      it('should not expand attributes', () => {
        expect(User.scope('aScope')._scope.attributes).to.deep.equal({
          exclude: ['value']
        });
      });

      it('should unite attributes with array', () => {
        expect(User.scope('aScope', 'defaultScope')._scope.attributes).to.deep.equal({
          exclude: ['value', 'password']
        });
      });

      it('should not modify the original scopes when merging them', () => {
        expect(User.scope('defaultScope', 'aScope').options.defaultScope.attributes).to.deep.equal({
          exclude: ['password']
        });
      });
    });

    it('defaultScope should be an empty object if not overridden', () => {
      const Foo = current.define('foo', {}, {});

      expect(Foo.scope('defaultScope')._scope).to.deep.equal({});
    });

    it('should apply default scope', () => {
      expect(Company._scope).to.deep.equal({
        include: [Project],
        where: { active: true }
      });
    });

    it('should be able to unscope', () => {
      expect(Company.scope(null)._scope).to.be.empty;
      expect(Company.unscoped()._scope).to.be.empty;
      // Yes, being unscoped is also a scope - this prevents inject defaultScope, when including a scoped model, see #4663
      expect(Company.unscoped().scoped).to.be.ok;
    });

    it('should be able to merge scopes', () => {
      expect(Company.scope('somethingTrue', 'somethingFalse', 'sequelize_where')._scope).to.deep.equal({
        where: {
          something: false,
          somethingElse: 42,
          [Op.and]: Sequelize.where()
        },
        limit: 5
      });
    });

    it('should support multiple, coexistent scoped models', () => {
      const scoped1 = Company.scope('somethingTrue'),
        scoped2 = Company.scope('somethingFalse');

      expect(scoped1._scope).to.deep.equal(scopes.somethingTrue);
      expect(scoped2._scope).to.deep.equal(scopes.somethingFalse);
    });

    it('should work with function scopes', () => {
      expect(Company.scope({ method: ['actualValue', 11] })._scope).to.deep.equal({
        where: {
          other_value: 11
        }
      });

      expect(Company.scope('noArgs')._scope).to.deep.equal({
        where: {
          other_value: 7
        }
      });
    });

    it('should work with consecutive function scopes', () => {
      const scope = { method: ['actualValue', 11] };
      expect(Company.scope(scope)._scope).to.deep.equal({
        where: {
          other_value: 11
        }
      });

      expect(Company.scope(scope)._scope).to.deep.equal({
        where: {
          other_value: 11
        }
      });
    });

    it('should be able to check default scope name', () => {
      expect(Company._scopeNames).to.include('defaultScope');
    });

    it('should be able to check custom scope name', () => {
      expect(Company.scope('users')._scopeNames).to.include('users');
    });

    it('should be able to check multiple custom scope names', () => {
      expect(Company.scope('users', 'projects')._scopeNames).to.include.members(['users', 'projects']);
    });

    it('should be able to merge two scoped includes', () => {
      expect(Company.scope('users', 'projects')._scope).to.deep.equal({
        include: [{ model: User }, { model: Project }]
      });
    });

    it('should be keep original scope definition clean', () => {
      expect(Company.scope('projects', 'users', 'alsoUsers')._scope).to.deep.equal({
        include: [{ model: Project }, { model: User, where: { something: 42 } }]
      });

      expect(Company.options.scopes.alsoUsers).to.deep.equal({
        include: [{ model: User, where: { something: 42 } }]
      });

      expect(Company.options.scopes.users).to.deep.equal({
        include: [{ model: User }]
      });
    });

    it('should be able to override the default scope', () => {
      expect(Company.scope('somethingTrue')._scope).to.deep.equal(scopes.somethingTrue);
    });

    it('should be able to combine default with another scope', () => {
      expect(Company.scope(['defaultScope', { method: ['actualValue', 11] }])._scope).to.deep.equal({
        include: [{ model: Project }],
        where: {
          active: true,
          other_value: 11
        }
      });
    });

    it('should be able to use raw queries', () => {
      expect(Company.scope([{ method: ['complexFunction', 'qux'] }])._scope).to.deep.equal({
        where: ['qux IN (SELECT foobar FROM some_sql_function(foo.bar))']
      });
    });

    it('should override the default scope', () => {
      expect(Company.scope(['defaultScope', { method: ['complexFunction', 'qux'] }])._scope).to.deep.equal({
        include: [{ model: Project }],
        where: ['qux IN (SELECT foobar FROM some_sql_function(foo.bar))']
      });
    });

    it("should emit an error for scopes that don't exist", () => {
      expect(() => {
        Company.scope('doesntexist');
      }).to.throw('Invalid scope doesntexist called.');
    });

    it('should concatenate scope groups', () => {
      expect(Company.scope('groupByCompanyId', 'groupByProjectId')._scope).to.deep.equal({
        group: ['company.id', 'project.id'],
        include: [{ model: Project }]
      });
    });
  });

  describe('addScope', () => {
    it('works if the model does not have any initial scopes', () => {
      const Model = current.define('model');

      expect(() => {
        Model.addScope('anything', {});
      }).not.to.throw();
    });

    it('allows me to add a new scope', () => {
      expect(() => {
        Company.scope('newScope');
      }).to.throw('Invalid scope newScope called.');

      Company.addScope('newScope', {
        where: {
          this: 'that'
        },
        include: [{ model: Project }]
      });

      expect(Company.scope('newScope')._scope).to.deep.equal({
        where: { this: 'that' },
        include: [{ model: Project }]
      });
    });

    it('warns me when overriding an existing scope', () => {
      expect(() => {
        Company.addScope('somethingTrue', {});
      }).to.throw('The scope somethingTrue already exists. Pass { override: true } as options to silence this error');
    });

    it('allows me to override an existing scope', () => {
      Company.addScope(
        'somethingTrue',
        {
          where: {
            something: false
          }
        },
        { override: true }
      );

      expect(Company.scope('somethingTrue')._scope).to.deep.equal({
        where: { something: false }
      });
    });

    it('warns me when overriding an existing default scope', () => {
      expect(() => {
        Company.addScope('defaultScope', {});
      }).to.throw('The scope defaultScope already exists. Pass { override: true } as options to silence this error');
    });

    it('should not warn if default scope is not defined', () => {
      const Model = current.define('model');

      expect(() => {
        Model.addScope('defaultScope', {});
      }).not.to.throw();
    });

    it('allows me to override a default scope', () => {
      Company.addScope(
        'defaultScope',
        {
          include: [{ model: Project }]
        },
        { override: true }
      );

      expect(Company._scope).to.deep.equal({
        include: [{ model: Project }]
      });
    });

    it('should keep exclude and include attributes', () => {
      Company.addScope('newIncludeScope', {
        attributes: {
          include: ['foobar'],
          exclude: ['createdAt']
        }
      });

      expect(Company.scope('newIncludeScope')._scope).to.deep.equal({
        attributes: {
          include: ['foobar'],
          exclude: ['createdAt']
        }
      });
    });

    it('should be able to merge scopes with the same include', () => {
      Company.addScope('project', {
        include: [{ model: Project, where: { something: false, somethingElse: 99 } }]
      });
      Company.addScope('alsoProject', {
        include: [{ model: Project, where: { something: true }, limit: 1 }]
      });
      expect(Company.scope(['project', 'alsoProject'])._scope).to.deep.equal({
        include: [
          {
            model: Project,
            where: { something: true, somethingElse: 99 },
            limit: 1
          }
        ]
      });
    });
  });

  describe('_injectScope', () => {
    it('should be able to merge scope and where', () => {
      Sequelize.Model._scope = {
        where: {
          something: true,
          somethingElse: 42
        },
        limit: 15,
        offset: 3
      };

      const options = {
        where: {
          something: false
        },
        limit: 9
      };

      Sequelize.Model._injectScope(options);

      expect(options).to.deep.equal({
        where: {
          something: false,
          somethingElse: 42
        },
        limit: 9,
        offset: 3
      });
    });

    it('should be able to merge scope and having', () => {
      Sequelize.Model._scope = {
        having: {
          something: true,
          somethingElse: 42
        },
        limit: 15,
        offset: 3
      };

      const options = {
        having: {
          something: false
        },
        limit: 9
      };

      Sequelize.Model._injectScope(options);

      expect(options).to.deep.equal({
        having: {
          something: false,
          somethingElse: 42
        },
        limit: 9,
        offset: 3
      });
    });

<<<<<<< HEAD
    it('should be able to merge scope and using custom whereMerge function', () => {
      const test = current.define('user', {}, {
        whereMerge: (where1, where2) => {
          return { [Sequelize.Op.and]: [where1, where2] };
        }
      });
      test._scope = {
        where: {
          age: 5,
        }
      };

      const options = {
        where: {
          age: 6
        }
      };

      test._injectScope(options);

      expect(options).to.deep.equal({
        where: {
          [Sequelize.Op.and]: [
            {
              age: 5
            },
            {
              age: 6
            }
          ]
        }
      });
    });

=======
>>>>>>> d06aa032
    it('should be able to merge scopes with the same include', () => {
      Sequelize.Model._scope = {
        include: [
          { model: Project, where: { something: false, somethingElse: 99 } },
          { model: Project, where: { something: true }, limit: 1 }
        ]
      };

      const options = {};

      Sequelize.Model._injectScope(options);

      expect(options.include).to.have.length(1);
      expect(options.include[0]).to.deep.equal({
        model: Project,
        where: { something: true, somethingElse: 99 },
        limit: 1
      });
    });

    it('should be able to merge scoped include', () => {
      Sequelize.Model._scope = {
        include: [{ model: Project, where: { something: false, somethingElse: 99 } }]
      };

      const options = {
        include: [{ model: Project, where: { something: true }, limit: 1 }]
      };

      Sequelize.Model._injectScope(options);

      expect(options.include).to.have.length(1);
      expect(options.include[0]).to.deep.equal({
        model: Project,
        where: { something: true, somethingElse: 99 },
        limit: 1
      });
    });

    it('should be able to merge aliased includes with the same model', () => {
      Sequelize.Model._scope = {
        include: [{ model: User, as: 'someUser' }]
      };

      const options = {
        include: [{ model: User, as: 'otherUser' }]
      };

      Sequelize.Model._injectScope(options);

      expect(options.include).to.have.length(2);
      expect(options.include[0]).to.deep.equal({ model: User, as: 'someUser' });
      expect(options.include[1]).to.deep.equal({
        model: User,
        as: 'otherUser'
      });
    });

    it('should be able to merge scoped include with include in find', () => {
      Sequelize.Model._scope = {
        include: [{ model: Project, where: { something: false } }]
      };

      const options = {
        include: [{ model: User, where: { something: true } }]
      };

      Sequelize.Model._injectScope(options);

      expect(options.include).to.have.length(2);
      expect(options.include[0]).to.deep.equal({
        model: Project,
        where: { something: false }
      });
      expect(options.include[1]).to.deep.equal({
        model: User,
        where: { something: true }
      });
    });

    describe('include all', () => {
      it('scope with all', () => {
        Sequelize.Model._scope = {
          include: [{ all: true }]
        };

        const options = {
          include: [{ model: User, where: { something: true } }]
        };

        Sequelize.Model._injectScope(options);

        expect(options.include).to.have.length(2);
        expect(options.include[0]).to.deep.equal({ all: true });
        expect(options.include[1]).to.deep.equal({
          model: User,
          where: { something: true }
        });
      });

      it('options with all', () => {
        Sequelize.Model._scope = {
          include: [{ model: User, where: { something: true } }]
        };

        const options = {
          include: [{ all: true }]
        };

        Sequelize.Model._injectScope(options);

        expect(options.include).to.have.length(2);
        expect(options.include[0]).to.deep.equal({
          model: User,
          where: { something: true }
        });
        expect(options.include[1]).to.deep.equal({ all: true });
      });
    });
  });
});<|MERGE_RESOLUTION|>--- conflicted
+++ resolved
@@ -82,13 +82,6 @@
 
   describe('.scope', () => {
     describe('attribute exclude / include', () => {
-<<<<<<< HEAD
-      const User = current.define('user', {
-        password: DataTypes.STRING,
-        value: DataTypes.INTEGER,
-        name: DataTypes.STRING
-      }, {
-=======
       const User = current.define(
         'user',
         {
@@ -97,7 +90,6 @@
           name: DataTypes.STRING
         },
         {
->>>>>>> d06aa032
           defaultScope: {
             attributes: {
               exclude: ['password']
@@ -110,12 +102,8 @@
               }
             }
           }
-<<<<<<< HEAD
-        });
-=======
         }
       );
->>>>>>> d06aa032
 
       it('should not expand attributes', () => {
         expect(User._scope.attributes).to.deep.equal({ exclude: ['password'] });
@@ -452,7 +440,6 @@
       });
     });
 
-<<<<<<< HEAD
     it('should be able to merge scope and using custom whereMerge function', () => {
       const test = current.define('user', {}, {
         whereMerge: (where1, where2) => {
@@ -487,8 +474,6 @@
       });
     });
 
-=======
->>>>>>> d06aa032
     it('should be able to merge scopes with the same include', () => {
       Sequelize.Model._scope = {
         include: [
