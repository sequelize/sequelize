<<<<<<< HEAD
import assert from 'assert';
=======
import assert from 'node:assert';
>>>>>>> a2df9799
import type { ModelStatic } from '@sequelize/core';
import { DataTypes } from '@sequelize/core';
import { expect } from 'chai';
import each from 'lodash/each';
import omit from 'lodash/omit';
import sinon from 'sinon';
import { sequelize, getTestDialectTeaser } from '../../support';

describe(getTestDialectTeaser('hasOne'), () => {
  it('throws when invalid model is passed', () => {
    const User = sequelize.define('User');

    expect(() => {
      // @ts-expect-error
      User.hasOne();
    }).to.throw(`User.hasOne was called with undefined as the target model, but it is not a subclass of Sequelize's Model class`);
  });

  it('warn on invalid options', () => {
    const User = sequelize.define('User', {});
    const Task = sequelize.define('Task', {});

    expect(() => {
      User.hasOne(Task, { sourceKey: 'wowow' });
    }).to.throwWithCause('Unknown attribute "wowow" passed as sourceKey, define this attribute on model "User" first');
  });

  it('forbids alias inference in self-associations', () => {
    const User = sequelize.define('User');

    expect(() => {
      User.hasOne(User);
    }).to.throwWithCause('Both options "as" and "inverse.as" must be defined for hasOne self-associations, and their value must be different');
  });

  it('allows self-associations with explicit alias', () => {
    const User = sequelize.define('User');

    // this would make more sense as a belongsTo(User, { as: 'mother', inverse: { type: 'many', as: 'children' } })
    User.hasOne(User, { as: 'mother', inverse: { as: 'child' } });
  });

  it('does not use `as` option to generate foreign key name', () => {
    // See HasOne.inferForeignKey for explanations as to why "as" is not used when inferring the foreign key.
    const User = sequelize.define('User', { username: DataTypes.STRING });
    const Task = sequelize.define('Task', { title: DataTypes.STRING });

    const association1 = User.hasOne(Task);
    expect(association1.foreignKey).to.equal('UserId');
    expect(Task.rawAttributes.UserId).not.to.be.empty;

    const association2 = User.hasOne(Task, { as: 'Shabda' });
    expect(association2.foreignKey).to.equal('UserId');
    expect(Task.rawAttributes.UserId).not.to.be.empty;
  });

  it('should not override custom methods with association mixin', () => {
    const methods = {
      getTask: 'get',
      setTask: 'set',
      createTask: 'create',
    };
    const User = sequelize.define('User');
    const Task = sequelize.define('Task');

    function originalFunction() {}

    each(methods, (alias, method) => {
      User.prototype[method] = originalFunction;
    });

    User.hasOne(Task, { as: 'task' });

    const user = User.build();

    each(methods, (alias, method) => {
      // @ts-expect-error
      expect(user[method]).to.eq(originalFunction);
    });
  });

  describe('allows the user to provide an attribute definition object as foreignKey', () => {
    it(`works with a column that hasn't been defined before`, () => {
      const User = sequelize.define('user', {});
      const Profile = sequelize.define('project', {});

      User.hasOne(Profile, {
        foreignKey: {
          allowNull: false,
          name: 'uid',
        },
      });

      expect(Profile.rawAttributes.uid).to.be.ok;

      const model = Profile.rawAttributes.uid.references?.model;
      assert(typeof model === 'object');

      expect(omit(model, ['toString'])).to.deep.equal(omit(User.getTableName(), ['toString']));
<<<<<<< HEAD
=======

>>>>>>> a2df9799
      expect(Profile.rawAttributes.uid.references?.key).to.equal('id');
      expect(Profile.rawAttributes.uid.allowNull).to.be.false;
    });

    it('works when taking a column directly from the object', () => {
      const User = sequelize.define('user', {
        uid: {
          type: DataTypes.INTEGER,
          primaryKey: true,
        },
      });
      const Profile = sequelize.define('project', {
        user_id: {
          type: DataTypes.INTEGER,
          allowNull: false,
        },
      });

      User.hasOne(Profile, { foreignKey: Profile.rawAttributes.user_id });

      expect(Profile.rawAttributes.user_id).to.be.ok;
      const targetTable = Profile.rawAttributes.user_id.references?.model;
      assert(typeof targetTable === 'object');

      expect(omit(targetTable, 'toString')).to.deep.equal(omit(User.getTableName(), 'toString'));
      expect(Profile.rawAttributes.user_id.references?.key).to.equal('uid');
      expect(Profile.rawAttributes.user_id.allowNull).to.be.false;
    });

    it('works when merging with an existing definition', () => {
      const User = sequelize.define('user', {
        uid: {
          type: DataTypes.INTEGER,
          primaryKey: true,
        },
      });
      const Project = sequelize.define('project', {
        userUid: {
          type: DataTypes.INTEGER,
          defaultValue: 42,
        },
      });

      User.hasOne(Project, { foreignKey: { allowNull: false } });

      expect(Project.rawAttributes.userUid).to.be.ok;
      expect(Project.rawAttributes.userUid.allowNull).to.be.false;
      const targetTable = Project.rawAttributes.userUid.references?.model;
      assert(typeof targetTable === 'object');

      expect(omit(targetTable, 'toString')).to.deep.equal(omit(User.getTableName(), 'toString'));
      expect(Project.rawAttributes.userUid.references?.key).to.equal('uid');
      expect(Project.rawAttributes.userUid.defaultValue).to.equal(42);
    });
  });

  it('sets the foreign key default onDelete to CASCADE if allowNull: false', async () => {
    const Task = sequelize.define('Task', { title: DataTypes.STRING });
    const User = sequelize.define('User', { username: DataTypes.STRING });

    User.hasOne(Task, { foreignKey: { allowNull: false } });

    expect(Task.rawAttributes.UserId.onDelete).to.eq('CASCADE');
  });

  it('should throw an error if an association clashes with the name of an already define attribute', () => {
    const User = sequelize.define('user', {
      attribute: DataTypes.STRING,
    });
    const Attribute = sequelize.define('attribute', {});

    expect(User.hasOne.bind(User, Attribute)).to
      .throw('Naming collision between attribute \'attribute\' and association \'attribute\' on model user. To remedy this, change the "as" options in your association definition');
  });

  describe('Model.associations', () => {
    it('should store all associations when associating to the same table multiple times', () => {
      const User = sequelize.define('User', {});
      const Group = sequelize.define('Group', {});

      Group.hasOne(User);
      Group.hasOne(User, { foreignKey: 'primaryGroupId', as: 'primaryUsers', inverse: { as: 'primaryGroup' } });
      Group.hasOne(User, { foreignKey: 'secondaryGroupId', as: 'secondaryUsers', inverse: { as: 'secondaryGroup' } });

      expect(
        Object.keys(Group.associations),
      ).to.deep.equal(['User', 'primaryUsers', 'secondaryUsers']);
    });
  });

  describe('association hooks', () => {
    let Projects: ModelStatic<any>;
    let Tasks: ModelStatic<any>;

    beforeEach(() => {
      Projects = sequelize.define('Project', { title: DataTypes.STRING });
      Tasks = sequelize.define('Task', { title: DataTypes.STRING });
    });

    describe('beforeHasOneAssociate', () => {
      it('should trigger', () => {
        const beforeAssociate = sinon.spy();
        Projects.beforeAssociate(beforeAssociate);
        Projects.hasOne(Tasks, { hooks: true });

        const beforeAssociateArgs = beforeAssociate.getCall(0).args;

        expect(beforeAssociate).to.have.been.called;
        expect(beforeAssociateArgs.length).to.equal(2);

        const firstArg = beforeAssociateArgs[0];
        expect(Object.keys(firstArg).join(',')).to.equal('source,target,type,sequelize');
        expect(firstArg.source).to.equal(Projects);
        expect(firstArg.target).to.equal(Tasks);
        expect(firstArg.type.name).to.equal('HasOne');

        expect(beforeAssociateArgs[1].sequelize.constructor.name).to.equal('Sequelize');
      });
      it('should not trigger association hooks', () => {
        const beforeAssociate = sinon.spy();
        Projects.beforeAssociate(beforeAssociate);
        Projects.hasOne(Tasks, { hooks: false });
        expect(beforeAssociate).to.not.have.been.called;
      });
    });
    describe('afterHasOneAssociate', () => {
      it('should trigger', () => {
        const afterAssociate = sinon.spy();
        Projects.afterAssociate(afterAssociate);
        Projects.hasOne(Tasks, { hooks: true });

        const afterAssociateArgs = afterAssociate.getCall(0).args;

        expect(afterAssociate).to.have.been.called;
        expect(afterAssociateArgs.length).to.equal(2);

        const firstArg = afterAssociateArgs[0];

        expect(Object.keys(firstArg).join(',')).to.equal('source,target,type,association,sequelize');
        expect(firstArg.source).to.equal(Projects);
        expect(firstArg.target).to.equal(Tasks);
        expect(firstArg.type.name).to.equal('HasOne');
        expect(firstArg.association.constructor.name).to.equal('HasOne');

        expect(afterAssociateArgs[1].sequelize.constructor.name).to.equal('Sequelize');
      });
      it('should not trigger association hooks', () => {
        const afterAssociate = sinon.spy();
        Projects.afterAssociate(afterAssociate);
        Projects.hasOne(Tasks, { hooks: false });
        expect(afterAssociate).to.not.have.been.called;
      });
    });
  });
});<|MERGE_RESOLUTION|>--- conflicted
+++ resolved
@@ -1,8 +1,4 @@
-<<<<<<< HEAD
-import assert from 'assert';
-=======
 import assert from 'node:assert';
->>>>>>> a2df9799
 import type { ModelStatic } from '@sequelize/core';
 import { DataTypes } from '@sequelize/core';
 import { expect } from 'chai';
@@ -102,10 +98,7 @@
       assert(typeof model === 'object');
 
       expect(omit(model, ['toString'])).to.deep.equal(omit(User.getTableName(), ['toString']));
-<<<<<<< HEAD
-=======
-
->>>>>>> a2df9799
+
       expect(Profile.rawAttributes.uid.references?.key).to.equal('id');
       expect(Profile.rawAttributes.uid.allowNull).to.be.false;
     });
