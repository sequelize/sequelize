--- conflicted
+++ resolved
@@ -324,32 +324,22 @@
       selectQuery: [
         {
           arguments: ['myTable'],
-<<<<<<< HEAD
-          expectation: {
-            query: 'SELECT * FROM \"myTable\";',
+          expectation: {
+            query: 'SELECT * FROM "myTable";',
             bind: []
           }
         }, {
           arguments: ['myTable', { attributes: ['id', 'name'] }],
           expectation: {
-            query: 'SELECT \"id\", \"name\" FROM \"myTable\";',
+            query: 'SELECT "id", "name" FROM "myTable";',
             bind: []
           }
         }, {
           arguments: ['myTable', { where: { id: 2 } }],
           expectation: {
-            query: 'SELECT * FROM \"myTable\" WHERE \"myTable\".\"id\" = $1;',
+            query: 'SELECT * FROM "myTable" WHERE "myTable"."id" = $1;',
             bind: [2]
           }
-=======
-          expectation: 'SELECT * FROM "myTable";'
-        }, {
-          arguments: ['myTable', { attributes: ['id', 'name'] }],
-          expectation: 'SELECT "id", "name" FROM "myTable";'
-        }, {
-          arguments: ['myTable', { where: { id: 2 } }],
-          expectation: 'SELECT * FROM "myTable" WHERE "myTable"."id" = 2;'
->>>>>>> ab7a9548
         }, {
           arguments: ['myTable', { where: { name: 'foo' } }],
           expectation: {
@@ -364,7 +354,6 @@
           }
         }, {
           arguments: ['myTable', { where: 2 }],
-<<<<<<< HEAD
           expectation: {
             query: 'SELECT * FROM "myTable" WHERE "myTable"."id" = $1;',
             bind: [2]
@@ -375,12 +364,6 @@
             query: 'SELECT count(*) AS "count" FROM "foo";',
             bind: []
           }
-=======
-          expectation: 'SELECT * FROM "myTable" WHERE "myTable"."id" = 2;'
-        }, {
-          arguments: ['foo', { attributes: [['count(*)', 'count']] }],
-          expectation: 'SELECT count(*) AS "count" FROM "foo";'
->>>>>>> ab7a9548
         }, {
           arguments: ['myTable', { order: ['id'] }],
           expectation: {
@@ -521,7 +504,6 @@
         }, {
           title: 'single string argument should be quoted',
           arguments: ['myTable', { group: 'name' }],
-<<<<<<< HEAD
           expectation: {
             query: 'SELECT * FROM "myTable" GROUP BY "name";',
             bind: []
@@ -532,12 +514,6 @@
             query: 'SELECT * FROM "myTable" GROUP BY "name";',
             bind: []
           }
-=======
-          expectation: 'SELECT * FROM "myTable" GROUP BY "name";'
-        }, {
-          arguments: ['myTable', { group: ['name'] }],
-          expectation: 'SELECT * FROM "myTable" GROUP BY "name";'
->>>>>>> ab7a9548
         }, {
           title: 'functions work for group by',
           arguments: ['myTable', function(sequelize) {
@@ -545,14 +521,10 @@
               group: [sequelize.fn('YEAR', sequelize.col('createdAt'))]
             };
           }],
-<<<<<<< HEAD
           expectation: {
             query: 'SELECT * FROM "myTable" GROUP BY YEAR("createdAt");',
             bind: []
           },
-=======
-          expectation: 'SELECT * FROM "myTable" GROUP BY YEAR("createdAt");',
->>>>>>> ab7a9548
           needsSequelize: true
         }, {
           title: 'It is possible to mix sequelize.fn and string arguments to group by',
@@ -561,26 +533,18 @@
               group: [sequelize.fn('YEAR', sequelize.col('createdAt')), 'title']
             };
           }],
-<<<<<<< HEAD
           expectation: {
             query: 'SELECT * FROM "myTable" GROUP BY YEAR("createdAt"), "title";',
             bind: []
           },
-=======
-          expectation: 'SELECT * FROM "myTable" GROUP BY YEAR("createdAt"), "title";',
->>>>>>> ab7a9548
           context: QueryGenerator,
           needsSequelize: true
         }, {
           arguments: ['myTable', { group: ['name', 'title'] }],
-<<<<<<< HEAD
           expectation: {
             query: 'SELECT * FROM "myTable" GROUP BY "name", "title";',
             bind: []
           }
-=======
-          expectation: 'SELECT * FROM "myTable" GROUP BY "name", "title";'
->>>>>>> ab7a9548
         }, {
           title: 'HAVING clause works with where-like hash',
           arguments: ['myTable', function(sequelize) {
@@ -590,19 +554,14 @@
               having: { creationYear: { [Op.gt]: 2002 } }
             };
           }],
-<<<<<<< HEAD
           expectation: {
             query: 'SELECT *, YEAR("createdAt") AS "creationYear" FROM "myTable" GROUP BY "creationYear", "title" HAVING "creationYear" > $1;',
             bind: [2002]
           },
-=======
-          expectation: 'SELECT *, YEAR("createdAt") AS "creationYear" FROM "myTable" GROUP BY "creationYear", "title" HAVING "creationYear" > 2002;',
->>>>>>> ab7a9548
           context: QueryGenerator,
           needsSequelize: true
         }, {
           arguments: ['myTable', { limit: 10 }],
-<<<<<<< HEAD
           expectation: {
             query: 'SELECT * FROM "myTable" LIMIT $1;',
             bind: [10]
@@ -626,23 +585,10 @@
             query: 'SELECT * FROM "mySchema"."myTable";',
             bind: []
           }
-=======
-          expectation: 'SELECT * FROM "myTable" LIMIT 10;'
-        }, {
-          arguments: ['myTable', { limit: 10, offset: 2 }],
-          expectation: 'SELECT * FROM "myTable" LIMIT 10 OFFSET 2;'
-        }, {
-          title: 'uses offset even if no limit was passed',
-          arguments: ['myTable', { offset: 2 }],
-          expectation: 'SELECT * FROM "myTable" OFFSET 2;'
-        }, {
-          arguments: [{ tableName: 'myTable', schema: 'mySchema' }],
-          expectation: 'SELECT * FROM "mySchema"."myTable";'
->>>>>>> ab7a9548
         }, {
           arguments: [{ tableName: 'myTable', schema: 'mySchema' }, { where: { name: "foo';DROP TABLE mySchema.myTable;" } }],
           expectation: {
-            query: 'SELECT * FROM "mySchema\"."myTable" WHERE "mySchema"."myTable"."name" = $1;',
+            query: 'SELECT * FROM "mySchema"."myTable" WHERE "mySchema"."myTable"."name" = $1;',
             bind: ["foo';DROP TABLE mySchema.myTable;"]
           }
         }, {
@@ -1553,16 +1499,11 @@
             // Options would normally be set by the query interface that instantiates the query-generator, but here we specify it explicitly
             this.queryGenerator.options = Object.assign({}, this.queryGenerator.options, test.context && test.context.options || {});
 
-<<<<<<< HEAD
-            let result = this.queryGenerator[suiteTitle].apply(this.queryGenerator, test.arguments);
+            let result = this.queryGenerator[suiteTitle](...test.arguments);
             if (result instanceof Composition) {
               result = this.queryGenerator.composeQuery(result);
             }
             expect(result).to.deep.equal(test.expectation);
-=======
-            const conditions = this.queryGenerator[suiteTitle](...test.arguments);
-            expect(conditions).to.deep.equal(test.expectation);
->>>>>>> ab7a9548
           });
         });
       });
