--- conflicted
+++ resolved
@@ -4,12 +4,9 @@
 const Query = require(path.resolve('./lib/dialects/abstract/query.js'));
 const Support = require(path.join(__dirname, './../../support'));
 const chai = require('chai');
-<<<<<<< HEAD
 const dialect = Support.getTestDialect();
-
-=======
 const { stub, match } = require('sinon');
->>>>>>> cc765cc8
+
 const current = Support.sequelize;
 const expect = chai.expect;
 
@@ -478,10 +475,9 @@
     });
   });
 
-<<<<<<< HEAD
   describe('formatBindParameters', () => {
     function createReplacementFunc(array) {
-      return function replacementFunc(match, key, values) {
+      return function replacementFunc(matchStr, key, values) {
         if (values[key] !== undefined) {
           array.push(values[key]);
           return `@${key}`;
@@ -552,7 +548,6 @@
     });
   });
 
-=======
   describe('_logQuery', () => {
     beforeEach(function() {
       this.cls = class MyQuery extends Query { };
@@ -568,26 +563,38 @@
     it('logs before and after', function() {
       const debugStub = stub();
       const qry = new this.cls(this.connectionStub, this.sequelizeStub, {});
-      const complete = qry._logQuery('SELECT 1', debugStub);
+      const complete = qry._logQuery('SELECT 1', undefined, debugStub);
       complete();
       expect(this.sequelizeStub.log).to.have.been.calledOnce;
-      expect(this.sequelizeStub.log).to.have.been.calledWithMatch('Executing (test): SELECT 1');
-
-      expect(debugStub).to.have.been.calledWith('Executing (test): SELECT 1');
-      expect(debugStub).to.have.been.calledWith('Executed (test): SELECT 1');
+      expect(this.sequelizeStub.log).to.have.been.calledWithMatch('Executing (test): SELECT 1 with parameters undefined');
+
+      expect(debugStub).to.have.been.calledWith('Executing (test): SELECT 1 with parameters %O', undefined);
+      expect(debugStub).to.have.been.calledWith('Executed (test): SELECT 1 with parameters %O', undefined);
+    });
+
+    it('logs with parameters', function() {
+      const debugStub = stub();
+      const qry = new this.cls(this.connectionStub, this.sequelizeStub, {});
+      const params = ['abc'];
+      const complete = qry._logQuery('SELECT ?', params, debugStub);
+      complete();
+      expect(this.sequelizeStub.log).to.have.been.calledOnce;
+      expect(this.sequelizeStub.log).to.have.been.calledWithMatch("Executing (test): SELECT ? with parameters [ 'abc' ]");
+
+      expect(debugStub).to.have.been.calledWith('Executing (test): SELECT ? with parameters %O', params);
+      expect(debugStub).to.have.been.calledWith('Executed (test): SELECT ? with parameters %O', params);
     });
 
     it('logs before and after with benchmark', function() {
       const debugStub = stub();
       const qry = new this.cls(this.connectionStub, this.sequelizeStub, { benchmark: true });
-      const complete = qry._logQuery('SELECT 1', debugStub);
+      const complete = qry._logQuery('SELECT 1', undefined, debugStub);
       complete();
       expect(this.sequelizeStub.log).to.have.been.calledOnce;
-      expect(this.sequelizeStub.log).to.have.been.calledWithMatch('Executed (test): SELECT 1', match.number, { benchmark: true });
-
-      expect(debugStub).to.have.been.calledWith('Executing (test): SELECT 1');
-      expect(debugStub).to.have.been.calledWith('Executed (test): SELECT 1');
+      expect(this.sequelizeStub.log).to.have.been.calledWithMatch('Executed (test): SELECT 1 with parameters undefined', match.number, { benchmark: true });
+
+      expect(debugStub).to.have.been.calledWith('Executing (test): SELECT 1 with parameters %O', undefined);
+      expect(debugStub).to.have.been.calledWith('Executed (test): SELECT 1 with parameters %O', undefined);
     });
   });
->>>>>>> cc765cc8
 });