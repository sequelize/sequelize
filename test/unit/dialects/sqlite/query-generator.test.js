--- conflicted
+++ resolved
@@ -202,14 +202,10 @@
           context: QueryGenerator
         }, {
           arguments: ['myTable', { where: { name: "foo';DROP TABLE myTable;" } }],
-<<<<<<< HEAD
           expectation: {
             query: 'SELECT * FROM `myTable` WHERE `myTable`.`name` = ?1;',
             bind: ["foo';DROP TABLE myTable;"]
           },
-=======
-          expectation: "SELECT * FROM `myTable` WHERE `myTable`.`name` = 'foo'';DROP TABLE myTable;';",
->>>>>>> ab7a9548
           context: QueryGenerator
         }, {
           arguments: ['myTable', { where: 2 }],
@@ -807,16 +803,11 @@
             // Options would normally be set by the query interface that instantiates the query-generator, but here we specify it explicitly
             this.queryGenerator.options = Object.assign({}, this.queryGenerator.options, test.context && test.context.options || {});
 
-<<<<<<< HEAD
-            let result = this.queryGenerator[suiteTitle].apply(this.queryGenerator, test.arguments);
+            let result = this.queryGenerator[suiteTitle](...test.arguments);
             if (result instanceof Composition) {
               result = this.queryGenerator.composeQuery(result);
             }
             expect(result).to.deep.equal(test.expectation);
-=======
-            const conditions = this.queryGenerator[suiteTitle](...test.arguments);
-            expect(conditions).to.deep.equal(test.expectation);
->>>>>>> ab7a9548
           });
         });
       });
