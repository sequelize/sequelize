--- conflicted
+++ resolved
@@ -32,11 +32,8 @@
         case 'db2': dialectPath = path.join(dialectPath, 'ibm_db'); break;
         case 'mssql': dialectPath = path.join(dialectPath, 'tedious'); break;
         case 'sqlite': dialectPath = path.join(dialectPath, 'sqlite3'); break;
-<<<<<<< HEAD
         case 'ibmi': dialectPath = path.join(dialectPath, 'odbc'); break;
-=======
         case 'snowflake': dialectPath = path.join(dialectPath, 'snowflake-sdk'); break;
->>>>>>> 19046fc5
         default: throw Error('Unsupported dialect');
       }
 
