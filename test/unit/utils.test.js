'use strict';

const chai = require('chai');

const expect = chai.expect;
const Support = require('./support');
const DataTypes = require('sequelize/lib/data-types');
const Utils = require('sequelize/lib/utils');
const { logger } = require('sequelize/lib/utils/logger');
<<<<<<< HEAD
const { Op } = require('sequelize');
=======

const Op = Support.Sequelize.Op;
>>>>>>> 63408faa

describe(Support.getTestDialectTeaser('Utils'), () => {
  describe('merge', () => {
    it('does not clone sequelize models', () => {
      const User = Support.sequelize.define('user');
      const merged = Utils.merge({}, { include: [{ model: User }] });
      const merged2 = Utils.merge({}, { user: User });

      expect(merged.include[0].model).to.equal(User);
      expect(merged2.user).to.equal(User);
    });
  });

  describe('canTreatArrayAsAnd', () => {
    it('Array can be treated as and', () => {
      expect(Utils.canTreatArrayAsAnd([{ uuid: 1 }])).to.equal(true);
      expect(Utils.canTreatArrayAsAnd([{ uuid: 1 }, { uuid: 2 }, 1])).to.equal(true);
      expect(Utils.canTreatArrayAsAnd([new Utils.Where('uuid', 1)])).to.equal(true);
      expect(Utils.canTreatArrayAsAnd([new Utils.Where('uuid', 1), new Utils.Where('uuid', 2)])).to.equal(true);
      expect(Utils.canTreatArrayAsAnd([new Utils.Where('uuid', 1), { uuid: 2 }, 1])).to.equal(true);
    });
    it('Array cannot be treated as and', () => {
      expect(Utils.canTreatArrayAsAnd([1, 'uuid'])).to.equal(false);
      expect(Utils.canTreatArrayAsAnd([1])).to.equal(false);
    });
  });

  describe('toDefaultValue', () => {
    it('return plain data types', () => {
      expect(Utils.toDefaultValue(DataTypes.UUIDV4)).to.equal('UUIDV4');
    });
    it('return uuid v1', () => {
      expect(/^[\da-z-]{36}$/.test(Utils.toDefaultValue(DataTypes.UUIDV1()))).to.be.equal(true);
    });
    it('return uuid v4', () => {
      expect(/^[\da-z-]{36}/.test(Utils.toDefaultValue(DataTypes.UUIDV4()))).to.be.equal(true);
    });
    it('return now', () => {
      expect(Object.prototype.toString.call(Utils.toDefaultValue(DataTypes.NOW()))).to.be.equal('[object Date]');
    });
    it('return plain string', () => {
      expect(Utils.toDefaultValue('Test')).to.equal('Test');
    });
    it('return plain object', () => {
      chai.assert.deepEqual({}, Utils.toDefaultValue({}));
    });
  });

  describe('defaults', () => {
    it('defaults normal object', () => {
      expect(Utils.defaults(
        { a: 1, c: 3 },
        { b: 2 },
        { c: 4, d: 4 },
      )).to.eql({
        a: 1,
        b: 2,
        c: 3,
        d: 4,
      });
    });

    it('defaults symbol keys', () => {
      expect(Utils.defaults(
        { a: 1, [Symbol.for('c')]: 3 },
        { b: 2 },
        { [Symbol.for('c')]: 4, [Symbol.for('d')]: 4 },
      )).to.eql({
        a: 1,
        b: 2,
        [Symbol.for('c')]: 3,
        [Symbol.for('d')]: 4,
      });
    });
  });

  describe('mapFinderOptions', () => {
    it('virtual attribute dependencies', () => {
      expect(Utils.mapFinderOptions({
        attributes: [
          'active',
        ],
      }, Support.sequelize.define('User', {
        createdAt: {
          type: DataTypes.DATE,
          field: 'created_at',
        },
        active: {
          type: new DataTypes.VIRTUAL(DataTypes.BOOLEAN, ['createdAt']),
        },
      })).attributes).to.eql([
        [
          'created_at',
          'createdAt',
        ],
      ]);
    });

    it('multiple calls', () => {
      const Model = Support.sequelize.define('User', {
        createdAt: {
          type: DataTypes.DATE,
          field: 'created_at',
        },
        active: {
          type: new DataTypes.VIRTUAL(DataTypes.BOOLEAN, ['createdAt']),
        },
      });

      expect(
        Utils.mapFinderOptions(
          Utils.mapFinderOptions({
            attributes: [
              'active',
            ],
          }, Model),
          Model,
        ).attributes,
      ).to.eql([
        [
          'created_at',
          'createdAt',
        ],
      ]);
    });
  });

  describe('mapOptionFieldNames', () => {
    it('plain where', () => {
      expect(Utils.mapOptionFieldNames({
        where: {
          firstName: 'Paul',
          lastName: 'Atreides',
        },
      }, Support.sequelize.define('User', {
        firstName: {
          type: DataTypes.STRING,
          field: 'first_name',
        },
        lastName: {
          type: DataTypes.STRING,
          field: 'last_name',
        },
      }))).to.eql({
        where: {
          first_name: 'Paul',
          last_name: 'Atreides',
        },
      });
    });

    it('Op.or where', () => {
      expect(Utils.mapOptionFieldNames({
        where: {
          [Op.or]: {
            firstName: 'Paul',
            lastName: 'Atreides',
          },
        },
      }, Support.sequelize.define('User', {
        firstName: {
          type: DataTypes.STRING,
          field: 'first_name',
        },
        lastName: {
          type: DataTypes.STRING,
          field: 'last_name',
        },
      }))).to.eql({
        where: {
          [Op.or]: {
            first_name: 'Paul',
            last_name: 'Atreides',
          },
        },
      });
    });

    it('Op.or[] where', () => {
      expect(Utils.mapOptionFieldNames({
        where: {
          [Op.or]: [
            { firstName: 'Paul' },
            { lastName: 'Atreides' },
          ],
        },
      }, Support.sequelize.define('User', {
        firstName: {
          type: DataTypes.STRING,
          field: 'first_name',
        },
        lastName: {
          type: DataTypes.STRING,
          field: 'last_name',
        },
      }))).to.eql({
        where: {
          [Op.or]: [
            { first_name: 'Paul' },
            { last_name: 'Atreides' },
          ],
        },
      });
    });

    it('$and where', () => {
      expect(Utils.mapOptionFieldNames({
        where: {
          [Op.and]: {
            firstName: 'Paul',
            lastName: 'Atreides',
          },
        },
      }, Support.sequelize.define('User', {
        firstName: {
          type: DataTypes.STRING,
          field: 'first_name',
        },
        lastName: {
          type: DataTypes.STRING,
          field: 'last_name',
        },
      }))).to.eql({
        where: {
          [Op.and]: {
            first_name: 'Paul',
            last_name: 'Atreides',
          },
        },
      });
    });
  });

  describe('Sequelize.cast', () => {
    const sql = Support.sequelize;
    const generator = sql.queryInterface.queryGenerator;
    const run = generator.handleSequelizeMethod.bind(generator);
    const expectsql = Support.expectsql;

    it('accepts condition object (auto casting)', () => {
      expectsql(run(sql.fn('SUM', sql.cast({
        [Op.or]: {
          foo: 'foo',
          bar: 'bar',
        },
      }, 'int'))), {
        default: 'SUM(CAST(([foo] = \'foo\' OR [bar] = \'bar\') AS INT))',
        mssql: 'SUM(CAST(([foo] = N\'foo\' OR [bar] = N\'bar\') AS INT))',
      });
    });
  });
});<|MERGE_RESOLUTION|>--- conflicted
+++ resolved
@@ -7,12 +7,7 @@
 const DataTypes = require('sequelize/lib/data-types');
 const Utils = require('sequelize/lib/utils');
 const { logger } = require('sequelize/lib/utils/logger');
-<<<<<<< HEAD
 const { Op } = require('sequelize');
-=======
-
-const Op = Support.Sequelize.Op;
->>>>>>> 63408faa
 
 describe(Support.getTestDialectTeaser('Utils'), () => {
   describe('merge', () => {
