'use strict';

const fs = require('fs');
const path = require('path');
const { isDeepStrictEqual } = require('util');
const _ = require('lodash');

const Sequelize = require('sequelize');
const Config = require('./config/config');
const chai = require('chai');
const expect = chai.expect;
const AbstractQueryGenerator = require('sequelize/lib/dialects/abstract/query-generator');
const distDir = path.resolve(__dirname, '../lib');

chai.use(require('chai-datetime'));
chai.use(require('chai-as-promised'));
chai.use(require('sinon-chai'));
chai.config.includeStack = true;
chai.should();

// Make sure errors get thrown when testing
process.on('uncaughtException', e => {
  console.error('An unhandled exception occurred:');
  throw e;
});

let onNextUnhandledRejection = null;
let unhandledRejections = null;

process.on('unhandledRejection', e => {
  if (unhandledRejections) {
    unhandledRejections.push(e);
  }
  const onNext = onNextUnhandledRejection;
  if (onNext) {
    onNextUnhandledRejection = null;
    onNext(e);
  }
  if (onNext || unhandledRejections) return;
  console.error('An unhandled rejection occurred:');
  throw e;
});

if (global.afterEach) {
  afterEach(() => {
    onNextUnhandledRejection = null;
    unhandledRejections = null;
  });
}

let lastSqliteInstance;

const Support = {
  Sequelize,

  /**
   * Returns a Promise that will reject with the next unhandled rejection that occurs
   * during this test (instead of failing the test)
   */
  nextUnhandledRejection() {
    return new Promise((resolve, reject) => onNextUnhandledRejection = reject);
  },

  /**
   * Pushes all unhandled rejections that occur during this test onto destArray
   * (instead of failing the test).
   *
   * @param {Error[]} destArray the array to push unhandled rejections onto.  If you omit this,
   * one will be created and returned for you.
   *
   * @returns {Error[]} destArray
   */
  captureUnhandledRejections(destArray = []) {
    return unhandledRejections = destArray;
  },

  async prepareTransactionTest(sequelize) {
    const dialect = Support.getTestDialect();

    if (dialect === 'sqlite') {
      const p = path.join(__dirname, 'tmp', 'db.sqlite');
      if (lastSqliteInstance) {
        await lastSqliteInstance.close();
      }
      if (fs.existsSync(p)) {
        fs.unlinkSync(p);
      }
      const options = { ...sequelize.options, storage: p },
        _sequelize = new Sequelize(sequelize.config.database, null, null, options);

      await _sequelize.sync({ force: true });
      lastSqliteInstance = _sequelize;
      return _sequelize;
    }
    return sequelize;
  },

  createSequelizeInstance(options) {
    options = options || {};
    options.dialect = this.getTestDialect();

    const config = Config[options.dialect];

    const sequelizeOptions = _.defaults(options, {
      host: options.host || config.host,
      logging: process.env.SEQ_LOG ? console.log : false,
      dialect: options.dialect,
      port: options.port || process.env.SEQ_PORT || config.port,
      pool: config.pool,
      dialectOptions: options.dialectOptions || config.dialectOptions || {},
      minifyAliases: options.minifyAliases || config.minifyAliases
    });

    if (process.env.DIALECT === 'postgres-native') {
      sequelizeOptions.native = true;
    }

    if (config.storage || config.storage === '') {
      sequelizeOptions.storage = config.storage;
    }

    return this.getSequelizeInstance(config.database, config.username, config.password, sequelizeOptions);
  },

  getConnectionOptionsWithoutPool() {
    // Do not break existing config object - shallow clone before `delete config.pool`
    const config = { ...Config[this.getTestDialect()] };
    delete config.pool;
    return config;
  },

  getSequelizeInstance(db, user, pass, options) {
    options = options || {};
    options.dialect = options.dialect || this.getTestDialect();
    return new Sequelize(db, user, pass, options);
  },

  async clearDatabase(sequelize) {
    const qi = sequelize.getQueryInterface();
    await qi.dropAllTables();
    sequelize.modelManager.models = [];
    sequelize.models = {};

    if (qi.dropAllEnums) {
      await qi.dropAllEnums();
    }
    await this.dropTestSchemas(sequelize);
  },

  async dropTestSchemas(sequelize) {
    const queryInterface = sequelize.getQueryInterface();
    if (!queryInterface.queryGenerator._dialect.supports.schemas) {
      return this.sequelize.drop({});
    }

    const schemas = await sequelize.showAllSchemas();
    const schemasPromise = [];
    schemas.forEach(schema => {
      const schemaName = schema.name ? schema.name : schema;
      if (schemaName !== sequelize.config.database) {
        schemasPromise.push(sequelize.dropSchema(schemaName));
      }
    });

    await Promise.all(schemasPromise.map(p => p.catch(e => e)));
  },

  getSupportedDialects() {
    return fs.readdirSync(path.join(distDir, 'dialects'))
      .filter(file => !file.includes('.js') && !file.includes('abstract'));
  },

  getAbstractQueryGenerator(sequelize) {
    class ModdedQueryGenerator extends AbstractQueryGenerator {
      quoteIdentifier(x) {
        return x;
      }
    }

    const queryGenerator = new ModdedQueryGenerator({
      sequelize,
      _dialect: sequelize.dialect
    });

    return queryGenerator;
  },

  getTestDialect() {
    let envDialect = process.env.DIALECT || 'mysql';

    if (envDialect === 'postgres-native') {
      envDialect = 'postgres';
    }

    if (!this.getSupportedDialects().includes(envDialect)) {
      throw new Error(`The dialect you have passed is unknown. Did you really mean: ${envDialect}`);
    }

    return envDialect;
  },

  getTestDialectTeaser(moduleName) {
    let dialect = this.getTestDialect();

    if (process.env.DIALECT === 'postgres-native') {
      dialect = 'postgres-native';
    }

    return `[${dialect.toUpperCase()}] ${moduleName}`;
  },

  getPoolMax() {
    return Config[this.getTestDialect()].pool.max;
  },

  expectsql(query, assertions) {
    const expectations = assertions.query || assertions;
    let expectation = expectations[Support.sequelize.dialect.name];

    if (!expectation) {
      if (expectations['default'] !== undefined) {
        expectation = expectations['default'];
        if (typeof expectation === 'string') {
          expectation = expectation
            .replace(/\[/g, Support.sequelize.dialect.TICK_CHAR_LEFT)
            .replace(/\]/g, Support.sequelize.dialect.TICK_CHAR_RIGHT);
        }
      } else {
        throw new Error(`Undefined expectation for "${Support.sequelize.dialect.name}"!`);
      }
    }

    if (query instanceof Error) {
      expect(query.message).to.equal(expectation.message);
    } else {
      expect(query.query || query).to.equal(expectation);
    }

    if (assertions.bind) {
      const bind = assertions.bind[Support.sequelize.dialect.name] || assertions.bind['default'] || assertions.bind;
      expect(query.bind).to.deep.equal(bind);
    }
  },

  rand() {
    return Math.floor(Math.random() * 10e5);
  },

  isDeepEqualToOneOf(actual, expectedOptions) {
    return expectedOptions.some(expected => isDeepStrictEqual(actual, expected));
  },

<<<<<<< HEAD
  /**
   * Reduces insignificant whitespace from SQL string.
   *
   * @param {string} sql the SQL string
   * @returns {string} the SQL string with insignificant whitespace removed.
   */
  minifySql(sql) {
    // replace all consecutive whitespaces with a single plain space character
    return sql.replace(/\s+/g, ' ')
      // remove space before coma
      .replace(/ ,/g, ',')
      // remove whitespace at start & end
      .trim();
=======
  addDualInSelect() { 
    return this.getTestDialect() === 'oracle'? ' FROM DUAL': '';
>>>>>>> 3a6c2776
  }
};

if (global.beforeEach) {
  before(function() {
    this.sequelize = Support.sequelize;
  });
  beforeEach(function() {
    this.sequelize = Support.sequelize;
  });
}

Support.sequelize = Support.createSequelizeInstance();
module.exports = Support;<|MERGE_RESOLUTION|>--- conflicted
+++ resolved
@@ -250,7 +250,6 @@
     return expectedOptions.some(expected => isDeepStrictEqual(actual, expected));
   },
 
-<<<<<<< HEAD
   /**
    * Reduces insignificant whitespace from SQL string.
    *
@@ -264,10 +263,10 @@
       .replace(/ ,/g, ',')
       // remove whitespace at start & end
       .trim();
-=======
+  },
+
   addDualInSelect() { 
     return this.getTestDialect() === 'oracle'? ' FROM DUAL': '';
->>>>>>> 3a6c2776
   }
 };
 
