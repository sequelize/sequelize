--- conflicted
+++ resolved
@@ -135,25 +135,6 @@
     return new Sequelize(db, user, pass, options);
   },
 
-<<<<<<< HEAD
-  clearDatabase(sequelize) {
-    return sequelize
-      .getQueryInterface()
-      .dropAllTables(sequelize.options)
-      .then(() => {
-        sequelize.modelManager.models = [];
-        sequelize.models = {};
-        return sequelize
-          .getQueryInterface()
-          .dropAllEnums();
-      })
-      .then(() => {
-        return this.dropTestSchemas(sequelize);
-      });
-  },
-
-  dropTestSchemas(sequelize) {
-=======
   async clearDatabase(sequelize) {
     const qi = sequelize.getQueryInterface();
     await qi.dropAllTables();
@@ -167,7 +148,6 @@
   },
 
   async dropTestSchemas(sequelize) {
->>>>>>> 56bb1d6e
     const queryInterface = sequelize.getQueryInterface();
     if (!queryInterface.queryGenerator._dialect.supports.schemas) {
       return this.sequelize.drop({});
