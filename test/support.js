--- conflicted
+++ resolved
@@ -124,17 +124,12 @@
       port: options.port || process.env.SEQ_PORT || config.port,
       pool: config.pool,
       dialectOptions: options.dialectOptions || config.dialectOptions || {},
-<<<<<<< HEAD
       minifyAliases: options.minifyAliases || config.minifyAliases,
-=======
       odbcConnectionString: config.odbcConnectionString || '',
-      schema: config.schema || '',
-      minifyAliases: options.minifyAliases || config.minifyAliases
->>>>>>> de03c6d5
     });
 
     if (process.env.DIALECT === 'postgres-native') {
-      sequelizeOptions.native = true;
+      sequelizeOptions.native = true;d
     }
 
     if (config.storage || config.storage === '') {
@@ -242,15 +237,9 @@
     const expectations = assertions.query || assertions;
     let expectation = expectations[Support.sequelize.dialect.name];
 
-<<<<<<< HEAD
     if (!expectation) {
       if (expectations.default !== undefined) {
         expectation = expectations.default;
-=======
-    if (expectation === null || expectation === undefined) {
-      if (expectations['default'] !== undefined) {
-        expectation = expectations['default'];
->>>>>>> de03c6d5
         if (typeof expectation === 'string') {
           expectation = expectation
             .replace(/\[/g, Support.sequelize.dialect.TICK_CHAR_LEFT)
