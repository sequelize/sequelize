--- conflicted
+++ resolved
@@ -68,20 +68,6 @@
     pool: {
       max: env.SEQ_PG_POOL_MAX || env.SEQ_POOL_MAX || 5,
       idle: env.SEQ_PG_POOL_IDLE || env.SEQ_POOL_IDLE || 3000
-<<<<<<< HEAD
-    }
-  },
-
-  ibmi: {
-    odbcConnectionString: 'DSN=SEQUELIZE',
-    database: 'SEQUELIZE',
-    pool: {
-      max: env.SEQ_PG_POOL_MAX || env.SEQ_POOL_MAX || 5,
-      idle: env.SEQ_PG_POOL_IDLE || env.SEQ_POOL_IDLE || 3000
-    }
-  },
-  minifyAliases: env.SEQ_PG_MINIFY_ALIASES
-=======
     },
     minifyAliases: env.SEQ_PG_MINIFY_ALIASES
   },
@@ -95,6 +81,13 @@
       max: process.env.SEQ_DB2_POOL_MAX  || process.env.SEQ_POOL_MAX  || 5,
       idle: process.env.SEQ_DB2_POOL_IDLE || process.env.SEQ_POOL_IDLE || 3000
     }
+  },
+  ibmi: {
+    odbcConnectionString: 'DSN=SEQUELIZE',
+    database: 'SEQUELIZE',
+    pool: {
+      max: env.SEQ_PG_POOL_MAX || env.SEQ_POOL_MAX || 5,
+      idle: env.SEQ_PG_POOL_IDLE || env.SEQ_POOL_IDLE || 3000
+    }
   }
->>>>>>> 19046fc5
 };