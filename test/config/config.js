'use strict';

const { env } = process;

module.exports = {
  mssql: {
    host: env.SEQ_MSSQL_HOST || env.SEQ_HOST || 'localhost',
    username: env.SEQ_MSSQL_USER || env.SEQ_USER || 'SA',
    password: env.SEQ_MSSQL_PW || env.SEQ_PW || 'Password12!',
    port: env.SEQ_MSSQL_PORT || env.SEQ_PORT || 22019,
    database: env.SEQ_MSSQL_DB || env.SEQ_DB || 'sequelize_test',
    dialectOptions: {
      options: {
        encrypt: false,
        requestTimeout: 25000
      }
    },
    pool: {
      max: env.SEQ_MSSQL_POOL_MAX || env.SEQ_POOL_MAX || 5,
      idle: env.SEQ_MSSQL_POOL_IDLE || env.SEQ_POOL_IDLE || 3000
    }
  },

  mysql: {
    database: env.SEQ_MYSQL_DB || env.SEQ_DB || 'sequelize_test',
    username: env.SEQ_MYSQL_USER || env.SEQ_USER || 'sequelize_test',
    password: env.SEQ_MYSQL_PW || env.SEQ_PW || 'sequelize_test',
    host: env.MYSQL_PORT_3306_TCP_ADDR || env.SEQ_MYSQL_HOST || env.SEQ_HOST || '127.0.0.1',
    port: env.MYSQL_PORT_3306_TCP_PORT || env.SEQ_MYSQL_PORT || env.SEQ_PORT || 20057,
    pool: {
      max: env.SEQ_MYSQL_POOL_MAX || env.SEQ_POOL_MAX || 5,
      idle: env.SEQ_MYSQL_POOL_IDLE || env.SEQ_POOL_IDLE || 3000
    }
  },

  snowflake: {
    username: env.SEQ_SNOWFLAKE_USER || env.SEQ_USER || 'root',
    password: env.SEQ_SNOWFLAKE_PW || env.SEQ_PW || null,
    database: env.SEQ_SNOWFLAKE_DB || env.SEQ_DB || 'sequelize_test',
    dialectOptions: {
      account: env.SEQ_SNOWFLAKE_ACCOUNT || env.SEQ_ACCOUNT || 'sequelize_test',
      role: env.SEQ_SNOWFLAKE_ROLE || env.SEQ_ROLE || 'role',
      warehouse: env.SEQ_SNOWFLAKE_WH || env.SEQ_WH || 'warehouse',
      schema: env.SEQ_SNOWFLAKE_SCHEMA || env.SEQ_SCHEMA || ''
    }
  },

  mariadb: {
    database: env.SEQ_MARIADB_DB || env.SEQ_DB || 'sequelize_test',
    username: env.SEQ_MARIADB_USER || env.SEQ_USER || 'sequelize_test',
    password: env.SEQ_MARIADB_PW || env.SEQ_PW || 'sequelize_test',
    host: env.MARIADB_PORT_3306_TCP_ADDR || env.SEQ_MARIADB_HOST || env.SEQ_HOST || '127.0.0.1',
    port: env.MARIADB_PORT_3306_TCP_PORT || env.SEQ_MARIADB_PORT || env.SEQ_PORT || 21103,
    pool: {
      max: env.SEQ_MARIADB_POOL_MAX || env.SEQ_POOL_MAX || 5,
      idle: env.SEQ_MARIADB_POOL_IDLE || env.SEQ_POOL_IDLE || 3000
    }
  },

  sqlite: {},

  postgres: {
    database: env.SEQ_PG_DB || env.SEQ_DB || 'sequelize_test',
    username: env.SEQ_PG_USER || env.SEQ_USER || 'sequelize_test',
    password: env.SEQ_PG_PW || env.SEQ_PW || 'sequelize_test',
    host: env.POSTGRES_PORT_5432_TCP_ADDR || env.SEQ_PG_HOST || env.SEQ_HOST || '127.0.0.1',
    port: env.POSTGRES_PORT_5432_TCP_PORT || env.SEQ_PG_PORT || env.SEQ_PORT || 23010,
    pool: {
      max: env.SEQ_PG_POOL_MAX || env.SEQ_POOL_MAX || 5,
      idle: env.SEQ_PG_POOL_IDLE || env.SEQ_POOL_IDLE || 3000
    },
    minifyAliases: env.SEQ_PG_MINIFY_ALIASES
  },
<<<<<<< HEAD
  db2: {
    database: process.env.SEQ_DB2_DB || process.env.SEQ_DB   || process.env.IBM_DB_DBNAME || 'testdb',
    username: process.env.SEQ_DB2_USER || process.env.SEQ_USER || process.env.IBM_DB_UID || 'db2inst1',
    password: process.env.SEQ_DB2_PW   || process.env.SEQ_PW   || process.env.IBM_DB_PWD || 'password',
    host: process.env.DB2_PORT_50000_TCP_ADDR || process.env.SEQ_DB2_HOST || process.env.SEQ_HOST || process.env.IBM_DB_HOSTNAME || '127.0.0.1',
    port: process.env.DB2_PORT_50000_TCP_PORT || process.env.SEQ_DB2_PORT || process.env.SEQ_PORT || process.env.IBM_DB_PORT || 50000,
    pool: {
      max: process.env.SEQ_DB2_POOL_MAX  || process.env.SEQ_POOL_MAX  || 5,
      idle: process.env.SEQ_DB2_POOL_IDLE || process.env.SEQ_POOL_IDLE || 3000
=======

  oracle: {
    database: env.SEQ_ORACLE_DB || env.SEQ_DB || 'sequelize_test',
    username: env.SEQ_ORACLE_USER || env.SEQ_USER || 'sequelize_test',
    password: env.SEQ_ORACLE_PW || env.SEQ_PW || 'sequelize_test',
    host: env.SEQ_ORACLE_HOST || env.SEQ_HOST || 'localhost',
    port: env.SEQ_ORACLE_PORT || env.SEQ_PORT || 1521,
    pool: {
      max: env.SEQ_ORACLE_POOL_MAX || env.SEQ_POOL_MAX || 5,
      idle: env.SEQ_ORACLE_POOL_IDLE || env.SEQ_POOL_IDLE || 3000
>>>>>>> 3a6c2776
    }
  }
};<|MERGE_RESOLUTION|>--- conflicted
+++ resolved
@@ -71,7 +71,6 @@
     },
     minifyAliases: env.SEQ_PG_MINIFY_ALIASES
   },
-<<<<<<< HEAD
   db2: {
     database: process.env.SEQ_DB2_DB || process.env.SEQ_DB   || process.env.IBM_DB_DBNAME || 'testdb',
     username: process.env.SEQ_DB2_USER || process.env.SEQ_USER || process.env.IBM_DB_UID || 'db2inst1',
@@ -81,7 +80,8 @@
     pool: {
       max: process.env.SEQ_DB2_POOL_MAX  || process.env.SEQ_POOL_MAX  || 5,
       idle: process.env.SEQ_DB2_POOL_IDLE || process.env.SEQ_POOL_IDLE || 3000
-=======
+    }
+  },
 
   oracle: {
     database: env.SEQ_ORACLE_DB || env.SEQ_DB || 'sequelize_test',
@@ -92,7 +92,6 @@
     pool: {
       max: env.SEQ_ORACLE_POOL_MAX || env.SEQ_POOL_MAX || 5,
       idle: env.SEQ_ORACLE_POOL_IDLE || env.SEQ_POOL_IDLE || 3000
->>>>>>> 3a6c2776
     }
   }
 };