'use strict';

const fs = require('fs');
let mssqlConfig;
try {
  mssqlConfig = JSON.parse(fs.readFileSync(__dirname + '/mssql.json', 'utf8'));
} catch (e) {
  // ignore
}

module.exports = {
  username: process.env.SEQ_USER || 'root',
  password: process.env.SEQ_PW   || null,
  database: process.env.SEQ_DB   || 'sequelize_test',
  host:     process.env.SEQ_HOST || '127.0.0.1',
  pool:     {
    max: process.env.SEQ_POOL_MAX  || 5,
    idle: process.env.SEQ_POOL_IDLE || 30000
  },

  rand: function() {
    return parseInt(Math.random() * 999, 10);
  },

  mssql: mssqlConfig || {
    database: process.env.SEQ_MSSQL_DB   || process.env.SEQ_DB   || 'sequelize_test',
    username: process.env.SEQ_MSSQL_USER || process.env.SEQ_USER || 'sequelize',
    password: process.env.SEQ_MSSQL_PW   || process.env.SEQ_PW   || 'nEGkLma26gXVHFUAHJxcmsrK',
    host:     process.env.SEQ_MSSQL_HOST || process.env.SEQ_HOST || 'mssql.sequelizejs.com',
    port:     process.env.SEQ_MSSQL_PORT || process.env.SEQ_PORT || 1433,
    dialectOptions: {
      // big insert queries need a while
      requestTimeout: 60000
    },
    pool:     {
      max: process.env.SEQ_MSSQL_POOL_MAX  || process.env.SEQ_POOL_MAX  || 5,
      idle: process.env.SEQ_MSSQL_POOL_IDLE || process.env.SEQ_POOL_IDLE || 3000
    }
  },

  //make idle time small so that tests exit promptly
  mysql: {
    database: process.env.SEQ_MYSQL_DB   || process.env.SEQ_DB   || 'sequelize_test',
    username: process.env.SEQ_MYSQL_USER || process.env.SEQ_USER || 'root',
    password: process.env.SEQ_MYSQL_PW   || process.env.SEQ_PW   || null,
    host:     process.env.MYSQL_PORT_3306_TCP_ADDR || process.env.SEQ_MYSQL_HOST || process.env.SEQ_HOST || '127.0.0.1',
    port:     process.env.MYSQL_PORT_3306_TCP_PORT || process.env.SEQ_MYSQL_PORT || process.env.SEQ_PORT || 3306,
    pool:     {
      max: process.env.SEQ_MYSQL_POOL_MAX  || process.env.SEQ_POOL_MAX  || 5,
      idle: process.env.SEQ_MYSQL_POOL_IDLE || process.env.SEQ_POOL_IDLE || 3000
    }
  },

  sqlite: {
  },

  postgres: {
    database: process.env.SEQ_PG_DB   || process.env.SEQ_DB    || 'sequelize_test',
    username: process.env.SEQ_PG_USER || process.env.SEQ_USER  || 'postgres',
    password: process.env.SEQ_PG_PW   || process.env.SEQ_PW    || 'postgres',
    host:     process.env.POSTGRES_PORT_5432_TCP_ADDR || process.env.SEQ_PG_HOST || process.env.SEQ_HOST  || '127.0.0.1',
    port:     process.env.POSTGRES_PORT_5432_TCP_PORT || process.env.SEQ_PG_PORT || process.env.SEQ_PORT  || 5432,
    pool:     {
<<<<<<< HEAD
      maxConnections: process.env.SEQ_PG_POOL_MAX  || process.env.SEQ_POOL_MAX  || 5,
      maxIdleTime:    process.env.SEQ_PG_POOL_IDLE || process.env.SEQ_POOL_IDLE || 3000
    }
  },

  vertica: {
    database: process.env.SEQ_PG_DB   || process.env.SEQ_DB    || 'sequelize_test',
    username: process.env.SEQ_PG_USER || process.env.SEQ_USER  || 'vertica',
    password: process.env.SEQ_PG_PW   || process.env.SEQ_PW    || 'vertica',
    host:     process.env.POSTGRES_PORT_5432_TCP_ADDR || process.env.SEQ_PG_HOST || process.env.SEQ_HOST  || '127.0.0.1',
    port:     process.env.POSTGRES_PORT_5432_TCP_PORT || process.env.SEQ_PG_PORT || process.env.SEQ_PORT  || 5432,
    pool:     {
      maxConnections: process.env.SEQ_PG_POOL_MAX  || process.env.SEQ_POOL_MAX  || 5,
      maxIdleTime:    process.env.SEQ_PG_POOL_IDLE || process.env.SEQ_POOL_IDLE || 3000
    }
  },

  mariadb: {
    database: process.env.SEQ_MYSQL_DB   || process.env.SEQ_DB   || 'sequelize_test',
    username: process.env.SEQ_MYSQL_USER || process.env.SEQ_USER || 'root',
    password: process.env.SEQ_MYSQL_PW   || process.env.SEQ_PW   || null,
    host:     process.env.SEQ_MYSQL_HOST || process.env.SEQ_HOST || '127.0.0.1',
    port:     process.env.SEQ_MYSQL_PORT || process.env.SEQ_PORT || 3306,
    pool:     {
      maxConnections: process.env.SEQ_MYSQL_POOL_MAX  || process.env.SEQ_POOL_MAX  || 5,
      maxIdleTime:    process.env.SEQ_MYSQL_POOL_IDLE || process.env.SEQ_POOL_IDLE || 3000
=======
      max: process.env.SEQ_PG_POOL_MAX  || process.env.SEQ_POOL_MAX  || 5,
      idle: process.env.SEQ_PG_POOL_IDLE || process.env.SEQ_POOL_IDLE || 3000
>>>>>>> 6efc2ad2
    }
  }
};<|MERGE_RESOLUTION|>--- conflicted
+++ resolved
@@ -61,9 +61,20 @@
     host:     process.env.POSTGRES_PORT_5432_TCP_ADDR || process.env.SEQ_PG_HOST || process.env.SEQ_HOST  || '127.0.0.1',
     port:     process.env.POSTGRES_PORT_5432_TCP_PORT || process.env.SEQ_PG_PORT || process.env.SEQ_PORT  || 5432,
     pool:     {
-<<<<<<< HEAD
-      maxConnections: process.env.SEQ_PG_POOL_MAX  || process.env.SEQ_POOL_MAX  || 5,
-      maxIdleTime:    process.env.SEQ_PG_POOL_IDLE || process.env.SEQ_POOL_IDLE || 3000
+      max: process.env.SEQ_PG_POOL_MAX  || process.env.SEQ_POOL_MAX  || 5,
+      idle: process.env.SEQ_PG_POOL_IDLE || process.env.SEQ_POOL_IDLE || 3000
+    }
+  },
+
+  mariadb: {
+    database: process.env.SEQ_MYSQL_DB   || process.env.SEQ_DB   || 'sequelize_test',
+    username: process.env.SEQ_MYSQL_USER || process.env.SEQ_USER || 'root',
+    password: process.env.SEQ_MYSQL_PW   || process.env.SEQ_PW   || null,
+    host:     process.env.SEQ_MYSQL_HOST || process.env.SEQ_HOST || '127.0.0.1',
+    port:     process.env.SEQ_MYSQL_PORT || process.env.SEQ_PORT || 3306,
+    pool:     {
+      max: process.env.SEQ_MYSQL_POOL_MAX  || process.env.SEQ_POOL_MAX  || 5,
+      idle:    process.env.SEQ_MYSQL_POOL_IDLE || process.env.SEQ_POOL_IDLE || 3000
     }
   },
 
@@ -74,24 +85,8 @@
     host:     process.env.POSTGRES_PORT_5432_TCP_ADDR || process.env.SEQ_PG_HOST || process.env.SEQ_HOST  || '127.0.0.1',
     port:     process.env.POSTGRES_PORT_5432_TCP_PORT || process.env.SEQ_PG_PORT || process.env.SEQ_PORT  || 5432,
     pool:     {
-      maxConnections: process.env.SEQ_PG_POOL_MAX  || process.env.SEQ_POOL_MAX  || 5,
-      maxIdleTime:    process.env.SEQ_PG_POOL_IDLE || process.env.SEQ_POOL_IDLE || 3000
-    }
-  },
-
-  mariadb: {
-    database: process.env.SEQ_MYSQL_DB   || process.env.SEQ_DB   || 'sequelize_test',
-    username: process.env.SEQ_MYSQL_USER || process.env.SEQ_USER || 'root',
-    password: process.env.SEQ_MYSQL_PW   || process.env.SEQ_PW   || null,
-    host:     process.env.SEQ_MYSQL_HOST || process.env.SEQ_HOST || '127.0.0.1',
-    port:     process.env.SEQ_MYSQL_PORT || process.env.SEQ_PORT || 3306,
-    pool:     {
-      maxConnections: process.env.SEQ_MYSQL_POOL_MAX  || process.env.SEQ_POOL_MAX  || 5,
-      maxIdleTime:    process.env.SEQ_MYSQL_POOL_IDLE || process.env.SEQ_POOL_IDLE || 3000
-=======
       max: process.env.SEQ_PG_POOL_MAX  || process.env.SEQ_POOL_MAX  || 5,
-      idle: process.env.SEQ_PG_POOL_IDLE || process.env.SEQ_POOL_IDLE || 3000
->>>>>>> 6efc2ad2
+      idle:    process.env.SEQ_PG_POOL_IDLE || process.env.SEQ_POOL_IDLE || 3000
     }
   }
 };