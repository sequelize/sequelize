'use strict';

const { env } = process;

module.exports = {
<<<<<<< HEAD
  username: env.SEQ_USER || 'root',
  password: env.SEQ_PW || null,
  database: env.SEQ_DB || 'sequelize_test',
  host: env.SEQ_HOST || '127.0.0.1',
  pool: {
    max: env.SEQ_POOL_MAX || 5,
    idle: env.SEQ_POOL_IDLE || 30000
  },
  odbcConnectionString: env.SEQ_ODBC_CS || null,

  rand() {
    return parseInt(Math.random() * 999, 10);
  },

  mssql: mssqlConfig || {
=======
  mssql: {
    host: env.SEQ_MSSQL_HOST || env.SEQ_HOST || 'localhost',
    username: env.SEQ_MSSQL_USER || env.SEQ_USER || 'SA',
    password: env.SEQ_MSSQL_PW || env.SEQ_PW || 'Password12!',
    port: env.SEQ_MSSQL_PORT || env.SEQ_PORT || 22019,
>>>>>>> 56bb1d6e
    database: env.SEQ_MSSQL_DB || env.SEQ_DB || 'sequelize_test',
    dialectOptions: {
      options: {
        encrypt: false,
        requestTimeout: 25000
      }
    },
    pool: {
      max: env.SEQ_MSSQL_POOL_MAX || env.SEQ_POOL_MAX || 5,
      idle: env.SEQ_MSSQL_POOL_IDLE || env.SEQ_POOL_IDLE || 3000
    }
  },

  mysql: {
    database: env.SEQ_MYSQL_DB || env.SEQ_DB || 'sequelize_test',
    username: env.SEQ_MYSQL_USER || env.SEQ_USER || 'sequelize_test',
    password: env.SEQ_MYSQL_PW || env.SEQ_PW || 'sequelize_test',
    host: env.MYSQL_PORT_3306_TCP_ADDR || env.SEQ_MYSQL_HOST || env.SEQ_HOST || '127.0.0.1',
    port: env.MYSQL_PORT_3306_TCP_PORT || env.SEQ_MYSQL_PORT || env.SEQ_PORT || 20057,
    pool: {
      max: env.SEQ_MYSQL_POOL_MAX || env.SEQ_POOL_MAX || 5,
      idle: env.SEQ_MYSQL_POOL_IDLE || env.SEQ_POOL_IDLE || 3000
    }
  },

  mariadb: {
    database: env.SEQ_MARIADB_DB || env.SEQ_DB || 'sequelize_test',
    username: env.SEQ_MARIADB_USER || env.SEQ_USER || 'sequelize_test',
    password: env.SEQ_MARIADB_PW || env.SEQ_PW || 'sequelize_test',
    host: env.MARIADB_PORT_3306_TCP_ADDR || env.SEQ_MARIADB_HOST || env.SEQ_HOST || '127.0.0.1',
    port: env.MARIADB_PORT_3306_TCP_PORT || env.SEQ_MARIADB_PORT || env.SEQ_PORT || 21103,
    pool: {
      max: env.SEQ_MARIADB_POOL_MAX || env.SEQ_POOL_MAX || 5,
      idle: env.SEQ_MARIADB_POOL_IDLE || env.SEQ_POOL_IDLE || 3000
    }
  },

  sqlite: {},

  postgres: {
    database: env.SEQ_PG_DB || env.SEQ_DB || 'sequelize_test',
    username: env.SEQ_PG_USER || env.SEQ_USER || 'sequelize_test',
    password: env.SEQ_PG_PW || env.SEQ_PW || 'sequelize_test',
    host: env.POSTGRES_PORT_5432_TCP_ADDR || env.SEQ_PG_HOST || env.SEQ_HOST || '127.0.0.1',
    port: env.POSTGRES_PORT_5432_TCP_PORT || env.SEQ_PG_PORT || env.SEQ_PORT || 23010,
    pool: {
      max: env.SEQ_PG_POOL_MAX || env.SEQ_POOL_MAX || 5,
      idle: env.SEQ_PG_POOL_IDLE || env.SEQ_POOL_IDLE || 3000
    }
  },

  ibmi: {
    odbcConnectionString: 'DSN=SEQUELIZE',
    schema: 'SEQUELIZE',
    database: env.SEQ_PG_DB || env.SEQ_DB || 'SEQUELIZE',
    username: env.SEQ_PG_USER || env.SEQ_USER || 'sdfsdf',
    password: env.SEQ_PG_PW || env.SEQ_PW || 'sdfsdf',
    host: env.POSTGRES_PORT_5432_TCP_ADDR || env.SEQ_PG_HOST || env.SEQ_HOST || '127.0.0.1',
    port: env.POSTGRES_PORT_5432_TCP_PORT || env.SEQ_PG_PORT || env.SEQ_PORT || 5432,
    pool: {
      max: env.SEQ_PG_POOL_MAX || env.SEQ_POOL_MAX || 5,
      idle: env.SEQ_PG_POOL_IDLE || env.SEQ_POOL_IDLE || 3000
    }
  },
  minifyAliases: env.SEQ_PG_MINIFY_ALIASES
};<|MERGE_RESOLUTION|>--- conflicted
+++ resolved
@@ -3,29 +3,11 @@
 const { env } = process;
 
 module.exports = {
-<<<<<<< HEAD
-  username: env.SEQ_USER || 'root',
-  password: env.SEQ_PW || null,
-  database: env.SEQ_DB || 'sequelize_test',
-  host: env.SEQ_HOST || '127.0.0.1',
-  pool: {
-    max: env.SEQ_POOL_MAX || 5,
-    idle: env.SEQ_POOL_IDLE || 30000
-  },
-  odbcConnectionString: env.SEQ_ODBC_CS || null,
-
-  rand() {
-    return parseInt(Math.random() * 999, 10);
-  },
-
-  mssql: mssqlConfig || {
-=======
   mssql: {
     host: env.SEQ_MSSQL_HOST || env.SEQ_HOST || 'localhost',
     username: env.SEQ_MSSQL_USER || env.SEQ_USER || 'SA',
     password: env.SEQ_MSSQL_PW || env.SEQ_PW || 'Password12!',
     port: env.SEQ_MSSQL_PORT || env.SEQ_PORT || 22019,
->>>>>>> 56bb1d6e
     database: env.SEQ_MSSQL_DB || env.SEQ_DB || 'sequelize_test',
     dialectOptions: {
       options: {
