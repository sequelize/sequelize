--- conflicted
+++ resolved
@@ -76,8 +76,8 @@
     pool: {
       max: env.SEQ_PG_POOL_MAX || env.SEQ_POOL_MAX || 5,
       idle: env.SEQ_PG_POOL_IDLE || env.SEQ_POOL_IDLE || 3000
-<<<<<<< HEAD
-    }
+    },
+    minifyAliases: env.SEQ_PG_MINIFY_ALIASES
   },
 
   db2: {
@@ -93,9 +93,5 @@
       max: process.env.SEQ_DB2_POOL_MAX  || process.env.SEQ_POOL_MAX  || 50,
       idle: process.env.SEQ_DB2_POOL_IDLE || process.env.SEQ_POOL_IDLE || 60000
     }
-=======
-    },
-    minifyAliases: env.SEQ_PG_MINIFY_ALIASES
->>>>>>> 555dbe1f
   }
 };