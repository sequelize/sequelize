/* jshint camelcase: false, expr: true */
var chai      = require('chai')
  , expect    = chai.expect
  , Support   = require(__dirname + '/../support')
  , DataTypes = require(__dirname + "/../../lib/data-types")
  , Sequelize = require('../../index')
  , _         = require('lodash')
  , moment    = require('moment')
  , sinon     = require('sinon')

chai.Assertion.includeStack = true

describe(Support.getTestDialectTeaser("HasMany"), function() {
  describe("Model.associations", function () {
    it("should store all assocations when associting to the same table multiple times", function () {
      var User = this.sequelize.define('User', {})
        , Group = this.sequelize.define('Group', {})

      Group.hasMany(User)
      Group.hasMany(User, { foreignKey: 'primaryGroupId', as: 'primaryUsers' })
      Group.hasMany(User, { foreignKey: 'secondaryGroupId', as: 'secondaryUsers' })

      expect(Object.keys(Group.associations)).to.deep.equal(['GroupsUsers', 'primaryUsers', 'secondaryUsers'])
    })
  })

  describe('(1:N)', function() {
    describe('hasSingle', function() {
      beforeEach(function(done) {
        var self = this

        this.Article = this.sequelize.define('Article', { 'title': DataTypes.STRING })
        this.Label   = this.sequelize.define('Label', { 'text': DataTypes.STRING })

        this.Article.hasMany(this.Label)

        this.Label.sync({ force: true }).success(function() {
          self.Article.sync({ force: true }).success(function() {
            done()
          })
        })
      })

      it('supports transactions', function(done) {
        Support.prepareTransactionTest(this.sequelize, function(sequelize) {
          var Article = sequelize.define('Article', { 'title': DataTypes.STRING })
            , Label   = sequelize.define('Label', { 'text': DataTypes.STRING })

          Article.hasMany(Label)

          sequelize.sync({ force: true }).success(function() {
            Article.create({ title: 'foo' }).success(function(article) {
              Label.create({ text: 'bar' }).success(function(label) {
                sequelize.transaction(function(t) {
                  article.setLabels([ label ], { transaction: t }).success(function() {
                    Article.all({ transaction: t }).success(function(articles) {
                      articles[0].hasLabel(label).success(function(hasLabel) {
                        expect(hasLabel).to.be.false
                        Article.all({ transaction: t }).success(function(articles) {
                          articles[0].hasLabel(label, { transaction: t }).success(function(hasLabel) {
                            expect(hasLabel).to.be.true
                            t.rollback().success(function() { done() })
                          })
                        })
                      })
                    })
                  })
                })
              })
            })
          })
        })
      })

      it('does not have any labels assigned to it initially', function(done) {
        var chainer = new Sequelize.Utils.QueryChainer([
          this.Article.create({ title: 'Articl2e' }),
          this.Article.create({ title: 'Article' }),
          this.Label.create({ text: 'Awesomeness' }),
          this.Label.create({ text: 'Epicness' })
        ])

        chainer.run().success(function(results, article, label1, label2) {
          var chainer = new Sequelize.Utils.QueryChainer([
            article.hasLabel(label1),
            article.hasLabel(label2)
          ])

          chainer.run().success(function(_, hasLabel1, hasLabel2) {
            expect(hasLabel1).to.be.false
            expect(hasLabel2).to.be.false
            done()
          })
        })
      })

      it('answers true if the label has been assigned', function(done) {
        var chainer = new Sequelize.Utils.QueryChainer([
          this.Article.create({ title: 'Article' }),
          this.Label.create({ text: 'Awesomeness' }),
          this.Label.create({ text: 'Epicness' })
        ])

        chainer.run().success(function(results, article, label1, label2) {
          var chainer = new Sequelize.Utils.QueryChainer([
            [ article, 'addLabel', [ label1 ]],
            [ article, 'hasLabel', [ label1 ]],
            [ article, 'hasLabel', [ label2 ]]
          ])

          chainer.runSerially()
          .success(function(_, label1, hasLabel1, hasLabel2) {
            expect(hasLabel1).to.be.true
            expect(hasLabel2).to.be.false
            done()
          })
        })
      })
    })

    describe('hasAll', function() {
      beforeEach(function(done) {
        var self = this
        this.Article = this.sequelize.define('Article', {
          'title': DataTypes.STRING
        })
        this.Label = this.sequelize.define('Label', {
          'text': DataTypes.STRING
        })

        this.Article.hasMany(this.Label)

        this.Label.sync({ force: true }).success(function() {
          self.Article.sync({ force: true }).success(function() {
            done()
          })
        })
      })

      it('supports transactions', function(done) {
        Support.prepareTransactionTest(this.sequelize, function(sequelize) {
          var Article = sequelize.define('Article', { 'title': DataTypes.STRING })
            , Label   = sequelize.define('Label', { 'text': DataTypes.STRING })

          Article.hasMany(Label)

          sequelize.sync({ force: true }).success(function() {
            Article.create({ title: 'foo' }).success(function(article) {
              Label.create({ text: 'bar' }).success(function(label) {
                sequelize.transaction(function(t) {
                  article.setLabels([ label ], { transaction: t }).success(function() {
                    Article.all({ transaction: t }).success(function(articles) {
                      articles[0].hasLabels([ label ]).success(function(hasLabel) {
                        expect(hasLabel).to.be.false
                        Article.all({ transaction: t }).success(function(articles) {
                          articles[0].hasLabels([ label ], { transaction: t }).success(function(hasLabel) {
                            expect(hasLabel).to.be.true
                            t.rollback().success(function() { done() })
                          })
                        })
                      })
                    })
                  })
                })
              })
            })
          })
        })
      })

      it('answers false if only some labels have been assigned', function(done) {
        var chainer = new Sequelize.Utils.QueryChainer([
          this.Article.create({ title: 'Article' }),
          this.Label.create({ text: 'Awesomeness' }),
          this.Label.create({ text: 'Epicness' })
        ])

        chainer.run().success(function(results, article, label1, label2) {
          article.addLabel(label1).success(function() {
            article.hasLabels([label1, label2]).success(function(result) {
              expect(result).to.be.false
              done()
            })
          })
        })
      })

      it('answers true if all label have been assigned', function(done) {
        var chainer = new Sequelize.Utils.QueryChainer([
          this.Article.create({ title: 'Article' }),
          this.Label.create({ text: 'Awesomeness' }),
          this.Label.create({ text: 'Epicness' })
        ])

        chainer.run().success(function(results, article, label1, label2) {
          article.setLabels([label1, label2]).success(function() {
            article.hasLabels([label1, label2]).success(function(result) {
              expect(result).to.be.true
              done()
            })
          })
        })
      })
    })

    describe('setAssociations', function() {
      it('supports transactions', function(done) {
        Support.prepareTransactionTest(this.sequelize, function(sequelize) {
          var Article = sequelize.define('Article', { 'title': DataTypes.STRING })
            , Label   = sequelize.define('Label', { 'text': DataTypes.STRING })

          Article.hasMany(Label)

          sequelize.sync({ force: true }).success(function() {
            Article.create({ title: 'foo' }).success(function(article) {
              Label.create({ text: 'bar' }).success(function(label) {
                sequelize.transaction(function(t) {
                  article.setLabels([ label ], { transaction: t }).success(function() {
                    Label
                      .findAll({ where: { ArticleId: article.id }, transaction: undefined })
                      .success(function(labels) {
                        expect(labels.length).to.equal(0)

                        Label
                          .findAll({ where: { ArticleId: article.id }, transaction: t })
                          .success(function(labels) {
                            expect(labels.length).to.equal(1)
                            t.rollback().success(function() { done() })
                          })
                      })
                  })
                })
              })
            })
          })
        })
      })

      it("clears associations when passing null to the set-method", function(done) {
        var User = this.sequelize.define('User', { username: DataTypes.STRING })
          , Task = this.sequelize.define('Task', { title: DataTypes.STRING })

        Task.hasMany(User)

        User.sync({ force: true }).success(function() {
          Task.sync({ force: true }).success(function() {
            User.create({ username: 'foo' }).success(function(user) {
              Task.create({ title: 'task' }).success(function(task) {
                task.setUsers([ user ]).success(function() {
                  task.getUsers().success(function(_users) {
                    expect(_users).to.have.length(1)

                    task.setUsers(null).success(function() {
                      task.getUsers().success(function(_users) {
                        expect(_users).to.have.length(0)
                        done()
                      })
                    })
                  })
                })
              })
            })
          })
        })
      })
    })

    describe('addAssociations', function() {
      it('supports transactions', function(done) {
        Support.prepareTransactionTest(this.sequelize, function(sequelize) {
          var Article = sequelize.define('Article', { 'title': DataTypes.STRING })
            , Label   = sequelize.define('Label', { 'text': DataTypes.STRING })

          Article.hasMany(Label)

          sequelize.sync({ force: true }).success(function() {
            Article.create({ title: 'foo' }).success(function(article) {
              Label.create({ text: 'bar' }).success(function(label) {
                sequelize.transaction(function(t) {
                  article.addLabel(label, { transaction: t }).success(function() {
                    Label
                      .findAll({ where: { ArticleId: article.id }, transaction: undefined })
                      .success(function(labels) {
                        expect(labels.length).to.equal(0)

                        Label
                          .findAll({ where: { ArticleId: article.id }, transaction: t })
                          .success(function(labels) {
                            expect(labels.length).to.equal(1)
                            t.rollback().success(function() { done() })
                          })
                      })
                  })
                })
              })
            })
          })
        })
      })
    })

    it("clears associations when passing null to the set-method with omitNull set to true", function(done) {
      this.sequelize.options.omitNull = true

      var User = this.sequelize.define('User', { username: DataTypes.STRING })
        , Task = this.sequelize.define('Task', { title: DataTypes.STRING })

      Task.hasMany(User)

      User.sync({ force: true }).success(function() {
        Task.sync({ force: true }).success(function() {
          User.create({ username: 'foo' }).success(function(user) {
            Task.create({ title: 'task' }).success(function(task) {
              task.setUsers([ user ]).success(function() {
                task.getUsers().success(function(_users) {
                  expect(_users).to.have.length(1)

                  task.setUsers(null).success(function() {
                    task.getUsers().success(function(_users) {
                      expect(_users).to.have.length(0)
                      done()
                    })
                  })
                })
              })
            })
          })
        })
      })
    })

    describe('createAssociations', function() {
      it('creates a new associated object', function(done) {
        var Article = this.sequelize.define('Article', { 'title': DataTypes.STRING })
          , Label   = this.sequelize.define('Label', { 'text': DataTypes.STRING })

        Article.hasMany(Label)

        Article.sync({ force: true }).success(function() {
          Label.sync({ force: true }).success(function() {
            Article.create({ title: 'foo' }).success(function(article) {
              article.createLabel({ text: 'bar' }).success(function(label) {

                Label
                  .findAll({ where: { ArticleId: article.id }})
                  .success(function(labels) {
                    expect(labels.length).to.equal(1)
                    done()
                  })
              })
            })
          })
        })
      })
    })

    describe("getting assocations with options", function() {
      beforeEach(function(done) {
        var self = this

        this.User = this.sequelize.define('User', { username: DataTypes.STRING })
        this.Task = this.sequelize.define('Task', { title: DataTypes.STRING, active: DataTypes.BOOLEAN })

        this.User.hasMany(self.Task)

        this.User.sync({ force: true }).success(function() {
          self.Task.sync({ force: true }).success(function() {
            var chainer = new Sequelize.Utils.QueryChainer([
              self.User.create({ username: 'John'}),
              self.Task.create({ title: 'Get rich', active: true}),
              self.Task.create({ title: 'Die trying', active: false})
            ])

            chainer.run().success(function (results, john, task1, task2) {
              john.setTasks([task1, task2]).success(function() {
                done()
              })
            })
          })
        })
      })

      it('should treat the where object of associations as a first class citizen', function(done) {
        var self = this
        this.Article = this.sequelize.define('Article', {
          'title': DataTypes.STRING
        })
        this.Label = this.sequelize.define('Label', {
          'text': DataTypes.STRING,
          'until': DataTypes.DATE
        })

        this.Article.hasMany(this.Label)

        this.Label.sync({ force: true }).success(function() {
          self.Article.sync({ force: true }).success(function() {
            var chainer = new Sequelize.Utils.QueryChainer([
              self.Article.create({ title: 'Article' }),
              self.Label.create({ text: 'Awesomeness', until: '2014-01-01 01:00:00' }),
              self.Label.create({ text: 'Epicness', until: '2014-01-03 01:00:00' })
            ])

            chainer.run().success(function(results, article, label1, label2) {
              article.setLabels([label1, label2]).success(function() {
                article.getLabels({where: ['until > ?', moment('2014-01-02').toDate()]}).success(function(labels) {
                  expect(labels).to.be.instanceof(Array)
                  expect(labels).to.have.length(1)
                  expect(labels[0].text).to.equal('Epicness')
                  done()
                })
              })
            })
          })
        })
      })

      it("gets all associated objects when no options are passed", function(done) {
        this.User.find({where: {username: 'John'}}).success(function (john) {
          john.getTasks().success(function (tasks) {
            expect(tasks).to.have.length(2)
            done()
          })
        })
      })

      it("only get objects that fulfill the options", function(done) {
        this.User.find({ where: { username: 'John' } }).success(function (john) {
          john.getTasks({ where: { active: true }, limit: 10, order: 'id DESC' }).success(function (tasks) {
            expect(tasks).to.have.length(1)
            done()
          })
        })
      })
    })

    describe('optimizations using bulk create, destroy and update', function () {
      beforeEach(function (done) {
        var self = this
        this.User = this.sequelize.define('User', { username: DataTypes.STRING }, {timestamps: false})
        this.Task = this.sequelize.define('Task', { title: DataTypes.STRING }, {timestamps: false})

        this.User.hasMany(this.Task)

        this.User.sync({ force: true }).success(function() {
          self.Task.sync({ force: true }).success(function() {
            done()
          })
        })
      })

      it('uses one UPDATE statement', function (done) {
        var self = this
          , spy = sinon.spy()

        this.User.create({ username: 'foo' }).success(function(user) {
          self.Task.create({ title: 'task1' }).success(function(task1) {
            self.Task.create({ title: 'task2' }).success(function(task2) {
              user.setTasks([task1, task2]).on('sql', spy).on('sql', _.after(2, function (sql) { // We don't care about SELECt, only UPDAET
                expect(sql).to.have.string("UPDATE")
                expect(sql).to.have.string("IN (1,2)")
              })).success(function () {
                expect(spy.calledTwice).to.be.ok // Once for SELECT, once for UPDATE
                done()
              })
            })
          })
        })
      })

      it('uses one UPDATE statement', function (done) {
        var self = this
          , spy = sinon.spy()

        this.User.create({ username: 'foo' }).success(function (user) {
          self.Task.create({ title: 'task1' }).success(function (task1) {
            self.Task.create({ title: 'task2' }).success(function (task2) {
              user.setTasks([task1, task2]).success(function () {
                user.setTasks(null).on('sql', spy).on('sql', _.after(2, function (sql) { // We don't care about SELECT, only UPDATE
                  expect(sql).to.have.string("UPDATE")
                  expect(sql).to.have.string("IN (1,2)")
                })).success(function () {
                  expect(spy.calledTwice).to.be.ok // Once for SELECT, once for UPDATE
                  done()
                })
              })
            })
          })
        })
      })
    }) // end optimization using bulk create, destroy and update

    describe('selfAssociations', function () {
      it('should work', function (done) {
        var Group = this.sequelize.define('Group', {})

        Group.hasMany(Group, { through: 'groups_outsourcing_companies', as: 'OutsourcingCompanies'});

        this.sequelize.sync().done(function (err) {
          expect(err).not.to.be.ok
          done()
        })
      })
    })
  })

  describe('(N:M)', function() {
    describe("getting assocations with options", function() {
      beforeEach(function(done) {
        var self = this

        this.User = this.sequelize.define('User', { username: DataTypes.STRING })
        this.Task = this.sequelize.define('Task', { title: DataTypes.STRING, active: DataTypes.BOOLEAN })

        self.User.hasMany(self.Task)
        self.Task.hasMany(self.User)

        this.User.sync({ force: true }).success(function() {
          self.Task.sync({ force: true }).success(function() {
            var chainer = new Sequelize.Utils.QueryChainer([
              self.User.create({ username: 'John'}),
              self.Task.create({ title: 'Get rich', active: true}),
              self.Task.create({ title: 'Die trying', active: false})
            ])

            chainer.run().success(function (results, john, task1, task2) {
              john.setTasks([task1, task2]).success(function() {
                done()
              })
            })
          })
        })
      })

      it('supports transactions', function(done) {
        Support.prepareTransactionTest(this.sequelize, function(sequelize) {
          var Article = sequelize.define('Article', { 'title': DataTypes.STRING })
            , Label   = sequelize.define('Label', { 'text': DataTypes.STRING })

          Article.hasMany(Label)
          Label.hasMany(Article)

          sequelize.sync({ force: true }).success(function() {
            Article.create({ title: 'foo' }).success(function(article) {
              Label.create({ text: 'bar' }).success(function(label) {
                sequelize.transaction(function(t) {
                  article.setLabels([ label ], { transaction: t }).success(function() {
                    Article.all({ transaction: t }).success(function(articles) {
                      articles[0].getLabels().success(function(labels) {
                        expect(labels).to.have.length(0)
                        Article.all({ transaction: t }).success(function(articles) {
                          articles[0].getLabels({ transaction: t }).success(function(labels) {
                            expect(labels).to.have.length(1)
                            t.rollback().success(function() { done() })
                          })
                        })
                      })
                    })
                  })
                })
              })
            })
          })
        })
      })

      it("gets all associated objects when no options are passed", function(done) {
        this.User.find({where: {username: 'John'}}).success(function (john) {
          john.getTasks().success(function (tasks) {
            expect(tasks).to.have.length(2)
            done()
          })
        })
      })

      it("only get objects that fulfill the options", function(done) {
        this.User.find({where: {username: 'John'}}).success(function (john) {
          john.getTasks({where: {active: true}}).success(function (tasks) {
            expect(tasks).to.have.length(1)
            done()
          })
        })
      })

      it("only gets objects that fulfill options with a formatted value", function(done) {
        this.User.find({where: {username: 'John'}}).success(function (john) {
          john.getTasks({where: ['active = ?', true]}).success(function (tasks) {
            expect(tasks).to.have.length(1)
            done()
          })
        })
      })

      it("get associated objects with an eager load", function(done) {
        this.User.find({where: {username: 'John'}, include: [ this.Task ]}).success(function (john) {
          expect(john.tasks).to.have.length(2);
          done();
        })
      })
    })

    it("removes the reference id, which was added in the first place", function(done) {
      var User = this.sequelize.define('User', { username: DataTypes.STRING })
        , Task = this.sequelize.define('Task', { title: DataTypes.STRING })

      User.hasMany(Task)
      expect(Task.attributes.UserId).to.exist

      Task.hasMany(User)
      expect(Task.attributes.UserId).not.to.exist
      setTimeout(function () {
        done()
      }, 50)
    })

    describe('setAssociations', function() {
      it("clears associations when passing null to the set-method", function(done) {
        var User = this.sequelize.define('User', { username: DataTypes.STRING })
          , Task = this.sequelize.define('Task', { title: DataTypes.STRING })

        User.hasMany(Task)
        Task.hasMany(User)

        User.sync({ force: true }).success(function() {
          Task.sync({ force: true }).success(function() {
            User.create({ username: 'foo' }).success(function(user) {
              Task.create({ title: 'task' }).success(function(task) {
                task.setUsers([ user ]).success(function() {
                  task.getUsers().success(function(_users) {
                    expect(_users).to.have.length(1)

                    task.setUsers(null).success(function() {
                      task.getUsers().success(function(_users) {
                        expect(_users).to.have.length(0)
                        done()
                      })
                    })
                  })
                })
              })
            })
          })
        })
      })

      it("joins an association with custom primary keys", function(done) {
        var Group = this.sequelize.define('group', {
            group_id: {type: DataTypes.INTEGER, primaryKey: true},
            name: DataTypes.STRING(64)
          })
          , Member = this.sequelize.define('member', {
            member_id: {type: DataTypes.INTEGER, primaryKey: true},
            email: DataTypes.STRING(64)
          })

        Group.hasMany(Member, {joinTableName: 'group_members', foreignKey: 'group_id'})
        Member.hasMany(Group, {joinTableName: 'group_members', foreignKey: 'member_id'})

        Group.sync({ force: true }).success(function() {
          Member.sync({ force: true }).success(function() {
            Group.create({group_id: 1, name: 'Group1'}).success(function(){
              Member.create({member_id: 10, email: 'team@sequelizejs.com'}).success(function() {
                Group.find(1).success(function(group) {
                  Member.find(10).success(function(member) {
                    group.addMember(member).success(function() {
                      group.getMembers().success(function(members) {
                        expect(members).to.be.instanceof(Array)
                        expect(members).to.have.length(1)
                        expect(members[0].member_id).to.equal(10)
                        expect(members[0].email).to.equal('team@sequelizejs.com')
                        done()
                      })
                    })
                  })
                })
              })
            })
          })
        })
      })
    })

<<<<<<< HEAD
    describe('createAssociations', function() {
      it('creates a new associated object', function(done) {
        var User = this.sequelize.define('User', { username: DataTypes.STRING })
          , Task = this.sequelize.define('Task', { title: DataTypes.STRING })

        User.hasMany(Task)
        Task.hasMany(User)

        User.sync({ force: true }).success(function() {
          Task.sync({ force: true }).success(function() {
            Task.create({ title: 'task' }).success(function(task) {
              task.createUser({ username: 'foo' }).success(function() {
                task.getUsers().success(function(_users) {
                  expect(_users).to.have.length(1)

                  done()
=======
    describe('addAssociations', function() {
      it('supports transactions', function(done) {
        var self = this

        Support.prepareTransactionTest(this.sequelize, function(sequelize) {
          var User = self.sequelize.define('User', { username: DataTypes.STRING })
            , Task = self.sequelize.define('Task', { title: DataTypes.STRING })

          User.hasMany(Task)
          Task.hasMany(User)

          User.sync({ force: true }).success(function() {
            Task.sync({ force: true }).success(function() {
              User.create({ username: 'foo' }).success(function(user) {
                Task.create({ title: 'task' }).success(function(task) {
                  self.sequelize.transaction(function(t){
                    task.addUser(user, { transaction: t }).success(function() {
                      task.hasUser(user).success(function(hasUser) {
                        expect(hasUser).to.be.false
                        task.hasUser(user, { transaction: t }).success(function(hasUser) {
                          expect(hasUser).to.be.true
                          t.rollback().success(function() { done() })
                        })
                      })
                    })
                  })
>>>>>>> 8fba28b0
                })
              })
            })
          })
        })
      })
    })

    describe('optimizations using bulk create, destroy and update', function () {
      beforeEach(function (done) {
        var self = this
        this.User = this.sequelize.define('User', { username: DataTypes.STRING }, {timestamps: false})
        this.Task = this.sequelize.define('Task', { title: DataTypes.STRING }, {timestamps: false})

        this.User.hasMany(this.Task)
        this.Task.hasMany(this.User)

        this.User.sync({ force: true }).success(function() {
          self.Task.sync({force: true}).success(function() {
            done()
          })
        })
      })

      it('uses one insert into statement', function (done) {
        var self = this
          , spy = sinon.spy()

        this.User.create({ username: 'foo' }).success(function(user) {
          self.Task.create({ title: 'task1' }).success(function(task1) {
            self.Task.create({ title: 'task2' }).success(function(task2) {
              user.setTasks([task1, task2]).on('sql', spy).on('sql', _.after(2, function (sql) {
                expect(sql).to.have.string("INSERT INTO")
                expect(sql).to.have.string("VALUES (1,1),(1,2)")
              })).success(function () {
                expect(spy.calledTwice).to.be.ok
                done()
              })
            })
          })
        })
      })

      it('uses one delete from statement', function (done) {
        var self = this
          , spy = sinon.spy()

        this.User.create({ username: 'foo' }).success(function (user) {
          self.Task.create({ title: 'task1' }).success(function (task1) {
            self.Task.create({ title: 'task2' }).success(function (task2) {
              user.setTasks([task1, task2]).success(function () {
                user.setTasks(null).on('sql', spy).on('sql', _.after(2, function (sql) {
                  expect(sql).to.have.string("DELETE FROM")
                  expect(sql).to.have.string("IN (1,2)")
                })).success(function () {
                  expect(spy.calledTwice).to.be.ok // Once for SELECT, once for DELETE
                  done()
                })
              })
            })
          })
        })
      })
    }) // end optimization using bulk create, destroy and update

    describe('join table creation', function () {
      beforeEach(function (done) {
        var self = this
        this.User = this.sequelize.define('User',
          { username: DataTypes.STRING },
          { tableName: 'users'}
        )
        this.Task = this.sequelize.define('Task',
          { title: DataTypes.STRING },
          { tableName: 'tasks' }
        )

        this.User.hasMany(this.Task, { joinTableName: 'user_has_tasks' })
        this.Task.hasMany(this.User, { joinTableName: 'user_has_tasks' })

        this.User.sync({ force: true }).success(function() {
          self.Task.sync({force: true}).success(function() {
            done()
          })
        })
      })

      it('uses the specified joinTableName or a reasonable default', function(done) {
        for (var associationName in this.User.associations) {
          expect(associationName).not.to.equal(this.User.tableName)
          expect(associationName).not.to.equal(this.Task.tableName)

          var through = this.User.associations[associationName].through
          if (typeof through !== 'undefined') {
            expect(through.tableName).to.equal(associationName)
          }
          var tableName = this.User.associations[associationName].options.tableName
          if (typeof tableName !== 'undefined') {
            expect(tableName).to.equal(associationName)
          }
        }
        setTimeout(function () {
          done()
        }, 50)
      })
    })

    describe('join table model', function () {
      beforeEach(function (done) {
        this.User = this.sequelize.define('User', {})
        this.Project = this.sequelize.define('Project', {})
        this.UserProjects = this.sequelize.define('UserProjects', {
          status: DataTypes.STRING,
          data: DataTypes.INTEGER
        })

        this.User.hasMany(this.Project, { joinTableModel: this.UserProjects })
        this.Project.hasMany(this.User, { joinTableModel: this.UserProjects })

        this.sequelize.sync().success(function() { done() })
      })

      describe('fetching from join table', function () {
        it('should contain the data from the join table on .UserProjects a DAO', function (done) {
          var self = this

          self.User.create().success(function (u) {
            self.Project.create().success(function (p) {
              u.addProject(p, { status: 'active', data: 42 }).success(function() {
                u.getProjects().success(function(projects) {
                  var project = projects[0]

                  expect(project.UserProjects).to.be.defined
                  expect(project.status).not.to.exist
                  expect(project.UserProjects.status).to.equal('active')
                  expect(project.UserProjects.data).to.equal(42)

                  done()
                })
              })
            })
          })
        })

        it('should be able to limit the join table attributes returned', function (done) {
          var self = this

          self.User.create().success(function (u) {
            self.Project.create().success(function (p) {
              u.addProject(p, { status: 'active', data: 42 }).success(function() {
                u.getProjects({ joinTableAttributes: ['status']}).success(function(projects) {
                  var project = projects[0]

                  expect(project.UserProjects).to.be.defined
                  expect(project.status).not.to.exist
                  expect(project.UserProjects.status).to.equal('active')
                  expect(project.UserProjects.data).not.to.exist

                  done()
                })
              })
            })
          })
        })
      })

      describe('inserting in join table', function () {
        describe('add', function () {
          it('should insert data provided on the object into the join table', function (done) {
            var self = this
            self.User.create().success(function (u) {
              self.Project.create().success(function (p) {
                p.UserProjects = {
                  status: 'active'
                }

                u.addProject(p).success(function() {
                  self.UserProjects.find({ where: { UserId: u.id, ProjectId: p.id }}).success(function (up) {
                    expect(up.status).to.equal('active')
                    done()
                  })
                })
              })
            })
          })

          it('should insert data provided as a second argument into the join table', function (done) {
            var self = this
            self.User.create().success(function (u) {
              self.Project.create().success(function (p) {
                u.addProject(p, { status: 'active' }).success(function() {
                  self.UserProjects.find({ where: { UserId: u.id, ProjectId: p.id }}).success(function (up) {
                    expect(up.status).to.equal('active')
                    done()
                  })
                })
              })
            })
          })

          it('should be able to add twice (second call result in UPDATE call) without any attributes (and timestamps off) on the through model', function (done) {
            var Worker = this.sequelize.define('Worker', {}, {timestamps: false})
              , Task = this.sequelize.define('Task', {}, {timestamps: false})
              , WorkerTasks = this.sequelize.define('WorkerTasks', {}, {timestamps: false})

            Worker.hasMany(Task, { through: WorkerTasks })
            Task.hasMany(Worker, { through: WorkerTasks })

            this.sequelize.sync().done(function(err) {
              expect(err).not.to.be.ok
              Worker.create().done(function (err, worker) {
                expect(err).not.to.be.ok
                Task.create().done(function (err, task) {
                  expect(err).not.to.be.ok
                  worker.addTask(task).done(function (err) {
                    expect(err).not.to.be.ok
                    worker.addTask(task).done(function (err) {
                      expect(err).not.to.be.ok
                      done()
                    })
                  })
                })
              })
            })
          })
        })

        describe('set', function () {
          it('should be able to combine properties on the associated objects, and default values', function (done) {
            var self = this
              , _done = _.after(2, done)

            self.User.create().success(function (u) {
              self.Project.bulkCreate([{}, {}]).success(function () {
                self.Project.findAll().success(function (projects) {
                  var p1 = projects[0]
                    , p2 = projects[1]

                  p1.UserProjects = {
                    status: 'inactive'
                  }

                  u.setProjects([p1, p2], { status: 'active' }).success(function() {
                    self.UserProjects.find({ where: { UserId: u.id, ProjectId: p1.id }}).success(function (up) {
                      expect(up.status).to.equal('inactive')
                      _done()
                    })

                    self.UserProjects.find({ where: { UserId: u.id, ProjectId: p2.id }}).success(function (up) {
                      expect(up.status).to.equal('active')
                      _done()
                    })
                  })
                })
              })
            })
          })

          it('should be able to set twice (second call result in UPDATE calls) without any attributes (and timestamps off) on the through model', function (done) {
            var Worker = this.sequelize.define('Worker', {}, {timestamps: false})
              , Task = this.sequelize.define('Task', {}, {timestamps: false})
              , WorkerTasks = this.sequelize.define('WorkerTasks', {}, {timestamps: false})

            Worker.hasMany(Task, { through: WorkerTasks })
            Task.hasMany(Worker, { through: WorkerTasks })

            this.sequelize.sync().done(function(err) {
              expect(err).not.to.be.ok
              Worker.create().done(function (err, worker) {
                expect(err).not.to.be.ok
                Task.bulkCreate([{}, {}]).done(function (err) {
                  expect(err).not.to.be.ok
                  Task.findAll().done(function (err, tasks) {
                    expect(err).not.to.be.ok
                    worker.setTasks(tasks).done(function (err) {
                      worker.setTasks(tasks).done(function (err) {
                        expect(err).not.to.be.ok
                        done()
                      })
                    })
                  })
                })
              })
            })
          })
        })
      })

      describe('removing from the join table', function () {
        it('should remove a single entry without any attributes (and timestamps off) on the through model', function (done) {
          var Worker = this.sequelize.define('Worker', {}, {timestamps: false})
            , Task = this.sequelize.define('Task', {}, {timestamps: false})
            , WorkerTasks = this.sequelize.define('WorkerTasks', {}, {timestamps: false})

          Worker.hasMany(Task, { through: WorkerTasks })
          Task.hasMany(Worker, { through: WorkerTasks })

          this.sequelize.sync().done(function(err) {
            expect(err).not.to.be.ok
            Worker.create({}).done(function (err, worker) {
              expect(err).not.to.be.ok
              Task.bulkCreate([{}, {}]).done(function (err) {
                expect(err).not.to.be.ok
                Task.findAll().done(function (err, tasks) {
                  expect(err).not.to.be.ok
                  worker.setTasks(tasks).done(function (err) {
                    worker.removeTask(tasks[0]).done(function (err) {
                      expect(err).not.to.be.ok

                      worker.getTasks().done(function (err, tasks) {
                        expect(tasks.length).to.equal(1)
                        done()
                      })
                    })
                  })
                })
              })
            })
          })
        })
      })
    })

    describe('belongsTo and hasMany at once', function() {
      beforeEach(function() {
        this.A = this.sequelize.define('a', { name: Sequelize.STRING })
        this.B = this.sequelize.define('b', { name: Sequelize.STRING })
      })

      describe('source belongs to target', function() {
        beforeEach(function(done) {
          this.A.belongsTo(this.B, { as: 'relation1' })
          this.A.hasMany(this.B, { as: 'relation2' })
          this.B.hasMany(this.A, { as: 'relation2' })

          this.sequelize.sync({ force: true }).success(function() {
            done()
          })
        })

        it('correctly uses bId in A', function(done) {
          var self = this

          var a1 = this.A.build({ name: 'a1' })
            , b1 = this.B.build({ name: 'b1' })

          a1
            .save()
            .then(function() { return b1.save() })
            .then(function() { return a1.setRelation1(b1) })
            .then(function() { return self.A.find({ where: { name: 'a1' } }) })
            .done(function(a) {
              expect(a.bId).to.be.eq(b1.id)
              done()
            })
        })
      })

      describe('target belongs to source', function() {
        beforeEach(function(done) {
          this.B.belongsTo(this.A, { as: 'relation1' })
          this.A.hasMany(this.B, { as: 'relation2' })
          this.B.hasMany(this.A, { as: 'relation2' })

          this.sequelize.sync({ force: true }).success(function() {
            done()
          })
        })

        it('correctly uses bId in A', function(done) {
          var self = this

          var a1 = this.A.build({ name: 'a1' })
            , b1 = this.B.build({ name: 'b1' })

          a1
            .save()
            .then(function() { return b1.save() })
            .then(function() { return b1.setRelation1(a1) })
            .then(function() { return self.B.find({ where: { name: 'b1' } }) })
            .done(function(b) {
              expect(b.aId).to.be.eq(a1.id)
              done()
            })
        })
      })
    })

    describe('alias', function () {
      it("creates the join table when through is a string", function (done) {
        var self = this
          , User = this.sequelize.define('User', {})
          , Group = this.sequelize.define('Group', {})

        User.hasMany(Group, { as: 'MyGroups', through: 'group_user'})
        Group.hasMany(User, { as: 'MyUsers', through: 'group_user'})

        this.sequelize.sync({force:true}).success(function () {
          self.sequelize.getQueryInterface().showAllTables().success(function (result) {
             expect(result.indexOf('group_user')).not.to.equal(-1)
             done()
          })
        })
      })

      it("creates the join table when through is a model", function (done) {
        var self = this
          , User = this.sequelize.define('User', {})
          , Group = this.sequelize.define('Group', {})
          , UserGroup = this.sequelize.define('GroupUser', {}, {tableName: 'user_groups'})

        User.hasMany(Group, { as: 'MyGroups', through: UserGroup})
        Group.hasMany(User, { as: 'MyUsers', through: UserGroup})

        this.sequelize.sync({force:true}).success(function () {
           self.sequelize.getQueryInterface().showAllTables().success(function (result) {
             expect(result.indexOf('user_groups')).not.to.equal(-1)
             done()
          })
        })
      })

      it("correctly identifies its counterpart when through is a string", function (done) {
        var self = this
          , User = this.sequelize.define('User', {})
          , Group = this.sequelize.define('Group', {})

        User.hasMany(Group, { as: 'MyGroups', through: 'group_user'})
        Group.hasMany(User, { as: 'MyUsers', through: 'group_user'})

        expect(Group.associations.MyUsers.through === User.associations.MyGroups.through);
        expect(Group.associations.MyUsers.through.rawAttributes.UserId).to.exist;
        expect(Group.associations.MyUsers.through.rawAttributes.GroupId).to.exist;

        setTimeout(function () {
          done()
        }, 50)
      })

      it("correctly identifies its counterpart when through is a model", function (done) {
        var self = this
          , User = this.sequelize.define('User', {})
          , Group = this.sequelize.define('Group', {})
          , UserGroup = this.sequelize.define('GroupUser', {}, {tableName: 'user_groups'})

        User.hasMany(Group, { as: 'MyGroups', through: UserGroup})
        Group.hasMany(User, { as: 'MyUsers', through: UserGroup})

        expect(Group.associations.MyUsers.through === User.associations.MyGroups.through);

        expect(Group.associations.MyUsers.through.rawAttributes.UserId).to.exist;
        expect(Group.associations.MyUsers.through.rawAttributes.GroupId).to.exist;

        setTimeout(function () {
          done()
        }, 50)
      })
    })
  })

  describe("Foreign key constraints", function() {
    it("are not enabled by default", function(done) {
      var Task = this.sequelize.define('Task', { title: DataTypes.STRING })
        , User = this.sequelize.define('User', { username: DataTypes.STRING })

      User.hasMany(Task)

      User.sync({ force: true }).success(function() {
        Task.sync({ force: true }).success(function() {
          User.create({ username: 'foo' }).success(function(user) {
            Task.create({ title: 'task' }).success(function(task) {
              user.setTasks([task]).success(function() {
                user.destroy().success(function() {
                  Task.findAll().success(function(tasks) {
                    expect(tasks).to.have.length(1)
                    done()
                  })
                })
              })
            })
          })
        })
      })
    })

    it("can cascade deletes", function(done) {
      var Task = this.sequelize.define('Task', { title: DataTypes.STRING })
        , User = this.sequelize.define('User', { username: DataTypes.STRING })

      User.hasMany(Task, {onDelete: 'cascade'})

      User.sync({ force: true }).success(function() {
        Task.sync({ force: true }).success(function() {
          User.create({ username: 'foo' }).success(function(user) {
            Task.create({ title: 'task' }).success(function(task) {
              user.setTasks([task]).success(function() {
                user.destroy().success(function() {
                  Task.findAll().success(function(tasks) {
                    expect(tasks).to.have.length(0)
                    done()
                  })
                })
              })
            })
          })
        })
      })
    })

    it("can restrict deletes", function(done) {
      var Task = this.sequelize.define('Task', { title: DataTypes.STRING })
        , User = this.sequelize.define('User', { username: DataTypes.STRING })

      User.hasMany(Task, {onDelete: 'restrict'})

      User.sync({ force: true }).success(function() {
        Task.sync({ force: true }).success(function() {
          User.create({ username: 'foo' }).success(function(user) {
            Task.create({ title: 'task' }).success(function(task) {
              user.setTasks([task]).success(function() {
                user.destroy().error(function() {
                  // Should fail due to FK restriction
                  Task.findAll().success(function(tasks) {
                    expect(tasks).to.have.length(1)
                    done()
                  })
                })
              })
            })
          })
        })
      })
    })

    it("can cascade updates", function(done) {
      var Task = this.sequelize.define('Task', { title: DataTypes.STRING })
        , User = this.sequelize.define('User', { username: DataTypes.STRING })

      User.hasMany(Task, {onUpdate: 'cascade'})

      User.sync({ force: true }).success(function() {
        Task.sync({ force: true }).success(function() {
          User.create({ username: 'foo' }).success(function(user) {
            Task.create({ title: 'task' }).success(function(task) {
              user.setTasks([task]).success(function() {

                // Changing the id of a DAO requires a little dance since
                // the `UPDATE` query generated by `save()` uses `id` in the
                // `WHERE` clause

                var tableName = user.QueryInterface.QueryGenerator.addSchema(user.__factory)
                user.QueryInterface.update(user, tableName, {id: 999}, user.id)
                .success(function() {
                  Task.findAll().success(function(tasks) {
                    expect(tasks).to.have.length(1)
                    expect(tasks[0].UserId).to.equal(999)
                    done()
                  })
                })
              })
            })
          })
        })
      })
    })

    it("can restrict updates", function(done) {
      var Task = this.sequelize.define('Task', { title: DataTypes.STRING })
        , User = this.sequelize.define('User', { username: DataTypes.STRING })

      User.hasMany(Task, {onUpdate: 'restrict'})

      User.sync({ force: true }).success(function() {
        Task.sync({ force: true }).success(function() {
          User.create({ username: 'foo' }).success(function(user) {
            Task.create({ title: 'task' }).success(function(task) {
              user.setTasks([task]).success(function() {

                // Changing the id of a DAO requires a little dance since
                // the `UPDATE` query generated by `save()` uses `id` in the
                // `WHERE` clause

                var tableName = user.QueryInterface.QueryGenerator.addSchema(user.__factory)
                user.QueryInterface.update(user, tableName, {id: 999}, user.id)
                .error(function() {
                  // Should fail due to FK restriction
                  Task.findAll().success(function(tasks) {
                    expect(tasks).to.have.length(1)
                    done()
                  })
                })
              })
            })
          })
        })
      })
    })
  })

  describe("Association options", function() {
    it('can specify data type for autogenerated relational keys', function(done) {
      var User = this.sequelize.define('UserXYZ', { username: DataTypes.STRING })
        , dataTypes = [Sequelize.INTEGER, Sequelize.BIGINT, Sequelize.STRING]
        , self = this
        , Tasks = {}

      dataTypes.forEach(function(dataType) {
        var tableName = 'TaskXYZ_' + dataType.toString()
        Tasks[dataType] = self.sequelize.define(tableName, { title: DataTypes.STRING })

        User.hasMany(Tasks[dataType], { foreignKey: 'userId', keyType: dataType })

        Tasks[dataType].sync({ force: true }).success(function() {
          expect(Tasks[dataType].rawAttributes.userId.type.toString())
            .to.equal(dataType.toString())

          dataTypes.splice(dataTypes.indexOf(dataType), 1)
          if (!dataTypes.length) {
            done()
          }
        })
      })
    })
  })
})<|MERGE_RESOLUTION|>--- conflicted
+++ resolved
@@ -679,7 +679,6 @@
       })
     })
 
-<<<<<<< HEAD
     describe('createAssociations', function() {
       it('creates a new associated object', function(done) {
         var User = this.sequelize.define('User', { username: DataTypes.STRING })
@@ -696,7 +695,14 @@
                   expect(_users).to.have.length(1)
 
                   done()
-=======
+                })
+              })
+            })
+          })
+        })
+      })
+    })
+
     describe('addAssociations', function() {
       it('supports transactions', function(done) {
         var self = this
@@ -723,7 +729,6 @@
                       })
                     })
                   })
->>>>>>> 8fba28b0
                 })
               })
             })
