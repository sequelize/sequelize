--- conflicted
+++ resolved
@@ -14,13 +14,9 @@
       this.User = this.sequelize.define('User', {
         username: DataTypes.STRING,
         email: {type: DataTypes.ARRAY(DataTypes.TEXT)},
-<<<<<<< HEAD
         settings: DataTypes.HSTORE,
-        document: {type: DataTypes.HSTORE, defaultValue: '"default"=>"value"'}
-=======
         document: {type: DataTypes.HSTORE, defaultValue: '"default"=>"value"'},
         documentJSON: DataTypes.JSON
->>>>>>> 931f0844
       })
       this.User.sync({ force: true }).success(function() {
         done()
