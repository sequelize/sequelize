var chai      = require('chai')
  , expect    = chai.expect
  , Support   = require(__dirname + '/../support')
  , dialect   = Support.getTestDialect()
  , DataTypes = require(__dirname + "/../../lib/data-types")
  , _         = require('lodash')

chai.Assertion.includeStack = true

if (dialect.match(/^postgres/)) {
  describe('[POSTGRES Specific] DAO', function() {
    beforeEach(function(done) {
      this.sequelize.options.quoteIdentifiers = true
      this.User = this.sequelize.define('User', {
        username: DataTypes.STRING,
        email: {type: DataTypes.ARRAY(DataTypes.TEXT)},
        document: {type: DataTypes.HSTORE, defaultValue: '"default"=>"value"'},
        documentJSON: DataTypes.JSON
      })
      this.User.sync({ force: true }).success(function() {
        done()
      })
    })

    afterEach(function(done) {
      this.sequelize.options.quoteIdentifiers = true
      done()
    })

    it('should be able to search within an array', function(done) {
      this.User.all({where: {email: ['hello', 'world']}}).on('sql', function(sql) {
        expect(sql).to.equal('SELECT * FROM "Users" WHERE "Users"."email" && ARRAY[\'hello\',\'world\']::TEXT[];')
        done()
      })
    })

    it('should be able to find a record while searching in an array', function(done) {
      var self = this
      this.User.bulkCreate([
        {username: 'bob', email: ['myemail@email.com']},
        {username: 'tony', email: ['wrongemail@email.com']}
      ]).success(function() {
        self.User.all({where: {email: ['myemail@email.com']}}).success(function(user) {
          expect(user).to.be.instanceof(Array)
          expect(user).to.have.length(1)
          expect(user[0].username).to.equal('bob')
          done()
        })
      })
    })

    it('describeTable should tell me that a column is hstore and not USER-DEFINED', function(done) {
      this.sequelize.queryInterface.describeTable('Users').success(function(table) {
        expect(table.document.type).to.equal('HSTORE')
        done()
      })
    })

    describe('enums', function() {
      it('should be able to ignore enum types that already exist', function(done) {
        var User = this.sequelize.define('UserEnums', {
          mood: DataTypes.ENUM('happy', 'sad', 'meh')
        })

        User.sync({ force: true }).success(function() {
          User.sync().success(function() {
            done()
          })
        })
      })

      it('should be able to create/drop enums multiple times', function(done) {
        var User = this.sequelize.define('UserEnums', {
          mood: DataTypes.ENUM('happy', 'sad', 'meh')
        })

        User.sync({ force: true }).success(function() {
          User.sync({ force: true }).success(function() {
            done()
          })
        })
      })

      it("should be able to create/drop multiple enums multiple times", function(done) {
        var DummyModel = this.sequelize.define('Dummy-pg', {
          username: DataTypes.STRING,
          theEnumOne: {
            type: DataTypes.ENUM,
            values:[
              'one',
              'two',
              'three',
            ]
          },
          theEnumTwo: {
            type: DataTypes.ENUM,
            values:[
              'four',
              'five',
              'six',
            ],
          }
        })

        DummyModel.sync({ force: true }).done(function(err) {
          expect(err).not.to.be.ok
          // now sync one more time:
          DummyModel.sync({force: true}).done(function(err) {
            expect(err).not.to.be.ok
<<<<<<< HEAD
            // sync without dropping
            DummyModel.sync().done(function(err) {
              expect(err).not.to.be.ok
              done();
            })
=======
            done();
>>>>>>> 9bdcad40
          })
        })
      })

      it('should be able to add enum types', function(done) {
        var self = this
          , User = this.sequelize.define('UserEnums', {
          mood: DataTypes.ENUM('happy', 'sad', 'meh')
        })

        var _done = _.after(4, function() {
          done()
        })

        User.sync({ force: true }).success(function() {
          User = self.sequelize.define('UserEnums', {
            mood: DataTypes.ENUM('neutral', 'happy', 'sad', 'ecstatic', 'meh', 'joyful')
          })

          User.sync().success(function() {
            expect(User.rawAttributes.mood.values).to.deep.equal(['neutral', 'happy', 'sad', 'ecstatic', 'meh', 'joyful'])
            _done()
          }).on('sql', function(sql) {
            if (sql.indexOf('neutral') > -1) {
              expect(sql).to.equal("ALTER TYPE \"enum_UserEnums_mood\" ADD VALUE 'neutral' BEFORE 'happy'")
              _done()
            }
            else if (sql.indexOf('ecstatic') > -1) {
              expect(sql).to.equal("ALTER TYPE \"enum_UserEnums_mood\" ADD VALUE 'ecstatic' BEFORE 'meh'")
              _done()
            }
            else if (sql.indexOf('joyful') > -1) {
              expect(sql).to.equal("ALTER TYPE \"enum_UserEnums_mood\" ADD VALUE 'joyful' AFTER 'meh'")
              _done()
            }
          })
        })
      })
    })

    describe('integers', function() {
      describe('integer', function() {
        beforeEach(function(done) {
          this.User = this.sequelize.define('User', {
            aNumber: DataTypes.INTEGER
          })

          this.User.sync({ force: true }).success(function() {
            done()
          })
        })

        it('positive', function(done) {
          var User = this.User

          User.create({aNumber: 2147483647}).success(function(user) {
            expect(user.aNumber).to.equal(2147483647)
            User.find({where: {aNumber: 2147483647}}).success(function(_user) {
              expect(_user.aNumber).to.equal(2147483647)
              done()
            })
          })
        })

        it('negative', function(done) {
          var User = this.User

          User.create({aNumber: -2147483647}).success(function(user) {
            expect(user.aNumber).to.equal(-2147483647)
            User.find({where: {aNumber: -2147483647}}).success(function(_user) {
              expect(_user.aNumber).to.equal(-2147483647)
              done()
            })
          })
        })
      })

      describe('bigint', function() {
        beforeEach(function(done) {
          this.User = this.sequelize.define('User', {
            aNumber: DataTypes.BIGINT
          })

          this.User.sync({ force: true }).success(function() {
            done()
          })
        })

        it('positive', function(done) {
          var User = this.User

          User.create({aNumber: '9223372036854775807'}).success(function(user) {
            expect(user.aNumber).to.equal('9223372036854775807')
            User.find({where: {aNumber: '9223372036854775807'}}).success(function(_user) {
              expect(_user.aNumber).to.equal('9223372036854775807')
              done()
            })
          })
        })

        it('negative', function(done) {
          var User = this.User

          User.create({aNumber: '-9223372036854775807'}).success(function(user) {
            expect(user.aNumber).to.equal('-9223372036854775807')
            User.find({where: {aNumber: '-9223372036854775807'}}).success(function(_user) {
              expect(_user.aNumber).to.equal('-9223372036854775807')
              done()
            })
          })
        })
      })
    })

    describe('model', function() {
      it("create handles array correctly", function(done) {
        this.User
          .create({ username: 'user', email: ['foo@bar.com', 'bar@baz.com'] })
          .success(function(oldUser) {
            expect(oldUser.email).to.contain.members(['foo@bar.com', 'bar@baz.com'])
            done()
          })
          .error(function(err) {
            console.log(err)
          })
      })

      it("should handle hstore correctly", function(done) {
        var self = this

        this.User
          .create({ username: 'user', email: ['foo@bar.com'], document: { created: { test: '"value"' }}})
          .success(function(newUser) {
            expect(newUser.document).to.deep.equal({ created: { test: '"value"' }})

            // Check to see if updating an hstore field works
            newUser.updateAttributes({document: {should: 'update', to: 'this', first: 'place'}}).success(function(oldUser){
              // Postgres always returns keys in alphabetical order (ascending)
              expect(oldUser.document).to.deep.equal({first: 'place', should: 'update', to: 'this'})
              // Check to see if the default value for an hstore field works
              self.User.create({ username: 'user2', email: ['bar@baz.com']}).success(function(defaultUser){
                expect(defaultUser.document).to.deep.equal({default: 'value'})
                done()
              })
            })
          })
          .error(console.log)
      })
    })

    it("should handle JSON correctly", function(done) {
      var self = this

      this.User
        .create({ username: 'user', email: ['foo@bar.com'], document: { created: { test: '"value"' }}})
        .success(function(newUser) {
          expect(newUser.document).to.deep.equal({ created: { test: '"value"' }})

          // Check to see if updating an hstore field works
          newUser.updateAttributes({document: {should: 'update', to: 'this', first: 'place'}}).success(function(oldUser){
            // Postgres always returns keys in alphabetical order (ascending)
            expect(oldUser.document).to.deep.equal({first: 'place', should: 'update', to: 'this'})
            // Check to see if the default value for an hstore field works
            self.User.create({ username: 'user2', email: ['bar@baz.com']}).success(function(defaultUser){
              expect(defaultUser.document).to.deep.equal({default: 'value'})
              done()
            })
          })
        })
        .error(console.log)
    })
  })

    describe('[POSTGRES] Unquoted identifiers', function() {
      it("can insert and select", function(done) {
        var self = this
        this.sequelize.options.quoteIdentifiers = false
        this.sequelize.getQueryInterface().QueryGenerator.options.quoteIdentifiers = false

        this.User = this.sequelize.define('Userxs', {
          username: DataTypes.STRING,
          fullName: DataTypes.STRING // Note mixed case
        }, {
          quoteIdentifiers: false
        })

        this.User.sync({ force: true }).success(function() {
          self.User
            .create({ username: 'user', fullName: "John Smith" })
            .success(function(user) {
              // We can insert into a table with non-quoted identifiers
              expect(user.id).to.exist
              expect(user.id).not.to.be.null
              expect(user.username).to.equal('user')
              expect(user.fullName).to.equal('John Smith')

              // We can query by non-quoted identifiers
              self.User.find({
                where: {fullName: "John Smith"}
              })
              .success(function(user2) {
                self.sequelize.options.quoteIndentifiers = true
                self.sequelize.getQueryInterface().QueryGenerator.options.quoteIdentifiers = true
                self.sequelize.options.logging = false
                // We can map values back to non-quoted identifiers
                expect(user2.id).to.equal(user.id)
                expect(user2.username).to.equal('user')
                expect(user2.fullName).to.equal('John Smith')
                done()
              })
            })
        })
      })
    })
 // })
}<|MERGE_RESOLUTION|>--- conflicted
+++ resolved
@@ -89,7 +89,7 @@
             values:[
               'one',
               'two',
-              'three',
+              'three'
             ]
           },
           theEnumTwo: {
@@ -97,8 +97,8 @@
             values:[
               'four',
               'five',
-              'six',
-            ],
+              'six'
+            ]
           }
         })
 
@@ -107,15 +107,11 @@
           // now sync one more time:
           DummyModel.sync({force: true}).done(function(err) {
             expect(err).not.to.be.ok
-<<<<<<< HEAD
             // sync without dropping
             DummyModel.sync().done(function(err) {
               expect(err).not.to.be.ok
               done();
             })
-=======
-            done();
->>>>>>> 9bdcad40
           })
         })
       })
