--- conflicted
+++ resolved
@@ -39,23 +39,6 @@
         // NOTE: The syntax "DROP VIEW [IF EXISTS]"" is not part of the standard
         // and might not be available on all RDBMSs. Therefore "DROP VIEW" is
         // the compatible option, which can throw an error in case the VIEW does
-<<<<<<< HEAD
-        // not exist. In case of error, it is ignored by reflect()+tap().
-        return this.sequelize.query('DROP VIEW V_Fail').reflect();
-      };
-      return this.queryInterface
-        .createTable('my_test_table', { name: DataTypes.STRING })
-        .tap(cleanup)
-        .then(() => this.sequelize.query(`CREATE VIEW V_Fail AS SELECT 1 Id ${dialect === 'ibmi' ? 'FROM SYSIBM.SYSDUMMY1' : ''}`))
-        .then(() => this.queryInterface.showAllTables())
-        .tap(cleanup)
-        .then(tableNames => {
-          if (tableNames[0] && tableNames[0].tableName) {
-            tableNames = tableNames.map(v => v.tableName);
-          }
-          expect(tableNames).to.deep.equal(['my_test_table']);
-        });
-=======
         // not exist. In case of error, it is ignored.
         try {
           await this.sequelize.query('DROP VIEW V_Fail');
@@ -72,7 +55,6 @@
         tableNames = tableNames.map(v => v.tableName);
       }
       expect(tableNames).to.deep.equal(['my_test_table']);
->>>>>>> 56bb1d6e
     });
 
     if (dialect !== 'sqlite' && dialect !== 'postgres' && dialect !== 'ibmi') {
@@ -663,16 +645,6 @@
         try {
           await this.queryInterface.removeConstraint('users', 'unknown__constraint__name', {
             type: 'unique'
-<<<<<<< HEAD
-          })
-          .catch(e => {
-            if (dialect !== 'ibmi') {
-              expect(e.table).to.equal('users');
-              expect(e.constraint).to.equal('unknown__constraint__name');
-            }
-            throw e;
-=======
->>>>>>> 56bb1d6e
           });
           throw new Error('Error not thrown...');
         } catch (error) {
