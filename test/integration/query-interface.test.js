'use strict';

/* jshint -W030 */
var chai = require('chai')
  , expect = chai.expect
  , Support = require(__dirname + '/support')
  , DataTypes = require(__dirname + '/../../lib/data-types')
  , dialect = Support.getTestDialect()
  , _ = require('lodash')
  , count = 0
  , log = function (sql) {
    // sqlite fires a lot more querys than the other dbs. this is just a simple hack, since i'm lazy
    if (dialect !== 'sqlite' || count === 0) {
      count++;
    }
  };

describe(Support.getTestDialectTeaser('QueryInterface'), function() {
  beforeEach(function() {
    this.sequelize.options.quoteIdenifiers = true;
    this.queryInterface = this.sequelize.getQueryInterface();
  });

  afterEach(function() {
    return this.sequelize.dropAllSchemas();
  });

  describe('dropAllTables', function() {
    it('should drop all tables', function() {
<<<<<<< HEAD
      function filterMSSQLDefault(tableNames) {
        return tableNames.filter(function (t) {
          return t.tableName !== 'spt_values';
        });
      }
      var self = this;
=======
      const filterMSSQLDefault = tableNames => tableNames.filter(t => t.tableName !== 'spt_values');
      const self = this;
>>>>>>> 7137b837
      return this.queryInterface.dropAllTables().then(function() {
        return self.queryInterface.showAllTables().then(function(tableNames) {
          // MSSQL include spt_values table which is system defined, hence cant be dropped
          tableNames = filterMSSQLDefault(tableNames);
          expect(tableNames).to.be.empty;
          return self.queryInterface.createTable('table', { name: DataTypes.STRING }).then(function() {
            return self.queryInterface.showAllTables().then(function(tableNames) {
              tableNames = filterMSSQLDefault(tableNames);
              expect(tableNames).to.have.length(1);
              return self.queryInterface.dropAllTables().then(function() {
                return self.queryInterface.showAllTables().then(function(tableNames) {
                  // MSSQL include spt_values table which is system defined, hence cant be dropped
                  tableNames = filterMSSQLDefault(tableNames);
                  expect(tableNames).to.be.empty;
                });
              });
            });
          });
        });
      });
    });

    it('should be able to skip given tables', function() {
      var self = this;
      return self.queryInterface.createTable('skipme', {
        name: DataTypes.STRING
      }).then(function() {
        return self.queryInterface.dropAllTables({skip: ['skipme']}).then(function() {
          return self.queryInterface.showAllTables().then(function(tableNames) {
            if (dialect === 'mssql' /* current.dialect.supports.schemas */) {
              tableNames = _.map(tableNames, 'tableName');
            }
            expect(tableNames).to.contain('skipme');
          });
        });
      });
    });
  });

  describe('indexes', function() {
    beforeEach(function() {
      var self = this;
      return this.queryInterface.dropTable('Group').then(function() {
        return self.queryInterface.createTable('Group', {
          username: DataTypes.STRING,
          isAdmin: DataTypes.BOOLEAN,
          from: DataTypes.STRING
        });
      });
    });

    it('adds, reads and removes an index to the table', function() {
      var self = this;
      return this.queryInterface.addIndex('Group', ['username', 'isAdmin']).then(function() {
        return self.queryInterface.showIndex('Group').then(function(indexes) {
          var indexColumns = _.uniq(indexes.map(function(index) { return index.name; }));
          expect(indexColumns).to.include('group_username_is_admin');
          return self.queryInterface.removeIndex('Group', ['username', 'isAdmin']).then(function() {
            return self.queryInterface.showIndex('Group').then(function(indexes) {
              indexColumns = _.uniq(indexes.map(function(index) { return index.name; }));
              expect(indexColumns).to.be.empty;
            });
          });
        });
      });
    });

    it('works with schemas', function() {
      var self = this;
      return self.sequelize.createSchema('schema').then(function() {
        return self.queryInterface.createTable('table', {
          name: {
            type: DataTypes.STRING
          },
          isAdmin: {
            type: DataTypes.STRING
          }
        }, {
          schema: 'schema'
        });
      }).then(function() {
        return self.queryInterface.addIndex({
          schema: 'schema',
          tableName: 'table'
        }, ['name', 'isAdmin'], null, 'schema_table').then(function() {
            return self.queryInterface.showIndex({
              schema: 'schema',
              tableName: 'table'
            }).then(function(indexes) {
              expect(indexes.length).to.eq(1);
            });
          });
        });
      });

    it('does not fail on reserved keywords', function() {
      return this.queryInterface.addIndex('Group', ['from']);
    });
  });

  describe('describeTable', function() {
    it('reads the metadata of the table', function() {
      var self = this;
      var Users = self.sequelize.define('_Users', {
        username: DataTypes.STRING,
        city: {
          type: DataTypes.STRING,
          defaultValue: null
        },
        isAdmin: DataTypes.BOOLEAN,
        enumVals: DataTypes.ENUM('hello', 'world')
      }, { freezeTableName: true });

      return Users.sync({ force: true }).then(function() {
        return self.queryInterface.describeTable('_Users').then(function(metadata) {
          var id = metadata.id;
          var username = metadata.username;
          var city = metadata.city;
          var isAdmin = metadata.isAdmin;
          var enumVals = metadata.enumVals;

          expect(id.primaryKey).to.be.ok;

          var assertVal = 'VARCHAR(255)';
          switch (dialect) {
            case 'postgres':
              assertVal = 'CHARACTER VARYING';
              break;
            case 'mssql':
              assertVal = 'NVARCHAR';
              break;
          }
          expect(username.type).to.equal(assertVal);
          expect(username.allowNull).to.be.true;

          switch (dialect) {
            case 'sqlite':
              expect(username.defaultValue).to.be.undefined;
              break;
            default:
              expect(username.defaultValue).to.be.null;
          }

          switch (dialect) {
            case 'sqlite':
              expect(city.defaultValue).to.be.null;
              break;
          }

          assertVal = 'TINYINT(1)';
          switch (dialect) {
            case 'postgres':
              assertVal = 'BOOLEAN';
              break;
            case 'mssql':
              assertVal = 'BIT';
              break;
          }
          expect(isAdmin.type).to.equal(assertVal);
          expect(isAdmin.allowNull).to.be.true;
          switch (dialect) {
            case 'sqlite':
              expect(isAdmin.defaultValue).to.be.undefined;
              break;
            default:
              expect(isAdmin.defaultValue).to.be.null;
          }

          if (dialect === 'postgres' || dialect === 'postgres-native') {
            expect(enumVals.special).to.be.instanceof(Array);
            expect(enumVals.special).to.have.length(2);
          } else if (dialect === 'mysql') {
            expect(enumVals.type).to.eql('ENUM(\'hello\',\'world\')');
          }
        });
      });
    });

    it('should correctly determine the primary key columns', function () {
      var self = this;
      var Country = self.sequelize.define('_Country', {
        code:     {type: DataTypes.STRING, primaryKey: true },
        name:     {type: DataTypes.STRING, allowNull: false}
      }, { freezeTableName: true });
      var Alumni = self.sequelize.define('_Alumni', {
        year:     {type: DataTypes.INTEGER, primaryKey: true },
        num:      {type: DataTypes.INTEGER, primaryKey: true },
        username: {type: DataTypes.STRING, allowNull: false, unique: true },
        dob:      {type: DataTypes.DATEONLY, allowNull: false },
        dod:      {type: DataTypes.DATEONLY, allowNull: true },
        city:     {type: DataTypes.STRING, allowNull: false},
        ctrycod:  {type: DataTypes.STRING, allowNull: false,
                    references: { model: Country, key: 'code'}}
      }, { freezeTableName: true });

      return Country.sync({ force: true }).then(function() {
        return self.queryInterface.describeTable('_Country').then(function(metacountry) {
          expect(metacountry.code.primaryKey).to.eql(true);
          expect(metacountry.name.primaryKey).to.eql(false);
        
          return Alumni.sync({ force: true }).then(function() {
            return self.queryInterface.describeTable('_Alumni').then(function(metalumni) {
              expect(metalumni.year.primaryKey).to.eql(true);
              expect(metalumni.num.primaryKey).to.eql(true);
              expect(metalumni.username.primaryKey).to.eql(false);
              expect(metalumni.dob.primaryKey).to.eql(false);
              expect(metalumni.dod.primaryKey).to.eql(false);
              expect(metalumni.ctrycod.primaryKey).to.eql(false);
              expect(metalumni.city.primaryKey).to.eql(false);
            });
          });
        });
      });
    });
  });

  // FIXME: These tests should make assertions against the created table using describeTable
  describe('createTable', function() {
    it('should create a auto increment primary key', function() {
      return this.queryInterface.createTable('TableWithPK', {
        table_id: {
          type: DataTypes.INTEGER,
          primaryKey: true,
          autoIncrement: true
        }
      }).bind(this).then(function() {
        return this.queryInterface.insert(null, 'TableWithPK', {}, {raw: true, returning: true, plain: true}).then(function(results) {
          var response = _.head(results);
          expect(response.table_id || (typeof response !== 'object' && response)).to.be.ok;
        });
      });
    });

    it('should work with enums (1)', function() {
      return this.queryInterface.createTable('SomeTable', {
        someEnum: DataTypes.ENUM('value1', 'value2', 'value3')
      });
    });

    it('should work with enums (2)', function() {
      return this.queryInterface.createTable('SomeTable', {
        someEnum: {
          type: DataTypes.ENUM,
          values: ['value1', 'value2', 'value3']
        }
      });
    });

    it('should work with enums (3)', function() {
      return this.queryInterface.createTable('SomeTable', {
        someEnum: {
          type: DataTypes.ENUM,
          values: ['value1', 'value2', 'value3'],
          field: 'otherName'
        }
      });
    });

    it('should work with schemas', function() {
      var self = this;
      return self.sequelize.createSchema('hero').then(function() {
        return self.queryInterface.createTable('User', {
          name: {
            type: DataTypes.STRING
          }
        }, {
          schema: 'hero'
        });
      });
    });
  });

  describe('renameColumn', function() {
    it('rename a simple column', function() {
      var self = this;
      var Users = self.sequelize.define('_Users', {
        username: DataTypes.STRING
      }, { freezeTableName: true });

      return Users.sync({ force: true }).then(function() {
        return self.queryInterface.renameColumn('_Users', 'username', 'pseudo');
      }).bind(this).then(function() {
        return this.queryInterface.describeTable('_Users');
      }).then(function (table) {
        expect(table).to.have.property('pseudo');
        expect(table).to.not.have.property('username');
      });
    });

    it('works with schemas', function() {
      var self = this;
      return self.sequelize.createSchema('archive').then(function() {
        var Users = self.sequelize.define('User', {
          username: DataTypes.STRING
        }, {
          tableName: 'Users',
          schema: 'archive'
        });
        return Users.sync({ force: true }).then(function() {
          return self.queryInterface.renameColumn({
            schema: 'archive',
            tableName: 'Users'
          }, 'username', 'pseudo');
        });
      }).bind(this).then(function() {
        return this.queryInterface.describeTable({
          schema: 'archive',
          tableName: 'Users'
        });
      }).then(function (table) {
        expect(table).to.have.property('pseudo');
        expect(table).to.not.have.property('username');
      });
    });

    it('rename a column non-null without default value', function() {
      var self = this;
      var Users = self.sequelize.define('_Users', {
        username: {
          type: DataTypes.STRING,
          allowNull: false
        }
      }, { freezeTableName: true });

      return Users.sync({ force: true }).then(function() {
        return self.queryInterface.renameColumn('_Users', 'username', 'pseudo');
      }).bind(this).then(function() {
        return this.queryInterface.describeTable('_Users');
      }).then(function (table) {
        expect(table).to.have.property('pseudo');
        expect(table).to.not.have.property('username');
      });
    });

    it('rename a boolean column non-null without default value', function() {
      var self = this;
      var Users = self.sequelize.define('_Users', {
        active: {
          type: DataTypes.BOOLEAN,
          allowNull: false,
          defaultValue: false
        }
      }, { freezeTableName: true });

      return Users.sync({ force: true }).then(function() {
        return self.queryInterface.renameColumn('_Users', 'active', 'enabled');
      }).bind(this).then(function() {
        return this.queryInterface.describeTable('_Users');
      }).then(function (table) {
        expect(table).to.have.property('enabled');
        expect(table).to.not.have.property('active');
      });
    });

    it('renames a column primary key autoIncrement column', function() {
      var self = this;
      var Fruits = self.sequelize.define('Fruit', {
        fruitId: {
          type: DataTypes.INTEGER,
          allowNull: false,
          primaryKey: true,
          autoIncrement: true
        }
      }, { freezeTableName: true });

      return Fruits.sync({ force: true }).then(function() {
        return self.queryInterface.renameColumn('Fruit', 'fruitId', 'fruit_id');
      }).bind(this).then(function() {
        return this.queryInterface.describeTable('Fruit');
      }).then(function (table) {
        expect(table).to.have.property('fruit_id');
        expect(table).to.not.have.property('fruitId');
      });
    });
  });

  describe('changeColumn', function() {
    it('should support schemas', function() {
      return this.sequelize.createSchema('archive').bind(this).then(function() {
        return this.queryInterface.createTable({
          tableName: 'users',
          schema: 'archive'
        }, {
          id: {
            type: DataTypes.INTEGER,
            primaryKey: true,
            autoIncrement: true
          },
          currency: DataTypes.INTEGER
        }).bind(this).then(function() {
          return this.queryInterface.changeColumn({
            tableName: 'users',
            schema: 'archive'
          }, 'currency', {
            type: DataTypes.FLOAT
          });
        }).then(function() {
          return this.queryInterface.describeTable({
            tableName: 'users',
            schema: 'archive'
          });
        }).then(function (table) {
          if (dialect === 'postgres' || dialect === 'postgres-native') {
            expect(table.currency.type).to.equal('DOUBLE PRECISION');
          } else {
            expect(table.currency.type).to.equal('FLOAT');
          }
        });
      });
    });

    it('should change columns', function() {
        return this.queryInterface.createTable({
          tableName: 'users'
        }, {
          id: {
            type: DataTypes.INTEGER,
            primaryKey: true,
            autoIncrement: true
          },
          currency: DataTypes.INTEGER
        }).bind(this).then(function() {
          return this.queryInterface.changeColumn('users', 'currency', {
            type: DataTypes.FLOAT,
            allowNull: true
          });
        }).then(function() {
            return this.queryInterface.describeTable({
              tableName: 'users'
            });
        }).then(function (table) {
          if (dialect === 'postgres' || dialect === 'postgres-native') {
            expect(table.currency.type).to.equal('DOUBLE PRECISION');
          } else {
            expect(table.currency.type).to.equal('FLOAT');
          }
        });
      });
    });

    //SQlite navitely doesnt support ALTER Foreign key
    if (dialect !== 'sqlite') {
      describe('should support foreign keys', function() {
        beforeEach(function() {
          return this.queryInterface.createTable('users', {
            id: {
              type: DataTypes.INTEGER,
              primaryKey: true,
              autoIncrement: true
            },
            level_id: {
              type: DataTypes.INTEGER,
              allowNull: false
            }
          })
          .bind(this).then(function() {
            return this.queryInterface.createTable('level', {
              id: {
                type: DataTypes.INTEGER,
                primaryKey: true,
                autoIncrement: true
              }
            });
          });
        });

        it('able to change column to foreign key', function() {
          return this.queryInterface.changeColumn('users', 'level_id', {
            type: DataTypes.INTEGER,
            references: {
              model: 'level',
              key:   'id'
            },
            onUpdate: 'cascade',
            onDelete: 'cascade'
          }, {logging: log}).then(function() {
            expect(count).to.be.equal(1);
            count = 0;
          });
        });

      });
    }

  describe('addColumn', function() {
    beforeEach(function() {
      return this.sequelize.createSchema('archive').bind(this).then(function() {
        return this.queryInterface.createTable('users', {
          id: {
            type: DataTypes.INTEGER,
            primaryKey: true,
            autoIncrement: true
          }
        });
      });
    });

    it('should be able to add a foreign key reference', function() {
      return this.queryInterface.createTable('level', {
        id: {
          type: DataTypes.INTEGER,
          primaryKey: true,
          autoIncrement: true
        }
      }).bind(this).then(function() {
        return this.queryInterface.addColumn('users', 'level_id', {
          type: DataTypes.INTEGER,
          references: {
            model: 'level',
            key:   'id'
          },
          onUpdate: 'cascade',
          onDelete: 'set null'
        });
      }).then(function() {
        return this.queryInterface.describeTable('users');
      }).then(function (table) {
        expect(table).to.have.property('level_id');
      });
    });

    it('should work with schemas', function() {
      return this.queryInterface.createTable({
        tableName: 'users',
        schema: 'archive'
      }, {
        id: {
          type: DataTypes.INTEGER,
          primaryKey: true,
          autoIncrement: true
        }
      }).bind(this).then(function() {
        return this.queryInterface.addColumn({
          tableName: 'users',
          schema: 'archive'
        }, 'level_id', {
          type: DataTypes.INTEGER
        }).bind(this).then(function() {
          return this.queryInterface.describeTable({
            tableName: 'users',
            schema: 'archive'
          });
        }).then(function (table) {
          expect(table).to.have.property('level_id');
        });
      });
    });

    it('should work with enums (1)', function() {
      return this.queryInterface.addColumn('users', 'someEnum', DataTypes.ENUM('value1', 'value2', 'value3'));
    });

    it('should work with enums (2)', function() {
      return this.queryInterface.addColumn('users', 'someOtherEnum', {
        type: DataTypes.ENUM,
        values: ['value1', 'value2', 'value3']
      });
    });
  });

  describe('removeColumn', function() {
    describe('(without a schema)', function() {
      beforeEach(function() {
        return this.queryInterface.createTable('users', {
          id: {
            type: DataTypes.INTEGER,
            primaryKey: true,
            autoIncrement: true
          },
          firstName: {
            type: DataTypes.STRING,
            defaultValue: 'Someone'
          },
          lastName: {
            type: DataTypes.STRING
          },
          manager: {
            type: DataTypes.INTEGER,
            references: {
              model: 'users',
              key:   'id'
            }
          }
        });
      });

      it('should be able to remove a column with a default value', function() {
        return this.queryInterface.removeColumn('users', 'firstName').bind(this).then(function() {
          return this.queryInterface.describeTable('users');
        }).then(function(table) {
            expect(table).to.not.have.property('firstName');
        });
      });

      it('should be able to remove a column without default value', function() {
        return this.queryInterface.removeColumn('users', 'lastName').bind(this).then(function() {
          return this.queryInterface.describeTable('users');
        }).then(function(table) {
          expect(table).to.not.have.property('lastName');
        });
      });

      it('should be able to remove a column with a foreign key constraint', function() {
        return this.queryInterface.removeColumn('users', 'manager').bind(this).then(function() {
          return this.queryInterface.describeTable('users');
        }).then(function(table) {
            expect(table).to.not.have.property('manager');
        });
      });
    });

    describe('(with a schema)', function() {
      beforeEach(function() {
        return this.sequelize.createSchema('archive').bind(this).then(function() {
          return this.queryInterface.createTable({
            tableName: 'users',
            schema: 'archive'
          }, {
            id: {
              type: DataTypes.INTEGER,
              primaryKey: true,
              autoIncrement: true
            },
            firstName: {
              type: DataTypes.STRING,
              defaultValue: 'Someone'
            },
            lastName: {
              type: DataTypes.STRING
            }
          });
        });
      });

      it('should be able to remove a column with a default value', function() {
        return this.queryInterface.removeColumn({
            tableName: 'users',
            schema: 'archive'
          }, 'firstName'
        ).bind(this).then(function() {
            return this.queryInterface.describeTable({
              tableName: 'users',
              schema: 'archive'
            });
          }).then(function(table) {
            expect(table).to.not.have.property('firstName');
          });
      });

      it('should be able to remove a column without default value', function() {
        return this.queryInterface.removeColumn({
            tableName: 'users',
            schema: 'archive'
          }, 'lastName'
        ).bind(this).then(function() {
            return this.queryInterface.describeTable({
              tableName: 'users',
              schema: 'archive'
            });
          }).then(function(table) {
            expect(table).to.not.have.property('lastName');
          });
      });
    });
  });

  describe('describeForeignKeys', function() {
    beforeEach(function() {
      return this.queryInterface.createTable('users', {
        id: {
          type: DataTypes.INTEGER,
          primaryKey: true,
          autoIncrement: true
        }
      }).bind(this).then(function() {
        return this.queryInterface.createTable('hosts', {
          id: {
            type: DataTypes.INTEGER,
            primaryKey: true,
            autoIncrement: true
          },
          admin: {
            type: DataTypes.INTEGER,
            references: {
              model: 'users',
              key:   'id'
            }
          },
          operator: {
            type: DataTypes.INTEGER,
            references: {
              model: 'users',
              key:   'id'
            },
            onUpdate: 'cascade'
          },
          owner: {
            type: DataTypes.INTEGER,
            references: {
              model: 'users',
              key:   'id'
            },
            onUpdate: 'cascade',
            onDelete: 'set null'
          }
        });
      });
    });

    it('should get a list of foreign keys for the table', function() {
      var sql = this.queryInterface.QueryGenerator.getForeignKeysQuery('hosts', this.sequelize.config.database);
      var self = this;
      return this.sequelize.query(sql, {type: this.sequelize.QueryTypes.FOREIGNKEYS}).then(function(fks) {
        expect(fks).to.have.length(3);
        var keys = Object.keys(fks[0]),
            keys2 = Object.keys(fks[1]),
            keys3 = Object.keys(fks[2]);

        if (dialect === 'postgres' || dialect === 'postgres-native') {
          expect(keys).to.have.length(6);
          expect(keys2).to.have.length(7);
          expect(keys3).to.have.length(7);
        } else if (dialect === 'sqlite') {
          expect(keys).to.have.length(8);
        } else if (dialect === 'mysql' || dialect === 'mssql') {
          expect(keys).to.have.length(1);
        } else {
          console.log('This test doesn\'t support ' + dialect);
        }
        return fks;
      }).then(function(fks){
        if (dialect === 'mysql') {
          return self.sequelize.query(
              self.queryInterface.QueryGenerator.getForeignKeyQuery('hosts', 'admin'),
              {}
            )
            .spread(function(fk){
              expect(fks[0]).to.deep.eql(fk[0]);
            });
        }
        return;
      });
    });
  });
});<|MERGE_RESOLUTION|>--- conflicted
+++ resolved
@@ -27,17 +27,8 @@
 
   describe('dropAllTables', function() {
     it('should drop all tables', function() {
-<<<<<<< HEAD
-      function filterMSSQLDefault(tableNames) {
-        return tableNames.filter(function (t) {
-          return t.tableName !== 'spt_values';
-        });
-      }
-      var self = this;
-=======
       const filterMSSQLDefault = tableNames => tableNames.filter(t => t.tableName !== 'spt_values');
       const self = this;
->>>>>>> 7137b837
       return this.queryInterface.dropAllTables().then(function() {
         return self.queryInterface.showAllTables().then(function(tableNames) {
           // MSSQL include spt_values table which is system defined, hence cant be dropped
