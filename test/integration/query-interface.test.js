'use strict';

const chai = require('chai');
const expect = chai.expect;
const Support = require('./support');
const DataTypes = require('sequelize/lib/data-types');
const dialect = Support.getTestDialect();
const Sequelize = Support.Sequelize;
const current = Support.sequelize;
const _ = require('lodash');

describe(Support.getTestDialectTeaser('QueryInterface'), () => {
  beforeEach(function() {
    this.sequelize.options.quoteIdenifiers = true;
    this.queryInterface = this.sequelize.getQueryInterface();
  });

  afterEach(async function() {
    await Support.dropTestSchemas(this.sequelize);
  });

  describe('dropAllSchema', () => {
    it('should drop all schema', async function() {
      await this.queryInterface.dropAllSchemas({
        skip: [this.sequelize.config.database]
      });
      const schemaNames = await this.queryInterface.showAllSchemas();
      await this.queryInterface.createSchema('newSchema');
      const newSchemaNames = await this.queryInterface.showAllSchemas();
      if (!current.dialect.supports.schemas) return;
      expect(newSchemaNames).to.have.length(schemaNames.length + 1);
      await this.queryInterface.dropSchema('newSchema');
    });
  });

  describe('showAllTables', () => {
    it('should not contain views', async function() {
      async function cleanup(sequelize) {
        if (dialect === 'db2') {
          await sequelize.query('DROP VIEW V_Fail');
        } else if (dialect === 'oracle') {
          let plsql = [
            'DECLARE',
            '  V_COUNT INTEGER;',
            'BEGIN',
            '  V_COUNT := 0;',
            '  SELECT COUNT(1) INTO V_COUNT FROM USER_VIEWS WHERE VIEW_NAME = \'V_FAIL\';',
            '  IF V_COUNT != 0 THEN',
            '    EXECUTE IMMEDIATE ',
            '\'DROP VIEW V_Fail\'',
            ';',
            '  END IF;',
            'END;'
          ].join('');
          await sequelize.query(plsql);
        } else {
          await sequelize.query('DROP VIEW IF EXISTS V_Fail');
        }
      }
      await this.queryInterface.createTable('my_test_table', { name: DataTypes.STRING });
      await cleanup(this.sequelize);
<<<<<<< HEAD
      const sql = dialect === 'db2' ? 'CREATE VIEW V_Fail AS SELECT 1 Id FROM SYSIBM.SYSDUMMY1' : 'CREATE VIEW V_Fail AS SELECT 1 Id' + Support.addDualInSelect();
      await this.sequelize.query(sql);
=======
      await this.sequelize.query(`CREATE VIEW V_Fail AS SELECT 1 Id${  Support.addDualInSelect()}`);
>>>>>>> b091d59d
      let tableNames = await this.queryInterface.showAllTables();
      await cleanup(this.sequelize);
      if (tableNames[0] && tableNames[0].tableName) {
        tableNames = tableNames.map(v => v.tableName);
      }
      expect(tableNames).to.deep.equal(['my_test_table']);
    });

    if (dialect !== 'sqlite' && dialect !== 'postgres' && dialect !== 'db2' && dialect != 'oracle') {
      // NOTE: sqlite doesn't allow querying between databases and
      // postgres requires creating a new connection to create a new table.
      it('should not show tables in other databases', async function() {
        await this.queryInterface.createTable('my_test_table1', { name: DataTypes.STRING });
        await this.sequelize.query('CREATE DATABASE my_test_db');
        await this.sequelize.query(`CREATE TABLE my_test_db${dialect === 'mssql' ? '.dbo' : ''}.my_test_table2 (id INT)`);
        let tableNames = await this.queryInterface.showAllTables();
        await this.sequelize.query('DROP DATABASE my_test_db');
        if (tableNames[0] && tableNames[0].tableName) {
          tableNames = tableNames.map(v => v.tableName);
        }
        expect(tableNames).to.deep.equal(['my_test_table1']);
      });
    }

    if (['mysql', 'mariadb'].includes(dialect)) {
      it('should show all tables in all databases', async function() {
        await this.queryInterface.createTable('my_test_table1', { name: DataTypes.STRING });
        await this.sequelize.query('CREATE DATABASE my_test_db');
        await this.sequelize.query('CREATE TABLE my_test_db.my_test_table2 (id INT)');
        let tableNames = await this.sequelize.query(
          this.queryInterface.queryGenerator.showTablesQuery(),
          {
            raw: true,
            type: this.sequelize.QueryTypes.SHOWTABLES
          }
        );
        await this.sequelize.query('DROP DATABASE my_test_db');
        if (tableNames[0] && tableNames[0].tableName) {
          tableNames = tableNames.map(v => v.tableName);
        }
        tableNames.sort();

        expect(tableNames).to.include('my_test_table1');
        expect(tableNames).to.include('my_test_table2');
      });
    }
  });

  describe('renameTable', () => {
    it('should rename table', async function() {
      await this.queryInterface.createTable('my_test_table', {
        name: DataTypes.STRING
      });
      await this.queryInterface.renameTable('my_test_table', 'my_test_table_new');
      let tableNames = await this.queryInterface.showAllTables();
      if (['mssql', 'mariadb', 'db2', 'oracle'].includes(dialect)) {
        tableNames = tableNames.map(v => v.tableName);
      }
      expect(tableNames).to.contain('my_test_table_new');
      expect(tableNames).to.not.contain('my_test_table');
    });
  });

  describe('dropAllTables', () => {
    it('should drop all tables', async function() {

      // MSSQL includes `spt_values` table which is system defined, hence can't be dropped
      const showAllTablesIgnoringSpecialMSSQLTable = async () => {
        const tableNames = await this.queryInterface.showAllTables();
        return tableNames.filter(t => t.tableName !== 'spt_values');
      };

      await this.queryInterface.dropAllTables();

      expect(
        await showAllTablesIgnoringSpecialMSSQLTable()
      ).to.be.empty;

      await this.queryInterface.createTable('table', { name: DataTypes.STRING });

      expect(
        await showAllTablesIgnoringSpecialMSSQLTable()
      ).to.have.length(1);

      await this.queryInterface.dropAllTables();

      expect(
        await showAllTablesIgnoringSpecialMSSQLTable()
      ).to.be.empty;
    });

    it('should be able to skip given tables', async function() {
      await this.queryInterface.createTable('skipme', {
        name: DataTypes.STRING
      });
      await this.queryInterface.dropAllTables({ skip: ['skipme'] });
      let tableNames = await this.queryInterface.showAllTables();
      if (['mssql', 'mariadb', 'db2', 'oracle'].includes(dialect)) {
        tableNames = tableNames.map(v => v.tableName);
      }
      expect(tableNames).to.contain('skipme');
    });
  });

  describe('indexes', () => {
    beforeEach(async function() {
      await this.queryInterface.dropTable('Group');
      await this.queryInterface.createTable('Group', {
        username: DataTypes.STRING,
        isAdmin: DataTypes.BOOLEAN,
        from: DataTypes.STRING
      });
    });

    it('adds, reads and removes an index to the table', async function() {
      await this.queryInterface.addIndex('Group', ['username', 'isAdmin']);
      let indexes = await this.queryInterface.showIndex('Group');
      let indexColumns = _.uniq(indexes.map(index => index.name));
      expect(indexColumns).to.include('group_username_is_admin');
      await this.queryInterface.removeIndex('Group', ['username', 'isAdmin']);
      indexes = await this.queryInterface.showIndex('Group');
      indexColumns = _.uniq(indexes.map(index => index.name));
      expect(indexColumns).to.be.empty;
    });

    it('works with schemas', async function() {
      await this.sequelize.createSchema('schema');
      await this.queryInterface.createTable('table', {
        name: {
          type: DataTypes.STRING
        },
        isAdmin: {
          type: DataTypes.STRING
        }
      }, {
        schema: 'schema'
      });
      await this.queryInterface.addIndex(
        { schema: 'schema', tableName: 'table' },
        ['name', 'isAdmin'],
        null,
        'schema_table'
      );
      const indexes = await this.queryInterface.showIndex({
        schema: 'schema',
        tableName: 'table'
      });
      expect(indexes.length).to.eq(1);
      expect(indexes[0].name).to.eq('table_name_is_admin');
    });

    it('does not fail on reserved keywords', async function() {
      await this.queryInterface.addIndex('Group', ['from']);
    });
  });

  describe('renameColumn', () => {
    it('rename a simple column', async function() {
      const Users = this.sequelize.define('_Users', {
        username: DataTypes.STRING
      }, { freezeTableName: true });

      await Users.sync({ force: true });
      await this.queryInterface.renameColumn('_Users', 'username', 'pseudo');
      const table = await this.queryInterface.describeTable('_Users');
      expect(table).to.have.property('pseudo');
      expect(table).to.not.have.property('username');
    });

    it('works with schemas', async function() {
      await this.sequelize.createSchema('archive');
      const Users = this.sequelize.define('User', {
        username: DataTypes.STRING
      }, {
        tableName: 'Users',
        schema: 'archive'
      });
      await Users.sync({ force: true });
      await this.queryInterface.renameColumn({
        schema: 'archive',
        tableName: 'Users'
      }, 'username', 'pseudo');
      const table = await this.queryInterface.describeTable({
        schema: 'archive',
        tableName: 'Users'
      });
      expect(table).to.have.property('pseudo');
      expect(table).to.not.have.property('username');
    });

    it('rename a column non-null without default value', async function() {
      const Users = this.sequelize.define('_Users', {
        username: {
          type: DataTypes.STRING,
          allowNull: false
        }
      }, { freezeTableName: true });

      await Users.sync({ force: true });
      await this.queryInterface.renameColumn('_Users', 'username', 'pseudo');
      const table = await this.queryInterface.describeTable('_Users');
      expect(table).to.have.property('pseudo');
      expect(table).to.not.have.property('username');
    });

    it('rename a boolean column non-null without default value', async function() {
      const Users = this.sequelize.define('_Users', {
        active: {
          type: DataTypes.BOOLEAN,
          allowNull: false,
          defaultValue: false
        }
      }, { freezeTableName: true });

      await Users.sync({ force: true });
      await this.queryInterface.renameColumn('_Users', 'active', 'enabled');
      const table = await this.queryInterface.describeTable('_Users');
      expect(table).to.have.property('enabled');
      expect(table).to.not.have.property('active');
    });

    if (dialect !== 'db2') { // Db2 does not allow rename of a primary key column
      it('renames a column primary key autoIncrement column', async function() {
        const Fruits = this.sequelize.define('Fruit', {
          fruitId: {
            type: DataTypes.INTEGER,
            allowNull: false,
            primaryKey: true,
            autoIncrement: true
          }
        }, { freezeTableName: true });

        await Fruits.sync({ force: true });
        await this.queryInterface.renameColumn('Fruit', 'fruitId', 'fruit_id');
        const table = await this.queryInterface.describeTable('Fruit');
        expect(table).to.have.property('fruit_id');
        expect(table).to.not.have.property('fruitId');
      });
    }

    it('shows a reasonable error message when column is missing', async function() {
      const Users = this.sequelize.define('_Users', {
        username: DataTypes.STRING
      }, { freezeTableName: true });

      await Users.sync({ force: true });
      await expect(
        this.queryInterface.renameColumn('_Users', 'email', 'pseudo')
      ).to.be.rejectedWith('Table _Users doesn\'t have the column email');
    });
  });

  describe('addColumn', () => {
    beforeEach(async function() {
      await this.sequelize.createSchema('archive');
      await this.queryInterface.createTable('users', {
        id: {
          type: DataTypes.INTEGER,
          primaryKey: true,
          autoIncrement: true
        }
      });
    });

    it('should be able to add a foreign key reference', async function() {
      await this.queryInterface.createTable('level', {
        id: {
          type: DataTypes.INTEGER,
          primaryKey: true,
          autoIncrement: true
        }
      });
      await this.queryInterface.addColumn('users', 'level_id', {
        type: DataTypes.INTEGER,
        references: {
          model: 'level',
          key: 'id'
        },
        onUpdate: 'cascade',
        onDelete: 'set null'
      });
      const table = await this.queryInterface.describeTable('users');
      expect(table).to.have.property('level_id');
    });

    it('addColumn expected error', async function() {
      await this.queryInterface.createTable('level2', {
        id: {
          type: DataTypes.INTEGER,
          primaryKey: true,
          autoIncrement: true
        }
      });

      const testArgs = (...args) => expect(this.queryInterface.addColumn(...args))
        .to.be.rejectedWith(Error, 'addColumn takes at least 3 arguments (table, attribute name, attribute definition)');

      await testArgs('users', 'level_id');
      await testArgs(null, 'level_id');
      await testArgs('users', null, {});
    });

    it('should work with schemas', async function() {
      await this.queryInterface.createTable(
        { tableName: 'users', schema: 'archive' },
        {
          id: {
            type: DataTypes.INTEGER,
            primaryKey: true,
            autoIncrement: true
          }
        }
      );
      await this.queryInterface.addColumn(
        { tableName: 'users', schema: 'archive' },
        'level_id',
        { type: DataTypes.INTEGER }
      );
      const table = await this.queryInterface.describeTable({
        tableName: 'users',
        schema: 'archive'
      });
      expect(table).to.have.property('level_id');
    });
    // Db2 does not support enums in alter column
    if (dialect !== 'db2') {
      it('should work with enums (1)', async function() {
        await this.queryInterface.addColumn('users', 'someEnum', DataTypes.ENUM('value1', 'value2', 'value3'));
      });

      it('should work with enums (2)', async function() {
        await this.queryInterface.addColumn('users', 'someOtherEnum', {
          type: DataTypes.ENUM,
          values: ['value1', 'value2', 'value3']
        });
      });
    }
    if (dialect === 'postgres') {
      it('should be able to add a column of type of array of enums', async function() {
        await this.queryInterface.addColumn('users', 'tags', {
          allowNull: false,
          type: Sequelize.ARRAY(Sequelize.ENUM(
            'Value1',
            'Value2',
            'Value3'
          ))
        });
        const result = await this.queryInterface.describeTable('users');
        expect(result).to.have.property('tags');
        expect(result.tags.type).to.equal('ARRAY');
        expect(result.tags.allowNull).to.be.false;
      });
    }
  });

  describe('describeForeignKeys', () => {
    beforeEach(async function() {
      await this.queryInterface.createTable('users', {
        id: {
          type: DataTypes.INTEGER,
          primaryKey: true,
          autoIncrement: true
        }
      });
      await this.queryInterface.createTable('hosts', {
        id: {
          type: DataTypes.INTEGER,
          primaryKey: true,
          autoIncrement: true
        },
        admin: {
          type: DataTypes.INTEGER,
          references: {
            model: 'users',
            key: 'id'
          }
        },
        operator: {
          type: DataTypes.INTEGER,
          references: {
            model: 'users',
            key: 'id'
          },
          onUpdate: 'cascade'
        },
        owner: {
          type: DataTypes.INTEGER,
          references: {
            model: 'users',
            key: 'id'
          },
          onUpdate: 'cascade',
          onDelete: 'set null'
        }
      });
    });

    it('should get a list of foreign keys for the table', async function() {

      const foreignKeys = await this.sequelize.query(
        this.queryInterface.queryGenerator.getForeignKeysQuery(
          'hosts',
          dialect === 'db2' ? this.sequelize.config.username.toUpperCase() : this.sequelize.config.database
        ),
        { type: this.sequelize.QueryTypes.FOREIGNKEYS }
      );

      expect(foreignKeys).to.have.length(3);

      if (dialect === 'postgres') {
        expect(Object.keys(foreignKeys[0])).to.have.length(6);
        expect(Object.keys(foreignKeys[1])).to.have.length(7);
        expect(Object.keys(foreignKeys[2])).to.have.length(7);
      } else if (dialect === 'sqlite' || dialect === 'db2') {
        expect(Object.keys(foreignKeys[0])).to.have.length(8);
      } else if (['mysql', 'mariadb', 'mssql'].includes(dialect)) {
        expect(Object.keys(foreignKeys[0])).to.have.length(12);
      } else if (dialect === 'oracle') {
        expect(Object.keys(foreignKeys[0])).to.have.length(6);
      } else {
        throw new Error(`This test doesn't support ${dialect}`);
      }

      if (dialect === 'mysql') {
        const [foreignKeysViaDirectMySQLQuery] = await this.sequelize.query(
          this.queryInterface.queryGenerator.getForeignKeyQuery('hosts', 'admin')
        );
        expect(foreignKeysViaDirectMySQLQuery[0]).to.deep.equal(foreignKeys[0]);
      }
    });

    it('should get a list of foreign key references details for the table', async function() {
      const references = await this.queryInterface.getForeignKeyReferencesForTable('hosts', this.sequelize.options);
      expect(references).to.have.length(3);
      for (const ref of references) {
        expect(ref.tableName).to.equal('hosts');
        expect(ref.referencedColumnName).to.equal('id');
        expect(ref.referencedTableName).to.equal('users');
      }
      const columnNames = references.map(reference => reference.columnName);
      expect(columnNames).to.have.same.members(['owner', 'operator', 'admin']);
    });
  });

  describe('constraints', () => {
    beforeEach(async function() {
      this.User = this.sequelize.define('users', {
        // Db2 does not allow unique constraint for a nullable column, Db2
        // throws SQL0542N error if we create constraint on nullable column.
        username: dialect === 'db2' ? { type: DataTypes.STRING, allowNull: false } : DataTypes.STRING,
        email: dialect === 'db2' ? { type: DataTypes.STRING, allowNull: false } : DataTypes.STRING,
        roles: DataTypes.STRING
      });

      this.Post = this.sequelize.define('posts', {
        username: DataTypes.STRING
      });
      await this.sequelize.sync({ force: true });
    });


    describe('unique', () => {
      it('should add, read & remove unique constraint', async function() {
        await this.queryInterface.addConstraint('users', { type: 'unique', fields: ['email'] });
        let constraints = await this.queryInterface.showConstraint('users');
        constraints = constraints.map(constraint => constraint.constraintName);
        expect(constraints).to.include('users_email_uk');
        await this.queryInterface.removeConstraint('users', 'users_email_uk');
        constraints = await this.queryInterface.showConstraint('users');
        constraints = constraints.map(constraint => constraint.constraintName);
        expect(constraints).to.not.include('users_email_uk');
      });

      it('should add a constraint after another', async function() {
        await this.queryInterface.addConstraint('users', { type: 'unique', fields: ['username'] });
        await this.queryInterface.addConstraint('users', { type: 'unique', fields: ['email'] });
        let constraints = await this.queryInterface.showConstraint('users');
        constraints = constraints.map(constraint => constraint.constraintName);
        expect(constraints).to.include('users_email_uk');
        expect(constraints).to.include('users_username_uk');
        await this.queryInterface.removeConstraint('users', 'users_email_uk');
        constraints = await this.queryInterface.showConstraint('users');
        constraints = constraints.map(constraint => constraint.constraintName);
        expect(constraints).to.not.include('users_email_uk');
        expect(constraints).to.include('users_username_uk');
        await this.queryInterface.removeConstraint('users', 'users_username_uk');
        constraints = await this.queryInterface.showConstraint('users');
        constraints = constraints.map(constraint => constraint.constraintName);
        expect(constraints).to.not.include('users_email_uk');
        expect(constraints).to.not.include('users_username_uk');
      });
    });

    if (current.dialect.supports.constraints.check) {
      describe('check', () => {
        it('should add, read & remove check constraint', async function() {
          await this.queryInterface.addConstraint('users', {
            type: 'check',
            fields: ['roles'],
            where: {
              roles: ['user', 'admin', 'guest', 'moderator']
            },
            name: 'check_user_roles'
          });
          let constraints = await this.queryInterface.showConstraint('users');
          constraints = constraints.map(constraint => constraint.constraintName);
          expect(constraints).to.include('check_user_roles');
          await this.queryInterface.removeConstraint('users', 'check_user_roles');
          constraints = await this.queryInterface.showConstraint('users');
          constraints = constraints.map(constraint => constraint.constraintName);
          expect(constraints).to.not.include('check_user_roles');
        });

        it('addconstraint missing type', async function() {
          await expect(
            this.queryInterface.addConstraint('users', {
              fields: ['roles'],
              where: { roles: ['user', 'admin', 'guest', 'moderator'] },
              name: 'check_user_roles'
            })
          ).to.be.rejectedWith(Error, 'Constraint type must be specified through options.type');
        });
      });
    }

    if (current.dialect.supports.constraints.default) {
      describe('default', () => {
        it('should add, read & remove default constraint', async function() {
          await this.queryInterface.addConstraint('users', {
            fields: ['roles'],
            type: 'default',
            defaultValue: 'guest'
          });
          let constraints = await this.queryInterface.showConstraint('users');
          constraints = constraints.map(constraint => constraint.constraintName);
          expect(constraints).to.include('users_roles_df');
          await this.queryInterface.removeConstraint('users', 'users_roles_df');
          constraints = await this.queryInterface.showConstraint('users');
          constraints = constraints.map(constraint => constraint.constraintName);
          expect(constraints).to.not.include('users_roles_df');
        });
      });
    }

    describe('primary key', () => {
      it('should add, read & remove primary key constraint', async function() {
        await this.queryInterface.removeColumn('users', 'id');
        await this.queryInterface.changeColumn('users', 'username', {
          type: DataTypes.STRING,
          allowNull: false
        });
        await this.queryInterface.addConstraint('users', {
          fields: ['username'],
          type: 'PRIMARY KEY'
        });
        let constraints = await this.queryInterface.showConstraint('users');
        constraints = constraints.map(constraint => constraint.constraintName);

        // The name of primaryKey constraint is always `PRIMARY` in case of MySQL and MariaDB
        const expectedConstraintName = ['mysql', 'mariadb'].includes(dialect) ? 'PRIMARY' : 'users_username_pk';

        expect(constraints).to.include(expectedConstraintName);
        await this.queryInterface.removeConstraint('users', expectedConstraintName);
        constraints = await this.queryInterface.showConstraint('users');
        constraints = constraints.map(constraint => constraint.constraintName);
        expect(constraints).to.not.include(expectedConstraintName);
      });
    });

    describe('foreign key', () => {
      it('should add, read & remove foreign key constraint', async function() {
        await this.queryInterface.removeColumn('users', 'id');
        await this.queryInterface.changeColumn('users', 'username', {
          type: DataTypes.STRING,
          allowNull: false
        });
        await this.queryInterface.addConstraint('users', {
          type: 'PRIMARY KEY',
          fields: ['username']
        });
        await this.queryInterface.addConstraint('posts', {
          fields: ['username'],
          references: {
            table: 'users',
            field: 'username'
          },
          onDelete: 'cascade',
          onUpdate: dialect !== 'oracle' ?  'cascade' : null,
          type: 'foreign key'
        });
        let constraints = await this.queryInterface.showConstraint('posts');
        constraints = constraints.map(constraint => constraint.constraintName);
        expect(constraints).to.include('posts_username_users_fk');
        await this.queryInterface.removeConstraint('posts', 'posts_username_users_fk');
        constraints = await this.queryInterface.showConstraint('posts');
        constraints = constraints.map(constraint => constraint.constraintName);
        expect(constraints).to.not.include('posts_username_users_fk');
      });
    });

    describe('unknown constraint', () => {
      it('should throw non existent constraints as UnknownConstraintError', async function() {
        try {
          await this.queryInterface.removeConstraint('users', 'unknown__constraint__name', {
            type: 'unique'
          });
          throw new Error('Error not thrown...');
        } catch (error) {
          expect(error).to.be.instanceOf(Sequelize.UnknownConstraintError);
          // The Oracle dialect, error messages doesn't have table and constraint information
          if (dialect != 'oracle') {
            expect(error.table).to.equal('users');
            expect(error.constraint).to.equal('unknown__constraint__name');
          }
        }
      });
    });
  });
});<|MERGE_RESOLUTION|>--- conflicted
+++ resolved
@@ -39,7 +39,7 @@
         if (dialect === 'db2') {
           await sequelize.query('DROP VIEW V_Fail');
         } else if (dialect === 'oracle') {
-          let plsql = [
+          const plsql = [
             'DECLARE',
             '  V_COUNT INTEGER;',
             'BEGIN',
@@ -59,12 +59,8 @@
       }
       await this.queryInterface.createTable('my_test_table', { name: DataTypes.STRING });
       await cleanup(this.sequelize);
-<<<<<<< HEAD
-      const sql = dialect === 'db2' ? 'CREATE VIEW V_Fail AS SELECT 1 Id FROM SYSIBM.SYSDUMMY1' : 'CREATE VIEW V_Fail AS SELECT 1 Id' + Support.addDualInSelect();
+      const sql = dialect === 'db2' ? 'CREATE VIEW V_Fail AS SELECT 1 Id FROM SYSIBM.SYSDUMMY1' : `CREATE VIEW V_Fail AS SELECT 1 Id${  Support.addDualInSelect()}`;
       await this.sequelize.query(sql);
-=======
-      await this.sequelize.query(`CREATE VIEW V_Fail AS SELECT 1 Id${  Support.addDualInSelect()}`);
->>>>>>> b091d59d
       let tableNames = await this.queryInterface.showAllTables();
       await cleanup(this.sequelize);
       if (tableNames[0] && tableNames[0].tableName) {
