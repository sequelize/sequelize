'use strict';

const chai = require('chai');
const expect = chai.expect;
const Support = require('./support');
const dialect = Support.getTestDialect();
const sinon = require('sinon');
const Sequelize = Support.Sequelize;
const delay = require('delay');

function assertSameConnection(newConnection, oldConnection) {
  switch (dialect) {
    case 'postgres':
      expect(oldConnection.processID).to.be.equal(newConnection.processID).and.to.be.ok;
      break;

    case 'oracle':
      expect(oldConnection).to.be.equal(newConnection);
      break;

    case 'mariadb':
    case 'mysql':
      expect(oldConnection.threadId).to.be.equal(newConnection.threadId).and.to.be.ok;
      break;

    case 'db2':
      expect(newConnection.connected).to.equal(oldConnection.connected).and.to.be.ok;
      break;

    case 'mssql':
      expect(newConnection.dummyId).to.equal(oldConnection.dummyId).and.to.be.ok;
      break;

    default:
      throw new Error('Unsupported dialect');
  }
}

function assertNewConnection(newConnection, oldConnection) {
  switch (dialect) {
    case 'postgres':
      expect(oldConnection.processID).to.not.be.equal(newConnection.processID);
      break;

    case 'mariadb':
    case 'mysql':
      expect(oldConnection.threadId).to.not.be.equal(newConnection.threadId);
      break;

    case 'db2':
      expect(newConnection.connected).to.be.ok;
      expect(oldConnection.connected).to.not.be.ok;
      break;

    case 'oracle':
      expect(oldConnection).to.not.be.equal(newConnection);
      break;
    
    case 'mssql':
      // Flaky test
      expect(newConnection.dummyId).to.not.be.ok;
      expect(oldConnection.dummyId).to.be.ok;
      break;

    default:
      throw new Error('Unsupported dialect');
  }
}

function attachMSSQLUniqueId(connection) {
  if (dialect === 'mssql') {
    connection.dummyId = Math.random();
  }

  return connection;
}

describe(Support.getTestDialectTeaser('Pooling'), () => {
  if (dialect === 'sqlite' || process.env.DIALECT === 'postgres-native') return;

  beforeEach(function() {
    this.sinon = sinon.createSandbox();
  });

  afterEach(function() {
    this.sinon.restore();
  });

  describe('network / connection errors', () => {
    it('should obtain new connection when old connection is abruptly closed', async () => {
      function simulateUnexpectedError(connection) {
        // should never be returned again
        if (dialect === 'mssql') {
          connection = attachMSSQLUniqueId(connection);
        }
        if (dialect === 'db2') {
          sequelize.connectionManager.pool.destroy(connection);
        } else {
          connection.emit('error', { code: 'ECONNRESET' });
        }
      }

      const sequelize = Support.createSequelizeInstance({
        pool: { max: 1, idle: 5000 }
      });
      const cm = sequelize.connectionManager;
      await sequelize.sync();

      const firstConnection = await cm.getConnection();
      simulateUnexpectedError(firstConnection);
      const secondConnection = await cm.getConnection();

      assertNewConnection(secondConnection, firstConnection);
      expect(cm.pool.size).to.equal(1);
      expect(cm.validate(firstConnection)).to.be.not.ok;

      await cm.releaseConnection(secondConnection);
    });

    it('should obtain new connection when released connection dies inside pool', async () => {
      async function simulateUnexpectedError(connection) {
        // should never be returned again
        if (dialect === 'mssql') {
          attachMSSQLUniqueId(connection).close();
        } else if (dialect === 'postgres') {
          connection.end();
<<<<<<< HEAD
        } else if (dialect === 'db2') {
          connection.closeSync();
=======
        } else if (dialect === 'oracle') {
          // For the Oracle dialect close is an async function
          connection._closing = true;
          await connection.close();
>>>>>>> b091d59d
        } else {
          connection.close();
        }
      }

      const sequelize = Support.createSequelizeInstance({
        pool: { max: 1, idle: 5000 }
      });
      const cm = sequelize.connectionManager;
      await sequelize.sync();

      const oldConnection = await cm.getConnection();
      await cm.releaseConnection(oldConnection);
      await simulateUnexpectedError(oldConnection);
      const newConnection = await cm.getConnection();

      assertNewConnection(newConnection, oldConnection);
      expect(cm.pool.size).to.equal(1);
      expect(cm.validate(oldConnection)).to.be.not.ok;

      await cm.releaseConnection(newConnection);
    });
  });

  describe('idle', () => {
    it('should maintain connection within idle range', async () => {
      const sequelize = Support.createSequelizeInstance({
        pool: { max: 1, idle: 100 }
      });
      const cm = sequelize.connectionManager;
      await sequelize.sync();

      const firstConnection = await cm.getConnection();

      // TODO - Do we really need this call?
      attachMSSQLUniqueId(firstConnection);

      // returning connection back to pool
      await cm.releaseConnection(firstConnection);

      // Wait a little and then get next available connection
      await delay(90);
      const secondConnection = await cm.getConnection();

      assertSameConnection(secondConnection, firstConnection);
      expect(cm.validate(firstConnection)).to.be.ok;

      await cm.releaseConnection(secondConnection);
    });

    it('[MSSQL Flaky] should get new connection beyond idle range', async () => {
      const sequelize = Support.createSequelizeInstance({
        pool: { max: 1, idle: 100, evict: 10 }
      });
      const cm = sequelize.connectionManager;
      await sequelize.sync();

      const firstConnection = await cm.getConnection();

      // TODO - Do we really need this call?
      attachMSSQLUniqueId(firstConnection);

      // returning connection back to pool
      await cm.releaseConnection(firstConnection);

      // Wait a little and then get next available connection
      await delay(110);

      const secondConnection = await cm.getConnection();

      assertNewConnection(secondConnection, firstConnection);
      expect(cm.validate(firstConnection)).not.to.be.ok;

      await cm.releaseConnection(secondConnection);
    });
  });

  describe('acquire', () => {
    it('should reject with ConnectionAcquireTimeoutError when unable to acquire connection', async function() {
      this.testInstance = new Sequelize('localhost', 'ffd', 'dfdf', {
        dialect,
        databaseVersion: '1.2.3',
        pool: {
          acquire: 10
        }
      });

      this.sinon.stub(this.testInstance.connectionManager, '_connect')
        .returns(new Promise(() => {}));

      await expect(
        this.testInstance.authenticate()
      ).to.eventually.be.rejectedWith(Sequelize.ConnectionAcquireTimeoutError);
    });

    it('should reject with ConnectionAcquireTimeoutError when unable to acquire connection for transaction', async function() {
      this.testInstance = new Sequelize('localhost', 'ffd', 'dfdf', {
        dialect,
        databaseVersion: '1.2.3',
        pool: {
          acquire: 10,
          max: 1
        }
      });

      this.sinon.stub(this.testInstance.connectionManager, '_connect')
        .returns(new Promise(() => {}));

      await expect(
        this.testInstance.transaction(async () => {
          await this.testInstance.transaction(() => {});
        })
      ).to.eventually.be.rejectedWith(Sequelize.ConnectionAcquireTimeoutError);
    });
  });
});<|MERGE_RESOLUTION|>--- conflicted
+++ resolved
@@ -124,15 +124,12 @@
           attachMSSQLUniqueId(connection).close();
         } else if (dialect === 'postgres') {
           connection.end();
-<<<<<<< HEAD
         } else if (dialect === 'db2') {
           connection.closeSync();
-=======
         } else if (dialect === 'oracle') {
           // For the Oracle dialect close is an async function
           connection._closing = true;
           await connection.close();
->>>>>>> b091d59d
         } else {
           connection.close();
         }
