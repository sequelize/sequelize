'use strict';

const chai = require('chai');
const expect = chai.expect;
const Support = require('./support');
const dialect = Support.getTestDialect();
const sinon = require('sinon');
const Sequelize = Support.Sequelize;

function assertSameConnection(newConnection, oldConnection) {
  switch (dialect) {
    case 'postgres':
      expect(oldConnection.processID).to.be.equal(newConnection.processID).and.to.be.ok;
      break;

    case 'mariadb':
    case 'mysql':
      expect(oldConnection.threadId).to.be.equal(newConnection.threadId).and.to.be.ok;
      break;

    case 'db2':
      expect(newConnection.connected).to.equal(oldConnection.connected).and.to.be.ok;
      break;

    case 'mssql':
      expect(newConnection.unwrap().dummyId).to.equal(oldConnection.unwrap().dummyId).and.to.be.ok;
      break;

    default:
      throw new Error('Unsupported dialect');
  }
}

function assertNewConnection(newConnection, oldConnection) {
  switch (dialect) {
    case 'postgres':
      expect(oldConnection.processID).to.not.be.equal(newConnection.processID);
      break;

    case 'mariadb':
    case 'mysql':
      expect(oldConnection.threadId).to.not.be.equal(newConnection.threadId);
      break;

    case 'db2':
      expect(newConnection.connected).to.be.ok;
      expect(oldConnection.connected).to.not.be.ok;
      break;

    case 'mssql':
      expect(newConnection.unwrap().dummyId).to.not.be.ok;
      expect(oldConnection.unwrap().dummyId).to.be.ok;
      break;

    default:
      throw new Error('Unsupported dialect');
  }
}

function unwrapAndAttachMSSQLUniqueId(connection) {
  if (dialect === 'mssql') {
    connection = connection.unwrap();
    connection.dummyId = Math.random();
  }

  return connection;
}

describe(Support.getTestDialectTeaser('Pooling'), () => {
  if (dialect === 'sqlite' || process.env.DIALECT === 'postgres-native') return;

  beforeEach(function() {
    this.sinon = sinon.createSandbox();
  });

  afterEach(function() {
    this.sinon.restore();
  });

  describe('network / connection errors', () => {
    it('should obtain new connection when old connection is abruptly closed', async () => {
      function simulateUnexpectedError(connection) {
        // should never be returned again
        if (dialect === 'mssql') {
          connection = unwrapAndAttachMSSQLUniqueId(connection);
        }
        connection.emit('error', { code: 'ECONNRESET' });
      }

      const sequelize = Support.createSequelizeInstance({
        pool: { max: 1, idle: 5000 }
      });
      const cm = sequelize.connectionManager;
<<<<<<< HEAD
      let conn;

      return sequelize
        .sync()
        .then(() => cm.getConnection())
        .then(connection => {
          // Save current connection
          conn = connection;

          if (dialect === 'mssql') {
            connection = unwrapAndAttachMSSQLUniqueId(connection);
          }

          if (dialect === 'db2') {
            sequelize.connectionManager.pool.destroy(connection);
          } else {
            // simulate an unexpected error
            // should never be returned again
            connection.emit('error', {
              code: 'ECONNRESET'
            });
          }
        })
        .then(() => {
          // Get next available connection
          return cm.getConnection();
        })
        .then(connection => {
          assertNewConnection(connection, conn);
=======
      await sequelize.sync();
>>>>>>> 0fb4bb11

      const firstConnection = await cm.getConnection();
      simulateUnexpectedError(firstConnection);
      const secondConnection = await cm.getConnection();

      assertNewConnection(secondConnection, firstConnection);
      expect(cm.pool.size).to.equal(1);
      expect(cm.validate(firstConnection)).to.be.not.ok;

      await cm.releaseConnection(secondConnection);
    });

    it('should obtain new connection when released connection dies inside pool', async () => {
      function simulateUnexpectedError(connection) {
        // should never be returned again
        if (dialect === 'mssql') {
          unwrapAndAttachMSSQLUniqueId(connection).close();
        } else if (dialect === 'postgres') {
          connection.end();
        } else {
          connection.close();
        }
      }

      const sequelize = Support.createSequelizeInstance({
        pool: { max: 1, idle: 5000 }
      });
      const cm = sequelize.connectionManager;
      await sequelize.sync();

<<<<<<< HEAD
      return sequelize
        .sync()
        .then(() => cm.getConnection())
        .then(connection => {
          // Save current connection
          oldConnection = connection;

          return cm.releaseConnection(connection);
        })
        .then(() => {
          let connection = oldConnection;

          if (dialect === 'mssql') {
            connection = unwrapAndAttachMSSQLUniqueId(connection);
          }

          // simulate an unexpected error
          // should never be returned again
          if (dialect.match(/postgres/)) {
            connection.end();
          } else if (dialect === 'db2') {
            connection.closeSync();
          } else {
            connection.close();
          }
        })
        .then(() => {
          // Get next available connection
          return cm.getConnection();
        })
        .then(connection => {
          assertNewConnection(connection, oldConnection);
=======
      const oldConnection = await cm.getConnection();
      await cm.releaseConnection(oldConnection);
      simulateUnexpectedError(oldConnection);
      const newConnection = await cm.getConnection();
>>>>>>> 0fb4bb11

      assertNewConnection(newConnection, oldConnection);
      expect(cm.pool.size).to.equal(1);
      expect(cm.validate(oldConnection)).to.be.not.ok;

      await cm.releaseConnection(newConnection);
    });
  });

  describe('idle', () => {
    it('should maintain connection within idle range', async () => {
      const sequelize = Support.createSequelizeInstance({
        pool: { max: 1, idle: 100 }
      });
      const cm = sequelize.connectionManager;
      await sequelize.sync();

      const firstConnection = await cm.getConnection();

      // TODO - Do we really need this call?
      unwrapAndAttachMSSQLUniqueId(firstConnection);

      // returning connection back to pool
      await cm.releaseConnection(firstConnection);

      // Wait a little and then get next available connection
      await Sequelize.Promise.delay(90);
      const secondConnection = await cm.getConnection();

      assertSameConnection(secondConnection, firstConnection);
      expect(cm.validate(firstConnection)).to.be.ok;

      await cm.releaseConnection(secondConnection);
    });

    it('should get new connection beyond idle range', async () => {
      const sequelize = Support.createSequelizeInstance({
        pool: { max: 1, idle: 100, evict: 10 }
      });
      const cm = sequelize.connectionManager;
      await sequelize.sync();

      const firstConnection = await cm.getConnection();

      // TODO - Do we really need this call?
      unwrapAndAttachMSSQLUniqueId(firstConnection);

      // returning connection back to pool
      await cm.releaseConnection(firstConnection);

      // Wait a little and then get next available connection
      await Sequelize.Promise.delay(110);

      const secondConnection = await cm.getConnection();

      assertNewConnection(secondConnection, firstConnection);
      expect(cm.validate(firstConnection)).not.to.be.ok;

      await cm.releaseConnection(secondConnection);
    });
  });

  describe('acquire', () => {
    it('should reject with ConnectionAcquireTimeoutError when unable to acquire connection', async function() {
      this.testInstance = new Sequelize('localhost', 'ffd', 'dfdf', {
        dialect,
        databaseVersion: '1.2.3',
        pool: {
          acquire: 10
        }
      });

      this.sinon.stub(this.testInstance.connectionManager, '_connect')
        .returns(new Sequelize.Promise(() => {}));

      await expect(
        this.testInstance.authenticate()
      ).to.eventually.be.rejectedWith(Sequelize.ConnectionAcquireTimeoutError);
    });

    it('should reject with ConnectionAcquireTimeoutError when unable to acquire connection for transaction', async function() {
      this.testInstance = new Sequelize('localhost', 'ffd', 'dfdf', {
        dialect,
        databaseVersion: '1.2.3',
        pool: {
          acquire: 10,
          max: 1
        }
      });

      this.sinon.stub(this.testInstance.connectionManager, '_connect')
        .returns(new Sequelize.Promise(() => {}));

      await expect(
        this.testInstance.transaction(async () => {
          await this.testInstance.transaction(() => {});
        })
      ).to.eventually.be.rejectedWith(Sequelize.ConnectionAcquireTimeoutError);
    });
  });
});<|MERGE_RESOLUTION|>--- conflicted
+++ resolved
@@ -84,46 +84,18 @@
         if (dialect === 'mssql') {
           connection = unwrapAndAttachMSSQLUniqueId(connection);
         }
-        connection.emit('error', { code: 'ECONNRESET' });
+        if (dialect === 'db2') {
+          sequelize.connectionManager.pool.destroy(connection);
+        } else {
+          connection.emit('error', { code: 'ECONNRESET' });
+        }
       }
 
       const sequelize = Support.createSequelizeInstance({
         pool: { max: 1, idle: 5000 }
       });
       const cm = sequelize.connectionManager;
-<<<<<<< HEAD
-      let conn;
-
-      return sequelize
-        .sync()
-        .then(() => cm.getConnection())
-        .then(connection => {
-          // Save current connection
-          conn = connection;
-
-          if (dialect === 'mssql') {
-            connection = unwrapAndAttachMSSQLUniqueId(connection);
-          }
-
-          if (dialect === 'db2') {
-            sequelize.connectionManager.pool.destroy(connection);
-          } else {
-            // simulate an unexpected error
-            // should never be returned again
-            connection.emit('error', {
-              code: 'ECONNRESET'
-            });
-          }
-        })
-        .then(() => {
-          // Get next available connection
-          return cm.getConnection();
-        })
-        .then(connection => {
-          assertNewConnection(connection, conn);
-=======
-      await sequelize.sync();
->>>>>>> 0fb4bb11
+      await sequelize.sync();
 
       const firstConnection = await cm.getConnection();
       simulateUnexpectedError(firstConnection);
@@ -143,6 +115,8 @@
           unwrapAndAttachMSSQLUniqueId(connection).close();
         } else if (dialect === 'postgres') {
           connection.end();
+        } else if (dialect === 'db2') {
+          connection.closeSync();
         } else {
           connection.close();
         }
@@ -154,45 +128,10 @@
       const cm = sequelize.connectionManager;
       await sequelize.sync();
 
-<<<<<<< HEAD
-      return sequelize
-        .sync()
-        .then(() => cm.getConnection())
-        .then(connection => {
-          // Save current connection
-          oldConnection = connection;
-
-          return cm.releaseConnection(connection);
-        })
-        .then(() => {
-          let connection = oldConnection;
-
-          if (dialect === 'mssql') {
-            connection = unwrapAndAttachMSSQLUniqueId(connection);
-          }
-
-          // simulate an unexpected error
-          // should never be returned again
-          if (dialect.match(/postgres/)) {
-            connection.end();
-          } else if (dialect === 'db2') {
-            connection.closeSync();
-          } else {
-            connection.close();
-          }
-        })
-        .then(() => {
-          // Get next available connection
-          return cm.getConnection();
-        })
-        .then(connection => {
-          assertNewConnection(connection, oldConnection);
-=======
       const oldConnection = await cm.getConnection();
       await cm.releaseConnection(oldConnection);
       simulateUnexpectedError(oldConnection);
       const newConnection = await cm.getConnection();
->>>>>>> 0fb4bb11
 
       assertNewConnection(newConnection, oldConnection);
       expect(cm.pool.size).to.equal(1);
