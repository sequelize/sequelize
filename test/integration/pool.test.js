--- conflicted
+++ resolved
@@ -50,11 +50,8 @@
       break;
 
     case 'mssql':
-<<<<<<< HEAD
     case 'ibmi':
-=======
       // Flaky test
->>>>>>> 19046fc5
       expect(newConnection.dummyId).to.not.be.ok;
       expect(oldConnection.dummyId).to.be.ok;
       break;
