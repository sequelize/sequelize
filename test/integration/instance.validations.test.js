--- conflicted
+++ resolved
@@ -3,13 +3,7 @@
 const chai = require('chai'),
   expect = chai.expect,
   Sequelize = require('../../index'),
-<<<<<<< HEAD
-  Support = require('./support'),
-  config = require('../config/config'),
-  dialect = Support.getTestDialect();
-=======
   Support = require('./support');
->>>>>>> 56bb1d6e
 
 describe(Support.getTestDialectTeaser('InstanceValidator'), () => {
   describe('#update', () => {
@@ -89,32 +83,6 @@
         { uniqueName: 'unique name one' },
         { uniqueName: 'unique name two' }
       ];
-<<<<<<< HEAD
-      return Model.sync({ force: true })
-        .then(() => {
-          return Model.create(records[0]);
-        }).then(instance => {
-          expect(instance).to.be.ok;
-          return Model.create(records[1]);
-        }).then(instance => {
-          expect(instance).to.be.ok;
-          return expect(Model.update(records[0], { where: { id: instance.id } })).to.be.rejected;
-        }).then(err => {
-          if (dialect === 'ibmi') {
-            expect(err).to.be.an.instanceOf(Error);
-            expect(err.original.odbcErrors).to.have.length(1);
-            expect(err.original.odbcErrors[0].code).to.equal(-803);
-          } else {
-            expect(err).to.be.an.instanceOf(Error);
-            expect(err.errors).to.have.length(1);
-            expect(err.errors[0].path).to.include('uniqueName');
-            expect(err.errors[0].message).to.include('must be unique');
-          }
-        });
-    });
-
-    it('should allow a custom unique constraint error message', function() {
-=======
       await Model.sync({ force: true });
       const instance0 = await Model.create(records[0]);
       expect(instance0).to.be.ok;
@@ -128,7 +96,6 @@
     });
 
     it('should allow a custom unique constraint error message', async function() {
->>>>>>> 56bb1d6e
       const Model = this.sequelize.define('model', {
         uniqueName: {
           type: Sequelize.STRING,
@@ -139,32 +106,6 @@
         { uniqueName: 'unique name one' },
         { uniqueName: 'unique name two' }
       ];
-<<<<<<< HEAD
-      return Model.sync({ force: true })
-        .then(() => {
-          return Model.create(records[0]);
-        }).then(instance => {
-          expect(instance).to.be.ok;
-          return Model.create(records[1]);
-        }).then(instance => {
-          expect(instance).to.be.ok;
-          return expect(Model.update(records[0], { where: { id: instance.id } })).to.be.rejected;
-        }).then(err => {
-          if (dialect === 'ibmi') {
-            expect(err).to.be.an.instanceOf(Error);
-            expect(err.original.odbcErrors).to.have.length(1);
-            expect(err.original.odbcErrors[0].code).to.equal(-803);
-          } else {
-            expect(err).to.be.an.instanceOf(Error);
-            expect(err.errors).to.have.length(1);
-            expect(err.errors[0].path).to.include('uniqueName');
-            expect(err.errors[0].message).to.equal('custom unique error message');
-          }
-        });
-    });
-
-    it('should handle multiple unique messages correctly', function() {
-=======
       await Model.sync({ force: true });
       const instance0 = await Model.create(records[0]);
       expect(instance0).to.be.ok;
@@ -178,7 +119,6 @@
     });
 
     it('should handle multiple unique messages correctly', async function() {
->>>>>>> 56bb1d6e
       const Model = this.sequelize.define('model', {
         uniqueName1: {
           type: Sequelize.STRING,
@@ -194,39 +134,6 @@
         { uniqueName1: 'unique name one', uniqueName2: 'this is ok' },
         { uniqueName1: 'this is ok', uniqueName2: 'unique name one' }
       ];
-<<<<<<< HEAD
-      return Model.sync({ force: true })
-        .then(() => {
-          return Model.create(records[0]);
-        }).then(instance => {
-          expect(instance).to.be.ok;
-          return expect(Model.create(records[1])).to.be.rejected;
-        }).then(err => {
-          if (dialect === 'ibmi') {
-            expect(err).to.be.an.instanceOf(Error);
-            expect(err.original.odbcErrors).to.have.length(1);
-            expect(err.original.odbcErrors[0].code).to.equal(-803);
-          } else {
-            expect(err).to.be.an.instanceOf(Error);
-            expect(err.errors).to.have.length(1);
-            expect(err.errors[0].path).to.include('uniqueName1');
-            expect(err.errors[0].message).to.equal('custom unique error message 1');
-          }
-
-          return expect(Model.create(records[2])).to.be.rejected;
-        }).then(err => {
-          if (dialect === 'ibmi') {
-            expect(err).to.be.an.instanceOf(Error);
-            expect(err.original.odbcErrors).to.have.length(1);
-            expect(err.original.odbcErrors[0].code).to.equal(-803);
-          } else {
-            expect(err).to.be.an.instanceOf(Error);
-            expect(err.errors).to.have.length(1);
-            expect(err.errors[0].path).to.include('uniqueName2');
-            expect(err.errors[0].message).to.equal('custom unique error message 2');
-          }
-        });
-=======
       await Model.sync({ force: true });
       const instance = await Model.create(records[0]);
       expect(instance).to.be.ok;
@@ -241,7 +148,6 @@
       expect(err.errors).to.have.length(1);
       expect(err.errors[0].path).to.include('uniqueName2');
       expect(err.errors[0].message).to.equal('custom unique error message 2');
->>>>>>> 56bb1d6e
     });
   });
 
