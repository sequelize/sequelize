--- conflicted
+++ resolved
@@ -1,17 +1,10 @@
 'use strict';
 
 const chai = require('chai');
-<<<<<<< HEAD
-const { Sequelize, DataTypes } = require('@sequelize/core');
-
-const expect = chai.expect;
-const Support = require('./support');
-=======
 
 const expect = chai.expect;
 const Support = require('./support');
 const { DataTypes, Sequelize } = require('@sequelize/core');
->>>>>>> ac89aac7
 const _ = require('lodash');
 
 const dialect = Support.getTestDialect();
