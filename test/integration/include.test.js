--- conflicted
+++ resolved
@@ -638,47 +638,6 @@
 
       Post.hasMany(PostComment);
 
-<<<<<<< HEAD
-      return this.sequelize.sync({ force: true }).then(() => {
-        return Post.create({});
-      }).then(post => {
-        return post.createPostComment({
-          comment_title: 'WAT'
-        });
-      }).then(() => {
-        let findAttributes;
-        if (dialect === 'mssql') {
-          findAttributes = [
-            Sequelize.literal('CAST(CASE WHEN EXISTS(SELECT 1) THEN 1 ELSE 0 END AS BIT) AS "PostComments.someProperty"'),
-            [Sequelize.literal('CAST(CASE WHEN EXISTS(SELECT 1) THEN 1 ELSE 0 END AS BIT)'), 'someProperty2']
-          ];
-        } else if (dialect === 'ibmi') {
-          findAttributes = [
-            Sequelize.literal('(SELECT 1 AS "PostComments.someProperty" FROM SYSIBM.SYSDUMMY1)'),
-            [Sequelize.literal('(SELECT 1 AS "PostComments.someProperty2" FROM SYSIBM.SYSDUMMY1)'), 'someProperty2']
-          ];
-        } else {
-          findAttributes = [
-            Sequelize.literal('EXISTS(SELECT 1) AS "PostComments.someProperty"'),
-            [Sequelize.literal('EXISTS(SELECT 1)'), 'someProperty2']
-          ];
-        }
-        findAttributes.push(['comment_title', 'commentTitle']);
-
-        return Post.findAll({
-          include: [
-            {
-              model: PostComment,
-              attributes: findAttributes
-            }
-          ]
-        });
-      }).then(posts => {
-        console.log(posts[0].PostComments[0]);
-        expect(posts[0].PostComments[0].get('someProperty')).to.be.ok;
-        expect(posts[0].PostComments[0].get('someProperty2')).to.be.ok;
-        expect(posts[0].PostComments[0].get('commentTitle')).to.equal('WAT');
-=======
       await this.sequelize.sync({ force: true });
       const post = await Post.create({});
 
@@ -707,7 +666,6 @@
             attributes: findAttributes
           }
         ]
->>>>>>> 56bb1d6e
       });
 
       expect(posts[0].PostComments[0].get('someProperty')).to.be.ok;
@@ -744,11 +702,7 @@
       expect(group.OutsourcingCompanies).to.have.length(3);
     });
 
-<<<<<<< HEAD
-    it('should support including date fields, with the correct timezone', function() {
-=======
     it('should support including date fields, with the correct timeszone', async function() {
->>>>>>> 56bb1d6e
       const User = this.sequelize.define('user', {
           dateField: Sequelize.DATE
         }, { timestamps: false }),
