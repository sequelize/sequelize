--- conflicted
+++ resolved
@@ -565,9 +565,8 @@
         expect(user.Products[0].Category).to.be.ok;
         expect(user.Products[1].Category).not.to.be.ok;
 
-<<<<<<< HEAD
-          expect(user.Products[0].Prices.length).to.equal(2);
-          expect(user.Products[1].Prices.length).to.equal(4);
+        expect(user.Products[0].Prices.length).to.equal(2);
+        expect(user.Products[1].Prices.length).to.equal(4);
       })
       .catch (error => {
         //We catch to don't throw the ORA-00972 identifier too long error
@@ -575,10 +574,6 @@
         if (error.message.indexOf('ORA-00972') === -1) {
           throw error;
         }
-=======
-        expect(user.Products[0].Prices.length).to.equal(2);
-        expect(user.Products[1].Prices.length).to.equal(4);
->>>>>>> c3859940
       });
     });
 
@@ -734,17 +729,11 @@
           },
           include: [Group]
         });
-<<<<<<< HEAD
-      }).then(function(user) {
+      }).then((user) => {
         if (dialect !== 'oracle') {
           expect(user.dateField.getTime()).to.equal(Date.UTC(2014, 1, 20));
           expect(user.groups[0].dateField.getTime()).to.equal(Date.UTC(2014, 1, 20));
         }
-=======
-      }).then((user) => {
-        expect(user.dateField.getTime()).to.equal(Date.UTC(2014, 1, 20));
-        expect(user.groups[0].dateField.getTime()).to.equal(Date.UTC(2014, 1, 20));
->>>>>>> c3859940
       });
     });
 
@@ -877,12 +866,8 @@
     });
   });
 
-<<<<<<< HEAD
-  describe('association getter', function() {
+  describe('association getter', () => {
     //Oracle - identifier too long
-=======
-  describe('association getter', () => {
->>>>>>> c3859940
     it('should support getting an include on a N:M association getter', function() {
       const Question = this.sequelize.define('Question', {}),
         Answer = this.sequelize.define('Answer', {}),
