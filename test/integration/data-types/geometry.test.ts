--- conflicted
+++ resolved
@@ -14,10 +14,6 @@
   InferCreationAttributes,
 } from '@sequelize/core';
 import { DataTypes, GeoJsonType, Model, QueryTypes } from '@sequelize/core';
-<<<<<<< HEAD
-import { expect } from 'chai';
-=======
->>>>>>> bbecd5ee
 import { beforeEach2, getTestDialectTeaser, sequelize } from '../support';
 
 const dialect = sequelize.dialect;
