--- conflicted
+++ resolved
@@ -767,12 +767,7 @@
       }
 
       // PostgreSQL is excluded because it detects Serialization Failure on commit instead of acquiring locks on the read rows
-<<<<<<< HEAD
-      if (!['sqlite', 'postgres', 'postgres-native', 'db2'].includes(dialect)) {
-=======
-      // Serializibility is not supported in the Oracle dialect.
-      if (!['sqlite', 'postgres', 'postgres-native', 'oracle'].includes(dialect)) {
->>>>>>> 3a6c2776
+      if (!['sqlite', 'postgres', 'postgres-native', 'db2', 'oracle'].includes(dialect)) {
         it('should block updates after reading a row using SERIALIZABLE', async function() {
           const User = this.sequelize.define('user', {
               username: Support.Sequelize.STRING
