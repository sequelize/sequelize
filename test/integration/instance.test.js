--- conflicted
+++ resolved
@@ -585,161 +585,6 @@
     });
   });
 
-<<<<<<< HEAD
-  describe('destroy', () => {
-    if (current.dialect.supports.transactions) {
-      it('supports transactions', function() {
-        return Support.prepareTransactionTest(this.sequelize).then(sequelize => {
-          const User = sequelize.define('User', { username: Support.Sequelize.STRING });
-
-          return User.sync({ force: true }).then(() => {
-            return User.create({ username: 'foo' }).then(user => {
-              return sequelize.transaction().then(t => {
-                return user.destroy({ transaction: t }).then(() => {
-                  return User.count().then(count1 => {
-                    return User.count({ transaction: t }).then(count2 => {
-                      expect(count1).to.equal(1);
-                      expect(count2).to.equal(0);
-                      return t.rollback();
-                    });
-                  });
-                });
-              });
-            });
-          });
-        });
-      });
-    }
-
-    it('does not set the deletedAt date in subsequent destroys if dao is paranoid', function() {
-      const UserDestroy = this.sequelize.define('UserDestroy', {
-        name: Support.Sequelize.STRING,
-        bio: Support.Sequelize.TEXT
-      }, { paranoid: true });
-
-      return UserDestroy.sync({ force: true }).then(() => {
-        return UserDestroy.create({ name: 'hallo', bio: 'welt' }).then(user => {
-          return user.destroy().then(() => {
-            return user.reload({ paranoid: false }).then(() => {
-              const deletedAt = user.deletedAt;
-
-              return user.destroy().then(() => {
-                return user.reload({ paranoid: false }).then(() => {
-                  expect(user.deletedAt).to.eql(deletedAt);
-                });
-              });
-            });
-          });
-        });
-      });
-    });
-
-    it('deletes a record from the database if dao is not paranoid', function() {
-      const UserDestroy = this.sequelize.define('UserDestroy', {
-        name: Support.Sequelize.STRING,
-        bio: Support.Sequelize.TEXT
-      });
-
-      return UserDestroy.sync({ force: true }).then(() => {
-        return UserDestroy.create({ name: 'hallo', bio: 'welt' }).then(u => {
-          return UserDestroy.findAll().then(users => {
-            expect(users.length).to.equal(1);
-            return u.destroy().then(() => {
-              return UserDestroy.findAll().then(users => {
-                expect(users.length).to.equal(0);
-              });
-            });
-          });
-        });
-      });
-    });
-
-    it('allows sql logging of delete statements', function() {
-      const UserDelete = this.sequelize.define('UserDelete', {
-        name: Support.Sequelize.STRING,
-        bio: Support.Sequelize.TEXT
-      });
-
-      return UserDelete.sync({ force: true }).then(() => {
-        return UserDelete.create({ name: 'hallo', bio: 'welt' }).then(u => {
-          return UserDelete.findAll().then(users => {
-            expect(users.length).to.equal(1);
-            return u.destroy({
-              logging(sql) {
-                expect(sql).to.exist;
-                expect(sql.toUpperCase()).to.include('DELETE');
-              }
-            });
-          });
-        });
-      });
-    });
-
-    it('delete a record of multiple primary keys table', function() {
-      const MultiPrimary = this.sequelize.define('MultiPrimary', {
-        bilibili: {
-          type: Support.Sequelize.CHAR(2),
-          primaryKey: true
-        },
-
-        guruguru: {
-          type: Support.Sequelize.CHAR(2),
-          primaryKey: true
-        }
-      });
-
-      return MultiPrimary.sync({ force: true }).then(() => {
-        return MultiPrimary.create({ bilibili: 'bl', guruguru: 'gu' }).then(() => {
-          return MultiPrimary.create({ bilibili: 'bl', guruguru: 'ru' }).then(m2 => {
-            return MultiPrimary.findAll().then(ms => {
-              expect(ms.length).to.equal(2);
-              return m2.destroy({
-                logging(sql) {
-                  expect(sql).to.exist;
-                  expect(sql.toUpperCase()).to.include('DELETE');
-                }
-              }).then(() => {
-                return MultiPrimary.findAll().then(ms => {
-                  expect(ms.length).to.equal(1);
-                  expect(ms[0].bilibili).to.equal('bl');
-                  expect(ms[0].guruguru).to.equal('gu');
-                });
-              });
-            });
-          });
-        });
-      });
-    });
-
-    if (dialect.match(/^postgres/)) {
-      it('converts Infinity in where clause to a timestamp', function() {
-        const Date = this.sequelize.define('Date',
-          {
-            date: {
-              type: DataTypes.DATE,
-              primaryKey: true
-            },
-            deletedAt: {
-              type: DataTypes.DATE,
-              defaultValue: Infinity
-            }
-          },
-          { paranoid: true });
-
-        return this.sequelize.sync({ force: true })
-          .then(() => {
-            return Date.build({ date: Infinity })
-              .save()
-              .then(date => {
-                return date.destroy();
-              });
-          });
-      });
-    }
-  });
-
-=======
->>>>>>> ab7a9548
   describe('isSoftDeleted', () => {
     beforeEach(function() {
       this.ParanoidUser = this.sequelize.define('ParanoidUser', {
