'use strict';

const chai = require('chai'),
  expect = chai.expect,
  Support = require('../support'),
  DataTypes = require('../../../lib/data-types'),
  Sequelize = require('../../../index'),
  moment = require('moment'),
  sinon = require('sinon'),
  Op = Sequelize.Op,
  current = Support.sequelize,
  _ = require('lodash'),
  dialect = Support.getTestDialect();

describe(Support.getTestDialectTeaser('HasMany'), () => {
  describe('Model.associations', () => {
    it('should store all assocations when associting to the same table multiple times', function() {
      const User = this.sequelize.define('User', {}),
        Group = this.sequelize.define('Group', {});

      Group.hasMany(User);
      Group.hasMany(User, { foreignKey: 'primaryGroupId', as: 'primaryUsers' });
      Group.hasMany(User, { foreignKey: 'secondaryGroupId', as: 'secondaryUsers' });

      expect(Object.keys(Group.associations)).to.deep.equal(['Users', 'primaryUsers', 'secondaryUsers']);
    });
  });

  describe('count', () => {
    it('should not fail due to ambiguous field', async function() {
      const User = this.sequelize.define('User', { username: DataTypes.STRING }),
        Task = this.sequelize.define('Task', { title: DataTypes.STRING, active: DataTypes.BOOLEAN });

      User.hasMany(Task);
      const subtasks = Task.hasMany(Task, { as: 'subtasks' });

      await this.sequelize.sync({ force: true });

      const user0 = await User.create({
        username: 'John',
        Tasks: [{
          title: 'Get rich', active: true
        }]
      }, {
        include: [Task]
      });

      await Promise.all([
        user0.get('Tasks')[0].createSubtask({ title: 'Make a startup', active: false }),
        user0.get('Tasks')[0].createSubtask({ title: 'Engage rock stars', active: true })
      ]);

      const user = user0;

      await expect(user.countTasks({
        attributes: [Task.primaryKeyField, 'title'],
        include: [{
          attributes: [],
          association: subtasks,
          where: {
            active: true
          }
        }],
        group: this.sequelize.col(Task.name.concat('.', Task.primaryKeyField))
      })).to.eventually.equal(1);
    });
  });

  describe('get', () => {
    if (current.dialect.supports.groupedLimit) {
      describe('multiple', () => {
        it('should fetch associations for multiple instances', async function() {
          const User = this.sequelize.define('User', {}),
            Task = this.sequelize.define('Task', {});

          User.Tasks = User.hasMany(Task, { as: 'tasks' });

          await this.sequelize.sync({ force: true });

          const users = await Promise.all([User.create({
            id: 1,
            tasks: [
              {},
              {},
              {}
            ]
          }, {
            include: [User.Tasks]
          }), User.create({
            id: 2,
            tasks: [
              {}
            ]
          }, {
            include: [User.Tasks]
          }), User.create({
            id: 3
          })]);

          const result = await User.Tasks.get(users);
          expect(result[users[0].id].length).to.equal(3);
          expect(result[users[1].id].length).to.equal(1);
          expect(result[users[2].id].length).to.equal(0);
        });

        it('should fetch associations for multiple instances with limit and order', async function() {
          const User = this.sequelize.define('User', {}),
            Task = this.sequelize.define('Task', {
              title: DataTypes.STRING
            });

          User.Tasks = User.hasMany(Task, { as: 'tasks' });

          await this.sequelize.sync({ force: true });

          const users = await Promise.all([User.create({
            tasks: [
              { title: 'b' },
              { title: 'd' },
              { title: 'c' },
              { title: 'a' }
            ]
          }, {
            include: [User.Tasks]
          }), User.create({
            tasks: [
              { title: 'a' },
              { title: 'c' },
              { title: 'b' }
            ]
          }, {
            include: [User.Tasks]
          })]);

          const result = await User.Tasks.get(users, {
            limit: 2,
            order: [
              ['title', 'ASC']
            ]
          });

          expect(result[users[0].id].length).to.equal(2);
          expect(result[users[0].id][0].title).to.equal('a');
          expect(result[users[0].id][1].title).to.equal('b');

          expect(result[users[1].id].length).to.equal(2);
          expect(result[users[1].id][0].title).to.equal('a');
          expect(result[users[1].id][1].title).to.equal('b');
        });

        it('should fetch multiple layers of associations with limit and order with separate=true', async function() {
          const User = this.sequelize.define('User', {}),
            Task = this.sequelize.define('Task', {
              title: DataTypes.STRING
            }),
            SubTask = this.sequelize.define('SubTask', {
              title: DataTypes.STRING
            });

          User.Tasks = User.hasMany(Task, { as: 'tasks' });
          Task.SubTasks = Task.hasMany(SubTask, { as: 'subtasks' });

          await this.sequelize.sync({ force: true });

          await Promise.all([User.create({
            id: 1,
            tasks: [
              { title: 'b', subtasks: [
                { title: 'c' },
                { title: 'a' }
              ] },
              { title: 'd' },
              { title: 'c', subtasks: [
                { title: 'b' },
                { title: 'a' },
                { title: 'c' }
              ] },
              { title: 'a', subtasks: [
                { title: 'c' },
                { title: 'a' },
                { title: 'b' }
              ] }
            ]
          }, {
            include: [{ association: User.Tasks, include: [Task.SubTasks] }]
          }), User.create({
            id: 2,
            tasks: [
              { title: 'a', subtasks: [
                { title: 'b' },
                { title: 'a' },
                { title: 'c' }
              ] },
              { title: 'c', subtasks: [
                { title: 'a' }
              ] },
              { title: 'b', subtasks: [
                { title: 'a' },
                { title: 'b' }
              ] }
            ]
          }, {
            include: [{ association: User.Tasks, include: [Task.SubTasks] }]
          })]);

          const users = await User.findAll({
            include: [{
              association: User.Tasks,
              limit: 2,
              order: [['title', 'ASC']],
              separate: true,
              as: 'tasks',
              include: [
                {
                  association: Task.SubTasks,
                  order: [['title', 'DESC']],
                  separate: true,
                  as: 'subtasks'
                }
              ]
            }],
            order: [
              ['id', 'ASC']
            ]
          });

          expect(users[0].tasks.length).to.equal(2);

          expect(users[0].tasks[0].title).to.equal('a');
          expect(users[0].tasks[0].subtasks.length).to.equal(3);
          expect(users[0].tasks[0].subtasks[0].title).to.equal('c');
          expect(users[0].tasks[0].subtasks[1].title).to.equal('b');
          expect(users[0].tasks[0].subtasks[2].title).to.equal('a');

          expect(users[0].tasks[1].title).to.equal('b');
          expect(users[0].tasks[1].subtasks.length).to.equal(2);
          expect(users[0].tasks[1].subtasks[0].title).to.equal('c');
          expect(users[0].tasks[1].subtasks[1].title).to.equal('a');

          expect(users[1].tasks.length).to.equal(2);
          expect(users[1].tasks[0].title).to.equal('a');
          expect(users[1].tasks[0].subtasks.length).to.equal(3);
          expect(users[1].tasks[0].subtasks[0].title).to.equal('c');
          expect(users[1].tasks[0].subtasks[1].title).to.equal('b');
          expect(users[1].tasks[0].subtasks[2].title).to.equal('a');

          expect(users[1].tasks[1].title).to.equal('b');
          expect(users[1].tasks[1].subtasks.length).to.equal(2);
          expect(users[1].tasks[1].subtasks[0].title).to.equal('b');
          expect(users[1].tasks[1].subtasks[1].title).to.equal('a');
        });

        it('should fetch associations for multiple instances with limit and order and a belongsTo relation', async function() {
          const User = this.sequelize.define('User', {}),
            Task = this.sequelize.define('Task', {
              title: DataTypes.STRING,
              categoryId: {
                type: DataTypes.INTEGER,
                field: 'category_id'
              }
            }),
            Category = this.sequelize.define('Category', {});

          User.Tasks = User.hasMany(Task, { as: 'tasks' });
          Task.Category = Task.belongsTo(Category, { as: 'category', foreignKey: 'categoryId' });

          await this.sequelize.sync({ force: true });

          const users = await Promise.all([User.create({
            tasks: [
              { title: 'b', category: {} },
              { title: 'd', category: {} },
              { title: 'c', category: {} },
              { title: 'a', category: {} }
            ]
          }, {
            include: [{ association: User.Tasks, include: [Task.Category] }]
          }), User.create({
            tasks: [
              { title: 'a', category: {} },
              { title: 'c', category: {} },
              { title: 'b', category: {} }
            ]
          }, {
            include: [{ association: User.Tasks, include: [Task.Category] }]
          })]);

          const result = await User.Tasks.get(users, {
            limit: 2,
            order: [
              ['title', 'ASC']
            ],
            include: [Task.Category]
          });

          expect(result[users[0].id].length).to.equal(2);
          expect(result[users[0].id][0].title).to.equal('a');
          expect(result[users[0].id][0].category).to.be.ok;
          expect(result[users[0].id][1].title).to.equal('b');
          expect(result[users[0].id][1].category).to.be.ok;

          expect(result[users[1].id].length).to.equal(2);
          expect(result[users[1].id][0].title).to.equal('a');
          expect(result[users[1].id][0].category).to.be.ok;
          expect(result[users[1].id][1].title).to.equal('b');
          expect(result[users[1].id][1].category).to.be.ok;
        });

        it('supports schemas', async function() {
          const User = this.sequelize.define('User', {}).schema('work'),
            Task = this.sequelize.define('Task', {
              title: DataTypes.STRING
            }).schema('work'),
            SubTask = this.sequelize.define('SubTask', {
              title: DataTypes.STRING
            }).schema('work');

          User.Tasks = User.hasMany(Task, { as: 'tasks' });
          Task.SubTasks = Task.hasMany(SubTask, { as: 'subtasks' });

          await Support.dropTestSchemas(this.sequelize);
          await this.sequelize.createSchema('work');
          await User.sync({ force: true });
          await Task.sync({ force: true });
          await SubTask.sync({ force: true });

          await Promise.all([User.create({
            id: 1,
            tasks: [
              { title: 'b', subtasks: [
                { title: 'c' },
                { title: 'a' }
              ] },
              { title: 'd' },
              { title: 'c', subtasks: [
                { title: 'b' },
                { title: 'a' },
                { title: 'c' }
              ] },
              { title: 'a', subtasks: [
                { title: 'c' },
                { title: 'a' },
                { title: 'b' }
              ] }
            ]
          }, {
            include: [{ association: User.Tasks, include: [Task.SubTasks] }]
          }), User.create({
            id: 2,
            tasks: [
              { title: 'a', subtasks: [
                { title: 'b' },
                { title: 'a' },
                { title: 'c' }
              ] },
              { title: 'c', subtasks: [
                { title: 'a' }
              ] },
              { title: 'b', subtasks: [
                { title: 'a' },
                { title: 'b' }
              ] }
            ]
          }, {
            include: [{ association: User.Tasks, include: [Task.SubTasks] }]
          })]);

          const users = await User.findAll({
            include: [{
              association: User.Tasks,
              limit: 2,
              order: [['title', 'ASC']],
              separate: true,
              as: 'tasks',
              include: [
                {
                  association: Task.SubTasks,
                  order: [['title', 'DESC']],
                  separate: true,
                  as: 'subtasks'
                }
              ]
            }],
            order: [
              ['id', 'ASC']
            ]
          });

          expect(users[0].tasks.length).to.equal(2);

          expect(users[0].tasks[0].title).to.equal('a');
          expect(users[0].tasks[0].subtasks.length).to.equal(3);
          expect(users[0].tasks[0].subtasks[0].title).to.equal('c');
          expect(users[0].tasks[0].subtasks[1].title).to.equal('b');
          expect(users[0].tasks[0].subtasks[2].title).to.equal('a');

          expect(users[0].tasks[1].title).to.equal('b');
          expect(users[0].tasks[1].subtasks.length).to.equal(2);
          expect(users[0].tasks[1].subtasks[0].title).to.equal('c');
          expect(users[0].tasks[1].subtasks[1].title).to.equal('a');

          expect(users[1].tasks.length).to.equal(2);
          expect(users[1].tasks[0].title).to.equal('a');
          expect(users[1].tasks[0].subtasks.length).to.equal(3);
          expect(users[1].tasks[0].subtasks[0].title).to.equal('c');
          expect(users[1].tasks[0].subtasks[1].title).to.equal('b');
          expect(users[1].tasks[0].subtasks[2].title).to.equal('a');

          expect(users[1].tasks[1].title).to.equal('b');
          expect(users[1].tasks[1].subtasks.length).to.equal(2);
          expect(users[1].tasks[1].subtasks[0].title).to.equal('b');
          expect(users[1].tasks[1].subtasks[1].title).to.equal('a');
          await this.sequelize.dropSchema('work');
          const schemas = await this.sequelize.showAllSchemas();
          if (dialect === 'postgres' || dialect === 'mssql' || schemas === 'mariadb') {
            expect(schemas).to.be.empty;
          }
        });
      });
    }
  });

  describe('(1:N)', () => {
    describe('hasAssociation', () => {
      beforeEach(function() {
        this.Article = this.sequelize.define('Article', {
          pk: {
            type: DataTypes.INTEGER,
            autoIncrement: true,
            primaryKey: true
          },
          title: DataTypes.STRING
        });

        this.Label = this.sequelize.define('Label', {
          key: {
            type: DataTypes.INTEGER,
            autoIncrement: true,
            primaryKey: true
          },
          text: DataTypes.STRING
        });

        this.Article.hasMany(this.Label);

        return this.sequelize.sync({ force: true });
      });

      it('should only generate one set of foreignKeys', function() {
        this.Article = this.sequelize.define('Article', { 'title': DataTypes.STRING }, { timestamps: false });
        this.Label = this.sequelize.define('Label', { 'text': DataTypes.STRING }, { timestamps: false });

        this.Label.belongsTo(this.Article);
        this.Article.hasMany(this.Label);

        expect(Object.keys(this.Label.rawAttributes)).to.deep.equal(['id', 'text', 'ArticleId']);
        expect(Object.keys(this.Label.rawAttributes).length).to.equal(3);
      });

      if (current.dialect.supports.transactions) {
        it('supports transactions', async function() {
          const sequelize = await Support.prepareTransactionTest(this.sequelize);
          const Article = sequelize.define('Article', { 'title': DataTypes.STRING });
          const Label = sequelize.define('Label', { 'text': DataTypes.STRING });

          Article.hasMany(Label);

          await sequelize.sync({ force: true });

          const [article, label] = await Promise.all([
            Article.create({ title: 'foo' }),
            Label.create({ text: 'bar' })
          ]);

          const t = await sequelize.transaction();
          await article.setLabels([label], { transaction: t });
          const articles0 = await Article.findAll({ transaction: t });
          const hasLabel0 = await articles0[0].hasLabel(label);
          expect(hasLabel0).to.be.false;
          const articles = await Article.findAll({ transaction: t });
          const hasLabel = await articles[0].hasLabel(label, { transaction: t });
          expect(hasLabel).to.be.true;
          await t.rollback();
        });
      }

      it('does not have any labels assigned to it initially', async function() {
        const [article, label1, label2] = await Promise.all([
          this.Article.create({ title: 'Article' }),
          this.Label.create({ text: 'Awesomeness' }),
          this.Label.create({ text: 'Epicness' })
        ]);

        const [hasLabel1, hasLabel2] = await Promise.all([
          article.hasLabel(label1),
          article.hasLabel(label2)
        ]);

        expect(hasLabel1).to.be.false;
        expect(hasLabel2).to.be.false;
      });

      it('answers true if the label has been assigned', async function() {
        const [article, label1, label2] = await Promise.all([
          this.Article.create({ title: 'Article' }),
          this.Label.create({ text: 'Awesomeness' }),
          this.Label.create({ text: 'Epicness' })
        ]);

        await article.addLabel(label1);

        const [hasLabel1, hasLabel2] = await Promise.all([
          article.hasLabel(label1),
          article.hasLabel(label2)
        ]);

        expect(hasLabel1).to.be.true;
        expect(hasLabel2).to.be.false;
      });

      it('answers correctly if the label has been assigned when passing a primary key instead of an object', async function() {
        const [article, label1, label2] = await Promise.all([
          this.Article.create({ title: 'Article' }),
          this.Label.create({ text: 'Awesomeness' }),
          this.Label.create({ text: 'Epicness' })
        ]);

        await article.addLabel(label1);

        const [hasLabel1, hasLabel2] = await Promise.all([
          article.hasLabel(label1[this.Label.primaryKeyAttribute]),
          article.hasLabel(label2[this.Label.primaryKeyAttribute])
        ]);

        expect(hasLabel1).to.be.true;
        expect(hasLabel2).to.be.false;
      });
    });

    describe('hasAssociations', () => {
      beforeEach(function() {
        this.Article = this.sequelize.define('Article', {
          pk: {
            type: DataTypes.INTEGER,
            autoIncrement: true,
            primaryKey: true
          },
          title: DataTypes.STRING
        });

        this.Label = this.sequelize.define('Label', {
          key: {
            type: DataTypes.INTEGER,
            autoIncrement: true,
            primaryKey: true
          },
          text: DataTypes.STRING
        });

        this.Article.hasMany(this.Label);

        return this.sequelize.sync({ force: true });
      });

      if (current.dialect.supports.transactions) {
        it('supports transactions', async function() {
          const sequelize = await Support.prepareTransactionTest(this.sequelize);
          const Article = sequelize.define('Article', { 'title': DataTypes.STRING });
          const Label = sequelize.define('Label', { 'text': DataTypes.STRING });

          Article.hasMany(Label);

          await sequelize.sync({ force: true });

          const [article, label] = await Promise.all([
            Article.create({ title: 'foo' }),
            Label.create({ text: 'bar' })
          ]);

          const t = await sequelize.transaction();
          await article.setLabels([label], { transaction: t });
          const articles = await Article.findAll({ transaction: t });

          const [hasLabel1, hasLabel2] = await Promise.all([
            articles[0].hasLabels([label]),
            articles[0].hasLabels([label], { transaction: t })
          ]);

          expect(hasLabel1).to.be.false;
          expect(hasLabel2).to.be.true;

          await t.rollback();
        });
      }

      it('answers false if only some labels have been assigned', async function() {
        const [article, label1, label2] = await Promise.all([
          this.Article.create({ title: 'Article' }),
          this.Label.create({ text: 'Awesomeness' }),
          this.Label.create({ text: 'Epicness' })
        ]);

        await article.addLabel(label1);
        const result = await article.hasLabels([label1, label2]);
        expect(result).to.be.false;
      });

      it('answers false if only some labels have been assigned when passing a primary key instead of an object', async function() {
        const [article, label1, label2] = await Promise.all([
          this.Article.create({ title: 'Article' }),
          this.Label.create({ text: 'Awesomeness' }),
          this.Label.create({ text: 'Epicness' })
        ]);

        await article.addLabel(label1);

        const result = await article.hasLabels([
          label1[this.Label.primaryKeyAttribute],
          label2[this.Label.primaryKeyAttribute]
        ]);

        expect(result).to.be.false;
      });

      it('answers true if all label have been assigned', async function() {
        const [article, label1, label2] = await Promise.all([
          this.Article.create({ title: 'Article' }),
          this.Label.create({ text: 'Awesomeness' }),
          this.Label.create({ text: 'Epicness' })
        ]);

        await article.setLabels([label1, label2]);
        const result = await article.hasLabels([label1, label2]);
        expect(result).to.be.true;
      });

      it('answers true if all label have been assigned when passing a primary key instead of an object', async function() {
        const [article, label1, label2] = await Promise.all([
          this.Article.create({ title: 'Article' }),
          this.Label.create({ text: 'Awesomeness' }),
          this.Label.create({ text: 'Epicness' })
        ]);

        await article.setLabels([label1, label2]);

        const result = await article.hasLabels([
          label1[this.Label.primaryKeyAttribute],
          label2[this.Label.primaryKeyAttribute]
        ]);

        expect(result).to.be.true;
      });
    });

    describe('setAssociations', () => {
      if (current.dialect.supports.transactions) {
        it('supports transactions', async function() {
          const sequelize = await Support.prepareTransactionTest(this.sequelize);
          const Article = sequelize.define('Article', { 'title': DataTypes.STRING });
          const Label = sequelize.define('Label', { 'text': DataTypes.STRING });

          Article.hasMany(Label);

          await sequelize.sync({ force: true });

          const [article, label, t] = await Promise.all([
            Article.create({ title: 'foo' }),
            Label.create({ text: 'bar' }),
            sequelize.transaction()
          ]);

          await article.setLabels([label], { transaction: t });
          const labels0 = await Label.findAll({ where: { ArticleId: article.id }, transaction: undefined });
          expect(labels0.length).to.equal(0);

          const labels = await Label.findAll({ where: { ArticleId: article.id }, transaction: t });
          expect(labels.length).to.equal(1);
          await t.rollback();
        });
      }

      it('clears associations when passing null to the set-method', async function() {
        const User = this.sequelize.define('User', { username: DataTypes.STRING }),
          Task = this.sequelize.define('Task', { title: DataTypes.STRING });

        Task.hasMany(User);

        await this.sequelize.sync({ force: true });

        const [user, task] = await Promise.all([
          User.create({ username: 'foo' }),
          Task.create({ title: 'task' })
        ]);

        await task.setUsers([user]);
        const users0 = await task.getUsers();
        expect(users0).to.have.length(1);

        await task.setUsers(null);
        const users = await task.getUsers();
        expect(users).to.have.length(0);
      });

      it('supports passing the primary key instead of an object', async function() {
        const Article = this.sequelize.define('Article', { title: DataTypes.STRING }),
          Label = this.sequelize.define('Label', { text: DataTypes.STRING });

        Article.hasMany(Label);

        await this.sequelize.sync({ force: true });

        const [article, label1, label2] = await Promise.all([
          Article.create({}),
          Label.create({ text: 'label one' }),
          Label.create({ text: 'label two' })
        ]);

        await article.addLabel(label1.id);
        await article.setLabels([label2.id]);
        const labels = await article.getLabels();
        expect(labels).to.have.length(1);
        expect(labels[0].text).to.equal('label two');
      });
    });

    describe('addAssociations', () => {
      if (current.dialect.supports.transactions) {
        it('supports transactions', async function() {
          const sequelize = await Support.prepareTransactionTest(this.sequelize);
          const Article = sequelize.define('Article', { 'title': DataTypes.STRING });
          const Label = sequelize.define('Label', { 'text': DataTypes.STRING });
          Article.hasMany(Label);

          await sequelize.sync({ force: true });

          const [article, label] = await Promise.all([
            Article.create({ title: 'foo' }),
            Label.create({ text: 'bar' })
          ]);

          const t = await sequelize.transaction();
          await article.addLabel(label, { transaction: t });
          const labels0 = await Label.findAll({ where: { ArticleId: article.id }, transaction: undefined });
          expect(labels0.length).to.equal(0);

          const labels = await Label.findAll({ where: { ArticleId: article.id }, transaction: t });
          expect(labels.length).to.equal(1);
          await t.rollback();
        });
      }

      it('supports passing the primary key instead of an object', async function() {
        const Article = this.sequelize.define('Article', { 'title': DataTypes.STRING }),
          Label = this.sequelize.define('Label', { 'text': DataTypes.STRING });

        Article.hasMany(Label);

        await this.sequelize.sync({ force: true });

        const [article, label] = await Promise.all([
          Article.create({}),
          Label.create({ text: 'label one' })
        ]);

        await article.addLabel(label.id);
        const labels = await article.getLabels();
        expect(labels[0].text).to.equal('label one'); // Make sure that we didn't modify one of the other attributes while building / saving a new instance
      });
    });

    describe('addMultipleAssociations', () => {
      it('adds associations without removing the current ones', async function() {
        const User = this.sequelize.define('User', { username: DataTypes.STRING }),
          Task = this.sequelize.define('Task', { title: DataTypes.STRING });

        Task.hasMany(User);

        await this.sequelize.sync({ force: true });

        await User.bulkCreate([
          { username: 'foo ' },
          { username: 'bar ' },
          { username: 'baz ' }
        ]);

        const task = await Task.create({ title: 'task' });
        const users0 = await User.findAll();
        const users = users0;
        await task.setUsers([users0[0]]);
        await task.addUsers([users[1], users[2]]);
        expect(await task.getUsers()).to.have.length(3);
      });

      it('handles decent sized bulk creates', async function() {
        const User = this.sequelize.define('User', { username: DataTypes.STRING, num: DataTypes.INTEGER, status: DataTypes.STRING }),
          Task = this.sequelize.define('Task', { title: DataTypes.STRING });

        Task.hasMany(User);

        await this.sequelize.sync({ force: true });
        const users0 = _.range(1000).map(i => ({ username: `user${i}`, num: i, status: 'live' }));
        await User.bulkCreate(users0);
        await Task.create({ title: 'task' });
        const users = await User.findAll();
        expect(users).to.have.length(1000);
      });
    });
    it('clears associations when passing null to the set-method with omitNull set to true', async function() {
      this.sequelize.options.omitNull = true;

      const User = this.sequelize.define('User', { username: DataTypes.STRING }),
        Task = this.sequelize.define('Task', { title: DataTypes.STRING });

      Task.hasMany(User);

      try {
        await this.sequelize.sync({ force: true });
        const user = await User.create({ username: 'foo' });
        const task = await Task.create({ title: 'task' });
        await task.setUsers([user]);
        const _users0 = await task.getUsers();
        expect(_users0).to.have.length(1);

        await task.setUsers(null);
        const _users = await task.getUsers();
        expect(_users).to.have.length(0);
      } finally {
        this.sequelize.options.omitNull = false;
      }
    });

    describe('createAssociations', () => {
      it('creates a new associated object', async function() {
        const Article = this.sequelize.define('Article', { 'title': DataTypes.STRING }),
          Label = this.sequelize.define('Label', { 'text': DataTypes.STRING });

        Article.hasMany(Label);

        await this.sequelize.sync({ force: true });
        const article0 = await Article.create({ title: 'foo' });
        await article0.createLabel({ text: 'bar' });
        const article = article0;
        const labels = await Label.findAll({ where: { ArticleId: article.id } });
        expect(labels.length).to.equal(1);
      });

      it('creates the object with the association directly', async function() {
        const spy = sinon.spy();

        const Article = this.sequelize.define('Article', {
            'title': DataTypes.STRING

          }),
          Label = this.sequelize.define('Label', {
            'text': DataTypes.STRING
          });

        Article.hasMany(Label);

        await this.sequelize.sync({ force: true });
        const article = await Article.create({ title: 'foo' });
        const label = await article.createLabel({ text: 'bar' }, { logging: spy });
        expect(spy.calledOnce).to.be.true;
        expect(label.ArticleId).to.equal(article.id);
      });

      if (current.dialect.supports.transactions) {
        it('supports transactions', async function() {
          const sequelize = await Support.prepareTransactionTest(this.sequelize);
          const Article = sequelize.define('Article', { 'title': DataTypes.STRING });
          const Label = sequelize.define('Label', { 'text': DataTypes.STRING });

          Article.hasMany(Label);

          await sequelize.sync({ force: true });
          const article = await Article.create({ title: 'foo' });
          const t = await sequelize.transaction();
          await article.createLabel({ text: 'bar' }, { transaction: t });
          const labels1 = await Label.findAll();
          expect(labels1.length).to.equal(0);
          const labels0 = await Label.findAll({ where: { ArticleId: article.id } });
          expect(labels0.length).to.equal(0);
          const labels = await Label.findAll({ where: { ArticleId: article.id }, transaction: t });
          expect(labels.length).to.equal(1);
          await t.rollback();
        });
      }

      it('supports passing the field option', async function() {
        const Article = this.sequelize.define('Article', {
            'title': DataTypes.STRING
          }),
          Label = this.sequelize.define('Label', {
            'text': DataTypes.STRING
          });

        Article.hasMany(Label);

        await this.sequelize.sync({ force: true });
        const article0 = await Article.create();

        await article0.createLabel({
          text: 'yolo'
        }, {
          fields: ['text']
        });

        const article = article0;
        const labels = await article.getLabels();
        expect(labels.length).to.be.ok;
      });
    });

    describe('getting assocations with options', () => {
      beforeEach(async function() {
        this.User = this.sequelize.define('User', { username: DataTypes.STRING });
        this.Task = this.sequelize.define('Task', { title: DataTypes.STRING, active: DataTypes.BOOLEAN });

        this.User.hasMany(this.Task);

        await this.sequelize.sync({ force: true });

        const [john, task1, task2] = await Promise.all([
          this.User.create({ username: 'John' }),
          this.Task.create({ title: 'Get rich', active: true }),
          this.Task.create({ title: 'Die trying', active: false })
        ]);

        return john.setTasks([task1, task2]);
      });

      it('should treat the where object of associations as a first class citizen', async function() {
        this.Article = this.sequelize.define('Article', {
          'title': DataTypes.STRING
        });
        this.Label = this.sequelize.define('Label', {
          'text': DataTypes.STRING,
          'until': DataTypes.DATE
        });

        this.Article.hasMany(this.Label);

        await this.sequelize.sync({ force: true });

        const [article, label1, label2] = await Promise.all([
          this.Article.create({ title: 'Article' }),
          this.Label.create({ text: 'Awesomeness', until: '2014-01-01 01:00:00' }),
          this.Label.create({ text: 'Epicness', until: '2014-01-03 01:00:00' })
        ]);

        await article.setLabels([label1, label2]);
        const labels = await article.getLabels({ where: { until: { [Op.gt]: moment('2014-01-02').toDate() } } });
        expect(labels).to.be.instanceof(Array);
        expect(labels).to.have.length(1);
        expect(labels[0].text).to.equal('Epicness');
      });

      it('gets all associated objects when no options are passed', async function() {
        const john = await this.User.findOne({ where: { username: 'John' } });
        const tasks = await john.getTasks();
        expect(tasks).to.have.length(2);
      });

      it('only get objects that fulfill the options', async function() {
        const john = await this.User.findOne({ where: { username: 'John' } });
        const tasks = await john.getTasks({ where: { active: true }, limit: 10, order: [['id', 'DESC']] });
        expect(tasks).to.have.length(1);
      });
    });

    describe('countAssociations', () => {
      beforeEach(async function() {
        this.User = this.sequelize.define('User', { username: DataTypes.STRING });
        this.Task = this.sequelize.define('Task', { title: DataTypes.STRING, active: DataTypes.BOOLEAN });

        this.User.hasMany(this.Task, {
          foreignKey: 'userId'
        });

        await this.sequelize.sync({ force: true });

        const [john, task1, task2] = await Promise.all([
          this.User.create({ username: 'John' }),
          this.Task.create({ title: 'Get rich', active: true }),
          this.Task.create({ title: 'Die trying', active: false })
        ]);

        this.user = john;

        return john.setTasks([task1, task2]);
      });

      it('should count all associations', async function() {
        await expect(this.user.countTasks({})).to.eventually.equal(2);
      });

      it('should count filtered associations', async function() {
        await expect(this.user.countTasks({
          where: {
            active: true
          }
        })).to.eventually.equal(1);
      });

      it('should count scoped associations', async function() {
        this.User.hasMany(this.Task, {
          foreignKey: 'userId',
          as: 'activeTasks',
          scope: {
            active: true
          }
        });

        await expect(this.user.countActiveTasks({})).to.eventually.equal(1);
      });
    });

    describe('thisAssociations', () => {
      it('should work with alias', async function() {
        const Person = this.sequelize.define('Group', {});

        Person.hasMany(Person, { as: 'Children' });

        await this.sequelize.sync();
      });
    });
  });

  describe('foreign key constraints', () => {
    describe('1:m', () => {
      it('sets null by default', async function() {
        const Task = this.sequelize.define('Task', { title: DataTypes.STRING }),
          User = this.sequelize.define('User', { username: DataTypes.STRING });

        User.hasMany(Task);

        await this.sequelize.sync({ force: true });

        const [user, task0] = await Promise.all([
          User.create({ username: 'foo' }),
          Task.create({ title: 'task' })
        ]);

        await user.setTasks([task0]);
        await user.destroy();
        const task = await task0.reload();
        expect(task.UserId).to.equal(null);
      });

      it('sets to CASCADE if allowNull: false', async function() {
        const Task = this.sequelize.define('Task', { title: DataTypes.STRING }),
          User = this.sequelize.define('User', { username: DataTypes.STRING });

        User.hasMany(Task, { foreignKey: { allowNull: false } }); // defaults to CASCADE

        await this.sequelize.sync({ force: true });

        const user = await User.create({ username: 'foo' });
        await Task.create({ title: 'task', UserId: user.id });
        await user.destroy();
        const tasks = await Task.findAll();
        expect(tasks).to.be.empty;
      });

      it('should be possible to remove all constraints', async function() {
        const Task = this.sequelize.define('Task', { title: DataTypes.STRING }),
          User = this.sequelize.define('User', { username: DataTypes.STRING });

        User.hasMany(Task, { constraints: false });

        await this.sequelize.sync({ force: true });

        const [user, task0] = await Promise.all([
          User.create({ username: 'foo' }),
          Task.create({ title: 'task' })
        ]);

        const task = task0;
        await user.setTasks([task0]);
        await user.destroy();
        await task.reload();
        expect(task.UserId).to.equal(user.id);
      });

      it('can cascade deletes', async function() {
        const Task = this.sequelize.define('Task', { title: DataTypes.STRING }),
          User = this.sequelize.define('User', { username: DataTypes.STRING });

        User.hasMany(Task, { onDelete: 'cascade' });

        await this.sequelize.sync({ force: true });

        const [user, task] = await Promise.all([
          User.create({ username: 'foo' }),
          Task.create({ title: 'task' })
        ]);

        await user.setTasks([task]);
        await user.destroy();
        const tasks = await Task.findAll();
        expect(tasks).to.have.length(0);
      });

      // NOTE: mssql does not support changing an autoincrement primary key
<<<<<<< HEAD
      if (dialect !== 'mssql' && dialect !== 'ibmi') {
        it('can cascade updates', function() {
=======
      if (dialect !== 'mssql') {
        it('can cascade updates', async function() {
>>>>>>> 56bb1d6e
          const Task = this.sequelize.define('Task', { title: DataTypes.STRING }),
            User = this.sequelize.define('User', { username: DataTypes.STRING });

          User.hasMany(Task, { onUpdate: 'cascade' });

          await this.sequelize.sync({ force: true });

          const [user0, task] = await Promise.all([
            User.create({ username: 'foo' }),
            Task.create({ title: 'task' })
          ]);

          await user0.setTasks([task]);
          const user = user0;
          // Changing the id of a DAO requires a little dance since
          // the `UPDATE` query generated by `save()` uses `id` in the
          // `WHERE` clause

          const tableName = user.sequelize.getQueryInterface().queryGenerator.addSchema(user.constructor);
          await user.sequelize.getQueryInterface().update(user, tableName, { id: 999 }, { id: user.id });
          const tasks = await Task.findAll();
          expect(tasks).to.have.length(1);
          expect(tasks[0].UserId).to.equal(999);
        });
      }

      if (current.dialect.supports.constraints.restrict) {
        it('can restrict deletes', async function() {
          const Task = this.sequelize.define('Task', { title: DataTypes.STRING }),
            User = this.sequelize.define('User', { username: DataTypes.STRING });

          User.hasMany(Task, { onDelete: 'restrict' });

          let tasks;
          await this.sequelize.sync({ force: true });

          const [user, task] = await Promise.all([
            User.create({ username: 'foo' }),
            Task.create({ title: 'task' })
          ]);

          await user.setTasks([task]);

          try {
            tasks = await user.destroy();
          } catch (err) {
            if (!(err instanceof Sequelize.ForeignKeyConstraintError))
              throw err;

            // Should fail due to FK violation
            tasks = await Task.findAll();
          }

          expect(tasks).to.have.length(1);
        });

        it('can restrict updates', async function() {
          const Task = this.sequelize.define('Task', { title: DataTypes.STRING }),
            User = this.sequelize.define('User', { username: DataTypes.STRING });

          User.hasMany(Task, { onUpdate: 'restrict' });

          let tasks;
          await this.sequelize.sync({ force: true });

          const [user0, task] = await Promise.all([
            User.create({ username: 'foo' }),
            Task.create({ title: 'task' })
          ]);

          await user0.setTasks([task]);
          const user = user0;
          // Changing the id of a DAO requires a little dance since
          // the `UPDATE` query generated by `save()` uses `id` in the
          // `WHERE` clause

          const tableName = user.sequelize.getQueryInterface().queryGenerator.addSchema(user.constructor);

          try {
            tasks = await user.sequelize.getQueryInterface().update(user, tableName, { id: 999 }, { id: user.id });
          } catch (err) {
            if (!(err instanceof Sequelize.ForeignKeyConstraintError))
              throw err;

            // Should fail due to FK violation
            tasks = await Task.findAll();
          }

          expect(tasks).to.have.length(1);
        });
      }
    });
  });

  describe('Association options', () => {
    it('should setup underscored field with foreign keys when using underscored', function() {
      const User = this.sequelize.define('User', { username: Sequelize.STRING }, { underscored: true });
      const Account = this.sequelize.define('Account', { name: Sequelize.STRING }, { underscored: true });

      User.hasMany(Account);

      expect(Account.rawAttributes.UserId).to.exist;
      expect(Account.rawAttributes.UserId.field).to.equal('user_id');
    });

    it('should use model name when using camelcase', function() {
      const User = this.sequelize.define('User', { username: Sequelize.STRING }, { underscored: false });
      const Account = this.sequelize.define('Account', { name: Sequelize.STRING }, { underscored: false });

      User.hasMany(Account);

      expect(Account.rawAttributes.UserId).to.exist;
      expect(Account.rawAttributes.UserId.field).to.equal('UserId');
    });

    it('can specify data type for auto-generated relational keys', async function() {
      const User = this.sequelize.define('UserXYZ', { username: DataTypes.STRING }),
        dataTypes = [Sequelize.INTEGER, Sequelize.BIGINT, Sequelize.STRING],
        Tasks = {};

      for (const dataType of dataTypes) {
        const tableName = `TaskXYZ_${dataType.key}`;
        Tasks[dataType] = this.sequelize.define(tableName, { title: DataTypes.STRING });

        User.hasMany(Tasks[dataType], { foreignKey: 'userId', keyType: dataType, constraints: false });

        await Tasks[dataType].sync({ force: true });
        expect(Tasks[dataType].rawAttributes.userId.type).to.be.an.instanceof(dataType);
      }
    });

    it('infers the keyType if none provided', async function() {
      const User = this.sequelize.define('User', {
          id: { type: DataTypes.STRING, primaryKey: true },
          username: DataTypes.STRING
        }),
        Task = this.sequelize.define('Task', {
          title: DataTypes.STRING
        });

      User.hasMany(Task);

      await this.sequelize.sync({ force: true });
      expect(Task.rawAttributes.UserId.type instanceof DataTypes.STRING).to.be.ok;
    });

    describe.skip('allows the user to provide an attribute definition object as foreignKey', () => {
      it('works with a column that hasnt been defined before', function() {
        const Task = this.sequelize.define('task', {}),
          User = this.sequelize.define('user', {});

        User.hasMany(Task, {
          foreignKey: {
            name: 'uid',
            allowNull: false
          }
        });

        expect(Task.rawAttributes.uid).to.be.ok;
        expect(Task.rawAttributes.uid.allowNull).to.be.false;
        expect(Task.rawAttributes.uid.references.model).to.equal(User.getTableName());
        expect(Task.rawAttributes.uid.references.key).to.equal('id');
      });

      it('works when taking a column directly from the object', function() {
        const Project = this.sequelize.define('project', {
            user_id: {
              type: Sequelize.INTEGER,
              defaultValue: 42
            }
          }),
          User = this.sequelize.define('user', {
            uid: {
              type: Sequelize.INTEGER,
              primaryKey: true
            }
          });

        User.hasMany(Project, { foreignKey: Project.rawAttributes.user_id });

        expect(Project.rawAttributes.user_id).to.be.ok;
        expect(Project.rawAttributes.user_id.references.model).to.equal(User.getTableName());
        expect(Project.rawAttributes.user_id.references.key).to.equal('uid');
        expect(Project.rawAttributes.user_id.defaultValue).to.equal(42);
      });

      it('works when merging with an existing definition', function() {
        const Task = this.sequelize.define('task', {
            userId: {
              defaultValue: 42,
              type: Sequelize.INTEGER
            }
          }),
          User = this.sequelize.define('user', {});

        User.hasMany(Task, { foreignKey: { allowNull: true } });

        expect(Task.rawAttributes.userId).to.be.ok;
        expect(Task.rawAttributes.userId.defaultValue).to.equal(42);
        expect(Task.rawAttributes.userId.allowNull).to.be.ok;
      });
    });

    it('should throw an error if foreignKey and as result in a name clash', function() {
      const User = this.sequelize.define('user', {
        user: Sequelize.INTEGER
      });

      expect(User.hasMany.bind(User, User, { as: 'user' })).to
        .throw('Naming collision between attribute \'user\' and association \'user\' on model user. To remedy this, change either foreignKey or as in your association definition');
    });

    it('should ignore group from ancestor on deep separated query', async function() {
      const User = this.sequelize.define('user', {
        userId: { type: Sequelize.INTEGER, primaryKey: true, autoIncrement: true },
        username: Sequelize.STRING
      });
      const Task = this.sequelize.define('task', {
        taskId: { type: Sequelize.INTEGER, primaryKey: true, autoIncrement: true },
        title: Sequelize.STRING
      });
      const Job = this.sequelize.define('job', {
        jobId: { type: Sequelize.INTEGER, primaryKey: true, autoIncrement: true },
        title: Sequelize.STRING
      });

      Task.hasMany(Job, { foreignKey: 'taskId' });
      User.hasMany(Task, { foreignKey: 'userId' });

      await this.sequelize.sync({ force: true });

      await User.create({
        username: 'John Doe',
        tasks: [
          { title: 'Task #1', jobs: [{ title: 'Job #1' }, { title: 'Job #2' }] },
          { title: 'Task #2', jobs: [{ title: 'Job #3' }, { title: 'Job #4' }] }
        ]
      }, { include: [{ model: Task, include: [Job] }] });

      const { count, rows } = await User.findAndCountAll({
        attributes: ['userId'],
        include: [
          { model: Task, separate: true, include: [{ model: Job, separate: true }] }
        ],
        group: [['userId']]
      });

      expect(count.length).to.equal(1);
      expect(rows[0].tasks[0].jobs.length).to.equal(2);
    });
  });

  describe('sourceKey', () => {
    beforeEach(function() {
      const User = this.sequelize.define('UserXYZ',
        { username: Sequelize.STRING, email: Sequelize.STRING },
        { indexes: [{ fields: ['email'], unique: true }] }
      );
      const Task = this.sequelize.define('TaskXYZ',
        { title: Sequelize.STRING, userEmail: { type: Sequelize.STRING, field: 'user_email_xyz' } });

      User.hasMany(Task, { foreignKey: 'userEmail', sourceKey: 'email', as: 'tasks' });

      this.User = User;
      this.Task = Task;

      return this.sequelize.sync({ force: true });
    });

    it('should use sourceKey', async function() {
      const User = this.User,
        Task = this.Task;

      const user = await User.create({ username: 'John', email: 'john@example.com' });
      await Task.create({ title: 'Fix PR', userEmail: 'john@example.com' });
      const tasks = await user.getTasks();
      expect(tasks.length).to.equal(1);
      expect(tasks[0].title).to.equal('Fix PR');
    });

    it('should count related records', async function() {
      const User = this.User,
        Task = this.Task;

      const user = await User.create({ username: 'John', email: 'john@example.com' });
      await Task.create({ title: 'Fix PR', userEmail: 'john@example.com' });
      const tasksCount = await user.countTasks();
      expect(tasksCount).to.equal(1);
    });

    it('should set right field when add relative', async function() {
      const User = this.User,
        Task = this.Task;

      const user = await User.create({ username: 'John', email: 'john@example.com' });
      const task = await Task.create({ title: 'Fix PR' });
      await user.addTask(task);
      const hasTask = await user.hasTask(task.id);
      expect(hasTask).to.be.true;
    });

    it('should create with nested associated models', async function() {
      const User = this.User,
        values = {
          username: 'John',
          email: 'john@example.com',
          tasks: [{ title: 'Fix new PR' }]
        };

      const user0 = await User.create(values, { include: ['tasks'] });
      // Make sure tasks are defined for created user
      expect(user0).to.have.property('tasks');
      expect(user0.tasks).to.be.an('array');
      expect(user0.tasks).to.lengthOf(1);
      expect(user0.tasks[0].title).to.be.equal(values.tasks[0].title, 'task title is correct');

      const user = await User.findOne({ where: { email: values.email } });
      const tasks = await user.getTasks();
      // Make sure tasks relationship is successful
      expect(tasks).to.be.an('array');
      expect(tasks).to.lengthOf(1);
      expect(tasks[0].title).to.be.equal(values.tasks[0].title, 'task title is correct');
    });

    it('should create nested associations with symmetric getters/setters on FK', async function() {
      // Dummy getter/setter to test they are symmetric
      function toCustomFormat(string) {
        return string && `FORMAT-${string}`;
      }
      function fromCustomFormat(string) {
        return string && string.slice(7);
      }

      const Parent = this.sequelize.define('Parent', {
        id: {
          type: DataTypes.STRING,
          primaryKey: true,
          get() {
            return fromCustomFormat(this.getDataValue('id'));
          },
          set(value) {
            this.setDataValue('id', toCustomFormat(value));
          }
        }
      });

      const Child = this.sequelize.define('Child', {
        id: {
          type: DataTypes.STRING,
          primaryKey: true
        },
        parent: {
          type: DataTypes.STRING,
          get() {
            return fromCustomFormat(this.getDataValue('parent'));
          },
          set(value) {
            this.setDataValue('parent', toCustomFormat(value));
          }
        }
      });
      Child.belongsTo(Parent, {
        foreignKey: 'parent',
        targetKey: 'id'
      });
      Parent.hasMany(Child, {
        foreignKey: 'parent',
        targetKey: 'id',
        as: 'children'
      });

      const values = {
        id: 'sJn369d8Em',
        children: [{ id: 'dgeQAQaW7A' }]
      };
      await this.sequelize.sync({ force: true });
      const father = await Parent.create(values, { include: { model: Child, as: 'children' } });
      // Make sure tasks are defined for created user
      expect(father.id).to.be.equal('sJn369d8Em');
      expect(father.get('id', { raw: true })).to.be.equal('FORMAT-sJn369d8Em');

      expect(father).to.have.property('children');
      expect(father.children).to.be.an('array');
      expect(father.children).to.lengthOf(1);

      expect(father.children[0].parent).to.be.equal('sJn369d8Em');
      expect(father.children[0].get('parent', { raw: true })).to.be.equal('FORMAT-sJn369d8Em');
    });
  });

  describe('sourceKey with where clause in include', () => {
    beforeEach(function() {
      this.User = this.sequelize.define('User',
        { username: Sequelize.STRING, email: { type: Sequelize.STRING, field: 'mail' } },
        { indexes: [{ fields: ['mail'], unique: true }] }
      );
      this.Task = this.sequelize.define('Task',
        { title: Sequelize.STRING, userEmail: Sequelize.STRING, taskStatus: Sequelize.STRING });

      this.User.hasMany(this.Task, {
        foreignKey: 'userEmail',
        sourceKey: 'email'
      });

      return this.sequelize.sync({ force: true });
    });

    it('should use the specified sourceKey instead of the primary key', async function() {
      await this.User.create({ username: 'John', email: 'john@example.com' });

      await this.Task.bulkCreate([
        { title: 'Active Task', userEmail: 'john@example.com', taskStatus: 'Active' },
        { title: 'Inactive Task', userEmail: 'john@example.com', taskStatus: 'Inactive' }
      ]);

      const user = await this.User.findOne({
        include: [
          {
            model: this.Task,
            where: { taskStatus: 'Active' }
          }
        ],
        where: { username: 'John' }
      });

      expect(user).to.be.ok;
      expect(user.Tasks.length).to.equal(1);
      expect(user.Tasks[0].title).to.equal('Active Task');
    });
  });

  describe('Eager loading', () => {
    beforeEach(function() {
      this.Individual = this.sequelize.define('individual', {
        name: Sequelize.STRING
      });
      this.Hat = this.sequelize.define('hat', {
        name: Sequelize.STRING
      });
      this.Individual.hasMany(this.Hat, {
        as: {
          singular: 'personwearinghat',
          plural: 'personwearinghats'
        }
      });
    });

    it('should load with an alias', async function() {
      await this.sequelize.sync({ force: true });

      const [individual0, hat] = await Promise.all([
        this.Individual.create({ name: 'Foo Bar' }),
        this.Hat.create({ name: 'Baz' })
      ]);

      await individual0.addPersonwearinghat(hat);

      const individual = await this.Individual.findOne({
        where: { name: 'Foo Bar' },
        include: [{ model: this.Hat, as: 'personwearinghats' }]
      });

      expect(individual.name).to.equal('Foo Bar');
      expect(individual.personwearinghats.length).to.equal(1);
      expect(individual.personwearinghats[0].name).to.equal('Baz');
    });

    it('should load all', async function() {
      await this.sequelize.sync({ force: true });

      const [individual0, hat] = await Promise.all([
        this.Individual.create({ name: 'Foo Bar' }),
        this.Hat.create({ name: 'Baz' })
      ]);

      await individual0.addPersonwearinghat(hat);

      const individual = await this.Individual.findOne({
        where: { name: 'Foo Bar' },
        include: [{ all: true }]
      });

      expect(individual.name).to.equal('Foo Bar');
      expect(individual.personwearinghats.length).to.equal(1);
      expect(individual.personwearinghats[0].name).to.equal('Baz');
    });
  });
});<|MERGE_RESOLUTION|>--- conflicted
+++ resolved
@@ -1102,13 +1102,8 @@
       });
 
       // NOTE: mssql does not support changing an autoincrement primary key
-<<<<<<< HEAD
       if (dialect !== 'mssql' && dialect !== 'ibmi') {
-        it('can cascade updates', function() {
-=======
-      if (dialect !== 'mssql') {
         it('can cascade updates', async function() {
->>>>>>> 56bb1d6e
           const Task = this.sequelize.define('Task', { title: DataTypes.STRING }),
             User = this.sequelize.define('User', { username: DataTypes.STRING });
 
