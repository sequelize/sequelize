--- conflicted
+++ resolved
@@ -457,20 +457,12 @@
     });
 
     // NOTE: mssql does not support changing an autoincrement primary key
-<<<<<<< HEAD
     if (Support.getTestDialect() !== 'mssql'
-        && Support.getTestDialect() !== 'db2') {
+        && Support.getTestDialect() !== 'db2'
+        && Support.getTestDialect() !== 'ibmi') {
       it('can cascade updates', async function () {
         const Task = this.sequelize.define('Task', { title: Sequelize.STRING });
         const User = this.sequelize.define('User', { username: Sequelize.STRING });
-=======
-    if (Support.getTestDialect() !== 'mssql' &&
-        Support.getTestDialect() !== 'db2' &&
-        Support.getTestDialect() !== 'ibmi') {
-      it('can cascade updates', async function() {
-        const Task = this.sequelize.define('Task', { title: Sequelize.STRING }),
-          User = this.sequelize.define('User', { username: Sequelize.STRING });
->>>>>>> de03c6d5
 
         User.hasOne(Task, { onUpdate: 'cascade' });
 
@@ -654,13 +646,8 @@
       }));
     });
 
-<<<<<<< HEAD
     describe('allows the user to provide an attribute definition object as foreignKey', () => {
       it('works with a column that hasnt been defined before', function () {
-=======
-    describe.skip('allows the user to provide an attribute definition object as foreignKey', () => {
-      it('works with a column that hasnt been defined before', function() {
->>>>>>> de03c6d5
         const User = this.sequelize.define('user', {});
         let Profile = this.sequelize.define('project', {});
 
