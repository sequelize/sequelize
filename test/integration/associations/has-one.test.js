'use strict';

const chai = require('chai'),
  expect = chai.expect,
  Support = require('../support'),
  Sequelize = require('sequelize'),
  current = Support.sequelize,
  dialect = Support.getTestDialect();

describe(Support.getTestDialectTeaser('HasOne'), () => {
  describe('Model.associations', () => {
    it('should store all associations when associating to the same table multiple times', function() {
      const User = this.sequelize.define('User', {}),
        Group = this.sequelize.define('Group', {});

      Group.hasOne(User);
      Group.hasOne(User, { foreignKey: 'primaryGroupId', as: 'primaryUsers' });
      Group.hasOne(User, { foreignKey: 'secondaryGroupId', as: 'secondaryUsers' });

      expect(
        Object.keys(Group.associations)
      ).to.deep.equal(['User', 'primaryUsers', 'secondaryUsers']);
    });
  });

  describe('get', () => {
    describe('multiple', () => {
      it('should fetch associations for multiple instances', async function() {
        const User = this.sequelize.define('User', {}),
          Player = this.sequelize.define('Player', {});

        Player.User = Player.hasOne(User, { as: 'user' });

        await this.sequelize.sync({ force: true });

        const players = await Promise.all([Player.create({
          id: 1,
          user: {}
        }, {
          include: [Player.User]
        }), Player.create({
          id: 2,
          user: {}
        }, {
          include: [Player.User]
        }), Player.create({
          id: 3
        })]);

        const result = await Player.User.get(players);
        expect(result[players[0].id].id).to.equal(players[0].user.id);
        expect(result[players[1].id].id).to.equal(players[1].user.id);
        expect(result[players[2].id]).to.equal(null);
      });
    });
  });

  describe('getAssociation', () => {
    if (current.dialect.supports.transactions) {
      it('supports transactions', async function() {
        const sequelize = await Support.prepareTransactionTest(this.sequelize);
        const User = sequelize.define('User', { username: Support.Sequelize.STRING }),
          Group = sequelize.define('Group', { name: Support.Sequelize.STRING });

        Group.hasOne(User);

        await sequelize.sync({ force: true });
        const fakeUser = await User.create({ username: 'foo' });
        const user = await User.create({ username: 'foo' });
        const group = await Group.create({ name: 'bar' });
        const t = await sequelize.transaction();
        await group.setUser(user, { transaction: t });
        const groups = await Group.findAll();
        const associatedUser = await groups[0].getUser();
        expect(associatedUser).to.be.null;
        const groups0 = await Group.findAll({ transaction: t });
        const associatedUser0 = await groups0[0].getUser({ transaction: t });
        expect(associatedUser0).not.to.be.null;
        expect(associatedUser0.id).to.equal(user.id);
        expect(associatedUser0.id).not.to.equal(fakeUser.id);
        await t.rollback();
      });
    }

    it('should be able to handle a where object that\'s a first class citizen.', async function() {
      const User = this.sequelize.define('UserXYZ', { username: Sequelize.STRING }),
        Task = this.sequelize.define('TaskXYZ', { title: Sequelize.STRING, status: Sequelize.STRING });

      User.hasOne(Task);

      await User.sync({ force: true });
      await Task.sync({ force: true });
      const user = await User.create({ username: 'foo' });
      const task = await Task.create({ title: 'task', status: 'inactive' });
      await user.setTaskXYZ(task);
      const task0 = await user.getTaskXYZ({ where: { status: 'active' } });
      expect(task0).to.be.null;
    });

    it('supports schemas', async function() {
      const User = this.sequelize.define('User', { username: Support.Sequelize.STRING }).schema('admin'),
        Group = this.sequelize.define('Group', { name: Support.Sequelize.STRING }).schema('admin');

      Group.hasOne(User);

      await Support.dropTestSchemas(this.sequelize);
      await this.sequelize.createSchema('admin');
      await Group.sync({ force: true });
      await User.sync({ force: true });

      const [fakeUser, user, group] = await Promise.all([
        User.create({ username: 'foo' }),
        User.create({ username: 'foo' }),
        Group.create({ name: 'bar' })
      ]);

      await group.setUser(user);
      const groups = await Group.findAll();
      const associatedUser = await groups[0].getUser();
      expect(associatedUser).not.to.be.null;
      expect(associatedUser.id).to.equal(user.id);
      expect(associatedUser.id).not.to.equal(fakeUser.id);
      await this.sequelize.dropSchema('admin');
      const schemas = await this.sequelize.showAllSchemas();
      if (['postgres', 'mssql', 'mariadb'].includes(dialect)) {
        expect(schemas).to.not.have.property('admin');
      }
    });
  });

  describe('setAssociation', () => {
    if (current.dialect.supports.transactions) {
      it('supports transactions', async function() {
        const sequelize = await Support.prepareTransactionTest(this.sequelize);
        const User = sequelize.define('User', { username: Support.Sequelize.STRING }),
          Group = sequelize.define('Group', { name: Support.Sequelize.STRING });

        Group.hasOne(User);

        await sequelize.sync({ force: true });
        const user = await User.create({ username: 'foo' });
        const group = await Group.create({ name: 'bar' });
        const t = await sequelize.transaction();
        await group.setUser(user, { transaction: t });
        const groups = await Group.findAll();
        const associatedUser = await groups[0].getUser();
        expect(associatedUser).to.be.null;
        await t.rollback();
      });
    }

    it('can set an association with predefined primary keys', async function() {
      const User = this.sequelize.define('UserXYZZ', { userCoolIdTag: { type: Sequelize.INTEGER, primaryKey: true }, username: Sequelize.STRING }),
        Task = this.sequelize.define('TaskXYZZ', { taskOrSomething: { type: Sequelize.INTEGER, primaryKey: true }, title: Sequelize.STRING });

      User.hasOne(Task, { foreignKey: 'userCoolIdTag' });

      await User.sync({ force: true });
      await Task.sync({ force: true });
      const user = await User.create({ userCoolIdTag: 1, username: 'foo' });
      const task = await Task.create({ taskOrSomething: 1, title: 'bar' });
      await user.setTaskXYZZ(task);
      const task0 = await user.getTaskXYZZ();
      expect(task0).not.to.be.null;

      await user.setTaskXYZZ(null);
      const _task = await user.getTaskXYZZ();
      expect(_task).to.be.null;
    });

    it('clears the association if null is passed', async function() {
      const User = this.sequelize.define('UserXYZ', { username: Sequelize.STRING }),
        Task = this.sequelize.define('TaskXYZ', { title: Sequelize.STRING });

      User.hasOne(Task);

      await User.sync({ force: true });
      await Task.sync({ force: true });
      const user = await User.create({ username: 'foo' });
      const task = await Task.create({ title: 'task' });
      await user.setTaskXYZ(task);
      const task1 = await user.getTaskXYZ();
      expect(task1).not.to.equal(null);

      await user.setTaskXYZ(null);
      const task0 = await user.getTaskXYZ();
      expect(task0).to.equal(null);
    });

    it('should throw a ForeignKeyConstraintError if the associated record does not exist', async function() {
      const User = this.sequelize.define('UserXYZ', { username: Sequelize.STRING }),
        Task = this.sequelize.define('TaskXYZ', { title: Sequelize.STRING });

      User.hasOne(Task);

      await User.sync({ force: true });
      await Task.sync({ force: true });
      await expect(Task.create({ title: 'task', UserXYZId: 5 })).to.be.rejectedWith(Sequelize.ForeignKeyConstraintError);
      const task = await Task.create({ title: 'task' });

      await expect(Task.update({ title: 'taskUpdate', UserXYZId: 5 }, { where: { id: task.id } })).to.be.rejectedWith(Sequelize.ForeignKeyConstraintError);
    });

    it('supports passing the primary key instead of an object', async function() {
      const User = this.sequelize.define('UserXYZ', { username: Sequelize.STRING }),
        Task = this.sequelize.define('TaskXYZ', { title: Sequelize.STRING });

      User.hasOne(Task);

      await this.sequelize.sync({ force: true });
      const user = await User.create({});
      const task = await Task.create({ id: 19, title: 'task it!' });
      await user.setTaskXYZ(task.id);
      const task0 = await user.getTaskXYZ();
      expect(task0.title).to.equal('task it!');
    });

    it('supports updating with a primary key instead of an object', async function() {
      const User = this.sequelize.define('UserXYZ', { username: Sequelize.STRING }),
        Task = this.sequelize.define('TaskXYZ', { title: Sequelize.STRING });

      User.hasOne(Task);

      await this.sequelize.sync({ force: true });

      const [user0, task1] = await Promise.all([
        User.create({ id: 1, username: 'foo' }),
        Task.create({ id: 20, title: 'bar' })
      ]);

      await user0.setTaskXYZ(task1.id);
      const task0 = await user0.getTaskXYZ();
      expect(task0).not.to.be.null;

      const [user, task2] = await Promise.all([
        user0,
        Task.create({ id: 2, title: 'bar2' })
      ]);

      await user.setTaskXYZ(task2.id);
      const task = await user.getTaskXYZ();
      expect(task).not.to.be.null;
    });

    it('supports setting same association twice', async function() {
      const Home = this.sequelize.define('home', {}),
        User = this.sequelize.define('user');

      User.hasOne(Home);

      await this.sequelize.sync({ force: true });

      const [home, user] = await Promise.all([
        Home.create(),
        User.create()
      ]);

      await user.setHome(home);
      await user.setHome(home);
      await expect(user.getHome()).to.eventually.have.property('id', home.get('id'));
    });
  });

  describe('createAssociation', () => {
    it('creates an associated model instance', async function() {
      const User = this.sequelize.define('User', { username: Sequelize.STRING }),
        Task = this.sequelize.define('Task', { title: Sequelize.STRING });

      User.hasOne(Task);

      await this.sequelize.sync({ force: true });
      const user = await User.create({ username: 'bob' });
      await user.createTask({ title: 'task' });
      const task = await user.getTask();
      expect(task).not.to.be.null;
      expect(task.title).to.equal('task');
    });

    if (current.dialect.supports.transactions) {
      it('supports transactions', async function() {
        const sequelize = await Support.prepareTransactionTest(this.sequelize);
        const User = sequelize.define('User', { username: Sequelize.STRING }),
          Group = sequelize.define('Group', { name: Sequelize.STRING });

        User.hasOne(Group);

        await sequelize.sync({ force: true });
        const user = await User.create({ username: 'bob' });
        const t = await sequelize.transaction();
        await user.createGroup({ name: 'testgroup' }, { transaction: t });
        const users = await User.findAll();
        const group = await users[0].getGroup();
        expect(group).to.be.null;
        const users0 = await User.findAll({ transaction: t });
        const group0 = await users0[0].getGroup({ transaction: t });
        expect(group0).to.be.not.null;
        await t.rollback();
      });
    }

  });

  describe('foreign key', () => {
    it('should setup underscored field with foreign keys when using underscored', function() {
      const User = this.sequelize.define('User', { username: Sequelize.STRING }, { underscored: true }),
        Account = this.sequelize.define('Account', { name: Sequelize.STRING }, { underscored: true });

      Account.hasOne(User);

      expect(User.rawAttributes.AccountId).to.exist;
      expect(User.rawAttributes.AccountId.field).to.equal('account_id');
    });

    it('should use model name when using camelcase', function() {
      const User = this.sequelize.define('User', { username: Sequelize.STRING }, { underscored: false }),
        Account = this.sequelize.define('Account', { name: Sequelize.STRING }, { underscored: false });

      Account.hasOne(User);

      expect(User.rawAttributes.AccountId).to.exist;
      expect(User.rawAttributes.AccountId.field).to.equal('AccountId');
    });

    it('should support specifying the field of a foreign key', async function() {
      const User = this.sequelize.define('UserXYZ', { username: Sequelize.STRING, gender: Sequelize.STRING }),
        Task = this.sequelize.define('TaskXYZ', { title: Sequelize.STRING, status: Sequelize.STRING });

      Task.hasOne(User, {
        foreignKey: {
          name: 'taskId',
          field: 'task_id'
        }
      });

      expect(User.rawAttributes.taskId).to.exist;
      expect(User.rawAttributes.taskId.field).to.equal('task_id');
      await Task.sync({ force: true });
      await User.sync({ force: true });

      const [user0, task0] = await Promise.all([
        User.create({ username: 'foo', gender: 'male' }),
        Task.create({ title: 'task', status: 'inactive' })
      ]);

      await task0.setUserXYZ(user0);
      const user = await task0.getUserXYZ();
      // the sql query should correctly look at task_id instead of taskId
      expect(user).to.not.be.null;

      const task = await Task.findOne({
        where: { title: 'task' },
        include: [User]
      });

      expect(task.UserXYZ).to.exist;
    });

    it('should support custom primary key field name in sub queries', async function() {
      const User = this.sequelize.define('UserXYZ', { username: Sequelize.STRING, gender: Sequelize.STRING }),
        Task = this.sequelize.define('TaskXYZ', { id: {
          field: 'Id',
          type: Sequelize.INTEGER,
          autoIncrement: true,
          primaryKey: true
        }, title: Sequelize.STRING, status: Sequelize.STRING });

      Task.hasOne(User);

      await Task.sync({ force: true });
      await User.sync({ force: true });

      const task0 = await Task.create({ title: 'task', status: 'inactive', User: { username: 'foo', gender: 'male' } }, { include: User });
      await expect(task0.reload({ subQuery: true })).to.not.eventually.be.rejected;
    });
  });

  describe('foreign key constraints', () => {
    it('are enabled by default', async function() {
      const Task = this.sequelize.define('Task', { title: Sequelize.STRING }),
        User = this.sequelize.define('User', { username: Sequelize.STRING });

      User.hasOne(Task); // defaults to set NULL

      await User.sync({ force: true });

      await Task.sync({ force: true });
      const user = await User.create({ username: 'foo' });
      const task = await Task.create({ title: 'task' });
      await user.setTask(task);
      await user.destroy();
      await task.reload();
      expect(task.UserId).to.equal(null);
    });

    it('sets to CASCADE if allowNull: false', async function() {
      const Task = this.sequelize.define('Task', { title: Sequelize.STRING }),
        User = this.sequelize.define('User', { username: Sequelize.STRING });

      User.hasOne(Task, { foreignKey: { allowNull: false } }); // defaults to CASCADE

      await this.sequelize.sync({ force: true });

      const user = await User.create({ username: 'foo' });
      await Task.create({ title: 'task', UserId: user.id });
      await user.destroy();
      const tasks = await Task.findAll();
      expect(tasks).to.be.empty;
    });

    it('should be possible to disable them', async function() {
      const Task = this.sequelize.define('Task', { title: Sequelize.STRING }),
        User = this.sequelize.define('User', { username: Sequelize.STRING });

      User.hasOne(Task, { constraints: false });

      await User.sync({ force: true });
      await Task.sync({ force: true });
      const user = await User.create({ username: 'foo' });
      const task = await Task.create({ title: 'task' });
      await user.setTask(task);
      await user.destroy();
      await task.reload();
      expect(task.UserId).to.equal(user.id);
    });

    it('can cascade deletes', async function() {
      const Task = this.sequelize.define('Task', { title: Sequelize.STRING }),
        User = this.sequelize.define('User', { username: Sequelize.STRING });

      User.hasOne(Task, { onDelete: 'cascade' });

      await User.sync({ force: true });
      await Task.sync({ force: true });
      const user = await User.create({ username: 'foo' });
      const task = await Task.create({ title: 'task' });
      await user.setTask(task);
      await user.destroy();
      const tasks = await Task.findAll();
      expect(tasks).to.have.length(0);
    });

    it('works when cascading a delete with hooks but there is no associate (i.e. "has zero")', async function() {
      const Task = this.sequelize.define('Task', { title: Sequelize.STRING }),
        User = this.sequelize.define('User', { username: Sequelize.STRING });

      User.hasOne(Task, { onDelete: 'cascade', hooks: true });

      await User.sync({ force: true });
      await Task.sync({ force: true });
      const user = await User.create({ username: 'foo' });

      await user.destroy();
    });

    // NOTE: mssql does not support changing an autoincrement primary key
    if (Support.getTestDialect() !== 'mssql' &&
<<<<<<< HEAD
        Support.getTestDialect() !== 'db2') {
=======
        Support.getTestDialect() !== 'oracle') {
>>>>>>> 3a6c2776
      it('can cascade updates', async function() {
        const Task = this.sequelize.define('Task', { title: Sequelize.STRING }),
          User = this.sequelize.define('User', { username: Sequelize.STRING });

        User.hasOne(Task, { onUpdate: 'cascade' });

        await User.sync({ force: true });
        await Task.sync({ force: true });
        const user = await User.create({ username: 'foo' });
        const task = await Task.create({ title: 'task' });
        await user.setTask(task);

        // Changing the id of a DAO requires a little dance since
        // the `UPDATE` query generated by `save()` uses `id` in the
        // `WHERE` clause

        const tableName = user.sequelize.getQueryInterface().queryGenerator.addSchema(user.constructor);
        await user.sequelize.getQueryInterface().update(user, tableName, { id: 999 }, { id: user.id });
        const tasks = await Task.findAll();
        expect(tasks).to.have.length(1);
        expect(tasks[0].UserId).to.equal(999);
      });
    }

    if (current.dialect.supports.constraints.restrict) {

      it('can restrict deletes', async function() {
        const Task = this.sequelize.define('Task', { title: Sequelize.STRING }),
          User = this.sequelize.define('User', { username: Sequelize.STRING });

        User.hasOne(Task, { onDelete: 'restrict' });

        await User.sync({ force: true });
        await Task.sync({ force: true });
        const user = await User.create({ username: 'foo' });
        const task = await Task.create({ title: 'task' });
        await user.setTask(task);
        await expect(user.destroy()).to.eventually.be.rejectedWith(Sequelize.ForeignKeyConstraintError);
        const tasks = await Task.findAll();
        expect(tasks).to.have.length(1);
      });

      it('can restrict updates', async function() {
        const Task = this.sequelize.define('Task', { title: Sequelize.STRING }),
          User = this.sequelize.define('User', { username: Sequelize.STRING });

        User.hasOne(Task, { onUpdate: 'restrict' });

        await User.sync({ force: true });
        await Task.sync({ force: true });
        const user = await User.create({ username: 'foo' });
        const task = await Task.create({ title: 'task' });
        await user.setTask(task);

        // Changing the id of a DAO requires a little dance since
        // the `UPDATE` query generated by `save()` uses `id` in the
        // `WHERE` clause

        const tableName = user.sequelize.getQueryInterface().queryGenerator.addSchema(user.constructor);

        await expect(
          user.sequelize.getQueryInterface().update(user, tableName, { id: 999 }, { id: user.id })
        ).to.eventually.be.rejectedWith(Sequelize.ForeignKeyConstraintError);

        // Should fail due to FK restriction
        const tasks = await Task.findAll();

        expect(tasks).to.have.length(1);
      });

    }

  });

  describe('association column', () => {
    it('has correct type for non-id primary keys with non-integer type', async function() {
      const User = this.sequelize.define('UserPKBT', {
        username: {
          type: Sequelize.STRING
        }
      });

      const Group = this.sequelize.define('GroupPKBT', {
        name: {
          type: Sequelize.STRING,
          primaryKey: true
        }
      });

      Group.hasOne(User);

      await this.sequelize.sync({ force: true });
      expect(User.rawAttributes.GroupPKBTName.type).to.an.instanceof(Sequelize.STRING);
    });

    it('should support a non-primary key as the association column on a target with custom primary key', async function() {
      const User = this.sequelize.define('User', {
        user_name: {
          unique: true,
          type: Sequelize.STRING
        }
      });

      const Task = this.sequelize.define('Task', {
        title: Sequelize.STRING,
        username: Sequelize.STRING
      });

      User.hasOne(Task, { foreignKey: 'username', sourceKey: 'user_name' });

      await this.sequelize.sync({ force: true });
      const newUser = await User.create({ user_name: 'bob' });
      const newTask = await Task.create({ title: 'some task' });
      await newUser.setTask(newTask);
      const foundUser = await User.findOne({ where: { user_name: 'bob' } });
      const foundTask = await foundUser.getTask();
      expect(foundTask.title).to.equal('some task');
    });

    it('should support a non-primary unique key as the association column', async function() {
      const User = this.sequelize.define('User', {
        username: {
          type: Sequelize.STRING,
          unique: true
        }
      });

      const Task = this.sequelize.define('Task', {
        title: Sequelize.STRING,
        username: Sequelize.STRING
      });

      User.hasOne(Task, { foreignKey: 'username', sourceKey: 'username' });

      await this.sequelize.sync({ force: true });
      const newUser = await User.create({ username: 'bob' });
      const newTask = await Task.create({ title: 'some task' });
      await newUser.setTask(newTask);
      const foundUser = await User.findOne({ where: { username: 'bob' } });
      const foundTask = await foundUser.getTask();
      expect(foundTask.title).to.equal('some task');
    });

    it('should support a non-primary unique key as the association column with a field option', async function() {
      const User = this.sequelize.define('User', {
        username: {
          type: Sequelize.STRING,
          unique: true,
          field: 'the_user_name_field'
        }
      });

      const Task = this.sequelize.define('Task', {
        title: Sequelize.STRING,
        username: Sequelize.STRING
      });

      User.hasOne(Task, { foreignKey: 'username', sourceKey: 'username' });

      await this.sequelize.sync({ force: true });
      const newUser = await User.create({ username: 'bob' });
      const newTask = await Task.create({ title: 'some task' });
      await newUser.setTask(newTask);
      const foundUser = await User.findOne({ where: { username: 'bob' } });
      const foundTask = await foundUser.getTask();
      expect(foundTask.title).to.equal('some task');
    });
  });

  describe('Association options', () => {
    it('can specify data type for autogenerated relational keys', async function() {
      const User = this.sequelize.define('UserXYZ', { username: Sequelize.STRING }),
        dataTypes = [Sequelize.INTEGER, Sequelize.BIGINT, Sequelize.STRING],
        Tasks = {};

      await Promise.all(dataTypes.map(async dataType => {
        const tableName = `TaskXYZ_${dataType.key}`;
        Tasks[dataType] = this.sequelize.define(tableName, { title: Sequelize.STRING });

        User.hasOne(Tasks[dataType], { foreignKey: 'userId', keyType: dataType, constraints: false });

        await Tasks[dataType].sync({ force: true });
        expect(Tasks[dataType].rawAttributes.userId.type).to.be.an.instanceof(dataType);
      }));
    });

    describe('allows the user to provide an attribute definition object as foreignKey', () => {
      it('works with a column that hasnt been defined before', function() {
        const User = this.sequelize.define('user', {});
        let Profile = this.sequelize.define('project', {});

        User.hasOne(Profile, {
          foreignKey: {
            allowNull: false,
            name: 'uid'
          }
        });

        expect(Profile.rawAttributes.uid).to.be.ok;
        expect(Profile.rawAttributes.uid.references.model).to.equal(User.getTableName());
        expect(Profile.rawAttributes.uid.references.key).to.equal('id');
        expect(Profile.rawAttributes.uid.allowNull).to.be.false;

        // Let's clear it
        Profile = this.sequelize.define('project', {});
        User.hasOne(Profile, {
          foreignKey: {
            allowNull: false,
            name: 'uid'
          }
        });

        expect(Profile.rawAttributes.uid).to.be.ok;
        expect(Profile.rawAttributes.uid.references.model).to.equal(User.getTableName());
        expect(Profile.rawAttributes.uid.references.key).to.equal('id');
        expect(Profile.rawAttributes.uid.allowNull).to.be.false;
      });

      it('works when taking a column directly from the object', function() {
        const User = this.sequelize.define('user', {
            uid: {
              type: Sequelize.INTEGER,
              primaryKey: true
            }
          }),
          Profile = this.sequelize.define('project', {
            user_id: {
              type: Sequelize.INTEGER,
              allowNull: false
            }
          });

        User.hasOne(Profile, { foreignKey: Profile.rawAttributes.user_id });

        expect(Profile.rawAttributes.user_id).to.be.ok;
        expect(Profile.rawAttributes.user_id.references.model).to.equal(User.getTableName());
        expect(Profile.rawAttributes.user_id.references.key).to.equal('uid');
        expect(Profile.rawAttributes.user_id.allowNull).to.be.false;
      });

      it('works when merging with an existing definition', function() {
        const User = this.sequelize.define('user', {
            uid: {
              type: Sequelize.INTEGER,
              primaryKey: true
            }
          }),
          Project = this.sequelize.define('project', {
            userUid: {
              type: Sequelize.INTEGER,
              defaultValue: 42
            }
          });

        User.hasOne(Project, { foreignKey: { allowNull: false } });

        expect(Project.rawAttributes.userUid).to.be.ok;
        expect(Project.rawAttributes.userUid.allowNull).to.be.false;
        expect(Project.rawAttributes.userUid.references.model).to.equal(User.getTableName());
        expect(Project.rawAttributes.userUid.references.key).to.equal('uid');
        expect(Project.rawAttributes.userUid.defaultValue).to.equal(42);
      });
    });

    it('should throw an error if an association clashes with the name of an already define attribute', function() {
      const User = this.sequelize.define('user', {
          attribute: Sequelize.STRING
        }),
        Attribute = this.sequelize.define('attribute', {});

      expect(User.hasOne.bind(User, Attribute)).to
        .throw('Naming collision between attribute \'attribute\' and association \'attribute\' on model user. To remedy this, change either foreignKey or as in your association definition');
    });
  });

  describe('Counter part', () => {
    describe('BelongsTo', () => {
      it('should only generate one foreign key', function() {
        const Orders = this.sequelize.define('Orders', {}, { timestamps: false }),
          InternetOrders = this.sequelize.define('InternetOrders', {}, { timestamps: false });

        InternetOrders.belongsTo(Orders, {
          foreignKeyConstraint: true
        });
        Orders.hasOne(InternetOrders, {
          foreignKeyConstraint: true
        });

        expect(Object.keys(InternetOrders.rawAttributes).length).to.equal(2);
        expect(InternetOrders.rawAttributes.OrderId).to.be.ok;
        expect(InternetOrders.rawAttributes.OrdersId).not.to.be.ok;
      });
    });
  });

  describe('Eager loading', () => {
    beforeEach(function() {
      this.Individual = this.sequelize.define('individual', {
        name: Sequelize.STRING
      });
      this.Hat = this.sequelize.define('hat', {
        name: Sequelize.STRING
      });
      this.Individual.hasOne(this.Hat, {
        as: 'personwearinghat'
      });
    });

    it('should load with an alias', async function() {
      await this.sequelize.sync({ force: true });

      const [individual1, hat] = await Promise.all([
        this.Individual.create({ name: 'Foo Bar' }),
        this.Hat.create({ name: 'Baz' })
      ]);

      await individual1.setPersonwearinghat(hat);

      const individual0 = await this.Individual.findOne({
        where: { name: 'Foo Bar' },
        include: [{ model: this.Hat, as: 'personwearinghat' }]
      });

      expect(individual0.name).to.equal('Foo Bar');
      expect(individual0.personwearinghat.name).to.equal('Baz');

      const individual = await this.Individual.findOne({
        where: { name: 'Foo Bar' },
        include: [{
          model: this.Hat,
          as: { singular: 'personwearinghat' }
        }]
      });

      expect(individual.name).to.equal('Foo Bar');
      expect(individual.personwearinghat.name).to.equal('Baz');
    });

    it('should load all', async function() {
      await this.sequelize.sync({ force: true });

      const [individual0, hat] = await Promise.all([
        this.Individual.create({ name: 'Foo Bar' }),
        this.Hat.create({ name: 'Baz' })
      ]);

      await individual0.setPersonwearinghat(hat);

      const individual = await this.Individual.findOne({
        where: { name: 'Foo Bar' },
        include: [{ all: true }]
      });

      expect(individual.name).to.equal('Foo Bar');
      expect(individual.personwearinghat.name).to.equal('Baz');
    });
  });
});<|MERGE_RESOLUTION|>--- conflicted
+++ resolved
@@ -454,11 +454,8 @@
 
     // NOTE: mssql does not support changing an autoincrement primary key
     if (Support.getTestDialect() !== 'mssql' &&
-<<<<<<< HEAD
-        Support.getTestDialect() !== 'db2') {
-=======
+        Support.getTestDialect() !== 'db2' &&
         Support.getTestDialect() !== 'oracle') {
->>>>>>> 3a6c2776
       it('can cascade updates', async function() {
         const Task = this.sequelize.define('Task', { title: Sequelize.STRING }),
           User = this.sequelize.define('User', { username: Sequelize.STRING });
