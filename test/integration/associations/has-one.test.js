--- conflicted
+++ resolved
@@ -103,39 +103,6 @@
 
       Group.hasOne(User);
 
-<<<<<<< HEAD
-      return this.sequelize.dropSchema('admin').then(() => {
-        return this.sequelize.createSchema('admin');
-      }).then(() => {
-        return Group.sync({ force: true });
-      }).then(() => {
-        return User.sync({ force: true });
-      }).then(() => {
-        return Promise.all([
-          User.create({ username: 'foo' }),
-          User.create({ username: 'foo' }),
-          Group.create({ name: 'bar' })
-        ]);
-      }).then(([fakeUser, user, group]) => {
-        return group.setUser(user).then(() => {
-          return Group.findAll().then(groups => {
-            return groups[0].getUser().then(associatedUser => {
-              expect(associatedUser).not.to.be.null;
-              expect(associatedUser.id).to.equal(user.id);
-              expect(associatedUser.id).not.to.equal(fakeUser.id);
-            });
-          });
-        });
-      }).then(() => {
-        return this.sequelize.dropSchema('admin').then(() => {
-          return this.sequelize.showAllSchemas().then(schemas => {
-            if (dialect === 'postgres' || dialect === 'mssql' || dialect === 'mariadb') {
-              expect(schemas).to.not.have.property('admin');
-            }
-          });
-        });
-      });
-=======
       await Support.dropTestSchemas(this.sequelize);
       await this.sequelize.createSchema('admin');
       await Group.sync({ force: true });
@@ -158,7 +125,6 @@
       if (dialect === 'postgres' || dialect === 'mssql' || dialect === 'mariadb') {
         expect(schemas).to.not.have.property('admin');
       }
->>>>>>> 56bb1d6e
     });
   });
 
@@ -469,13 +435,8 @@
     });
 
     // NOTE: mssql does not support changing an autoincrement primary key
-<<<<<<< HEAD
     if (Support.getTestDialect() !== 'mssql' && Support.getTestDialect() !== 'ibmi') {
-      it('can cascade updates', function() {
-=======
-    if (Support.getTestDialect() !== 'mssql') {
       it('can cascade updates', async function() {
->>>>>>> 56bb1d6e
         const Task = this.sequelize.define('Task', { title: Sequelize.STRING }),
           User = this.sequelize.define('User', { username: Sequelize.STRING });
 
