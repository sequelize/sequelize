--- conflicted
+++ resolved
@@ -839,18 +839,10 @@
 
 describe('Association', function() {
   it('should set foreignKey on foreign table', function () {
-<<<<<<< HEAD
-    var self = this;
-    var Mail = self.Mail = this.sequelize.define('mail', {}, { updatedAt: false, createdAt: false });
-    var Entry = self.Entry = this.sequelize.define('entry', {}, { updatedAt: false, createdAt: false });
-    var User = self.User = this.sequelize.define('user', {}, { updatedAt: false, createdAt: false });
-    Entry.belongsTo(User, { as: 'owner', foreignKey: { name: 'ownerId', allowNull: false }});
-=======
     const Mail = this.sequelize.define('mail', {}, { timestamps: false });
     const Entry = this.sequelize.define('entry', {}, { timestamps: false });
     const User = this.sequelize.define('user', {}, { timestamps: false });
     Entry.belongsTo(User, { as: 'owner', foreignKey: { name: 'ownerId', allowNull: false } });
->>>>>>> 7137b837
     Entry.belongsTo(Mail, {
       as: 'mail',
       foreignKey: {
@@ -868,12 +860,8 @@
       foreignKey: {
         name: 'mailId',
         allowNull: false
-<<<<<<< HEAD
-      }
-=======
       },
       timestamps: false
->>>>>>> 7137b837
     });
     Mail.hasMany(Entry, {
       as: 'entries',
@@ -890,40 +878,6 @@
       }
     });
     return this.sequelize.sync({ force: true })
-<<<<<<< HEAD
-      .then(function() { return self.User.create({}); })
-      .then(function() { return self.Mail.create({}); })
-      .then(function(mail) {
-        return self.Entry.create({ mailId: mail.id, ownerId: 1 })
-          .then(function() { return self.Entry.create({ mailId: mail.id, ownerId: 1 }); })
-          // set recipients
-          .then(function() { return mail.setRecipients([1]); });
-      })
-      .then(function() {
-        return self.Entry.findAndCount({
-          offset: 0,
-          limit: 1,
-          order: [['id', 'DESC']],
-          include: [
-            {
-              association: self.Entry.associations.mail,
-              include: [
-                {
-                  association: self.Mail.associations.recipients,
-                  through: {
-                    where: {
-                      recipientId: 1
-                    }
-                  },
-                  required: true
-                }
-              ],
-              required: true
-            }
-          ]
-        });
-      }).then(function(result) {
-=======
       .then(() => User.create({}))
       .then(() => Mail.create({}))
       .then(mail =>
@@ -954,7 +908,6 @@
           }
         ]
       })).then(result => {
->>>>>>> 7137b837
         expect(result.count).to.equal(2);
         expect(result.rows[0].get({ plain: true })).to.deep.equal(
           {
@@ -971,12 +924,8 @@
                 }
               }]
             }
-<<<<<<< HEAD
-          });
-=======
           }
         );
->>>>>>> 7137b837
       });
   });
 });