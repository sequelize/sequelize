--- conflicted
+++ resolved
@@ -626,11 +626,8 @@
 
     // NOTE: mssql does not support changing an autoincrement primary key
     if (Support.getTestDialect() !== 'mssql' &&
-<<<<<<< HEAD
-        Support.getTestDialect() !== 'db2') {
-=======
+        Support.getTestDialect() !== 'db2' &&
         Support.getTestDialect() !== 'oracle') {
->>>>>>> 3a6c2776
       it('can cascade updates', async function() {
         const Task = this.sequelize.define('Task', { title: DataTypes.STRING }),
           User = this.sequelize.define('User', { username: DataTypes.STRING });
