--- conflicted
+++ resolved
@@ -627,20 +627,12 @@
     }
 
     // NOTE: mssql does not support changing an autoincrement primary key
-<<<<<<< HEAD
     if (Support.getTestDialect() !== 'mssql'
-        && Support.getTestDialect() !== 'db2') {
+        && Support.getTestDialect() !== 'db2'
+        && Support.getTestDialect() !== 'ibmi') {
       it('can cascade updates', async function () {
         const Task = this.sequelize.define('Task', { title: DataTypes.STRING });
         const User = this.sequelize.define('User', { username: DataTypes.STRING });
-=======
-    if (Support.getTestDialect() !== 'mssql' &&
-        Support.getTestDialect() !== 'db2' &&
-        Support.getTestDialect() !== 'ibmi') {
-      it('can cascade updates', async function() {
-        const Task = this.sequelize.define('Task', { title: DataTypes.STRING }),
-          User = this.sequelize.define('User', { username: DataTypes.STRING });
->>>>>>> de03c6d5
 
         Task.belongsTo(User, { onUpdate: 'cascade' });
 
@@ -818,17 +810,10 @@
       }
     });
 
-<<<<<<< HEAD
     describe('allows the user to provide an attribute definition object as foreignKey', () => {
       it('works with a column that hasnt been defined before', function () {
         const Task = this.sequelize.define('task', {});
         const User = this.sequelize.define('user', {});
-=======
-    describe.skip('allows the user to provide an attribute definition object as foreignKey', () => {
-      it('works with a column that hasnt been defined before', function() {
-        const Task = this.sequelize.define('task', {}),
-          User = this.sequelize.define('user', {});
->>>>>>> de03c6d5
 
         Task.belongsTo(User, {
           foreignKey: {
