--- conflicted
+++ resolved
@@ -173,44 +173,6 @@
       AcmeUser.belongsToMany(AcmeProject, { through: AcmeProjectUsers });
       AcmeProject.belongsToMany(AcmeUser, { through: AcmeProjectUsers });
 
-<<<<<<< HEAD
-      const ctx = {};
-      return this.sequelize.dropSchema('acme').then(() => {
-        return this.sequelize.createSchema('acme');
-      }).then(() => {
-        return Promise.all([
-          AcmeUser.sync({ force: true }),
-          AcmeProject.sync({ force: true })
-        ]);
-      }).then(() => {
-        return AcmeProjectUsers.sync({ force: true });
-      }).then(() => {
-        return AcmeUser.create();
-      }).then(u => {
-        ctx.u = u;
-        return AcmeProject.create();
-      }).then(p => {
-        return ctx.u.addProject(p, { through: { status: 'active', data: 42 } });
-      }).then(() => {
-        return ctx.u.getProjects();
-      }).then(projects => {
-        expect(projects).to.have.length(1);
-        const project = projects[0];
-        expect(project.ProjectUsers).to.be.ok;
-        expect(project.status).not.to.exist;
-        expect(project.ProjectUsers.status).to.equal('active');
-        return this.sequelize.dropSchema('acme').then(() => {
-          return this.sequelize.showAllSchemas().then(schemas => {
-            if (dialect === 'postgres' || dialect === 'mssql' || dialect === 'mariadb' || dialect === 'ibmi') {
-              expect(schemas).to.not.have.property('acme');
-            }
-          });
-        });
-      });
-    });
-
-    it('supports custom primary keys and foreign keys', function() {
-=======
       await Support.dropTestSchemas(this.sequelize);
       await this.sequelize.createSchema('acme');
 
@@ -231,13 +193,12 @@
       expect(project.ProjectUsers.status).to.equal('active');
       await this.sequelize.dropSchema('acme');
       const schemas = await this.sequelize.showAllSchemas();
-      if (dialect === 'postgres' || dialect === 'mssql' || dialect === 'mariadb') {
+      if (dialect === 'postgres' || dialect === 'mssql' || dialect === 'mariadb' || dialect === 'ibmi') {
         expect(schemas).to.not.have.property('acme');
       }
     });
 
     it('supports custom primary keys and foreign keys', async function() {
->>>>>>> 56bb1d6e
       const User = this.sequelize.define('User', {
         'id_user': {
           type: DataTypes.UUID,
