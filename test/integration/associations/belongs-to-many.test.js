--- conflicted
+++ resolved
@@ -1417,11 +1417,7 @@
 
   describe('hasAssociations with binary key', () => {
     beforeEach(function() {
-<<<<<<< HEAD
-      const keyDataType = ['mysql', 'mariadb', 'db2'].includes(dialect) ? 'BINARY(255)' : DataTypes.BLOB('tiny');
-=======
-      const keyDataType = dialect === 'mysql' || dialect === 'mariadb' ? 'BINARY(255)' : dialect === 'oracle' ? DataTypes.STRING(255, true) : DataTypes.BLOB('tiny');
->>>>>>> 3a6c2776
+      const keyDataType = ['mysql', 'mariadb', 'db2'].includes(dialect) ? 'BINARY(255)' : dialect === 'oracle' ? DataTypes.STRING(255, true) : DataTypes.BLOB('tiny');
       this.Article = this.sequelize.define('Article', {
         id: {
           type: keyDataType,
@@ -3119,11 +3115,7 @@
 
       await this.sequelize.sync({ force: true });
       let result = await this.sequelize.getQueryInterface().showAllTables();
-<<<<<<< HEAD
-      if (['mssql', 'mariadb', 'db2'].includes(dialect)) {
-=======
-      if (dialect === 'mssql' || dialect === 'mariadb' || dialect === 'oracle') {
->>>>>>> 3a6c2776
+      if (['mssql', 'mariadb', 'db2', 'oracle'].includes(dialect)) {
         result = result.map(v => v.tableName);
       }
 
@@ -3140,11 +3132,7 @@
 
       await this.sequelize.sync({ force: true });
       let result = await this.sequelize.getQueryInterface().showAllTables();
-<<<<<<< HEAD
-      if (['mssql', 'mariadb', 'db2'].includes(dialect)) {
-=======
-      if (dialect === 'mssql' || dialect === 'mariadb' || dialect === 'oracle') {
->>>>>>> 3a6c2776
+      if (['mssql', 'mariadb', 'db2', 'oracle'].includes(dialect)) {
         result = result.map(v => v.tableName);
       }
 
