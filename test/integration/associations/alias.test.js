'use strict';

const  chai = require('chai'),
  expect = chai.expect,
  Support = require(__dirname + '/../support'),
  Sequelize = require('../../../index'),
  Promise = Sequelize.Promise;

describe(Support.getTestDialectTeaser('Alias'), () => {
  it('should uppercase the first letter in alias getter, but not in eager loading', function() {
    const  User = this.sequelize.define('user', {}),
      Task = this.sequelize.define('task', {});

    User.hasMany(Task, { as: 'assignments', foreignKey: 'userId' });
    Task.belongsTo(User, { as: 'owner', foreignKey: 'userId' });

    return this.sequelize.sync({ force: true }).then(() => {
      return User.create({ id: 1 });
    }).then((user) => {
      expect(user.getAssignments).to.be.ok;

      return Task.create({ id: 1, userId: 1 });
    }).then((task) => {
      expect(task.getOwner).to.be.ok;

      return Promise.all([
        User.find({ where: { id: 1 }, include: [{model: Task, as: 'assignments'}] }),
        Task.find({ where: { id: 1 }, include: [{model: User, as: 'owner'}] })
      ]);
    }).spread((user, task) => {
      expect(user.assignments).to.be.ok;
      expect(task.owner).to.be.ok;
    });
  });

  it('shouldnt touch the passed alias', function() {
    const  User = this.sequelize.define('user', {}),
      Task = this.sequelize.define('task', {});

    User.hasMany(Task, { as: 'ASSIGNMENTS', foreignKey: 'userId' });
    Task.belongsTo(User, { as: 'OWNER', foreignKey: 'userId' });

    return this.sequelize.sync({ force: true }).then(() => {
      return User.create({ id: 1 });
    }).then((user) => {
      expect(user.getASSIGNMENTS).to.be.ok;

<<<<<<< HEAD
      // return User.find({ where: { id: 1 }})
      // .then(result => {
        return Task.create({ id: 1, userId: 1 });
      // });

      
    }).then(function(task) {
=======
      return Task.create({ id: 1, userId: 1 });
    }).then((task) => {
>>>>>>> c3859940
      expect(task.getOWNER).to.be.ok;

      return Promise.all([
        User.find({ where: { id: 1 }, include: [{model: Task, as: 'ASSIGNMENTS'}] }),
        Task.find({ where: { id: 1 }, include: [{model: User, as: 'OWNER'}] })
      ]);
    }).spread((user, task) => {
      expect(user.ASSIGNMENTS).to.be.ok;
      expect(task.OWNER).to.be.ok;
    });
  });

  it('should allow me to pass my own plural and singular forms to hasMany', function() {
    const  User = this.sequelize.define('user', {}),
      Task = this.sequelize.define('task', {});

    User.hasMany(Task, { as: { singular: 'task', plural: 'taskz'} });

    return this.sequelize.sync({ force: true }).then(() => {
      return User.create({ id: 1 });
    }).then((user) => {
      expect(user.getTaskz).to.be.ok;
      expect(user.addTask).to.be.ok;
      expect(user.addTaskz).to.be.ok;
    }).then(() => {
      return User.find({ where: { id: 1 }, include: [{model: Task, as: 'taskz'}] });
    }).then((user) => {
      expect(user.taskz).to.be.ok;
    });
  });

  it('should allow me to define plural and singular forms on the model', function() {
    const  User = this.sequelize.define('user', {}),
      Task = this.sequelize.define('task', {}, {
        name: {
          singular: 'assignment',
          plural: 'assignments'
        }
      });

    User.hasMany(Task);

    return this.sequelize.sync({ force: true }).then(() => {
      return User.create({ id: 1 });
    }).then((user) => {
      expect(user.getAssignments).to.be.ok;
      expect(user.addAssignment).to.be.ok;
      expect(user.addAssignments).to.be.ok;
    }).then(() => {
      return User.find({ where: { id: 1 }, include: [Task] });
    }).then((user) => {
      expect(user.assignments).to.be.ok;
    });
  });
});<|MERGE_RESOLUTION|>--- conflicted
+++ resolved
@@ -45,18 +45,8 @@
     }).then((user) => {
       expect(user.getASSIGNMENTS).to.be.ok;
 
-<<<<<<< HEAD
-      // return User.find({ where: { id: 1 }})
-      // .then(result => {
-        return Task.create({ id: 1, userId: 1 });
-      // });
-
-      
-    }).then(function(task) {
-=======
       return Task.create({ id: 1, userId: 1 });
     }).then((task) => {
->>>>>>> c3859940
       expect(task.getOWNER).to.be.ok;
 
       return Promise.all([
