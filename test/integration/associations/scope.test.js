--- conflicted
+++ resolved
@@ -321,109 +321,6 @@
             this.Post.belongsToMany(this.Tag, { as: 'tags', through: this.PostTag, scope: { type: 'tag' } });
           });
 
-<<<<<<< HEAD
-          it('should create, find and include associations with scope values', function() {
-            return Promise.join(
-              this.Post.sync({ force: true }),
-              this.Tag.sync({ force: true })
-            ).then(() => {
-              return this.PostTag.sync({ force: true });
-            }).then(() => {
-              return Promise.join(
-                this.Post.create(),
-                this.Post.create(),
-                this.Post.create(),
-                this.Tag.create({ type: 'category' }),
-                this.Tag.create({ type: 'category' }),
-                this.Tag.create({ type: 'tag' }),
-                this.Tag.create({ type: 'tag' })
-              );
-            }).then(([postA, postB, postC, categoryA, categoryB, tagA, tagB]) => {
-              this.postA = postA;
-              this.postB = postB;
-              this.postC = postC;
-
-              return Promise.join(
-                postA.addCategory(categoryA),
-                postB.setCategories([categoryB]),
-                postC.createCategory(),
-                postA.createTag(),
-                postB.addTag(tagA),
-                postC.setTags([tagB])
-              );
-            }).then(() => {
-              return Promise.join(
-                this.postA.getCategories(),
-                this.postA.getTags(),
-                this.postB.getCategories(),
-                this.postB.getTags(),
-                this.postC.getCategories(),
-                this.postC.getTags()
-              );
-            }).then(([postACategories, postATags, postBCategories, postBTags, postCCategories, postCTags]) => {
-              expect(postACategories.length).to.equal(1);
-              expect(postATags.length).to.equal(1);
-              expect(postBCategories.length).to.equal(1);
-              expect(postBTags.length).to.equal(1);
-              expect(postCCategories.length).to.equal(1);
-              expect(postCTags.length).to.equal(1);
-
-              expect(postACategories[0].get('type')).to.equal('category');
-              expect(postATags[0].get('type')).to.equal('tag');
-              expect(postBCategories[0].get('type')).to.equal('category');
-              expect(postBTags[0].get('type')).to.equal('tag');
-              expect(postCCategories[0].get('type')).to.equal('category');
-              expect(postCTags[0].get('type')).to.equal('tag');
-            }).then(() => {
-              return Promise.join(
-                this.Post.findOne({
-                  where: {
-                    id: this.postA.get('id')
-                  },
-                  include: [
-                    { model: this.Tag, as: 'tags' },
-                    { model: this.Tag, as: 'categories' }
-                  ]
-                }),
-                this.Post.findOne({
-                  where: {
-                    id: this.postB.get('id')
-                  },
-                  include: [
-                    { model: this.Tag, as: 'tags' },
-                    { model: this.Tag, as: 'categories' }
-                  ]
-                }),
-                this.Post.findOne({
-                  where: {
-                    id: this.postC.get('id')
-                  },
-                  include: [
-                    { model: this.Tag, as: 'tags' },
-                    { model: this.Tag, as: 'categories' }
-                  ]
-                })
-              );
-            }).then(([postA, postB, postC]) => {
-              // console.log(postA);
-              // console.log(postA.get('categories')[0]);
-              // console.log("OK");
-              // console.log(postA.get('categories')[1]);
-              expect(postA.get('categories').length).to.equal(1);
-              expect(postA.get('tags').length).to.equal(1);
-              expect(postB.get('categories').length).to.equal(1);
-              expect(postB.get('tags').length).to.equal(1);
-              expect(postC.get('categories').length).to.equal(1);
-              expect(postC.get('tags').length).to.equal(1);
-
-              expect(postA.get('categories')[0].get('type')).to.equal('category');
-              expect(postA.get('tags')[0].get('type')).to.equal('tag');
-              expect(postB.get('categories')[0].get('type')).to.equal('category');
-              expect(postB.get('tags')[0].get('type')).to.equal('tag');
-              expect(postC.get('categories')[0].get('type')).to.equal('category');
-              expect(postC.get('tags')[0].get('type')).to.equal('tag');
-            });
-=======
           it('should create, find and include associations with scope values', async function() {
             await Promise.all([this.Post.sync({ force: true }), this.Tag.sync({ force: true })]);
             await this.PostTag.sync({ force: true });
@@ -513,7 +410,6 @@
             expect(postB.get('tags')[0].get('type')).to.equal('tag');
             expect(postC.get('categories')[0].get('type')).to.equal('category');
             expect(postC.get('tags')[0].get('type')).to.equal('tag');
->>>>>>> 56bb1d6e
           });
         });
 
