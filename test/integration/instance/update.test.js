--- conflicted
+++ resolved
@@ -429,27 +429,10 @@
             expect(download.canceledAt instanceof Date).to.be.true;
             expect(download.finishedAt).to.not.be.ok;
 
-            var whereClause = '';
-
-            if(dialect === 'postgres' || dialect === 'mssql') {
-              whereClause = ['"finishedAt" IS NULL'];
-            } else if (dialect === 'oracle') {
-              //Nothing for Oracle as the column has been defined without anything
-              whereClause = ['finishedAt IS NULL'];
-            } else {
-              whereClause = ['`finishedAt` IS NULL'];
-            }
-
             return Download.findAll({
-<<<<<<< HEAD
-              where: whereClause
-            }).then(function(downloads) {
-              downloads.forEach(function(download) {
-=======
               where: {finishedAt: null}
             }).then((downloads) => {
               downloads.forEach((download) => {
->>>>>>> c3859940
                 expect(download.startedAt instanceof Date).to.be.true;
                 expect(download.canceledAt instanceof Date).to.be.true;
                 expect(download.finishedAt).to.not.be.ok;
