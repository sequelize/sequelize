--- conflicted
+++ resolved
@@ -374,16 +374,11 @@
       await expect(User.create({ name: 'jan' })).to.be.rejectedWith(Sequelize.UniqueConstraintError);
 
       // And when the model is not passed at all
-<<<<<<< HEAD
-      if (dialect === 'db2') {
+      if (dialect === 'db2' || dialect === 'oracle') {
         await expect(this.sequelize.query('INSERT INTO "users" ("name") VALUES (\'jan\')')).to.be.rejectedWith(Sequelize.UniqueConstraintError);
       } else {
         await expect(this.sequelize.query('INSERT INTO users (name) VALUES (\'jan\')')).to.be.rejectedWith(Sequelize.UniqueConstraintError);
       }
-=======
-      const sql = (Support.getTestDialect() === 'oracle') ? 'INSERT INTO "users" ("name") VALUES (\'jan\')' : 'INSERT INTO users (name) VALUES (\'jan\')';
-      await expect(this.sequelize.query(sql)).to.be.rejectedWith(Sequelize.UniqueConstraintError);
->>>>>>> 3a6c2776
     });
 
     it('adds parent and sql properties', async function() {
