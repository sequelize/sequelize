'use strict';

const chai = require('chai');
const sinon = require('sinon');

const expect = chai.expect;
const Support = require('./support');

const dialect   = Support.getTestDialect();
const Sequelize = Support.Sequelize;

describe(Support.getTestDialectTeaser('Sequelize Errors'), () => {
  describe('API Surface', () => {
    it('Should have the Error constructors exposed', () => {
      expect(Sequelize).to.have.property('Error');
      expect(Sequelize).to.have.property('ValidationError');
      expect(Sequelize).to.have.property('OptimisticLockError');
    });

    it('Sequelize Errors instances should be instances of Error', () => {
      const error = new Sequelize.Error();
      const errorMessage = 'error message';
      const validationError = new Sequelize.ValidationError(errorMessage, [
        new Sequelize.ValidationErrorItem('<field name> cannot be null', 'notNull Violation', '<field name>', null),
        new Sequelize.ValidationErrorItem('<field name> cannot be an array or an object', 'string violation', '<field name>', null),
      ]);
      const optimisticLockError = new Sequelize.OptimisticLockError();

      expect(error).to.be.instanceOf(Sequelize.Error);
      expect(error).to.be.instanceOf(Error);
      expect(error).to.have.property('name', 'SequelizeBaseError');

      expect(validationError).to.be.instanceOf(Sequelize.ValidationError);
      expect(validationError).to.be.instanceOf(Error);
      expect(validationError).to.have.property('name', 'SequelizeValidationError');
      expect(validationError.message).to.equal(errorMessage);

      expect(optimisticLockError).to.be.instanceOf(Sequelize.OptimisticLockError);
      expect(optimisticLockError).to.be.instanceOf(Error);
      expect(optimisticLockError).to.have.property('name', 'SequelizeOptimisticLockError');
    });

    it('SequelizeValidationError should find errors by path', () => {
      const errorItems = [
        new Sequelize.ValidationErrorItem('invalid', 'type', 'first_name', null),
        new Sequelize.ValidationErrorItem('invalid', 'type', 'last_name', null),
      ];
      const validationError = new Sequelize.ValidationError('Validation error', errorItems);
      expect(validationError).to.have.property('get');
      expect(validationError.get).to.be.a('function');

      const matches = validationError.get('first_name');
      expect(matches).to.be.instanceOf(Array);
      expect(matches).to.have.lengthOf(1);
      expect(matches[0]).to.have.property('message', 'invalid');
    });

    it('SequelizeValidationError should override message property when message parameter is specified', () => {
      const errorItems = [
        new Sequelize.ValidationErrorItem('invalid', 'type', 'first_name', null),
        new Sequelize.ValidationErrorItem('invalid', 'type', 'last_name', null),
      ];
      const customErrorMessage = 'Custom validation error message';
      const validationError = new Sequelize.ValidationError(customErrorMessage, errorItems);

      expect(validationError).to.have.property('name', 'SequelizeValidationError');
      expect(validationError.message).to.equal(customErrorMessage);
    });

    it('SequelizeValidationError should concatenate an error messages from given errors if no explicit message is defined', () => {
      const errorItems = [
        new Sequelize.ValidationErrorItem('<field name> cannot be null', 'notNull Violation', '<field name>', null),
        new Sequelize.ValidationErrorItem('<field name> cannot be an array or an object', 'string violation', '<field name>', null),
      ];
      const validationError = new Sequelize.ValidationError(null, errorItems);

      expect(validationError).to.have.property('name', 'SequelizeValidationError');
      expect(validationError.message).to.match(/notNull Violation: <field name> cannot be null,\nstring violation: <field name> cannot be an array or an object/);
    });

    it('SequelizeValidationErrorItem does not require instance & validator constructor parameters', () => {
      const error = new Sequelize.ValidationErrorItem('error!', null, 'myfield');

      expect(error).to.be.instanceOf(Sequelize.ValidationErrorItem);
    });

    it('SequelizeValidationErrorItem should have instance, key & validator properties when given to constructor', () => {
      const inst  = { foo: 'bar' };
      const vargs = [4];

      const error = new Sequelize.ValidationErrorItem('error!', 'FUNCTION', 'foo', 'bar', inst, 'klen', 'len', vargs);

      expect(error).to.have.property('instance');
      expect(error.instance).to.equal(inst);

      expect(error).to.have.property('validatorKey',  'klen');
      expect(error).to.have.property('validatorName', 'len');
      expect(error).to.have.property('validatorArgs', vargs);
    });

    it('SequelizeValidationErrorItem.getValidatorKey() should return a string', () => {
      const error = new Sequelize.ValidationErrorItem('error!', 'FUNCTION', 'foo', 'bar', null, 'klen', 'len', [4]);

      expect(error).to.have.property('getValidatorKey');
      expect(error.getValidatorKey).to.be.a('function');

      expect(error.getValidatorKey()).to.equal('function.klen');
      expect(error.getValidatorKey(false)).to.equal('klen');
      expect(error.getValidatorKey(0)).to.equal('klen');
      expect(error.getValidatorKey(1, ':')).to.equal('function:klen');
      expect(error.getValidatorKey(true, '-:-')).to.equal('function-:-klen');

      const empty = new Sequelize.ValidationErrorItem('error!', 'FUNCTION', 'foo', 'bar');

      expect(empty.getValidatorKey()).to.equal('');
      expect(empty.getValidatorKey(false)).to.equal('');
      expect(empty.getValidatorKey(0)).to.equal('');
      expect(empty.getValidatorKey(1, ':')).to.equal('');
      expect(empty.getValidatorKey(true, '-:-')).to.equal('');
    });

    it('SequelizeValidationErrorItem.getValidatorKey() should throw if namespace separator is invalid (only if NS is used & available)', () => {
      const error = new Sequelize.ValidationErrorItem('error!', 'FUNCTION', 'foo', 'bar', null, 'klen', 'len', [4]);

      expect(() => error.getValidatorKey(false, {})).to.not.throw();
      expect(() => error.getValidatorKey(false, [])).to.not.throw();
      expect(() => error.getValidatorKey(false, null)).to.not.throw();
      expect(() => error.getValidatorKey(false, '')).to.not.throw();
      expect(() => error.getValidatorKey(false, false)).to.not.throw();
      expect(() => error.getValidatorKey(false, true)).to.not.throw();
      expect(() => error.getValidatorKey(false)).to.not.throw();
      expect(() => error.getValidatorKey(true)).to.not.throw(); // undefined will trigger use of function parameter default

      expect(() => error.getValidatorKey(true, {})).to.throw(Error);
      expect(() => error.getValidatorKey(true, [])).to.throw(Error);
      expect(() => error.getValidatorKey(true, null)).to.throw(Error);
      expect(() => error.getValidatorKey(true, '')).to.throw(Error);
      expect(() => error.getValidatorKey(true, false)).to.throw(Error);
      expect(() => error.getValidatorKey(true, true)).to.throw(Error);
    });

    it('SequelizeValidationErrorItem should map deprecated "type" values to new "origin" values', () => {
      const data  = {
        'notNull Violation': 'CORE',
        'string violation': 'CORE',
        'unique violation': 'DB',
        'Validation error': 'FUNCTION',
      };

      for (const k of Object.keys(data)) {
        const error = new Sequelize.ValidationErrorItem('error!', k, 'foo', null);

        expect(error).to.have.property('origin', data[k]);
        expect(error).to.have.property('type', k);
      }
    });

    it('SequelizeValidationErrorItemOrigin is valid', () => {
      const ORIGINS = Sequelize.ValidationErrorItemOrigin;

      expect(ORIGINS).to.have.property('CORE', 'CORE');
      expect(ORIGINS).to.have.property('DB', 'DB');
      expect(ORIGINS).to.have.property('FUNCTION', 'FUNCTION');

    });

    it('SequelizeValidationErrorItem.Origins is valid', () => {
      const ORIGINS = Sequelize.ValidationErrorItem.Origins;

      expect(ORIGINS).to.have.property('CORE', 'CORE');
      expect(ORIGINS).to.have.property('DB', 'DB');
      expect(ORIGINS).to.have.property('FUNCTION', 'FUNCTION');

    });

    it('SequelizeDatabaseError should keep original message', () => {
      const orig = new Error('original database error message');
      const databaseError = new Sequelize.DatabaseError(orig);

      expect(databaseError).to.have.property('parent');
      expect(databaseError).to.have.property('original');
      expect(databaseError.name).to.equal('SequelizeDatabaseError');
      expect(databaseError.message).to.equal('original database error message');
    });

    it('SequelizeDatabaseError should keep the original sql and the parameters', () => {
      const orig = new Error();
      orig.sql = 'SELECT * FROM table WHERE id = $1';
      orig.parameters = ['1'];
      const databaseError = new Sequelize.DatabaseError(orig);

      expect(databaseError).to.have.property('sql');
      expect(databaseError).to.have.property('parameters');
      expect(databaseError.sql).to.equal(orig.sql);
      expect(databaseError.parameters).to.equal(orig.parameters);
    });

    it('ConnectionError should keep original message', () => {
      const orig = new Error('original connection error message');
      const connectionError = new Sequelize.ConnectionError(orig);

      expect(connectionError).to.have.property('parent');
      expect(connectionError).to.have.property('original');
      expect(connectionError.name).to.equal('SequelizeConnectionError');
      expect(connectionError.message).to.equal('original connection error message');
    });

    it('ConnectionRefusedError should keep original message', () => {
      const orig = new Error('original connection error message');
      const connectionError = new Sequelize.ConnectionRefusedError(orig);

      expect(connectionError).to.have.property('parent');
      expect(connectionError).to.have.property('original');
      expect(connectionError.name).to.equal('SequelizeConnectionRefusedError');
      expect(connectionError.message).to.equal('original connection error message');
    });

    it('AccessDeniedError should keep original message', () => {
      const orig = new Error('original connection error message');
      const connectionError = new Sequelize.AccessDeniedError(orig);

      expect(connectionError).to.have.property('parent');
      expect(connectionError).to.have.property('original');
      expect(connectionError.name).to.equal('SequelizeAccessDeniedError');
      expect(connectionError.message).to.equal('original connection error message');
    });

    it('HostNotFoundError should keep original message', () => {
      const orig = new Error('original connection error message');
      const connectionError = new Sequelize.HostNotFoundError(orig);

      expect(connectionError).to.have.property('parent');
      expect(connectionError).to.have.property('original');
      expect(connectionError.name).to.equal('SequelizeHostNotFoundError');
      expect(connectionError.message).to.equal('original connection error message');
    });

    it('HostNotReachableError should keep original message', () => {
      const orig = new Error('original connection error message');
      const connectionError = new Sequelize.HostNotReachableError(orig);

      expect(connectionError).to.have.property('parent');
      expect(connectionError).to.have.property('original');
      expect(connectionError.name).to.equal('SequelizeHostNotReachableError');
      expect(connectionError.message).to.equal('original connection error message');
    });

    it('InvalidConnectionError should keep original message', () => {
      const orig = new Error('original connection error message');
      const connectionError = new Sequelize.InvalidConnectionError(orig);

      expect(connectionError).to.have.property('parent');
      expect(connectionError).to.have.property('original');
      expect(connectionError.name).to.equal('SequelizeInvalidConnectionError');
      expect(connectionError.message).to.equal('original connection error message');
    });

    it('ConnectionTimedOutError should keep original message', () => {
      const orig = new Error('original connection error message');
      const connectionError = new Sequelize.ConnectionTimedOutError(orig);

      expect(connectionError).to.have.property('parent');
      expect(connectionError).to.have.property('original');
      expect(connectionError.name).to.equal('SequelizeConnectionTimedOutError');
      expect(connectionError.message).to.equal('original connection error message');
    });
  });

  describe('OptimisticLockError', () => {
    it('got correct error type and message', async function () {
      const Account = this.sequelize.define('Account', {
        number: {
          type: Sequelize.INTEGER,
        },
      }, {
        version: true,
      });

      await Account.sync({ force: true });
      const result = (async () => {
        const accountA = await Account.create({ number: 1 });
        const accountB0 = await Account.findByPk(accountA.id);
        accountA.number += 1;
        await accountA.save();
        const accountB = await accountB0;
        accountB.number += 1;

        return await accountB.save();
      })();

      await Promise.all([
        expect(result).to.eventually.be.rejectedWith(Support.Sequelize.OptimisticLockError),
        expect(result).to.eventually.be.rejectedWith('Attempting to update a stale model instance: Account'),
      ]);
    });
  });

  describe('ConstraintError', () => {
    for (const constraintTest of [
      {
        type: 'UniqueConstraintError',
        exception: Sequelize.UniqueConstraintError,
      },
      {
        type: 'ValidationError',
        exception: Sequelize.ValidationError,
      },
    ]) {

      it(`Can be intercepted as ${constraintTest.type} using .catch`, async function () {
        const spy = sinon.spy();
        const User = this.sequelize.define('user', {
          first_name: {
            type: Sequelize.STRING,
            unique: 'unique_name',
          },
          last_name: {
            type: Sequelize.STRING,
            unique: 'unique_name',
          },
        });

        const record = { first_name: 'jan', last_name: 'meier' };
        await this.sequelize.sync({ force: true });
        await User.create(record);

        try {
          await User.create(record);
        } catch (error) {
          if (!(error instanceof constraintTest.exception)) {
            throw error;
          }

          await spy(error);
        }

        expect(spy).to.have.been.calledOnce;
      });

    }

<<<<<<< HEAD
    it('Supports newlines in keys', async function () {
      const spy = sinon.spy();
      const User = this.sequelize.define('user', {
        name: {
          type: Sequelize.STRING,
          unique: 'unique \n unique',
        },
      });

      await this.sequelize.sync({ force: true });
      await User.create({ name: 'jan' });

      try {
        await User.create({ name: 'jan' });
      } catch (error) {
        if (!(error instanceof Sequelize.UniqueConstraintError)) {
          throw error;
        }

        await spy(error);
      }

      expect(spy).to.have.been.calledOnce;
    });
=======
    // IBM i doesn't support newlines in identifiers
    if (dialect !== 'ibmi')
    {
      it('Supports newlines in keys', async function() {
        const spy = sinon.spy(),
          User = this.sequelize.define('user', {
            name: {
              type: Sequelize.STRING,
              unique: 'unique \n unique'
            }
          });
  
        await this.sequelize.sync({ force: true });
        await User.create({ name: 'jan' });
  
        try {
          await User.create({ name: 'jan' });
        } catch (err) {
          if (!(err instanceof Sequelize.UniqueConstraintError)) throw err;
          await spy(err);
        }
  
        expect(spy).to.have.been.calledOnce;
      });
    }
>>>>>>> de03c6d5

    it('Works when unique keys are not defined in sequelize', async function () {
      let User = this.sequelize.define('user', {
        name: {
          type: Sequelize.STRING,
<<<<<<< HEAD
          unique: 'unique \n unique',
        },
=======
          unique: 'hiddenUniqueKey'
        }
>>>>>>> de03c6d5
      }, { timestamps: false });

      await this.sequelize.sync({ force: true });
      // Now let's pretend the index was created by someone else, and sequelize doesn't know about it
      User = this.sequelize.define('user', {
        name: Sequelize.STRING,
      }, { timestamps: false });

      await User.create({ name: 'jan' });
      // It should work even though the unique key is not defined in the model
      await expect(User.create({ name: 'jan' })).to.be.rejectedWith(Sequelize.UniqueConstraintError);

      // And when the model is not passed at all
      if (dialect === 'db2' || dialect === 'ibmi') {
        await expect(this.sequelize.query('INSERT INTO "users" ("name") VALUES (\'jan\')')).to.be.rejectedWith(Sequelize.UniqueConstraintError);
      } else {
        await expect(this.sequelize.query('INSERT INTO users (name) VALUES (\'jan\')')).to.be.rejectedWith(Sequelize.UniqueConstraintError);
      }
    });

    it('adds parent and sql properties', async function () {
      const User = this.sequelize.define('user', {
        name: {
          type: Sequelize.STRING,
          unique: 'unique',
        },
      }, { timestamps: false });

      await this.sequelize.sync({ force: true });
      await User.create({ name: 'jan' });
      // Unique key
      const error0 = await expect(User.create({ name: 'jan' })).to.be.rejected;
      expect(error0).to.be.instanceOf(Sequelize.UniqueConstraintError);
      expect(error0).to.have.property('parent');
      expect(error0).to.have.property('original');
      expect(error0).to.have.property('sql');

      await User.create({ id: 2, name: 'jon' });
      // Primary key
      const error = await expect(User.create({ id: 2, name: 'jon' })).to.be.rejected;
      expect(error).to.be.instanceOf(Sequelize.UniqueConstraintError);
      expect(error).to.have.property('parent');
      expect(error).to.have.property('original');
      expect(error).to.have.property('sql');
    });
  });
});<|MERGE_RESOLUTION|>--- conflicted
+++ resolved
@@ -339,89 +339,60 @@
 
     }
 
-<<<<<<< HEAD
-    it('Supports newlines in keys', async function () {
-      const spy = sinon.spy();
-      const User = this.sequelize.define('user', {
-        name: {
-          type: Sequelize.STRING,
-          unique: 'unique \n unique',
-        },
-      });
-
-      await this.sequelize.sync({ force: true });
-      await User.create({ name: 'jan' });
-
-      try {
-        await User.create({ name: 'jan' });
-      } catch (error) {
-        if (!(error instanceof Sequelize.UniqueConstraintError)) {
-          throw error;
-        }
-
-        await spy(error);
-      }
-
-      expect(spy).to.have.been.calledOnce;
-    });
-=======
     // IBM i doesn't support newlines in identifiers
     if (dialect !== 'ibmi')
     {
-      it('Supports newlines in keys', async function() {
-        const spy = sinon.spy(),
-          User = this.sequelize.define('user', {
-            name: {
-              type: Sequelize.STRING,
-              unique: 'unique \n unique'
-            }
-          });
-  
+      it('Supports newlines in keys', async function () {
+        const spy = sinon.spy();
+        const User = this.sequelize.define('user', {
+          name: {
+            type: Sequelize.STRING,
+            unique: 'unique \n unique',
+          },
+        });
+
         await this.sequelize.sync({ force: true });
         await User.create({ name: 'jan' });
-  
+
         try {
           await User.create({ name: 'jan' });
-        } catch (err) {
-          if (!(err instanceof Sequelize.UniqueConstraintError)) throw err;
-          await spy(err);
+        } catch (error) {
+          if (!(error instanceof Sequelize.UniqueConstraintError)) {
+            throw error;
+          }
+
+          await spy(error);
         }
-  
+
         expect(spy).to.have.been.calledOnce;
       });
+
+      it('Works when unique keys are not defined in sequelize', async function () {
+        let User = this.sequelize.define('user', {
+          name: {
+            type: Sequelize.STRING,
+            unique: 'unique \n unique',
+          },
+        }, { timestamps: false });
+
+        await this.sequelize.sync({ force: true });
+        // Now let's pretend the index was created by someone else, and sequelize doesn't know about it
+        User = this.sequelize.define('user', {
+          name: Sequelize.STRING,
+        }, { timestamps: false });
+
+        await User.create({ name: 'jan' });
+        // It should work even though the unique key is not defined in the model
+        await expect(User.create({ name: 'jan' })).to.be.rejectedWith(Sequelize.UniqueConstraintError);
+
+        // And when the model is not passed at all
+        if (dialect === 'db2' || dialect === 'ibmi') {
+          await expect(this.sequelize.query('INSERT INTO "users" ("name") VALUES (\'jan\')')).to.be.rejectedWith(Sequelize.UniqueConstraintError);
+        } else {
+          await expect(this.sequelize.query('INSERT INTO users (name) VALUES (\'jan\')')).to.be.rejectedWith(Sequelize.UniqueConstraintError);
+        }
+      });
     }
->>>>>>> de03c6d5
-
-    it('Works when unique keys are not defined in sequelize', async function () {
-      let User = this.sequelize.define('user', {
-        name: {
-          type: Sequelize.STRING,
-<<<<<<< HEAD
-          unique: 'unique \n unique',
-        },
-=======
-          unique: 'hiddenUniqueKey'
-        }
->>>>>>> de03c6d5
-      }, { timestamps: false });
-
-      await this.sequelize.sync({ force: true });
-      // Now let's pretend the index was created by someone else, and sequelize doesn't know about it
-      User = this.sequelize.define('user', {
-        name: Sequelize.STRING,
-      }, { timestamps: false });
-
-      await User.create({ name: 'jan' });
-      // It should work even though the unique key is not defined in the model
-      await expect(User.create({ name: 'jan' })).to.be.rejectedWith(Sequelize.UniqueConstraintError);
-
-      // And when the model is not passed at all
-      if (dialect === 'db2' || dialect === 'ibmi') {
-        await expect(this.sequelize.query('INSERT INTO "users" ("name") VALUES (\'jan\')')).to.be.rejectedWith(Sequelize.UniqueConstraintError);
-      } else {
-        await expect(this.sequelize.query('INSERT INTO users (name) VALUES (\'jan\')')).to.be.rejectedWith(Sequelize.UniqueConstraintError);
-      }
-    });
 
     it('adds parent and sql properties', async function () {
       const User = this.sequelize.define('user', {
