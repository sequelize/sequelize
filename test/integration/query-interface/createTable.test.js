--- conflicted
+++ resolved
@@ -77,13 +77,9 @@
           break;
         case 'mariadb':
         case 'mysql':
-<<<<<<< HEAD
-        case 'db2':          
+        case 'db2':
+        case 'oracle':         
           // name + email
-=======
-        case 'oracle':
-        // name + email
->>>>>>> b091d59d
           expect(indexes[1].unique).to.be.true;
           expect(indexes[1].fields[0].attribute).to.equal('name');
           expect(indexes[1].fields[1].attribute).to.equal('email');
