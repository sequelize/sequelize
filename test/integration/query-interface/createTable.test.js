'use strict';

const chai = require('chai');
const expect = chai.expect;
const Support = require('../support');
const DataTypes = require('sequelize/lib/data-types');
const dialect = Support.getTestDialect();

describe(Support.getTestDialectTeaser('QueryInterface'), () => {
  beforeEach(function() {
    this.sequelize.options.quoteIdenifiers = true;
    this.queryInterface = this.sequelize.getQueryInterface();
  });

  afterEach(async function() {
    await Support.dropTestSchemas(this.sequelize);
  });

  describe('createTable', () => {
    it('should create a auto increment primary key', async function() {
      await this.queryInterface.createTable('TableWithPK', {
        table_id: {
          type: DataTypes.INTEGER,
          primaryKey: true,
          autoIncrement: true
        }
      });

      const result = await this.queryInterface.describeTable('TableWithPK');

      if (['mssql', 'mysql', 'mariadb'].includes(dialect)) {
        expect(result.table_id.autoIncrement).to.be.true;
      } else if (dialect === 'postgres') {
        expect(result.table_id.defaultValue).to.equal('nextval("TableWithPK_table_id_seq"::regclass)');
      }
    });

    it('should create unique constraint with uniqueKeys', async function() {
      await this.queryInterface.createTable('MyTable', {
        id: {
          type: DataTypes.INTEGER,
          primaryKey: true,
          autoIncrement: true
        },
        name: {
          type: DataTypes.STRING
        },
        email: {
          type: DataTypes.STRING
        }
      }, {
        uniqueKeys: {
          myCustomIndex: {
            fields: ['name', 'email']
          },
          myOtherIndex: {
            fields: ['name']
          }
        }
      });

      const indexes = await this.queryInterface.showIndex('MyTable');
      switch (dialect) {
        case 'postgres':
        case 'postgres-native':
        case 'sqlite':
        case 'mssql':

          // name + email
          expect(indexes[0].unique).to.be.true;
          expect(indexes[0].fields[0].attribute).to.equal('name');
          expect(indexes[0].fields[1].attribute).to.equal('email');

          // name
          expect(indexes[1].unique).to.be.true;
          expect(indexes[1].fields[0].attribute).to.equal('name');
          break;
        case 'mariadb':
        case 'mysql':
<<<<<<< HEAD
        case 'db2':          
          // name + email
=======
        case 'oracle':
        // name + email
>>>>>>> f1f43073
          expect(indexes[1].unique).to.be.true;
          expect(indexes[1].fields[0].attribute).to.equal('name');
          expect(indexes[1].fields[1].attribute).to.equal('email');

          // name
          expect(indexes[2].unique).to.be.true;
          expect(indexes[2].fields[0].attribute).to.equal('name');
          break;
        default:
          throw new Error(`Not implemented fpr ${dialect}`);
      }
    });

    it('should work with schemas', async function() {
      await this.sequelize.createSchema('hero');

      await this.queryInterface.createTable('User', {
        name: {
          type: DataTypes.STRING
        }
      }, {
        schema: 'hero'
      });
    });

    describe('enums', () => {
      it('should work with enums (1)', async function() {
        await this.queryInterface.createTable('SomeTable', {
          someEnum: DataTypes.ENUM('value1', 'value2', 'value3')
        });

        const table = await this.queryInterface.describeTable('SomeTable');
        if (dialect.includes('postgres')) {
          expect(table.someEnum.special).to.deep.equal(['value1', 'value2', 'value3']);
        }
      });

      it('should work with enums (2)', async function() {
        await this.queryInterface.createTable('SomeTable', {
          someEnum: {
            type: DataTypes.ENUM,
            values: ['value1', 'value2', 'value3']
          }
        });

        const table = await this.queryInterface.describeTable('SomeTable');
        if (dialect.includes('postgres')) {
          expect(table.someEnum.special).to.deep.equal(['value1', 'value2', 'value3']);
        }
      });

      it('should work with enums (3)', async function() {
        await this.queryInterface.createTable('SomeTable', {
          someEnum: {
            type: DataTypes.ENUM,
            values: ['value1', 'value2', 'value3'],
            field: 'otherName'
          }
        });

        const table = await this.queryInterface.describeTable('SomeTable');
        if (dialect.includes('postgres')) {
          expect(table.otherName.special).to.deep.equal(['value1', 'value2', 'value3']);
        }
      });

      it('should work with enums (4)', async function() {
        await this.queryInterface.createSchema('archive');

        await this.queryInterface.createTable('SomeTable', {
          someEnum: {
            type: DataTypes.ENUM,
            values: ['value1', 'value2', 'value3'],
            field: 'otherName'
          }
        }, { schema: 'archive' });

        const table = await this.queryInterface.describeTable('SomeTable', { schema: 'archive' });
        if (dialect.includes('postgres')) {
          expect(table.otherName.special).to.deep.equal(['value1', 'value2', 'value3']);
        }
      });

      it('should work with enums (5)', async function() {
        await this.queryInterface.createTable('SomeTable', {
          someEnum: {
            type: DataTypes.ENUM(['COMMENT']),
            comment: 'special enum col'
          }
        });

        const table = await this.queryInterface.describeTable('SomeTable');
        if (dialect.includes('postgres')) {
          expect(table.someEnum.special).to.deep.equal(['COMMENT']);
          expect(table.someEnum.comment).to.equal('special enum col');
        }
      });
    });
  });
});<|MERGE_RESOLUTION|>--- conflicted
+++ resolved
@@ -77,13 +77,10 @@
           break;
         case 'mariadb':
         case 'mysql':
-<<<<<<< HEAD
         case 'db2':          
           // name + email
-=======
         case 'oracle':
         // name + email
->>>>>>> f1f43073
           expect(indexes[1].unique).to.be.true;
           expect(indexes[1].fields[0].attribute).to.equal('name');
           expect(indexes[1].fields[1].attribute).to.equal('email');
