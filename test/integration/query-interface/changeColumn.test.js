--- conflicted
+++ resolved
@@ -44,13 +44,7 @@
         schema: 'archive'
       });
 
-<<<<<<< HEAD
-      console.log(dialect);
-
-      if (dialect === 'postgres' || dialect === 'postgres-native') {
-=======
       if (['postgres', 'postgres-native'].includes(dialect)) {
->>>>>>> 19046fc5
         expect(table.currency.type).to.equal('DOUBLE PRECISION');
       } else if (dialect === 'db2') {
         expect(table.currency.type).to.equal('DOUBLE');
@@ -237,14 +231,10 @@
 
             expect(describedTable.level_id.comment).to.be.equal(null);
 
-<<<<<<< HEAD
-          // expect(describedTable.level_id.comment).to.be.equal(null);
-=======
             await this.queryInterface.changeColumn('users', 'level_id', {
               type: DataTypes.INTEGER,
               comment: 'FooBar'
             });
->>>>>>> 19046fc5
 
             const describedTable2 = await this.queryInterface.describeTable({ tableName: 'users' });
             expect(describedTable2.level_id.comment).to.be.equal('FooBar');
