--- conflicted
+++ resolved
@@ -46,13 +46,10 @@
 
       if (['postgres', 'postgres-native'].includes(dialect)) {
         expect(table.currency.type).to.equal('DOUBLE PRECISION');
-<<<<<<< HEAD
       } else if (dialect === 'db2') {
         expect(table.currency.type).to.equal('DOUBLE');
-=======
       } else if (dialect === 'oracle') {
         expect(table.currency.type).to.equal('BINARY_FLOAT');
->>>>>>> 3a6c2776
       } else {
         expect(table.currency.type).to.equal('FLOAT');
       }
@@ -85,13 +82,10 @@
 
       if (['postgres', 'postgres-native'].includes(dialect)) {
         expect(table.currency.type).to.equal('DOUBLE PRECISION');
-<<<<<<< HEAD
       } else if (dialect === 'db2') {
         expect(table.currency.type).to.equal('DOUBLE');
-=======
       } else if (dialect === 'oracle') {
         expect(table.currency.type).to.equal('BINARY_FLOAT');
->>>>>>> 3a6c2776
       } else {
         expect(table.currency.type).to.equal('FLOAT');
       }
