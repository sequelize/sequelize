'use strict';

const chai = require('chai');
const expect = chai.expect;
const Support = require('../support');
const DataTypes = require('sequelize/lib/data-types');
const dialect = Support.getTestDialect();

describe(Support.getTestDialectTeaser('QueryInterface'), () => {
  beforeEach(function() {
    this.sequelize.options.quoteIdenifiers = true;
    this.queryInterface = this.sequelize.getQueryInterface();
  });

  afterEach(async function() {
    await Support.dropTestSchemas(this.sequelize);
  });

  describe('changeColumn', () => {
    it('should support schemas', async function() {
      await this.sequelize.createSchema('archive');

      await this.queryInterface.createTable({
        tableName: 'users',
        schema: 'archive'
      }, {
        id: {
          type: DataTypes.INTEGER,
          primaryKey: true,
          autoIncrement: true
        },
        currency: DataTypes.INTEGER
      });

      await this.queryInterface.changeColumn({
        tableName: 'users',
        schema: 'archive'
      }, 'currency', {
        type: DataTypes.FLOAT
      });

      const table = await this.queryInterface.describeTable({
        tableName: 'users',
        schema: 'archive'
      });

      if (['postgres', 'postgres-native'].includes(dialect)) {
        expect(table.currency.type).to.equal('DOUBLE PRECISION');
      } else if (dialect === 'db2') {
        expect(table.currency.type).to.equal('DOUBLE');
      } else if (dialect === 'oracle') {
        expect(table.currency.type).to.equal('BINARY_FLOAT');
      } else {
        expect(table.currency.type).to.equal('FLOAT');
      }
    });

    it('should change columns', async function() {
      await this.queryInterface.createTable({
        tableName: 'users'
      }, {
        id: {
          type: DataTypes.INTEGER,
          primaryKey: true,
          autoIncrement: true
        },
        currency: DataTypes.INTEGER
      });
      if (dialect === 'db2') { // DB2 can change only one attr of a column
        await this.queryInterface.changeColumn('users', 'currency', {
          type: DataTypes.FLOAT
        });
      } else {
        await this.queryInterface.changeColumn('users', 'currency', {
          type: DataTypes.FLOAT,
          allowNull: true
        });
      }
      const table = await this.queryInterface.describeTable({
        tableName: 'users'
      });

      if (['postgres', 'postgres-native'].includes(dialect)) {
        expect(table.currency.type).to.equal('DOUBLE PRECISION');
      } else if (dialect === 'db2') {
        expect(table.currency.type).to.equal('DOUBLE');
      } else if (dialect === 'oracle') {
        expect(table.currency.type).to.equal('BINARY_FLOAT');
      } else {
        expect(table.currency.type).to.equal('FLOAT');
      }
    });

    // MSSQL doesn't support using a modified column in a check constraint.
    // https://docs.microsoft.com/en-us/sql/t-sql/statements/alter-table-transact-sql
    if (dialect !== 'mssql' && dialect !== 'db2') {
      it('should work with enums (case 1)', async function() {
        await this.queryInterface.createTable({
          tableName: 'users'
        }, {
          firstName: DataTypes.STRING
        });

        await this.queryInterface.changeColumn('users', 'firstName', {
          type: DataTypes.ENUM(['value1', 'value2', 'value3'])
        });
      });

      it('should work with enums (case 2)', async function() {
        await this.queryInterface.createTable({
          tableName: 'users'
        }, {
          firstName: DataTypes.STRING
        });

        await this.queryInterface.changeColumn('users', 'firstName', {
          type: DataTypes.ENUM,
          values: ['value1', 'value2', 'value3']
        });
      });

      it('should work with enums with schemas', async function() {
        await this.sequelize.createSchema('archive');

        await this.queryInterface.createTable({
          tableName: 'users',
          schema: 'archive'
        }, {
          firstName: DataTypes.STRING
        });

        await this.queryInterface.changeColumn({
          tableName: 'users',
          schema: 'archive'
        }, 'firstName', {
          type: DataTypes.ENUM(['value1', 'value2', 'value3'])
        });
      });
    }

    //SQlite natively doesn't support ALTER Foreign key
    if (dialect !== 'sqlite') {
      describe('should support foreign keys', () => {
        beforeEach(async function() {
          await this.queryInterface.createTable('users', {
            id: {
              type: DataTypes.INTEGER,
              primaryKey: true,
              autoIncrement: true
            },
            level_id: {
              type: DataTypes.INTEGER,
              allowNull: false
            }
          });

          await this.queryInterface.createTable('level', {
            id: {
              type: DataTypes.INTEGER,
              primaryKey: true,
              autoIncrement: true
            }
          });
        });

        it('able to change column to foreign key', async function() {
          const foreignKeys = await this.queryInterface.getForeignKeyReferencesForTable('users');
          expect(foreignKeys).to.be.an('array');
          expect(foreignKeys).to.be.empty;

          await this.queryInterface.changeColumn('users', 'level_id', {
            type: DataTypes.INTEGER,
            references: {
              model: 'level',
              key: 'id'
            },
            onUpdate: 'cascade',
            onDelete: 'cascade'
          });

          const newForeignKeys = await this.queryInterface.getForeignKeyReferencesForTable('users');
          expect(newForeignKeys).to.be.an('array');
          expect(newForeignKeys).to.have.lengthOf(1);
          expect(newForeignKeys[0].columnName).to.be.equal('level_id');
        });

        it('able to change column property without affecting other properties', async function() {
          // 1. look for users table information
          // 2. change column level_id on users to have a Foreign Key
          // 3. look for users table Foreign Keys information
          // 4. change column level_id AGAIN to allow null values
          // 5. look for new foreign keys information
          // 6. look for new table structure information
          // 7. compare foreign keys and tables(before and after the changes)
          const firstTable = await this.queryInterface.describeTable({
            tableName: 'users'
          });

          await this.queryInterface.changeColumn('users', 'level_id', {
            type: DataTypes.INTEGER,
            references: {
              model: 'level',
              key: 'id'
            },
            onUpdate: 'cascade',
            onDelete: 'cascade'
          });

          const keys = await this.queryInterface.getForeignKeyReferencesForTable('users');
          const firstForeignKeys = keys;

          await this.queryInterface.changeColumn('users', 'level_id', {
            type: DataTypes.INTEGER,
            allowNull: true
          });

          const newForeignKeys = await this.queryInterface.getForeignKeyReferencesForTable('users');
          expect(firstForeignKeys.length).to.be.equal(newForeignKeys.length);
          expect(firstForeignKeys[0].columnName).to.be.equal('level_id');
          expect(firstForeignKeys[0].columnName).to.be.equal(newForeignKeys[0].columnName);

          const describedTable = await this.queryInterface.describeTable({
            tableName: 'users'
          });

          expect(describedTable.level_id).to.have.property('allowNull');
          expect(describedTable.level_id.allowNull).to.not.equal(firstTable.level_id.allowNull);
          expect(describedTable.level_id.allowNull).to.be.equal(true);
        });
        if (dialect !== 'db2') {
          it('should change the comment of column', async function() {
            const describedTable = await this.queryInterface.describeTable({
              tableName: 'users'
            });

<<<<<<< HEAD
            expect(describedTable.level_id.comment).to.be.equal(null);
=======
        // In Oracle dialect we can add comment using COMMENT ON rather than alter query command
        (dialect !== 'oracle' ? it : it.skip)('should change the comment of column', async function() {
          const describedTable = await this.queryInterface.describeTable({
            tableName: 'users'
          });
>>>>>>> f1f43073

            await this.queryInterface.changeColumn('users', 'level_id', {
              type: DataTypes.INTEGER,
              comment: 'FooBar'
            });

            const describedTable2 = await this.queryInterface.describeTable({ tableName: 'users' });
            expect(describedTable2.level_id.comment).to.be.equal('FooBar');
          });
        }
      });	  
    }

    if (dialect === 'sqlite') {
      it('should not remove unique constraints when adding or modifying columns', async function() {
        await this.queryInterface.createTable({
          tableName: 'Foos'
        }, {
          id: {
            allowNull: false,
            autoIncrement: true,
            primaryKey: true,
            type: DataTypes.INTEGER
          },
          name: {
            allowNull: false,
            unique: true,
            type: DataTypes.STRING
          },
          email: {
            allowNull: false,
            unique: true,
            type: DataTypes.STRING
          }
        });

        await this.queryInterface.addColumn('Foos', 'phone', {
          type: DataTypes.STRING,
          defaultValue: null,
          allowNull: true
        });

        let table = await this.queryInterface.describeTable({
          tableName: 'Foos'
        });
        expect(table.phone.allowNull).to.equal(true, '(1) phone column should allow null values');
        expect(table.phone.defaultValue).to.equal(null, '(1) phone column should have a default value of null');
        expect(table.email.unique).to.equal(true, '(1) email column should remain unique');
        expect(table.name.unique).to.equal(true, '(1) name column should remain unique');

        await this.queryInterface.changeColumn('Foos', 'email', {
          type: DataTypes.STRING,
          allowNull: true
        });

        table = await this.queryInterface.describeTable({
          tableName: 'Foos'
        });
        expect(table.email.allowNull).to.equal(true, '(2) email column should allow null values');
        expect(table.email.unique).to.equal(true, '(2) email column should remain unique');
        expect(table.name.unique).to.equal(true, '(2) name column should remain unique');
      });

      it('should add unique constraints to 2 columns and keep allowNull', async function() {
        await this.queryInterface.createTable({
          tableName: 'Foos'
        }, {
          id: {
            allowNull: false,
            autoIncrement: true,
            primaryKey: true,
            type: DataTypes.INTEGER
          },
          name: {
            allowNull: false,
            type: DataTypes.STRING
          },
          email: {
            allowNull: true,
            type: DataTypes.STRING
          }
        });

        await this.queryInterface.changeColumn('Foos', 'name', {
          type: DataTypes.STRING,
          unique: true
        });
        await this.queryInterface.changeColumn('Foos', 'email', {
          type: DataTypes.STRING,
          unique: true
        });

        const table = await this.queryInterface.describeTable({
          tableName: 'Foos'
        });
        expect(table.name.allowNull).to.equal(false);
        expect(table.name.unique).to.equal(true);
        expect(table.email.allowNull).to.equal(true);
        expect(table.email.unique).to.equal(true);
      });

      it('should not remove foreign keys when adding or modifying columns', async function() {
        const Task = this.sequelize.define('Task', { title: DataTypes.STRING }),
          User = this.sequelize.define('User', { username: DataTypes.STRING });

        User.hasOne(Task);

        await User.sync({ force: true });
        await Task.sync({ force: true });

        await this.queryInterface.addColumn('Tasks', 'bar', DataTypes.INTEGER);
        let refs = await this.queryInterface.getForeignKeyReferencesForTable('Tasks');
        expect(refs.length).to.equal(1, 'should keep foreign key after adding column');
        expect(refs[0].columnName).to.equal('UserId');
        expect(refs[0].referencedTableName).to.equal('Users');
        expect(refs[0].referencedColumnName).to.equal('id');

        await this.queryInterface.changeColumn('Tasks', 'bar', DataTypes.STRING);
        refs = await this.queryInterface.getForeignKeyReferencesForTable('Tasks');
        expect(refs.length).to.equal(1, 'should keep foreign key after changing column');
        expect(refs[0].columnName).to.equal('UserId');
        expect(refs[0].referencedTableName).to.equal('Users');
        expect(refs[0].referencedColumnName).to.equal('id');

        await this.queryInterface.renameColumn('Tasks', 'bar', 'foo');
        refs = await this.queryInterface.getForeignKeyReferencesForTable('Tasks');
        expect(refs.length).to.equal(1, 'should keep foreign key after renaming column');
        expect(refs[0].columnName).to.equal('UserId');
        expect(refs[0].referencedTableName).to.equal('Users');
        expect(refs[0].referencedColumnName).to.equal('id');
      });
    }
  });
});<|MERGE_RESOLUTION|>--- conflicted
+++ resolved
@@ -227,21 +227,13 @@
           expect(describedTable.level_id.allowNull).to.not.equal(firstTable.level_id.allowNull);
           expect(describedTable.level_id.allowNull).to.be.equal(true);
         });
-        if (dialect !== 'db2') {
+        if (dialect !== 'db2' && dialect !== 'oracle') {
           it('should change the comment of column', async function() {
             const describedTable = await this.queryInterface.describeTable({
               tableName: 'users'
             });
 
-<<<<<<< HEAD
             expect(describedTable.level_id.comment).to.be.equal(null);
-=======
-        // In Oracle dialect we can add comment using COMMENT ON rather than alter query command
-        (dialect !== 'oracle' ? it : it.skip)('should change the comment of column', async function() {
-          const describedTable = await this.queryInterface.describeTable({
-            tableName: 'users'
-          });
->>>>>>> f1f43073
 
             await this.queryInterface.changeColumn('users', 'level_id', {
               type: DataTypes.INTEGER,
