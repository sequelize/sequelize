'use strict';

const chai = require('chai'),
  sinon = require('sinon'),
  Sequelize = require('sequelize'),
  expect = chai.expect,
  Support = require('../../support'),
  DataTypes = require('sequelize/lib/data-types'),
  dialect = Support.getTestDialect();

describe(Support.getTestDialectTeaser('Model'), () => {

  before(function() {
    this.clock = sinon.useFakeTimers();
  });

  after(function() {
    this.clock.restore();
  });

  describe('attributes', () => {
    describe('field', () => {
      beforeEach(async function() {
        const queryInterface = this.sequelize.getQueryInterface();

        this.User = this.sequelize.define('user', {
          id: {
            type: DataTypes.INTEGER,
            allowNull: false,
            primaryKey: true,
            autoIncrement: true,
            field: 'userId'
          },
          name: {
            type: DataTypes.STRING,
            field: 'full_name'
          },
          taskCount: {
            type: DataTypes.INTEGER,
            field: 'task_count',
            defaultValue: 0,
            allowNull: false
          }
        }, {
          tableName: 'users',
          timestamps: false
        });

        this.Task = this.sequelize.define('task', {
          id: {
            type: DataTypes.INTEGER,
            allowNull: false,
            primaryKey: true,
            autoIncrement: true,
            field: 'taskId'
          },
          title: {
            type: DataTypes.STRING,
            field: 'name'
          }
        }, {
          tableName: 'tasks',
          timestamps: false
        });

        this.Comment = this.sequelize.define('comment', {
          id: {
            type: DataTypes.INTEGER,
            allowNull: false,
            primaryKey: true,
            autoIncrement: true,
            field: 'commentId'
          },
          text: { type: DataTypes.STRING, field: 'comment_text' },
          notes: { type: DataTypes.STRING, field: 'notes' },
          likes: { type: DataTypes.INTEGER, field: 'like_count' },
          createdAt: { type: DataTypes.DATE, field: 'created_at', allowNull: false },
          updatedAt: { type: DataTypes.DATE, field: 'updated_at', allowNull: false }
        }, {
          tableName: 'comments',
          timestamps: true
        });

        this.User.hasMany(this.Task, {
          foreignKey: 'user_id'
        });
        this.Task.belongsTo(this.User, {
          foreignKey: 'user_id'
        });
        this.Task.hasMany(this.Comment, {
          foreignKey: 'task_id'
        });
        this.Comment.belongsTo(this.Task, {
          foreignKey: 'task_id'
        });

        this.User.belongsToMany(this.Comment, {
          foreignKey: 'userId',
          otherKey: 'commentId',
          through: 'userComments'
        });

        await Promise.all([
          queryInterface.createTable('users', {
            userId: {
              type: DataTypes.INTEGER,
              allowNull: false,
              primaryKey: true,
              autoIncrement: true
            },
            full_name: {
              type: DataTypes.STRING
            },
            task_count: {
              type: DataTypes.INTEGER,
              allowNull: false,
              defaultValue: 0
            }
          }),
          queryInterface.createTable('tasks', {
            taskId: {
              type: DataTypes.INTEGER,
              allowNull: false,
              primaryKey: true,
              autoIncrement: true
            },
            user_id: {
              type: DataTypes.INTEGER
            },
            name: {
              type: DataTypes.STRING
            }
          }),
          queryInterface.createTable('comments', {
            commentId: {
              type: DataTypes.INTEGER,
              allowNull: false,
              primaryKey: true,
              autoIncrement: true
            },
            task_id: {
              type: DataTypes.INTEGER
            },
            comment_text: {
              type: DataTypes.STRING
            },
            notes: {
              type: DataTypes.STRING
            },
            like_count: {
              type: DataTypes.INTEGER
            },
            created_at: {
              type: DataTypes.DATE,
              allowNull: false
            },
            updated_at: {
              type: DataTypes.DATE
            }
          }),
          queryInterface.createTable('userComments', {
            commentId: {
              type: DataTypes.INTEGER
            },
            userId: {
              type: DataTypes.INTEGER
            }
          })
        ]);
      });

      describe('primaryKey', () => {
        describe('in combination with allowNull', () => {
          beforeEach(async function() {
            this.ModelUnderTest = this.sequelize.define('ModelUnderTest', {
              identifier: {
                primaryKey: true,
                type: Sequelize.STRING,
                allowNull: false
              }
            });

            await this.ModelUnderTest.sync({ force: true });
          });

          it('sets the column to not allow null', async function() {
            const fields = await this
              .ModelUnderTest
              .describe();

            expect(fields.identifier).to.include({ allowNull: false });
          });
        });

        it('should support instance.destroy()', async function() {
          const user = await this.User.create();
          await user.destroy();
        });

        it('should support Model.destroy()', async function() {
          const user = await this.User.create();

          await this.User.destroy({
            where: {
              id: user.get('id')
            }
          });
        });
      });

      describe('field and attribute name is the same', () => {
        beforeEach(async function() {
          await this.Comment.bulkCreate([
            { notes: 'Number one' },
            { notes: 'Number two' }
          ]);
        });

        it('bulkCreate should work', async function() {
          const comments = await this.Comment.findAll();
          expect(comments[0].notes).to.equal('Number one');
          expect(comments[1].notes).to.equal('Number two');
        });

        it('find with where should work', async function() {
          const comments = await this.Comment.findAll({ where: { notes: 'Number one' } });
          expect(comments).to.have.length(1);
          expect(comments[0].notes).to.equal('Number one');
        });

        it('reload should work', async function() {
          const comment = await this.Comment.findByPk(1);
          await comment.reload();
        });

        it('save should work', async function() {
          const comment1 = await this.Comment.create({ notes: 'my note' });
          comment1.notes = 'new note';
          const comment0 = await comment1.save();
          const comment = await comment0.reload();
          expect(comment.notes).to.equal('new note');
        });
      });

      it('increment should work', async function() {
        await this.Comment.destroy({ truncate: true });
        const comment1 = await this.Comment.create({ note: 'oh boy, here I go again', likes: 23 });
        console.log(comment1);
        const comment0 = await comment1.increment('likes');
        const comment = await comment0.reload();
        expect(comment.likes).to.be.equal(24);
      });

      it('decrement should work', async function() {
        await this.Comment.destroy({ truncate: true });
        const comment1 = await this.Comment.create({ note: 'oh boy, here I go again', likes: 23 });
        const comment0 = await comment1.decrement('likes');
        const comment = await comment0.reload();
        expect(comment.likes).to.be.equal(22);
      });

      it('sum should work', async function() {
        await this.Comment.destroy({ truncate: true });
        await this.Comment.create({ note: 'oh boy, here I go again', likes: 23 });
        const likes = await this.Comment.sum('likes');
        expect(likes).to.be.equal(23);
      });

      it('should create, fetch and update with alternative field names from a simple model', async function() {
        await this.User.create({
          name: 'Foobar'
        });

        const user0 = await this.User.findOne({
          limit: 1
        });

        expect(user0.get('name')).to.equal('Foobar');

        await user0.update({
          name: 'Barfoo'
        });

        const user = await this.User.findOne({
          limit: 1
        });

        expect(user.get('name')).to.equal('Barfoo');
      });

      it('should bulk update', async function() {
        const Entity = this.sequelize.define('Entity', {
          strField: { type: Sequelize.STRING, field: 'str_field' }
        });

        await this.sequelize.sync({ force: true });
        await Entity.create({ strField: 'foo' });

        await Entity.update(
          { strField: 'bar' },
          { where: { strField: 'foo' } }
        );

        const entity = await Entity.findOne({
          where: {
            strField: 'bar'
          }
        });

        expect(entity).to.be.ok;
        expect(entity.get('strField')).to.equal('bar');
      });

      it('should not contain the field properties after create', async function() {
        const Model = this.sequelize.define('test', {
          id: {
            type: Sequelize.INTEGER,
            field: 'test_id',
            autoIncrement: true,
            primaryKey: true,
            validate: {
              min: 1
            }
          },
          title: {
            allowNull: false,
            type: Sequelize.STRING(255),
            field: 'test_title'
          }
        }, {
          timestamps: true,
          underscored: true,
          freezeTableName: true
        });

        await Model.sync({ force: true });
        const data = await Model.create({ title: 'test' });
        expect(data.get('test_title')).to.be.an('undefined');
        expect(data.get('test_id')).to.be.an('undefined');
      });

      it('should make the aliased auto incremented primary key available after create', async function() {
        const user = await this.User.create({
          name: 'Barfoo'
        });

        expect(user.get('id')).to.be.ok;
      });

      it('should work with where on includes for find', async function() {
        const user = await this.User.create({
          name: 'Barfoo'
        });

        const task0 = await user.createTask({
          title: 'DatDo'
        });

        await task0.createComment({
          text: 'Comment'
        });

        const task = await this.Task.findOne({
          include: [
            { model: this.Comment },
            { model: this.User }
          ],
          where: { title: 'DatDo' }
        });

        expect(task.get('title')).to.equal('DatDo');
        expect(task.get('comments')[0].get('text')).to.equal('Comment');
        expect(task.get('user')).to.be.ok;
      });

      it('should work with where on includes for findAll', async function() {
        const user = await this.User.create({
          name: 'Foobar'
        });

        const task = await user.createTask({
          title: 'DoDat'
        });

        await task.createComment({
          text: 'Comment'
        });

        const users = await this.User.findAll({
          include: [
            { model: this.Task, where: { title: 'DoDat' }, include: [
              { model: this.Comment }
            ] }
          ]
        });

        users.forEach(user => {
          expect(user.get('name')).to.be.ok;
          expect(user.get('tasks')[0].get('title')).to.equal('DoDat');
          expect(user.get('tasks')[0].get('comments')).to.be.ok;
        });
      });

      it('should work with increment', async function() {
        const user = await this.User.create();
        await user.increment('taskCount');
      });

      it('should work with a simple where', async function() {
        await this.User.create({
          name: 'Foobar'
        });

        const user = await this.User.findOne({
          where: {
            name: 'Foobar'
          }
        });

        expect(user).to.be.ok;
      });

      it('should work with a where or', async function() {
        await this.User.create({
          name: 'Foobar'
        });

        const user = await this.User.findOne({
          where: this.sequelize.or({
            name: 'Foobar'
          }, {
            name: 'Lollerskates'
          })
        });

        expect(user).to.be.ok;
      });

      it('should work with bulkCreate and findAll', async function() {
        await this.User.bulkCreate([{
          name: 'Abc'
        }, {
          name: 'Bcd'
        }, {
          name: 'Cde'
        }]);

        const users = await this.User.findAll();
        users.forEach(user => {
          expect(['Abc', 'Bcd', 'Cde'].includes(user.get('name'))).to.be.true;
        });
      });

      it('should support renaming of sequelize method fields', async function() {
        const Test = this.sequelize.define('test', {
          someProperty: Sequelize.VIRTUAL // Since we specify the AS part as a part of the literal string, not with sequelize syntax, we have to tell sequelize about the field
        });

        await this.sequelize.sync({ force: true });
        await Test.create({});
        let findAttributes;
        if (dialect === 'mssql') {
          findAttributes = [
            Sequelize.literal('CAST(CASE WHEN EXISTS(SELECT 1) THEN 1 ELSE 0 END AS BIT) AS "someProperty"'),
            [Sequelize.literal('CAST(CASE WHEN EXISTS(SELECT 1) THEN 1 ELSE 0 END AS BIT)'), 'someProperty2']
          ];
<<<<<<< HEAD
        } else if (dialect === 'ibmi') {
=======
        } else if (dialect === 'db2') {
>>>>>>> 19046fc5
          findAttributes = [
            Sequelize.literal('1 AS "someProperty"'),
            [Sequelize.literal('1'), 'someProperty2']
          ];
        } else {
          findAttributes = [
            Sequelize.literal('EXISTS(SELECT 1) AS "someProperty"'),
            [Sequelize.literal('EXISTS(SELECT 1)'), 'someProperty2']
          ];
        }

        const tests = await Test.findAll({
          attributes: findAttributes
        });

        expect(tests[0].get('someProperty')).to.be.ok;
        expect(tests[0].get('someProperty2')).to.be.ok;
      });

      it('should sync foreign keys with custom field names', async function() {
        await this.sequelize.sync({ force: true });
        const attrs = this.Task.tableAttributes;
        expect(attrs.user_id.references.model).to.equal('users');
        expect(attrs.user_id.references.key).to.equal('userId');
      });

      it('should find the value of an attribute with a custom field name', async function() {
        await this.User.create({ name: 'test user' });
        const user = await this.User.findOne({ where: { name: 'test user' } });
        expect(user.name).to.equal('test user');
      });

      it('field names that are the same as property names should create, update, and read correctly', async function() {
        await this.Comment.create({
          notes: 'Foobar'
        });

        const comment0 = await this.Comment.findOne({
          limit: 1
        });

        expect(comment0.get('notes')).to.equal('Foobar');

        await comment0.update({
          notes: 'Barfoo'
        });

        const comment = await this.Comment.findOne({
          limit: 1
        });

        expect(comment.get('notes')).to.equal('Barfoo');
      });

      it('should work with a belongsTo association getter', async function() {
        const userId = Math.floor(Math.random() * 100000);

        const [user, task] = await Promise.all([this.User.create({
          id: userId
        }), this.Task.create({
          user_id: userId
        })]);

        const [userA, userB] = await Promise.all([user, task.getUser()]);
        expect(userA.get('id')).to.equal(userB.get('id'));
        expect(userA.get('id')).to.equal(userId);
        expect(userB.get('id')).to.equal(userId);
      });

      it('should work with paranoid instance.destroy()', async function() {
        const User = this.sequelize.define('User', {
          deletedAt: {
            type: DataTypes.DATE,
            field: 'deleted_at'
          }
        }, {
          timestamps: true,
          paranoid: true
        });

        await User.sync({ force: true });
        const user = await User.create();
        await user.destroy();
        this.clock.tick(1000);
        const users = await User.findAll();
        expect(users.length).to.equal(0);
      });

      it('should work with paranoid Model.destroy()', async function() {
        const User = this.sequelize.define('User', {
          deletedAt: {
            type: DataTypes.DATE,
            field: 'deleted_at'
          }
        }, {
          timestamps: true,
          paranoid: true
        });

        await User.sync({ force: true });
        const user = await User.create();
        await User.destroy({ where: { id: user.get('id') } });
        const users = await User.findAll();
        expect(users.length).to.equal(0);
      });

      it('should work with `belongsToMany` association `count`', async function() {
        const user = await this.User.create({
          name: 'John'
        });

        const commentCount = await user.countComments();
        await expect(commentCount).to.equal(0);
      });

      it('should work with `hasMany` association `count`', async function() {
        const user = await this.User.create({
          name: 'John'
        });

        const taskCount = await user.countTasks();
        await expect(taskCount).to.equal(0);
      });
    });
  });
});<|MERGE_RESOLUTION|>--- conflicted
+++ resolved
@@ -464,11 +464,7 @@
             Sequelize.literal('CAST(CASE WHEN EXISTS(SELECT 1) THEN 1 ELSE 0 END AS BIT) AS "someProperty"'),
             [Sequelize.literal('CAST(CASE WHEN EXISTS(SELECT 1) THEN 1 ELSE 0 END AS BIT)'), 'someProperty2']
           ];
-<<<<<<< HEAD
-        } else if (dialect === 'ibmi') {
-=======
-        } else if (dialect === 'db2') {
->>>>>>> 19046fc5
+        } else if (dialect === 'db2' || dialect === 'ibmi') {
           findAttributes = [
             Sequelize.literal('1 AS "someProperty"'),
             [Sequelize.literal('1'), 'someProperty2']
