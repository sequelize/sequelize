--- conflicted
+++ resolved
@@ -43,10 +43,9 @@
       });
     });
 
-<<<<<<< HEAD
     //Oracle passes it, without any error, the update queries are launched one at a time, don't know why it should fail
     if (Support.getTestDialect() !== 'oracle') {
-      it('prevents stale instances from being saved', function() {
+      it('prevents stale instances from being saved', () => {
         return expect(Account.create({number: 1}).then(accountA => {
           return Account.findById(accountA.id).then(accountB => {
             accountA.number += 1;
@@ -58,19 +57,6 @@
         })).to.eventually.be.rejectedWith(Support.Sequelize.OptimisticLockError);
       });
     }
-=======
-    it('prevents stale instances from being saved', () => {
-      return expect(Account.create({number: 1}).then(accountA => {
-        return Account.findById(accountA.id).then(accountB => {
-          accountA.number += 1;
-          return accountA.save().then(() => { return accountB; });
-        });
-      }).then(accountB => {
-        accountB.number += 1;
-        return accountB.save();
-      })).to.eventually.be.rejectedWith(Support.Sequelize.OptimisticLockError);
-    });
->>>>>>> c3859940
 
     it('increment() also increments the version', () => {
       return Account.create({number: 1}).then(account => {
