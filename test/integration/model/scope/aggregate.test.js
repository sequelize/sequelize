'use strict';

const chai = require('chai'),
  Sequelize = require('../../../../index'),
  Op = Sequelize.Op,
  expect = chai.expect,
  Support = require('../../support');

describe(Support.getTestDialectTeaser('Model'), () => {
  describe('scope', () => {
    describe('aggregate', () => {
      beforeEach(async function() {
        this.Child = this.sequelize.define('Child', {
          priority: Sequelize.INTEGER
        });
        this.ScopeMe = this.sequelize.define('ScopeMe', {
          username: Sequelize.STRING,
          email: Sequelize.STRING,
          access_level: Sequelize.INTEGER,
          other_value: Sequelize.INTEGER
        }, {
          defaultScope: {
            where: {
              access_level: {
                [Op.gte]: 5
              }
            }
          },
          scopes: {
            lowAccess: {
              where: {
                access_level: {
                  [Op.lte]: 5
                }
              }
            },
            withOrder: {
              order: ['username']
            },
            withInclude: {
              include: [{
                model: this.Child,
                where: {
                  priority: 1
                }
              }]
            }
          }
        });
        this.Child.belongsTo(this.ScopeMe);
        this.ScopeMe.hasMany(this.Child);

        await this.sequelize.sync({ force: true });
        const records0 = [
          { username: 'tony', email: 'tony@sequelizejs.com', access_level: 3, other_value: 7 },
          { username: 'tobi', email: 'tobi@fakeemail.com', access_level: 10, other_value: 11 },
          { username: 'dan', email: 'dan@sequelizejs.com', access_level: 5, other_value: 10 },
          { username: 'fred', email: 'fred@foobar.com', access_level: 3, other_value: 7 }
        ];
        await this.ScopeMe.bulkCreate(records0);
        const records = await this.ScopeMe.findAll();

        await Promise.all([
          records[0].createChild({
            priority: 1
          }),
          records[1].createChild({
            priority: 2
          })
        ]);
      });

      it('should apply defaultScope', async function() {
        await expect(this.ScopeMe.aggregate( '*', 'count' )).to.eventually.equal(2);
      });

      it('should be able to override default scope', async function() {
        await expect(this.ScopeMe.aggregate( '*', 'count', { where: { access_level: { [Op.gt]: 5 } } })).to.eventually.equal(1);
      });

      it('should be able to unscope', async function() {
        await expect(this.ScopeMe.unscoped().aggregate( '*', 'count' )).to.eventually.equal(4);
      });

      it('should be able to apply other scopes', async function() {
        await expect(this.ScopeMe.scope('lowAccess').aggregate( '*', 'count' )).to.eventually.equal(3);
      });

      it('should be able to merge scopes with where', async function() {
        await expect(this.ScopeMe.scope('lowAccess').aggregate( '*', 'count', { where: { username: 'dan' } })).to.eventually.equal(1);
      });

      it('should be able to use where on include', async function() {
        await expect(this.ScopeMe.scope('withInclude').aggregate( 'ScopeMe.id', 'count', {
          plain: true,
          dataType: new Sequelize.INTEGER(),
          includeIgnoreAttributes: false,
          limit: null,
          offset: null,
          order: null,
          attributes: []
        })).to.eventually.equal(1);
      });

      if (Support.sequelize.dialect.supports.schemas) {
<<<<<<< HEAD
        it('aggregate with schema', function() {
          return this.sequelize.dropSchema('heroschema')
            .then(() => {
              this.Hero = this.sequelize.define('Hero', {
                codename: Sequelize.STRING
              }, { schema: 'heroschema' });
              return this.sequelize.createSchema('heroschema');
            })
            .then(() => {
              return this.sequelize.sync({ force: true });
            })
            .then(() => {
              const records = [
                { codename: 'hulk' },
                { codename: 'rantanplan' }
              ];
              return this.Hero.bulkCreate(records);
            })
            .then(() => {
              return expect(
                this.Hero.unscoped().aggregate('*', 'count',
                  { schema: 'heroschema' })).to.eventually.equal(
                2);
            });
=======
        it('aggregate with schema', async function() {
          this.Hero = this.sequelize.define('Hero', {
            codename: Sequelize.STRING
          }, { schema: 'heroschema' });
          await this.sequelize.createSchema('heroschema');
          await this.sequelize.sync({ force: true });
          const records = [
            { codename: 'hulk' },
            { codename: 'rantanplan' }
          ];
          await this.Hero.bulkCreate(records);

          await expect(
            this.Hero.unscoped().aggregate('*', 'count',
              { schema: 'heroschema' })).to.eventually.equal(2);
>>>>>>> 56bb1d6e
        });
      }
    });
  });
});<|MERGE_RESOLUTION|>--- conflicted
+++ resolved
@@ -103,32 +103,6 @@
       });
 
       if (Support.sequelize.dialect.supports.schemas) {
-<<<<<<< HEAD
-        it('aggregate with schema', function() {
-          return this.sequelize.dropSchema('heroschema')
-            .then(() => {
-              this.Hero = this.sequelize.define('Hero', {
-                codename: Sequelize.STRING
-              }, { schema: 'heroschema' });
-              return this.sequelize.createSchema('heroschema');
-            })
-            .then(() => {
-              return this.sequelize.sync({ force: true });
-            })
-            .then(() => {
-              const records = [
-                { codename: 'hulk' },
-                { codename: 'rantanplan' }
-              ];
-              return this.Hero.bulkCreate(records);
-            })
-            .then(() => {
-              return expect(
-                this.Hero.unscoped().aggregate('*', 'count',
-                  { schema: 'heroschema' })).to.eventually.equal(
-                2);
-            });
-=======
         it('aggregate with schema', async function() {
           this.Hero = this.sequelize.define('Hero', {
             codename: Sequelize.STRING
@@ -144,7 +118,6 @@
           await expect(
             this.Hero.unscoped().aggregate('*', 'count',
               { schema: 'heroschema' })).to.eventually.equal(2);
->>>>>>> 56bb1d6e
         });
       }
     });
