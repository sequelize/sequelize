--- conflicted
+++ resolved
@@ -749,7 +749,6 @@
           ).to.be.rejectedWith('updateOnDuplicate option only supports non-empty array.');
         });
 
-<<<<<<< HEAD
         if (
           current.dialect.supports.inserts.onConflictWhere
           && current.dialect.supports.inserts.updateOnDuplicate
@@ -880,8 +879,8 @@
 
               expect(count).to.eq(15);
             });
-=======
-        if (current.dialect.supports.inserts.conflictFields) {
+          });
+
           it('should respect the conflictFields option', async function () {
             const Permissions = this.sequelize.define(
               'permissions',
@@ -976,7 +975,6 @@
               expect(result.userId).to.eql(exp.userId);
               expect(result.permissions).to.eql(exp.permissions);
             }
->>>>>>> 681bea1d
           });
         }
       });
