--- conflicted
+++ resolved
@@ -1,18 +1,10 @@
 'use strict';
 
 const chai = require('chai');
-<<<<<<< HEAD
-const { Sequelize, Op, DataTypes } = require('@sequelize/core');
-const AggregateError = require('@sequelize/core/lib/errors/aggregate-error');
-
-const expect = chai.expect;
-const Support = require('../support');
-=======
 
 const expect = chai.expect;
 const Support = require('../support');
 const { DataTypes, Sequelize, Op } = require('@sequelize/core');
->>>>>>> ac89aac7
 
 const dialect = Support.getTestDialect();
 const current = Support.sequelize;
