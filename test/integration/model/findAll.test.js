--- conflicted
+++ resolved
@@ -2,19 +2,12 @@
 
 const chai = require('chai');
 const sinon = require('sinon');
-<<<<<<< HEAD
-const { Sequelize, Op, DataTypes } = require('@sequelize/core');
-=======
->>>>>>> ac89aac7
 
 const expect = chai.expect;
 const Support = require('../support');
 
-<<<<<<< HEAD
-=======
 const { DataTypes, Op, Sequelize } = require('@sequelize/core');
 
->>>>>>> ac89aac7
 const dialect = Support.getTestDialect();
 const _ = require('lodash');
 const moment = require('moment');
