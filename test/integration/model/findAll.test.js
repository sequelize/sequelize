'use strict';

const chai = require('chai'),
  sinon = require('sinon'),
  Sequelize = require('../../../index'),
  expect = chai.expect,
  Support = require('../support'),
  Op = Sequelize.Op,
  DataTypes = require('../../../lib/data-types'),
  dialect = Support.getTestDialect(),
  _ = require('lodash'),
  moment = require('moment'),
  current = Support.sequelize,
  promiseProps = require('p-props');

describe(Support.getTestDialectTeaser('Model'), () => {
  beforeEach(async function() {
    this.User = this.sequelize.define('User', {
      username: DataTypes.STRING,
      secretValue: DataTypes.STRING,
      data: DataTypes.STRING,
      intVal: DataTypes.INTEGER,
      theDate: DataTypes.DATE,
      aBool: DataTypes.BOOLEAN,
      binary: DataTypes.STRING(16, true)
    });

    await this.User.sync({ force: true });
  });

  describe('findAll', () => {
    if (current.dialect.supports.transactions) {
      it('supports transactions', async function() {
        const sequelize = await Support.prepareTransactionTest(this.sequelize);
        const User = sequelize.define('User', { username: Sequelize.STRING });

        await User.sync({ force: true });
        const t = await sequelize.transaction();
        await User.create({ username: 'foo' }, { transaction: t });
        const users1 = await User.findAll({ where: { username: 'foo' } });
        const users2 = await User.findAll({ transaction: t });
        const users3 = await User.findAll({ where: { username: 'foo' }, transaction: t });
        expect(users1.length).to.equal(0);
        expect(users2.length).to.equal(1);
        expect(users3.length).to.equal(1);
        await t.rollback();
      });
    }

    it('should not crash on an empty where array', async function() {
      await this.User.findAll({
        where: []
      });
    });

    it('should throw on an attempt to fetch no attributes', async function() {
      await expect(this.User.findAll({ attributes: [] })).to.be.rejectedWith(
        Sequelize.QueryError,
        /^Attempted a SELECT query.+without selecting any columns$/
      );
    });

    it('should not throw if overall attributes are nonempty', async function() {
      const Post = this.sequelize.define('Post', { foo: DataTypes.STRING });
      const Comment = this.sequelize.define('Comment', { bar: DataTypes.STRING });
      Post.hasMany(Comment, { as: 'comments' });
      await Post.sync({ force: true });
      await Comment.sync({ force: true });

      // Should not throw in this case, even
      // though `attributes: []` is set for the main model
      await Post.findAll({
        raw: true,
        attributes: [],
        include: [
          {
            model: Comment,
            as: 'comments',
            attributes: [
              [Sequelize.fn('COUNT', Sequelize.col('comments.id')), 'commentCount']
            ]
          }
        ]
      });
    });

    describe('special where conditions/smartWhere object', () => {
      beforeEach(async function() {
        this.buf = Buffer.alloc(16);
        this.buf.fill('\x01');

        await this.User.bulkCreate([
          { username: 'boo', intVal: 5, theDate: '2013-01-01 12:00' },
          { username: 'boo2', intVal: 10, theDate: '2013-01-10 12:00', binary: this.buf }
        ]);
      });

      it('should be able to find rows where attribute is in a list of values', async function() {
        const users = await this.User.findAll({
          where: {
            username: ['boo', 'boo2']
          }
        });

        expect(users).to.have.length(2);
      });

      it('should not break when trying to find rows using an array of primary keys', async function() {
        await this.User.findAll({
          where: {
            id: [1, 2, 3]
          }
        });
      });

      it('should not break when using smart syntax on binary fields', async function() {
        const users = await this.User.findAll({
          where: {
            binary: [this.buf, this.buf]
          }
        });

        expect(users).to.have.length(1);
        expect(users[0].binary.toString()).to.equal(this.buf.toString());
        expect(users[0].username).to.equal('boo2');
      });

      it('should be able to find a row using like', async function() {
        const users = await this.User.findAll({
          where: {
            username: {
              [Op.like]: '%2'
            }
          }
        });

        expect(users).to.be.an.instanceof(Array);
        expect(users).to.have.length(1);
        expect(users[0].username).to.equal('boo2');
        expect(users[0].intVal).to.equal(10);
      });

      it('should be able to find a row using not like', async function() {
        const users = await this.User.findAll({
          where: {
            username: {
              [Op.notLike]: '%2'
            }
          }
        });

        expect(users).to.be.an.instanceof(Array);
        expect(users).to.have.length(1);
        expect(users[0].username).to.equal('boo');
        expect(users[0].intVal).to.equal(5);
      });

      if (dialect === 'postgres') {
        it('should be able to find a row using ilike', async function() {
          const users = await this.User.findAll({
            where: {
              username: {
                [Op.iLike]: '%2'
              }
            }
          });

          expect(users).to.be.an.instanceof(Array);
          expect(users).to.have.length(1);
          expect(users[0].username).to.equal('boo2');
          expect(users[0].intVal).to.equal(10);
        });

        it('should be able to find a row using not ilike', async function() {
          const users = await this.User.findAll({
            where: {
              username: {
                [Op.notILike]: '%2'
              }
            }
          });

          expect(users).to.be.an.instanceof(Array);
          expect(users).to.have.length(1);
          expect(users[0].username).to.equal('boo');
          expect(users[0].intVal).to.equal(5);
        });
      }

      it('should be able to find a row between a certain date using the between shortcut', async function() {
        const users = await this.User.findAll({
          where: {
            theDate: {
              [Op.between]: ['2013-01-02', '2013-01-11']
            }
          }
        });

        expect(users[0].username).to.equal('boo2');
        expect(users[0].intVal).to.equal(10);
      });

      it('should be able to find a row not between a certain integer using the not between shortcut', async function() {
        const users = await this.User.findAll({
          where: {
            intVal: {
              [Op.notBetween]: [8, 10]
            }
          }
        });

        expect(users[0].username).to.equal('boo');
        expect(users[0].intVal).to.equal(5);
      });

      it('should be able to handle false/true values just fine...', async function() {
        const User = this.User;

        await User.bulkCreate([
          { username: 'boo5', aBool: false },
          { username: 'boo6', aBool: true }
        ]);

        const users = await User.findAll({ where: { aBool: false } });
        expect(users).to.have.length(1);
        expect(users[0].username).to.equal('boo5');
        const _users = await User.findAll({ where: { aBool: true } });
        expect(_users).to.have.length(1);
        expect(_users[0].username).to.equal('boo6');
      });

      it('should be able to handle false/true values through associations as well...', async function() {
        const User = this.User,
          Passports = this.sequelize.define('Passports', {
            isActive: Sequelize.BOOLEAN
          });

        User.hasMany(Passports);
        Passports.belongsTo(User);

        await User.sync({ force: true });
        await Passports.sync({ force: true });

        await User.bulkCreate([
          { username: 'boo5', aBool: false },
          { username: 'boo6', aBool: true }
        ]);

        await Passports.bulkCreate([
          { isActive: true },
          { isActive: false }
        ]);

<<<<<<< HEAD
      it('should be able to handle binary values through associations as well...', function() {
        if (dialect === 'ibmi') {
          // Binary fields cannot be IDs on IBM i
          return;
        }
=======
        const user = await User.findByPk(1);
        const passport = await Passports.findByPk(1);
        await user.setPassports([passport]);
        const _user = await User.findByPk(2);
        const _passport = await Passports.findByPk(2);
        await _user.setPassports([_passport]);
        const theFalsePassport = await _user.getPassports({ where: { isActive: false } });
        const theTruePassport = await user.getPassports({ where: { isActive: true } });
        expect(theFalsePassport).to.have.length(1);
        expect(theFalsePassport[0].isActive).to.be.false;
        expect(theTruePassport).to.have.length(1);
        expect(theTruePassport[0].isActive).to.be.true;
      });

      it('should be able to handle binary values through associations as well...', async function() {
>>>>>>> 56bb1d6e
        const User = this.User;
        const Binary = this.sequelize.define('Binary', {
          id: {
            type: DataTypes.STRING(16, true),
            primaryKey: true
          }
        });

        const buf1 = this.buf;
        const buf2 = Buffer.alloc(16);
        buf2.fill('\x02');

        User.belongsTo(Binary, { foreignKey: 'binary' });

        await this.sequelize.sync({ force: true });

        await User.bulkCreate([
          { username: 'boo5', aBool: false },
          { username: 'boo6', aBool: true }
        ]);

        await Binary.bulkCreate([
          { id: buf1 },
          { id: buf2 }
        ]);

        const user = await User.findByPk(1);
        const binary = await Binary.findByPk(buf1);
        await user.setBinary(binary);
        const _user = await User.findByPk(2);
        const _binary = await Binary.findByPk(buf2);
        await _user.setBinary(_binary);
        const _binaryRetrieved = await _user.getBinary();
        const binaryRetrieved = await user.getBinary();
        expect(binaryRetrieved.id).to.have.length(16);
        expect(_binaryRetrieved.id).to.have.length(16);
        expect(binaryRetrieved.id.toString()).to.be.equal(buf1.toString());
        expect(_binaryRetrieved.id.toString()).to.be.equal(buf2.toString());
      });

      it('should be able to find a row between a certain date', async function() {
        const users = await this.User.findAll({
          where: {
            theDate: {
              [Op.between]: ['2013-01-02', '2013-01-11']
            }
          }
        });

        expect(users[0].username).to.equal('boo2');
        expect(users[0].intVal).to.equal(10);
      });

      it('should be able to find a row between a certain date and an additional where clause', async function() {
        const users = await this.User.findAll({
          where: {
            theDate: {
              [Op.between]: ['2013-01-02', '2013-01-11']
            },
            intVal: 10
          }
        });

        expect(users[0].username).to.equal('boo2');
        expect(users[0].intVal).to.equal(10);
      });

      it('should be able to find a row not between a certain integer', async function() {
        const users = await this.User.findAll({
          where: {
            intVal: {
              [Op.notBetween]: [8, 10]
            }
          }
        });

        expect(users[0].username).to.equal('boo');
        expect(users[0].intVal).to.equal(5);
      });

      it('should be able to find a row using not between and between logic', async function() {
        const users = await this.User.findAll({
          where: {
            theDate: {
              [Op.between]: ['2012-12-10', '2013-01-02'],
              [Op.notBetween]: ['2013-01-04', '2013-01-20']
            }
          }
        });

        expect(users[0].username).to.equal('boo');
        expect(users[0].intVal).to.equal(5);
      });

      it('should be able to find a row using not between and between logic with dates', async function() {
        const users = await this.User.findAll({
          where: {
            theDate: {
              [Op.between]: [new Date('2012-12-10'), new Date('2013-01-02')],
              [Op.notBetween]: [new Date('2013-01-04'), new Date('2013-01-20')]
            }
          }
        });

        expect(users[0].username).to.equal('boo');
        expect(users[0].intVal).to.equal(5);
      });

      it('should be able to find a row using greater than or equal to logic with dates', async function() {
        const users = await this.User.findAll({
          where: {
            theDate: {
              [Op.gte]: new Date('2013-01-09')
            }
          }
        });

        expect(users[0].username).to.equal('boo2');
        expect(users[0].intVal).to.equal(10);
      });

      it('should be able to find a row using greater than or equal to', async function() {
        const user = await this.User.findOne({
          where: {
            intVal: {
              [Op.gte]: 6
            }
          }
        });

        expect(user.username).to.equal('boo2');
        expect(user.intVal).to.equal(10);
      });

      it('should be able to find a row using greater than', async function() {
        const user = await this.User.findOne({
          where: {
            intVal: {
              [Op.gt]: 5
            }
          }
        });

        expect(user.username).to.equal('boo2');
        expect(user.intVal).to.equal(10);
      });

      it('should be able to find a row using lesser than or equal to', async function() {
        const user = await this.User.findOne({
          where: {
            intVal: {
              [Op.lte]: 5
            }
          }
        });

        expect(user.username).to.equal('boo');
        expect(user.intVal).to.equal(5);
      });

      it('should be able to find a row using lesser than', async function() {
        const user = await this.User.findOne({
          where: {
            intVal: {
              [Op.lt]: 6
            }
          }
        });

        expect(user.username).to.equal('boo');
        expect(user.intVal).to.equal(5);
      });

      it('should have no problem finding a row using lesser and greater than', async function() {
        const users = await this.User.findAll({
          where: {
            intVal: {
              [Op.lt]: 6,
              [Op.gt]: 4
            }
          }
        });

        expect(users[0].username).to.equal('boo');
        expect(users[0].intVal).to.equal(5);
      });

      it('should be able to find a row using not equal to logic', async function() {
        const user = await this.User.findOne({
          where: {
            intVal: {
              [Op.ne]: 10
            }
          }
        });

        expect(user.username).to.equal('boo');
        expect(user.intVal).to.equal(5);
      });

      it('should be able to find multiple users with any of the special where logic properties', async function() {
        const users = await this.User.findAll({
          where: {
            intVal: {
              [Op.lte]: 10
            }
          }
        });

        expect(users[0].username).to.equal('boo');
        expect(users[0].intVal).to.equal(5);
        expect(users[1].username).to.equal('boo2');
        expect(users[1].intVal).to.equal(10);
      });

      if (dialect === 'postgres' || dialect === 'sqlite') {
        it('should be able to find multiple users with case-insensitive on CITEXT type', async function() {
          const User = this.sequelize.define('UsersWithCaseInsensitiveName', {
            username: Sequelize.CITEXT
          });

          await User.sync({ force: true });

          await User.bulkCreate([
            { username: 'lowercase' },
            { username: 'UPPERCASE' },
            { username: 'MIXEDcase' }
          ]);

          const users = await User.findAll({
            where: { username: ['LOWERCASE', 'uppercase', 'mixedCase'] },
            order: [['id', 'ASC']]
          });

          expect(users[0].username).to.equal('lowercase');
          expect(users[1].username).to.equal('UPPERCASE');
          expect(users[2].username).to.equal('MIXEDcase');
        });
      }
    });

    describe('eager loading', () => {
      it('should not ignore where condition with empty includes, #8771', async function() {
        await this.User.bulkCreate([
          { username: 'D.E.N.N.I.S', intVal: 6 },
          { username: 'F.R.A.N.K', intVal: 5 },
          { username: 'W.I.L.D C.A.R.D', intVal: 8 }
        ]);

        const users = await this.User.findAll({
          where: {
            intVal: 8
          },
          include: []
        });

        expect(users).to.have.length(1);
        expect(users[0].get('username')).to.be.equal('W.I.L.D C.A.R.D');
      });

      describe('belongsTo', () => {
        beforeEach(async function() {
          this.Task = this.sequelize.define('TaskBelongsTo', { title: Sequelize.STRING });
          this.Worker = this.sequelize.define('Worker', { name: Sequelize.STRING });
          this.Task.belongsTo(this.Worker);

          await this.Worker.sync({ force: true });
          await this.Task.sync({ force: true });
          const worker = await this.Worker.create({ name: 'worker' });
          const task = await this.Task.create({ title: 'homework' });
          this.worker = worker;
          this.task = task;

          await this.task.setWorker(this.worker);
        });

        it('throws an error about unexpected input if include contains a non-object', async function() {
          try {
            await this.Worker.findAll({ include: [1] });
          } catch (err) {
            expect(err.message).to.equal('Include unexpected. Element has to be either a Model, an Association or an object.');
          }
        });

        it('throws an error if included DaoFactory is not associated', async function() {
          try {
            await this.Worker.findAll({ include: [this.Task] });
          } catch (err) {
            expect(err.message).to.equal('TaskBelongsTo is not associated to Worker!');
          }
        });

        it('returns the associated worker via task.worker', async function() {
          const tasks = await this.Task.findAll({
            where: { title: 'homework' },
            include: [this.Worker]
          });

          expect(tasks).to.exist;
          expect(tasks[0].Worker).to.exist;
          expect(tasks[0].Worker.name).to.equal('worker');
        });

        it('returns the associated worker via task.worker, using limit and sort', async function() {
          const tasks = await this.Task.findAll({
            where: { title: 'homework' },
            include: [this.Worker],
            limit: 1,
            order: [['title', 'DESC']]
          });

          expect(tasks).to.exist;
          expect(tasks[0].Worker).to.exist;
          expect(tasks[0].Worker.name).to.equal('worker');
        });
      });

      describe('hasOne', () => {
        beforeEach(async function() {
          this.Task = this.sequelize.define('TaskHasOne', { title: Sequelize.STRING });
          this.Worker = this.sequelize.define('Worker', { name: Sequelize.STRING });
          this.Worker.hasOne(this.Task);
          await this.Worker.sync({ force: true });
          await this.Task.sync({ force: true });
          const worker = await this.Worker.create({ name: 'worker' });
          const task = await this.Task.create({ title: 'homework' });
          this.worker = worker;
          this.task = task;
          await this.worker.setTaskHasOne(this.task);
        });

        it('throws an error if included DaoFactory is not associated', async function() {
          try {
            await this.Task.findAll({ include: [this.Worker] });
          } catch (err) {
            expect(err.message).to.equal('Worker is not associated to TaskHasOne!');
          }
        });

        it('returns the associated task via worker.task', async function() {
          const workers = await this.Worker.findAll({
            where: { name: 'worker' },
            include: [this.Task]
          });

          expect(workers).to.exist;
          expect(workers[0].TaskHasOne).to.exist;
          expect(workers[0].TaskHasOne.title).to.equal('homework');
        });
      });

      describe('hasOne with alias', () => {
        beforeEach(async function() {
          this.Task = this.sequelize.define('Task', { title: Sequelize.STRING });
          this.Worker = this.sequelize.define('Worker', { name: Sequelize.STRING });
          this.Worker.hasOne(this.Task, { as: 'ToDo' });
          await this.Worker.sync({ force: true });
          await this.Task.sync({ force: true });
          const worker = await this.Worker.create({ name: 'worker' });
          const task = await this.Task.create({ title: 'homework' });
          this.worker = worker;
          this.task = task;
          await this.worker.setToDo(this.task);
        });

        it('throws an error if included DaoFactory is not referenced by alias', async function() {
          try {
            await this.Worker.findAll({ include: [this.Task] });
          } catch (err) {
            expect(err.message).to.equal('Task is associated to Worker using an alias. ' +
            'You must use the \'as\' keyword to specify the alias within your include statement.');
          }
        });

        it('throws an error if alias is not associated', async function() {
          try {
            await this.Worker.findAll({ include: [{ model: this.Task, as: 'Work' }] });
          } catch (err) {
            expect(err.message).to.equal('Task is associated to Worker using an alias. ' +
            'You\'ve included an alias (Work), but it does not match the alias(es) defined in your association (ToDo).');
          }
        });

        it('returns the associated task via worker.task', async function() {
          const workers = await this.Worker.findAll({
            where: { name: 'worker' },
            include: [{ model: this.Task, as: 'ToDo' }]
          });

          expect(workers).to.exist;
          expect(workers[0].ToDo).to.exist;
          expect(workers[0].ToDo.title).to.equal('homework');
        });

        it('returns the associated task via worker.task when daoFactory is aliased with model', async function() {
          const workers = await this.Worker.findAll({
            where: { name: 'worker' },
            include: [{ model: this.Task, as: 'ToDo' }]
          });

          expect(workers[0].ToDo.title).to.equal('homework');
        });
      });

      describe('hasMany', () => {
        beforeEach(async function() {
          this.Task = this.sequelize.define('task', { title: Sequelize.STRING });
          this.Worker = this.sequelize.define('worker', { name: Sequelize.STRING });
          this.Worker.hasMany(this.Task);
          await this.Worker.sync({ force: true });
          await this.Task.sync({ force: true });
          const worker = await this.Worker.create({ name: 'worker' });
          const task = await this.Task.create({ title: 'homework' });
          this.worker = worker;
          this.task = task;
          await this.worker.setTasks([this.task]);
        });

        it('throws an error if included DaoFactory is not associated', async function() {
          try {
            await this.Task.findAll({ include: [this.Worker] });
          } catch (err) {
            expect(err.message).to.equal('worker is not associated to task!');
          }
        });

        it('returns the associated tasks via worker.tasks', async function() {
          const workers = await this.Worker.findAll({
            where: { name: 'worker' },
            include: [this.Task]
          });

          expect(workers).to.exist;
          expect(workers[0].tasks).to.exist;
          expect(workers[0].tasks[0].title).to.equal('homework');
        });

        // https://github.com/sequelize/sequelize/issues/8739
        it('supports sorting on renamed sub-query attribute', async function() {
          const User = this.sequelize.define('user', {
            name: {
              type: Sequelize.STRING,
              field: 'some_other_name'
            }
          });
          const Project = this.sequelize.define('project', { title: Sequelize.STRING });
          User.hasMany(Project);

          await User.sync({ force: true });
          await Project.sync({ force: true });

          await User.bulkCreate([
            { name: 'a' },
            { name: 'b' },
            { name: 'c' }
          ]);

          const users = await User.findAll({
            order: ['name'],
            limit: 2, // to force use of a sub-query
            include: [Project]
          });

          expect(users).to.have.lengthOf(2);
          expect(users[0].name).to.equal('a');
          expect(users[1].name).to.equal('b');
        });

        it('supports sorting DESC on renamed sub-query attribute', async function() {
          const User = this.sequelize.define('user', {
            name: {
              type: Sequelize.STRING,
              field: 'some_other_name'
            }
          });
          const Project = this.sequelize.define('project', { title: Sequelize.STRING });
          User.hasMany(Project);

          await User.sync({ force: true });
          await Project.sync({ force: true });

          await User.bulkCreate([
            { name: 'a' },
            { name: 'b' },
            { name: 'c' }
          ]);

          const users = await User.findAll({
            order: [['name', 'DESC']],
            limit: 2,
            include: [Project]
          });

          expect(users).to.have.lengthOf(2);
          expect(users[0].name).to.equal('c');
          expect(users[1].name).to.equal('b');
        });

        it('supports sorting on multiple renamed sub-query attributes', async function() {
          const User = this.sequelize.define('user', {
            name: {
              type: Sequelize.STRING,
              field: 'some_other_name'
            },
            age: {
              type: Sequelize.INTEGER,
              field: 'a_g_e'
            }
          });
          const Project = this.sequelize.define('project', { title: Sequelize.STRING });
          User.hasMany(Project);

          await User.sync({ force: true });
          await Project.sync({ force: true });

          await User.bulkCreate([
            { name: 'a', age: 1 },
            { name: 'a', age: 2 },
            { name: 'b', age: 3 }
          ]);

          const users0 = await User.findAll({
            order: [['name', 'ASC'], ['age', 'DESC']],
            limit: 2,
            include: [Project]
          });

          expect(users0).to.have.lengthOf(2);
          expect(users0[0].name).to.equal('a');
          expect(users0[0].age).to.equal(2);
          expect(users0[1].name).to.equal('a');
          expect(users0[1].age).to.equal(1);

          const users = await User.findAll({
            order: [['name', 'DESC'], 'age'],
            limit: 2,
            include: [Project]
          });

          expect(users).to.have.lengthOf(2);
          expect(users[0].name).to.equal('b');
          expect(users[1].name).to.equal('a');
          expect(users[1].age).to.equal(1);
        });
      });

      describe('hasMany with alias', () => {
        beforeEach(async function() {
          this.Task = this.sequelize.define('Task', { title: Sequelize.STRING });
          this.Worker = this.sequelize.define('Worker', { name: Sequelize.STRING });
          this.Worker.hasMany(this.Task, { as: 'ToDos' });
          await this.Worker.sync({ force: true });
          await this.Task.sync({ force: true });
          const worker = await this.Worker.create({ name: 'worker' });
          const task = await this.Task.create({ title: 'homework' });
          this.worker = worker;
          this.task = task;
          await this.worker.setToDos([this.task]);
        });

        it('throws an error if included DaoFactory is not referenced by alias', async function() {
          try {
            await this.Worker.findAll({ include: [this.Task] });
          } catch (err) {
            expect(err.message).to.equal('Task is associated to Worker using an alias. ' +
            'You must use the \'as\' keyword to specify the alias within your include statement.');
          }
        });

        it('throws an error if alias is not associated', async function() {
          try {
            await this.Worker.findAll({ include: [{ model: this.Task, as: 'Work' }] });
          } catch (err) {
            expect(err.message).to.equal('Task is associated to Worker using an alias. ' +
            'You\'ve included an alias (Work), but it does not match the alias(es) defined in your association (ToDos).');
          }
        });

        it('returns the associated task via worker.task', async function() {
          const workers = await this.Worker.findAll({
            where: { name: 'worker' },
            include: [{ model: this.Task, as: 'ToDos' }]
          });

          expect(workers).to.exist;
          expect(workers[0].ToDos).to.exist;
          expect(workers[0].ToDos[0].title).to.equal('homework');
        });

        it('returns the associated task via worker.task when daoFactory is aliased with model', async function() {
          const workers = await this.Worker.findAll({
            where: { name: 'worker' },
            include: [{ model: this.Task, as: 'ToDos' }]
          });

          expect(workers[0].ToDos[0].title).to.equal('homework');
        });
      });

      describe('queryOptions', () => {
        beforeEach(async function() {
          const user = await this.User.create({ username: 'barfooz' });
          this.user = user;
        });

        it('should return a DAO when queryOptions are not set', async function() {
          const users = await this.User.findAll({ where: { username: 'barfooz' } });
          users.forEach(user => {
            expect(user).to.be.instanceOf(this.User);
          });
        });

        it('should return a DAO when raw is false', async function() {
          const users = await this.User.findAll({ where: { username: 'barfooz' }, raw: false });
          users.forEach(user => {
            expect(user).to.be.instanceOf(this.User);
          });
        });

        it('should return raw data when raw is true', async function() {
          const users = await this.User.findAll({ where: { username: 'barfooz' }, raw: true });
          users.forEach(user => {
            expect(user).to.not.be.instanceOf(this.User);
            expect(users[0]).to.be.instanceOf(Object);
          });
        });
      });

      describe('include all', () => {
        beforeEach(async function() {
          this.Continent = this.sequelize.define('continent', { name: Sequelize.STRING });
          this.Country = this.sequelize.define('country', { name: Sequelize.STRING });
          this.Industry = this.sequelize.define('industry', { name: Sequelize.STRING });
          this.Person = this.sequelize.define('person', { name: Sequelize.STRING, lastName: Sequelize.STRING });

          this.Continent.hasMany(this.Country);
          this.Country.belongsTo(this.Continent);
          this.Country.belongsToMany(this.Industry, { through: 'country_industry' });
          this.Industry.belongsToMany(this.Country, { through: 'country_industry' });
          this.Country.hasMany(this.Person);
          this.Person.belongsTo(this.Country);
          this.Country.hasMany(this.Person, { as: 'residents', foreignKey: 'CountryResidentId' });
          this.Person.belongsTo(this.Country, { as: 'CountryResident', foreignKey: 'CountryResidentId' });

          await this.sequelize.sync({ force: true });

          const r = await promiseProps({
            europe: this.Continent.create({ name: 'Europe' }),
            england: this.Country.create({ name: 'England' }),
            coal: this.Industry.create({ name: 'Coal' }),
            bob: this.Person.create({ name: 'Bob', lastName: 'Becket' })
          });

          _.forEach(r, (item, itemName) => {
            this[itemName] = item;
          });

          await Promise.all([
            this.england.setContinent(this.europe),
            this.england.addIndustry(this.coal),
            this.bob.setCountry(this.england),
            this.bob.setCountryResident(this.england)
          ]);
        });

        it('includes all associations', async function() {
          const countries = await this.Country.findAll({ include: [{ all: true }] });
          expect(countries).to.exist;
          expect(countries[0]).to.exist;
          expect(countries[0].continent).to.exist;
          expect(countries[0].industries).to.exist;
          expect(countries[0].people).to.exist;
          expect(countries[0].residents).to.exist;
        });

        it('includes specific type of association', async function() {
          const countries = await this.Country.findAll({ include: [{ all: 'BelongsTo' }] });
          expect(countries).to.exist;
          expect(countries[0]).to.exist;
          expect(countries[0].continent).to.exist;
          expect(countries[0].industries).not.to.exist;
          expect(countries[0].people).not.to.exist;
          expect(countries[0].residents).not.to.exist;
        });

        it('utilises specified attributes', async function() {
          const countries = await this.Country.findAll({ include: [{ all: 'HasMany', attributes: ['name'] }] });
          expect(countries).to.exist;
          expect(countries[0]).to.exist;
          expect(countries[0].people).to.exist;
          expect(countries[0].people[0]).to.exist;
          expect(countries[0].people[0].name).not.to.be.undefined;
          expect(countries[0].people[0].lastName).to.be.undefined;
          expect(countries[0].residents).to.exist;
          expect(countries[0].residents[0]).to.exist;
          expect(countries[0].residents[0].name).not.to.be.undefined;
          expect(countries[0].residents[0].lastName).to.be.undefined;
        });

        it('is over-ruled by specified include', async function() {
          const countries = await this.Country.findAll({ include: [{ all: true }, { model: this.Continent, attributes: ['id'] }] });
          expect(countries).to.exist;
          expect(countries[0]).to.exist;
          expect(countries[0].continent).to.exist;
          expect(countries[0].continent.name).to.be.undefined;
        });

        it('includes all nested associations', async function() {
          const continents = await this.Continent.findAll({ include: [{ all: true, nested: true }] });
          expect(continents).to.exist;
          expect(continents[0]).to.exist;
          expect(continents[0].countries).to.exist;
          expect(continents[0].countries[0]).to.exist;
          expect(continents[0].countries[0].industries).to.exist;
          expect(continents[0].countries[0].people).to.exist;
          expect(continents[0].countries[0].residents).to.exist;
          expect(continents[0].countries[0].continent).not.to.exist;
        });
      });

      describe('properly handles attributes:[] cases', () => {
        beforeEach(async function() {
          this.Animal = this.sequelize.define('Animal', {
            name: Sequelize.STRING,
            age: Sequelize.INTEGER
          });
          this.Kingdom = this.sequelize.define('Kingdom', {
            name: Sequelize.STRING
          });
          this.AnimalKingdom = this.sequelize.define('AnimalKingdom', {
            relation: Sequelize.STRING,
            mutation: Sequelize.BOOLEAN
          });

          this.Kingdom.belongsToMany(this.Animal, { through: this.AnimalKingdom });

          await this.sequelize.sync({ force: true });

          const [a1, a2, a3, a4] = await Promise.all([
            this.Animal.create({ name: 'Dog', age: 20 }),
            this.Animal.create({ name: 'Cat', age: 30 }),
            this.Animal.create({ name: 'Peacock', age: 25 }),
            this.Animal.create({ name: 'Fish', age: 100 })
          ]);

          const [k1, k2, k3] = await Promise.all([
            this.Kingdom.create({ name: 'Earth' }),
            this.Kingdom.create({ name: 'Water' }),
            this.Kingdom.create({ name: 'Wind' })
          ]);

          await Promise.all([
            k1.addAnimals([a1, a2]),
            k2.addAnimals([a4]),
            k3.addAnimals([a3])
          ]);
        });

        it('N:M with ignoring include.attributes only', async function() {
          const kingdoms = await this.Kingdom.findAll({
            include: [{
              model: this.Animal,
              where: { age: { [Op.gte]: 29 } },
              attributes: []
            }]
          });

          expect(kingdoms.length).to.be.eql(2);
          kingdoms.forEach(kingdom => {
            // include.attributes:[] , model doesn't exists
            expect(kingdom.Animals).to.not.exist;
          });
        });

        it('N:M with ignoring through.attributes only', async function() {
          const kingdoms = await this.Kingdom.findAll({
            include: [{
              model: this.Animal,
              where: { age: { [Op.gte]: 29 } },
              through: {
                attributes: []
              }
            }]
          });

          expect(kingdoms.length).to.be.eql(2);
          kingdoms.forEach(kingdom => {
            expect(kingdom.Animals).to.exist; // include model exists
            expect(kingdom.Animals[0].AnimalKingdom).to.not.exist; // through doesn't exists
          });
        });

        it('N:M with ignoring include.attributes but having through.attributes', async function() {
          const kingdoms = await this.Kingdom.findAll({
            include: [{
              model: this.Animal,
              where: { age: { [Op.gte]: 29 } },
              attributes: [],
              through: {
                attributes: ['mutation']
              }
            }]
          });

          expect(kingdoms.length).to.be.eql(2);
          kingdoms.forEach(kingdom => {
            // include.attributes: [], model doesn't exists
            expect(kingdom.Animals).to.not.exist;
          });
        });
      });
    });

    describe('order by eager loaded tables', () => {
      describe('HasMany', () => {
        beforeEach(async function() {
          this.Continent = this.sequelize.define('continent', { name: Sequelize.STRING });
          this.Country = this.sequelize.define('country', { name: Sequelize.STRING });
          this.Person = this.sequelize.define('person', { name: Sequelize.STRING, lastName: Sequelize.STRING });

          this.Continent.hasMany(this.Country);
          this.Country.belongsTo(this.Continent);
          this.Country.hasMany(this.Person);
          this.Person.belongsTo(this.Country);
          this.Country.hasMany(this.Person, { as: 'residents', foreignKey: 'CountryResidentId' });
          this.Person.belongsTo(this.Country, { as: 'CountryResident', foreignKey: 'CountryResidentId' });

          await this.sequelize.sync({ force: true });

          const r = await promiseProps({
            europe: this.Continent.create({ name: 'Europe' }),
            asia: this.Continent.create({ name: 'Asia' }),
            england: this.Country.create({ name: 'England' }),
            france: this.Country.create({ name: 'France' }),
            korea: this.Country.create({ name: 'Korea' }),
            bob: this.Person.create({ name: 'Bob', lastName: 'Becket' }),
            fred: this.Person.create({ name: 'Fred', lastName: 'Able' }),
            pierre: this.Person.create({ name: 'Pierre', lastName: 'Paris' }),
            kim: this.Person.create({ name: 'Kim', lastName: 'Z' })
          });

          _.forEach(r, (item, itemName) => {
            this[itemName] = item;
          });

          await Promise.all([
            this.england.setContinent(this.europe),
            this.france.setContinent(this.europe),
            this.korea.setContinent(this.asia),

            this.bob.setCountry(this.england),
            this.fred.setCountry(this.england),
            this.pierre.setCountry(this.france),
            this.kim.setCountry(this.korea),

            this.bob.setCountryResident(this.england),
            this.fred.setCountryResident(this.france),
            this.pierre.setCountryResident(this.korea),
            this.kim.setCountryResident(this.england)
          ]);
        });

        it('sorts simply', async function() {
          await Promise.all([['ASC', 'Asia'], ['DESC', 'Europe']].map(async params => {
            const continents = await this.Continent.findAll({
              order: [['name', params[0]]]
            });

            expect(continents).to.exist;
            expect(continents[0]).to.exist;
            expect(continents[0].name).to.equal(params[1]);
          }));
        });

        it('sorts by 1st degree association', async function() {
          await Promise.all([['ASC', 'Europe', 'England'], ['DESC', 'Asia', 'Korea']].map(async params => {
            const continents = await this.Continent.findAll({
              include: [this.Country],
              order: [[this.Country, 'name', params[0]]]
            });

            expect(continents).to.exist;
            expect(continents[0]).to.exist;
            expect(continents[0].name).to.equal(params[1]);
            expect(continents[0].countries).to.exist;
            expect(continents[0].countries[0]).to.exist;
            expect(continents[0].countries[0].name).to.equal(params[2]);
          }));
        });

        it('sorts simply and by 1st degree association with limit where 1st degree associated instances returned for second one and not the first', async function() {
          await Promise.all([['ASC', 'Asia', 'Europe', 'England']].map(async params => {
            const continents = await this.Continent.findAll({
              include: [{
                model: this.Country,
                required: false,
                where: {
                  name: params[3]
                }
              }],
              limit: 2,
              order: [['name', params[0]], [this.Country, 'name', params[0]]]
            });

            expect(continents).to.exist;
            expect(continents[0]).to.exist;
            expect(continents[0].name).to.equal(params[1]);
            expect(continents[0].countries).to.exist;
            expect(continents[0].countries.length).to.equal(0);
            expect(continents[1]).to.exist;
            expect(continents[1].name).to.equal(params[2]);
            expect(continents[1].countries).to.exist;
            expect(continents[1].countries.length).to.equal(1);
            expect(continents[1].countries[0]).to.exist;
            expect(continents[1].countries[0].name).to.equal(params[3]);
          }));
        });

        it('sorts by 2nd degree association', async function() {
          await Promise.all([['ASC', 'Europe', 'England', 'Fred'], ['DESC', 'Asia', 'Korea', 'Kim']].map(async params => {
            const continents = await this.Continent.findAll({
              include: [{ model: this.Country, include: [this.Person] }],
              order: [[this.Country, this.Person, 'lastName', params[0]]]
            });

            expect(continents).to.exist;
            expect(continents[0]).to.exist;
            expect(continents[0].name).to.equal(params[1]);
            expect(continents[0].countries).to.exist;
            expect(continents[0].countries[0]).to.exist;
            expect(continents[0].countries[0].name).to.equal(params[2]);
            expect(continents[0].countries[0].people).to.exist;
            expect(continents[0].countries[0].people[0]).to.exist;
            expect(continents[0].countries[0].people[0].name).to.equal(params[3]);
          }));
        });

        it('sorts by 2nd degree association with alias', async function() {
          await Promise.all([['ASC', 'Europe', 'France', 'Fred'], ['DESC', 'Europe', 'England', 'Kim']].map(async params => {
            const continents = await this.Continent.findAll({
              include: [{ model: this.Country, include: [this.Person, { model: this.Person, as: 'residents' }] }],
              order: [[this.Country, { model: this.Person, as: 'residents' }, 'lastName', params[0]]]
            });

            expect(continents).to.exist;
            expect(continents[0]).to.exist;
            expect(continents[0].name).to.equal(params[1]);
            expect(continents[0].countries).to.exist;
            expect(continents[0].countries[0]).to.exist;
            expect(continents[0].countries[0].name).to.equal(params[2]);
            expect(continents[0].countries[0].residents).to.exist;
            expect(continents[0].countries[0].residents[0]).to.exist;
            expect(continents[0].countries[0].residents[0].name).to.equal(params[3]);
          }));
        });

        it('sorts by 2nd degree association with alias while using limit', async function() {
          await Promise.all([['ASC', 'Europe', 'France', 'Fred'], ['DESC', 'Europe', 'England', 'Kim']].map(async params => {
            const continents = await this.Continent.findAll({
              include: [{ model: this.Country, include: [this.Person, { model: this.Person, as: 'residents' }] }],
              order: [[{ model: this.Country }, { model: this.Person, as: 'residents' }, 'lastName', params[0]]],
              limit: 3
            });

            expect(continents).to.exist;
            expect(continents[0]).to.exist;
            expect(continents[0].name).to.equal(params[1]);
            expect(continents[0].countries).to.exist;
            expect(continents[0].countries[0]).to.exist;
            expect(continents[0].countries[0].name).to.equal(params[2]);
            expect(continents[0].countries[0].residents).to.exist;
            expect(continents[0].countries[0].residents[0]).to.exist;
            expect(continents[0].countries[0].residents[0].name).to.equal(params[3]);
          }));
        });
      });

      describe('ManyToMany', () => {
        beforeEach(async function() {
          this.Country = this.sequelize.define('country', { name: Sequelize.STRING });
          this.Industry = this.sequelize.define('industry', { name: Sequelize.STRING });
          this.IndustryCountry = this.sequelize.define('IndustryCountry', { numYears: Sequelize.INTEGER });

          this.Country.belongsToMany(this.Industry, { through: this.IndustryCountry });
          this.Industry.belongsToMany(this.Country, { through: this.IndustryCountry });

          await this.sequelize.sync({ force: true });

          const r = await promiseProps({
            england: this.Country.create({ name: 'England' }),
            france: this.Country.create({ name: 'France' }),
            korea: this.Country.create({ name: 'Korea' }),
            energy: this.Industry.create({ name: 'Energy' }),
            media: this.Industry.create({ name: 'Media' }),
            tech: this.Industry.create({ name: 'Tech' })
          });

          _.forEach(r, (item, itemName) => {
            this[itemName] = item;
          });

          await Promise.all([
            this.england.addIndustry(this.energy, { through: { numYears: 20 } }),
            this.england.addIndustry(this.media, { through: { numYears: 40 } }),
            this.france.addIndustry(this.media, { through: { numYears: 80 } }),
            this.korea.addIndustry(this.tech, { through: { numYears: 30 } })
          ]);
        });

        it('sorts by 1st degree association', async function() {
          await Promise.all([['ASC', 'England', 'Energy'], ['DESC', 'Korea', 'Tech']].map(async params => {
            const countries = await this.Country.findAll({
              include: [this.Industry],
              order: [[this.Industry, 'name', params[0]]]
            });

            expect(countries).to.exist;
            expect(countries[0]).to.exist;
            expect(countries[0].name).to.equal(params[1]);
            expect(countries[0].industries).to.exist;
            expect(countries[0].industries[0]).to.exist;
            expect(countries[0].industries[0].name).to.equal(params[2]);
          }));
        });

        it('sorts by 1st degree association while using limit', async function() {
          await Promise.all([['ASC', 'England', 'Energy'], ['DESC', 'Korea', 'Tech']].map(async params => {
            const countries = await this.Country.findAll({
              include: [this.Industry],
              order: [
                [this.Industry, 'name', params[0]]
              ],
              limit: 3
            });

            expect(countries).to.exist;
            expect(countries[0]).to.exist;
            expect(countries[0].name).to.equal(params[1]);
            expect(countries[0].industries).to.exist;
            expect(countries[0].industries[0]).to.exist;
            expect(countries[0].industries[0].name).to.equal(params[2]);
          }));
        });

        it('sorts by through table attribute', async function() {
          await Promise.all([['ASC', 'England', 'Energy'], ['DESC', 'France', 'Media']].map(async params => {
            const countries = await this.Country.findAll({
              include: [this.Industry],
              order: [[this.Industry, this.IndustryCountry, 'numYears', params[0]]]
            });

            expect(countries).to.exist;
            expect(countries[0]).to.exist;
            expect(countries[0].name).to.equal(params[1]);
            expect(countries[0].industries).to.exist;
            expect(countries[0].industries[0]).to.exist;
            expect(countries[0].industries[0].name).to.equal(params[2]);
          }));
        });
      });
    });

    describe('normal findAll', () => {
      beforeEach(async function() {
        const user = await this.User.create({ username: 'user', data: 'foobar', theDate: moment().toDate() });
        const user2 = await this.User.create({ username: 'user2', data: 'bar', theDate: moment().toDate() });
        this.users = [user].concat(user2);
      });

      it('finds all entries', async function() {
        const users = await this.User.findAll();
        expect(users.length).to.equal(2);
      });

      it('can also handle object notation', async function() {
        const users = await this.User.findAll({ where: { id: this.users[1].id } });
        expect(users.length).to.equal(1);
        expect(users[0].id).to.equal(this.users[1].id);
      });

      it('sorts the results via id in ascending order', async function() {
        const users = await this.User.findAll();
        expect(users.length).to.equal(2);
        expect(users[0].id).to.be.below(users[1].id);
      });

      it('sorts the results via id in descending order', async function() {
        const users = await this.User.findAll({ order: [['id', 'DESC']] });
        expect(users[0].id).to.be.above(users[1].id);
      });

      it('sorts the results via a date column', async function() {
        await this.User.create({ username: 'user3', data: 'bar', theDate: moment().add(2, 'hours').toDate() });
        const users = await this.User.findAll({ order: [['theDate', 'DESC']] });
        expect(users[0].id).to.be.above(users[2].id);
      });

      it('handles offset and limit', async function() {
        await this.User.bulkCreate([{ username: 'bobby' }, { username: 'tables' }]);
        const users = await this.User.findAll({ limit: 2, offset: 2 });
        expect(users.length).to.equal(2);
        expect(users[0].id).to.equal(3);
      });

      it('should allow us to find IDs using capital letters', async function() {
        const User = this.sequelize.define(`User${Support.rand()}`, {
          ID: { type: Sequelize.INTEGER, primaryKey: true, autoIncrement: true },
          Login: { type: Sequelize.STRING }
        });

        await User.sync({ force: true });
        await User.create({ Login: 'foo' });
        const user = await User.findAll({ where: { ID: 1 } });
        expect(user).to.be.instanceof(Array);
        expect(user).to.have.length(1);
      });

      it('should be possible to order by sequelize.col()', async function() {
        const Company = this.sequelize.define('Company', {
          name: Sequelize.STRING
        });

        await Company.sync();

        await Company.findAll({
          order: [this.sequelize.col('name')]
        });
      });

      it('should pull in dependent fields for a VIRTUAL', async function() {
        const User = this.sequelize.define('User', {
          active: {
            type: Sequelize.VIRTUAL(Sequelize.BOOLEAN, ['createdAt']),
            get() {
              return this.get('createdAt') > Date.now() - 7 * 24 * 60 * 60 * 1000;
            }
          }
        }, {
          timestamps: true
        });

        await User.create();

        const users = await User.findAll({
          attributes: ['active']
        });

        users.forEach(user => {
          expect(user.get('createdAt')).to.be.ok;
          expect(user.get('active')).to.equal(true);
        });
      });

      it('should pull in dependent fields for a VIRTUAL in include', async function() {
        const User = this.sequelize.define('User', {
          name: Sequelize.STRING
        });

        const Image = this.sequelize.define('Image', {
          path: {
            type: Sequelize.STRING,
            allowNull: false
          },
          url: {
            type: Sequelize.VIRTUAL(Sequelize.STRING, ['path']),
            get() {
              return `https://my-cool-domain.com/${this.get('path')}`;
            }
          }
        });

        User.hasOne(Image);
        Image.belongsTo(User);

        await this.sequelize.sync({ force: true });

        await User.create({
          name: 'some user',
          Image: {
            path: 'folder1/folder2/logo.png'
          }
        }, {
          include: {
            model: Image
          }
        });

        const users = await User.findAll({
          attributes: ['name'],
          include: [{
            model: Image,
            attributes: ['url']
          }]
        });

        users.forEach(user => {
          expect(user.get('name')).to.equal('some user');
          expect(user.Image.get('url')).to.equal('https://my-cool-domain.com/folder1/folder2/logo.png');
          expect(user.Image.get('path')).to.equal('folder1/folder2/logo.png');
        });
      });

      it('should throw for undefined where parameters', async function() {
        try {
          await this.User.findAll({ where: { username: undefined } });
          throw new Error('findAll should throw an error if where has a key with undefined value');
        } catch (err) {
          expect(err).to.be.an.instanceof(Error);
          expect(err.message).to.equal('WHERE parameter "username" has invalid "undefined" value');
        }
      });
    });
  });

  describe('findAndCountAll', () => {
    beforeEach(async function() {
      await this.User.bulkCreate([
        { username: 'user', data: 'foobar' },
        { username: 'user2', data: 'bar' },
        { username: 'bobby', data: 'foo' }
      ]);

      const users = await this.User.findAll();
      this.users = users;
    });

    if (current.dialect.supports.transactions) {
      it('supports transactions', async function() {
        const sequelize = await Support.prepareTransactionTest(this.sequelize);
        const User = sequelize.define('User', { username: Sequelize.STRING });

        await User.sync({ force: true });
        const t = await sequelize.transaction();
        await User.create({ username: 'foo' }, { transaction: t });
        const info1 = await User.findAndCountAll();
        const info2 = await User.findAndCountAll({ transaction: t });
        expect(info1.count).to.equal(0);
        expect(info2.count).to.equal(1);
        await t.rollback();
      });
    }

    it('handles where clause {only}', async function() {
      const info = await this.User.findAndCountAll({ where: { id: { [Op.ne]: this.users[0].id } } });
      expect(info.count).to.equal(2);
      expect(Array.isArray(info.rows)).to.be.ok;
      expect(info.rows.length).to.equal(2);
    });

    it('handles where clause with ordering {only}', async function() {
      const info = await this.User.findAndCountAll({ where: { id: { [Op.ne]: this.users[0].id } }, order: [['id', 'ASC']] });
      expect(info.count).to.equal(2);
      expect(Array.isArray(info.rows)).to.be.ok;
      expect(info.rows.length).to.equal(2);
    });

    it('handles offset', async function() {
      const info = await this.User.findAndCountAll({ offset: 1 });
      expect(info.count).to.equal(3);
      expect(Array.isArray(info.rows)).to.be.ok;
      expect(info.rows.length).to.equal(2);
    });

    it('handles limit', async function() {
      const info = await this.User.findAndCountAll({ limit: 1 });
      expect(info.count).to.equal(3);
      expect(Array.isArray(info.rows)).to.be.ok;
      expect(info.rows.length).to.equal(1);
    });

    it('handles offset and limit', async function() {
      const info = await this.User.findAndCountAll({ offset: 1, limit: 1 });
      expect(info.count).to.equal(3);
      expect(Array.isArray(info.rows)).to.be.ok;
      expect(info.rows.length).to.equal(1);
    });

    it('handles offset with includes', async function() {
      const Election = this.sequelize.define('Election', {
        name: Sequelize.STRING
      });
      const Citizen = this.sequelize.define('Citizen', {
        name: Sequelize.STRING
      });

      // Associations
      Election.belongsTo(Citizen);
      Election.belongsToMany(Citizen, { as: 'Voters', through: 'ElectionsVotes' });
      Citizen.hasMany(Election);
      Citizen.belongsToMany(Election, { as: 'Votes', through: 'ElectionsVotes' });

      await this.sequelize.sync();
      // Add some data
      const alice = await Citizen.create({ name: 'Alice' });
      const bob = await Citizen.create({ name: 'Bob' });
      await Election.create({ name: 'Some election' });
      const election = await Election.create({ name: 'Some other election' });
      await election.setCitizen(alice);
      await election.setVoters([alice, bob]);
      const criteria = {
        offset: 5,
        limit: 1,
        where: {
          name: 'Some election'
        },
        include: [
          Citizen, // Election creator
          { model: Citizen, as: 'Voters' } // Election voters
        ]
      };
      const elections = await Election.findAndCountAll(criteria);
      expect(elections.count).to.equal(1);
      expect(elections.rows.length).to.equal(0);
    });

    it('handles attributes', async function() {
      const info = await this.User.findAndCountAll({ where: { id: { [Op.ne]: this.users[0].id } }, attributes: ['data'] });
      expect(info.count).to.equal(2);
      expect(Array.isArray(info.rows)).to.be.ok;
      expect(info.rows.length).to.equal(2);
      expect(info.rows[0].dataValues).to.not.have.property('username');
      expect(info.rows[1].dataValues).to.not.have.property('username');
    });
  });

  describe('all', () => {
    beforeEach(async function() {
      await this.User.bulkCreate([
        { username: 'user', data: 'foobar' },
        { username: 'user2', data: 'bar' }
      ]);
    });

    if (current.dialect.supports.transactions) {
      it('supports transactions', async function() {
        const sequelize = await Support.prepareTransactionTest(this.sequelize);
        const User = sequelize.define('User', { username: Sequelize.STRING });

        await User.sync({ force: true });
        const t = await sequelize.transaction();
        await User.create({ username: 'foo' }, { transaction: t });
        const users1 = await User.findAll();
        const users2 = await User.findAll({ transaction: t });
        expect(users1.length).to.equal(0);
        expect(users2.length).to.equal(1);
        await t.rollback();
      });
    }

    it('should return all users', async function() {
      const users = await this.User.findAll();
      expect(users.length).to.equal(2);
    });
  });

  it('should support logging', async function() {
    const spy = sinon.spy();

    await this.User.findAll({
      where: {},
      logging: spy
    });

    expect(spy.called).to.be.ok;
  });

  describe('rejectOnEmpty mode', () => {
    it('works from model options', async () => {
      const Model = current.define('Test', {
        username: Sequelize.STRING(100)
      }, {
        rejectOnEmpty: true
      });

      await Model.sync({ force: true });

      await expect(Model.findAll({
        where: {
          username: 'some-username-that-is-not-used-anywhere'
        }
      })).to.eventually.be.rejectedWith(Sequelize.EmptyResultError);
    });

    it('throws custom error with initialized', async () => {
      const Model = current.define('Test', {
        username: Sequelize.STRING(100)
      }, {
        rejectOnEmpty: new Sequelize.ConnectionError('Some Error') //using custom error instance
      });

      await Model.sync({ force: true });

      await expect(Model.findAll({
        where: {
          username: 'some-username-that-is-not-used-anywhere-for-sure-this-time'
        }
      })).to.eventually.be.rejectedWith(Sequelize.ConnectionError);
    });

    it('throws custom error with instance', async () => {
      const Model = current.define('Test', {
        username: Sequelize.STRING(100)
      }, {
        rejectOnEmpty: Sequelize.ConnectionError //using custom error instance
      });

      await Model.sync({ force: true });

      await expect(Model.findAll({
        where: {
          username: 'some-username-that-is-not-used-anywhere-for-sure-this-time'
        }
      })).to.eventually.be.rejectedWith(Sequelize.ConnectionError);
    });
  });
});<|MERGE_RESOLUTION|>--- conflicted
+++ resolved
@@ -251,13 +251,6 @@
           { isActive: false }
         ]);
 
-<<<<<<< HEAD
-      it('should be able to handle binary values through associations as well...', function() {
-        if (dialect === 'ibmi') {
-          // Binary fields cannot be IDs on IBM i
-          return;
-        }
-=======
         const user = await User.findByPk(1);
         const passport = await Passports.findByPk(1);
         await user.setPassports([passport]);
@@ -273,7 +266,6 @@
       });
 
       it('should be able to handle binary values through associations as well...', async function() {
->>>>>>> 56bb1d6e
         const User = this.User;
         const Binary = this.sequelize.define('Binary', {
           id: {
