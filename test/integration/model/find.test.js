'use strict';

const chai = require('chai'),
  sinon = require('sinon'),
  Sequelize = require('../../../index'),
  Promise = Sequelize.Promise,
  expect = chai.expect,
  moment = require('moment'),
  Support = require(__dirname + '/../support'),
  dialect = Support.getTestDialect(),
  DataTypes = require(__dirname + '/../../../lib/data-types'),
  config = require(__dirname + '/../../config/config'),
  current = Support.sequelize;

describe(Support.getTestDialectTeaser('Model'), () => {
  beforeEach(function() {
    this.User = this.sequelize.define('User', {
      username: DataTypes.STRING,
      secretValue: DataTypes.STRING,
      data: DataTypes.STRING,
      intVal: DataTypes.INTEGER,
      theDate: DataTypes.DATE,
      aBool: DataTypes.BOOLEAN
    });

    return this.User.sync({ force: true });
  });

  describe('find', () => {
    if (current.dialect.supports.transactions) {
      it('supports transactions', function() {
        return Support.prepareTransactionTest(this.sequelize).bind({}).then(sequelize => {
          const User = sequelize.define('User', { username: Sequelize.STRING });

          return User.sync({ force: true }).then(() => {
            return sequelize.transaction().then(t => {
              return User.create({ username: 'foo' }, { transaction: t }).then(() => {
                return User.findOne({
                  where: { username: 'foo' }
                }).then(user1 => {
                  return User.findOne({
                    where: { username: 'foo' },
                    transaction: t
                  }).then(user2 => {
                    expect(user1).to.be.null;
                    expect(user2).to.not.be.null;
                    return t.rollback();
                  });
                });
              });
            });
          });
        });
      });
    }

    describe('general / basic function', () => {
      beforeEach(function() {
        const self = this;
        return this.User.create({username: 'barfooz'}).then(user => {
          self.UserPrimary = self.sequelize.define('UserPrimary', {
            specialkey: {
              type: DataTypes.STRING,
              primaryKey: true
            }
          });

          return self.UserPrimary.sync({force: true}).then(() => {
            return self.UserPrimary.create({specialkey: 'a string'}).then(() => {
              self.user = user;
            });
          });
        });
      });

      if (dialect === 'mysql') {
        // Bit fields interpreted as boolean need conversion from buffer / bool.
        // Sqlite returns the inserted value as is, and postgres really should the built in bool type instead

        it('allows bit fields as booleans', function() {
          const self = this;
          let bitUser = this.sequelize.define('bituser', {
            bool: 'BIT(1)'
          }, {
            timestamps: false
          });

          // First use a custom data type def to create the bit field
          return bitUser.sync({ force: true }).then(() => {
            // Then change the definition to BOOLEAN
            bitUser = self.sequelize.define('bituser', {
              bool: DataTypes.BOOLEAN
            }, {
              timestamps: false
            });

            return bitUser.bulkCreate([
              { bool: 0 },
              { bool: 1 }
            ]);
          }).then(() => {
            return bitUser.findAll();
          }).then(bitUsers => {
            expect(bitUsers[0].bool).not.to.be.ok;
            expect(bitUsers[1].bool).to.be.ok;
          });
        });
      }

      it('treats questionmarks in an array', function() {
        let test = false;
        return this.UserPrimary.findOne({
          where: {'specialkey': 'awesome'},
          logging(sql) {
            test = true;
            expect(sql).to.match(/WHERE ["|`|\[]UserPrimary["|`|\]]\.["|`|\[]specialkey["|`|\]] = N?'awesome'/);
          }
        }).then(() => {
          expect(test).to.be.true;
        });
      });

      it('doesn\'t throw an error when entering in a non integer value for a specified primary field', function() {
        return this.UserPrimary.findById('a string').then(user => {
          expect(user.specialkey).to.equal('a string');
        });
      });

      it('returns a single dao', function() {
        const self = this;
        return this.User.findById(this.user.id).then(user => {
          expect(Array.isArray(user)).to.not.be.ok;
          expect(user.id).to.equal(self.user.id);
          expect(user.id).to.equal(1);
        });
      });

      it('returns a single dao given a string id', function() {
        const self = this;
        return this.User.findById(this.user.id + '').then(user => {
          expect(Array.isArray(user)).to.not.be.ok;
          expect(user.id).to.equal(self.user.id);
          expect(user.id).to.equal(1);
        });
      });

      it('should make aliased attributes available', function() {
        return this.User.findOne({
          where: { id: 1 },
          attributes: ['id', ['username', 'name']]
        }).then(user => {
          expect(user.dataValues.name).to.equal('barfooz');
        });
      });

      it('should fail with meaningful error message on invalid attributes definition', function() {
        expect(this.User.findOne({
          where: { id: 1 },
          attributes: ['id', ['username']]
        })).to.be.rejectedWith('["username"] is not a valid attribute definition. Please use the following format: [\'attribute definition\', \'alias\']');
      });

      it('should not try to convert boolean values if they are not selected', function() {
        const UserWithBoolean = this.sequelize.define('UserBoolean', {
          active: Sequelize.BOOLEAN
        });

        return UserWithBoolean.sync({force: true}).then(() => {
          return UserWithBoolean.create({ active: true }).then(user => {
            return UserWithBoolean.findOne({ where: { id: user.id }, attributes: ['id'] }).then(user => {
              expect(user.active).not.to.exist;
            });
          });
        });
      });

      it('finds a specific user via where option', function() {
        return this.User.findOne({ where: { username: 'barfooz' } }).then(user => {
          expect(user.username).to.equal('barfooz');
        });
      });

      it('doesn\'t find a user if conditions are not matching', function() {
        return this.User.findOne({ where: { username: 'foo' } }).then(user => {
          expect(user).to.be.null;
        });
      });

      it('allows sql logging', function() {
        let test = false;
        return this.User.findOne({
          where: { username: 'foo' },
          logging(sql) {
            test = true;
            expect(sql).to.exist;
            expect(sql.toUpperCase().indexOf('SELECT')).to.be.above(-1);
          }
        }).then(() => {
          expect(test).to.be.true;
        });
      });

      it('ignores passed limit option', function() {
        return this.User.findOne({ limit: 10 }).then(user => {
          // it returns an object instead of an array
          expect(Array.isArray(user)).to.not.be.ok;
          expect(user.dataValues.hasOwnProperty('username')).to.be.ok;
        });
      });

      it('finds entries via primary keys', function() {
        const self = this,
          UserPrimary = self.sequelize.define('UserWithPrimaryKey', {
            identifier: {type: Sequelize.STRING, primaryKey: true},
            name: Sequelize.STRING
          });

        return UserPrimary.sync({ force: true }).then(() => {
          return UserPrimary.create({
            identifier: 'an identifier',
            name: 'John'
          }).then(u => {
            expect(u.id).not.to.exist;
            return UserPrimary.findById('an identifier').then(u2 => {
              expect(u2.identifier).to.equal('an identifier');
              expect(u2.name).to.equal('John');
            });
          });
        });
      });

      it('finds entries via a string primary key called id', function() {
        const self = this,
          UserPrimary = self.sequelize.define('UserWithPrimaryKey', {
            id: {type: Sequelize.STRING, primaryKey: true},
            name: Sequelize.STRING
          });

        return UserPrimary.sync({ force: true }).then(() => {
          return UserPrimary.create({
            id: 'a string based id',
            name: 'Johnno'
          }).then(() => {
            return UserPrimary.findById('a string based id').then(u2 => {
              expect(u2.id).to.equal('a string based id');
              expect(u2.name).to.equal('Johnno');
            });
          });
        });
      });

      it('always honors ZERO as primary key', function() {
        const self = this,
          permutations = [
            0,
            '0'
          ];
        let count = 0;

        return this.User.bulkCreate([{username: 'jack'}, {username: 'jack'}]).then(() => {
          return self.sequelize.Promise.map(permutations, perm => {
            return self.User.findById(perm, {
              logging(s) {
                expect(s.indexOf(0)).not.to.equal(-1);
                count++;
              }
            }).then(user => {
              expect(user).to.be.null;
            });
          });
        }).then(() => {
          expect(count).to.be.equal(permutations.length);
        });
      });

      it('should allow us to find IDs using capital letters', function() {
        const User = this.sequelize.define('User' + config.rand(), {
          ID: { type: Sequelize.INTEGER, primaryKey: true, autoIncrement: true },
          Login: { type: Sequelize.STRING }
        });

        return User.sync({ force: true }).then(() => {
          return User.create({Login: 'foo'}).then(() => {
            return User.findById(1).then(user => {
              expect(user).to.exist;
              expect(user.ID).to.equal(1);
            });
          });
        });
      });
    });

    describe('eager loading', () => {
      beforeEach(function() {
        const self = this;
        self.Task = self.sequelize.define('Task', { title: Sequelize.STRING });
        self.Worker = self.sequelize.define('Worker', { name: Sequelize.STRING });

        this.init = function(callback) {
          return self.sequelize.sync({ force: true }).then(() => {
            return self.Worker.create({ name: 'worker' }).then(worker => {
              return self.Task.create({ title: 'homework' }).then(task => {
                self.worker = worker;
                self.task = task;
                return callback();
              });
            });
          });
        };
      });

      describe('belongsTo', () => {
        describe('generic', () => {
          it('throws an error about unexpected input if include contains a non-object', function() {
            const self = this;
            return self.Worker.findOne({ include: [1] }).catch (err => {
              expect(err.message).to.equal('Include unexpected. Element has to be either a Model, an Association or an object.');
            });
          });

          it('throws an error if included DaoFactory is not associated', function() {
            const self = this;
            return self.Worker.findOne({ include: [self.Task] }).catch (err => {
              expect(err.message).to.equal('Task is not associated to Worker!');
            });
          });

          it('returns the associated worker via task.worker', function() {
            const self = this;
            this.Task.belongsTo(this.Worker);
            return this.init(() => {
              return self.task.setWorker(self.worker).then(() => {
                return self.Task.findOne({
                  where: { title: 'homework' },
                  include: [self.Worker]
                }).then(task => {
                  expect(task).to.exist;
                  expect(task.Worker).to.exist;
                  expect(task.Worker.name).to.equal('worker');
                });
              });
            });
          });
        });

        it('returns the private and public ip', function() {
          const self = Object.create(this);
          self.Domain = self.sequelize.define('Domain', { ip: Sequelize.STRING });
          self.Environment = self.sequelize.define('Environment', { name: Sequelize.STRING });
          self.Environment.belongsTo(self.Domain, { as: 'PrivateDomain', foreignKey: 'privateDomainId' });
          self.Environment.belongsTo(self.Domain, { as: 'PublicDomain', foreignKey: 'publicDomainId' });

          return self.Domain.sync({ force: true }).then(() => {
            return self.Environment.sync({ force: true }).then(() => {
              return self.Domain.create({ ip: '192.168.0.1' }).then(privateIp => {
                return self.Domain.create({ ip: '91.65.189.19' }).then(publicIp => {
                  return self.Environment.create({ name: 'environment' }).then(env => {
                    return env.setPrivateDomain(privateIp).then(() => {
                      return env.setPublicDomain(publicIp).then(() => {
                        return self.Environment.findOne({
                          where: { name: 'environment' },
                          include: [
                            { model: self.Domain, as: 'PrivateDomain' },
                            { model: self.Domain, as: 'PublicDomain' }
                          ]
                        }).then(environment => {
                          expect(environment).to.exist;
                          expect(environment.PrivateDomain).to.exist;
                          expect(environment.PrivateDomain.ip).to.equal('192.168.0.1');
                          expect(environment.PublicDomain).to.exist;
                          expect(environment.PublicDomain.ip).to.equal('91.65.189.19');
                        });
                      });
                    });
                  });
                });
              });
            });
          });
        });

        it('eager loads with non-id primary keys', function() {
          const self = this;
          self.User = self.sequelize.define('UserPKeagerbelong', {
            username: {
              type: Sequelize.STRING,
              primaryKey: true
            }
          });
          self.Group = self.sequelize.define('GroupPKeagerbelong', {
            name: {
              type: Sequelize.STRING,
              primaryKey: true
            }
          });
          self.User.belongsTo(self.Group);

          return self.sequelize.sync({ force: true }).then(() => {
            return self.Group.create({ name: 'people' }).then(() => {
              return self.User.create({ username: 'someone', GroupPKeagerbelongName: 'people' }).then(() => {
                return self.User.findOne({
                  where: {
                    username: 'someone'
                  },
                  include: [self.Group]
                }).then(someUser => {
                  expect(someUser).to.exist;
                  expect(someUser.username).to.equal('someone');
                  expect(someUser.GroupPKeagerbelong.name).to.equal('people');
                });
              });
            });
          });
        });

        it('getting parent data in many to one relationship', function() {
          const User = this.sequelize.define('User', {
            id: {type: Sequelize.INTEGER, autoIncrement: true, primaryKey: true},
            username: {type: Sequelize.STRING}
          });

          const Message = this.sequelize.define('Message', {
            id: {type: Sequelize.INTEGER, autoIncrement: true, primaryKey: true},
            user_id: {type: Sequelize.INTEGER},
            message: {type: Sequelize.STRING}
          });

          User.hasMany(Message);
          Message.belongsTo(User, { foreignKey: 'user_id' });

          return this.sequelize.sync({ force: true }).then(() => {
            return User.create({username: 'test_testerson'}).then(user => {
              return Message.create({user_id: user.id, message: 'hi there!'}).then(() => {
                return Message.create({user_id: user.id, message: 'a second message'}).then(() => {
                  return Message.findAll({
                    where: {user_id: user.id},
                    attributes: [
                      'user_id',
                      'message'
                    ],
                    include: [{ model: User, attributes: ['username'] }]
                  }).then(messages => {
                    expect(messages.length).to.equal(2);

                    expect(messages[0].message).to.equal('hi there!');
                    expect(messages[0].User.username).to.equal('test_testerson');

                    expect(messages[1].message).to.equal('a second message');
                    expect(messages[1].User.username).to.equal('test_testerson');
                  });
                });
              });
            });
          });
        });

        it('allows mulitple assocations of the same model with different alias', function() {
          const self = this;

          this.Worker.belongsTo(this.Task, { as: 'ToDo' });
          this.Worker.belongsTo(this.Task, { as: 'DoTo' });
          return this.init(() => {
            return self.Worker.findOne({
              include: [
                { model: self.Task, as: 'ToDo' },
                { model: self.Task, as: 'DoTo' }
              ]
            });
          });
        });
      });

      describe('hasOne', () => {
        beforeEach(function() {
          const self = this;
          this.Worker.hasOne(this.Task);
          return this.init(() => {
            return self.worker.setTask(self.task);
          });
        });

        it('throws an error if included DaoFactory is not associated', function() {
          const self = this;
          return self.Task.findOne({ include: [self.Worker] }).catch (err => {
            expect(err.message).to.equal('Worker is not associated to Task!');
          });
        });

        it('returns the associated task via worker.task', function() {
          return this.Worker.findOne({
            where: { name: 'worker' },
            include: [this.Task]
          }).then(worker => {
            expect(worker).to.exist;
            expect(worker.Task).to.exist;
            expect(worker.Task.title).to.equal('homework');
          });
        });

        it('eager loads with non-id primary keys', function() {
          const self = this;
          self.User = self.sequelize.define('UserPKeagerone', {
            username: {
              type: Sequelize.STRING,
              primaryKey: true
            }
          });
          self.Group = self.sequelize.define('GroupPKeagerone', {
            name: {
              type: Sequelize.STRING,
              primaryKey: true
            }
          });
          self.Group.hasOne(self.User);

          return self.sequelize.sync({ force: true }).then(() => {
            return self.Group.create({ name: 'people' }).then(() => {
              return self.User.create({ username: 'someone', GroupPKeageroneName: 'people' }).then(() => {
                return self.Group.findOne({
                  where: {
                    name: 'people'
                  },
                  include: [self.User]
                }).then(someGroup => {
                  expect(someGroup).to.exist;
                  expect(someGroup.name).to.equal('people');
                  expect(someGroup.UserPKeagerone.username).to.equal('someone');
                });
              });
            });
          });
        });
      });

      describe('hasOne with alias', () => {
        it('throws an error if included DaoFactory is not referenced by alias', function() {
          const self = this;
          return self.Worker.findOne({ include: [self.Task] }).catch (err => {
            expect(err.message).to.equal('Task is not associated to Worker!');
          });
        });

        describe('alias', () => {
          beforeEach(function() {
            const self = this;
            this.Worker.hasOne(this.Task, { as: 'ToDo' });
            return this.init(() => {
              return self.worker.setToDo(self.task);
            });
          });

          it(`throws an error indicating an incorrect alias was entered if an association
              and alias exist but the alias doesn't match`, function() {
            const self = this;
            return self.Worker.findOne({ include: [{ model: self.Task, as: 'Work' }] }).catch (err => {
              expect(err.message).to.equal('Task is associated to Worker using an alias. You\'ve included an alias (Work), but it does not match the alias defined in your association.');
            });
          });

          it('returns the associated task via worker.task', function() {
            return this.Worker.findOne({
              where: { name: 'worker' },
              include: [{ model: this.Task, as: 'ToDo' }]
            }).then(worker => {
              expect(worker).to.exist;
              expect(worker.ToDo).to.exist;
              expect(worker.ToDo.title).to.equal('homework');
            });
          });

          it('returns the associated task via worker.task when daoFactory is aliased with model', function() {
            return this.Worker.findOne({
              where: { name: 'worker' },
              include: [{ model: this.Task, as: 'ToDo' }]
            }).then(worker => {
              expect(worker.ToDo.title).to.equal('homework');
            });
          });

          it('allows mulitple assocations of the same model with different alias', function() {
            const self = this;

            this.Worker.hasOne(this.Task, { as: 'DoTo' });
            return this.init(() => {
              return self.Worker.findOne({
                include: [
                  { model: self.Task, as: 'ToDo' },
                  { model: self.Task, as: 'DoTo' }
                ]
              });
            });
          });
        });
      });

      describe('hasMany', () => {
        beforeEach(function() {
          const self = this;
          this.Worker.hasMany(this.Task);
          return this.init(() => {
            return self.worker.setTasks([self.task]);
          });
        });

        it('throws an error if included DaoFactory is not associated', function() {
          const self = this;
          return self.Task.findOne({ include: [self.Worker] }).catch (err => {
            expect(err.message).to.equal('Worker is not associated to Task!');
          });
        });

        it('returns the associated tasks via worker.tasks', function() {
          return this.Worker.findOne({
            where: { name: 'worker' },
            include: [this.Task]
          }).then(worker => {
            expect(worker).to.exist;
            expect(worker.Tasks).to.exist;
            expect(worker.Tasks[0].title).to.equal('homework');
          });
        });

        it('including two has many relations should not result in duplicate values', function() {
          const self = this;

          self.Contact = self.sequelize.define('Contact', { name: DataTypes.STRING });
          self.Photo = self.sequelize.define('Photo', { img: DataTypes.TEXT });
          self.PhoneNumber = self.sequelize.define('PhoneNumber', { phone: DataTypes.TEXT });

          self.Contact.hasMany(self.Photo, { as: 'Photos' });
          self.Contact.hasMany(self.PhoneNumber);

          return self.sequelize.sync({ force: true }).then(() => {
            return self.Contact.create({ name: 'Boris' }).then(someContact => {
              return self.Photo.create({ img: 'img.jpg' }).then(somePhoto => {
                return self.PhoneNumber.create({ phone: '000000' }).then(somePhone1 => {
                  return self.PhoneNumber.create({ phone: '111111' }).then(somePhone2 => {
                    return someContact.setPhotos([somePhoto]).then(() => {
                      return someContact.setPhoneNumbers([somePhone1, somePhone2]).then(() => {
                        return self.Contact.findOne({
                          where: {
                            name: 'Boris'
                          },
                          include: [self.PhoneNumber, { model: self.Photo, as: 'Photos' }]
                        }).then(fetchedContact => {
                          expect(fetchedContact).to.exist;
                          expect(fetchedContact.Photos.length).to.equal(1);
                          expect(fetchedContact.PhoneNumbers.length).to.equal(2);
                        });
                      });
                    });
                  });
                });
              });
            });
          });
        });

        it('eager loads with non-id primary keys', function() {
          const self = this;
          self.User = self.sequelize.define('UserPKeagerone', {
            username: {
              type: Sequelize.STRING,
              primaryKey: true
            }
          });
          self.Group = self.sequelize.define('GroupPKeagerone', {
            name: {
              type: Sequelize.STRING,
              primaryKey: true
            }
          });
          self.Group.belongsToMany(self.User, {through: 'group_user'});
          self.User.belongsToMany(self.Group, {through: 'group_user'});

          return self.sequelize.sync({ force: true }).then(() => {
            return self.User.create({ username: 'someone' }).then(someUser => {
              return self.Group.create({ name: 'people' }).then(someGroup => {
                return someUser.setGroupPKeagerones([someGroup]).then(() => {
                  return self.User.findOne({
                    where: {
                      username: 'someone'
                    },
                    include: [self.Group]
                  }).then(someUser => {
                    expect(someUser).to.exist;
                    expect(someUser.username).to.equal('someone');
                    expect(someUser.GroupPKeagerones[0].name).to.equal('people');
                  });
                });
              });
            });
          });
        });
      });

      describe('hasMany with alias', () => {
        it('throws an error if included DaoFactory is not referenced by alias', function() {
          const self = this;
          return self.Worker.findOne({ include: [self.Task] }).catch (err => {
            expect(err.message).to.equal('Task is not associated to Worker!');
          });
        });

        describe('alias', () => {
          beforeEach(function() {
            const self = this;
            this.Worker.hasMany(this.Task, { as: 'ToDos' });
            return this.init(() => {
              return self.worker.setToDos([self.task]);
            });
          });

          it(`throws an error indicating an incorrect alias was entered if an association
              and alias exist but the alias doesn't match`, function() {
            const self = this;
            return self.Worker.findOne({ include: [{ model: self.Task, as: 'Work' }] }).catch (err => {
              expect(err.message).to.equal('Task is associated to Worker using an alias. You\'ve included an alias (Work), but it does not match the alias defined in your association.');
            });
          });

          it('returns the associated task via worker.task', function() {
            return this.Worker.findOne({
              where: { name: 'worker' },
              include: [{ model: this.Task, as: 'ToDos' }]
            }).then(worker => {
              expect(worker).to.exist;
              expect(worker.ToDos).to.exist;
              expect(worker.ToDos[0].title).to.equal('homework');
            });
          });

          it('returns the associated task via worker.task when daoFactory is aliased with model', function() {
            return this.Worker.findOne({
              where: { name: 'worker' },
              include: [{ model: this.Task, as: 'ToDos' }]
            }).then(worker => {
              expect(worker.ToDos[0].title).to.equal('homework');
            });
          });

          it('allows mulitple assocations of the same model with different alias', function() {
            const self = this;

            this.Worker.hasMany(this.Task, { as: 'DoTos' });
            return this.init(() => {
              return self.Worker.findOne({
                include: [
                  { model: self.Task, as: 'ToDos' },
                  { model: self.Task, as: 'DoTos' }
                ]
              });
            });
          });
        });
      });

      describe('hasMany (N:M) with alias', () => {
        beforeEach(function() {
          this.Product = this.sequelize.define('Product', { title: Sequelize.STRING });
          this.Tag = this.sequelize.define('Tag', { name: Sequelize.STRING });
        });

        it('returns the associated models when using through as string and alias', function() {
          const self = this;

          this.Product.belongsToMany(this.Tag, {as: 'tags', through: 'product_tag'});
          this.Tag.belongsToMany(this.Product, {as: 'products', through: 'product_tag'});

          return this.sequelize.sync().then(() => {
            return Promise.all([
              self.Product.bulkCreate([
                {title: 'Chair'},
                {title: 'Desk'},
                {title: 'Handbag'},
                {title: 'Dress'},
                {title: 'Jan'}
              ]),
              self.Tag.bulkCreate([
                {name: 'Furniture'},
                {name: 'Clothing'},
                {name: 'People'}
              ])
            ]).then(() => {
              return Promise.all([
                self.Product.findAll(),
                self.Tag.findAll()
              ]);
            }).spread((products, tags) => {
              self.products = products;
              self.tags = tags;
              return Promise.all([
                products[0].setTags([tags[0], tags[1]]),
                products[1].addTag(tags[0]),
                products[2].addTag(tags[1]),
                products[3].setTags([tags[1]]),
                products[4].setTags([tags[2]])
              ]).then(() => {
                return Promise.all([
                  self.Tag.findOne({
                    where: {
                      id: tags[0].id
                    },
                    include: [
                      {model: self.Product, as: 'products'}
                    ]
                  }).then(tag => {
                    expect(tag).to.exist;
                    expect(tag.products.length).to.equal(2);
                  }),
                  tags[1].getProducts().then(products => {
                    expect(products.length).to.equal(3);
                  }),
                  self.Product.findOne({
                    where: {
                      id: products[0].id
                    },
                    include: [
                      {model: self.Tag, as: 'tags'}
                    ]
                  }).then(product => {
                    expect(product).to.exist;
                    expect(product.tags.length).to.equal(2);
                  }),
                  products[1].getTags().then(tags => {
                    expect(tags.length).to.equal(1);
                  })
                ]);
              });
            });
          });
        });

        it('returns the associated models when using through as model and alias', function() {
          // Exactly the same code as the previous test, just with a through model instance, and promisified
          const ProductTag = this.sequelize.define('product_tag');

          this.Product.belongsToMany(this.Tag, {as: 'tags', through: ProductTag});
          this.Tag.belongsToMany(this.Product, {as: 'products', through: ProductTag});

          return this.sequelize.sync().bind(this).then(function() {
            return Promise.all([
              this.Product.bulkCreate([
                {title: 'Chair'},
                {title: 'Desk'},
                {title: 'Handbag'},
                {title: 'Dress'},
                {title: 'Jan'}
              ]),
              this.Tag.bulkCreate([
                {name: 'Furniture'},
                {name: 'Clothing'},
                {name: 'People'}
              ])
            ]);
          }).then(function() {
            return Promise.all([
              this.Product.findAll(),
              this.Tag.findAll()
            ]);
          }).spread(function(products, tags) {
            this.products = products;
            this.tags = tags;

            return Promise.all([
              products[0].setTags([tags[0], tags[1]]),
              products[1].addTag(tags[0]),
              products[2].addTag(tags[1]),
              products[3].setTags([tags[1]]),
              products[4].setTags([tags[2]])
            ]);
          }).then(function() {
            return Promise.all([
              expect(this.Tag.findOne({
                where: {
                  id: this.tags[0].id
                },
                include: [
                  {model: this.Product, as: 'products'}
                ]
              })).to.eventually.have.property('products').to.have.length(2),
              expect(this.Product.findOne({
                where: {
                  id: this.products[0].id
                },
                include: [
                  {model: this.Tag, as: 'tags'}
                ]
              })).to.eventually.have.property('tags').to.have.length(2),
              expect(this.tags[1].getProducts()).to.eventually.have.length(3),
              expect(this.products[1].getTags()).to.eventually.have.length(1)
            ]);
          });
        });
      });
    });

    describe('queryOptions', () => {
      beforeEach(function() {
        const self = this;
        return this.User.create({username: 'barfooz'}).then(user => {
          self.user = user;
        });
      });

      it('should return a DAO when queryOptions are not set', function() {
        const self = this;
        return this.User.findOne({ where: { username: 'barfooz'}}).then(user => {
          expect(user).to.be.instanceOf(self.User);
        });
      });

      it('should return a DAO when raw is false', function() {
        const self = this;
        return this.User.findOne({ where: { username: 'barfooz'}, raw: false }).then(user => {
          expect(user).to.be.instanceOf(self.User);
        });
      });

      it('should return raw data when raw is true', function() {
        const self = this;
        return this.User.findOne({ where: { username: 'barfooz'}, raw: true }).then(user => {
          expect(user).to.not.be.instanceOf(self.User);
          expect(user).to.be.instanceOf(Object);
        });
      });
    });

    it('should support logging', function() {
      const spy = sinon.spy();

      return this.User.findOne({
        where: {},
        logging: spy
      }).then(() => {
        expect(spy.called).to.be.ok;
      });
    });

    describe('rejectOnEmpty mode', () => {
      it('throws error when record not found by findOne', function() {
        return expect(this.User.findOne({
          where: {
            username: 'ath-kantam-pradakshnami'
          },
          rejectOnEmpty: true
        })).to.eventually.be.rejectedWith(Sequelize.EmptyResultError);
      });

      it('throws error when record not found by findById', function() {
        return expect(this.User.findById(4732322332323333232344334354234, {
          rejectOnEmpty: true
        })).to.eventually.be.rejectedWith(Sequelize.EmptyResultError);
      });

      it('throws error when record not found by find', function() {
        return expect(this.User.find({
          where: {
            username: 'some-username-that-is-not-used-anywhere'
          },
          rejectOnEmpty: true
        })).to.eventually.be.rejectedWith(Sequelize.EmptyResultError);
      });

      it('works from model options', () => {
        const Model = current.define('Test', {
          username: Sequelize.STRING(100)
        }, {
          rejectOnEmpty: true
        });

        return Model.sync({ force: true })
          .then(() => {
            return expect(Model.findOne({
              where: {
                username: 'some-username-that-is-not-used-anywhere'
              }
            })).to.eventually.be.rejectedWith(Sequelize.EmptyResultError);
          });
      });

      it('resolve null when disabled', () => {
        const Model = current.define('Test', {
          username: Sequelize.STRING(100)
        });

        return Model.sync({ force: true })
          .then(() => {
            return expect(Model.findOne({
              where: {
                username: 'some-username-that-is-not-used-anywhere-for-sure-this-time'
              }
            })).to.eventually.be.equal(null);
          });
      });

    });

    it('should find records where deletedAt set to future', function() {
      const User = this.sequelize.define('paranoiduser', {
        username: Sequelize.STRING
      }, { paranoid: true });

      return User.sync({ force: true }).then(() => {
        return User.bulkCreate([
          {username: 'Bob'},
          {username: 'Tobi', deletedAt: moment().add(30, 'minutes').format()},
          {username: 'Max', deletedAt: moment().add(30, 'days').format()},
          {username: 'Tony', deletedAt: moment().subtract(30, 'days').format()}
        ]);
      }).then(() => {
        return User.find({ where: {username: 'Tobi'} });
      }).then(tobi => {
        expect(tobi).not.to.be.null;
      }).then(() => {
        return User.findAll();
      }).then(users => {
        expect(users.length).to.be.eql(3);
      });
    });

    it('should find only non deleted records', function() {
      const User = this.sequelize.define('paranoiduser', {
        username: Sequelize.STRING
      }, { paranoid: true });

<<<<<<< HEAD
      return User.sync({ force: true }).then(() => {
        return User.bulkCreate([
          {username: 'Bob'},
          {username: 'Tobi'}
        ]);
      }).then(() => {
        return User.destroy({ where: {username: 'Tobi'} });
      }).delay(5000).then(() => {
        return User.findAll({ paranoid: true });
      }).then(users => {
        expect(users.length).to.be.eql(1);
      });
=======

      if (dialect === 'sqlite') 
        return User.sync({ force: true }).then(() => {
          return User.bulkCreate([
            {username: 'Bob'},
            {username: 'Tobi'}
          ]);
        }).then(() => {
          return User.destroy({ where: {username: 'Tobi'} });
        }).delay(500).then(() => {
          return User.findAll({ paranoid: true });
        }).then(users => {
          expect(users.length).to.be.eql(1);
        });
      else 
        return User.sync({ force: true }).then(() => {
          return User.bulkCreate([
            {username: 'Bob'},
            {username: 'Tobi'}
          ]);
        }).then(() => {
          return User.destroy({ where: {username: 'Tobi'} });
        }).then(() => {
          return User.findAll({ paranoid: true });
        }).then(users => {
          expect(users.length).to.be.eql(1);
        });
>>>>>>> 981c3cf9
    });

  });
});<|MERGE_RESOLUTION|>--- conflicted
+++ resolved
@@ -1024,20 +1024,6 @@
         username: Sequelize.STRING
       }, { paranoid: true });
 
-<<<<<<< HEAD
-      return User.sync({ force: true }).then(() => {
-        return User.bulkCreate([
-          {username: 'Bob'},
-          {username: 'Tobi'}
-        ]);
-      }).then(() => {
-        return User.destroy({ where: {username: 'Tobi'} });
-      }).delay(5000).then(() => {
-        return User.findAll({ paranoid: true });
-      }).then(users => {
-        expect(users.length).to.be.eql(1);
-      });
-=======
 
       if (dialect === 'sqlite') 
         return User.sync({ force: true }).then(() => {
@@ -1065,7 +1051,6 @@
         }).then(users => {
           expect(users.length).to.be.eql(1);
         });
->>>>>>> 981c3cf9
     });
 
   });
