--- conflicted
+++ resolved
@@ -450,11 +450,7 @@
         });
       }
 
-<<<<<<< HEAD
-      (!['sqlite', 'mssql', 'db2', 'oracle'].includes(dialect) && dialect !== 'db2' ? it : it.skip)('should not fail silently with concurrency higher than pool, a unique constraint and a create hook resulting in mismatched values', async function() {
-=======
       (!['sqlite', 'mssql', 'db2', 'oracle'].includes(dialect) ? it : it.skip)('should not fail silently with concurrency higher than pool, a unique constraint and a create hook resulting in mismatched values', async function() {
->>>>>>> 20e6a58d
         const User = this.sequelize.define('user', {
           username: {
             type: DataTypes.STRING,
