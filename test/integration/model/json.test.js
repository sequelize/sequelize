'use strict';

const chai = require('chai');
const dayjs = require('dayjs');

const expect = chai.expect;
const Support = require('../support');
const { DataTypes, Op, Sequelize } = require('@sequelize/core');

const current = Support.sequelize;
const dialect = current.dialect;

describe(Support.getTestDialectTeaser('Model'), () => {
  describe('JSON', () => {
<<<<<<< HEAD
    if (!dialect.supports.dataTypes.JSON) {
=======
    if (!dialect.supports.JSON) {
>>>>>>> d2a0b16c
      return;
    }

    beforeEach(async function () {
      this.Event = this.sequelize.define('Event', {
        data: {
          type: DataTypes.JSON,
          field: 'event_data',
          index: true,
        },
        json: DataTypes.JSON,
      });

      await this.Event.sync({ force: true });
    });

    if (current.dialect.supports.lock) {
      it('findOrCreate supports transactions, json and locks', async function () {
        const transaction = await current.transaction();

        await this.Event.findOrCreate({
          where: {
            json: { some: { input: 'Hello' } },
          },
          defaults: {
            json: { some: { input: 'Hello' }, input: [1, 2, 3] },
            data: { some: { input: 'There' }, input: [4, 5, 6] },
          },
          transaction,
          lock: transaction.LOCK.UPDATE,
          logging: sql => {
            if (sql.includes('SELECT') && !sql.includes('CREATE')) {
              expect(sql.includes('FOR UPDATE')).to.be.true;
            }
          },
        });

        const count = await this.Event.count();
        expect(count).to.equal(0);
        await transaction.commit();
        const count0 = await this.Event.count();
        expect(count0).to.equal(1);
      });
    }

    describe('create', () => {
      it('should create an instance with JSON data', async function () {
        await this.Event.create({
          data: {
            name: {
              first: 'Homer',
              last: 'Simpson',
            },
            employment: 'Nuclear Safety Inspector',
          },
<<<<<<< HEAD
        });

        const events = await this.Event.findAll();
        const event = events[0];

        expect(event.get('data')).to.eql({
          name: {
            first: 'Homer',
            last: 'Simpson',
          },
          employment: 'Nuclear Safety Inspector',
        });
      });
    });

    describe('update', () => {
      if (dialect.supports.jsonOperations) {
        it('should update with JSON column (dot notation)', async function () {
          await this.Event.bulkCreate([{
            id: 1,
            data: {
              name: {
                first: 'Homer',
                last: 'Simpson',
              },
              employment: 'Nuclear Safety Inspector',
            },
          }, {
            id: 2,
            data: {
              name: {
                first: 'Rick',
                last: 'Sanchez',
              },
              employment: 'Multiverse Scientist',
            },
          }]);
=======
        });

        const events = await this.Event.findAll();
        const event = events[0];
>>>>>>> d2a0b16c

        expect(event.get('data')).to.eql({
          name: {
            first: 'Homer',
            last: 'Simpson',
          },
          employment: 'Nuclear Safety Inspector',
        });
      });
    });

    describe('update', () => {
      it('should update with JSON column (dot notation)', async function () {
        await this.Event.bulkCreate([{
          id: 1,
          data: {
            name: {
              first: 'Homer',
              last: 'Simpson',
            },
            employment: 'Nuclear Safety Inspector',
          },
        }, {
          id: 2,
          data: {
            name: {
              first: 'Rick',
              last: 'Sanchez',
            },
            employment: 'Multiverse Scientist',
          },
        }]);

        await this.Event.update({
          data: {
            name: {
              first: 'Rick',
              last: 'Sanchez',
            },
            employment: 'Galactic Fed Prisioner',
          },
        }, {
          where: {
            'data.name.first': 'Rick',
          },
        });

        const event = await this.Event.findByPk(2);
        expect(event.get('data')).to.eql({
          name: {
            first: 'Rick',
            last: 'Sanchez',
          },
          employment: 'Galactic Fed Prisioner',
        });
      });

      it('should update with JSON column (JSON notation)', async function () {
        await this.Event.bulkCreate([{
          id: 1,
          data: {
            name: {
              first: 'Homer',
              last: 'Simpson',
            },
            employment: 'Nuclear Safety Inspector',
          },
        }, {
          id: 2,
          data: {
            name: {
              first: 'Rick',
              last: 'Sanchez',
            },
            employment: 'Multiverse Scientist',
          },
        }]);

        await this.Event.update({
          data: {
            name: {
              first: 'Rick',
              last: 'Sanchez',
            },
            employment: 'Galactic Fed Prisioner',
<<<<<<< HEAD
          });
        });
      }

      it('should update an instance with JSON data', async function () {
        const event0 = await this.Event.create({
          data: {
            name: {
              first: 'Homer',
              last: 'Simpson',
            },
            employment: 'Nuclear Safety Inspector',
          },
        });

        await event0.update({
=======
          },
        }, {
          where: {
            data: {
              name: {
                first: 'Rick',
              },
            },
          },
        });

        const event = await this.Event.findByPk(2);
        expect(event.get('data')).to.eql({
          name: {
            first: 'Rick',
            last: 'Sanchez',
          },
          employment: 'Galactic Fed Prisioner',
        });
      });

      it('should update an instance with JSON data', async function () {
        const event0 = await this.Event.create({
>>>>>>> d2a0b16c
          data: {
            name: {
              first: 'Homer',
              last: 'Simpson',
            },
<<<<<<< HEAD
            employment: null,
          },
        });

        const events = await this.Event.findAll();
        const event = events[0];

        expect(event.get('data')).to.eql({
          name: {
            first: 'Homer',
            last: 'Simpson',
          },
          employment: null,
        });
      });
    });

    describe('find', () => {
      if (!dialect.supports.jsonOperations) {
        return;
      }

=======
            employment: 'Nuclear Safety Inspector',
          },
        });

        await event0.update({
          data: {
            name: {
              first: 'Homer',
              last: 'Simpson',
            },
            employment: null,
          },
        });

        const events = await this.Event.findAll();
        const event = events[0];

        expect(event.get('data')).to.eql({
          name: {
            first: 'Homer',
            last: 'Simpson',
          },
          employment: null,
        });
      });
    });

    describe('find', () => {
>>>>>>> d2a0b16c
      it('should be possible to query a nested value', async function () {
        await Promise.all([this.Event.create({
          data: {
            name: {
              first: 'Homer',
              last: 'Simpson',
            },
            employment: 'Nuclear Safety Inspector',
          },
        }), this.Event.create({
          data: {
            name: {
              first: 'Marge',
              last: 'Simpson',
            },
            employment: 'Housewife',
          },
        })]);

        const events = await this.Event.findAll({
          where: {
            data: {
              employment: 'Housewife',
            },
          },
        });

        const event = events[0];

        expect(events.length).to.equal(1);
        expect(event.get('data')).to.eql({
          name: {
            first: 'Marge',
            last: 'Simpson',
          },
          employment: 'Housewife',
        });
      });
      it('should be possible to query dates with array operators', async function () {
        const now = dayjs().millisecond(0).toDate();
        const before = dayjs().millisecond(0).subtract(1, 'day')
          .toDate();
        const after = dayjs().millisecond(0).add(1, 'day')
          .toDate();

        await Promise.all([this.Event.create({
          json: {
            user: 'Homer',
            lastLogin: now,
          },
        })]);

        const events0 = await this.Event.findAll({
          where: {
            json: {
              lastLogin: now,
            },
          },
        });

        const event0 = events0[0];

        expect(events0.length).to.equal(1);
        expect(event0.get('json')).to.eql({
          user: 'Homer',
          lastLogin: now.toISOString(),
        });

        const events = await this.Event.findAll({
          where: {
            json: {
              lastLogin: { [Op.between]: [before, after] },
            },
          },
        });

        const event = events[0];

        expect(events.length).to.equal(1);
        expect(event.get('json')).to.eql({
          user: 'Homer',
          lastLogin: now.toISOString(),
        });
      });
      it('should be possible to query a boolean with array operators', async function () {
        await Promise.all([this.Event.create({
          json: {
            user: 'Homer',
            active: true,
          },
        })]);

        const events0 = await this.Event.findAll({
          where: {
            json: {
              active: true,
            },
          },
        });

        const event0 = events0[0];

        expect(events0.length).to.equal(1);
        expect(event0.get('json')).to.eql({
          user: 'Homer',
          active: true,
        });

        const events = await this.Event.findAll({
          where: {
            json: {
              active: { [Op.in]: [true, false] },
            },
          },
        });

        const event = events[0];

        expect(events.length).to.equal(1);
        expect(event.get('json')).to.eql({
          user: 'Homer',
          active: true,
        });
      });
      it('should be possible to query a nested integer value', async function () {
        await Promise.all([this.Event.create({
          data: {
            name: {
              first: 'Homer',
              last: 'Simpson',
            },
            age: 40,
          },
        }), this.Event.create({
          data: {
            name: {
              first: 'Marge',
              last: 'Simpson',
<<<<<<< HEAD
            },
            age: 37,
          },
        })]);

        const events = await this.Event.findAll({
          where: {
            data: {
              age: {
                [Op.gt]: 38,
              },
            },
=======
            },
            age: 37,
          },
        })]);

        const events = await this.Event.findAll({
          where: {
            data: {
              age: {
                [Op.gt]: 38,
              },
            },
>>>>>>> d2a0b16c
          },
        });

        const event = events[0];

        expect(events.length).to.equal(1);
        expect(event.get('data')).to.eql({
          name: {
            first: 'Homer',
            last: 'Simpson',
          },
          age: 40,
        });
      });
      it('should be possible to query a nested null value', async function () {
        await Promise.all([this.Event.create({
          data: {
            name: {
              first: 'Homer',
              last: 'Simpson',
            },
            employment: 'Nuclear Safety Inspector',
          },
        }), this.Event.create({
          data: {
            name: {
              first: 'Marge',
              last: 'Simpson',
            },
            employment: null,
          },
        })]);

        const events = await this.Event.findAll({
          where: {
            data: {
              employment: null,
            },
          },
        });

        expect(events.length).to.equal(1);
        expect(events[0].get('data')).to.eql({
          name: {
            first: 'Marge',
            last: 'Simpson',
          },
          employment: null,
        });
      });
      it('should be possible to query for nested fields with hyphens/dashes, #8718', async function () {
        await Promise.all([this.Event.create({
          data: {
            name: {
              first: 'Homer',
              last: 'Simpson',
            },
            status_report: {
              'red-indicator': {
                level$$level: true,
              },
            },
            employment: 'Nuclear Safety Inspector',
          },
        }), this.Event.create({
          data: {
            name: {
              first: 'Marge',
              last: 'Simpson',
            },
            employment: null,
          },
        })]);

        const events = await this.Event.findAll({
          where: {
            data: {
              status_report: {
                'red-indicator': {
                  level$$level: true,
                },
              },
            },
          },
        });

        expect(events.length).to.equal(1);
        expect(events[0].get('data')).to.eql({
          name: {
            first: 'Homer',
            last: 'Simpson',
          },
          status_report: {
            'red-indicator': {
              level$$level: true,
            },
          },
          employment: 'Nuclear Safety Inspector',
        });
      });
      it('should be possible to query multiple nested values', async function () {
        await this.Event.create({
          data: {
            name: {
              first: 'Homer',
              last: 'Simpson',
            },
            employment: 'Nuclear Safety Inspector',
          },
        });

        await Promise.all([this.Event.create({
          data: {
            name: {
              first: 'Marge',
              last: 'Simpson',
            },
            employment: 'Housewife',
          },
        }), this.Event.create({
          data: {
            name: {
              first: 'Bart',
              last: 'Simpson',
            },
            employment: 'None',
          },
        })]);

        const events = await this.Event.findAll({
          where: {
            data: {
              name: {
                last: 'Simpson',
<<<<<<< HEAD
              },
              employment: {
                [Op.ne]: 'None',
              },
=======
              },
              employment: {
                [Op.ne]: 'None',
              },
>>>>>>> d2a0b16c
            },
          },
          order: [
            ['id', 'ASC'],
          ],
        });

        expect(events.length).to.equal(2);

        expect(events[0].get('data')).to.eql({
          name: {
            first: 'Homer',
            last: 'Simpson',
          },
          employment: 'Nuclear Safety Inspector',
        });

        expect(events[1].get('data')).to.eql({
          name: {
            first: 'Marge',
            last: 'Simpson',
          },
          employment: 'Housewife',
        });
      });
      it('should be possible to query a nested value and order results', async function () {
        await this.Event.create({
          data: {
            name: {
              first: 'Homer',
              last: 'Simpson',
            },
            employment: 'Nuclear Safety Inspector',
          },
        });

        await Promise.all([this.Event.create({
          data: {
            name: {
              first: 'Marge',
              last: 'Simpson',
            },
            employment: 'Housewife',
          },
        }), this.Event.create({
          data: {
            name: {
              first: 'Bart',
              last: 'Simpson',
            },
            employment: 'None',
          },
        })]);

        const events = await this.Event.findAll({
          where: {
            data: {
              name: {
                last: 'Simpson',
              },
            },
          },
          order: [
            ['data.name.first'],
          ],
        });

        expect(events.length).to.equal(3);

        expect(events[0].get('data')).to.eql({
          name: {
            first: 'Bart',
            last: 'Simpson',
          },
          employment: 'None',
        });

        expect(events[1].get('data')).to.eql({
          name: {
            first: 'Homer',
            last: 'Simpson',
          },
          employment: 'Nuclear Safety Inspector',
        });

        expect(events[2].get('data')).to.eql({
          name: {
            first: 'Marge',
            last: 'Simpson',
          },
          employment: 'Housewife',
        });
      });
    });

    describe('destroy', () => {
<<<<<<< HEAD
      if (!dialect.supports.jsonOperations) {
        return;
      }

=======
>>>>>>> d2a0b16c
      it('should be possible to destroy with where', async function () {
        const conditionSearch = {
          where: {
            data: {
              employment: 'Hacker',
            },
          },
        };

        await Promise.all([this.Event.create({
          data: {
            name: {
              first: 'Elliot',
              last: 'Alderson',
<<<<<<< HEAD
=======
            },
            employment: 'Hacker',
          },
        }), this.Event.create({
          data: {
            name: {
              first: 'Christian',
              last: 'Slater',
>>>>>>> d2a0b16c
            },
            employment: 'Hacker',
          },
        }), this.Event.create({
          data: {
            name: {
<<<<<<< HEAD
              first: 'Christian',
              last: 'Slater',
            },
            employment: 'Hacker',
          },
        }), this.Event.create({
          data: {
            name: {
=======
>>>>>>> d2a0b16c
              first: ' Tyrell',
              last: 'Wellick',
            },
            employment: 'CTO',
          },
        })]);

        await expect(this.Event.findAll(conditionSearch)).to.eventually.have.length(2);
        await this.Event.destroy(conditionSearch);

        await expect(this.Event.findAll(conditionSearch)).to.eventually.have.length(0);
      });
    });

    describe('sql injection attacks', () => {
      beforeEach(async function () {
        this.Model = this.sequelize.define('Model', {
          data: DataTypes.JSON,
        });
        await this.sequelize.sync({ force: true });
      });

      it('should properly escape the single quotes', async function () {
        await this.Model.create({
          data: {
            type: 'Point',
            properties: {
              exploit: '\'); DELETE YOLO INJECTIONS; -- ',
            },
          },
<<<<<<< HEAD
        });
      });

      it('should properly escape the single quotes in array', async function () {
        await this.Model.create({
          data: {
            type: 'Point',
            coordinates: [39.807_222, '\'); DELETE YOLO INJECTIONS; --'],
          },
        });
      });

      if (dialect.supports.jsonOperations) {
        it('should properly escape path keys', async function () {
          await this.Model.findAll({
            raw: true,
            attributes: ['id'],
            where: {
              data: {
                'a\')) AS DECIMAL) = 1 DELETE YOLO INJECTIONS; -- ': 1,
              },
=======
        });
      });

      it('should properly escape the single quotes in array', async function () {
        await this.Model.create({
          data: {
            type: 'Point',
            coordinates: [39.807_222, '\'); DELETE YOLO INJECTIONS; --'],
          },
        });
      });

      it('should properly escape path keys', async function () {
        await this.Model.findAll({
          raw: true,
          attributes: ['id'],
          where: {
            data: {
              'a\')) AS DECIMAL) = 1 DELETE YOLO INJECTIONS; -- ': 1,
>>>>>>> d2a0b16c
            },
          },
        });
      });

      it('should properly escape path keys with sequelize.json', async function () {
        await this.Model.findAll({
          raw: true,
          attributes: ['id'],
          where: this.sequelize.json('data.id\')) AS DECIMAL) = 1 DELETE YOLO INJECTIONS; -- ', '1'),
        });
      });

<<<<<<< HEAD
        it('should be possible to find with properly escaped select query', async function () {
          await this.Model.create({
=======
      it('should be possible to find with properly escaped select query', async function () {
        await this.Model.create({
          data: {
            type: 'Point',
            properties: {
              exploit: '\'); DELETE YOLO INJECTIONS; -- ',
            },
          },
        });

        const result = await this.Model.findOne({
          where: {
>>>>>>> d2a0b16c
            data: {
              type: 'Point',
              properties: {
                exploit: '\'); DELETE YOLO INJECTIONS; -- ',
              },
            },
          },
        });

        expect(result.get('data')).to.deep.equal({
          type: 'Point',
          properties: {
            exploit: '\'); DELETE YOLO INJECTIONS; -- ',
          },
        });
      });

      it('should query an instance with JSONB data and order while trying to inject', async function () {
        await this.Event.create({
          data: {
            name: {
              first: 'Homer',
              last: 'Simpson',
            },
            employment: 'Nuclear Safety Inspector',
          },
        });

        await Promise.all([this.Event.create({
          data: {
            name: {
              first: 'Marge',
              last: 'Simpson',
            },
            employment: 'Housewife',
          },
        }), this.Event.create({
          data: {
            name: {
              first: 'Bart',
              last: 'Simpson',
            },
            employment: 'None',
          },
        })]);

        if (current.options.dialect === 'sqlite') {
          const events = await this.Event.findAll({
            where: {
              data: {
                name: {
                  last: 'Simpson',
                },
              },
            },
            order: [
              ['data.name.first}\'); INSERT INJECTION HERE! SELECT (\''],
            ],
          });

          expect(events).to.be.ok;
          expect(events[0].get('data')).to.eql({
            name: {
              first: 'Homer',
              last: 'Simpson',
            },
            employment: 'Nuclear Safety Inspector',
          });

          return;
        }

        if (current.options.dialect === 'postgres') {
          await expect(this.Event.findAll({
            where: {
              data: {
                name: {
                  last: 'Simpson',
                },
              },
<<<<<<< HEAD
              order: [
                ['data.name.first}\'); INSERT INJECTION HERE! SELECT (\''],
              ],
            })).to.eventually.be.rejectedWith(Error);
          }
        });
      }
    });
  });

=======
            },
            order: [
              ['data.name.first}\'); INSERT INJECTION HERE! SELECT (\''],
            ],
          })).to.eventually.be.rejectedWith(Error);
        }
      });
    });
  });
>>>>>>> d2a0b16c
});<|MERGE_RESOLUTION|>--- conflicted
+++ resolved
@@ -12,11 +12,7 @@
 
 describe(Support.getTestDialectTeaser('Model'), () => {
   describe('JSON', () => {
-<<<<<<< HEAD
     if (!dialect.supports.dataTypes.JSON) {
-=======
-    if (!dialect.supports.JSON) {
->>>>>>> d2a0b16c
       return;
     }
 
@@ -72,7 +68,6 @@
             },
             employment: 'Nuclear Safety Inspector',
           },
-<<<<<<< HEAD
         });
 
         const events = await this.Event.findAll();
@@ -110,98 +105,77 @@
               employment: 'Multiverse Scientist',
             },
           }]);
-=======
-        });
-
-        const events = await this.Event.findAll();
-        const event = events[0];
->>>>>>> d2a0b16c
-
-        expect(event.get('data')).to.eql({
-          name: {
-            first: 'Homer',
-            last: 'Simpson',
-          },
-          employment: 'Nuclear Safety Inspector',
-        });
-      });
-    });
-
-    describe('update', () => {
-      it('should update with JSON column (dot notation)', async function () {
-        await this.Event.bulkCreate([{
-          id: 1,
-          data: {
-            name: {
-              first: 'Homer',
-              last: 'Simpson',
-            },
-            employment: 'Nuclear Safety Inspector',
-          },
-        }, {
-          id: 2,
-          data: {
+
+          await this.Event.update({
+            data: {
+              name: {
+                first: 'Rick',
+                last: 'Sanchez',
+              },
+              employment: 'Galactic Fed Prisioner',
+            },
+          }, {
+            where: {
+              'data.name.first': 'Rick',
+            },
+          });
+
+          const event = await this.Event.findByPk(2);
+          expect(event.get('data')).to.eql({
             name: {
               first: 'Rick',
               last: 'Sanchez',
             },
-            employment: 'Multiverse Scientist',
-          },
-        }]);
-
-        await this.Event.update({
-          data: {
+            employment: 'Galactic Fed Prisioner',
+          });
+        });
+
+        it('should update with JSON column (JSON notation)', async function () {
+          await this.Event.bulkCreate([{
+            id: 1,
+            data: {
+              name: {
+                first: 'Homer',
+                last: 'Simpson',
+              },
+              employment: 'Nuclear Safety Inspector',
+            },
+          }, {
+            id: 2,
+            data: {
+              name: {
+                first: 'Rick',
+                last: 'Sanchez',
+              },
+              employment: 'Multiverse Scientist',
+            },
+          }]);
+
+          await this.Event.update({
+            data: {
+              name: {
+                first: 'Rick',
+                last: 'Sanchez',
+              },
+              employment: 'Galactic Fed Prisioner',
+            },
+          }, {
+            where: {
+              data: {
+                name: {
+                  first: 'Rick',
+                },
+              },
+            },
+          });
+
+          const event = await this.Event.findByPk(2);
+          expect(event.get('data')).to.eql({
             name: {
               first: 'Rick',
               last: 'Sanchez',
             },
             employment: 'Galactic Fed Prisioner',
-          },
-        }, {
-          where: {
-            'data.name.first': 'Rick',
-          },
-        });
-
-        const event = await this.Event.findByPk(2);
-        expect(event.get('data')).to.eql({
-          name: {
-            first: 'Rick',
-            last: 'Sanchez',
-          },
-          employment: 'Galactic Fed Prisioner',
-        });
-      });
-
-      it('should update with JSON column (JSON notation)', async function () {
-        await this.Event.bulkCreate([{
-          id: 1,
-          data: {
-            name: {
-              first: 'Homer',
-              last: 'Simpson',
-            },
-            employment: 'Nuclear Safety Inspector',
-          },
-        }, {
-          id: 2,
-          data: {
-            name: {
-              first: 'Rick',
-              last: 'Sanchez',
-            },
-            employment: 'Multiverse Scientist',
-          },
-        }]);
-
-        await this.Event.update({
-          data: {
-            name: {
-              first: 'Rick',
-              last: 'Sanchez',
-            },
-            employment: 'Galactic Fed Prisioner',
-<<<<<<< HEAD
           });
         });
       }
@@ -218,37 +192,11 @@
         });
 
         await event0.update({
-=======
-          },
-        }, {
-          where: {
-            data: {
-              name: {
-                first: 'Rick',
-              },
-            },
-          },
-        });
-
-        const event = await this.Event.findByPk(2);
-        expect(event.get('data')).to.eql({
-          name: {
-            first: 'Rick',
-            last: 'Sanchez',
-          },
-          employment: 'Galactic Fed Prisioner',
-        });
-      });
-
-      it('should update an instance with JSON data', async function () {
-        const event0 = await this.Event.create({
->>>>>>> d2a0b16c
           data: {
             name: {
               first: 'Homer',
               last: 'Simpson',
             },
-<<<<<<< HEAD
             employment: null,
           },
         });
@@ -271,36 +219,6 @@
         return;
       }
 
-=======
-            employment: 'Nuclear Safety Inspector',
-          },
-        });
-
-        await event0.update({
-          data: {
-            name: {
-              first: 'Homer',
-              last: 'Simpson',
-            },
-            employment: null,
-          },
-        });
-
-        const events = await this.Event.findAll();
-        const event = events[0];
-
-        expect(event.get('data')).to.eql({
-          name: {
-            first: 'Homer',
-            last: 'Simpson',
-          },
-          employment: null,
-        });
-      });
-    });
-
-    describe('find', () => {
->>>>>>> d2a0b16c
       it('should be possible to query a nested value', async function () {
         await Promise.all([this.Event.create({
           data: {
@@ -439,7 +357,6 @@
             name: {
               first: 'Marge',
               last: 'Simpson',
-<<<<<<< HEAD
             },
             age: 37,
           },
@@ -452,20 +369,6 @@
                 [Op.gt]: 38,
               },
             },
-=======
-            },
-            age: 37,
-          },
-        })]);
-
-        const events = await this.Event.findAll({
-          where: {
-            data: {
-              age: {
-                [Op.gt]: 38,
-              },
-            },
->>>>>>> d2a0b16c
           },
         });
 
@@ -600,17 +503,10 @@
             data: {
               name: {
                 last: 'Simpson',
-<<<<<<< HEAD
               },
               employment: {
                 [Op.ne]: 'None',
               },
-=======
-              },
-              employment: {
-                [Op.ne]: 'None',
-              },
->>>>>>> d2a0b16c
             },
           },
           order: [
@@ -707,13 +603,10 @@
     });
 
     describe('destroy', () => {
-<<<<<<< HEAD
       if (!dialect.supports.jsonOperations) {
         return;
       }
 
-=======
->>>>>>> d2a0b16c
       it('should be possible to destroy with where', async function () {
         const conditionSearch = {
           where: {
@@ -728,8 +621,6 @@
             name: {
               first: 'Elliot',
               last: 'Alderson',
-<<<<<<< HEAD
-=======
             },
             employment: 'Hacker',
           },
@@ -738,24 +629,12 @@
             name: {
               first: 'Christian',
               last: 'Slater',
->>>>>>> d2a0b16c
             },
             employment: 'Hacker',
           },
         }), this.Event.create({
           data: {
             name: {
-<<<<<<< HEAD
-              first: 'Christian',
-              last: 'Slater',
-            },
-            employment: 'Hacker',
-          },
-        }), this.Event.create({
-          data: {
-            name: {
-=======
->>>>>>> d2a0b16c
               first: ' Tyrell',
               last: 'Wellick',
             },
@@ -786,7 +665,6 @@
               exploit: '\'); DELETE YOLO INJECTIONS; -- ',
             },
           },
-<<<<<<< HEAD
         });
       });
 
@@ -808,138 +686,111 @@
               data: {
                 'a\')) AS DECIMAL) = 1 DELETE YOLO INJECTIONS; -- ': 1,
               },
-=======
-        });
-      });
-
-      it('should properly escape the single quotes in array', async function () {
-        await this.Model.create({
-          data: {
-            type: 'Point',
-            coordinates: [39.807_222, '\'); DELETE YOLO INJECTIONS; --'],
-          },
-        });
-      });
-
-      it('should properly escape path keys', async function () {
-        await this.Model.findAll({
-          raw: true,
-          attributes: ['id'],
-          where: {
-            data: {
-              'a\')) AS DECIMAL) = 1 DELETE YOLO INJECTIONS; -- ': 1,
->>>>>>> d2a0b16c
-            },
-          },
-        });
-      });
-
-      it('should properly escape path keys with sequelize.json', async function () {
-        await this.Model.findAll({
-          raw: true,
-          attributes: ['id'],
-          where: this.sequelize.json('data.id\')) AS DECIMAL) = 1 DELETE YOLO INJECTIONS; -- ', '1'),
-        });
-      });
-
-<<<<<<< HEAD
+            },
+          });
+        });
+
+        it('should properly escape path keys with sequelize.json', async function () {
+          await this.Model.findAll({
+            raw: true,
+            attributes: ['id'],
+            where: this.sequelize.json('data.id\')) AS DECIMAL) = 1 DELETE YOLO INJECTIONS; -- ', '1'),
+          });
+        });
+
         it('should be possible to find with properly escaped select query', async function () {
           await this.Model.create({
-=======
-      it('should be possible to find with properly escaped select query', async function () {
-        await this.Model.create({
-          data: {
+            data: {
+              type: 'Point',
+              properties: {
+                exploit: '\'); DELETE YOLO INJECTIONS; -- ',
+              },
+            },
+          });
+
+          const result = await this.Model.findOne({
+            where: {
+              data: {
+                type: 'Point',
+                properties: {
+                  exploit: '\'); DELETE YOLO INJECTIONS; -- ',
+                },
+              },
+            },
+          });
+
+          expect(result.get('data')).to.deep.equal({
             type: 'Point',
             properties: {
               exploit: '\'); DELETE YOLO INJECTIONS; -- ',
             },
-          },
-        });
-
-        const result = await this.Model.findOne({
-          where: {
->>>>>>> d2a0b16c
-            data: {
-              type: 'Point',
-              properties: {
-                exploit: '\'); DELETE YOLO INJECTIONS; -- ',
-              },
-            },
-          },
-        });
-
-        expect(result.get('data')).to.deep.equal({
-          type: 'Point',
-          properties: {
-            exploit: '\'); DELETE YOLO INJECTIONS; -- ',
-          },
-        });
-      });
-
-      it('should query an instance with JSONB data and order while trying to inject', async function () {
-        await this.Event.create({
-          data: {
-            name: {
-              first: 'Homer',
-              last: 'Simpson',
-            },
-            employment: 'Nuclear Safety Inspector',
-          },
-        });
-
-        await Promise.all([this.Event.create({
-          data: {
-            name: {
-              first: 'Marge',
-              last: 'Simpson',
-            },
-            employment: 'Housewife',
-          },
-        }), this.Event.create({
-          data: {
-            name: {
-              first: 'Bart',
-              last: 'Simpson',
-            },
-            employment: 'None',
-          },
-        })]);
-
-        if (current.options.dialect === 'sqlite') {
-          const events = await this.Event.findAll({
-            where: {
-              data: {
-                name: {
-                  last: 'Simpson',
+          });
+        });
+
+        it('should query an instance with JSONB data and order while trying to inject', async function () {
+          await this.Event.create({
+            data: {
+              name: {
+                first: 'Homer',
+                last: 'Simpson',
+              },
+              employment: 'Nuclear Safety Inspector',
+            },
+          });
+
+          await Promise.all([this.Event.create({
+            data: {
+              name: {
+                first: 'Marge',
+                last: 'Simpson',
+              },
+              employment: 'Housewife',
+            },
+          }), this.Event.create({
+            data: {
+              name: {
+                first: 'Bart',
+                last: 'Simpson',
+              },
+              employment: 'None',
+            },
+          })]);
+
+          if (current.options.dialect === 'sqlite') {
+            const events = await this.Event.findAll({
+              where: {
+                data: {
+                  name: {
+                    last: 'Simpson',
+                  },
                 },
               },
-            },
-            order: [
-              ['data.name.first}\'); INSERT INJECTION HERE! SELECT (\''],
-            ],
-          });
-
-          expect(events).to.be.ok;
-          expect(events[0].get('data')).to.eql({
-            name: {
-              first: 'Homer',
-              last: 'Simpson',
-            },
-            employment: 'Nuclear Safety Inspector',
-          });
-
-          return;
-        }
-
-        if (current.options.dialect === 'postgres') {
-          await expect(this.Event.findAll({
-            where: {
-              data: {
-                name: {
-                  last: 'Simpson',
+              order: [
+                ['data.name.first}\'); INSERT INJECTION HERE! SELECT (\''],
+              ],
+            });
+
+            expect(events).to.be.ok;
+            expect(events[0].get('data')).to.eql({
+              name: {
+                first: 'Homer',
+                last: 'Simpson',
+              },
+              employment: 'Nuclear Safety Inspector',
+            });
+
+            return;
+          }
+
+          if (current.options.dialect === 'postgres') {
+            await expect(this.Event.findAll({
+              where: {
+                data: {
+                  name: {
+                    last: 'Simpson',
+                  },
                 },
               },
-<<<<<<< HEAD
               order: [
                 ['data.name.first}\'); INSERT INJECTION HERE! SELECT (\''],
               ],
@@ -949,16 +800,4 @@
       }
     });
   });
-
-=======
-            },
-            order: [
-              ['data.name.first}\'); INSERT INJECTION HERE! SELECT (\''],
-            ],
-          })).to.eventually.be.rejectedWith(Error);
-        }
-      });
-    });
-  });
->>>>>>> d2a0b16c
 });