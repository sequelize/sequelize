'use strict';

const chai = require('chai'),
  expect = chai.expect,
  Support = require('../support'),
<<<<<<< HEAD
  DataTypes = require('sequelize/lib/data-types'),
  dialect = Support.getTestDialect();
=======
  DataTypes = require('../../../lib/data-types');
>>>>>>> b091d59d

describe(Support.getTestDialectTeaser('Model'), () => {
  beforeEach(async function() {
    this.User = this.sequelize.define('User', {
      username: DataTypes.STRING,
      age: DataTypes.INTEGER
    });
    this.Project = this.sequelize.define('Project', {
      name: DataTypes.STRING
    });

    this.User.hasMany(this.Project);
    this.Project.belongsTo(this.User);

    await this.sequelize.sync({ force: true });
  });


  describe('findOrBuild', () => {
    it('initialize with includes', async function() {
      const [, user2] = await this.User.bulkCreate([
        { username: 'Mello', age: 10 },
        { username: 'Mello', age: 20 }
      ], { returning: true });

      const project = await this.Project.create({
        name: 'Investigate'
      });

      await user2.setProjects([project]);

      const [user, created] = await this.User.findOrBuild({
        defaults: {
          username: 'Mello',
          age: 10
        },
        where: {
          age: 20
        },
        include: [{
          model: this.Project
        }]
      });

      expect(created).to.be.false;
      expect(user.get('id')).to.be.ok;
      expect(user.get('username')).to.equal('Mello');
      expect(user.get('age')).to.equal(20);

      expect(user.Projects).to.have.length(1);
      expect(user.Projects[0].get('name')).to.equal('Investigate');
    });
  });
});<|MERGE_RESOLUTION|>--- conflicted
+++ resolved
@@ -3,12 +3,7 @@
 const chai = require('chai'),
   expect = chai.expect,
   Support = require('../support'),
-<<<<<<< HEAD
-  DataTypes = require('sequelize/lib/data-types'),
-  dialect = Support.getTestDialect();
-=======
   DataTypes = require('../../../lib/data-types');
->>>>>>> b091d59d
 
 describe(Support.getTestDialectTeaser('Model'), () => {
   beforeEach(async function() {
