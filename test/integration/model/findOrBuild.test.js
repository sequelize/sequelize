'use strict';

const chai = require('chai'),
  expect = chai.expect,
  Support = require('../support'),
<<<<<<< HEAD
  DataTypes = require('sequelize/lib/data-types');
=======
  dialect = Support.getTestDialect(),
  DataTypes = require('../../../lib/data-types');
>>>>>>> 3a6c2776

describe(Support.getTestDialectTeaser('Model'), () => {
  beforeEach(async function() {
    this.User = this.sequelize.define('User', {
      username: DataTypes.STRING,
      age: DataTypes.INTEGER
    });
    this.Project = this.sequelize.define('Project', {
      name: DataTypes.STRING
    });

    this.User.hasMany(this.Project);
    this.Project.belongsTo(this.User);

    await this.sequelize.sync({ force: true });
  });


  describe('findOrBuild', () => {
    it('initialize with includes', async function() {
      const [, user2] = await this.User.bulkCreate([
        { username: 'Mello', age: 10 },
        { username: 'Mello', age: 20 }
      ], { returning: true });

      const project = await this.Project.create({
        name: 'Investigate'
      });

      await user2.setProjects([project]);

      const [user, created] = await this.User.findOrBuild({
        defaults: {
          username: 'Mello',
          age: 10
        },
        where: {
          age: 20
        },
        include: [{
          model: this.Project
        }]
      });

      expect(created).to.be.false;
      expect(user.get('id')).to.be.ok;
      expect(user.get('username')).to.equal('Mello');
      expect(user.get('age')).to.equal(20);

      expect(user.Projects).to.have.length(1);
      expect(user.Projects[0].get('name')).to.equal('Investigate');
    });
  });
});<|MERGE_RESOLUTION|>--- conflicted
+++ resolved
@@ -3,12 +3,8 @@
 const chai = require('chai'),
   expect = chai.expect,
   Support = require('../support'),
-<<<<<<< HEAD
-  DataTypes = require('sequelize/lib/data-types');
-=======
-  dialect = Support.getTestDialect(),
-  DataTypes = require('../../../lib/data-types');
->>>>>>> 3a6c2776
+  DataTypes = require('sequelize/lib/data-types'),
+  dialect = Support.getTestDialect();
 
 describe(Support.getTestDialectTeaser('Model'), () => {
   beforeEach(async function() {
