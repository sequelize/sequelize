--- conflicted
+++ resolved
@@ -22,9 +22,8 @@
           });
         });
 
-        //TBD: WHY WAS THIS SKIPPED FOR ORACLE?
-        if (current.dialect.name !== 'mssql') {
-          const email = current.dialect.name === 'db2' || current.dialect.name !== 'oracle' ? '"email"' : 'email';
+        if (current.dialect.name !== 'mssql' && current.dialect.name !== 'oracle') {
+          const email = current.dialect.name === 'db2' ? '"email"' : 'email';
           it('should work with order: literal()', async function() {
             const users = await this.User.findAll({
               order: this.sequelize.literal(`${email} = ${this.sequelize.escape('test@sequelizejs.com')}`)
@@ -87,12 +86,7 @@
         }
 
         it('should not throw on a literal', async function() {
-<<<<<<< HEAD
-          if (current.dialect.name === 'db2') {
-=======
-          // In Oracle dialect by default quoteIdentifier option is true so every identifier would be quoted
-          if (current.dialect.name === 'oracle') {
->>>>>>> b091d59d
+          if (current.dialect.name === 'db2' || current.dialect.name === 'oracle') {
             await this.User.findAll({
               order: [
                 ['id', this.sequelize.literal('ASC, "name" DESC')]
@@ -103,11 +97,7 @@
               order: [
                 ['id', this.sequelize.literal('ASC, name DESC')]
               ]
-<<<<<<< HEAD
             });		
-=======
-            });
->>>>>>> b091d59d
           }
         });
 
