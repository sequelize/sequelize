--- conflicted
+++ resolved
@@ -22,15 +22,9 @@
           });
         });
 
-<<<<<<< HEAD
         if (current.dialect.name !== 'mssql' && current.dialect.name !== 'ibmi') {
-          it('should work with order: literal()', function() {
-            return this.User.findAll({
-=======
-        if (current.dialect.name !== 'mssql') {
           it('should work with order: literal()', async function() {
             const users = await this.User.findAll({
->>>>>>> 56bb1d6e
               order: this.sequelize.literal(`email = ${this.sequelize.escape('test@sequelizejs.com')}`)
             });
 
