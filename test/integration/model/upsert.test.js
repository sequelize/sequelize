'use strict';

const chai = require('chai'),
  sinon = require('sinon'),
  Sequelize = require('../../../index'),
  expect = chai.expect,
  Support = require('../support'),
  DataTypes = require('../../../lib/data-types'),
  dialect = Support.getTestDialect(),
  current = Support.sequelize;

describe(Support.getTestDialectTeaser('Model'), () => {
  before(function() {
    this.clock = sinon.useFakeTimers();
  });

  after(function() {
    this.clock.restore();
  });

  beforeEach(function() {
    this.clock.reset();
  });

  beforeEach(async function() {
    this.User = this.sequelize.define('user', {
      username: DataTypes.STRING,
      foo: {
        unique: 'foobar',
        type: DataTypes.STRING
      },
      bar: {
        unique: 'foobar',
        type: DataTypes.INTEGER
      },
      baz: {
        type: DataTypes.STRING,
        field: 'zab',
        defaultValue: 'BAZ_DEFAULT_VALUE'
      },
      blob: DataTypes.BLOB
    });

    this.ModelWithFieldPK = this.sequelize.define('ModelWithFieldPK', {
      userId: {
        field: 'user_id',
        type: Sequelize.INTEGER,
        autoIncrement: true,
        primaryKey: true
      },
      foo: {
        type: DataTypes.STRING,
        unique: true
      }
    });

    await this.sequelize.sync({ force: true });
  });

  if (current.dialect.supports.upserts) {
    describe('upsert', () => {
      it('works with upsert on id', async function() {
        const [, created0] = await this.User.upsert({ id: 42, username: 'john' });
        if (dialect === 'sqlite' || dialect === 'postgres') {
          expect(created0).to.be.null;
        } else {
          expect(created0).to.be.true;
        }

        this.clock.tick(1000);
        const [, created] = await this.User.upsert({ id: 42, username: 'doe' });
        if (dialect === 'sqlite' || dialect === 'postgres') {
          expect(created).to.be.null;
        } else {
          expect(created).to.be.false;
        }

        const user = await this.User.findByPk(42);
        expect(user.createdAt).to.be.ok;
        expect(user.username).to.equal('doe');
        expect(user.updatedAt).to.be.afterTime(user.createdAt);
      });

      it('works with upsert on a composite key', async function() {
        const [, created0] = await this.User.upsert({ foo: 'baz', bar: 19, username: 'john' });
        if (dialect === 'sqlite' || dialect === 'postgres') {
          expect(created0).to.be.null;
        } else {
          expect(created0).to.be.true;
        }

        this.clock.tick(1000);
        const [, created] = await this.User.upsert({ foo: 'baz', bar: 19, username: 'doe' });
        if (dialect === 'sqlite' || dialect === 'postgres') {
          expect(created).to.be.null;
        } else {
          expect(created).to.be.false;
        }

        const user = await this.User.findOne({ where: { foo: 'baz', bar: 19 } });
        expect(user.createdAt).to.be.ok;
        expect(user.username).to.equal('doe');
        expect(user.updatedAt).to.be.afterTime(user.createdAt);
      });

      it('should work with UUIDs wth default values', async function() {
        const User = this.sequelize.define('User', {
          id: {
            primaryKey: true,
            allowNull: false,
            unique: true,
            type: Sequelize.UUID,
            defaultValue: Sequelize.UUIDV4
          },
          name: {
            type: Sequelize.STRING
          }
        });

        await User.sync({ force: true });
        await User.upsert({ name: 'John Doe' });
      });

      it('works with upsert on a composite primary key', async function() {
        const User = this.sequelize.define('user', {
          a: {
            type: Sequelize.STRING,
            primaryKey: true
          },
          b: {
            type: Sequelize.STRING,
            primaryKey: true
          },
          username: DataTypes.STRING
        });

        await User.sync({ force: true });

        const [created1, created2] = await Promise.all([
          // Create two users
          User.upsert({ a: 'a', b: 'b', username: 'john' }),
          User.upsert({ a: 'a', b: 'a', username: 'curt' })
        ]);

        if (dialect === 'sqlite' || dialect === 'postgres') {
          expect(created1[1]).to.be.null;
          expect(created2[1]).to.be.null;
        } else {
          expect(created1[1]).to.be.true;
          expect(created2[1]).to.be.true;
        }

        this.clock.tick(1000);
        // Update the first one
        const [, created] = await User.upsert({ a: 'a', b: 'b', username: 'doe' });
        if (dialect === 'sqlite' || dialect === 'postgres') {
          expect(created).to.be.null;
        } else {
          expect(created).to.be.false;
        }

        const user1 = await User.findOne({ where: { a: 'a', b: 'b' } });
        expect(user1.createdAt).to.be.ok;
        expect(user1.username).to.equal('doe');
        expect(user1.updatedAt).to.be.afterTime(user1.createdAt);

        const user2 = await User.findOne({ where: { a: 'a', b: 'a' } });
        // The second one should not be updated
        expect(user2.createdAt).to.be.ok;
        expect(user2.username).to.equal('curt');
        expect(user2.updatedAt).to.equalTime(user2.createdAt);
      });

      it('supports validations', async function() {
        const User = this.sequelize.define('user', {
          email: {
            type: Sequelize.STRING,
            validate: {
              isEmail: true
            }
          }
        });

        await expect(User.upsert({ email: 'notanemail' })).to.eventually.be.rejectedWith(Sequelize.ValidationError);
      });

      it('supports skipping validations', async function() {
        const User = this.sequelize.define('user', {
          email: {
            type: Sequelize.STRING,
            validate: {
              isEmail: true
            }
          }
        });

        const options = { validate: false };

        await User.sync({ force: true });
        const [, created] = await User.upsert({ id: 1, email: 'notanemail' }, options);
        if (dialect === 'sqlite' || dialect === 'postgres') {
          expect(created).to.be.null;
        } else {
          expect(created).to.be.true;
        }
      });

      it('works with BLOBs', async function() {
        const [, created0] = await this.User.upsert({ id: 42, username: 'john', blob: Buffer.from('kaj') });
        if (dialect === 'sqlite' || dialect === 'postgres') {
          expect(created0).to.be.null;
        } else {
          expect(created0).to.be.ok;
        }

        this.clock.tick(1000);
        const [, created] = await this.User.upsert({ id: 42, username: 'doe', blob: Buffer.from('andrea') });
        if (dialect === 'sqlite' || dialect === 'postgres') {
          expect(created).to.be.null;
        } else {
          expect(created).to.be.false;
        }

        const user = await this.User.findByPk(42);
        expect(user.createdAt).to.be.ok;
        expect(user.username).to.equal('doe');
        expect(user.blob.toString()).to.equal('andrea');
        expect(user.updatedAt).to.be.afterTime(user.createdAt);
      });

      it('works with .field', async function() {
        const [, created0] = await this.User.upsert({ id: 42, baz: 'foo' });
        if (dialect === 'sqlite' || dialect === 'postgres') {
          expect(created0).to.be.null;
        } else {
          expect(created0).to.be.ok;
        }

        const [, created] = await this.User.upsert({ id: 42, baz: 'oof' });
        if (dialect === 'sqlite' || dialect === 'postgres') {
          expect(created).to.be.null;
        } else {
          expect(created).to.be.false;
        }

        const user = await this.User.findByPk(42);
        expect(user.baz).to.equal('oof');
      });

      it('works with primary key using .field', async function() {
        const [, created0] = await this.ModelWithFieldPK.upsert({ userId: 42, foo: 'first' });
        if (dialect === 'sqlite' || dialect === 'postgres') {
          expect(created0).to.be.null;
        } else {
          expect(created0).to.be.ok;
        }

        this.clock.tick(1000);
        const [, created] = await this.ModelWithFieldPK.upsert({ userId: 42, foo: 'second' });
        if (dialect === 'sqlite' || dialect === 'postgres') {
          expect(created).to.be.null;
        } else {
          expect(created).to.be.false;
        }

        const instance = await this.ModelWithFieldPK.findOne({ where: { userId: 42 } });
        expect(instance.foo).to.equal('second');
      });

      it('works with database functions', async function() {
        const [, created0] = await this.User.upsert({ id: 42, username: 'john', foo: this.sequelize.fn('upper', 'mixedCase1') });
        if (dialect === 'sqlite' || dialect === 'postgres') {
          expect(created0).to.be.null;
        } else {
          expect(created0).to.be.ok;
        }

        this.clock.tick(1000);
        const [, created] = await this.User.upsert({ id: 42, username: 'doe', foo: this.sequelize.fn('upper', 'mixedCase2') });
        if (dialect === 'sqlite' || dialect === 'postgres') {
          expect(created).to.be.null;
        } else {
          expect(created).to.be.false;
        }
        const user = await this.User.findByPk(42);
        expect(user.createdAt).to.be.ok;
        expect(user.username).to.equal('doe');
        expect(user.foo).to.equal('MIXEDCASE2');
      });

      it('does not overwrite createdAt time on update', async function() {
        const clock = sinon.useFakeTimers();
        await this.User.create({ id: 42, username: 'john' });
        const user0 = await this.User.findByPk(42);
        const originalCreatedAt = user0.createdAt;
        const originalUpdatedAt = user0.updatedAt;
        clock.tick(5000);
        await this.User.upsert({ id: 42, username: 'doe' });
        const user = await this.User.findByPk(42);
        expect(user.updatedAt).to.be.gt(originalUpdatedAt);
        expect(user.createdAt).to.deep.equal(originalCreatedAt);
        clock.restore();
      });

<<<<<<< HEAD
      it('falls back to a noop if no update values are found in the upsert data', async function() {

        const User = this.sequelize.define('user', {
          username: DataTypes.STRING,
          baz: {
            type: DataTypes.STRING,
            field: 'zab',
            defaultValue: 'BAZ_DEFAULT_VALUE'
          }
        }, {
          // note, timestamps: false is important here because this test is attempting to see what happens
          // if there are NO updatable fields (including timestamp values).
          timestamps: false
        });

        await User.sync({ force: true });
        // notice how the data does not actually have the update fields.
        await User.upsert({ id: 42, username: 'jack' }, { fields: ['baz'] });
        await User.upsert({ id: 42, username: 'jill' }, { fields: ['baz'] });
        const user = await User.findByPk(42);
        // just making sure the user exists, i.e. the insert happened.
        expect(user).to.be.ok;
        expect(user.username).to.equal('jack');  // second upsert should not have updated username.
=======
      it('does not overwrite createdAt when supplied as an explicit insert value when using fields', async function() {
        const clock = sinon.useFakeTimers();
        const originalCreatedAt = new Date('2010-01-01T12:00:00.000Z');
        await this.User.upsert({ id: 42, username: 'john', createdAt: originalCreatedAt }, { fields: ['id', 'username'] });
        const user = await this.User.findByPk(42);
        expect(user.createdAt).to.deep.equal(originalCreatedAt);
        clock.restore();
>>>>>>> 35978f06
      });

      it('does not update using default values', async function() {
        await this.User.create({ id: 42, username: 'john', baz: 'new baz value' });
        const user0 = await this.User.findByPk(42);
        // 'username' should be 'john' since it was set
        expect(user0.username).to.equal('john');
        // 'baz' should be 'new baz value' since it was set
        expect(user0.baz).to.equal('new baz value');
        await this.User.upsert({ id: 42, username: 'doe' });
        const user = await this.User.findByPk(42);
        // 'username' was updated
        expect(user.username).to.equal('doe');
        // 'baz' should still be 'new baz value' since it was not updated
        expect(user.baz).to.equal('new baz value');
      });

      it('does not update when setting current values', async function() {
        await this.User.create({ id: 42, username: 'john' });
        const user = await this.User.findByPk(42);
        const [, created] = await this.User.upsert({ id: user.id, username: user.username });
        if (dialect === 'sqlite' || dialect === 'postgres') {
          expect(created).to.be.null;
        } else {
          // After set node-mysql flags = '-FOUND_ROWS' / foundRows=false
          // result from upsert should be false when upsert a row to its current value
          // https://dev.mysql.com/doc/refman/5.7/en/insert-on-duplicate.html
          expect(created).to.equal(false);
        }
      });

      it('works when two separate uniqueKeys are passed', async function() {
        const User = this.sequelize.define('User', {
          username: {
            type: Sequelize.STRING,
            unique: true
          },
          email: {
            type: Sequelize.STRING,
            unique: true
          },
          city: {
            type: Sequelize.STRING
          }
        });
        const clock = sinon.useFakeTimers();
        await User.sync({ force: true });
        const [, created0] = await User.upsert({ username: 'user1', email: 'user1@domain.ext', city: 'City' });
        if (dialect === 'sqlite' || dialect === 'postgres') {
          expect(created0).to.be.null;
        } else {
          expect(created0).to.be.ok;
        }
        clock.tick(1000);
        const [, created] = await User.upsert({ username: 'user1', email: 'user1@domain.ext', city: 'New City' });
        if (dialect === 'sqlite' || dialect === 'postgres') {
          expect(created).to.be.null;
        } else {
          expect(created).to.be.false;
        }
        clock.tick(1000);
        const user = await User.findOne({ where: { username: 'user1', email: 'user1@domain.ext' } });
        expect(user.createdAt).to.be.ok;
        expect(user.city).to.equal('New City');
        expect(user.updatedAt).to.be.afterTime(user.createdAt);
      });

      it('works when indexes are created via indexes array', async function() {
        const User = this.sequelize.define('User', {
          username: Sequelize.STRING,
          email: Sequelize.STRING,
          city: Sequelize.STRING
        }, {
          indexes: [{
            unique: true,
            fields: ['username']
          }, {
            unique: true,
            fields: ['email']
          }]
        });

        await User.sync({ force: true });
        const [, created0] = await User.upsert({ username: 'user1', email: 'user1@domain.ext', city: 'City' });
        if (dialect === 'sqlite' || dialect === 'postgres') {
          expect(created0).to.be.null;
        } else {
          expect(created0).to.be.ok;
        }
        const [, created] = await User.upsert({ username: 'user1', email: 'user1@domain.ext', city: 'New City' });
        if (dialect === 'sqlite' || dialect === 'postgres') {
          expect(created).to.be.null;
        } else {
          expect(created).to.be.false;
        }
        const user = await User.findOne({ where: { username: 'user1', email: 'user1@domain.ext' } });
        expect(user.createdAt).to.be.ok;
        expect(user.city).to.equal('New City');
      });

      it('works when composite indexes are created via indexes array', async () => {
        const User = current.define('User', {
          name: DataTypes.STRING,
          address: DataTypes.STRING,
          city: DataTypes.STRING
        }, {
          indexes: [{
            unique: 'users_name_address',
            fields: ['name', 'address']
          }]
        });

        await User.sync({ force: true });
        const [, created0] = await User.upsert({ name: 'user1', address: 'address', city: 'City' });
        if (dialect === 'sqlite' || dialect === 'postgres') {
          expect(created0).to.be.null;
        } else {
          expect(created0).to.be.ok;
        }
        const [, created] = await User.upsert({ name: 'user1', address: 'address', city: 'New City' });
        if (dialect === 'sqlite' || dialect === 'postgres') {
          expect(created).to.be.null;
        } else {
          expect(created).not.to.be.ok;
        }
        const user = await User.findOne({ where: { name: 'user1', address: 'address' } });
        expect(user.createdAt).to.be.ok;
        expect(user.city).to.equal('New City');
      });

      if (dialect === 'mssql') {
        it('Should throw foreignKey violation for MERGE statement as ForeignKeyConstraintError', async function() {
          const User = this.sequelize.define('User', {
            username: {
              type: DataTypes.STRING,
              primaryKey: true
            }
          });
          const Posts = this.sequelize.define('Posts', {
            title: {
              type: DataTypes.STRING,
              primaryKey: true
            },
            username: DataTypes.STRING
          });
          Posts.belongsTo(User, { foreignKey: 'username' });
          await this.sequelize.sync({ force: true });
          await User.create({ username: 'user1' });
          await expect(Posts.upsert({ title: 'Title', username: 'user2' })).to.eventually.be.rejectedWith(Sequelize.ForeignKeyConstraintError);
        });
      }

      if (dialect.match(/^postgres/)) {
        it('works when deletedAt is Infinity and part of primary key', async function() {
          const User = this.sequelize.define('User', {
            name: {
              type: DataTypes.STRING,
              primaryKey: true
            },
            address: DataTypes.STRING,
            deletedAt: {
              type: DataTypes.DATE,
              primaryKey: true,
              allowNull: false,
              defaultValue: Infinity
            }
          }, {
            paranoid: true
          });

          await User.sync({ force: true });

          await Promise.all([
            User.create({ name: 'user1' }),
            User.create({ name: 'user2', deletedAt: Infinity }),

            // this record is soft deleted
            User.create({ name: 'user3', deletedAt: -Infinity })
          ]);

          await User.upsert({ name: 'user1', address: 'address' });

          const users = await User.findAll({
            where: { address: null }
          });

          expect(users).to.have.lengthOf(2);
        });
      }

      if (current.dialect.supports.returnValues) {
        describe('returns values', () => {
          it('works with upsert on id', async function() {
            const [user0, created0] = await this.User.upsert({ id: 42, username: 'john' }, { returning: true });
            expect(user0.get('id')).to.equal(42);
            expect(user0.get('username')).to.equal('john');
            if (dialect === 'sqlite' || dialect === 'postgres') {
              expect(created0).to.be.null;
            } else {
              expect(created0).to.be.true;
            }

            const [user, created] = await this.User.upsert({ id: 42, username: 'doe' }, { returning: true });
            expect(user.get('id')).to.equal(42);
            expect(user.get('username')).to.equal('doe');
            if (dialect === 'sqlite' || dialect === 'postgres') {
              expect(created).to.be.null;
            } else {
              expect(created).to.be.false;
            }
          });

          it('works for table with custom primary key field', async function() {
            const User = this.sequelize.define('User', {
              id: {
                type: DataTypes.INTEGER,
                autoIncrement: true,
                primaryKey: true,
                field: 'id_the_primary'
              },
              username: {
                type: DataTypes.STRING
              }
            });

            await User.sync({ force: true });
            const [user0, created0] = await User.upsert({ id: 42, username: 'john' }, { returning: true });
            expect(user0.get('id')).to.equal(42);
            expect(user0.get('username')).to.equal('john');
            if (dialect === 'sqlite' || dialect === 'postgres') {
              expect(created0).to.be.null;
            } else {
              expect(created0).to.be.true;
            }

            const [user, created] = await User.upsert({ id: 42, username: 'doe' }, { returning: true });
            expect(user.get('id')).to.equal(42);
            expect(user.get('username')).to.equal('doe');
            if (dialect === 'sqlite' || dialect === 'postgres') {
              expect(created).to.be.null;
            } else {
              expect(created).to.be.false;
            }
          });

          it('works for non incrementing primaryKey', async function() {
            const User = this.sequelize.define('User', {
              id: {
                type: DataTypes.STRING,
                primaryKey: true,
                field: 'id_the_primary'
              },
              username: {
                type: DataTypes.STRING
              }
            });

            await User.sync({ force: true });
            const [user0, created0] = await User.upsert({ id: 'surya', username: 'john' }, { returning: true });
            expect(user0.get('id')).to.equal('surya');
            expect(user0.get('username')).to.equal('john');
            if (dialect === 'sqlite' || dialect === 'postgres') {
              expect(created0).to.be.null;
            } else {
              expect(created0).to.be.true;
            }

            const [user, created] = await User.upsert({ id: 'surya', username: 'doe' }, { returning: true });
            expect(user.get('id')).to.equal('surya');
            expect(user.get('username')).to.equal('doe');
            if (dialect === 'sqlite' || dialect === 'postgres') {
              expect(created).to.be.null;
            } else {
              expect(created).to.be.false;
            }
          });

          it('should return default value set by the database (upsert)', async function() {
            const User = this.sequelize.define('User', {
              name: { type: DataTypes.STRING, primaryKey: true },
              code: { type: Sequelize.INTEGER, defaultValue: Sequelize.literal(2020) }
            });

            await User.sync({ force: true });

            const [user, created] = await User.upsert({ name: 'Test default value' }, { returning: true });

            expect(user.name).to.be.equal('Test default value');
            expect(user.code).to.be.equal(2020);

            if (dialect === 'sqlite' || dialect === 'postgres') {
              expect(created).to.be.null;
            } else {
              expect(created).to.be.true;
            }
          });
        });
      }
    });
  }
});<|MERGE_RESOLUTION|>--- conflicted
+++ resolved
@@ -302,7 +302,15 @@
         clock.restore();
       });
 
-<<<<<<< HEAD
+      it('does not overwrite createdAt when supplied as an explicit insert value when using fields', async function() {
+        const clock = sinon.useFakeTimers();
+        const originalCreatedAt = new Date('2010-01-01T12:00:00.000Z');
+        await this.User.upsert({ id: 42, username: 'john', createdAt: originalCreatedAt }, { fields: ['id', 'username'] });
+        const user = await this.User.findByPk(42);
+        expect(user.createdAt).to.deep.equal(originalCreatedAt);
+        clock.restore();
+      });
+
       it('falls back to a noop if no update values are found in the upsert data', async function() {
 
         const User = this.sequelize.define('user', {
@@ -326,15 +334,6 @@
         // just making sure the user exists, i.e. the insert happened.
         expect(user).to.be.ok;
         expect(user.username).to.equal('jack');  // second upsert should not have updated username.
-=======
-      it('does not overwrite createdAt when supplied as an explicit insert value when using fields', async function() {
-        const clock = sinon.useFakeTimers();
-        const originalCreatedAt = new Date('2010-01-01T12:00:00.000Z');
-        await this.User.upsert({ id: 42, username: 'john', createdAt: originalCreatedAt }, { fields: ['id', 'username'] });
-        const user = await this.User.findByPk(42);
-        expect(user.createdAt).to.deep.equal(originalCreatedAt);
-        clock.restore();
->>>>>>> 35978f06
       });
 
       it('does not update using default values', async function() {
