'use strict';

/* jshint -W030 */
var chai = require('chai')
  , sinon = require('sinon')
  , Sequelize = require('../../../index')
  , Promise = Sequelize.Promise
  , expect = chai.expect
  , Support = require(__dirname + '/../support')
  , DataTypes = require(__dirname + '/../../../lib/data-types')
  , dialect = Support.getTestDialect()
  , current = Support.sequelize;

describe(Support.getTestDialectTeaser('Model'), function() {
  before(function () {
    this.clock = sinon.useFakeTimers();
  });

  beforeEach(function() {
    this.User = this.sequelize.define('user', {
      username: DataTypes.STRING,
      foo: {
        unique: 'foobar',
        type: DataTypes.STRING
      },
      bar: {
        unique: 'foobar',
        type: DataTypes.INTEGER
      },
      baz: {
        type: DataTypes.STRING,
        field: 'zab',
        defaultValue: 'BAZ_DEFAULT_VALUE'
      },
      blob: DataTypes.BLOB
    });

    this.ModelWithFieldPK = this.sequelize.define('ModelWithFieldPK', {
      userId: {
        field: 'user_id',
        type: Sequelize.INTEGER,
        autoIncrement: true,
        primaryKey: true
      },
      foo:{
        type: DataTypes.STRING,
        unique: true
      }
    });

    return this.sequelize.sync({ force: true });
  });

  after(function () {
    this.clock.restore();
  });

  if (current.dialect.supports.upserts) {
    describe('upsert', function() {
      it('works with upsert on id', function() {
        return this.User.upsert({ id: 42, username: 'john' }).bind(this).then(function(created) {
          if (dialect === 'sqlite') {
            expect(created).to.be.undefined;
          } else {
            expect(created).to.be.ok;
          }

          this.clock.tick(1000);
          return this.User.upsert({ id: 42, username: 'doe' });
        }).then(function(created) {
          if (dialect === 'sqlite') {
            expect(created).to.be.undefined;
          } else {
            expect(created).not.to.be.ok;
          }

          return this.User.findById(42);
        }).then(function(user) {
          expect(user.createdAt).to.be.ok;
          expect(user.username).to.equal('doe');
          expect(user.updatedAt).to.be.afterTime(user.createdAt);
        });
      });

      it('works with upsert on a composite key', function() {
        return this.User.upsert({ foo: 'baz', bar: 19, username: 'john' }).bind(this).then(function(created) {
          if (dialect === 'sqlite') {
            expect(created).to.be.undefined;
          } else {
            expect(created).to.be.ok;
          }

          this.clock.tick(1000);
          return this.User.upsert({ foo: 'baz', bar: 19, username: 'doe' });
        }).then(function(created) {
          if (dialect === 'sqlite') {
            expect(created).to.be.undefined;
          } else {
            expect(created).not.to.be.ok;
          }

          return this.User.find({ where: { foo: 'baz', bar: 19 }});
        }).then(function(user) {
          expect(user.createdAt).to.be.ok;
          expect(user.username).to.equal('doe');
          expect(user.updatedAt).to.be.afterTime(user.createdAt);
        });
      });

      it('should work with UUIDs wth default values', function () {
        var User = this.sequelize.define('User', {
          id: {
            primaryKey: true,
            allowNull: false,
            unique: true,
            type: Sequelize.UUID,
            defaultValue: Sequelize.UUIDV4
          },

          name: {
            type: Sequelize.STRING,
          }
        });

        return User.sync({ force: true }).then(function () {
          return User.upsert({ name: 'John Doe' });
        });
      });

      it('works with upsert on a composite primary key', function() {
        var User = this.sequelize.define('user', {
          a: {
            type: Sequelize.STRING,
            primaryKey: true,
          },
          b: {
            type: Sequelize.STRING,
            primaryKey: true,
          },
          username: DataTypes.STRING,
        });

        return User.sync({ force: true }).bind(this).then(function  () {
          return Promise.all([
              // Create two users
             User.upsert({ a: 'a', b: 'b', username: 'john' }),
             User.upsert({ a: 'a', b: 'a', username: 'curt' }),
          ]);
        }).spread(function(created1, created2) {
          if (dialect === 'sqlite') {
            expect(created1).to.be.undefined;
            expect(created2).to.be.undefined;
          } else {
            expect(created1).to.be.ok;
            expect(created2).to.be.ok;
          }


          this.clock.tick(1000);
          // Update the first one
          return User.upsert({ a: 'a', b: 'b', username: 'doe' });
        }).then(function(created) {
          if (dialect === 'sqlite') {
            expect(created).to.be.undefined;
          } else {
            expect(created).not.to.be.ok;
          }

          return User.find({ where: { a: 'a', b: 'b' }});
        }).then(function (user1) {
          expect(user1.createdAt).to.be.ok;
          expect(user1.username).to.equal('doe');
          expect(user1.updatedAt).to.be.afterTime(user1.createdAt);

          return User.find({ where: { a: 'a', b: 'a' }});
        }).then(function (user2) {
          // The second one should not be updated
          expect(user2.createdAt).to.be.ok;
          expect(user2.username).to.equal('curt');
          expect(user2.updatedAt).to.equalTime(user2.createdAt);
        });
      });

      it('supports validations', function () {
        var User = this.sequelize.define('user', {
          email: {
            type: Sequelize.STRING,
            validate: {
              isEmail: true
            }
          }
        });

        return expect(User.upsert({ email: 'notanemail' })).to.eventually.be.rejectedWith(this.sequelize.ValidationError);
      });

      it('works with BLOBs', function () {
        return this.User.upsert({ id: 42, username: 'john', blob: new Buffer('kaj') }).bind(this).then(function(created) {
          if (dialect === 'sqlite') {
            expect(created).to.be.undefined;
          } else {
            expect(created).to.be.ok;
          }


          this.clock.tick(1000);
          return this.User.upsert({ id: 42, username: 'doe', blob: new Buffer('andrea') });
        }).then(function(created) {
          if (dialect === 'sqlite') {
            expect(created).to.be.undefined;
          } else {
            expect(created).not.to.be.ok;
          }

          return this.User.findById(42);
        }).then(function(user) {
          expect(user.createdAt).to.be.ok;
          expect(user.username).to.equal('doe');
          expect(user.blob.toString()).to.equal('andrea');
          expect(user.updatedAt).to.be.afterTime(user.createdAt);
        });
      });

      it('works with .field', function () {
        return this.User.upsert({ id: 42, baz: 'foo' }).bind(this).then(function(created) {
          if (dialect === 'sqlite') {
            expect(created).to.be.undefined;
          } else {
            expect(created).to.be.ok;
          }

          return this.User.upsert({ id: 42, baz: 'oof' });
        }).then(function(created) {
          if (dialect === 'sqlite') {
            expect(created).to.be.undefined;
          } else {
            expect(created).not.to.be.ok;
          }

          return this.User.findById(42);
        }).then(function(user) {
          expect(user.baz).to.equal('oof');
        });
      });

      it('works with primary key using .field', function () {
        return this.ModelWithFieldPK.upsert({ userId: 42, foo: 'first' }).bind(this).then(function(created) {
          if (dialect === 'sqlite') {
            expect(created).to.be.undefined;
          } else {
            expect(created).to.be.ok;
          }


          this.clock.tick(1000);
          return this.ModelWithFieldPK.upsert({ userId: 42, foo: 'second' });
        }).then(function(created) {
          if (dialect === 'sqlite') {
            expect(created).to.be.undefined;
          } else {
            expect(created).not.to.be.ok;
          }

          return this.ModelWithFieldPK.findOne({ where: { userId: 42 } });
        }).then(function(instance) {
          expect(instance.foo).to.equal('second');
        });
      });

      it('works with database functions', function() {
        return this.User.upsert({ id: 42, username: 'john', foo: this.sequelize.fn('upper', 'mixedCase1')}).bind(this).then(function(created) {
          if (dialect === 'sqlite') {
            expect(created).to.be.undefined;
          } else {
            expect(created).to.be.ok;
          }


          this.clock.tick(1000);
          return this.User.upsert({ id: 42, username: 'doe', foo: this.sequelize.fn('upper', 'mixedCase2') });
        }).then(function(created) {
          if (dialect === 'sqlite') {
            expect(created).to.be.undefined;
          } else {
            expect(created).not.to.be.ok;
          }
          return this.User.findById(42);
        }).then(function(user) {
          expect(user.createdAt).to.be.ok;
          expect(user.username).to.equal('doe');
          expect(user.foo).to.equal('MIXEDCASE2');
        });
      });

      it('does not overwrite createdAt time on update', function() {
        var originalCreatedAt;
        var originalUpdatedAt;
        var clock = sinon.useFakeTimers();
        return this.User.create({ id: 42, username: 'john'}).bind(this).then(function() {
          return this.User.findById(42);
        }).then(function(user) {
          originalCreatedAt = user.createdAt;
          originalUpdatedAt = user.updatedAt;
          clock.tick(5000);
          return this.User.upsert({ id: 42, username: 'doe'});
        }).then(function() {
          return this.User.findById(42);
        }).then(function(user) {
          expect(user.updatedAt).to.be.gt(originalUpdatedAt);
          expect(user.createdAt).to.deep.equal(originalCreatedAt);
          clock.restore();
        });
      });

      it('does not update using default values', function() {
        return this.User.create({ id: 42, username: 'john', baz: 'new baz value'}).bind(this).then(function() {
          return this.User.findById(42);
        }).then(function(user) {
          // 'username' should be 'john' since it was set
          expect(user.username).to.equal('john');
          // 'baz' should be 'new baz value' since it was set
          expect(user.baz).to.equal('new baz value');
          return this.User.upsert({ id: 42, username: 'doe'});
        }).then(function() {
          return this.User.findById(42);
        }).then(function(user) {
          // 'username' was updated
          expect(user.username).to.equal('doe');
          // 'baz' should still be 'new baz value' since it was not updated
          expect(user.baz).to.equal('new baz value');
        });
      });

<<<<<<< HEAD
=======
      it('does not update when setting current values', function() {
        return this.User.create({ id: 42, username: 'john' }).bind(this).then(function() {
          return this.User.findById(42);
        }).then(function(user) {
          return this.User.upsert({ id: user.id, username: user.username });
        }).then(function(created) {
          if (dialect === 'sqlite') {
            expect(created).to.be.undefined;
          } else {
            // After set node-mysql flags = '-FOUND_ROWS' in connection of mysql,
            // result from upsert should be false when upsert a row to its current value
            // https://dev.mysql.com/doc/refman/5.7/en/insert-on-duplicate.html
            expect(created).to.equal(false);
          }
        });
      });

>>>>>>> 7137b837
      it('Works when two separate uniqueKeys are passed', function() {
        var User = this.sequelize.define('User', {
          username: {
            type: Sequelize.STRING,
            unique: true
          },
          email: {
            type: Sequelize.STRING,
            unique: true
          },
          city: {
            type: Sequelize.STRING
          }
        });
        var clock = sinon.useFakeTimers();
        return User.sync({ force: true }).bind(this).then(function() {
          return User.upsert({ username: 'user1', email: 'user1@domain.ext', city: 'City' })
            .then(function(created) {
              if (dialect === 'sqlite') {
                expect(created).to.be.undefined;
              } else {
<<<<<<< HEAD
                expect(created).to.be.ok;              
              }
              clock.tick(1000);            
=======
                expect(created).to.be.ok;
              }
              clock.tick(1000);
>>>>>>> 7137b837
              return User.upsert({ username: 'user1', email: 'user1@domain.ext', city: 'New City' });
            }).then(function(created) {
              if (dialect === 'sqlite') {
                expect(created).to.be.undefined;
              } else {
<<<<<<< HEAD
                expect(created).not.to.be.ok;              
              }
              clock.tick(1000);
              return User.findOne({ where: { username: 'user1', email: 'user1@domain.ext' }});              
=======
                expect(created).not.to.be.ok;
              }
              clock.tick(1000);
              return User.findOne({ where: { username: 'user1', email: 'user1@domain.ext' }});
>>>>>>> 7137b837
            })
            .then(function(user) {
              expect(user.createdAt).to.be.ok;
              expect(user.city).to.equal('New City');
              expect(user.updatedAt).to.be.afterTime(user.createdAt);
            });
        });
      });
    });
  }
});<|MERGE_RESOLUTION|>--- conflicted
+++ resolved
@@ -331,8 +331,6 @@
         });
       });
 
-<<<<<<< HEAD
-=======
       it('does not update when setting current values', function() {
         return this.User.create({ id: 42, username: 'john' }).bind(this).then(function() {
           return this.User.findById(42);
@@ -350,7 +348,6 @@
         });
       });
 
->>>>>>> 7137b837
       it('Works when two separate uniqueKeys are passed', function() {
         var User = this.sequelize.define('User', {
           username: {
@@ -372,31 +369,18 @@
               if (dialect === 'sqlite') {
                 expect(created).to.be.undefined;
               } else {
-<<<<<<< HEAD
-                expect(created).to.be.ok;              
-              }
-              clock.tick(1000);            
-=======
                 expect(created).to.be.ok;
               }
               clock.tick(1000);
->>>>>>> 7137b837
               return User.upsert({ username: 'user1', email: 'user1@domain.ext', city: 'New City' });
             }).then(function(created) {
               if (dialect === 'sqlite') {
                 expect(created).to.be.undefined;
               } else {
-<<<<<<< HEAD
-                expect(created).not.to.be.ok;              
-              }
-              clock.tick(1000);
-              return User.findOne({ where: { username: 'user1', email: 'user1@domain.ext' }});              
-=======
                 expect(created).not.to.be.ok;
               }
               clock.tick(1000);
               return User.findOne({ where: { username: 'user1', email: 'user1@domain.ext' }});
->>>>>>> 7137b837
             })
             .then(function(user) {
               expect(user.createdAt).to.be.ok;
