'use strict';

const { expect } = require('chai');
const { DataTypes, Deferrable } = require('@sequelize/core');
const { sequelize, getTestDialect, getTestDialectTeaser } = require('../support');

const dialect = getTestDialect();

describe(getTestDialectTeaser('Model.sync & Sequelize#sync'), () => {
  it('removes a column if it exists in the databases schema but not the model', async () => {
    const User = sequelize.define('testSync', {
      name: DataTypes.STRING,
      age: DataTypes.INTEGER,
      badgeNumber: { type: DataTypes.INTEGER, field: 'badge_number' },
    });

    await sequelize.sync();

    const descr1 = await User.describe();
    expect(descr1).to.have.ownProperty('name');
    expect(descr1).to.have.ownProperty('age');
    expect(descr1).to.have.ownProperty('badge_number');

    sequelize.define('testSync', {
      name: DataTypes.STRING,
    });

    await sequelize.sync({ alter: true });

    const descr2 = await User.describe();
    expect(descr2).to.have.ownProperty('name');
    expect(descr2).to.not.have.ownProperty('age');
    expect(descr2).to.not.have.ownProperty('badge_number');
  });

  it('adds a column if it exists in the model but not the database', async () => {
    const testSync = sequelize.define('testSync', {
      name: DataTypes.STRING,
    });

    await sequelize.sync();

    const descr1 = await testSync.describe();
    expect(descr1).to.have.ownProperty('name');

    await sequelize.define('testSync', {
      name: DataTypes.STRING,
      age: DataTypes.INTEGER,
      height: { type: DataTypes.INTEGER, field: 'height_cm' },
    });

    await sequelize.sync({ alter: true });
    const descr2 = await testSync.describe();
    expect(descr2).to.have.ownProperty('name');
    expect(descr2).to.have.ownProperty('age');
    expect(descr2).to.have.ownProperty('height_cm');
    expect(descr2).not.to.have.ownProperty('height');
  });

  it('does not remove columns if drop is set to false in alter configuration', async () => {
    const testSync = sequelize.define('testSync', {
      name: DataTypes.STRING,
      age: DataTypes.INTEGER,
    });
    await sequelize.sync();

    await sequelize.define('testSync', {
      name: DataTypes.STRING,
    });

    await sequelize.sync({ alter: { drop: false } });
    const data = await testSync.describe();
    expect(data).to.have.ownProperty('name');
    expect(data).to.have.ownProperty('age');
  });

  it('removes columns if drop is set to true in alter configuration', async () => {
    const testSync = sequelize.define('testSync', {
      name: DataTypes.STRING,
      age: DataTypes.INTEGER,
    });
    await sequelize.sync();

    await sequelize.define('testSync', {
      name: DataTypes.STRING,
    });

    await sequelize.sync({ alter: { drop: true } });
    const data = await testSync.describe();
    expect(data).to.have.ownProperty('name');
    expect(data).not.to.have.ownProperty('age');
  });

  it('alters a column using the correct column name (#9515)', async () => {
    const testSync = sequelize.define('testSync', {
      name: DataTypes.STRING,
    });

    await sequelize.sync();

    await sequelize.define('testSync', {
      name: DataTypes.STRING,
      badgeNumber: { type: DataTypes.INTEGER, field: 'badge_number' },
    });

    await sequelize.sync({ alter: true });
    const data = await testSync.describe();
    expect(data).to.have.ownProperty('badge_number');
    expect(data).not.to.have.ownProperty('badgeNumber');
  });

  // IBM i can't alter INTEGER -> STRING
  if (dialect !== 'ibmi') {
    it('changes a column if it exists in the model but is different in the database', async () => {
      const testSync = sequelize.define('testSync', {
        name: DataTypes.STRING,
        age: DataTypes.INTEGER,
      });
      await sequelize.sync();

      await sequelize.define('testSync', {
        name: DataTypes.STRING,
        age: DataTypes.STRING,
      });

      await sequelize.sync({ alter: true });
      const data = await testSync.describe();
      expect(data).to.have.ownProperty('age');
      expect(data.age.type).to.have.string('VAR'); // CHARACTER VARYING, VARCHAR(n)
    });
  }

  it('does not alter table if data type does not change', async () => {
    const testSync = sequelize.define('testSync', {
      name: DataTypes.STRING,
      age: DataTypes.STRING,
    });
    await sequelize.sync();
    await testSync.create({ name: 'test', age: '1' });
    await sequelize.sync({ alter: true });
    const data = await testSync.findOne();
    expect(data.name).to.eql('test');
    expect(data.age).to.eql('1');
  });

  it('should properly alter tables when there are foreign keys', async () => {
    const foreignKeyTestSyncA = sequelize.define('foreignKeyTestSyncA', {
      dummy: DataTypes.STRING,
    });

    const foreignKeyTestSyncB = sequelize.define('foreignKeyTestSyncB', {
      dummy: DataTypes.STRING,
    });

    foreignKeyTestSyncA.hasMany(foreignKeyTestSyncB);
    foreignKeyTestSyncB.belongsTo(foreignKeyTestSyncA);

    await sequelize.sync({ alter: true });
    await sequelize.sync({ alter: true });
  });

  it('creates one unique index for unique:true column', async () => {
    const User = sequelize.define('testSync', {
      email: {
        type: DataTypes.STRING,
        unique: true,
      },
    });

    await User.sync({ force: true });

    const syncResults = await getNonPrimaryIndexes(User);
    expect(syncResults).to.have.length(1);
    expect(syncResults[0].name).to.eq('test_syncs_email_unique');
    expect(getIndexFields(syncResults[0])).to.deep.eq(['email']);

    await User.sync({ alter: true });

    const alterResults = await getNonPrimaryIndexes(User);
    expect(syncResults).to.deep.eq(alterResults, '"alter" should not create new indexes if they already exist.');
  });

  it('creates one unique index per unique:true columns, and per entry in options.indexes', async () => {
    const User = sequelize.define('testSync', {
      email: {
        type: DataTypes.STRING,
        unique: true,
      },
      phone: {
        type: DataTypes.STRING,
        unique: true,
      },
    }, {
      timestamps: false,
      indexes: [
        { name: 'wow_my_index', fields: ['email', 'phone'], unique: true },
      ],
    });

    await User.sync({ force: true });

    const syncResults = await getNonPrimaryIndexes(User);
    syncResults.sort((a, b) => a.name.localeCompare(b.name));

    expect(syncResults).to.have.length(3);
    expect(syncResults[0].name).to.eq('test_syncs_email_unique');
    expect(getIndexFields(syncResults[0])).to.deep.eq(['email']);
    expect(syncResults[0].unique).to.eq(true, 'index should be unique');

    expect(syncResults[1].name).to.eq('test_syncs_phone_unique');
    expect(getIndexFields(syncResults[1])).to.deep.eq(['phone']);
    expect(syncResults[1].unique).to.eq(true, 'index should be unique');

    expect(syncResults[2].name).to.eq('wow_my_index');
    expect(getIndexFields(syncResults[2])).to.deep.eq(['email', 'phone']);
    expect(syncResults[2].unique).to.eq(true, 'index should be unique');

    await User.sync({ alter: true });

    const alterResults = await getNonPrimaryIndexes(User);
    expect(syncResults).to.deep.eq(alterResults, '"alter" should not create new indexes if they already exist.');
  });

  it('creates one unique index per unique:name column (1 column)', async () => {
    const User = sequelize.define('testSync', {
      email: {
        type: DataTypes.STRING,
        unique: 'wow_my_index',
      },
    });

    await User.sync({ force: true });

    const syncResults = await getNonPrimaryIndexes(User);

    expect(syncResults).to.have.length(1);
    expect(syncResults[0].name).to.eq('wow_my_index');
    expect(getIndexFields(syncResults[0])).to.deep.eq(['email']);
    expect(syncResults[0].unique).to.eq(true, 'index should be unique');

    await User.sync({ alter: true });

    const alterResults = await getNonPrimaryIndexes(User);
    expect(syncResults).to.deep.eq(alterResults, '"alter" should not create new indexes if they already exist.');
  });

  it('creates one unique index per unique:name column (multiple columns)', async () => {
    const User = sequelize.define('testSync', {
      email: {
        type: DataTypes.STRING,
        unique: 'wow_my_index',
      },
      phone: {
        type: DataTypes.STRING,
        unique: 'wow_my_index',
      },
    });

    await User.sync({ force: true });

    const syncResults = await getNonPrimaryIndexes(User);

    expect(syncResults).to.have.length(1);
    expect(syncResults[0].name).to.eq('wow_my_index');
    expect(getIndexFields(syncResults[0])).to.deep.eq(['email', 'phone']);
    expect(syncResults[0].unique).to.eq(true, 'index should be unique');

    await User.sync({ alter: true });

    const alterResults = await getNonPrimaryIndexes(User);
    expect(syncResults).to.deep.eq(alterResults, '"alter" should not create new indexes if they already exist.');
  });

  it('throws if a name collision occurs between two indexes', async () => {
    expect(() => {
      sequelize.define('testSync', {
        email: {
          type: DataTypes.STRING,
          unique: true,
        },
      }, {
        timestamps: false,
        indexes: [
          { fields: ['email'], unique: true },
        ],
      });
    }).to.throw('Sequelize tried to give the name "test_syncs_email_unique" to index');
  });

  it('adds missing unique indexes to existing tables (unique attribute option)', async () => {
    const User1 = sequelize.define('User', {
      email: {
        type: DataTypes.STRING,
      },
    }, { timestamps: false });

    // create without the unique index
    await User1.sync({ force: true });

    // replace model (to emulate code changes)
    const User2 = sequelize.define('User', {
      email: {
        type: DataTypes.STRING,
        unique: true,
      },
    }, { timestamps: false });

    const out1 = await getNonPrimaryIndexes(User1);
    expect(out1).to.have.length(0);

    // alter to add the unique index
    await User2.sync({ alter: true });

    const out2 = await getNonPrimaryIndexes(User1);

    expect(out2).to.have.length(1);
    expect(out2[0].name).to.eq('users_email_unique');
    expect(getIndexFields(out2[0])).to.deep.eq(['email']);
    expect(out2[0].unique).to.eq(true, 'index should be unique');
  });

  it('adds missing unique indexes to existing tables (index option)', async () => {
    const User1 = sequelize.define('User', {
      email: {
        type: DataTypes.STRING,
      },
    }, { timestamps: false });

    // create without the unique index
    await User1.sync({ force: true });

    // replace model (to emulate code changes)
    const User2 = sequelize.define('User', {
      email: {
        type: DataTypes.STRING,
      },
    }, {
      timestamps: false,
      indexes: [
        { fields: ['email'], unique: true },
      ],
    });

    const out1 = await getNonPrimaryIndexes(User1);
    expect(out1).to.have.length(0);

    // alter to add the unique index
    await User2.sync({ alter: true });

    const out2 = await getNonPrimaryIndexes(User1);
    expect(out2).to.have.length(1);
    expect(out2[0].name).to.eq('users_email_unique');
    expect(getIndexFields(out2[0])).to.deep.eq(['email']);
    expect(out2[0].unique).to.eq(true, 'index should be unique');
  });

  it('adds missing non-unique indexes to existing tables (index option)', async () => {
    const User1 = sequelize.define('User', {
      email: {
        type: DataTypes.STRING,
      },
    }, { timestamps: false });

    // create without the unique index
    await User1.sync({ force: true });

    // replace model (to emulate code changes)
    const User2 = sequelize.define('User', {
      email: {
        type: DataTypes.STRING,
      },
    }, {
      timestamps: false,
      indexes: [
        { fields: ['email'] },
      ],
    });

    const out1 = await getNonPrimaryIndexes(User1);
    expect(out1).to.have.length(0);

    // alter to add the unique index
    await User2.sync({ alter: true });

    const out2 = await getNonPrimaryIndexes(User1);
    expect(out2).to.have.length(1);
    expect(out2[0].name).to.eq('users_email');
    expect(getIndexFields(out2[0])).to.deep.eq(['email']);
    expect(out2[0].unique).to.eq(false, 'index should not be unique');
  });

  it('adds missing unique columns to existing tables', async () => {
    const User1 = sequelize.define('User', {}, { timestamps: false });

    // create without the unique index
    await User1.sync({ force: true });
    await User1.create({ id: 1 });

    const out1 = await getNonPrimaryIndexes(User1);
    expect(out1).to.have.length(0);

    // replace model (to emulate code changes)
    const User2 = sequelize.define('User', {
      email: {
        type: DataTypes.STRING,
        unique: true,
      },
    }, {
      timestamps: false,
    });

    // alter to add the unique index
    await User2.sync({ alter: true });

    // db2 had a bug which re-created the table in some circumstances.
    // this ensures the table is not recreated, but altered.
    const existingData = await User2.findAll();
    expect(existingData).to.have.length(1);

    const out2 = await getNonPrimaryIndexes(User1);
    expect(out2).to.have.length(1);
    expect(out2[0].name).to.eq('users_email_unique');
    expect(getIndexFields(out2[0])).to.deep.eq(['email']);
    expect(out2[0].unique).to.eq(true, 'index should not be unique');
  });

<<<<<<< HEAD
  it('supports creating tables with cyclic associations', async () => {
    const A = sequelize.define('A', {}, { timestamps: false });
    const B = sequelize.define('B', {}, { timestamps: false });

    // mssql refuses cyclic references unless ON DELETE and ON UPDATE is set to NO ACTION
    const mssqlConstraints = dialect === 'mssql' ? { onDelete: 'NO ACTION', onUpdate: 'NO ACTION' } : null;

    // These models both have a foreign key that references the other model.
    // Sequelize should be able to create them.
    A.belongsTo(B, { foreignKey: { allowNull: false, ...mssqlConstraints } });
    B.belongsTo(A, { foreignKey: { allowNull: false, ...mssqlConstraints } });

    await sequelize.sync();

    const [aFks, bFks] = await Promise.all([
      sequelize.queryInterface.getForeignKeyReferencesForTable(A.getTableName()),
      sequelize.queryInterface.getForeignKeyReferencesForTable(B.getTableName()),
    ]);

    expect(aFks.length).to.eq(1);
    expect(aFks[0].referencedTableName).to.eq('Bs');
    expect(aFks[0].referencedColumnName).to.eq('id');
    expect(aFks[0].columnName).to.eq('BId');

    expect(bFks.length).to.eq(1);
    expect(bFks[0].referencedTableName).to.eq('As');
    expect(bFks[0].referencedColumnName).to.eq('id');
    expect(bFks[0].columnName).to.eq('AId');
  });

  it('supports creating two identically named tables in different schemas', async () => {
    await sequelize.queryInterface.createSchema('custom_schema');

    const Model1 = sequelize.define('A1', {}, { schema: 'custom_schema', tableName: 'a', timestamps: false });
    const Model2 = sequelize.define('A2', {}, { tableName: 'a', timestamps: false });

    await sequelize.sync({ force: true });

    await Model1.create({ id: 1 });
    await Model2.create({ id: 2 });
  });

  // TODO: sqlite's foreign_key_list pragma does not return the DEFERRABLE status of the column
  //  so sync({ alter: true }) cannot know whether the column must be updated.
  //  so for now, deferrableConstraints is disabled for sqlite (as it's only used in tests)
  if (sequelize.dialect.supports.deferrableConstraints) {
    it('updates the deferrable property of a foreign key', async () => {
      const A = sequelize.define('A', {
        BId: {
          type: DataTypes.INTEGER,
          references: {
            deferrable: Deferrable.INITIALLY_IMMEDIATE(),
          },
        },
      });
      const B = sequelize.define('B');

      A.belongsTo(B);

      await sequelize.sync();

      {
        const aFks = await sequelize.queryInterface.getForeignKeyReferencesForTable(A.getTableName());

        expect(aFks.length).to.eq(1);
        expect(aFks[0].deferrable).to.eq(Deferrable.INITIALLY_IMMEDIATE);
      }

      A.rawAttributes.BId.references.deferrable = Deferrable.INITIALLY_DEFERRED;
      await sequelize.sync({ alter: true });

      {
        const aFks = await sequelize.queryInterface.getForeignKeyReferencesForTable(A.getTableName());

        expect(aFks.length).to.eq(1);
        expect(aFks[0].deferrable).to.eq(Deferrable.INITIALLY_DEFERRED);
      }
=======
  const SCHEMA_ONE = 'schema_one';
  const SCHEMA_TWO = 'schema_two';

  if (sequelize.dialect.supports.schemas) {
    it('can create two identically named indexes in different schemas', async () => {
      await Promise.all([
        sequelize.createSchema(SCHEMA_ONE),
        sequelize.createSchema(SCHEMA_TWO),
      ]);

      const User = sequelize.define('User1', {
        name: DataTypes.STRING,
      }, {
        schema: SCHEMA_ONE,
        indexes: [
          {
            name: 'test_slug_idx',
            fields: ['name'],
          },
        ],
      });

      const Task = sequelize.define('Task2', {
        name: DataTypes.STRING,
      }, {
        schema: SCHEMA_TWO,
        indexes: [
          {
            name: 'test_slug_idx',
            fields: ['name'],
          },
        ],
      });

      await User.sync({ force: true });
      await Task.sync({ force: true });

      const [userIndexes, taskIndexes] = await Promise.all([
        getNonPrimaryIndexes(User),
        getNonPrimaryIndexes(Task),
      ]);

      expect(userIndexes).to.have.length(1);
      expect(taskIndexes).to.have.length(1);

      expect(userIndexes[0].name).to.eq('test_slug_idx');
      expect(taskIndexes[0].name).to.eq('test_slug_idx');
    });
  }

  // TODO: this should work with MSSQL / MariaDB too
  // Need to fix addSchema return type
  if (dialect.startsWith('postgres')) {
    it('defaults to schema provided to sync() for references #11276', async function () {
      await Promise.all([
        sequelize.createSchema(SCHEMA_ONE),
        sequelize.createSchema(SCHEMA_TWO),
      ]);

      const User = this.sequelize.define('UserXYZ', {
        uid: {
          type: DataTypes.INTEGER,
          primaryKey: true,
          autoIncrement: true,
          allowNull: false,
        },
      });
      const Task = this.sequelize.define('TaskXYZ', {});

      Task.belongsTo(User);

      // TODO: do we really want to keep this? Shouldn't model schemas be defined and fixed?
      await User.sync({ force: true, schema: SCHEMA_ONE });
      await Task.sync({ force: true, schema: SCHEMA_ONE });
      const user0 = await User.withSchema(SCHEMA_ONE).create({});
      const task = await Task.withSchema(SCHEMA_ONE).create({});
      await task.setUserXYZ(user0);

      // TODO: do we really want to keep this? Shouldn't model schemas be defined and fixed?
      const user = await task.getUserXYZ({ schema: SCHEMA_ONE });
      expect(user).to.be.ok;
>>>>>>> ecb08b79
    });
  }
});

async function getNonPrimaryIndexes(model) {
  return (await sequelize.getQueryInterface().showIndex(model.getTableName()))
    .filter(r => !r.primary)
    .sort((a, b) => a.name.localeCompare(b.name));
}

function getIndexFields(index) {
  return index.fields.map(field => field.attribute).sort();
}<|MERGE_RESOLUTION|>--- conflicted
+++ resolved
@@ -424,7 +424,90 @@
     expect(out2[0].unique).to.eq(true, 'index should not be unique');
   });
 
-<<<<<<< HEAD
+  const SCHEMA_ONE = 'schema_one';
+  const SCHEMA_TWO = 'schema_two';
+
+  if (sequelize.dialect.supports.schemas) {
+    it('can create two identically named indexes in different schemas', async () => {
+      await Promise.all([
+        sequelize.createSchema(SCHEMA_ONE),
+        sequelize.createSchema(SCHEMA_TWO),
+      ]);
+
+      const User = sequelize.define('User1', {
+        name: DataTypes.STRING,
+      }, {
+        schema: SCHEMA_ONE,
+        indexes: [
+          {
+            name: 'test_slug_idx',
+            fields: ['name'],
+          },
+        ],
+      });
+
+      const Task = sequelize.define('Task2', {
+        name: DataTypes.STRING,
+      }, {
+        schema: SCHEMA_TWO,
+        indexes: [
+          {
+            name: 'test_slug_idx',
+            fields: ['name'],
+          },
+        ],
+      });
+
+      await User.sync({ force: true });
+      await Task.sync({ force: true });
+
+      const [userIndexes, taskIndexes] = await Promise.all([
+        getNonPrimaryIndexes(User),
+        getNonPrimaryIndexes(Task),
+      ]);
+
+      expect(userIndexes).to.have.length(1);
+      expect(taskIndexes).to.have.length(1);
+
+      expect(userIndexes[0].name).to.eq('test_slug_idx');
+      expect(taskIndexes[0].name).to.eq('test_slug_idx');
+    });
+  }
+
+  // TODO: this should work with MSSQL / MariaDB too
+  // Need to fix addSchema return type
+  if (dialect.startsWith('postgres')) {
+    it('defaults to schema provided to sync() for references #11276', async function () {
+      await Promise.all([
+        sequelize.createSchema(SCHEMA_ONE),
+        sequelize.createSchema(SCHEMA_TWO),
+      ]);
+
+      const User = this.sequelize.define('UserXYZ', {
+        uid: {
+          type: DataTypes.INTEGER,
+          primaryKey: true,
+          autoIncrement: true,
+          allowNull: false,
+        },
+      });
+      const Task = this.sequelize.define('TaskXYZ', {});
+
+      Task.belongsTo(User);
+
+      // TODO: do we really want to keep this? Shouldn't model schemas be defined and fixed?
+      await User.sync({ force: true, schema: SCHEMA_ONE });
+      await Task.sync({ force: true, schema: SCHEMA_ONE });
+      const user0 = await User.withSchema(SCHEMA_ONE).create({});
+      const task = await Task.withSchema(SCHEMA_ONE).create({});
+      await task.setUserXYZ(user0);
+
+      // TODO: do we really want to keep this? Shouldn't model schemas be defined and fixed?
+      const user = await task.getUserXYZ({ schema: SCHEMA_ONE });
+      expect(user).to.be.ok;
+    });
+  }
+
   it('supports creating tables with cyclic associations', async () => {
     const A = sequelize.define('A', {}, { timestamps: false });
     const B = sequelize.define('B', {}, { timestamps: false });
@@ -502,89 +585,6 @@
         expect(aFks.length).to.eq(1);
         expect(aFks[0].deferrable).to.eq(Deferrable.INITIALLY_DEFERRED);
       }
-=======
-  const SCHEMA_ONE = 'schema_one';
-  const SCHEMA_TWO = 'schema_two';
-
-  if (sequelize.dialect.supports.schemas) {
-    it('can create two identically named indexes in different schemas', async () => {
-      await Promise.all([
-        sequelize.createSchema(SCHEMA_ONE),
-        sequelize.createSchema(SCHEMA_TWO),
-      ]);
-
-      const User = sequelize.define('User1', {
-        name: DataTypes.STRING,
-      }, {
-        schema: SCHEMA_ONE,
-        indexes: [
-          {
-            name: 'test_slug_idx',
-            fields: ['name'],
-          },
-        ],
-      });
-
-      const Task = sequelize.define('Task2', {
-        name: DataTypes.STRING,
-      }, {
-        schema: SCHEMA_TWO,
-        indexes: [
-          {
-            name: 'test_slug_idx',
-            fields: ['name'],
-          },
-        ],
-      });
-
-      await User.sync({ force: true });
-      await Task.sync({ force: true });
-
-      const [userIndexes, taskIndexes] = await Promise.all([
-        getNonPrimaryIndexes(User),
-        getNonPrimaryIndexes(Task),
-      ]);
-
-      expect(userIndexes).to.have.length(1);
-      expect(taskIndexes).to.have.length(1);
-
-      expect(userIndexes[0].name).to.eq('test_slug_idx');
-      expect(taskIndexes[0].name).to.eq('test_slug_idx');
-    });
-  }
-
-  // TODO: this should work with MSSQL / MariaDB too
-  // Need to fix addSchema return type
-  if (dialect.startsWith('postgres')) {
-    it('defaults to schema provided to sync() for references #11276', async function () {
-      await Promise.all([
-        sequelize.createSchema(SCHEMA_ONE),
-        sequelize.createSchema(SCHEMA_TWO),
-      ]);
-
-      const User = this.sequelize.define('UserXYZ', {
-        uid: {
-          type: DataTypes.INTEGER,
-          primaryKey: true,
-          autoIncrement: true,
-          allowNull: false,
-        },
-      });
-      const Task = this.sequelize.define('TaskXYZ', {});
-
-      Task.belongsTo(User);
-
-      // TODO: do we really want to keep this? Shouldn't model schemas be defined and fixed?
-      await User.sync({ force: true, schema: SCHEMA_ONE });
-      await Task.sync({ force: true, schema: SCHEMA_ONE });
-      const user0 = await User.withSchema(SCHEMA_ONE).create({});
-      const task = await Task.withSchema(SCHEMA_ONE).create({});
-      await task.setUserXYZ(user0);
-
-      // TODO: do we really want to keep this? Shouldn't model schemas be defined and fixed?
-      const user = await task.getUserXYZ({ schema: SCHEMA_ONE });
-      expect(user).to.be.ok;
->>>>>>> ecb08b79
     });
   }
 });
