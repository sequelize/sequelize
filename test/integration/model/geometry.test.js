--- conflicted
+++ resolved
@@ -191,25 +191,6 @@
       it('should properly escape the single quotes', function () {
         return this.Model.create({
           location: {
-<<<<<<< HEAD
-            type: "Point",
-            properties: {
-              exploit: "'); DELETE YOLO INJECTIONS; -- "
-            },
-            coordinates: [39.807222,-76.984722]
-          }
-        });
-      });
-
-      it('should properly escape the single quotes on coordinates', function () {
-        return this.Model.create({
-          location: {
-            type: "Point",
-            properties: {
-              exploit: "'); DELETE YOLO INJECTIONS; -- "
-            },
-            coordinates: [39.807222,"'); DELETE YOLO INJECTIONS; -- "]
-=======
             type: 'Point',
             properties: {
               exploit: "'); DELETE YOLO INJECTIONS; -- "
@@ -233,7 +214,6 @@
               exploit: "'); DELETE YOLO INJECTIONS; -- "
             },
             coordinates: [39.807222, "'); DELETE YOLO INJECTIONS; --"]
->>>>>>> 7137b837
           }
         });
       });
