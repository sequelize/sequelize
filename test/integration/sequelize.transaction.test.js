--- conflicted
+++ resolved
@@ -1,22 +1,13 @@
 'use strict';
 
-<<<<<<< HEAD
-const chai = require('chai'),
-  expect = chai.expect,
-  Support = require('./support'),
-  { Transaction } = require('sequelize/lib/transaction'),
-  current = Support.sequelize,
-  delay = require('delay');
-=======
 const chai = require('chai');
 
 const expect = chai.expect;
 const Support = require('./support');
-const Transaction = require('sequelize/lib/transaction');
+const { Transaction } = require('sequelize/lib/transaction');
 
 const current = Support.sequelize;
 const delay = require('delay');
->>>>>>> 63408faa
 
 if (current.dialect.supports.transactions) {
 
