--- conflicted
+++ resolved
@@ -10,11 +10,7 @@
 const { DatabaseError, UniqueConstraintError, ForeignKeyConstraintError } = Support.Sequelize;
 
 const qq = str => {
-<<<<<<< HEAD
   if (['postgres', 'mssql', 'db2', 'oracle'].includes(dialect)) {
-=======
-  if (dialect === 'postgres' || dialect === 'mssql' || dialect === 'oracle') {
->>>>>>> b091d59d
     return `"${str}"`;
   }
   if (['mysql', 'mariadb', 'sqlite'].includes(dialect)) {
@@ -67,15 +63,10 @@
       await this.sequelize.query(this.insertQuery);
     });
 
-<<<<<<< HEAD
-    it('executes a query if a placeholder value is an array', async function() {
-      await this.sequelize.query(`INSERT INTO ${qq(this.User.tableName)} (${qq('username')}, ${qq('email_address')}, ` +
-=======
     // Oracle dialect doesn't support insert of multiple rows using insert into statement
     // INSERT ALL INTO statement can be used instead
     (dialect !== 'oracle' ? it : it.skip)('executes a query if a placeholder value is an array', async function() {
       await this.sequelize.query(`INSERT INTO ${qq(this.User.tableName)} (username, email_address, ` +
->>>>>>> b091d59d
         `${qq('createdAt')}, ${qq('updatedAt')}) VALUES ?;`, {
         replacements: [[
           ['john', 'john@gmail.com', '2012-01-01 10:10:10', '2012-01-01 10:10:10'],
@@ -213,16 +204,11 @@
 
         it('add parameters in log sql when use bind value', async function() {
           let logSql;
-<<<<<<< HEAD
           let typeCast = dialect === 'postgres' ? '::text' : '';
           if (dialect === 'db2') {
             typeCast = '::VARCHAR';
           }
-          await this.sequelize.query(`select $1${typeCast} as foo, $2${typeCast} as bar`, { bind: ['foo', 'bar'], logging: s=>logSql = s });
-=======
-          const typeCast = dialect === 'postgres' ? '::text' : '';
           await this.sequelize.query(`select $1${typeCast} as foo, $2${typeCast} as bar${Support.addDualInSelect()}`, { bind: ['foo', 'bar'], logging: s=>logSql = s });
->>>>>>> b091d59d
           expect(logSql).to.match(/; ("foo", "bar"|{"(\$1|0)":"foo","(\$2|1)":"bar"})/);
         });
       });
@@ -395,7 +381,7 @@
           const query = `INSERT INTO ${qq(this.User.tableName)} (username, email_address, ${
             qq('createdAt')  }, ${qq('updatedAt')
           }) VALUES ('duplicate', 'duplicate@gmail.com', '2012-01-01 10:10:10', '2012-01-01 10:10:10')`;
-          if (dialect === 'db2') {
+          if (dialect === 'db2' || dialect === 'oracle') {
             this.query = `INSERT INTO ${qq(this.User.tableName)} ("username", "email_address", ${
               qq('createdAt')  }, ${qq('updatedAt')
             }) VALUES ('duplicate', 'duplicate@gmail.com', '2012-01-01 10:10:10', '2012-01-01 10:10:10')`;
@@ -409,7 +395,7 @@
           } catch (err) {
             error = err;
           }
-          if (dialect === 'db2') {
+          if (dialect === 'db2' || dialect === 'oracle') {
             expect(error).to.be.instanceOf(DatabaseError);
           } else {
             expect(error).to.be.instanceOf(UniqueConstraintError);
@@ -426,7 +412,7 @@
             )}, ${qq(
               'updatedAt'
             )}) VALUES (123456789, '2012-01-01 10:10:10', '2012-01-01 10:10:10', '2012-01-01 10:10:10')`;
-            if (dialect === 'db2') {
+            if (dialect === 'db2' || dialect === 'oracle') {
               this.query = `INSERT INTO ${qq(this.UserVisit.tableName)} ("user_id", "visited_at", ${qq(
                 'createdAt'
               )}, ${qq(
@@ -437,7 +423,7 @@
           } catch (err) {
             error = err;
           }
-          if (dialect === 'db2') {
+          if (dialect === 'db2' || dialect === 'oracle') {
             expect(error).to.be.instanceOf(DatabaseError);
           } else {
             expect(error).to.be.instanceOf(ForeignKeyConstraintError);
@@ -569,7 +555,7 @@
       date.setMilliseconds(0);
       let sql = 'select ? as number, ? as date,? as string,? as boolean,? as buffer';
       if (dialect === 'db2' || dialect === 'oracle') {
-        sql = 'select ? as "number", ? as "date",? as "string",? as "boolean",? as "buffer"' + Support.addDualInSelect();
+        sql = `select ? as "number", ? as "date",? as "string",? as "boolean",? as "buffer"${  Support.addDualInSelect()}`;
       }
       const result = await this.sequelize.query({
         query: sql,
@@ -608,14 +594,10 @@
           this.values = [1, 2];
         }
         get query() {
-<<<<<<< HEAD
           if (dialect === 'db2' || dialect === 'oracle') {
-            return 'select ? as "foo", ? as "bar"' + Support.addDualInSelect();
+            return `select ? as "foo", ? as "bar"${  Support.addDualInSelect()}`;
           }
           return 'select ? as foo, ? as bar';
-=======
-          return dialect !== 'oracle' ? 'select ? as foo, ? as bar' : 'select ? as "foo", ? as "bar" from dual';
->>>>>>> b091d59d
         }
       }
       const result = await this.sequelize.query(new SQLStatement(), { type: this.sequelize.QueryTypes.SELECT, logging: s => logSql = s } );
@@ -626,14 +608,8 @@
     const expected = dialect === 'db2'  || dialect === 'oracle' ? [{ FOO: 1, BAR: 2 }] : [{ foo: 1, bar: 2 }];
     it('uses properties `query` and `values` if query is tagged', async function() {
       let logSql;
-<<<<<<< HEAD
-      const result = await this.sequelize.query({ query: 'select ? as foo, ? as bar' + Support.addDualInSelect(), values: [1, 2] }, { type: this.sequelize.QueryTypes.SELECT, logging(s) { logSql = s; } });
+      const result = await this.sequelize.query({ query: `select ? as foo, ? as bar${  Support.addDualInSelect()}`, values: [1, 2] }, { type: this.sequelize.QueryTypes.SELECT, logging(s) { logSql = s; } });
       expect(result).to.deep.equal(expected);
-=======
-      const sql = dialect !== 'oracle' ? 'select ? as foo, ? as bar' : 'select ? as "foo", ? as "bar" from dual';
-      const result = await this.sequelize.query({ query: sql, values: [1, 2] }, { type: this.sequelize.QueryTypes.SELECT, logging(s) { logSql = s; } });
-      expect(result).to.deep.equal([{ foo: 1, bar: 2 }]);
->>>>>>> b091d59d
       expect(logSql).to.not.include('?');
     });
 
@@ -641,14 +617,8 @@
       const typeCast = dialect === 'postgres' || dialect === 'db2' ? '::int' : '';
       let logSql;
       const result = await this.sequelize.query({ query: `select $1${typeCast} as foo, $2${typeCast} as bar${Support.addDualInSelect()}`, bind: [1, 2] }, { type: this.sequelize.QueryTypes.SELECT, logging(s) { logSql = s; } });
-<<<<<<< HEAD
       expect(result).to.deep.equal(expected);
       if (['postgres', 'sqlite'].includes(dialect)) {
-=======
-      const expectedData = dialect !== 'oracle' ? { foo: 1, bar: 2 } : { FOO: 1, BAR: 2 };
-      expect(result).to.deep.equal([expectedData]);
-      if (dialect === 'postgres' || dialect === 'sqlite') {
->>>>>>> b091d59d
         expect(logSql).to.include('$1');
         expect(logSql).to.include('$2');
       } else if (dialect === 'mssql') {
@@ -675,75 +645,39 @@
     });
 
     it('replaces token with the passed array', async function() {
-<<<<<<< HEAD
-      const result = await this.sequelize.query('select ? as foo, ? as bar' + Support.addDualInSelect(), { type: this.sequelize.QueryTypes.SELECT, replacements: [1, 2] });
+      const result = await this.sequelize.query(`select ? as foo, ? as bar${  Support.addDualInSelect()}`, { type: this.sequelize.QueryTypes.SELECT, replacements: [1, 2] });
       expect(result).to.deep.equal(expected);
     });
 
     it('replaces named parameters with the passed object', async function() {
-      await expect(this.sequelize.query('select :one as foo, :two as bar' + Support.addDualInSelect(), { raw: true, replacements: { one: 1, two: 2 } }).then(obj => obj[0]))
+      await expect(this.sequelize.query(`select :one as foo, :two as bar${  Support.addDualInSelect()}`, { raw: true, replacements: { one: 1, two: 2 } }).then(obj => obj[0]))
         .to.eventually.deep.equal(expected);
     });
 
     it('replaces named parameters with the passed object and ignore those which does not qualify', async function() {
       const expected = dialect === 'db2'  || dialect === 'oracle' ? [{ FOO: 1, BAR: 2, BAZ: '00:00' }] : [{ foo: 1, bar: 2, baz: '00:00' }];
-      await expect(this.sequelize.query('select :one as foo, :two as bar, \'00:00\' as baz' + Support.addDualInSelect(), { raw: true, replacements: { one: 1, two: 2 } }).then(obj => obj[0]))
+      await expect(this.sequelize.query(`select :one as foo, :two as bar, '00:00' as baz${  Support.addDualInSelect()}`, { raw: true, replacements: { one: 1, two: 2 } }).then(obj => obj[0]))
         .to.eventually.deep.equal(expected);
     });
 
     it('replaces named parameters with the passed object using the same key twice', async function() {
       const expected = dialect === 'db2'  || dialect === 'oracle' ? [{ FOO: 1, BAR: 2, BAZ: 1 }] : [{ foo: 1, bar: 2, baz: 1 }];
-      await expect(this.sequelize.query('select :one as foo, :two as bar, :one as baz' + Support.addDualInSelect(), { raw: true, replacements: { one: 1, two: 2 } }).then(obj => obj[0]))
+      await expect(this.sequelize.query(`select :one as foo, :two as bar, :one as baz${  Support.addDualInSelect()}`, { raw: true, replacements: { one: 1, two: 2 } }).then(obj => obj[0]))
         .to.eventually.deep.equal(expected);
     });
 
     it('replaces named parameters with the passed object having a null property', async function() {
       const expected = dialect === 'db2'  || dialect === 'oracle' ? [{ FOO: 1, BAR: null }] : [{ foo: 1, bar: null }];
-      await expect(this.sequelize.query('select :one as foo, :two as bar' + Support.addDualInSelect(), { raw: true, replacements: { one: 1, two: null } }).then(obj => obj[0]))
+      await expect(this.sequelize.query(`select :one as foo, :two as bar${  Support.addDualInSelect()}`, { raw: true, replacements: { one: 1, two: null } }).then(obj => obj[0]))
         .to.eventually.deep.equal(expected);
-=======
-      const sql = dialect !== 'oracle' ? 'select ? as foo, ? as bar' : 'select ? as "foo", ? as "bar" from dual';
-      const result = await this.sequelize.query(sql, { type: this.sequelize.QueryTypes.SELECT, replacements: [1, 2] });
-      expect(result[0]).to.deep.equal({ foo: 1, bar: 2 });
-    });
-
-    it('replaces named parameters with the passed object', async function() {
-      const sql = dialect === 'oracle' ?  'select :one as "foo", :two as "bar" from dual' : 'select :one as foo, :two as bar';
-      await expect(this.sequelize.query(sql, { raw: true, replacements: { one: 1, two: 2 } }).then(obj => obj[0]))
-        .to.eventually.deep.equal([{ foo: 1, bar: 2 }]);
-    });
-
-    it('replaces named parameters with the passed object and ignore those which does not qualify', async function() {
-      const sql = dialect === 'oracle' ?  'select :one as "foo", :two as "bar", \'00:00\' as "baz" from dual' : 'select :one as foo, :two as bar, \'00:00\' as baz';
-      await expect(this.sequelize.query(sql, { raw: true, replacements: { one: 1, two: 2 } }).then(obj => obj[0]))
-        .to.eventually.deep.equal([{ foo: 1, bar: 2, baz: '00:00' }]);
-    });
-
-    it('replaces named parameters with the passed object using the same key twice', async function() {
-      const sql = dialect === 'oracle' ?  'select :one as "foo", :two as "bar", :one as "baz" from dual' : 'select :one as foo, :two as bar, :one as baz';
-      await expect(this.sequelize.query(sql, { raw: true, replacements: { one: 1, two: 2 } }).then(obj => obj[0]))
-        .to.eventually.deep.equal([{ foo: 1, bar: 2, baz: 1 }]);
-    });
-
-    it('replaces named parameters with the passed object having a null property', async function() {
-      const sql = dialect === 'oracle' ?  'select :one as "foo", :two as "bar" from dual' : 'select :one as foo, :two as bar';
-      await expect(this.sequelize.query(sql, { raw: true, replacements: { one: 1, two: null } }).then(obj => obj[0]))
-        .to.eventually.deep.equal([{ foo: 1, bar: null }]);
->>>>>>> b091d59d
     });
 
     it('binds token with the passed array', async function() {
       const typeCast = dialect === 'postgres' || dialect === 'db2' ? '::int' : '';
       let logSql;
       const result = await this.sequelize.query(`select $1${typeCast} as foo, $2${typeCast} as bar${Support.addDualInSelect()}`, { type: this.sequelize.QueryTypes.SELECT, bind: [1, 2], logging(s) { logSql = s;} });
-<<<<<<< HEAD
       expect(result).to.deep.equal(expected);
       if (['postgres', 'sqlite'].includes(dialect)) {
-=======
-      const expectedData = dialect !== 'oracle' ? { foo: 1, bar: 2 } : { FOO: 1, BAR: 2 };
-      expect(result[0]).to.deep.equal(expectedData);
-      if (dialect === 'postgres' || dialect === 'sqlite') {
->>>>>>> b091d59d
         expect(logSql).to.include('$1');
       }
     });
@@ -752,12 +686,7 @@
       const typeCast = dialect === 'postgres' || dialect === 'db2' ? '::int' : '';
       let logSql;
       const result = await this.sequelize.query(`select $one${typeCast} as foo, $two${typeCast} as bar${Support.addDualInSelect()}`, { raw: true, bind: { one: 1, two: 2 }, logging(s) { logSql = s; } });
-<<<<<<< HEAD
       expect(result[0]).to.deep.equal(expected);
-=======
-      const expectedData = dialect !== 'oracle' ? { foo: 1, bar: 2 } : { FOO: 1, BAR: 2 };
-      expect(result[0]).to.deep.equal([expectedData]);
->>>>>>> b091d59d
       if (dialect === 'postgres') {
         expect(logSql).to.include('$1');
       }
@@ -766,13 +695,12 @@
       }
     });
 
-<<<<<<< HEAD
     if (dialect !== 'db2') {
       it('binds named parameters with the passed object using the same key twice', async function() {
         const typeCast = dialect === 'postgres' ? '::int' : '';
         let logSql;
         const result = await this.sequelize.query(`select $one${typeCast} as foo, $two${typeCast} as bar, $one${typeCast} as baz${Support.addDualInSelect()}`, { raw: true, bind: { one: 1, two: 2 }, logging(s) { logSql = s; } });
-        const expected = (dialect !== 'oracle') ? [{ foo: 1, bar: 2, baz: 1 }] : [{ FOO: 1, BAR: 2, BAZ: 1 }];
+        const expected = dialect !== 'oracle' ? [{ foo: 1, bar: 2, baz: 1 }] : [{ FOO: 1, BAR: 2, BAZ: 1 }];
         expect(result[0]).to.deep.equal(expected);
         if (dialect === 'postgres') {
           expect(logSql).to.include('$1');
@@ -781,46 +709,20 @@
         }
       });
     }
-=======
-    it('binds named parameters with the passed object using the same key twice', async function() {
-      const typeCast = dialect === 'postgres' ? '::int' : '';
-      let logSql;
-      const result = await this.sequelize.query(`select $one${typeCast} as foo, $two${typeCast} as bar, $one${typeCast} as baz${Support.addDualInSelect()}`, { raw: true, bind: { one: 1, two: 2 }, logging(s) { logSql = s; } });
-      const expectedData = dialect !== 'oracle' ? { foo: 1, bar: 2, baz: 1 } : { FOO: 1, BAR: 2, BAZ: 1 };
-      expect(result[0]).to.deep.equal([expectedData]);
-      if (dialect === 'postgres') {
-        expect(logSql).to.include('$1');
-        expect(logSql).to.include('$2');
-        expect(logSql).to.not.include('$3');
-      }
-    });
-
->>>>>>> b091d59d
     it('binds named parameters with the passed object having a null property', async function() {
       const typeCast = dialect === 'postgres' || dialect === 'db2' ? '::int' : '';
       const result = await this.sequelize.query(`select $one${typeCast} as foo, $two${typeCast} as bar${Support.addDualInSelect()}`, { raw: true, bind: { one: 1, two: null } });
-<<<<<<< HEAD
       const expected = dialect === 'db2'  || dialect === 'oracle' ? [{ FOO: 1, BAR: null }] : [{ foo: 1, bar: null }];
       expect(result[0]).to.deep.equal(expected);
-=======
-      const expectedData = dialect !== 'oracle' ? { foo: 1, bar: null } : { FOO: 1, BAR: null };
-      expect(result[0]).to.deep.equal([expectedData]);
->>>>>>> b091d59d
     });
 
     it('binds named parameters array handles escaped $$', async function() {
       const typeCast = dialect === 'postgres' || dialect === 'db2' ? '::int' : '';
       let logSql;
       const result = await this.sequelize.query(`select $1${typeCast} as foo, '$$ / $$1' as bar${Support.addDualInSelect()}`, { raw: true, bind: [1], logging(s) { logSql = s;} });
-<<<<<<< HEAD
       const expected = dialect === 'db2'  || dialect === 'oracle' ? [{ FOO: 1, BAR: '$ / $1' }] : [{ foo: 1, bar: '$ / $1' }];
       expect(result[0]).to.deep.equal(expected);
       if (['postgres', 'sqlite', 'db2'].includes(dialect)) {
-=======
-      const expectedData = dialect !== 'oracle' ? { foo: 1, bar: '$ / $1' } : { FOO: 1, BAR: '$ / $1' };
-      expect(result[0]).to.deep.equal([expectedData]);
-      if (dialect === 'postgres' || dialect === 'sqlite') {
->>>>>>> b091d59d
         expect(logSql).to.include('$1');
       }
     });
@@ -828,25 +730,15 @@
     it('binds named parameters object handles escaped $$', async function() {
       const typeCast = dialect === 'postgres' || dialect === 'db2' ? '::int' : '';
       const result = await this.sequelize.query(`select $one${typeCast} as foo, '$$ / $$one' as bar${Support.addDualInSelect()}`, { raw: true, bind: { one: 1 } });
-<<<<<<< HEAD
       const expected = dialect === 'db2' || dialect === 'oracle' ? [{ FOO: 1, BAR: '$ / $one' }] : [{ foo: 1, bar: '$ / $one' }];
       expect(result[0]).to.deep.equal(expected);
-=======
-      const expectedData = dialect !== 'oracle' ? { foo: 1, bar: '$ / $one' } : { FOO: 1, BAR: '$ / $one' };
-      expect(result[0]).to.deep.equal([expectedData]);
->>>>>>> b091d59d
     });
 
     it('escape where has $ on the middle of characters', async function() {
       const typeCast = dialect === 'postgres' || dialect === 'db2' ? '::int' : '';
       const result = await this.sequelize.query(`select $one${typeCast} as foo$bar${Support.addDualInSelect()}`, { raw: true, bind: { one: 1 } });
-<<<<<<< HEAD
       const expected = dialect === 'db2'  || dialect === 'oracle' ? [{ FOO$BAR: 1 }] : [{ foo$bar: 1 }];
       expect(result[0]).to.deep.equal(expected);
-=======
-      const expectedData = dialect !== 'oracle' ? { foo$bar: 1 } : { FOO$BAR: 1 };
-      expect(result[0]).to.deep.equal([expectedData]);
->>>>>>> b091d59d
     });
 
     if (['postgres', 'sqlite', 'mssql', 'oracle'].includes(dialect)) {
