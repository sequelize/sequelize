'use strict';

const { expect } = require('chai');
const Support = require('../support');
const Sequelize = Support.Sequelize;
const DataTypes = Support.Sequelize.DataTypes;
const dialect = Support.getTestDialect();
const sinon = require('sinon');
const moment = require('moment');
const { DatabaseError, UniqueConstraintError, ForeignKeyConstraintError } = Support.Sequelize;

const qq = str => {
<<<<<<< HEAD
  if (['postgres', 'mssql', 'db2'].includes(dialect)) {
=======
  if (dialect === 'postgres' || dialect === 'mssql' || (dialect === 'oracle')) {
>>>>>>> 3a6c2776
    return `"${str}"`;
  }
  if (['mysql', 'mariadb', 'sqlite'].includes(dialect)) {
    return `\`${str}\``;
  }
  return str;
};

const dateLiteral = str => {
  if (dialect === 'oracle') {
    return `to_date('${str}','YYYY-MM-DD HH24:MI:SS')`;
  }
  return `'${str}'`
};

describe(Support.getTestDialectTeaser('Sequelize'), () => {
  describe('query', () => {
    afterEach(function() {
      this.sequelize.options.quoteIdentifiers = true;
      console.log.restore && console.log.restore();
    });

    beforeEach(async function() {
      this.User = this.sequelize.define('User', {
        username: {
          type: DataTypes.STRING,
          unique: true
        },
        emailAddress: {
          type: DataTypes.STRING,
          field: 'email_address'
        }
      });

      this.insertQuery = `INSERT INTO ${qq(this.User.tableName)} (${qq('username')}, ${qq('email_address')}, ${
        qq('createdAt')  }, ${qq('updatedAt')
<<<<<<< HEAD
      }) VALUES ('john', 'john@gmail.com', '2012-01-01 10:10:10', '2012-01-01 10:10:10')`;
      if (dialect === 'db2') {
        this.insertQuery = `INSERT INTO ${qq(this.User.tableName)}
          ("username", "email_address", ${ qq('createdAt') }, ${qq('updatedAt')}) VALUES ('john', 'john@gmail.com', '2012-01-01 10:10:10', '2012-01-01 10:10:10')`;
      }
=======
      }) VALUES ('john', 'john@gmail.com',${dateLiteral('2012-01-01 10:10:10')},${dateLiteral('2012-01-01 10:10:10')})`;

>>>>>>> 3a6c2776
      await this.User.sync({ force: true });
    });

    it('executes a query the internal way', async function() {
      await this.sequelize.query(this.insertQuery, { raw: true });
    });

    it('executes a query if only the sql is passed', async function() {
      await this.sequelize.query(this.insertQuery);
    });

    it('executes a query if a placeholder value is an array', async function() {
      await this.sequelize.query(`INSERT INTO ${qq(this.User.tableName)} (${qq('username')}, ${qq('email_address')}, ` +
        `${qq('createdAt')}, ${qq('updatedAt')}) VALUES ?;`, {
        replacements: [[
          ['john', 'john@gmail.com', '2012-01-01 10:10:10', '2012-01-01 10:10:10'],
          ['michael', 'michael@gmail.com', '2012-01-01 10:10:10', '2012-01-01 10:10:10']
        ]]
      });

      const rows = await this.sequelize.query(`SELECT * FROM ${qq(this.User.tableName)};`, {
        type: this.sequelize.QueryTypes.SELECT
      });

      expect(rows).to.be.lengthOf(2);
      expect(rows[0].username).to.be.equal('john');
      expect(rows[1].username).to.be.equal('michael');
    });

    describe('QueryTypes', () => {
      it('RAW', async function() {
        await this.sequelize.query(this.insertQuery, {
          type: Sequelize.QueryTypes.RAW
        });

        const [rows, count] = await this.sequelize.query(`SELECT * FROM ${qq(this.User.tableName)};`, {
          type: Sequelize.QueryTypes.RAW
        });

        expect(rows).to.be.an.instanceof(Array);
        expect(count).to.be.ok;
      });
    });

    describe('retry',  () => {
      it('properly bind parameters on extra retries', async function() {
        const payload = {
          username: 'test',
          createdAt: new Date('2010-10-10 00:00:00'),
          updatedAt: new Date('2010-10-10 00:00:00')
        };

        const spy = sinon.spy();

        await this.User.create(payload);

        await expect(this.sequelize.query(`
          INSERT INTO ${qq(this.User.tableName)} (${qq('username')},${qq('createdAt')},${qq('updatedAt')}) VALUES ($username,$createdAt,$updatedAt);
        `, {
          bind: payload,
          logging: spy,
          retry: {
            max: 3,
            match: [
              /Validation/
            ]
          }
        })).to.be.rejectedWith(Sequelize.UniqueConstraintError);
        expect(spy.callCount).to.eql(dialect === 'db2' ? 1 : 3);
      });
    });

    describe('logging', () => {
      it('executes a query with global benchmarking option and custom logger', async () => {
        const logger = sinon.spy();
        const sequelize = Support.createSequelizeInstance({
          logging: logger,
          benchmark: true
        });

        await sequelize.query(`select 1${Support.addDualInSelect()};`);
        expect(logger.calledOnce).to.be.true;
        expect(logger.args[0][0]).to.be.match(/Executed \((\d*|default)\): select 1/);
        expect(typeof logger.args[0][1] === 'number').to.be.true;
      });

      it('executes a query with benchmarking option and custom logger', async function() {
        const logger = sinon.spy();

        await this.sequelize.query(`select 1${Support.addDualInSelect()};`, {
          logging: logger,
          benchmark: true
        });

        expect(logger.calledOnce).to.be.true;
        expect(logger.args[0][0]).to.be.match(/Executed \(\d*|default\): select 1;/);
        expect(typeof logger.args[0][1] === 'number').to.be.true;
      });

      describe('with logQueryParameters', () => {
        beforeEach(async function() {
          this.sequelize = Support.createSequelizeInstance({
            benchmark: true,
            logQueryParameters: true
          });
          this.User = this.sequelize.define('User', {
            id: {
              type: DataTypes.INTEGER,
              primaryKey: true,
              autoIncrement: true
            },
            username: {
              type: DataTypes.STRING
            },
            emailAddress: {
              type: DataTypes.STRING
            }
          }, {
            timestamps: false
          });

          await this.User.sync({ force: true });
        });

        it('add parameters in log sql', async function() {
          let createSql, updateSql;

          const user = await this.User.create({
            username: 'john',
            emailAddress: 'john@gmail.com'
          }, {
            logging: s =>{
              createSql = s;
            }
          });

          user.username = 'li';

          await user.save({
            logging: s =>{
              updateSql = s;
            }
          });

          expect(createSql).to.match(/; ("john", "john@gmail.com"|{"(\$1|0)":"john","(\$2|1)":"john@gmail.com"})/);
          expect(updateSql).to.match(/; ("li", 1|{"(\$1|0)":"li","(\$2|1)":1})/);
        });

        it('add parameters in log sql when use bind value', async function() {
          let logSql;
          let typeCast = dialect === 'postgres' ? '::text' : '';
          if (dialect === 'db2') {
            typeCast = '::VARCHAR';
          }
          await this.sequelize.query(`select $1${typeCast} as foo, $2${typeCast} as bar`, { bind: ['foo', 'bar'], logging: s=>logSql = s });
          expect(logSql).to.match(/; ("foo", "bar"|{"(\$1|0)":"foo","(\$2|1)":"bar"})/);
        });
      });
    });

    it('executes select queries correctly', async function() {
      await this.sequelize.query(this.insertQuery);
      const [users] = await this.sequelize.query(`select * from ${qq(this.User.tableName)}`);
      expect(users.map(u => { return u.username; })).to.include('john');
    });

    it('executes select queries correctly when quoteIdentifiers is false', async function() {
      const seq = Object.create(this.sequelize);

      seq.options.quoteIdentifiers = false;
      await seq.query(this.insertQuery);
      const [users] = await seq.query(`select * from ${qq(this.User.tableName)}`);
      expect(users.map(u => { return u.username; })).to.include('john');
    });

    it('executes select query with dot notation results', async function() {
      await this.sequelize.query(`DELETE FROM ${qq(this.User.tableName)}`);
      await this.sequelize.query(this.insertQuery);
      const [users] = await this.sequelize.query(`select ${qq('username')} as ${qq('user.username')} from ${qq(this.User.tableName)}`);
      expect(users).to.deep.equal([{ 'user.username': 'john' }]);
    });

    it('executes select query with dot notation results and nest it', async function() {
      await this.sequelize.query(`DELETE FROM ${qq(this.User.tableName)}`);
      await this.sequelize.query(this.insertQuery);
      const users = await this.sequelize.query(`select ${qq('username')} as ${qq('user.username')} from ${qq(this.User.tableName)}`, { raw: true, nest: true });
      expect(users.map(u => { return u.user; })).to.deep.equal([{ 'username': 'john' }]);
    });

    if (dialect === 'mysql') {
      it('executes stored procedures', async function() {
        await this.sequelize.query(this.insertQuery);
        await this.sequelize.query('DROP PROCEDURE IF EXISTS foo');

        await this.sequelize.query(
          `CREATE PROCEDURE foo()\nSELECT * FROM ${this.User.tableName};`
        );

        const users = await this.sequelize.query('CALL foo()');
        expect(users.map(u => { return u.username; })).to.include('john');
      });
    } else if (dialect === 'db2') {
      it('executes stored procedures', function() {
        const self = this;
        return self.sequelize.query(this.insertQuery).then(() => {
          return self.sequelize.query('DROP PROCEDURE foo').then(() => {
            return self.sequelize.query(
              `CREATE PROCEDURE foo() DYNAMIC RESULT SETS 1 LANGUAGE SQL BEGIN DECLARE cr1 CURSOR WITH RETURN FOR SELECT * FROM ${  qq(self.User.tableName)  }; OPEN cr1; END`
            ).then(() => {
              return self.sequelize.query('CALL foo()').then(users => {
                expect(users.map(u => { return u.username; })).to.include('john');
              });
            });
          });
        });
      });
    } else {
      console.log('FIXME: I want to be supported in this dialect as well :-(');
    }

    it('uses the passed model', async function() {
      await this.sequelize.query(this.insertQuery);

      const users = await this.sequelize.query(`SELECT * FROM ${qq(this.User.tableName)};`, {
        model: this.User
      });

      expect(users[0]).to.be.instanceof(this.User);
    });

    it('maps the field names to attributes based on the passed model', async function() {
      await this.sequelize.query(this.insertQuery);

      const users = await this.sequelize.query(`SELECT * FROM ${qq(this.User.tableName)};`, {
        model: this.User,
        mapToModel: true
      });

      expect(users[0].emailAddress).to.be.equal('john@gmail.com');
    });

    it('arbitrarily map the field names', async function() {
      await this.sequelize.query(this.insertQuery);

      const users = await this.sequelize.query(`SELECT * FROM ${qq(this.User.tableName)};`, {
        type: 'SELECT',
        fieldMap: { username: 'userName', email_address: 'email' }
      });

      expect(users[0].userName).to.be.equal('john');
      expect(users[0].email).to.be.equal('john@gmail.com');
    });

    it('keeps field names that are mapped to the same name', async function() {
      await this.sequelize.query(this.insertQuery);

      const users = await this.sequelize.query(`SELECT * FROM ${qq(this.User.tableName)};`, {
        type: 'SELECT',
        fieldMap: { username: 'username', email_address: 'email' }
      });

      expect(users[0].username).to.be.equal('john');
      expect(users[0].email).to.be.equal('john@gmail.com');
    });

    // Only run stacktrace tests on Node 12+, since only Node 12+ supports
    // async stacktraces
    const nodeVersionMatch = process.version.match(/^v([0-9]+)/);
    let nodeMajorVersion = 0;
    if (nodeVersionMatch && nodeVersionMatch[1]) {
      nodeMajorVersion = parseInt(nodeVersionMatch[1], 10);
    }

    if (nodeMajorVersion >= 12) {
      describe('stacktraces', () => {
        beforeEach(async function() {
          this.UserVisit = this.sequelize.define('UserVisit', {
            userId: {
              type: DataTypes.STRING,
              field: 'user_id'
            },
            visitedAt: {
              type: DataTypes.DATE,
              field: 'visited_at'
            }
          }, {
            indexes: [
              { name: 'user_id', fields: ['user_id'] }
            ]
          });

          this.User.hasMany(this.UserVisit, { foreignKey: 'user_id' });
          this.UserVisit.belongsTo(this.User, { foreignKey: 'user_id', targetKey: 'id' });

          await this.UserVisit.sync({ force: true });
        });

        it('emits raw errors if requested', async function() {
          const sql = 'SELECT 1 FROM NotFoundTable';

          await expect(this.sequelize.query(sql, { rawErrors: false }))
            .to.eventually.be.rejectedWith(DatabaseError);

          await expect(this.sequelize.query(sql, { rawErrors: true }))
            .to.eventually.be.rejected
            .and.not.be.an.instanceOf(DatabaseError);
        });

        it('emits full stacktraces for generic database error', async function() {
          let error = null;
          try {
            await this.sequelize.query(`select * from ${qq(this.User.tableName)} where ${qq('unknown_column')} = 1`);
          } catch (err) {
            error = err;
          }
          if (dialect === 'db2') {
            expect(error).to.be.instanceOf(DatabaseError);
          } else {
            expect(error).to.be.instanceOf(DatabaseError);
            expect(error.stack).to.contain('query.test');
          }
        });

        it('emits full stacktraces for unique constraint error', async function() {
          const query = `INSERT INTO ${qq(this.User.tableName)} (username, email_address, ${
            qq('createdAt')  }, ${qq('updatedAt')
          }) VALUES ('duplicate', 'duplicate@gmail.com', '2012-01-01 10:10:10', '2012-01-01 10:10:10')`;
          if (dialect === 'db2') {
            this.query = `INSERT INTO ${qq(this.User.tableName)} ("username", "email_address", ${
              qq('createdAt')  }, ${qq('updatedAt')
            }) VALUES ('duplicate', 'duplicate@gmail.com', '2012-01-01 10:10:10', '2012-01-01 10:10:10')`;
          }
          let error = null;
          try {
            // Insert 1 row
            await this.sequelize.query(query);
            // Try inserting a duplicate row
            await this.sequelize.query(query);
          } catch (err) {
            error = err;
          }
          if (dialect === 'db2') {
            expect(error).to.be.instanceOf(DatabaseError);
          } else {
            expect(error).to.be.instanceOf(UniqueConstraintError);
            expect(error.stack).to.contain('query.test');
          }
        });

        it('emits full stacktraces for constraint validation error', async function() {
          let error = null;
          try {
            // Try inserting a row that has a really high userId to any existing username
            const query = `INSERT INTO ${qq(this.UserVisit.tableName)} (user_id, visited_at, ${qq(
              'createdAt'
            )}, ${qq(
              'updatedAt'
            )}) VALUES (123456789, '2012-01-01 10:10:10', '2012-01-01 10:10:10', '2012-01-01 10:10:10')`;
            if (dialect === 'db2') {
              this.query = `INSERT INTO ${qq(this.UserVisit.tableName)} ("user_id", "visited_at", ${qq(
                'createdAt'
              )}, ${qq(
                'updatedAt'
              )}) VALUES (123456789, '2012-01-01 10:10:10', '2012-01-01 10:10:10', '2012-01-01 10:10:10')`;
            }
            await this.sequelize.query(query);
          } catch (err) {
            error = err;
          }
          if (dialect === 'db2') {
            expect(error).to.be.instanceOf(DatabaseError);
          } else {
            expect(error).to.be.instanceOf(ForeignKeyConstraintError);
            expect(error.stack).to.contain('query.test');
          }
        });
      });
    }

    describe('rejections', () => {
      it('reject if `values` and `options.replacements` are both passed', async function() {
        await this.sequelize.query({ query: 'select ? as foo, ? as bar', values: [1, 2] }, { raw: true, replacements: [1, 2] })
          .should.be.rejectedWith(Error, 'Both `sql.values` and `options.replacements` cannot be set at the same time');
      });

      it('reject if `sql.bind` and `options.bind` are both passed', async function() {
        await this.sequelize.query({ query: 'select $1 + ? as foo, $2 + ? as bar', bind: [1, 2] }, { raw: true, bind: [1, 2] })
          .should.be.rejectedWith(Error, 'Both `sql.bind` and `options.bind` cannot be set at the same time');
      });

      it('reject if `options.replacements` and `options.bind` are both passed', async function() {
        await this.sequelize.query('select $1 + ? as foo, $2 + ? as bar', { raw: true, bind: [1, 2], replacements: [1, 2] })
          .should.be.rejectedWith(Error, 'Both `replacements` and `bind` cannot be set at the same time');
      });

      it('reject if `sql.bind` and `sql.values` are both passed', async function() {
        await this.sequelize.query({ query: 'select $1 + ? as foo, $2 + ? as bar', bind: [1, 2], values: [1, 2] }, { raw: true })
          .should.be.rejectedWith(Error, 'Both `replacements` and `bind` cannot be set at the same time');
      });

      it('reject if `sql.bind` and `options.replacements`` are both passed', async function() {
        await this.sequelize.query({ query: 'select $1 + ? as foo, $2 + ? as bar', bind: [1, 2] }, { raw: true, replacements: [1, 2] })
          .should.be.rejectedWith(Error, 'Both `replacements` and `bind` cannot be set at the same time');
      });

      it('reject if `options.bind` and `sql.replacements` are both passed', async function() {
        await this.sequelize.query({ query: 'select $1 + ? as foo, $1 _ ? as bar', values: [1, 2] }, { raw: true, bind: [1, 2] })
          .should.be.rejectedWith(Error, 'Both `replacements` and `bind` cannot be set at the same time');
      });

      it('reject when key is missing in the passed object', async function() {
        await this.sequelize.query('select :one as foo, :two as bar, :three as baz', { raw: true, replacements: { one: 1, two: 2 } })
          .should.be.rejectedWith(Error, /Named parameter ":\w+" has no value in the given object\./g);
      });

      it('reject with the passed number', async function() {
        await this.sequelize.query('select :one as foo, :two as bar', { raw: true, replacements: 2 })
          .should.be.rejectedWith(Error, /Named parameter ":\w+" has no value in the given object\./g);
      });

      it('reject with the passed empty object', async function() {
        await this.sequelize.query('select :one as foo, :two as bar', { raw: true, replacements: {} })
          .should.be.rejectedWith(Error, /Named parameter ":\w+" has no value in the given object\./g);
      });

      it('reject with the passed string', async function() {
        await this.sequelize.query('select :one as foo, :two as bar', { raw: true, replacements: 'foobar' })
          .should.be.rejectedWith(Error, /Named parameter ":\w+" has no value in the given object\./g);
      });

      it('reject with the passed date', async function() {
        await this.sequelize.query('select :one as foo, :two as bar', { raw: true, replacements: new Date() })
          .should.be.rejectedWith(Error, /Named parameter ":\w+" has no value in the given object\./g);
      });

      it('reject when binds passed with object and numeric $1 is also present', async function() {
        const typeCast = dialect === 'postgres' || dialect === 'db2' ? '::int' : '';

        await this.sequelize.query(`select $one${typeCast} as foo, $two${typeCast} as bar, '$1' as baz`, {  raw: true, bind: { one: 1, two: 2 } })
          .should.be.rejectedWith(Error, /Named bind parameter "\$\w+" has no value in the given object\./g);
      });

      it('reject when binds passed as array and $alpha is also present', async function() {
        const typeCast = dialect === 'postgres' || dialect === 'db2' ? '::int' : '';

        await this.sequelize.query(`select $1${typeCast} as foo, $2${typeCast} as bar, '$foo' as baz`, { raw: true, bind: [1, 2] })
          .should.be.rejectedWith(Error, /Named bind parameter "\$\w+" has no value in the given object\./g);
      });

      it('reject when bind key is $0 with the passed array', async function() {
        await this.sequelize.query('select $1 as foo, $0 as bar, $3 as baz', { raw: true, bind: [1, 2] })
          .should.be.rejectedWith(Error, /Named bind parameter "\$\w+" has no value in the given object\./g);
      });

      it('reject when bind key is $01 with the passed array', async function() {
        await this.sequelize.query('select $1 as foo, $01 as bar, $3 as baz', { raw: true, bind: [1, 2] })
          .should.be.rejectedWith(Error, /Named bind parameter "\$\w+" has no value in the given object\./g);
      });

      it('reject when bind key is missing in the passed array', async function() {
        await this.sequelize.query('select $1 as foo, $2 as bar, $3 as baz', { raw: true, bind: [1, 2] })
          .should.be.rejectedWith(Error, /Named bind parameter "\$\w+" has no value in the given object\./g);
      });

      it('reject when bind key is missing in the passed object', async function() {
        await this.sequelize.query('select $one as foo, $two as bar, $three as baz', { raw: true, bind: { one: 1, two: 2 } })
          .should.be.rejectedWith(Error, /Named bind parameter "\$\w+" has no value in the given object\./g);
      });

      it('reject with the passed number for bind', async function() {
        await this.sequelize.query('select $one as foo, $two as bar', { raw: true, bind: 2 })
          .should.be.rejectedWith(Error, /Named bind parameter "\$\w+" has no value in the given object\./g);
      });

      it('reject with the passed empty object for bind', async function() {
        await this.sequelize.query('select $one as foo, $two as bar', { raw: true, bind: {} })
          .should.be.rejectedWith(Error, /Named bind parameter "\$\w+" has no value in the given object\./g);
      });

      it('reject with the passed string for bind', async function() {
        await this.sequelize.query('select $one as foo, $two as bar', { raw: true, bind: 'foobar' })
          .should.be.rejectedWith(Error, /Named bind parameter "\$\w+" has no value in the given object\./g);
      });

      it('reject with the passed date for bind', async function() {
        await this.sequelize.query('select $one as foo, $two as bar', { raw: true, bind: new Date() })
          .should.be.rejectedWith(Error, /Named bind parameter "\$\w+" has no value in the given object\./g);
      });
    });

    it('properly adds and escapes replacement value', async function() {
      let logSql;
      const number  = 1,
        date = new Date(),
        string = 't\'e"st',
        boolean = true,
        buffer = Buffer.from('t\'e"st');

      date.setMilliseconds(0);
      let sql = 'select ? as number, ? as date,? as string,? as boolean,? as buffer';
<<<<<<< HEAD
      if (dialect === 'db2') {
        sql = 'select ? as "number", ? as "date",? as "string",? as "boolean",? as "buffer"';
      }
=======
      if (dialect === 'oracle') {
        sql = 'select ? as "number", ? as "date",? as "string",? as "boolean",? as "buffer" from dual';
      }

>>>>>>> 3a6c2776
      const result = await this.sequelize.query({
        query: sql,
        values: [number, date, string, boolean, buffer]
      }, {
        type: this.sequelize.QueryTypes.SELECT,
        logging(s) {
          logSql = s;
        }
      });

      const res = result[0] || {};
      res.date = res.date && new Date(res.date);
      res.boolean = res.boolean && true;

      // For Oracle dialect BLOB data doesn't begin with \\x hence we need to convert whole buffer to hex type
      if (typeof res.buffer === 'string' && dialect === 'oracle') {
        res.buffer = Buffer.from(res.buffer, 'hex');
      } else if (typeof res.buffer === 'string' && res.buffer.startsWith('\\x')) {
        res.buffer = Buffer.from(res.buffer.substring(2), 'hex');
      }
      expect(res).to.deep.equal({
        number,
        date,
        string,
        boolean,
        buffer
      });
      expect(logSql).to.not.include('?');
    });

    it('it allows to pass custom class instances', async function() {
      let logSql;
      class SQLStatement {
        constructor() {
          this.values = [1, 2];
        }
        get query() {
<<<<<<< HEAD
          if (dialect === 'db2') {
            return 'select ? as "foo", ? as "bar"';
          }
          return 'select ? as foo, ? as bar';
=======
          return (dialect !== 'oracle') ? 'select ? as foo, ? as bar' : 'select ? as "foo", ? as "bar" from dual';
>>>>>>> 3a6c2776
        }
      }
      const result = await this.sequelize.query(new SQLStatement(), { type: this.sequelize.QueryTypes.SELECT, logging: s => logSql = s } );
      expect(result).to.deep.equal([{ foo: 1, bar: 2 }]);
      expect(logSql).to.not.include('?');
    });

    const expected = dialect === 'db2' ? [{ FOO: 1, BAR: 2 }] : [{ foo: 1, bar: 2 }];
    it('uses properties `query` and `values` if query is tagged', async function() {
      let logSql;
<<<<<<< HEAD
      const result = await this.sequelize.query({ query: 'select ? as foo, ? as bar', values: [1, 2] }, { type: this.sequelize.QueryTypes.SELECT, logging(s) { logSql = s; } });
      expect(result).to.deep.equal(expected);
=======
      const sql = (dialect !== 'oracle') ? 'select ? as foo, ? as bar' : 'select ? as "foo", ? as "bar" from dual';
      const result = await this.sequelize.query({ query: sql, values: [1, 2] }, { type: this.sequelize.QueryTypes.SELECT, logging(s) { logSql = s; } });
      expect(result).to.deep.equal([{ foo: 1, bar: 2 }]);
>>>>>>> 3a6c2776
      expect(logSql).to.not.include('?');
    });

    it('uses properties `query` and `bind` if query is tagged', async function() {
      const typeCast = dialect === 'postgres' || dialect === 'db2' ? '::int' : '';
      let logSql;
<<<<<<< HEAD
      const result = await this.sequelize.query({ query: `select $1${typeCast} as foo, $2${typeCast} as bar`, bind: [1, 2] }, { type: this.sequelize.QueryTypes.SELECT, logging(s) { logSql = s; } });
      expect(result).to.deep.equal(expected);
      if (['postgres', 'sqlite'].includes(dialect)) {
=======
      const result = await this.sequelize.query({ query: `select $1${typeCast} as foo, $2${typeCast} as bar${Support.addDualInSelect()}`, bind: [1, 2] }, { type: this.sequelize.QueryTypes.SELECT, logging(s) { logSql = s; } });
      const expectedData = (dialect !== 'oracle') ? { foo: 1, bar: 2 } : { FOO: 1, BAR : 2 };
      expect(result).to.deep.equal([expectedData]);
      if (dialect === 'postgres' || dialect === 'sqlite') {
>>>>>>> 3a6c2776
        expect(logSql).to.include('$1');
        expect(logSql).to.include('$2');
      } else if (dialect === 'mssql') {
        expect(logSql).to.include('@0');
        expect(logSql).to.include('@1');
      } else if (dialect === 'mysql') {
        expect(logSql.match(/\?/g).length).to.equal(2);
      }
    });

    it('dot separated attributes when doing a raw query without nest', async function() {
<<<<<<< HEAD
      const tickChar = ['postgres', 'mssql', 'db2'].includes(dialect) ? '"' : '`',
        sql = `select 1 as ${Sequelize.Utils.addTicks('foo.bar.baz', tickChar)}`;
=======
      const tickChar = dialect === 'postgres' || dialect === 'mssql' || dialect === 'oracle' ? '"' : '`',
        sql = `select 1 as ${Sequelize.Utils.addTicks('foo.bar.baz', tickChar)}${Support.addDualInSelect()}`;
>>>>>>> 3a6c2776

      await expect(this.sequelize.query(sql, { raw: true, nest: false }).then(obj => obj[0])).to.eventually.deep.equal([{ 'foo.bar.baz': 1 }]);
    });

    it('destructs dot separated attributes when doing a raw query using nest', async function() {
<<<<<<< HEAD
      const tickChar = ['postgres', 'mssql', 'db2'].includes(dialect) ? '"' : '`',
        sql = `select 1 as ${Sequelize.Utils.addTicks('foo.bar.baz', tickChar)}`;
=======
      const tickChar = dialect === 'postgres' || dialect === 'mssql' || dialect === 'oracle' ? '"' : '`',
        sql = `select 1 as ${Sequelize.Utils.addTicks('foo.bar.baz', tickChar)}${Support.addDualInSelect()}`;
>>>>>>> 3a6c2776

      const result = await this.sequelize.query(sql, { raw: true, nest: true });
      expect(result).to.deep.equal([{ foo: { bar: { baz: 1 } } }]);
    });

    it('replaces token with the passed array', async function() {
<<<<<<< HEAD
      const result = await this.sequelize.query('select ? as foo, ? as bar', { type: this.sequelize.QueryTypes.SELECT, replacements: [1, 2] });
      expect(result).to.deep.equal(expected);
    });

    it('replaces named parameters with the passed object', async function() {
      await expect(this.sequelize.query('select :one as foo, :two as bar', { raw: true, replacements: { one: 1, two: 2 } }).then(obj => obj[0]))
        .to.eventually.deep.equal(expected);
    });

    it('replaces named parameters with the passed object and ignore those which does not qualify', async function() {
      const expected = dialect === 'db2' ? [{ FOO: 1, BAR: 2, BAZ: '00:00' }] : [{ foo: 1, bar: 2, baz: '00:00' }];
      await expect(this.sequelize.query('select :one as foo, :two as bar, \'00:00\' as baz', { raw: true, replacements: { one: 1, two: 2 } }).then(obj => obj[0]))
        .to.eventually.deep.equal(expected);
    });

    it('replaces named parameters with the passed object using the same key twice', async function() {
      const expected = dialect === 'db2' ? [{ FOO: 1, BAR: 2, BAZ: 1 }] : [{ foo: 1, bar: 2, baz: 1 }];
      await expect(this.sequelize.query('select :one as foo, :two as bar, :one as baz', { raw: true, replacements: { one: 1, two: 2 } }).then(obj => obj[0]))
        .to.eventually.deep.equal(expected);
    });

    it('replaces named parameters with the passed object having a null property', async function() {
      const expected = dialect === 'db2' ? [{ FOO: 1, BAR: null }] : [{ foo: 1, bar: null }];
      await expect(this.sequelize.query('select :one as foo, :two as bar', { raw: true, replacements: { one: 1, two: null } }).then(obj => obj[0]))
        .to.eventually.deep.equal(expected);
=======
      const sql = (dialect !== 'oracle') ? 'select ? as foo, ? as bar' : 'select ? as "foo", ? as "bar" from dual';
      const result = await this.sequelize.query(sql, { type: this.sequelize.QueryTypes.SELECT, replacements: [1, 2] });
      expect(result[0]).to.deep.equal({ foo: 1, bar: 2 });
    });

    it('replaces named parameters with the passed object', async function() {
      const sql = (dialect === 'oracle') ?  'select :one as "foo", :two as "bar" from dual' : 'select :one as foo, :two as bar';
      await expect(this.sequelize.query(sql, { raw: true, replacements: { one: 1, two: 2 } }).then(obj => obj[0]))
        .to.eventually.deep.equal([{ foo: 1, bar: 2 }]);
    });

    it('replaces named parameters with the passed object and ignore those which does not qualify', async function() {
      const sql = (dialect === 'oracle') ?  'select :one as "foo", :two as "bar", \'00:00\' as "baz" from dual' : 'select :one as foo, :two as bar, \'00:00\' as baz';
      await expect(this.sequelize.query(sql, { raw: true, replacements: { one: 1, two: 2 } }).then(obj => obj[0]))
        .to.eventually.deep.equal([{ foo: 1, bar: 2, baz: '00:00' }]);
    });

    it('replaces named parameters with the passed object using the same key twice', async function() {
      const sql = (dialect === 'oracle') ?  'select :one as "foo", :two as "bar", :one as "baz" from dual' : 'select :one as foo, :two as bar, :one as baz';
      await expect(this.sequelize.query(sql, { raw: true, replacements: { one: 1, two: 2 } }).then(obj => obj[0]))
        .to.eventually.deep.equal([{ foo: 1, bar: 2, baz: 1 }]);
    });

    it('replaces named parameters with the passed object having a null property', async function() {
      const sql = (dialect === 'oracle') ?  'select :one as "foo", :two as "bar" from dual' : 'select :one as foo, :two as bar';
      await expect(this.sequelize.query(sql, { raw: true, replacements: { one: 1, two: null } }).then(obj => obj[0]))
        .to.eventually.deep.equal([{ foo: 1, bar: null }]);
>>>>>>> 3a6c2776
    });

    it('binds token with the passed array', async function() {
      const typeCast = dialect === 'postgres' || dialect === 'db2' ? '::int' : '';
      let logSql;
<<<<<<< HEAD
      const result = await this.sequelize.query(`select $1${typeCast} as foo, $2${typeCast} as bar`, { type: this.sequelize.QueryTypes.SELECT, bind: [1, 2], logging(s) { logSql = s;} });
      expect(result).to.deep.equal(expected);
      if (['postgres', 'sqlite'].includes(dialect)) {
=======
      const result = await this.sequelize.query(`select $1${typeCast} as foo, $2${typeCast} as bar${Support.addDualInSelect()}`, { type: this.sequelize.QueryTypes.SELECT, bind: [1, 2], logging(s) { logSql = s;} });
      const expectedData = (dialect !== 'oracle') ? { foo: 1, bar: 2 } : { FOO: 1, BAR : 2 };
      expect(result[0]).to.deep.equal(expectedData);
      if (dialect === 'postgres' || dialect === 'sqlite') {
>>>>>>> 3a6c2776
        expect(logSql).to.include('$1');
      }
    });

    it('binds named parameters with the passed object', async function() {
      const typeCast = dialect === 'postgres' || dialect === 'db2' ? '::int' : '';
      let logSql;
<<<<<<< HEAD
      const result = await this.sequelize.query(`select $one${typeCast} as foo, $two${typeCast} as bar`, { raw: true, bind: { one: 1, two: 2 }, logging(s) { logSql = s; } });
      expect(result[0]).to.deep.equal(expected);
=======
      const result = await this.sequelize.query(`select $one${typeCast} as foo, $two${typeCast} as bar${Support.addDualInSelect()}`, { raw: true, bind: { one: 1, two: 2 }, logging(s) { logSql = s; } });
      const expectedData = (dialect !== 'oracle') ? { foo: 1, bar: 2 } : { FOO: 1, BAR : 2 };
      expect(result[0]).to.deep.equal([expectedData]);
>>>>>>> 3a6c2776
      if (dialect === 'postgres') {
        expect(logSql).to.include('$1');
      }
      if (dialect === 'sqlite') {
        expect(logSql).to.include('$one');
      }
    });

<<<<<<< HEAD
    if (dialect !== 'db2') {
      it('binds named parameters with the passed object using the same key twice', async function() {
        const typeCast = dialect === 'postgres' ? '::int' : '';
        let logSql;
        const result = await this.sequelize.query(`select $one${typeCast} as foo, $two${typeCast} as bar, $one${typeCast} as baz`, { raw: true, bind: { one: 1, two: 2 }, logging(s) { logSql = s; } });
        expect(result[0]).to.deep.equal([{ foo: 1, bar: 2, baz: 1 }]);
        if (dialect === 'postgres') {
          expect(logSql).to.include('$1');
          expect(logSql).to.include('$2');
          expect(logSql).to.not.include('$3');
        }
      });
    }
    it('binds named parameters with the passed object having a null property', async function() {
      const typeCast = dialect === 'postgres' || dialect === 'db2' ? '::int' : '';
      const result = await this.sequelize.query(`select $one${typeCast} as foo, $two${typeCast} as bar`, { raw: true, bind: { one: 1, two: null } });
      const expected = dialect === 'db2' ? [{ FOO: 1, BAR: null }] : [{ foo: 1, bar: null }];
      expect(result[0]).to.deep.equal(expected);
=======
    it('binds named parameters with the passed object using the same key twice', async function() {
      const typeCast = dialect === 'postgres' ? '::int' : '';
      let logSql;
      const result = await this.sequelize.query(`select $one${typeCast} as foo, $two${typeCast} as bar, $one${typeCast} as baz${Support.addDualInSelect()}`, { raw: true, bind: { one: 1, two: 2 }, logging(s) { logSql = s; } });
      const expectedData = (dialect !== 'oracle') ? { foo: 1, bar: 2, baz: 1 } : { FOO: 1, BAR: 2, BAZ: 1 };
      expect(result[0]).to.deep.equal([expectedData]);
      if (dialect === 'postgres') {
        expect(logSql).to.include('$1');
        expect(logSql).to.include('$2');
        expect(logSql).to.not.include('$3');
      }
    });

    it('binds named parameters with the passed object having a null property', async function() {
      const typeCast = dialect === 'postgres' ? '::int' : '';
      const result = await this.sequelize.query(`select $one${typeCast} as foo, $two${typeCast} as bar${Support.addDualInSelect()}`, { raw: true, bind: { one: 1, two: null } });
      const expectedData = (dialect !== 'oracle') ? { foo: 1, bar: null } : { FOO: 1, BAR: null };
      expect(result[0]).to.deep.equal([expectedData]);
>>>>>>> 3a6c2776
    });

    it('binds named parameters array handles escaped $$', async function() {
      const typeCast = dialect === 'postgres' || dialect === 'db2' ? '::int' : '';
      let logSql;
<<<<<<< HEAD
      const result = await this.sequelize.query(`select $1${typeCast} as foo, '$$ / $$1' as bar`, { raw: true, bind: [1], logging(s) { logSql = s;} });
      const expected = dialect === 'db2' ? [{ FOO: 1, BAR: '$ / $1' }] : [{ foo: 1, bar: '$ / $1' }];
      expect(result[0]).to.deep.equal(expected);
      if (['postgres', 'sqlite', 'db2'].includes(dialect)) {
=======
      const result = await this.sequelize.query(`select $1${typeCast} as foo, '$$ / $$1' as bar${Support.addDualInSelect()}`, { raw: true, bind: [1], logging(s) { logSql = s;} });
      const expectedData = (dialect !== 'oracle') ? { foo: 1, bar: '$ / $1' } : { FOO: 1, BAR: '$ / $1' };
      expect(result[0]).to.deep.equal([expectedData]);
      if (dialect === 'postgres' || dialect === 'sqlite') {
>>>>>>> 3a6c2776
        expect(logSql).to.include('$1');
      }
    });

    it('binds named parameters object handles escaped $$', async function() {
<<<<<<< HEAD
      const typeCast = dialect === 'postgres' || dialect === 'db2' ? '::int' : '';
      const result = await this.sequelize.query(`select $one${typeCast} as foo, '$$ / $$one' as bar`, { raw: true, bind: { one: 1 } });
      const expected = dialect === 'db2' ? [{ FOO: 1, BAR: '$ / $one' }] : [{ foo: 1, bar: '$ / $one' }];
      expect(result[0]).to.deep.equal(expected);
    });

    it('escape where has $ on the middle of characters', async function() {
      const typeCast = dialect === 'postgres' || dialect === 'db2' ? '::int' : '';
      const result = await this.sequelize.query(`select $one${typeCast} as foo$bar`, { raw: true, bind: { one: 1 } });
      const expected = dialect === 'db2' ? [{ FOO$BAR: 1 }] : [{ foo$bar: 1 }];
      expect(result[0]).to.deep.equal(expected);
    });

    if (['postgres', 'sqlite', 'mssql'].includes(dialect)) {
=======
      const typeCast = dialect === 'postgres' ? '::int' : '';
      const result = await this.sequelize.query(`select $one${typeCast} as foo, '$$ / $$one' as bar${Support.addDualInSelect()}`, { raw: true, bind: { one: 1 } });
      const expectedData = (dialect !== 'oracle') ? { foo: 1, bar: '$ / $one' } : { FOO: 1, BAR: '$ / $one' };
      expect(result[0]).to.deep.equal([expectedData]);
    });

    it('escape where has $ on the middle of characters', async function() {
      const typeCast = dialect === 'postgres' ? '::int' : '';
      const result = await this.sequelize.query(`select $one${typeCast} as foo$bar${Support.addDualInSelect()}`, { raw: true, bind: { one: 1 } });
      const expectedData = (dialect !== 'oracle') ? { foo$bar: 1 } : { FOO$BAR: 1 };
      expect(result[0]).to.deep.equal([expectedData]);
    });

    if (dialect === 'postgres' || dialect === 'sqlite' || dialect === 'mssql' || dialect === 'oracle') {
>>>>>>> 3a6c2776
      it('does not improperly escape arrays of strings bound to named parameters', async function() {
        const result = await this.sequelize.query('select :stringArray as foo' + Support.addDualInSelect(), { raw: true, replacements: { stringArray: ['"string"'] } });
        const expectedData = (dialect !== 'oracle') ? { foo: '"string"' } : { FOO: '"string"' };
        expect(result[0]).to.deep.equal([expectedData]);
      });
    }

    it('handles AS in conjunction with functions just fine', async function() {
      let datetime = dialect === 'sqlite' ? 'date(\'now\')' : 'NOW()';
      if (dialect === 'mssql') {
        datetime = 'GETDATE()';
      } else if (dialect === 'oracle') {
        datetime = 'SYSDATE';
      }

      const [result] = await this.sequelize.query(`SELECT ${datetime} AS t${Support.addDualInSelect()}`);
      expect(moment(result[0].t).isValid()).to.be.true;
    });

    if (Support.getTestDialect() === 'postgres') {
      it('replaces named parameters with the passed object and ignores casts', async function() {
        await expect(this.sequelize.query('select :one as foo, :two as bar, \'1000\'::integer as baz', { raw: true, replacements: { one: 1, two: 2 } }).then(obj => obj[0]))
          .to.eventually.deep.equal([{ foo: 1, bar: 2, baz: 1000 }]);
      });

      it('supports WITH queries', async function() {
        await expect(this.sequelize.query('WITH RECURSIVE t(n) AS ( VALUES (1) UNION ALL SELECT n+1 FROM t WHERE n < 100) SELECT sum(n) FROM t').then(obj => obj[0]))
          .to.eventually.deep.equal([{ 'sum': '5050' }]);
      });
    }
  });
});<|MERGE_RESOLUTION|>--- conflicted
+++ resolved
@@ -10,11 +10,7 @@
 const { DatabaseError, UniqueConstraintError, ForeignKeyConstraintError } = Support.Sequelize;
 
 const qq = str => {
-<<<<<<< HEAD
-  if (['postgres', 'mssql', 'db2'].includes(dialect)) {
-=======
-  if (dialect === 'postgres' || dialect === 'mssql' || (dialect === 'oracle')) {
->>>>>>> 3a6c2776
+  if (['postgres', 'mssql', 'db2', 'oracle'].includes(dialect)) {
     return `"${str}"`;
   }
   if (['mysql', 'mariadb', 'sqlite'].includes(dialect)) {
@@ -51,16 +47,11 @@
 
       this.insertQuery = `INSERT INTO ${qq(this.User.tableName)} (${qq('username')}, ${qq('email_address')}, ${
         qq('createdAt')  }, ${qq('updatedAt')
-<<<<<<< HEAD
-      }) VALUES ('john', 'john@gmail.com', '2012-01-01 10:10:10', '2012-01-01 10:10:10')`;
+      }) VALUES ('john', 'john@gmail.com',${dateLiteral('2012-01-01 10:10:10')},${dateLiteral('2012-01-01 10:10:10')})`;
       if (dialect === 'db2') {
         this.insertQuery = `INSERT INTO ${qq(this.User.tableName)}
           ("username", "email_address", ${ qq('createdAt') }, ${qq('updatedAt')}) VALUES ('john', 'john@gmail.com', '2012-01-01 10:10:10', '2012-01-01 10:10:10')`;
       }
-=======
-      }) VALUES ('john', 'john@gmail.com',${dateLiteral('2012-01-01 10:10:10')},${dateLiteral('2012-01-01 10:10:10')})`;
-
->>>>>>> 3a6c2776
       await this.User.sync({ force: true });
     });
 
@@ -561,16 +552,9 @@
 
       date.setMilliseconds(0);
       let sql = 'select ? as number, ? as date,? as string,? as boolean,? as buffer';
-<<<<<<< HEAD
-      if (dialect === 'db2') {
-        sql = 'select ? as "number", ? as "date",? as "string",? as "boolean",? as "buffer"';
-      }
-=======
-      if (dialect === 'oracle') {
-        sql = 'select ? as "number", ? as "date",? as "string",? as "boolean",? as "buffer" from dual';
-      }
-
->>>>>>> 3a6c2776
+      if (dialect === 'db2' || dialect === 'oracle') {
+        sql = 'select ? as "number", ? as "date",? as "string",? as "boolean",? as "buffer"' + Support.addDualInSelect();
+      }
       const result = await this.sequelize.query({
         query: sql,
         values: [number, date, string, boolean, buffer]
@@ -608,14 +592,10 @@
           this.values = [1, 2];
         }
         get query() {
-<<<<<<< HEAD
-          if (dialect === 'db2') {
-            return 'select ? as "foo", ? as "bar"';
+          if (dialect === 'db2' || dialect === 'oracle') {
+            return 'select ? as "foo", ? as "bar"' + Support.addDualInSelect();
           }
           return 'select ? as foo, ? as bar';
-=======
-          return (dialect !== 'oracle') ? 'select ? as foo, ? as bar' : 'select ? as "foo", ? as "bar" from dual';
->>>>>>> 3a6c2776
         }
       }
       const result = await this.sequelize.query(new SQLStatement(), { type: this.sequelize.QueryTypes.SELECT, logging: s => logSql = s } );
@@ -623,33 +603,20 @@
       expect(logSql).to.not.include('?');
     });
 
-    const expected = dialect === 'db2' ? [{ FOO: 1, BAR: 2 }] : [{ foo: 1, bar: 2 }];
+    const expected = dialect === 'db2'  || dialect === 'oracle' ? [{ FOO: 1, BAR: 2 }] : [{ foo: 1, bar: 2 }];
     it('uses properties `query` and `values` if query is tagged', async function() {
       let logSql;
-<<<<<<< HEAD
-      const result = await this.sequelize.query({ query: 'select ? as foo, ? as bar', values: [1, 2] }, { type: this.sequelize.QueryTypes.SELECT, logging(s) { logSql = s; } });
+      const result = await this.sequelize.query({ query: 'select ? as foo, ? as bar' + Support.addDualInSelect(), values: [1, 2] }, { type: this.sequelize.QueryTypes.SELECT, logging(s) { logSql = s; } });
       expect(result).to.deep.equal(expected);
-=======
-      const sql = (dialect !== 'oracle') ? 'select ? as foo, ? as bar' : 'select ? as "foo", ? as "bar" from dual';
-      const result = await this.sequelize.query({ query: sql, values: [1, 2] }, { type: this.sequelize.QueryTypes.SELECT, logging(s) { logSql = s; } });
-      expect(result).to.deep.equal([{ foo: 1, bar: 2 }]);
->>>>>>> 3a6c2776
       expect(logSql).to.not.include('?');
     });
 
     it('uses properties `query` and `bind` if query is tagged', async function() {
       const typeCast = dialect === 'postgres' || dialect === 'db2' ? '::int' : '';
       let logSql;
-<<<<<<< HEAD
-      const result = await this.sequelize.query({ query: `select $1${typeCast} as foo, $2${typeCast} as bar`, bind: [1, 2] }, { type: this.sequelize.QueryTypes.SELECT, logging(s) { logSql = s; } });
+      const result = await this.sequelize.query({ query: `select $1${typeCast} as foo, $2${typeCast} as bar${Support.addDualInSelect()}`, bind: [1, 2] }, { type: this.sequelize.QueryTypes.SELECT, logging(s) { logSql = s; } });
       expect(result).to.deep.equal(expected);
       if (['postgres', 'sqlite'].includes(dialect)) {
-=======
-      const result = await this.sequelize.query({ query: `select $1${typeCast} as foo, $2${typeCast} as bar${Support.addDualInSelect()}`, bind: [1, 2] }, { type: this.sequelize.QueryTypes.SELECT, logging(s) { logSql = s; } });
-      const expectedData = (dialect !== 'oracle') ? { foo: 1, bar: 2 } : { FOO: 1, BAR : 2 };
-      expect(result).to.deep.equal([expectedData]);
-      if (dialect === 'postgres' || dialect === 'sqlite') {
->>>>>>> 3a6c2776
         expect(logSql).to.include('$1');
         expect(logSql).to.include('$2');
       } else if (dialect === 'mssql') {
@@ -661,101 +628,54 @@
     });
 
     it('dot separated attributes when doing a raw query without nest', async function() {
-<<<<<<< HEAD
-      const tickChar = ['postgres', 'mssql', 'db2'].includes(dialect) ? '"' : '`',
-        sql = `select 1 as ${Sequelize.Utils.addTicks('foo.bar.baz', tickChar)}`;
-=======
-      const tickChar = dialect === 'postgres' || dialect === 'mssql' || dialect === 'oracle' ? '"' : '`',
+      const tickChar = ['postgres', 'mssql', 'db2', 'oracle'].includes(dialect) ? '"' : '`',
         sql = `select 1 as ${Sequelize.Utils.addTicks('foo.bar.baz', tickChar)}${Support.addDualInSelect()}`;
->>>>>>> 3a6c2776
 
       await expect(this.sequelize.query(sql, { raw: true, nest: false }).then(obj => obj[0])).to.eventually.deep.equal([{ 'foo.bar.baz': 1 }]);
     });
 
     it('destructs dot separated attributes when doing a raw query using nest', async function() {
-<<<<<<< HEAD
-      const tickChar = ['postgres', 'mssql', 'db2'].includes(dialect) ? '"' : '`',
-        sql = `select 1 as ${Sequelize.Utils.addTicks('foo.bar.baz', tickChar)}`;
-=======
-      const tickChar = dialect === 'postgres' || dialect === 'mssql' || dialect === 'oracle' ? '"' : '`',
+      const tickChar = ['postgres', 'mssql', 'db2', 'oracle'].includes(dialect) ? '"' : '`',
         sql = `select 1 as ${Sequelize.Utils.addTicks('foo.bar.baz', tickChar)}${Support.addDualInSelect()}`;
->>>>>>> 3a6c2776
 
       const result = await this.sequelize.query(sql, { raw: true, nest: true });
       expect(result).to.deep.equal([{ foo: { bar: { baz: 1 } } }]);
     });
 
     it('replaces token with the passed array', async function() {
-<<<<<<< HEAD
-      const result = await this.sequelize.query('select ? as foo, ? as bar', { type: this.sequelize.QueryTypes.SELECT, replacements: [1, 2] });
+      const result = await this.sequelize.query('select ? as foo, ? as bar' + Support.addDualInSelect(), { type: this.sequelize.QueryTypes.SELECT, replacements: [1, 2] });
       expect(result).to.deep.equal(expected);
     });
 
     it('replaces named parameters with the passed object', async function() {
-      await expect(this.sequelize.query('select :one as foo, :two as bar', { raw: true, replacements: { one: 1, two: 2 } }).then(obj => obj[0]))
+      await expect(this.sequelize.query('select :one as foo, :two as bar' + Support.addDualInSelect(), { raw: true, replacements: { one: 1, two: 2 } }).then(obj => obj[0]))
         .to.eventually.deep.equal(expected);
     });
 
     it('replaces named parameters with the passed object and ignore those which does not qualify', async function() {
-      const expected = dialect === 'db2' ? [{ FOO: 1, BAR: 2, BAZ: '00:00' }] : [{ foo: 1, bar: 2, baz: '00:00' }];
-      await expect(this.sequelize.query('select :one as foo, :two as bar, \'00:00\' as baz', { raw: true, replacements: { one: 1, two: 2 } }).then(obj => obj[0]))
+      const expected = dialect === 'db2'  || dialect === 'oracle' ? [{ FOO: 1, BAR: 2, BAZ: '00:00' }] : [{ foo: 1, bar: 2, baz: '00:00' }];
+      await expect(this.sequelize.query('select :one as foo, :two as bar, \'00:00\' as baz' + Support.addDualInSelect(), { raw: true, replacements: { one: 1, two: 2 } }).then(obj => obj[0]))
         .to.eventually.deep.equal(expected);
     });
 
     it('replaces named parameters with the passed object using the same key twice', async function() {
-      const expected = dialect === 'db2' ? [{ FOO: 1, BAR: 2, BAZ: 1 }] : [{ foo: 1, bar: 2, baz: 1 }];
-      await expect(this.sequelize.query('select :one as foo, :two as bar, :one as baz', { raw: true, replacements: { one: 1, two: 2 } }).then(obj => obj[0]))
+      const expected = dialect === 'db2'  || dialect === 'oracle' ? [{ FOO: 1, BAR: 2, BAZ: 1 }] : [{ foo: 1, bar: 2, baz: 1 }];
+      await expect(this.sequelize.query('select :one as foo, :two as bar, :one as baz' + Support.addDualInSelect(), { raw: true, replacements: { one: 1, two: 2 } }).then(obj => obj[0]))
         .to.eventually.deep.equal(expected);
     });
 
     it('replaces named parameters with the passed object having a null property', async function() {
-      const expected = dialect === 'db2' ? [{ FOO: 1, BAR: null }] : [{ foo: 1, bar: null }];
-      await expect(this.sequelize.query('select :one as foo, :two as bar', { raw: true, replacements: { one: 1, two: null } }).then(obj => obj[0]))
+      const expected = dialect === 'db2'  || dialect === 'oracle' ? [{ FOO: 1, BAR: null }] : [{ foo: 1, bar: null }];
+      await expect(this.sequelize.query('select :one as foo, :two as bar' + Support.addDualInSelect(), { raw: true, replacements: { one: 1, two: null } }).then(obj => obj[0]))
         .to.eventually.deep.equal(expected);
-=======
-      const sql = (dialect !== 'oracle') ? 'select ? as foo, ? as bar' : 'select ? as "foo", ? as "bar" from dual';
-      const result = await this.sequelize.query(sql, { type: this.sequelize.QueryTypes.SELECT, replacements: [1, 2] });
-      expect(result[0]).to.deep.equal({ foo: 1, bar: 2 });
-    });
-
-    it('replaces named parameters with the passed object', async function() {
-      const sql = (dialect === 'oracle') ?  'select :one as "foo", :two as "bar" from dual' : 'select :one as foo, :two as bar';
-      await expect(this.sequelize.query(sql, { raw: true, replacements: { one: 1, two: 2 } }).then(obj => obj[0]))
-        .to.eventually.deep.equal([{ foo: 1, bar: 2 }]);
-    });
-
-    it('replaces named parameters with the passed object and ignore those which does not qualify', async function() {
-      const sql = (dialect === 'oracle') ?  'select :one as "foo", :two as "bar", \'00:00\' as "baz" from dual' : 'select :one as foo, :two as bar, \'00:00\' as baz';
-      await expect(this.sequelize.query(sql, { raw: true, replacements: { one: 1, two: 2 } }).then(obj => obj[0]))
-        .to.eventually.deep.equal([{ foo: 1, bar: 2, baz: '00:00' }]);
-    });
-
-    it('replaces named parameters with the passed object using the same key twice', async function() {
-      const sql = (dialect === 'oracle') ?  'select :one as "foo", :two as "bar", :one as "baz" from dual' : 'select :one as foo, :two as bar, :one as baz';
-      await expect(this.sequelize.query(sql, { raw: true, replacements: { one: 1, two: 2 } }).then(obj => obj[0]))
-        .to.eventually.deep.equal([{ foo: 1, bar: 2, baz: 1 }]);
-    });
-
-    it('replaces named parameters with the passed object having a null property', async function() {
-      const sql = (dialect === 'oracle') ?  'select :one as "foo", :two as "bar" from dual' : 'select :one as foo, :two as bar';
-      await expect(this.sequelize.query(sql, { raw: true, replacements: { one: 1, two: null } }).then(obj => obj[0]))
-        .to.eventually.deep.equal([{ foo: 1, bar: null }]);
->>>>>>> 3a6c2776
     });
 
     it('binds token with the passed array', async function() {
       const typeCast = dialect === 'postgres' || dialect === 'db2' ? '::int' : '';
       let logSql;
-<<<<<<< HEAD
-      const result = await this.sequelize.query(`select $1${typeCast} as foo, $2${typeCast} as bar`, { type: this.sequelize.QueryTypes.SELECT, bind: [1, 2], logging(s) { logSql = s;} });
+      const result = await this.sequelize.query(`select $1${typeCast} as foo, $2${typeCast} as bar${Support.addDualInSelect()}`, { type: this.sequelize.QueryTypes.SELECT, bind: [1, 2], logging(s) { logSql = s;} });
       expect(result).to.deep.equal(expected);
       if (['postgres', 'sqlite'].includes(dialect)) {
-=======
-      const result = await this.sequelize.query(`select $1${typeCast} as foo, $2${typeCast} as bar${Support.addDualInSelect()}`, { type: this.sequelize.QueryTypes.SELECT, bind: [1, 2], logging(s) { logSql = s;} });
-      const expectedData = (dialect !== 'oracle') ? { foo: 1, bar: 2 } : { FOO: 1, BAR : 2 };
-      expect(result[0]).to.deep.equal(expectedData);
-      if (dialect === 'postgres' || dialect === 'sqlite') {
->>>>>>> 3a6c2776
         expect(logSql).to.include('$1');
       }
     });
@@ -763,14 +683,8 @@
     it('binds named parameters with the passed object', async function() {
       const typeCast = dialect === 'postgres' || dialect === 'db2' ? '::int' : '';
       let logSql;
-<<<<<<< HEAD
-      const result = await this.sequelize.query(`select $one${typeCast} as foo, $two${typeCast} as bar`, { raw: true, bind: { one: 1, two: 2 }, logging(s) { logSql = s; } });
+      const result = await this.sequelize.query(`select $one${typeCast} as foo, $two${typeCast} as bar${Support.addDualInSelect()}`, { raw: true, bind: { one: 1, two: 2 }, logging(s) { logSql = s; } });
       expect(result[0]).to.deep.equal(expected);
-=======
-      const result = await this.sequelize.query(`select $one${typeCast} as foo, $two${typeCast} as bar${Support.addDualInSelect()}`, { raw: true, bind: { one: 1, two: 2 }, logging(s) { logSql = s; } });
-      const expectedData = (dialect !== 'oracle') ? { foo: 1, bar: 2 } : { FOO: 1, BAR : 2 };
-      expect(result[0]).to.deep.equal([expectedData]);
->>>>>>> 3a6c2776
       if (dialect === 'postgres') {
         expect(logSql).to.include('$1');
       }
@@ -779,13 +693,13 @@
       }
     });
 
-<<<<<<< HEAD
     if (dialect !== 'db2') {
       it('binds named parameters with the passed object using the same key twice', async function() {
         const typeCast = dialect === 'postgres' ? '::int' : '';
         let logSql;
-        const result = await this.sequelize.query(`select $one${typeCast} as foo, $two${typeCast} as bar, $one${typeCast} as baz`, { raw: true, bind: { one: 1, two: 2 }, logging(s) { logSql = s; } });
-        expect(result[0]).to.deep.equal([{ foo: 1, bar: 2, baz: 1 }]);
+        const result = await this.sequelize.query(`select $one${typeCast} as foo, $two${typeCast} as bar, $one${typeCast} as baz${Support.addDualInSelect()}`, { raw: true, bind: { one: 1, two: 2 }, logging(s) { logSql = s; } });
+        const expected = (dialect !== 'oracle') ? [{ foo: 1, bar: 2, baz: 1 }] : [{ FOO: 1, BAR: 2, BAZ: 1 }];
+        expect(result[0]).to.deep.equal(expected);
         if (dialect === 'postgres') {
           expect(logSql).to.include('$1');
           expect(logSql).to.include('$2');
@@ -795,81 +709,37 @@
     }
     it('binds named parameters with the passed object having a null property', async function() {
       const typeCast = dialect === 'postgres' || dialect === 'db2' ? '::int' : '';
-      const result = await this.sequelize.query(`select $one${typeCast} as foo, $two${typeCast} as bar`, { raw: true, bind: { one: 1, two: null } });
-      const expected = dialect === 'db2' ? [{ FOO: 1, BAR: null }] : [{ foo: 1, bar: null }];
+      const result = await this.sequelize.query(`select $one${typeCast} as foo, $two${typeCast} as bar${Support.addDualInSelect()}`, { raw: true, bind: { one: 1, two: null } });
+      const expected = dialect === 'db2'  || dialect === 'oracle' ? [{ FOO: 1, BAR: null }] : [{ foo: 1, bar: null }];
       expect(result[0]).to.deep.equal(expected);
-=======
-    it('binds named parameters with the passed object using the same key twice', async function() {
-      const typeCast = dialect === 'postgres' ? '::int' : '';
-      let logSql;
-      const result = await this.sequelize.query(`select $one${typeCast} as foo, $two${typeCast} as bar, $one${typeCast} as baz${Support.addDualInSelect()}`, { raw: true, bind: { one: 1, two: 2 }, logging(s) { logSql = s; } });
-      const expectedData = (dialect !== 'oracle') ? { foo: 1, bar: 2, baz: 1 } : { FOO: 1, BAR: 2, BAZ: 1 };
-      expect(result[0]).to.deep.equal([expectedData]);
-      if (dialect === 'postgres') {
-        expect(logSql).to.include('$1');
-        expect(logSql).to.include('$2');
-        expect(logSql).to.not.include('$3');
-      }
-    });
-
-    it('binds named parameters with the passed object having a null property', async function() {
-      const typeCast = dialect === 'postgres' ? '::int' : '';
-      const result = await this.sequelize.query(`select $one${typeCast} as foo, $two${typeCast} as bar${Support.addDualInSelect()}`, { raw: true, bind: { one: 1, two: null } });
-      const expectedData = (dialect !== 'oracle') ? { foo: 1, bar: null } : { FOO: 1, BAR: null };
-      expect(result[0]).to.deep.equal([expectedData]);
->>>>>>> 3a6c2776
     });
 
     it('binds named parameters array handles escaped $$', async function() {
       const typeCast = dialect === 'postgres' || dialect === 'db2' ? '::int' : '';
       let logSql;
-<<<<<<< HEAD
-      const result = await this.sequelize.query(`select $1${typeCast} as foo, '$$ / $$1' as bar`, { raw: true, bind: [1], logging(s) { logSql = s;} });
-      const expected = dialect === 'db2' ? [{ FOO: 1, BAR: '$ / $1' }] : [{ foo: 1, bar: '$ / $1' }];
+      const result = await this.sequelize.query(`select $1${typeCast} as foo, '$$ / $$1' as bar${Support.addDualInSelect()}`, { raw: true, bind: [1], logging(s) { logSql = s;} });
+      const expected = dialect === 'db2'  || dialect === 'oracle' ? [{ FOO: 1, BAR: '$ / $1' }] : [{ foo: 1, bar: '$ / $1' }];
       expect(result[0]).to.deep.equal(expected);
       if (['postgres', 'sqlite', 'db2'].includes(dialect)) {
-=======
-      const result = await this.sequelize.query(`select $1${typeCast} as foo, '$$ / $$1' as bar${Support.addDualInSelect()}`, { raw: true, bind: [1], logging(s) { logSql = s;} });
-      const expectedData = (dialect !== 'oracle') ? { foo: 1, bar: '$ / $1' } : { FOO: 1, BAR: '$ / $1' };
-      expect(result[0]).to.deep.equal([expectedData]);
-      if (dialect === 'postgres' || dialect === 'sqlite') {
->>>>>>> 3a6c2776
         expect(logSql).to.include('$1');
       }
     });
 
     it('binds named parameters object handles escaped $$', async function() {
-<<<<<<< HEAD
       const typeCast = dialect === 'postgres' || dialect === 'db2' ? '::int' : '';
-      const result = await this.sequelize.query(`select $one${typeCast} as foo, '$$ / $$one' as bar`, { raw: true, bind: { one: 1 } });
-      const expected = dialect === 'db2' ? [{ FOO: 1, BAR: '$ / $one' }] : [{ foo: 1, bar: '$ / $one' }];
+      const result = await this.sequelize.query(`select $one${typeCast} as foo, '$$ / $$one' as bar${Support.addDualInSelect()}`, { raw: true, bind: { one: 1 } });
+      const expected = dialect === 'db2' || dialect === 'oracle' ? [{ FOO: 1, BAR: '$ / $one' }] : [{ foo: 1, bar: '$ / $one' }];
       expect(result[0]).to.deep.equal(expected);
     });
 
     it('escape where has $ on the middle of characters', async function() {
       const typeCast = dialect === 'postgres' || dialect === 'db2' ? '::int' : '';
-      const result = await this.sequelize.query(`select $one${typeCast} as foo$bar`, { raw: true, bind: { one: 1 } });
-      const expected = dialect === 'db2' ? [{ FOO$BAR: 1 }] : [{ foo$bar: 1 }];
+      const result = await this.sequelize.query(`select $one${typeCast} as foo$bar${Support.addDualInSelect()}`, { raw: true, bind: { one: 1 } });
+      const expected = dialect === 'db2'  || dialect === 'oracle' ? [{ FOO$BAR: 1 }] : [{ foo$bar: 1 }];
       expect(result[0]).to.deep.equal(expected);
     });
 
-    if (['postgres', 'sqlite', 'mssql'].includes(dialect)) {
-=======
-      const typeCast = dialect === 'postgres' ? '::int' : '';
-      const result = await this.sequelize.query(`select $one${typeCast} as foo, '$$ / $$one' as bar${Support.addDualInSelect()}`, { raw: true, bind: { one: 1 } });
-      const expectedData = (dialect !== 'oracle') ? { foo: 1, bar: '$ / $one' } : { FOO: 1, BAR: '$ / $one' };
-      expect(result[0]).to.deep.equal([expectedData]);
-    });
-
-    it('escape where has $ on the middle of characters', async function() {
-      const typeCast = dialect === 'postgres' ? '::int' : '';
-      const result = await this.sequelize.query(`select $one${typeCast} as foo$bar${Support.addDualInSelect()}`, { raw: true, bind: { one: 1 } });
-      const expectedData = (dialect !== 'oracle') ? { foo$bar: 1 } : { FOO$BAR: 1 };
-      expect(result[0]).to.deep.equal([expectedData]);
-    });
-
-    if (dialect === 'postgres' || dialect === 'sqlite' || dialect === 'mssql' || dialect === 'oracle') {
->>>>>>> 3a6c2776
+    if (['postgres', 'sqlite', 'mssql', 'oracle'].includes(dialect)) {
       it('does not improperly escape arrays of strings bound to named parameters', async function() {
         const result = await this.sequelize.query('select :stringArray as foo' + Support.addDualInSelect(), { raw: true, replacements: { stringArray: ['"string"'] } });
         const expectedData = (dialect !== 'oracle') ? { foo: '"string"' } : { FOO: '"string"' };
