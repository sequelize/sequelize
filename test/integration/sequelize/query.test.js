--- conflicted
+++ resolved
@@ -63,15 +63,10 @@
       await this.sequelize.query(this.insertQuery);
     });
 
-<<<<<<< HEAD
-    it('executes a query if a placeholder value is an array', async function() {
-      await this.sequelize.query(`INSERT INTO ${qq(this.User.tableName)} (${qq('username')}, ${qq('email_address')}, ` +
-=======
     // Oracle dialect doesn't support insert of multiple rows using insert into statement
     // INSERT ALL INTO statement can be used instead
     (dialect !== 'oracle' ? it : it.skip)('executes a query if a placeholder value is an array', async function() {
-      await this.sequelize.query(`INSERT INTO ${qq(this.User.tableName)} (username, email_address, ` +
->>>>>>> f1f43073
+      await this.sequelize.query(`INSERT INTO ${qq(this.User.tableName)} (${qq('username')}, ${qq('email_address')}, ` +
         `${qq('createdAt')}, ${qq('updatedAt')}) VALUES ?;`, {
         replacements: [[
           ['john', 'john@gmail.com', '2012-01-01 10:10:10', '2012-01-01 10:10:10'],
@@ -209,16 +204,11 @@
 
         it('add parameters in log sql when use bind value', async function() {
           let logSql;
-<<<<<<< HEAD
           let typeCast = dialect === 'postgres' ? '::text' : '';
           if (dialect === 'db2') {
             typeCast = '::VARCHAR';
           }
-          await this.sequelize.query(`select $1${typeCast} as foo, $2${typeCast} as bar`, { bind: ['foo', 'bar'], logging: s=>logSql = s });
-=======
-          const typeCast = dialect === 'postgres' ? '::text' : '';
           await this.sequelize.query(`select $1${typeCast} as foo, $2${typeCast} as bar${Support.addDualInSelect()}` , { bind: ['foo', 'bar'], logging: s=>logSql = s });
->>>>>>> f1f43073
           expect(logSql).to.match(/; ("foo", "bar"|{"(\$1|0)":"foo","(\$2|1)":"bar"})/);
         });
       });
