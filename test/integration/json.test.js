'use strict';

const chai = require('chai');

const expect = chai.expect;
const Support = require('./support');

<<<<<<< HEAD
const dialect = Support.getTestDialect();
const { Sequelize, DataTypes, Op, literal } = require('@sequelize/core');
=======
const { Sequelize, DataTypes } = require('@sequelize/core');
>>>>>>> cf03c985

const current = Support.sequelize;
const dialect = current.dialect;
const dialectName = Support.getTestDialect();

describe('model', () => {
  describe('json', () => {
    if (!current.dialect.supports.JSON) {
      return;
    }

    beforeEach(async function () {
      this.User = this.sequelize.define('User', {
        username: DataTypes.STRING,
        emergency_contact: DataTypes.JSON,
        emergencyContact: DataTypes.JSON,
      });
      this.Order = this.sequelize.define('Order');
      this.Order.belongsTo(this.User);

      await this.sequelize.sync({ force: true });
    });

    it('should tell me that a column is json', async function () {
      const table = await this.sequelize.queryInterface.describeTable('Users');
      // expected for mariadb 10.4 : https://jira.mariadb.org/browse/MDEV-15558
      if (dialectName !== 'mariadb') {
        expect(table.emergency_contact.type).to.equal('JSON');
      }
    });

    it('should use a placeholder for json with insert', async function () {
      await this.User.create({
        username: 'bob',
        emergency_contact: { name: 'joe', phones: [1337, 42] },
      }, {
        fields: ['id', 'username', 'document', 'emergency_contact'],
        logging: sql => {
          if (/^mysql|mariadb/.test(dialectName)) {
            expect(sql).to.include('?');
          } else if (dialectName === 'sqlite') {
            expect(sql).to.include('$sequelize_1');
          } else if (dialectName === 'mssql') {
            expect(sql).to.include('@sequelize_1');
          } else {
            expect(sql).to.include('$1');
          }
        },
      });
    });

    it('should insert json using a custom field name', async function () {
      this.UserFields = this.sequelize.define('UserFields', {
        emergencyContact: { type: DataTypes.JSON, field: 'emergency_contact' },
      });

      await this.UserFields.sync({ force: true });

      const user = await this.UserFields.create({
        emergencyContact: { name: 'joe', phones: [1337, 42] },
      });

      expect(user.emergencyContact).to.deep.equal({ name: 'joe', phones: [1337, 42] });
    });

    it('should update json using a custom field name', async function () {
      this.UserFields = this.sequelize.define('UserFields', {
        emergencyContact: { type: DataTypes.JSON, field: 'emergy_contact' },
      });
      await this.UserFields.sync({ force: true });

      const user0 = await this.UserFields.create({
        emergencyContact: { name: 'joe', phones: [1337, 42] },
      });

      user0.emergencyContact = { name: 'larry' };
      const user = await user0.save();
      expect(user.emergencyContact.name).to.equal('larry');
    });

    it('should be able retrieve json value as object', async function () {
      const emergencyContact = { name: 'kate', phone: 1337 };

      const user0 = await this.User.create({ username: 'swen', emergency_contact: emergencyContact });
      expect(user0.emergency_contact).to.deep.eq(emergencyContact);

      const user1 = await this.User.findOne({ where: { username: 'swen' }, attributes: ['emergency_contact'] });
      expect(user1.emergency_contact).to.deep.eq(emergencyContact);
    });

    // TODO: enable on all dialects
    // JSONB Supports this, but not JSON in postgres/mysql
    if (current.dialect.name === 'sqlite') {
      it('should be able to find with just string', async function () {
        await this.User.create({
          username: 'swen123',
          emergency_contact: 'Unknown',
        });

        const user = await this.User.findOne({
          where: {
            emergency_contact: 'Unknown',
          },
        });

        expect(user.username).to.equal('swen123');
      });
    }

    if (dialect.supports.jsonOperations) {
      it('should be able to retrieve element of array by index', async function () {
        const emergencyContact = { name: 'kate', phones: [1337, 42] };

        const user0 = await this.User.create({ username: 'swen', emergency_contact: emergencyContact });
        expect(user0.emergency_contact).to.eql(emergencyContact);

        const user = await this.User.findOne({
          where: { username: 'swen' },
          attributes: [[Sequelize.json('emergency_contact.phones[1]'), 'firstEmergencyNumber']],
        });

        expect(Number.parseInt(user.getDataValue('firstEmergencyNumber'), 10)).to.equal(42);
      });

      it('should be able to retrieve root level value of an object by key', async function () {
        const emergencyContact = { kate: 1337 };

        const user0 = await this.User.create({ username: 'swen', emergency_contact: emergencyContact });
        expect(user0.emergency_contact).to.eql(emergencyContact);

        const user = await this.User.findOne({
          where: { username: 'swen' },
          attributes: [[Sequelize.json('emergency_contact.kate'), 'katesNumber']],
        });

        expect(Number.parseInt(user.getDataValue('katesNumber'), 10)).to.equal(1337);
      });

      it('should be able to retrieve nested value of an object by path', async function () {
        const emergencyContact = { kate: { email: 'kate@kate.com', phones: [1337, 42] } };

        const user1 = await this.User.create({ username: 'swen', emergency_contact: emergencyContact });
        expect(user1.emergency_contact).to.eql(emergencyContact);

        const user0 = await this.User.findOne({
          where: { username: 'swen' },
          attributes: [[Sequelize.json('emergency_contact.kate.email'), 'katesEmail']],
        });

        expect(user0.getDataValue('katesEmail')).to.equal('kate@kate.com');

        const user = await this.User.findOne({
          where: { username: 'swen' },
          attributes: [[Sequelize.json('emergency_contact.kate.phones[1]'), 'katesFirstPhone']],
        });

        expect(Number.parseInt(user.getDataValue('katesFirstPhone'), 10)).to.equal(42);
      });

      it('should be able to retrieve a row based on the values of the json document', async function () {
        await Promise.all([
          this.User.create({ username: 'swen', emergency_contact: { name: 'kate' } }),
          this.User.create({ username: 'anna', emergency_contact: { name: 'joe' } }),
        ]);

        const user = await this.User.findOne({
          where: Sequelize.json('emergency_contact.name', 'kate'),
          attributes: ['username', 'emergency_contact'],
        });

        expect(user.emergency_contact.name).to.equal('kate');
      });

      it('should be able to query using the nested query language', async function () {
        await Promise.all([
          this.User.create({ username: 'swen', emergency_contact: { name: 'kate' } }),
          this.User.create({ username: 'anna', emergency_contact: { name: 'joe' } }),
        ]);

        const user = await this.User.findOne({
          where: Sequelize.json({ emergency_contact: { name: 'kate' } }),
        });

        expect(user.emergency_contact.name).to.equal('kate');
      });

      it('should be able to query using dot notation', async function () {
        await Promise.all([
          this.User.create({ username: 'swen', emergency_contact: { name: 'kate' } }),
          this.User.create({ username: 'anna', emergency_contact: { name: 'joe' } }),
        ]);

        const user = await this.User.findOne({ where: Sequelize.json('emergency_contact.name', 'joe') });
        expect(user.emergency_contact.name).to.equal('joe');
      });

      it('should be able to query using dot notation with uppercase name', async function () {
        await Promise.all([
          this.User.create({ username: 'swen', emergencyContact: { name: 'kate' } }),
          this.User.create({ username: 'anna', emergencyContact: { name: 'joe' } }),
        ]);

        const user = await this.User.findOne({
          attributes: [[Sequelize.json('emergencyContact.name'), 'contactName']],
          where: Sequelize.json('emergencyContact.name', 'joe'),
        });

        expect(user.get('contactName')).to.equal('joe');
      });

      it('should be able to query array using property accessor', async function () {
        await Promise.all([
          this.User.create({ username: 'swen', emergency_contact: ['kate', 'joe'] }),
          this.User.create({ username: 'anna', emergency_contact: [{ name: 'joe' }] }),
        ]);

        const user0 = await this.User.findOne({ where: Sequelize.json('emergency_contact.0', 'kate') });
        expect(user0.username).to.equal('swen');
        const user = await this.User.findOne({ where: Sequelize.json('emergency_contact[0].name', 'joe') });
        expect(user.username).to.equal('anna');
      });

      it('should be able to store strings', async function () {
        await this.User.create({ username: 'swen', emergency_contact: 'joe' });
        const user = await this.User.findOne({ where: { username: 'swen' } });
        expect(user.emergency_contact).to.equal('joe');
      });

      it('should be able to store values that require JSON escaping', async function () {
        const text = 'Multi-line \'$string\' needing "escaping" for $$ and $1 type values';

        const user0 = await this.User.create({
          username: 'swen',
          emergency_contact: { value: text },
        });

        expect(user0.isNewRecord).to.equal(false);
        await this.User.findOne({ where: { username: 'swen' } });
        const user = await this.User.findOne({ where: Sequelize.json('emergency_contact.value', text) });
        expect(user.username).to.equal('swen');
      });

      it('should be able to findOrCreate with values that require JSON escaping', async function () {
        const text = 'Multi-line \'$string\' needing "escaping" for $$ and $1 type values';

        const user0 = await this.User.findOrCreate({
          where: { username: 'swen' },
          defaults: { emergency_contact: { value: text } },
        });

        expect(!user0.isNewRecord).to.equal(true);
        await this.User.findOne({ where: { username: 'swen' } });
        const user = await this.User.findOne({ where: Sequelize.json('emergency_contact.value', text) });
        expect(user.username).to.equal('swen');
      });

      it('should be able retrieve json value with nested include', async function () {
        const user = await this.User.create({
          emergency_contact: {
            name: 'kate',
          },
        });

        await this.Order.create({ UserId: user.id });

        const orders = await this.Order.findAll({
          attributes: ['id'],
          include: [{
            model: this.User,
            attributes: [
              [this.sequelize.json('emergency_contact.name'), 'katesName'],
            ],
          }],
        });

        expect(orders[0].User.getDataValue('katesName')).to.equal('kate');
      });
    }
  });

  describe('jsonb', () => {
    if (!current.dialect.supports.JSONB) {
      return;
    }

    beforeEach(async function () {
      this.User = this.sequelize.define('User', {
        username: DataTypes.STRING,
        emergency_contact: DataTypes.JSONB,
      });
      this.Order = this.sequelize.define('Order');
      this.Order.belongsTo(this.User);

      await this.sequelize.sync({ force: true });
    });

    it('should be able retrieve json value with nested include', async function () {
      const user = await this.User.create({
        emergency_contact: {
          name: 'kate',
        },
      });

      await this.Order.create({ UserId: user.id });

      const orders = await this.Order.findAll({
        attributes: ['id'],
        include: [{
          model: this.User,
          attributes: [
            [this.sequelize.json('emergency_contact.name'), 'katesName'],
          ],
        }],
      });

<<<<<<< HEAD
      it('should be able to check any of these array strings exist as top-level keys', async function () {
        await this.User.create({
          emergency_contact: {
            name: 'kate',
            gamer: true,
            grade: 'A',
          },
        });

        await this.User.create({
          emergency_contact: {
            name: 'richard',
            programmer: true,
            grade: 'S',
          },
        });

        const users = await this.User.findAll({
          where: {
            emergency_contact: {
              [Op.anyKeyExists]: ['gamer', 'something'],
            },
          },
        });

        expect(users.length).to.equal(1);
      });

      it('should be able to check all of these array strings exist as top-level keys', async function () {
        await this.User.create({
          emergency_contact: {
            name: 'kate',
            gamer: true,
            grade: 'A',
          },
        });

        await this.User.create({
          emergency_contact: {
            name: 'richard',
            programmer: true,
            grade: 'S',
          },
        });

        const users = await this.User.findAll({
          where: {
            emergency_contact: {
              [Op.allKeysExist]: ['name', 'programmer', 'grade'],
            },
          },
        });

        expect(users.length).to.equal(1);
      });

      it('should be able to check any of these array strings exist as top-level keys (with literal)', async function () {
        await this.User.create({
          emergency_contact: {
            name: 'kate',
            gamer: true,
            grade: 'A',
          },
        });

        await this.User.create({
          emergency_contact: {
            name: 'richard',
            programmer: true,
            grade: 'S',
          },
        });

        const users = await this.User.findAll({
          where: {
            emergency_contact: {
              [Op.anyKeyExists]: literal(`ARRAY(SELECT jsonb_array_elements_text('["gamer","something"]'))`),
            },
          },
        });

        expect(users.length).to.equal(1);

        const users2 = await this.User.findAll({
          where: {
            emergency_contact: {
              [Op.anyKeyExists]: [literal(`'gamer'`)],
            },
          },
        });

        expect(users2.length).to.equal(1);
      });
=======
      expect(orders[0].User.getDataValue('katesName')).to.equal('kate');
>>>>>>> cf03c985
    });
  });
});<|MERGE_RESOLUTION|>--- conflicted
+++ resolved
@@ -5,12 +5,7 @@
 const expect = chai.expect;
 const Support = require('./support');
 
-<<<<<<< HEAD
-const dialect = Support.getTestDialect();
-const { Sequelize, DataTypes, Op, literal } = require('@sequelize/core');
-=======
 const { Sequelize, DataTypes } = require('@sequelize/core');
->>>>>>> cf03c985
 
 const current = Support.sequelize;
 const dialect = current.dialect;
@@ -326,7 +321,9 @@
         }],
       });
 
-<<<<<<< HEAD
+      expect(orders[0].User.getDataValue('katesName')).to.equal('kate');
+    });
+
       it('should be able to check any of these array strings exist as top-level keys', async function () {
         await this.User.create({
           emergency_contact: {
@@ -420,9 +417,5 @@
 
         expect(users2.length).to.equal(1);
       });
-=======
-      expect(orders[0].User.getDataValue('katesName')).to.equal('kate');
->>>>>>> cf03c985
-    });
   });
 });