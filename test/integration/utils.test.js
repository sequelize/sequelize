'use strict';

/* jshint -W030 */
/* jshint -W110 */
var chai = require('chai')
  , expect = chai.expect
  , Utils = require(__dirname + '/../../lib/utils')
  , Support = require(__dirname + '/support')
  , DataTypes = require(__dirname + '/../../lib/data-types')
  , Sequelize = require('../../index');

describe(Support.getTestDialectTeaser('Utils'), function() {
  describe('removeCommentsFromFunctionString', function() {
    it('removes line comments at the start of a line', function() {
      var functionWithLineComments = function() {
        // noot noot
      };

      var string = functionWithLineComments.toString()
        , result = Utils.removeCommentsFromFunctionString(string);

      expect(result).not.to.match(/.*noot.*/);
    });

    it('removes lines comments in the middle of a line', function() {
      var functionWithLineComments = function() {
        alert(1); // noot noot
      };

      var string = functionWithLineComments.toString()
        , result = Utils.removeCommentsFromFunctionString(string);

      expect(result).not.to.match(/.*noot.*/);
    });

    it('removes range comments', function() {
      var s = function() {
        alert(1); /*
          noot noot
        */
        alert(2); /*
          foo
        */
      }.toString();

      var result = Utils.removeCommentsFromFunctionString(s);

      expect(result).not.to.match(/.*noot.*/);
      expect(result).not.to.match(/.*foo.*/);
      expect(result).to.match(/.*alert\(2\).*/);
    });
  });

  describe('argsArePrimaryKeys', function() {
    it('doesn\'t detect primary keys if primareyKeys and values have different lengths', function() {
      expect(Utils.argsArePrimaryKeys([1, 2, 3], [1])).to.be.false;
    });

    it('doesn\'t detect primary keys if primary keys are hashes or arrays', function() {
      expect(Utils.argsArePrimaryKeys([[]], [1])).to.be.false;
    });

    it('detects primary keys if length is correct and data types are matching', function() {
      expect(Utils.argsArePrimaryKeys([1, 2, 3], ['INTEGER', 'INTEGER', 'INTEGER'])).to.be.true;
    });

    it('detects primary keys if primary keys are dates and lengths are matching', function() {
      expect(Utils.argsArePrimaryKeys([new Date()], ['foo'])).to.be.true;
    });
  });

  describe('underscore', function() {
    describe('underscoredIf', function() {
      it('is defined', function() {
        expect(Utils.underscoredIf).to.be.ok;
      });

      it('underscores if second param is true', function() {
        expect(Utils.underscoredIf('fooBar', true)).to.equal('foo_bar');
      });

      it('doesn\'t underscore if second param is false', function() {
        expect(Utils.underscoredIf('fooBar', false)).to.equal('fooBar');
      });
    });

    describe('camelizeIf', function() {
      it('is defined', function() {
        expect(Utils.camelizeIf).to.be.ok;
      });

      it('camelizes if second param is true', function() {
        expect(Utils.camelizeIf('foo_bar', true)).to.equal('fooBar');
      });

      it('doesn\'t camelize if second param is false', function() {
        expect(Utils.underscoredIf('fooBar', true)).to.equal('foo_bar');
      });
    });
  });

  describe('format', function() {
    it('should format where clause correctly when the value is truthy', function() {
      var where = ['foo = ?', 1];
      expect(Utils.format(where)).to.equal('foo = 1');
    });

    it('should format where clause correctly when the value is false', function() {
      var where = ['foo = ?', 0];
      expect(Utils.format(where)).to.equal('foo = 0');
    });
  });

  describe('cloneDeep', function() {
    it('should clone objects', function() {
      var obj = {foo: 1}
        , clone = Utils.cloneDeep(obj);

      expect(obj).to.not.equal(clone);
    });

    it('should clone nested objects', function() {
      var obj = {foo: {bar: 1}}
        , clone = Utils.cloneDeep(obj);

      expect(obj.foo).to.not.equal(clone.foo);
    });

    it('should not call clone methods on plain objects', function() {
      expect(function() {
        Utils.cloneDeep({
          clone: function() {
            throw new Error('clone method called');
          }
        });
      }).to.not.throw();
    });

    it('should not call clone methods on arrays', function() {
      expect(function() {
        var arr = [];
        arr.clone = function() {
          throw new Error('clone method called');
        };

        Utils.cloneDeep(arr);
      }).to.not.throw();
    });
  });

  describe('validateParameter', function() {
    describe('method signature', function() {
      it('throws an error if the value is not defined', function() {
        expect(function() {
          Utils.validateParameter();
        }).to.throw('No value has been passed.');
      });

      it('does not throw an error if the value is not defined and the parameter is optional', function() {
        expect(function() {
          Utils.validateParameter(undefined, Object, { optional: true });
        }).to.not.throw();
      });

      it('throws an error if the expectation is not defined', function() {
        expect(function() {
          Utils.validateParameter(1);
        }).to.throw('No expectation has been passed.');
      });
    });

    describe('expectation', function() {
      it('uses the instanceof method if the expectation is a class', function() {
        expect(Utils.validateParameter(new Number(1), Number)).to.be.true; // jshint ignore:line
      });
    });

    describe('failing expectations', function() {
      it('throws an error if the expectation does not match', function() {
        expect(function() {
          Utils.validateParameter(1, String);
        }).to.throw(/The parameter.*is no.*/);
      });
    });
  });

  if (Support.getTestDialect() === 'postgres') {
    describe('json', function() {
      var queryGenerator = require('../../lib/dialects/postgres/query-generator.js');

      it('successfully parses a complex nested condition hash', function() {
        var conditions = {
          metadata: {
            language: 'icelandic',
            pg_rating: { 'dk': 'G' }
          },
          another_json_field: { x: 1 }
        };
        var expected = `"metadata"#>>'{language}' = 'icelandic' and "metadata"#>>'{pg_rating,dk}' = 'G' and "another_json_field"#>>'{x}' = '1'`;
        expect(queryGenerator.handleSequelizeMethod(new Utils.Json(conditions))).to.deep.equal(expected);
      });

      it('successfully parses a string using dot notation', function() {
        var path = 'metadata.pg_rating.dk';
        expect(queryGenerator.handleSequelizeMethod(new Utils.Json(path))).to.equal(`"metadata"#>>'{pg_rating,dk}'`);
      });

      it('allows postgres json syntax', function() {
        var path = 'metadata->pg_rating->>dk';
        expect(queryGenerator.handleSequelizeMethod(new Utils.Json(path))).to.equal(path);
      });

      it('can take a value to compare against', function() {
        var path = 'metadata.pg_rating.is';
        var value = 'U';
        expect(queryGenerator.handleSequelizeMethod(new Utils.Json(path, value))).to.equal(`"metadata"#>>'{pg_rating,is}' = 'U'`);
      });
    });
  }

  describe('inflection', function() {
    it('works better than lingo ;)', function() {
      expect(Utils.pluralize('buy')).to.equal('buys');
      expect(Utils.pluralize('holiday')).to.equal('holidays');
      expect(Utils.pluralize('days')).to.equal('days');
      expect(Utils.pluralize('status')).to.equal('statuses');

      expect(Utils.singularize('status')).to.equal('status');
    });
  });

  describe('Sequelize.fn', function() {
    var Airplane;

    beforeEach(function() {
      Airplane = this.sequelize.define('Airplane', {
        wings: DataTypes.INTEGER,
        engines: DataTypes.INTEGER
      });

      return Airplane.sync({ force: true }).then(function () {
        return Airplane.bulkCreate([
          {
            wings: 2,
            engines: 0
          }, {
            wings: 4,
            engines: 1
          }, {
            wings: 2,
            engines: 2
          }
        ]);
      });
    });

    if (Support.getTestDialect() !== 'mssql') {
      it('accepts condition object (with cast)', function() {
<<<<<<< HEAD
        var type = (Support.getTestDialect() === 'mysql') ? 'unsigned': 'int';
=======
        const type = (Support.getTestDialect() === 'mysql') ? 'unsigned': 'int';
>>>>>>> 7137b837

        return Airplane.findAll({
          attributes: [
            [this.sequelize.fn('COUNT', '*'), 'count'],
            [Sequelize.fn('SUM', Sequelize.cast({
              engines: 1
          }, type)), 'count-engines'],
            [Sequelize.fn('SUM', Sequelize.cast({
              $or: {
                engines: {
                  $gt: 1
                },
                wings: 4
              }
          }, type)), 'count-engines-wings']
          ]
        }).spread(function (airplane) {
          expect(parseInt(airplane.get('count'))).to.equal(3);
          expect(parseInt(airplane.get('count-engines'))).to.equal(1);
          expect(parseInt(airplane.get('count-engines-wings'))).to.equal(2);
        });
      });
    }

    if (Support.getTestDialect() !== 'mssql' && Support.getTestDialect() !== 'postgres') {
      it('accepts condition object (auto casting)', function() {
        return Airplane.findAll({
          attributes: [
          [this.sequelize.fn('COUNT', '*'), 'count'],
          [Sequelize.fn('SUM', {
            engines: 1
          }), 'count-engines'],
          [Sequelize.fn('SUM', {
            $or: {
              engines: {
                $gt: 1
              },
              wings: 4
            }
          }), 'count-engines-wings']
          ]
        }).spread(function (airplane) {
          expect(parseInt(airplane.get('count'))).to.equal(3);
          expect(parseInt(airplane.get('count-engines'))).to.equal(1);
          expect(parseInt(airplane.get('count-engines-wings'))).to.equal(2);
        });
      });
    }
  });
});<|MERGE_RESOLUTION|>--- conflicted
+++ resolved
@@ -256,11 +256,7 @@
 
     if (Support.getTestDialect() !== 'mssql') {
       it('accepts condition object (with cast)', function() {
-<<<<<<< HEAD
-        var type = (Support.getTestDialect() === 'mysql') ? 'unsigned': 'int';
-=======
         const type = (Support.getTestDialect() === 'mysql') ? 'unsigned': 'int';
->>>>>>> 7137b837
 
         return Airplane.findAll({
           attributes: [
