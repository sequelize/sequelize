--- conflicted
+++ resolved
@@ -374,51 +374,20 @@
         idx1 = args[0];
         idx2 = args[1];
 
-<<<<<<< HEAD
-          expect(idx1.fields).to.deep.equal([
-            { attribute: 'fieldB', length: undefined, order: 'ASC', collate: undefined },
-            { attribute: 'fieldA', length: undefined, order: 'DESC', collate: undefined }
-          ]);
-        } else if (dialect === 'db2') {
-          idx1 = args[1];
-
-          expect(idx1.fields).to.deep.equal([
-            { attribute: 'fieldB', length: undefined, order: 'ASC', collate: undefined },
-            { attribute: 'fieldA', length: undefined, order: 'DESC', collate: undefined }
-          ]);
-        } else if (dialect === 'postgres') {
-          // Postgres returns indexes in alphabetical order
-          primary = args[2];
-          idx1 = args[0];
-          idx2 = args[1];
-          idx3 = args[2];
-
-          expect(idx1.fields).to.deep.equal([
-            { attribute: 'fieldB', length: undefined, order: undefined, collate: undefined },
-            { attribute: 'fieldA', length: undefined, order: 'DESC', collate: 'en_US' }
-          ]);
-
-          expect(idx2.fields).to.deep.equal([
-            { attribute: 'fieldC', length: undefined, order: undefined, collate: undefined }
-          ]);
-
-          expect(idx3.fields).to.deep.equal([
-            { attribute: 'fieldD', length: undefined, order: undefined, collate: undefined }
-          ]);
-        } else {
-          // And finally mysql returns the primary first, and then the rest in the order they were defined
-          primary = args[0];
-          idx1 = args[1];
-          idx2 = args[2];
-=======
         expect(idx1.fields).to.deep.equal([
           { attribute: 'fieldB', length: undefined, order: undefined },
           { attribute: 'fieldA', length: undefined, order: undefined }
         ]);
->>>>>>> 0fb4bb11
 
         expect(idx2.fields).to.deep.equal([
           { attribute: 'fieldC', length: undefined, order: undefined }
+        ]);
+      } else if (dialect === 'db2') {
+        idx1 = args[1];
+
+        expect(idx1.fields).to.deep.equal([
+          { attribute: 'fieldB', length: undefined, order: 'ASC', collate: undefined },
+          { attribute: 'fieldA', length: undefined, order: 'DESC', collate: undefined }
         ]);
       } else if (dialect === 'mssql') {
         idx1 = args[0];
@@ -454,13 +423,6 @@
 
         expect(primary.primary).to.be.ok;
 
-<<<<<<< HEAD
-        if (dialect !== 'mssql' && dialect !== 'db2') {
-          expect(idx2.name).to.equal('models_field_c');
-          expect(idx2.unique).not.to.be.ok;
-        }
-      });
-=======
         expect(idx1.type).to.equal('BTREE');
         expect(idx2.type).to.equal('FULLTEXT');
 
@@ -477,11 +439,10 @@
       expect(idx1.name).to.equal('a_b_uniq');
       expect(idx1.unique).to.be.ok;
 
-      if (dialect !== 'mssql') {
+      if (dialect !== 'mssql' && dialect !== 'db2') {
         expect(idx2.name).to.equal('models_field_c');
         expect(idx2.unique).not.to.be.ok;
       }
->>>>>>> 0fb4bb11
     });
   });
 
@@ -1520,54 +1481,6 @@
         username: Sequelize.STRING
       }, { paranoid: true });
 
-<<<<<<< HEAD
-      return User.sync({ force: true }).then(() => {
-        return User.bulkCreate([
-          { username: 'Bob' },
-          { username: 'Tobi' },
-          { username: 'Max' },
-          { username: 'Tony' }
-        ]);
-      }).then(() => {
-        return User.findOne({ where: { username: 'Bob' } });
-      }).then(user => {
-        return user.destroy({ force: true });
-      }).then(() => {
-        return expect(User.findOne({ where: { username: 'Bob' } })).to.eventually.be.null;
-      }).then(() => {
-        return User.findOne({ where: { username: 'Tobi' } });
-      }).then(tobi => {
-        return tobi.destroy();
-      }).then(() => {
-        if (dialect === 'db2') {
-          return this.sequelize.query('SELECT * FROM "paranoidusers" WHERE "username"=\'Tobi\'', { plain: true });
-        }
-        return this.sequelize.query('SELECT * FROM paranoidusers WHERE username=\'Tobi\'', { plain: true });
-      }).then(result => {
-        expect(result.username).to.equal('Tobi');
-        return User.destroy({ where: { username: 'Tony' } });
-      }).then(() => {
-        if (dialect === 'db2') {
-          return this.sequelize.query('SELECT * FROM "paranoidusers" WHERE "username"=\'Tony\'', { plain: true });
-        }
-        return this.sequelize.query('SELECT * FROM paranoidusers WHERE username=\'Tony\'', { plain: true });
-      }).then(result => {
-        expect(result.username).to.equal('Tony');
-        return User.destroy({ where: { username: ['Tony', 'Max'] }, force: true });
-      }).then(() => {
-        if (dialect === 'db2') {
-          return this.sequelize.query('SELECT * FROM "paranoidusers"', { raw: true });
-        }
-        return this.sequelize.query('SELECT * FROM paranoidusers', { raw: true });
-      }).then(([users]) => {
-        expect(users).to.have.length(1);
-        expect(users[0].username).to.equal('Tobi');
-      });
-    });
-
-    it('returns the number of affected rows', function() {
-      const data = [{ username: 'Peter', secretValue: '42' },
-=======
       await User.sync({ force: true });
       await User.bulkCreate([
         { username: 'Bob' },
@@ -1580,13 +1493,16 @@
       expect(await User.findOne({ where: { username: 'Bob' } })).to.be.null;
       const tobi = await User.findOne({ where: { username: 'Tobi' } });
       await tobi.destroy();
-      let result = await this.sequelize.query('SELECT * FROM paranoidusers WHERE username=\'Tobi\'', { plain: true });
+      let sql = dialect === 'db2' ? 'SELECT * FROM "paranoidusers" WHERE "username"=\'Tobi\'' : 'SELECT * FROM paranoidusers WHERE username=\'Tobi\'';
+      let result = await this.sequelize.query(sql, { plain: true });
       expect(result.username).to.equal('Tobi');
       await User.destroy({ where: { username: 'Tony' } });
-      result = await this.sequelize.query('SELECT * FROM paranoidusers WHERE username=\'Tony\'', { plain: true });
+      sql = dialect === 'db2' ? 'SELECT * FROM "paranoidusers" WHERE "username"=\'Tony\'' : 'SELECT * FROM paranoidusers WHERE username=\'Tony\'';
+      result = await this.sequelize.query(sql, { plain: true });
       expect(result.username).to.equal('Tony');
       await User.destroy({ where: { username: ['Tony', 'Max'] }, force: true });
-      const [users] = await this.sequelize.query('SELECT * FROM paranoidusers', { raw: true });
+      sql = dialect === 'db2' ? 'SELECT * FROM "paranoidusers"' : 'SELECT * FROM paranoidusers';
+      const [users] = await this.sequelize.query(sql, { raw: true });
       expect(users).to.have.length(1);
       expect(users[0].username).to.equal('Tobi');
     });
@@ -1594,7 +1510,6 @@
     it('returns the number of affected rows', async function() {
       const data = [
         { username: 'Peter', secretValue: '42' },
->>>>>>> 0fb4bb11
         { username: 'Paul', secretValue: '42' },
         { username: 'Bob', secretValue: '43' }
       ];
@@ -1763,18 +1678,7 @@
       expect(count).to.have.lengthOf(2);
     });
 
-<<<<<<< HEAD
-    describe('aggregate', () => {
-      if (dialect === 'mssql' || dialect === 'db2') {
-        return;
-      }
-      it('allows grouping by aliased attribute', function() {
-        return this.User.aggregate('id', 'count', {
-          attributes: [['id', 'id2']],
-          group: ['id2'],
-          logging: true
-=======
-    if (dialect !== 'mssql') {
+    if (dialect !== 'mssql' && dialect !== 'db2') {
       describe('aggregate', () => {
         it('allows grouping by aliased attribute', async function() {
           await this.User.aggregate('id', 'count', {
@@ -1782,7 +1686,6 @@
             group: ['id2'],
             logging: true
           });
->>>>>>> 0fb4bb11
         });
       });
     }
@@ -2050,42 +1953,18 @@
       await this.UserSpecial.drop();
     });
 
-<<<<<<< HEAD
-    it('should be able to list schemas', function() {
-      return this.sequelize.showAllSchemas().then(schemas => {
-        expect(schemas).to.be.instanceof(Array);
-
-        // sqlite & MySQL doesn't actually create schemas unless Model.sync() is called
-        // Postgres supports schemas natively
-        switch (dialect) {
-          case 'mssql':
-          case 'postgres':
-            expect(schemas).to.have.length(2);
-            break;
-          case 'mariadb':
-            expect(schemas).to.have.length(3);
-            break;
-          case 'db2':
-            expect(schemas.length).to.be.gte(2);
-            break;
-          default :
-            expect(schemas).to.have.length(1);
-            break;
-        }
-      });
-=======
     it('should be able to list schemas', async function() {
       const schemas = await this.sequelize.showAllSchemas();
       expect(schemas).to.be.instanceof(Array);
       const expectedLengths = {
         mssql: 2,
         postgres: 2,
+        db2: 2,
         mariadb: 3,
         mysql: 1,
         sqlite: 1
       };
       expect(schemas).to.have.length(expectedLengths[dialect]);
->>>>>>> 0fb4bb11
     });
 
     if (['mysql', 'sqlite'].includes(dialect)) {
@@ -2122,40 +2001,6 @@
         username: Sequelize.STRING
       });
 
-<<<<<<< HEAD
-      return UserPublic.sync({ force: true }).then(() => {
-        return UserPublic.schema('special').sync({ force: true }).then(() => {
-          return this.sequelize.queryInterface.describeTable('Publics', {
-            logging(sql) {
-              if (['db2', 'sqlite', 'mysql', 'mssql', 'mariadb'].includes(dialect)) {
-                expect(sql).to.not.contain('special');
-                count++;
-              }
-            }
-          }).then(table => {
-            if (dialect === 'postgres') {
-              expect(table.id.defaultValue).to.not.contain('special');
-              count++;
-            }
-            return this.sequelize.queryInterface.describeTable('Publics', {
-              schema: 'special',
-              logging(sql) {
-                if (['db2', 'sqlite', 'mysql', 'mssql', 'mariadb'].includes(dialect)) {
-                  expect(sql).to.contain('special');
-                  count++;
-                }
-              }
-            }).then(table => {
-              if (dialect === 'postgres') {
-                expect(table.id.defaultValue).to.contain('special');
-                count++;
-              }
-            });
-          }).then(() => {
-            expect(count).to.equal(2);
-          });
-        });
-=======
       let test = 0;
 
       await UserPublic.sync({ force: true });
@@ -2163,12 +2008,11 @@
 
       let table = await this.sequelize.queryInterface.describeTable('Publics', {
         logging(sql) {
-          if (['sqlite', 'mysql', 'mssql', 'mariadb'].includes(dialect)) {
+          if (['sqlite', 'mysql', 'mssql', 'db2', 'mariadb'].includes(dialect)) {
             test++;
             expect(sql).to.not.contain('special');
           }
         }
->>>>>>> 0fb4bb11
       });
 
       if (dialect === 'postgres') {
@@ -2179,7 +2023,7 @@
       table = await this.sequelize.queryInterface.describeTable('Publics', {
         schema: 'special',
         logging(sql) {
-          if (['sqlite', 'mysql', 'mssql', 'mariadb'].includes(dialect)) {
+          if (['sqlite', 'mysql', 'mssql', 'db2', 'mariadb'].includes(dialect)) {
             test++;
             expect(sql).to.contain('special');
           }
@@ -2205,25 +2049,10 @@
 
       UserPub.hasMany(ItemPub, { foreignKeyConstraint: true });
 
-<<<<<<< HEAD
-      const run = function() {
-        return UserPub.sync({ force: true }).then(() => {
-          return ItemPub.sync({ force: true, logging: _.after(2, _.once(sql => {
-            if (dialect === 'postgres' || dialect === 'db2') {
-              expect(sql).to.match(/REFERENCES\s+"prefix"\."UserPubs" \("id"\)/);
-            } else if (dialect === 'mssql') {
-              expect(sql).to.match(/REFERENCES\s+\[prefix\]\.\[UserPubs\] \(\[id\]\)/);
-            } else if (dialect === 'mariadb') {
-              expect(sql).to.match(/REFERENCES\s+`prefix`\.`UserPubs` \(`id`\)/);
-            } else {
-              expect(sql).to.match(/REFERENCES\s+`prefix\.UserPubs` \(`id`\)/);
-            }
-=======
-      if (['postgres', 'mssql', 'mariadb'].includes(dialect)) {
+      if (['postgres', 'mssql', 'db2', 'mariadb'].includes(dialect)) {
         await Support.dropTestSchemas(this.sequelize);
         await this.sequelize.queryInterface.createSchema('prefix');
       }
->>>>>>> 0fb4bb11
 
       let test = false;
 
@@ -2232,7 +2061,7 @@
         force: true,
         logging: _.after(2, _.once(sql => {
           test = true;
-          if (dialect === 'postgres') {
+          if (dialect === 'postgres' || dialect === 'db2') {
             expect(sql).to.match(/REFERENCES\s+"prefix"\."UserPubs" \("id"\)/);
           } else if (dialect === 'mssql') {
             expect(sql).to.match(/REFERENCES\s+\[prefix\]\.\[UserPubs\] \(\[id\]\)/);
