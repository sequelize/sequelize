'use strict';

const chai = require('chai');

const expect = chai.expect;
const Support = require('./support');
const { DataTypes, Sequelize, Op, AggregateError } = require('@sequelize/core');

const dialectName = Support.getTestDialect();
const dialect = Support.sequelize.dialect;
const sinon = require('sinon');
const _ = require('lodash');
const dayjs = require('dayjs');

const current = Support.sequelize;
const semver = require('semver');
const pMap = require('p-map');
const { expectsql } = require('../support');

describe(Support.getTestDialectTeaser('Model'), () => {
  let isMySQL8;

  before(function () {
    this.clock = sinon.useFakeTimers();
  });

  after(function () {
    this.clock.restore();
  });

  beforeEach(async function () {
    isMySQL8 = dialectName === 'mysql' && semver.satisfies(current.options.databaseVersion, '>=8.0.0');

    this.User = this.sequelize.define('User', {
      username: DataTypes.STRING,
      secretValue: DataTypes.STRING,
      data: DataTypes.STRING,
      intVal: DataTypes.INTEGER,
      theDate: DataTypes.DATE,
      aBool: DataTypes.BOOLEAN,
    });

    await this.User.sync({ force: true });
  });

  describe('constructor', () => {
    it('uses the passed dao name as tablename if freezeTableName', function () {
      const User = this.sequelize.define('FrozenUser', {}, { freezeTableName: true });
      expect(User.tableName).to.equal('FrozenUser');
    });

    it('uses the pluralized dao name as tablename unless freezeTableName', function () {
      const User = this.sequelize.define('SuperUser', {}, { freezeTableName: false });
      expect(User.tableName).to.equal('SuperUsers');
    });

    it('uses checks to make sure dao factory is not leaking on multiple define', function () {
      this.sequelize.define('SuperUser', {}, { freezeTableName: false });
      const factorySize = this.sequelize.modelManager.all.length;

      this.sequelize.define('SuperUser', {}, { freezeTableName: false });
      const factorySize2 = this.sequelize.modelManager.all.length;

      expect(factorySize).to.equal(factorySize2);
    });

    it('allows us to predefine the ID column with our own specs', async function () {
      const User = this.sequelize.define('UserCol', {
        id: {
          type: DataTypes.STRING,
          defaultValue: 'User',
          primaryKey: true,
        },
      });

      await User.sync({ force: true });
      expect(await User.create({ id: 'My own ID!' })).to.have.property('id', 'My own ID!');
    });

    it('throws an error if 2 autoIncrements are passed', function () {
      expect(() => {
        this.sequelize.define('UserWithTwoAutoIncrements', {
          userid: { type: DataTypes.INTEGER, primaryKey: true, autoIncrement: true },
          userscore: { type: DataTypes.INTEGER, primaryKey: true, autoIncrement: true },
        });
      }).to.throw(Error, 'Invalid Instance definition. Only one autoincrement field allowed.');
    });

    it('throws an error if a custom model-wide validation is not a function', function () {
      expect(() => {
        this.sequelize.define('Foo', {
          field: DataTypes.INTEGER,
        }, {
          validate: {
            notFunction: 33,
          },
        });
      }).to.throw(Error, 'Members of the validate option must be functions. Model: Foo, error with validate member notFunction');
    });

    it('throws an error if a custom model-wide validation has the same name as a field', function () {
      expect(() => {
        this.sequelize.define('Foo', {
          field: DataTypes.INTEGER,
        }, {
          validate: {
            field() {},
          },
        });
      }).to.throw(Error, 'A model validator function must not have the same name as a field. Model: Foo, field/validation name: field');
    });

    it('should allow me to set a default value for createdAt and updatedAt', async function () {
      const UserTable = this.sequelize.define('UserCol', {
        aNumber: DataTypes.INTEGER,
        createdAt: {
          type: DataTypes.DATE,
          defaultValue: dayjs('2012-01-01').toDate(),
        },
        updatedAt: {
          type: DataTypes.DATE,
          defaultValue: dayjs('2012-01-02').toDate(),
        },
      }, { timestamps: true });

      await UserTable.sync({ force: true });
      const user = await UserTable.create({ aNumber: 5 });
      await UserTable.bulkCreate([{ aNumber: 10 }, { aNumber: 12 }]);
      const users = await UserTable.findAll({ where: { aNumber: { [Op.gte]: 10 } } });
      expect(dayjs(user.createdAt).format('YYYY-MM-DD')).to.equal('2012-01-01');
      expect(dayjs(user.updatedAt).format('YYYY-MM-DD')).to.equal('2012-01-02');
      for (const u of users) {
        expect(dayjs(u.createdAt).format('YYYY-MM-DD')).to.equal('2012-01-01');
        expect(dayjs(u.updatedAt).format('YYYY-MM-DD')).to.equal('2012-01-02');
      }
    });

    it('should allow me to set a function as default value', async function () {
      const defaultFunction = sinon.stub().returns(5);
      const UserTable = this.sequelize.define('UserCol', {
        aNumber: {
          type: DataTypes.INTEGER,
          defaultValue: defaultFunction,
        },
      }, { timestamps: true });

      await UserTable.sync({ force: true });
      const user = await UserTable.create();
      const user2 = await UserTable.create();
      expect(user.aNumber).to.equal(5);
      expect(user2.aNumber).to.equal(5);
      expect(defaultFunction.callCount).to.equal(2);
    });

    it('should throw `TypeError` when value for updatedAt, createdAt, or deletedAt is neither string nor boolean', async function () {
      const modelName = 'UserCol';
      const attributes = { aNumber: DataTypes.INTEGER };

      expect(() => {
        this.sequelize.define(modelName, attributes, { timestamps: true, updatedAt: {} });
      }).to.throw(Error, 'Value for "updatedAt" option must be a string or a boolean, got object');
      expect(() => {
        this.sequelize.define(modelName, attributes, { timestamps: true, createdAt: 100 });
      }).to.throw(Error, 'Value for "createdAt" option must be a string or a boolean, got number');
      expect(() => {
        this.sequelize.define(modelName, attributes, { timestamps: true, deletedAt: () => {} });
      }).to.throw(Error, 'Value for "deletedAt" option must be a string or a boolean, got function');
    });

    it('should allow me to use `true` as a value for updatedAt, createdAt, and deletedAt fields', async function () {
      const UserTable = this.sequelize.define(
        'UserCol',
        {
          aNumber: DataTypes.INTEGER,
        },
        {
          timestamps: true,
          updatedAt: true,
          createdAt: true,
          deletedAt: true,
          paranoid: true,
        },
      );

      await UserTable.sync({ force: true });
      const user = await UserTable.create({ aNumber: 4 });
      expect(user.true).to.not.exist;
      expect(user.updatedAt).to.exist;
      expect(user.createdAt).to.exist;
      await user.destroy();
      await user.reload({ paranoid: false });
      expect(user.deletedAt).to.exist;
    });

    it('should allow me to override updatedAt, createdAt, and deletedAt fields', async function () {
      const UserTable = this.sequelize.define('UserCol', {
        aNumber: DataTypes.INTEGER,
      }, {
        timestamps: true,
        updatedAt: 'updatedOn',
        createdAt: 'dateCreated',
        deletedAt: 'deletedAtThisTime',
        paranoid: true,
      });

      await UserTable.sync({ force: true });
      const user = await UserTable.create({ aNumber: 4 });
      expect(user.updatedOn).to.exist;
      expect(user.dateCreated).to.exist;
      await user.destroy();
      await user.reload({ paranoid: false });
      expect(user.deletedAtThisTime).to.exist;
    });

    it('should allow me to disable some of the timestamp fields', async function () {
      const UpdatingUser = this.sequelize.define('UpdatingUser', {
        name: DataTypes.STRING,
      }, {
        timestamps: true,
        updatedAt: false,
        createdAt: false,
        deletedAt: 'deletedAtThisTime',
        paranoid: true,
      });

      await UpdatingUser.sync({ force: true });
      let user = await UpdatingUser.create({ name: 'heyo' });
      expect(user.createdAt).not.to.exist;
      expect(user.false).not.to.exist; // because, you know we might accidentally add a field named 'false'
      user.name = 'heho';
      user = await user.save();
      expect(user.updatedAt).not.to.exist;
      await user.destroy();
      await user.reload({ paranoid: false });
      expect(user.deletedAtThisTime).to.exist;
    });

    it('returns proper defaultValues after save when setter is set', async function () {
      const titleSetter = sinon.spy();
      const Task = this.sequelize.define('TaskBuild', {
        title: {
          type: DataTypes.STRING(50),
          allowNull: false,
          defaultValue: '',
        },
      }, {
        setterMethods: {
          title: titleSetter,
        },
      });

      await Task.sync({ force: true });
      const record = await Task.build().save();
      expect(record.title).to.be.a('string');
      expect(record.title).to.equal('');
      expect(titleSetter.notCalled).to.be.ok; // The setter method should not be invoked for default values
    });

    it('should work with both paranoid and underscored being true', async function () {
      const UserTable = this.sequelize.define('UserCol', {
        aNumber: DataTypes.INTEGER,
      }, {
        paranoid: true,
        underscored: true,
      });

      await UserTable.sync({ force: true });
      await UserTable.create({ aNumber: 30 });
      expect(await UserTable.count()).to.equal(1);
    });

    it('allows unique on column with field aliases', async function () {
      const User = this.sequelize.define('UserWithUniqueFieldAlias', {
        userName: { type: DataTypes.STRING, unique: 'user_name_unique', field: 'user_name' },
      });

      await User.sync({ force: true });
      const indexes = (await this.sequelize.queryInterface.showIndex(User.getTableName()))
        .filter(index => !index.primary);

      expect(indexes).to.have.length(1);
      const index = indexes[0];
      expect(index.primary).to.equal(false);
      expect(index.unique).to.equal(true);
      expect(index.name).to.equal('user_name_unique');

      switch (dialectName) {
        case 'mariadb':
        case 'mysql': {
          expect(index.fields).to.deep.equal([{ attribute: 'user_name', length: undefined, order: 'ASC' }]);
          expect(index.type).to.equal('BTREE');

          break;
        }

        case 'postgres': {
          expect(index.fields).to.deep.equal([{ attribute: 'user_name', collate: undefined, order: undefined, length: undefined }]);

          break;
        }

        case 'db2':
        case 'mssql': {
          expect(index.fields).to.deep.equal([{ attribute: 'user_name', collate: undefined, length: undefined, order: 'ASC' }]);

          break;
        }

        case 'sqlite':
        default: {
          expect(index.fields).to.deep.equal([{ attribute: 'user_name', length: undefined, order: undefined }]);

          break;
        }
      }
    });

    if (dialectName !== 'ibmi') {
      it('allows us to customize the error message for unique constraint', async function () {
        const User = this.sequelize.define('UserWithUniqueUsername', {
          username: { type: DataTypes.STRING, unique: { name: 'user_and_email', msg: 'User and email must be unique' } },
          email: { type: DataTypes.STRING, unique: 'user_and_email' },
        });

        await User.sync({ force: true });

        try {
          await Promise.all([
            User.create({ username: 'tobi', email: 'tobi@tobi.me' }),
            User.create({ username: 'tobi', email: 'tobi@tobi.me' }),
          ]);
        } catch (error) {
          if (!(error instanceof Sequelize.UniqueConstraintError)) {
            throw error;
          }

          expect(error.message).to.equal('User and email must be unique');
        }
      });

      // If you use migrations to create unique indexes that have explicit names and/or contain fields
      // that have underscore in their name. Then sequelize must use the index name to map the custom message to the error thrown from db.
      it('allows us to map the customized error message with unique constraint name', async function () {
        // Fake migration style index creation with explicit index definition
        let User = this.sequelize.define('UserWithUniqueUsername', {
          user_id: { type: DataTypes.INTEGER },
          email: { type: DataTypes.STRING },
        }, {
          indexes: [
            {
              name: 'user_and_email_index',
              msg: 'User and email must be unique',
              unique: true,
              method: 'BTREE',
              fields: ['user_id', { attribute: 'email', collate: dialectName === 'sqlite' ? 'RTRIM' : 'en_US', order: 'DESC', length: 5 }],
            }],
        });

        await User.sync({ force: true });

        // Redefine the model to use the index in database and override error message
        User = this.sequelize.define('UserWithUniqueUsername', {
          user_id: { type: DataTypes.INTEGER, unique: { name: 'user_and_email_index', msg: 'User and email must be unique' } },
          email: { type: DataTypes.STRING, unique: 'user_and_email_index' },
        });

        try {
          await Promise.all([
            User.create({ user_id: 1, email: 'tobi@tobi.me' }),
            User.create({ user_id: 1, email: 'tobi@tobi.me' }),
          ]);
        } catch (error) {
          if (!(error instanceof Sequelize.UniqueConstraintError)) {
            throw error;
          }

          expect(error.message).to.equal('User and email must be unique');
        }
      });
    }

    describe('descending indices (MySQL 8 specific)', () => {
      it('complains about missing support for descending indexes', async function () {
        if (!isMySQL8) {
          return;
        }

        const indices = [{
          name: 'a_b_uniq',
          unique: true,
          method: 'BTREE',
          fields: [
            'fieldB',
            {
              attribute: 'fieldA',
              collate: 'en_US',
              order: 'DESC',
              length: 5,
            },
          ],
        }];

        this.sequelize.define('model', {
          fieldA: DataTypes.STRING,
          fieldB: DataTypes.INTEGER,
          fieldC: DataTypes.STRING,
          fieldD: DataTypes.STRING,
        }, {
          indexes: indices,
          engine: 'MyISAM',
        });

        try {
          await this.sequelize.sync();
          expect.fail();
        } catch (error) {
          expect(error.message).to.include('The storage engine for the table doesn\'t support descending indexes');
        }
      });

      it('works fine with InnoDB', async function () {
        if (!isMySQL8) {
          return;
        }

        const indices = [{
          name: 'a_b_uniq',
          unique: true,
          method: 'BTREE',
          fields: [
            'fieldB',
            {
              attribute: 'fieldA',
              collate: 'en_US',
              order: 'DESC',
              length: 5,
            },
          ],
        }];

        this.sequelize.define('model', {
          fieldA: DataTypes.STRING,
          fieldB: DataTypes.INTEGER,
          fieldC: DataTypes.STRING,
          fieldD: DataTypes.STRING,
        }, {
          indexes: indices,
          engine: 'InnoDB',
        });

        await this.sequelize.sync();
      });
    });

    it('should allow the user to specify indexes in options', async function () {
      const indices = [{
        name: 'a_b_uniq',
        unique: true,
        method: 'BTREE',
        fields: [
          'fieldB',
          {
            attribute: 'fieldA',
            collate: dialectName === 'sqlite' ? 'RTRIM' : 'en_US',
            order: dialectName === 'ibmi' ? ''
<<<<<<< HEAD
              // mysql doesn't support DESC indexes (will throw)
=======
              // MySQL doesn't support DESC indexes (will throw)
>>>>>>> d2a0b16c
              // MariaDB doesn't support DESC indexes (will silently replace it with ASC)
              : (dialectName === 'mysql' || dialectName === 'mariadb') ? 'ASC'
              : `DESC`,
            length: 5,
          },
        ],
      }];

      if (!['mssql', 'db2', 'ibmi'].includes(dialectName)) {
        indices.push({
          type: 'FULLTEXT',
          fields: ['fieldC'],
          concurrently: true,
        }, {
          type: 'FULLTEXT',
          fields: ['fieldD'],
        });
      }

      const Model = this.sequelize.define('model', {
        fieldA: DataTypes.STRING,
        fieldB: DataTypes.INTEGER,
        fieldC: DataTypes.STRING,
        fieldD: DataTypes.STRING,
      }, {
        indexes: indices,
        engine: 'MyISAM',
      });

      await this.sequelize.sync();
      await this.sequelize.sync(); // The second call should not try to create the indices again
      const args = await this.sequelize.queryInterface.showIndex(Model.tableName);
      let primary;
      let idx1;
      let idx2;
      let idx3;

      switch (dialectName) {
        case 'sqlite': {
        // PRAGMA index_info does not return the primary index
          idx1 = args[0];
          idx2 = args[1];

          expect(idx1.fields).to.deep.equal([
            { attribute: 'fieldB', length: undefined, order: undefined },
            { attribute: 'fieldA', length: undefined, order: undefined },
          ]);

          expect(idx2.fields).to.deep.equal([
            { attribute: 'fieldC', length: undefined, order: undefined },
          ]);

          break;
        }

        case 'db2': {
          idx1 = args[1];

          expect(idx1.fields).to.deep.equal([
            { attribute: 'fieldB', length: undefined, order: 'ASC', collate: undefined },
            { attribute: 'fieldA', length: undefined, order: 'DESC', collate: undefined },
          ]);

          break;
        }

        case 'ibmi': {
          idx1 = args[0];

          expect(idx1.fields).to.deep.equal([
            { attribute: 'fieldA', length: undefined, order: undefined, collate: undefined },
            { attribute: 'fieldB', length: undefined, order: undefined, collate: undefined },
          ]);

          break;
        }

        case 'mssql': {
          idx1 = args[0];

          expect(idx1.fields).to.deep.equal([
            { attribute: 'fieldB', length: undefined, order: 'ASC', collate: undefined },
            { attribute: 'fieldA', length: undefined, order: 'DESC', collate: undefined },
          ]);

          break;
        }

        case 'postgres': {
        // Postgres returns indexes in alphabetical order
          primary = args[2];
          idx1 = args[0];
          idx2 = args[1];
          idx3 = args[2];

          expect(idx1.fields).to.deep.equal([
            { attribute: 'fieldB', length: undefined, order: undefined, collate: undefined },
            { attribute: 'fieldA', length: undefined, order: 'DESC', collate: 'en_US' },
          ]);

          expect(idx2.fields).to.deep.equal([
            { attribute: 'fieldC', length: undefined, order: undefined, collate: undefined },
          ]);

          expect(idx3.fields).to.deep.equal([
            { attribute: 'fieldD', length: undefined, order: undefined, collate: undefined },
          ]);

          break;
        }

        default: {
          // And finally mysql returns the primary first, and then the rest in the order they were defined
          primary = args[0];
          idx1 = args[1];
          idx2 = args[2];

          expect(primary.primary).to.be.ok;

          expect(idx1.type).to.equal('BTREE');
          expect(idx2.type).to.equal('FULLTEXT');

          expect(idx1.fields).to.deep.equal([
            { attribute: 'fieldB', length: undefined, order: 'ASC' },
<<<<<<< HEAD
            // length is a bigint
            {
              attribute: 'fieldA',
              length: '5',
=======
            {
              attribute: 'fieldA',
              length: 5,
>>>>>>> d2a0b16c
              // mysql & mariadb don't support DESC indexes
              order: 'ASC',
            },
          ]);

          expect(idx2.fields).to.deep.equal([
            { attribute: 'fieldC', length: undefined, order: null },
          ]);
        }
      }

      expect(idx1.name).to.equal('a_b_uniq');
      expect(idx1.unique).to.be.ok;

      if (!['mssql', 'db2', 'ibmi'].includes(dialectName)) {
        expect(idx2.name).to.equal('models_field_c');
        expect(idx2.unique).not.to.be.ok;
      }
    });
  });

  describe('build', () => {
    it('doesn\'t create database entries', async function () {
      this.User.build({ username: 'John Wayne' });
      expect(await this.User.findAll()).to.have.length(0);
    });

    it('fills the objects with default values', function () {
      const Task = this.sequelize.define('TaskBuild', {
        title: { type: DataTypes.STRING, defaultValue: 'a task!' },
        foo: { type: DataTypes.INTEGER, defaultValue: 2 },
        bar: { type: DataTypes.DATE },
        foobar: { type: DataTypes.TEXT, defaultValue: 'asd' },
        flag: { type: DataTypes.BOOLEAN, defaultValue: false },
      });

      expect(Task.build().title).to.equal('a task!');
      expect(Task.build().foo).to.equal(2);
      expect(Task.build().bar).to.not.be.ok;
      expect(Task.build().foobar).to.equal('asd');
      expect(Task.build().flag).to.be.false;
    });

    it('fills the objects with default values', function () {
      const Task = this.sequelize.define('TaskBuild', {
        title: { type: DataTypes.STRING, defaultValue: 'a task!' },
        foo: { type: DataTypes.INTEGER, defaultValue: 2 },
        bar: { type: DataTypes.DATE },
        foobar: { type: DataTypes.TEXT, defaultValue: 'asd' },
        flag: { type: DataTypes.BOOLEAN, defaultValue: false },
      }, { timestamps: false });
      expect(Task.build().title).to.equal('a task!');
      expect(Task.build().foo).to.equal(2);
      expect(Task.build().bar).to.not.be.ok;
      expect(Task.build().foobar).to.equal('asd');
      expect(Task.build().flag).to.be.false;
    });

    it('attaches getter and setter methods from attribute definition', function () {
      const Product = this.sequelize.define('ProductWithSettersAndGetters1', {
        price: {
          type: DataTypes.INTEGER,
          get() {
            return `answer = ${this.getDataValue('price')}`;
          },
          set(v) {
            return this.setDataValue('price', v + 42);
          },
        },
      });

      expect(Product.build({ price: 42 }).price).to.equal('answer = 84');

      const p = Product.build({ price: 1 });
      expect(p.price).to.equal('answer = 43');

      p.price = 0;
      expect(p.price).to.equal('answer = 42');
    });

    it('attaches getter and setter methods from options', function () {
      const Product = this.sequelize.define('ProductWithSettersAndGetters2', {
        priceInCents: DataTypes.INTEGER,
      }, {
        setterMethods: {
          price(value) {
            this.dataValues.priceInCents = value * 100;
          },
        },
        getterMethods: {
          price() {
            return `$${this.getDataValue('priceInCents') / 100}`;
          },

          priceInCents() {
            return this.dataValues.priceInCents;
          },
        },
      });

      expect(Product.build({ price: 20 }).priceInCents).to.equal(20 * 100);
      expect(Product.build({ priceInCents: 30 * 100 }).price).to.equal(`$${30}`);
    });

    it('attaches getter and setter methods from options only if not defined in attribute', function () {
      const Product = this.sequelize.define('ProductWithSettersAndGetters3', {
        price1: {
          type: DataTypes.INTEGER,
          set(v) {
            this.setDataValue('price1', v * 10);
          },
        },
        price2: {
          type: DataTypes.INTEGER,
          get() {
            return this.getDataValue('price2') * 10;
          },
        },
      }, {
        setterMethods: {
          price1(v) {
            this.setDataValue('price1', v * 100);
          },
        },
        getterMethods: {
          price2() {
            return `$${this.getDataValue('price2')}`;
          },
        },
      });

      const p = Product.build({ price1: 1, price2: 2 });

      expect(p.price1).to.equal(10);
      expect(p.price2).to.equal(20);
    });

    describe('include', () => {
      it('should support basic includes', function () {
        const Product = this.sequelize.define('Product', {
          title: DataTypes.STRING,
        });
        const Tag = this.sequelize.define('Tag', {
          name: DataTypes.STRING,
        });
        const User = this.sequelize.define('User', {
          first_name: DataTypes.STRING,
          last_name: DataTypes.STRING,
        });

        Product.hasMany(Tag);
        Product.belongsTo(User);

        const product = Product.build({
          id: 1,
          title: 'Chair',
          Tags: [
            { id: 1, name: 'Alpha' },
            { id: 2, name: 'Beta' },
          ],
          User: {
            id: 1,
            first_name: 'Mick',
            last_name: 'Hansen',
          },
        }, {
          include: [
            User,
            Tag,
          ],
        });

        expect(product.Tags).to.be.ok;
        expect(product.Tags.length).to.equal(2);
        expect(product.Tags[0]).to.be.instanceof(Tag);
        expect(product.User).to.be.ok;
        expect(product.User).to.be.instanceof(User);
      });

      it('should support includes with aliases', function () {
        const Product = this.sequelize.define('Product', {
          title: DataTypes.STRING,
        });
        const Tag = this.sequelize.define('Tag', {
          name: DataTypes.STRING,
        });
        const User = this.sequelize.define('User', {
          first_name: DataTypes.STRING,
          last_name: DataTypes.STRING,
        });

        Product.hasMany(Tag, { as: 'categories' });
        Product.belongsToMany(User, { as: 'followers', through: 'product_followers' });
        User.belongsToMany(Product, { as: 'following', through: 'product_followers' });

        const product = Product.build({
          id: 1,
          title: 'Chair',
          categories: [
            { id: 1, name: 'Alpha' },
            { id: 2, name: 'Beta' },
            { id: 3, name: 'Charlie' },
            { id: 4, name: 'Delta' },
          ],
          followers: [
            {
              id: 1,
              first_name: 'Mick',
              last_name: 'Hansen',
            },
            {
              id: 2,
              first_name: 'Jan',
              last_name: 'Meier',
            },
          ],
        }, {
          include: [
            { model: User, as: 'followers' },
            { model: Tag, as: 'categories' },
          ],
        });

        expect(product.categories).to.be.ok;
        expect(product.categories.length).to.equal(4);
        expect(product.categories[0]).to.be.instanceof(Tag);
        expect(product.followers).to.be.ok;
        expect(product.followers.length).to.equal(2);
        expect(product.followers[0]).to.be.instanceof(User);
      });
    });
  });

  describe('findOne', () => {
    if (current.dialect.supports.transactions) {
      it('supports the transaction option in the first parameter', async function () {
        const sequelize = await Support.prepareTransactionTest(this.sequelize);
        const User = sequelize.define('User', {
          username: DataTypes.STRING,
          foo: DataTypes.STRING,
        });
        await User.sync({ force: true });
        const t = await sequelize.transaction();
        await User.create({ username: 'foo' }, { transaction: t });
        const user = await User.findOne({ where: { username: 'foo' }, transaction: t });
        expect(user).to.not.be.null;
        await t.rollback();
      });
    }

    it('should not fail if model is paranoid and where is an empty array', async function () {
      const User = this.sequelize.define('User', { username: DataTypes.STRING }, { paranoid: true });

      await User.sync({ force: true });
      await User.create({ username: 'A fancy name' });
      expect((await User.findOne({ where: [] })).username).to.equal('A fancy name');
    });

    it('should work if model is paranoid and only operator in where clause is a Symbol (#8406)', async function () {
      const User = this.sequelize.define('User', { username: DataTypes.STRING }, { paranoid: true });

      await User.sync({ force: true });
      await User.create({ username: 'foo' });
      expect(await User.findOne({
        where: {
          [Op.or]: [
            { username: 'bar' },
            { username: 'baz' },
          ],
        },
      })).to.not.be.ok;
    });
  });

  describe('findOrBuild', () => {

    if (current.dialect.supports.transactions) {
      it('supports transactions', async function () {
        const sequelize = await Support.prepareTransactionTest(this.sequelize);
        const User = sequelize.define('User', { username: DataTypes.STRING, foo: DataTypes.STRING });

        await User.sync({ force: true });
        const t = await sequelize.transaction();
        await User.create({ username: 'foo' }, { transaction: t });
        const [user1] = await User.findOrBuild({
          where: { username: 'foo' },
        });
        const [user2] = await User.findOrBuild({
          where: { username: 'foo' },
          transaction: t,
        });
        const [user3] = await User.findOrBuild({
          where: { username: 'foo' },
          defaults: { foo: 'asd' },
          transaction: t,
        });
        expect(user1.isNewRecord).to.be.true;
        expect(user2.isNewRecord).to.be.false;
        expect(user3.isNewRecord).to.be.false;
        await t.commit();
      });
    }

    describe('returns an instance if it already exists', () => {
      it('with a single find field', async function () {
        const user = await this.User.create({ username: 'Username' });
        const [_user, initialized] = await this.User.findOrBuild({
          where: { username: user.username },
        });
        expect(_user.id).to.equal(user.id);
        expect(_user.username).to.equal('Username');
        expect(initialized).to.be.false;
      });

      it('with multiple find fields', async function () {
        const user = await this.User.create({ username: 'Username', data: 'data' });
        const [_user, initialized] = await this.User.findOrBuild({
          where: {
            username: user.username,
            data: user.data,
          },
        });
        expect(_user.id).to.equal(user.id);
        expect(_user.username).to.equal('Username');
        expect(_user.data).to.equal('data');
        expect(initialized).to.be.false;
      });

      it('builds a new instance with default value.', async function () {
        const [user, initialized] = await this.User.findOrBuild({
          where: { username: 'Username' },
          defaults: { data: 'ThisIsData' },
        });
        expect(user.id).to.be.null;
        expect(user.username).to.equal('Username');
        expect(user.data).to.equal('ThisIsData');
        expect(initialized).to.be.true;
        expect(user.isNewRecord).to.be.true;
      });
    });
  });

  describe('save', () => {
    it('should map the correct fields when saving instance (#10589)', async function () {
      const User = this.sequelize.define('User', {
        id3: {
          field: 'id',
          type: DataTypes.INTEGER,
          primaryKey: true,
        },
        id: {
          field: 'id2',
          type: DataTypes.INTEGER,
          allowNull: false,
        },
        id2: {
          field: 'id3',
          type: DataTypes.INTEGER,
          allowNull: false,
        },
      });

      await this.sequelize.sync({ force: true });
      await User.create({ id3: 94, id: 87, id2: 943 });
      const user = await User.findByPk(94);
      await user.set('id2', 8877);
      await user.save({ id2: 8877 });
      expect((await User.findByPk(94)).id2).to.equal(8877);
    });
  });

  describe('update', () => {
    it('throws an error if no where clause is given', async function () {
      const User = this.sequelize.define('User', { username: DataTypes.STRING });

      await this.sequelize.sync({ force: true });
      try {
        await User.update();
        throw new Error('Update should throw an error if no where clause is given.');
      } catch (error) {
        expect(error).to.be.an.instanceof(Error);
        expect(error.message).to.equal('Missing where attribute in the options parameter');
      }
    });

    it('should map the correct fields when updating instance (#10589)', async function () {
      const User = this.sequelize.define('User', {
        id3: {
          field: 'id',
          type: DataTypes.INTEGER,
          primaryKey: true,
        },
        id: {
          field: 'id2',
          type: DataTypes.INTEGER,
          allowNull: false,
        },
        id2: {
          field: 'id3',
          type: DataTypes.INTEGER,
          allowNull: false,
        },
      });

      await this.sequelize.sync({ force: true });
      await User.create({ id3: 94, id: 87, id2: 943 });
      const user = await User.findByPk(94);
      await user.update({ id2: 8877 });
      expect((await User.findByPk(94)).id2).to.equal(8877);
    });

    if (current.dialect.supports.transactions) {
      it('supports transactions', async function () {
        const sequelize = await Support.prepareTransactionTest(this.sequelize);
        const User = sequelize.define('User', { username: DataTypes.STRING });

        await User.sync({ force: true });
        await User.create({ username: 'foo' });

        const t = await sequelize.transaction();
        await User.update({ username: 'bar' }, {
          where: { username: 'foo' },
          transaction: t,
        });
        const users1 = await User.findAll();
        const users2 = await User.findAll({ transaction: t });
        expect(users1[0].username).to.equal('foo');
        expect(users2[0].username).to.equal('bar');
        await t.rollback();
      });
    }

    it('updates the attributes that we select only without updating createdAt', async function () {
      const User = this.sequelize.define('User1', {
        username: DataTypes.STRING,
        secretValue: DataTypes.STRING,
      }, {
        paranoid: true,
        tableName: 'users1',
      });

      let test = false;
      await User.sync({ force: true });
      const user = await User.create({ username: 'Peter', secretValue: '42' });
      await user.update({ secretValue: '43' }, {
        fields: ['secretValue'],
        logging(sql) {
          test = true;

          expect(sql).to.match(/^Executing \(default\): /);
          sql = sql.slice(21);

          expectsql(sql, {
            default: `UPDATE [users1] SET [secretValue]=$sequelize_1,[updatedAt]=$sequelize_2 WHERE [id] = $sequelize_3`,
            postgres: `UPDATE "users1" SET "secretValue"=$1,"updatedAt"=$2 WHERE "id" = $3 RETURNING *`,
            mysql: 'UPDATE `users1` SET `secretValue`=?,`updatedAt`=? WHERE `id` = ?',
            mariadb: 'UPDATE `users1` SET `secretValue`=?,`updatedAt`=? WHERE `id` = ?',
            mssql: `UPDATE [users1] SET [secretValue]=@sequelize_1,[updatedAt]=@sequelize_2 OUTPUT INSERTED.* WHERE [id] = @sequelize_3`,
            db2: `SELECT * FROM FINAL TABLE (UPDATE "users1" SET "secretValue"=?,"updatedAt"=? WHERE "id" = ?);`,
            ibmi: `UPDATE "users1" SET "secretValue"=?,"updatedAt"=? WHERE "id" = ?;`,
          });
        },
        returning: ['*'],
      });
      expect(test).to.be.true;
    });

    it('allows sql logging of updated statements', async function () {
      const User = this.sequelize.define('User', {
        name: DataTypes.STRING,
        bio: DataTypes.TEXT,
      }, {
        paranoid: true,
      });
      let test = false;
      await User.sync({ force: true });
      const u = await User.create({ name: 'meg', bio: 'none' });
      expect(u).to.exist;
      await u.update({ name: 'brian' }, {
        logging(sql) {
          test = true;
          expect(sql).to.exist;
          expect(sql.toUpperCase()).to.include('UPDATE');
        },
      });
      expect(test).to.be.true;
    });

    it('updates only values that match filter', async function () {
      const data = [
        { username: 'Peter', secretValue: '42' },
        { username: 'Paul', secretValue: '42' },
        { username: 'Bob', secretValue: '43' },
      ];

      await this.User.bulkCreate(data);
      await this.User.update({ username: 'Bill' }, { where: { secretValue: '42' } });
      const users = await this.User.findAll({ order: ['id'] });
      expect(users).to.have.lengthOf(3);

      for (const user of users) {
        if (user.secretValue === '42') {
          expect(user.username).to.equal('Bill');
        } else {
          expect(user.username).to.equal('Bob');
        }
      }
    });

    it('throws an error if where has a key with undefined value', async function () {
      const data = [
        { username: 'Peter', secretValue: '42' },
        { username: 'Paul', secretValue: '42' },
        { username: 'Bob', secretValue: '43' },
      ];

      await this.User.bulkCreate(data);
      try {
        await this.User.update({ username: 'Bill' }, {
          where: {
            secretValue: '42',
            username: undefined,
          },
        });
        throw new Error('Update should throw an error if where has a key with undefined value');
      } catch (error) {
        expect(error).to.be.an.instanceof(Error);
        expect(error.message).to.equal('WHERE parameter "username" has invalid "undefined" value');
      }
    });

    it('updates only values that match the allowed fields', async function () {
      const data = [{ username: 'Peter', secretValue: '42' }];

      await this.User.bulkCreate(data);
      await this.User.update({ username: 'Bill', secretValue: '43' }, { where: { secretValue: '42' }, fields: ['username'] });
      const users = await this.User.findAll({ order: ['id'] });
      expect(users).to.have.lengthOf(1);
      expect(users[0].username).to.equal('Bill');
      expect(users[0].secretValue).to.equal('42');
    });

    it('updates with casting', async function () {
      await this.User.create({ username: 'John' });
      await this.User.update({
        username: this.sequelize.cast('1', dialectName === 'mssql' ? 'nvarchar' : 'char'),
      }, {
        where: { username: 'John' },
      });
      expect((await this.User.findOne()).username).to.equal('1');
    });

    it('updates with function and column value', async function () {
      await this.User.create({ username: 'John' });
      await this.User.update({
        username: this.sequelize.fn('upper', this.sequelize.col('username')),
      }, {
        where: { username: 'John' },
      });
      expect((await this.User.findOne()).username).to.equal('JOHN');
    });

    it('does not update virtual attributes', async function () {
      const User = this.sequelize.define('User', {
        username: DataTypes.STRING,
        virtual: DataTypes.VIRTUAL,
      });

      await User.create({ username: 'jan' });
      await User.update({
        username: 'kurt',
        virtual: 'test',
      }, {
        where: {
          username: 'jan',
        },
      });
      const user = await User.findOne();
      expect(user.username).to.equal('kurt');
      expect(user.virtual).to.not.equal('test');
    });

    it('doesn\'t update attributes that are altered by virtual setters when option is enabled', async function () {
      const User = this.sequelize.define('UserWithVirtualSetters', {
        username: DataTypes.STRING,
        illness_name: DataTypes.STRING,
        illness_pain: DataTypes.INTEGER,
        illness: {
          type: DataTypes.VIRTUAL,
          set(value) {
            this.set('illness_name', value.name);
            this.set('illness_pain', value.pain);
          },
        },
      });

      await User.sync({ force: true });
      await User.create({
        username: 'Jan',
        illness_name: 'Headache',
        illness_pain: 5,
      });
      await User.update({
        illness: { pain: 10, name: 'Backache' },
      }, {
        where: {
          username: 'Jan',
        },
        sideEffects: false,
      });
      expect((await User.findOne()).illness_pain).to.be.equal(5);
    });

    it('updates attributes that are altered by virtual setters', async function () {
      const User = this.sequelize.define('UserWithVirtualSetters', {
        username: DataTypes.STRING,
        illness_name: DataTypes.STRING,
        illness_pain: DataTypes.INTEGER,
        illness: {
          type: DataTypes.VIRTUAL,
          set(value) {
            this.set('illness_name', value.name);
            this.set('illness_pain', value.pain);
          },
        },
      });

      await User.sync({ force: true });
      await User.create({
        username: 'Jan',
        illness_name: 'Headache',
        illness_pain: 5,
      });
      await User.update({
        illness: { pain: 10, name: 'Backache' },
      }, {
        where: {
          username: 'Jan',
        },
      });
      expect((await User.findOne()).illness_pain).to.be.equal(10);
    });

    it('should properly set data when individualHooks are true', async function () {
      this.User.beforeUpdate(instance => {
        instance.set('intVal', 1);
      });

      const user = await this.User.create({ username: 'Peter' });
      await this.User.update({ data: 'test' }, {
        where: { id: user.id },
        individualHooks: true,
      });
      expect((await this.User.findByPk(user.id)).intVal).to.be.equal(1);
    });

    it('sets updatedAt to the current timestamp', async function () {
      const data = [
        { username: 'Peter', secretValue: '42' },
        { username: 'Paul', secretValue: '42' },
        { username: 'Bob', secretValue: '43' },
      ];

      await this.User.bulkCreate(data);
      let users = await this.User.findAll({ order: ['id'] });
      this.updatedAt = users[0].updatedAt;

      expect(this.updatedAt).to.be.ok;
      expect(this.updatedAt).to.equalTime(users[2].updatedAt); // All users should have the same updatedAt

      // Pass the time so we can actually see a change
      this.clock.tick(1000);
      await this.User.update({ username: 'Bill' }, { where: { secretValue: '42' } });

      users = await this.User.findAll({ order: ['id'] });
      expect(users[0].username).to.equal('Bill');
      expect(users[1].username).to.equal('Bill');
      expect(users[2].username).to.equal('Bob');

      expect(users[0].updatedAt).to.be.afterTime(this.updatedAt);
      expect(users[2].updatedAt).to.equalTime(this.updatedAt);
    });

    it('returns the number of affected rows', async function () {
      const data = [
        { username: 'Peter', secretValue: '42' },
        { username: 'Paul', secretValue: '42' },
        { username: 'Bob', secretValue: '43' },
      ];

      await this.User.bulkCreate(data);
      let [affectedRows] = await this.User.update({ username: 'Bill' }, { where: { secretValue: '42' } });
      expect(affectedRows).to.equal(2);
      [affectedRows] = await this.User.update({ username: 'Bill' }, { where: { secretValue: '44' } });
      expect(affectedRows).to.equal(0);
    });

    it('does not update soft deleted records when model is paranoid', async function () {
      const ParanoidUser = this.sequelize.define('ParanoidUser', {
        username: DataTypes.STRING,
      }, { paranoid: true });

      await this.sequelize.sync({ force: true });
      await ParanoidUser.bulkCreate([
        { username: 'user1' },
        { username: 'user2' },
      ]);
      await ParanoidUser.destroy({
        where: { username: 'user1' },
      });
      await ParanoidUser.update({ username: 'foo' }, { where: {} });
      const users = await ParanoidUser.findAll({
        paranoid: false,
        where: {
          username: 'foo',
        },
      });
      expect(users).to.have.lengthOf(1, 'should not update soft-deleted record');
    });

    it('updates soft deleted records when paranoid is overridden', async function () {
      const ParanoidUser = this.sequelize.define('ParanoidUser', {
        username: DataTypes.STRING,
      }, { paranoid: true });

      await this.sequelize.sync({ force: true });
      await ParanoidUser.bulkCreate([
        { username: 'user1' },
        { username: 'user2' },
      ]);
      await ParanoidUser.destroy({ where: { username: 'user1' } });
      await ParanoidUser.update({ username: 'foo' }, {
        where: {},
        paranoid: false,
      });
      const users = await ParanoidUser.findAll({
        paranoid: false,
        where: {
          username: 'foo',
        },
      });
      expect(users).to.have.lengthOf(2);
    });

    it('calls update hook for soft deleted objects', async function () {
      const hookSpy = sinon.spy();
      const User = this.sequelize.define('User',
        { username: DataTypes.STRING },
        { paranoid: true, hooks: { beforeUpdate: hookSpy } });

      await this.sequelize.sync({ force: true });
      await User.bulkCreate([{ username: 'user1' }]);
      await User.destroy({
        where: {
          username: 'user1',
        },
      });
      await User.update({ username: 'updUser1' }, {
        paranoid: false,
        where: { username: 'user1' },
        individualHooks: true,
      });
      const user = await User.findOne({ where: { username: 'updUser1' }, paranoid: false });
      expect(user).to.not.be.null;
      expect(user.username).to.eq('updUser1');
      expect(hookSpy).to.have.been.called;
    });

    if (dialectName === 'postgres') {
      it('returns the affected rows if `options.returning` is true', async function () {
        const data = [
          { username: 'Peter', secretValue: '42' },
          { username: 'Paul', secretValue: '42' },
          { username: 'Bob', secretValue: '43' },
        ];

        await this.User.bulkCreate(data);
        let [count, rows] = await this.User.update({ username: 'Bill' }, {
          where: { secretValue: '42' },
          returning: true,
        });
        expect(count).to.equal(2);
        expect(rows).to.have.length(2);
        [count, rows] = await this.User.update({ username: 'Bill' }, {
          where: { secretValue: '44' },
          returning: true,
        });
        expect(count).to.equal(0);
        expect(rows).to.have.length(0);
      });
    }

    if (dialectName === 'mysql') {
      it('supports limit clause', async function () {
        const data = [
          { username: 'Peter', secretValue: '42' },
          { username: 'Peter', secretValue: '42' },
          { username: 'Peter', secretValue: '42' },
        ];

        await this.User.bulkCreate(data);
        const [affectedRows] = await this.User.update({ secretValue: '43' }, {
          where: { username: 'Peter' },
          limit: 1,
        });
        expect(affectedRows).to.equal(1);
      });
    }

  });

  describe('destroy', () => {
    it('`truncate` method should clear the table', async function () {
      const User = this.sequelize.define('User', { username: DataTypes.STRING });
      await this.sequelize.sync({ force: true });
      await User.bulkCreate([{ username: 'user1' }, { username: 'user2' }]);
      await User.truncate();
      expect(await User.findAll()).to.have.lengthOf(0);
    });

    it('`truncate` option should clear the table', async function () {
      const User = this.sequelize.define('User', { username: DataTypes.STRING });
      await this.sequelize.sync({ force: true });
      await User.bulkCreate([{ username: 'user1' }, { username: 'user2' }]);
      await User.destroy({ truncate: true });
      expect(await User.findAll()).to.have.lengthOf(0);
    });

    it('`truncate` option returns a number', async function () {
      const User = this.sequelize.define('User', { username: DataTypes.STRING });
      await this.sequelize.sync({ force: true });
      await User.bulkCreate([{ username: 'user1' }, { username: 'user2' }]);
      const affectedRows = await User.destroy({ truncate: true });
      expect(await User.findAll()).to.have.lengthOf(0);
      expect(affectedRows).to.be.a('number');
    });

    it('throws an error if no where clause is given', async function () {
      const User = this.sequelize.define('User', { username: DataTypes.STRING });
      await this.sequelize.sync({ force: true });
      try {
        await User.destroy();
        throw new Error('Destroy should throw an error if no where clause is given.');
      } catch (error) {
        expect(error).to.be.an.instanceof(Error);
        expect(error.message).to.equal('Missing where or truncate attribute in the options parameter of model.destroy.');
      }
    });

    it('deletes all instances when given an empty where object', async function () {
      const User = this.sequelize.define('User', { username: DataTypes.STRING });
      await this.sequelize.sync({ force: true });
      await User.bulkCreate([{ username: 'user1' }, { username: 'user2' }]);
      const affectedRows = await User.destroy({ where: {} });
      expect(affectedRows).to.equal(2);
      expect(await User.findAll()).to.have.lengthOf(0);
    });

    it('throws an error if where has a key with undefined value', async function () {
      const User = this.sequelize.define('User', { username: DataTypes.STRING });

      await this.sequelize.sync({ force: true });
      try {
        await User.destroy({ where: { username: undefined } });
        throw new Error('Destroy should throw an error if where has a key with undefined value');
      } catch (error) {
        expect(error).to.be.an.instanceof(Error);
        expect(error.message).to.equal('WHERE parameter "username" has invalid "undefined" value');
      }
    });

    if (current.dialect.supports.transactions) {
      it('supports transactions', async function () {
        const sequelize = await Support.prepareTransactionTest(this.sequelize);
        const User = sequelize.define('User', { username: DataTypes.STRING });

        await User.sync({ force: true });
        await User.create({ username: 'foo' });
        const t = await sequelize.transaction();
        await User.destroy({
          where: {},
          transaction: t,
        });
        const count1 = await User.count();
        const count2 = await User.count({ transaction: t });
        expect(count1).to.equal(1);
        expect(count2).to.equal(0);
        await t.rollback();
      });
    }

    it('deletes values that match filter', async function () {
      const data = [
        { username: 'Peter', secretValue: '42' },
        { username: 'Paul', secretValue: '42' },
        { username: 'Bob', secretValue: '43' },
      ];

      await this.User.bulkCreate(data);
      await this.User.destroy({ where: { secretValue: '42' } });
      const users = await this.User.findAll({ order: ['id'] });
      expect(users.length).to.equal(1);
      expect(users[0].username).to.equal('Bob');
    });

    it('works without a primary key', async function () {
      const Log = this.sequelize.define('Log', {
        client_id: DataTypes.INTEGER,
        content: DataTypes.TEXT,
        timestamp: DataTypes.DATE,
      });
      Log.removeAttribute('id');

      await Log.sync({ force: true });
      await Log.create({
        client_id: 13,
        content: 'Error!',
        timestamp: new Date(),
      });
      await Log.destroy({
        where: {
          client_id: 13,
        },
      });
      expect(await Log.findAll()).to.have.lengthOf(0);
    });

    it('supports .field', async function () {
      const UserProject = this.sequelize.define('UserProject', {
        userId: {
          type: DataTypes.INTEGER,
          field: 'user_id',
        },
      });

      await UserProject.sync({ force: true });
      await UserProject.create({ userId: 10 });
      await UserProject.destroy({ where: { userId: 10 } });
      expect(await UserProject.findAll()).to.have.lengthOf(0);
    });

    it('sets deletedAt to the current timestamp if paranoid is true', async function () {
      const ParanoidUser = this.sequelize.define('ParanoidUser', {
        username: DataTypes.STRING,
        secretValue: DataTypes.STRING,
        data: DataTypes.STRING,
        intVal: { type: DataTypes.INTEGER, defaultValue: 1 },
      }, { paranoid: true });
      const data = [
        { username: 'Peter', secretValue: '42' },
        { username: 'Paul', secretValue: '42' },
        { username: 'Bob', secretValue: '43' },
      ];

      await ParanoidUser.sync({ force: true });
      await ParanoidUser.bulkCreate(data);

      // since we save in UTC, let's format to UTC time
      const date = dayjs().utc().format('YYYY-MM-DD h:mm');
      await ParanoidUser.destroy({ where: { secretValue: '42' } });

      let users = await ParanoidUser.findAll({ order: ['id'] });
      expect(users.length).to.equal(1);
      expect(users[0].username).to.equal('Bob');

      const queryGenerator = this.sequelize.queryInterface.queryGenerator;
      const qi = queryGenerator.quoteIdentifier.bind(queryGenerator);
      const query = `SELECT * FROM ${qi('ParanoidUsers')} WHERE ${qi('deletedAt')} IS NOT NULL ORDER BY ${qi('id')}`;
      [users] = await this.sequelize.query(query);

      expect(users[0].username).to.equal('Peter');
      expect(users[1].username).to.equal('Paul');

      const formatDate = val => dayjs(val).utc().format('YYYY-MM-DD h:mm');

      expect(formatDate(users[0].deletedAt)).to.equal(date);
      expect(formatDate(users[1].deletedAt)).to.equal(date);
    });

    it('does not set deletedAt for previously destroyed instances if paranoid is true', async function () {
      const User = this.sequelize.define('UserCol', {
        secretValue: DataTypes.STRING,
        username: DataTypes.STRING,
      }, { paranoid: true });

      await User.sync({ force: true });
      await User.bulkCreate([
        { username: 'Toni', secretValue: '42' },
        { username: 'Tobi', secretValue: '42' },
        { username: 'Max', secretValue: '42' },
      ]);
      const user = await User.findByPk(1);
      await user.destroy();
      await user.reload({ paranoid: false });
      const deletedAt = user.deletedAt;
      await User.destroy({ where: { secretValue: '42' } });
      await user.reload({ paranoid: false });
      expect(user.deletedAt).to.eql(deletedAt);
    });

    describe('can\'t find records marked as deleted with paranoid being true', () => {
      it('with the DAOFactory', async function () {
        const User = this.sequelize.define('UserCol', {
          username: DataTypes.STRING,
        }, { paranoid: true });

        await User.sync({ force: true });
        await User.bulkCreate([
          { username: 'Toni' },
          { username: 'Tobi' },
          { username: 'Max' },
        ]);
        const user = await User.findByPk(1);
        await user.destroy();
        expect(await User.findByPk(1)).to.be.null;
        expect(await User.count()).to.equal(2);
        expect(await User.findAll()).to.have.length(2);
      });
    });

    describe('can find paranoid records if paranoid is marked as false in query', () => {
      it('with the DAOFactory', async function () {
        const User = this.sequelize.define('UserCol', {
          username: DataTypes.STRING,
        }, { paranoid: true });

        await User.sync({ force: true });
        await User.bulkCreate([
          { username: 'Toni' },
          { username: 'Tobi' },
          { username: 'Max' },
        ]);
        const user = await User.findByPk(1);
        await user.destroy();
        expect(await User.findOne({ where: 1, paranoid: false })).to.exist;
        expect(await User.findByPk(1)).to.be.null;
        expect(await User.count()).to.equal(2);
        expect(await User.count({ paranoid: false })).to.equal(3);
      });
    });

    it('should include deleted associated records if include has paranoid marked as false', async function () {
      const User = this.sequelize.define('User', {
        username: DataTypes.STRING,
      }, { paranoid: true });
      const Pet = this.sequelize.define('Pet', {
        name: DataTypes.STRING,
        UserId: DataTypes.INTEGER,
      }, { paranoid: true });

      User.hasMany(Pet);
      Pet.belongsTo(User);

      await User.sync({ force: true });
      await Pet.sync({ force: true });
      const userId = (await User.create({ username: 'Joe' })).id;
      await Pet.bulkCreate([
        { name: 'Fido', UserId: userId },
        { name: 'Fifi', UserId: userId },
      ]);
      const pet = await Pet.findByPk(1);
      await pet.destroy();
      const user = await User.findOne({
        where: { id: userId },
        include: Pet,
      });
      const userWithDeletedPets = await User.findOne({
        where: { id: userId },
        include: { model: Pet, paranoid: false },
      });
      expect(user).to.exist;
      expect(user.Pets).to.have.length(1);
      expect(userWithDeletedPets).to.exist;
      expect(userWithDeletedPets.Pets).to.have.length(2);
    });

    it('should delete a paranoid record if I set force to true', async function () {
      const User = this.sequelize.define('paranoiduser', {
        username: DataTypes.STRING,
      }, { paranoid: true });

      await User.sync({ force: true });
      await User.bulkCreate([
        { username: 'Bob' },
        { username: 'Tobi' },
        { username: 'Max' },
        { username: 'Tony' },
      ]);
      const user = await User.findOne({ where: { username: 'Bob' } });
      await user.destroy({ force: true });
      expect(await User.findOne({ where: { username: 'Bob' } })).to.be.null;
      const tobi = await User.findOne({ where: { username: 'Tobi' } });
      await tobi.destroy();
      let sql = ['db2', 'ibmi'].includes(dialectName) ? 'SELECT * FROM "paranoidusers" WHERE "username"=\'Tobi\'' : 'SELECT * FROM paranoidusers WHERE username=\'Tobi\'';
      let result = await this.sequelize.query(sql, { plain: true });
      expect(result.username).to.equal('Tobi');
      await User.destroy({ where: { username: 'Tony' } });
      sql = ['db2', 'ibmi'].includes(dialectName) ? 'SELECT * FROM "paranoidusers" WHERE "username"=\'Tony\'' : 'SELECT * FROM paranoidusers WHERE username=\'Tony\'';
      result = await this.sequelize.query(sql, { plain: true });
      expect(result.username).to.equal('Tony');
      await User.destroy({ where: { username: ['Tony', 'Max'] }, force: true });
      sql = ['db2', 'ibmi'].includes(dialectName) ? 'SELECT * FROM "paranoidusers"' : 'SELECT * FROM paranoidusers';
      const [users] = await this.sequelize.query(sql, { raw: true });
      expect(users).to.have.length(1);
      expect(users[0].username).to.equal('Tobi');
    });

    it('returns the number of affected rows', async function () {
      const data = [
        { username: 'Peter', secretValue: '42' },
        { username: 'Paul', secretValue: '42' },
        { username: 'Bob', secretValue: '43' },
      ];

      await this.User.bulkCreate(data);
      let affectedRows = await this.User.destroy({ where: { secretValue: '42' } });
      expect(affectedRows).to.equal(2);
      affectedRows = await this.User.destroy({ where: { secretValue: '44' } });
      expect(affectedRows).to.equal(0);
    });

    if (dialect.supports.schemas) {
      it('supports table schema/prefix', async function () {
        const data = [
          { username: 'Peter', secretValue: '42' },
          { username: 'Paul', secretValue: '42' },
          { username: 'Bob', secretValue: '43' },
        ];
        const prefixUser = this.User.schema('prefix');

        await Support.dropTestSchemas(this.sequelize);
        await this.sequelize.queryInterface.createSchema('prefix');
        await prefixUser.sync({ force: true });
        await prefixUser.bulkCreate(data);
        await prefixUser.destroy({ where: { secretValue: '42' } });
        const users = await prefixUser.findAll({ order: ['id'] });
        expect(users.length).to.equal(1);
        expect(users[0].username).to.equal('Bob');
        await this.sequelize.queryInterface.dropSchema('prefix');
      });
    }

    it('should work if model is paranoid and only operator in where clause is a Symbol', async function () {
      const User = this.sequelize.define('User', {
        username: DataTypes.STRING,
      }, { paranoid: true });

      await User.sync({ force: true });
      await User.bulkCreate([{ username: 'foo' }, { username: 'bar' }]);
      await User.destroy({
        where: {
          [Op.or]: [
            { username: 'bar' },
            { username: 'baz' },
          ],
        },
      });
      const users = await User.findAll();
      expect(users).to.have.length(1);
      expect(users[0].username).to.equal('foo');
    });
  });

  describe('restore', () => {
    it('rejects with an error if the model is not paranoid', async function () {
      await expect(this.User.restore({ where: { secretValue: '42' } })).to.be.rejectedWith(Error, 'Model is not paranoid');
    });

    it('restores a previously deleted model', async function () {
      const ParanoidUser = this.sequelize.define('ParanoidUser', {
        username: DataTypes.STRING,
        secretValue: DataTypes.STRING,
        data: DataTypes.STRING,
        intVal: { type: DataTypes.INTEGER, defaultValue: 1 },
      }, {
        paranoid: true,
      });
      const data = [
        { username: 'Peter', secretValue: '42' },
        { username: 'Paul', secretValue: '43' },
        { username: 'Bob', secretValue: '44' },
      ];

      await ParanoidUser.sync({ force: true });
      await ParanoidUser.bulkCreate(data);
      await ParanoidUser.destroy({ where: { secretValue: '42' } });
      await ParanoidUser.restore({ where: { secretValue: '42' } });
      const user = await ParanoidUser.findOne({ where: { secretValue: '42' } });
      expect(user).to.be.ok;
      expect(user.username).to.equal('Peter');
    });
  });

  describe('equals', () => {
    it('correctly determines equality of objects', async function () {
      const user = await this.User.create({ username: 'hallo', data: 'welt' });
      expect(user.equals(user)).to.be.ok;
    });

    // sqlite can't handle multiple primary keys
    if (dialectName !== 'sqlite') {
      it('correctly determines equality with multiple primary keys', async function () {
        const userKeys = this.sequelize.define('userkeys', {
          foo: { type: DataTypes.STRING, primaryKey: true },
          bar: { type: DataTypes.STRING, primaryKey: true },
          name: DataTypes.STRING,
          bio: DataTypes.TEXT,
        });

        await userKeys.sync({ force: true });
        const user = await userKeys.create({ foo: '1', bar: '2', name: 'hallo', bio: 'welt' });
        expect(user.equals(user)).to.be.ok;
      });
    }
  });

  // sqlite can't handle multiple primary keys
  if (dialectName !== 'sqlite') {
    describe('equalsOneOf', () => {
      beforeEach(async function () {
        this.userKey = this.sequelize.define('userKeys', {
          foo: { type: DataTypes.STRING, primaryKey: true },
          bar: { type: DataTypes.STRING, primaryKey: true },
          name: DataTypes.STRING,
          bio: DataTypes.TEXT,
        });

        await this.userKey.sync({ force: true });
      });

      it('determines equality if one is matching', async function () {
        const u = await this.userKey.create({ foo: '1', bar: '2', name: 'hallo', bio: 'welt' });
        expect(u.equalsOneOf([u, { a: 1 }])).to.be.ok;
      });

      it('doesn\'t determine equality if none is matching', async function () {
        const u = await this.userKey.create({ foo: '1', bar: '2', name: 'hallo', bio: 'welt' });
        expect(u.equalsOneOf([{ b: 2 }, { a: 1 }])).to.not.be.ok;
      });
    });
  }

  describe('count', () => {
    if (current.dialect.supports.transactions) {
      it('supports transactions', async function () {
        const sequelize = await Support.prepareTransactionTest(this.sequelize);
        const User = sequelize.define('User', { username: DataTypes.STRING });

        await User.sync({ force: true });
        const t = await sequelize.transaction();
        await User.create({ username: 'foo' }, { transaction: t });
        const count1 = await User.count();
        const count2 = await User.count({ transaction: t });
        expect(count1).to.equal(0);
        expect(count2).to.equal(1);
        await t.rollback();
      });
    }

    it('counts all created objects', async function () {
      await this.User.bulkCreate([{ username: 'user1' }, { username: 'user2' }]);
      expect(await this.User.count()).to.equal(2);
    });

    it('returns multiple rows when using group', async function () {
      await this.User.bulkCreate([
        { username: 'user1', data: 'A' },
        { username: 'user2', data: 'A' },
        { username: 'user3', data: 'B' },
      ]);
      const count = await this.User.count({
        attributes: ['data'],
        group: ['data'],
      });
      expect(count).to.have.lengthOf(2);

      // The order of count varies across dialects; Hence find element by identified first.
      expect(count.find(i => i.data === 'A')).to.deep.equal({ data: 'A', count: 2 });
      expect(count.find(i => i.data === 'B')).to.deep.equal({ data: 'B', count: 1 });
    });

    if (dialectName !== 'mssql' && dialectName !== 'db2' && dialectName !== 'ibmi') {
      describe('aggregate', () => {
        it('allows grouping by aliased attribute', async function () {
          await this.User.aggregate('id', 'count', {
            attributes: [['id', 'id2']],
            group: ['id2'],
          });
        });
      });
    }

    describe('options sent to aggregate', () => {
      let options;
      let aggregateSpy;

      beforeEach(function () {
        options = { where: { username: 'user1' } };

        aggregateSpy = sinon.spy(this.User, 'aggregate');
      });

      afterEach(() => {
        expect(aggregateSpy).to.have.been.calledWith(
          sinon.match.any, sinon.match.any,
          sinon.match.object.and(sinon.match.has('where', { username: 'user1' })),
        );

        aggregateSpy.restore();
      });

      it('modifies option "limit" by setting it to null', async function () {
        options.limit = 5;

        await this.User.count(options);
        expect(aggregateSpy).to.have.been.calledWith(
          sinon.match.any, sinon.match.any,
          sinon.match.object.and(sinon.match.has('limit', null)),
        );
      });

      it('modifies option "offset" by setting it to null', async function () {
        options.offset = 10;

        await this.User.count(options);
        expect(aggregateSpy).to.have.been.calledWith(
          sinon.match.any, sinon.match.any,
          sinon.match.object.and(sinon.match.has('offset', null)),
        );
      });

      it('modifies option "order" by setting it to null', async function () {
        options.order = 'username';

        await this.User.count(options);
        expect(aggregateSpy).to.have.been.calledWith(
          sinon.match.any, sinon.match.any,
          sinon.match.object.and(sinon.match.has('order', null)),
        );
      });
    });

    it('allows sql logging', async function () {
      let test = false;
      await this.User.count({
        logging(sql) {
          test = true;
          expect(sql).to.exist;
          expect(sql.toUpperCase()).to.include('SELECT');
        },
      });
      expect(test).to.be.true;
    });

    it('filters object', async function () {
      await this.User.create({ username: 'user1' });
      await this.User.create({ username: 'foo' });
      const count = await this.User.count({ where: { username: { [Op.like]: '%us%' } } });
      expect(count).to.equal(1);
    });

    it('supports distinct option', async function () {
      const Post = this.sequelize.define('Post', {});
      const PostComment = this.sequelize.define('PostComment', {});
      Post.hasMany(PostComment);
      await Post.sync({ force: true });
      await PostComment.sync({ force: true });
      const post = await Post.create({});
      await PostComment.bulkCreate([{ PostId: post.id }, { PostId: post.id }]);
      const count1 = await Post.count({ distinct: false, include: { model: PostComment, required: false } });
      const count2 = await Post.count({ distinct: true, include: { model: PostComment, required: false } });
      expect(count1).to.equal(2);
      expect(count2).to.equal(1);
    });

  });

  for (const methodName of ['min', 'max']) {
    describe(methodName, () => {
      beforeEach(async function () {
        this.UserWithAge = this.sequelize.define('UserWithAge', {
          age: DataTypes.INTEGER,
          order: DataTypes.INTEGER,
        });

        await this.UserWithAge.sync({ force: true });
      });

      if (current.dialect.supports.transactions) {
        it('supports transactions', async function () {
          const sequelize = await Support.prepareTransactionTest(this.sequelize);
          const User = sequelize.define('User', { age: DataTypes.INTEGER });

          await User.sync({ force: true });
          const t = await sequelize.transaction();
          await User.bulkCreate([{ age: 2 }, { age: 5 }, { age: 3 }], { transaction: t });
          const val1 = await User[methodName]('age');
          const val2 = await User[methodName]('age', { transaction: t });
          expect(val1).to.be.not.ok;
          expect(val2).to.equal(methodName === 'min' ? 2 : 5);
          await t.rollback();
        });
      }

      it('returns the correct value', async function () {
        await this.UserWithAge.bulkCreate([{ age: 3 }, { age: 2 }]);
        expect(await this.UserWithAge[methodName]('age')).to.equal(methodName === 'min' ? 2 : 3);
      });

      it('allows sql logging', async function () {
        let test = false;
        await this.UserWithAge[methodName]('age', {
          logging(sql) {
            test = true;
            expect(sql).to.exist;
            expect(sql.toUpperCase()).to.include('SELECT');
          },
        });
        expect(test).to.be.true;
      });

<<<<<<< HEAD
      if (dialect.supports.dataTypes.DECIMAL) {
        it('should allow decimals', async function () {
          const UserWithDec = this.sequelize.define('UserWithDec', {
            value: DataTypes.DECIMAL(10, 3),
          });

          await UserWithDec.sync({ force: true });

          await UserWithDec.bulkCreate([{ value: 5.5 }, { value: 3.5 }]);
          expect(await UserWithDec[methodName]('value')).to.equal(methodName === 'min' ? 3.5 : 5.5);
        });
      }
=======
      it('should allow decimals', async function () {
        const UserWithDec = this.sequelize.define('UserWithDec', {
          value: DataTypes.DECIMAL(10, 3),
        });

        await UserWithDec.sync({ force: true });

        await UserWithDec.bulkCreate([{ value: 5.5 }, { value: 3.5 }]);
        expect(await UserWithDec[methodName]('value')).to.equal(methodName === 'min' ? 3.5 : 5.5);
      });
>>>>>>> d2a0b16c

      it('should allow strings', async function () {
        await this.User.bulkCreate([{ username: 'bbb' }, { username: 'yyy' }]);
        expect(await this.User[methodName]('username')).to.equal(methodName === 'min' ? 'bbb' : 'yyy');
      });

      it('should allow dates', async function () {
        const date1 = new Date(2000, 1, 1);
        const date2 = new Date(1990, 1, 1);
        await this.User.bulkCreate([{ theDate: date1 }, { theDate: date2 }]);
        expect(await this.User[methodName]('theDate')).to.equalDate(methodName === 'min' ? date2 : date1);
      });

      it('should work with fields named as an SQL reserved keyword', async function () {
        await this.UserWithAge.bulkCreate([
          { age: 2, order: 3 },
          { age: 3, order: 5 },
        ]);
        expect(await this.UserWithAge[methodName]('order')).to.equal(methodName === 'min' ? 3 : 5);
      });
    });
  }

  describe('sum', () => {
    beforeEach(async function () {
      this.UserWithAge = this.sequelize.define('UserWithAge', {
        age: DataTypes.INTEGER,
        order: DataTypes.INTEGER,
        gender: DataTypes.ENUM('male', 'female'),
      });

      this.UserWithFields = this.sequelize.define('UserWithFields', {
        age: {
          type: DataTypes.INTEGER,
          field: 'user_age',
        },
        order: DataTypes.INTEGER,
        gender: {
          type: DataTypes.ENUM('male', 'female'),
          field: 'male_female',
        },
      });

      await Promise.all([
        this.UserWithAge.sync({ force: true }),
        this.UserWithFields.sync({ force: true }),
      ]);
    });

    it('should work in the simplest case', async function () {
      await this.UserWithAge.bulkCreate([{ age: 2 }, { age: 3 }]);
      expect(await this.UserWithAge.sum('age')).to.equal(5);
    });

    it('should work with fields named as an SQL reserved keyword', async function () {
      await this.UserWithAge.bulkCreate([{ age: 2, order: 3 }, { age: 3, order: 5 }]);
      expect(await this.UserWithAge.sum('order')).to.equal(8);
    });

<<<<<<< HEAD
    if (dialect.supports.dataTypes.DECIMAL) {
      it('should allow decimals in sum', async function () {
        const UserWithDec = this.sequelize.define('UserWithDec', {
          value: DataTypes.DECIMAL(10, 3),
        });

        await UserWithDec.sync({ force: true });

        await UserWithDec.bulkCreate([{ value: 3.5 }, { value: 5.25 }]);
        expect(await UserWithDec.sum('value')).to.equal(8.75);
      });
    }
=======
    it('should allow decimals in sum', async function () {
      const UserWithDec = this.sequelize.define('UserWithDec', {
        value: DataTypes.DECIMAL(10, 3),
      });

      await UserWithDec.sync({ force: true });

      await UserWithDec.bulkCreate([{ value: 3.5 }, { value: 5.25 }]);
      expect(await UserWithDec.sum('value')).to.equal(8.75);
    });
>>>>>>> d2a0b16c

    it('should accept a where clause', async function () {
      const options = { where: { gender: 'male' } };
      await this.UserWithAge.bulkCreate([
        { age: 2, gender: 'male' },
        { age: 3, gender: 'female' },
      ]);
      expect(await this.UserWithAge.sum('age', options)).to.equal(2);
    });

    it('should accept a where clause with custom fields', async function () {
      const options = { where: { gender: 'male' } };
      await this.UserWithFields.bulkCreate([
        { age: 2, gender: 'male' },
        { age: 3, gender: 'female' },
      ]);
      expect(await this.UserWithFields.sum('age', options)).to.equal(2);
    });

    it('allows sql logging', async function () {
      let test = false;
      await this.UserWithAge.sum('age', {
        logging(sql) {
          test = true;
          expect(sql).to.exist;
          expect(sql.toUpperCase()).to.include('SELECT');
        },
      });
      expect(test).to.true;
    });
  });

  if (dialect.supports.schemas) {
    describe('schematic support', () => {
      beforeEach(async function () {
        this.UserPublic = this.sequelize.define('UserPublic', {
          age: DataTypes.INTEGER,
        });

        this.UserSpecial = this.sequelize.define('UserSpecial', {
          age: DataTypes.INTEGER,
        });

        await Support.dropTestSchemas(this.sequelize);
        await this.sequelize.createSchema('schema_test');
        await this.sequelize.createSchema('special');
        this.UserSpecialSync = await this.UserSpecial.schema('special').sync({ force: true });
      });

      afterEach(async function () {
        try {
          await this.sequelize.dropSchema('schema_test');
        } finally {
          await this.sequelize.dropSchema('special');
          await this.sequelize.dropSchema('prefix');
        }
      });

      it('should be able to drop with schemas', async function () {
        await this.UserSpecial.drop();
      });

      it('should be able to list schemas', async function () {
        const schemas = await this.sequelize.showAllSchemas();

        const expectedSchemas = {
          // "sequelize_test" is the default schema, which some dialects will not delete
          mysql: ['sequelize_test', 'schema_test', 'special'],
          mariadb: ['sequelize_test', 'schema_test', 'special'],
          ibmi: ['sequelize_test', 'schema_test', 'special'],
          mssql: ['schema_test', 'special'],
          postgres: ['schema_test', 'special'],
          db2: ['schema_test', 'special '],
        };

        expect(schemas.sort()).to.deep.equal(expectedSchemas[dialectName].sort());
      });

      it('should describeTable using the default schema settings', async function () {
        const UserPublic = this.sequelize.define('Public', {
          username: DataTypes.STRING,
        });

        let test = 0;

        await UserPublic.sync({ force: true });
        await UserPublic.schema('special').sync({ force: true });

        let table = await this.sequelize.queryInterface.describeTable('Publics', {
          logging(sql) {
            if (dialectName === 'sqlite' && sql.includes('TABLE_INFO')) {
              test++;
              expect(sql).to.not.contain('special');
            } else if (['mysql', 'mssql', 'mariadb', 'db2', 'ibmi'].includes(dialectName)) {
              test++;
              expect(sql).to.not.contain('special');
            }
          },
        });

        if (dialectName === 'postgres') {
          test++;
          expect(table.id.defaultValue).to.not.contain('special');
        }

        table = await this.sequelize.queryInterface.describeTable('Publics', {
          schema: 'special',
          logging(sql) {
            if (dialectName === 'sqlite' && sql.includes('TABLE_INFO')) {
              test++;
              expect(sql).to.contain('special');
            } else if (['mysql', 'mssql', 'mariadb', 'db2', 'ibmi'].includes(dialectName)) {
              test++;
              expect(sql).to.contain('special');
            }
          },
        });

        if (dialectName === 'postgres') {
          test++;
          expect(table.id.defaultValue).to.contain('special');
        }

        expect(test).to.equal(2);
      });

      it('should be able to reference a table with a schema set', async function () {
        const UserPub = this.sequelize.define('UserPub', {
          username: DataTypes.STRING,
        }, { schema: 'prefix' });

        const ItemPub = this.sequelize.define('ItemPub', {
          name: DataTypes.STRING,
        }, { schema: 'prefix' });

        UserPub.hasMany(ItemPub, { foreignKeyConstraints: true });

        await Support.dropTestSchemas(this.sequelize);
        await this.sequelize.queryInterface.createSchema('prefix');

        let test = false;

        await UserPub.sync({ force: true });
        await ItemPub.sync({
          force: true,
          logging: _.after(2, _.once(sql => {
            test = true;
            switch (dialectName) {
              case 'postgres':
              case 'db2':
              case 'ibmi': {
                expect(sql).to.match(/REFERENCES\s+"prefix"\."UserPubs" \("id"\)/);

                break;
              }

              case 'mssql': {
                expect(sql).to.match(/REFERENCES\s+\[prefix]\.\[UserPubs] \(\[id]\)/);

                break;
              }

              case 'mysql':
              case 'mariadb': {
                expect(sql).to.match(/REFERENCES\s+`prefix`\.`UserPubs` \(`id`\)/);

                break;
              }

              default: {
                expect(sql).to.match(/REFERENCES\s+`prefix\.UserPubs` \(`id`\)/);
              }
            }
          })),
        });

        expect(test).to.be.true;
      });

      it('should be able to create and update records under any valid schematic', async function () {
        let logged = 0;
        const UserPublicSync = await this.UserPublic.sync({ force: true });

        await UserPublicSync.create({ age: 3 }, {
          logging: UserPublic => {
            logged++;
            switch (dialectName) {
              case 'postgres':
              case 'db2':
              case 'ibmi': {
                expect(this.UserSpecialSync.getTableName().toString()).to.equal('"special"."UserSpecials"');
                expect(UserPublic).to.include('INSERT INTO "UserPublics"');

                break;
              }

              case 'sqlite': {
                expect(this.UserSpecialSync.getTableName().toString()).to.equal('`special.UserSpecials`');
                expect(UserPublic).to.include('INSERT INTO `UserPublics`');

                break;
              }

              case 'mssql': {
                expect(this.UserSpecialSync.getTableName().toString()).to.equal('[special].[UserSpecials]');
                expect(UserPublic).to.include('INSERT INTO [UserPublics]');

                break;
              }

              case 'mysql':
              case 'mariadb':
              default: {
                expect(this.UserSpecialSync.getTableName().toString()).to.equal('`special`.`UserSpecials`');
                expect(UserPublic.indexOf('INSERT INTO `UserPublics`')).to.be.above(-1);

                break;
              }
            }
          },
        });

        const UserSpecial = await this.UserSpecialSync.schema('special').create({ age: 3 }, {
          logging(UserSpecial) {
            logged++;
            switch (dialectName) {
              case 'postgres':
              case 'db2':
              case 'ibmi': {
                expect(UserSpecial).to.include('INSERT INTO "special"."UserSpecials"');

                break;
              }

              case 'sqlite': {
                expect(UserSpecial).to.include('INSERT INTO `special.UserSpecials`');

                break;
              }

              case 'mssql': {
                expect(UserSpecial).to.include('INSERT INTO [special].[UserSpecials]');

                break;
              }

              case 'mysql':
              case 'mariadb':
              default: {
                expect(UserSpecial).to.include('INSERT INTO `special`.`UserSpecials`');

                break;
              }
            }
          },
        });

        await UserSpecial.update({ age: 5 }, {
          logging(user) {
            logged++;
            switch (dialectName) {
              case 'postgres':
              case 'db2':
              case 'ibmi': {
                expect(user).to.include('UPDATE "special"."UserSpecials"');

                break;
              }

              case 'mssql': {
                expect(user).to.include('UPDATE [special].[UserSpecials]');

                break;
              }

              case 'mysql':
              case 'mariadb':
              default: {
                expect(user).to.include('UPDATE `special`.`UserSpecials`');

                break;
              }
            }
          },
        });

        expect(logged).to.equal(3);
      });
    });
  } else {
    describe('fake schematic support', () => {
      it('should take schemaDelimiter into account if applicable', async function () {
        let test = 0;
        const UserSpecialUnderscore = this.sequelize.define('UserSpecialUnderscore', {
          age: DataTypes.INTEGER,
        }, { schema: 'hello', schemaDelimiter: '_' });
        const UserSpecialDblUnderscore = this.sequelize.define('UserSpecialDblUnderscore', {
          age: DataTypes.INTEGER,
        });
        const User = await UserSpecialUnderscore.sync({ force: true });
        const DblUser = await UserSpecialDblUnderscore.schema('hello', '__').sync({ force: true });
        await DblUser.create({ age: 3 }, {
          logging(sql) {
            test++;
            expect(sql).to.exist;
            expect(sql).to.include('INSERT INTO `hello__UserSpecialDblUnderscores`');
          },
        });
        await User.create({ age: 3 }, {
          logging(sql) {
            test++;
            expect(sql).to.exist;
            expect(sql).to.include('INSERT INTO `hello_UserSpecialUnderscores`');
          },
        });
        expect(test).to.equal(2);
      });
    });
  }

  describe('references', () => {
    beforeEach(async function () {
      this.Author = this.sequelize.define('author', { firstName: DataTypes.STRING });

      await this.sequelize.getQueryInterface().dropTable('posts', { force: true });
      await this.sequelize.getQueryInterface().dropTable('authors', { force: true });

      await this.Author.sync();
    });

    it('uses an existing dao factory and references the author table', async function () {
      const authorIdColumn = { type: DataTypes.INTEGER, references: { model: this.Author, key: 'id' } };

      const Post = this.sequelize.define('post', {
        title: DataTypes.STRING,
        authorId: authorIdColumn,
      });

      this.Author.hasMany(Post);
      Post.belongsTo(this.Author);

      // The posts table gets dropped in the before filter.
      await Post.sync();

      const foreignKeys = await this.sequelize.queryInterface.getForeignKeyReferencesForTable(Post.getTableName());

      expect(foreignKeys.length).to.eq(1);
      expect(foreignKeys[0].columnName).to.eq('authorId');
      expect(foreignKeys[0].referencedTableName).to.eq('authors');
      expect(foreignKeys[0].referencedColumnName).to.eq('id');
    });

    it('uses a table name as a string and references the author table', async function () {
      const authorIdColumn = { type: DataTypes.INTEGER, references: { model: 'authors', key: 'id' } };

      const Post = this.sequelize.define('post', { title: DataTypes.STRING, authorId: authorIdColumn });

      this.Author.hasMany(Post);
      Post.belongsTo(this.Author);

      // The posts table gets dropped in the before filter.
      await Post.sync();

      const foreignKeys = await this.sequelize.queryInterface.getForeignKeyReferencesForTable(Post.getTableName());

      expect(foreignKeys.length).to.eq(1);
      expect(foreignKeys[0].columnName).to.eq('authorId');
      expect(foreignKeys[0].referencedTableName).to.eq('authors');
      expect(foreignKeys[0].referencedColumnName).to.eq('id');
    });

    it('emits an error event as the referenced table name is invalid', async function () {
      const authorIdColumn = { type: DataTypes.INTEGER, references: { model: '4uth0r5', key: 'id' } };

      const Post = this.sequelize.define('post', { title: DataTypes.STRING, authorId: authorIdColumn });

      this.Author.hasMany(Post);
      Post.belongsTo(this.Author);

      try {
        // The posts table gets dropped in the before filter.
        await Post.sync();
        if (dialectName === 'sqlite') {
          // sorry ... but sqlite is too stupid to understand whats going on ...
          expect(1).to.equal(1);
        } else {
          // the parser should not end up here ...
          expect(2).to.equal(1);
        }
      } catch (error) {
        switch (dialectName) {
          case 'mysql': {
            if (isMySQL8) {
              expect(error.message).to.match(/Failed to open the referenced table '4uth0r5'/);
            } else if (semver.gte(current.options.databaseVersion, '5.6.0')) {
              expect(error.message).to.match(/Cannot add foreign key constraint/);
            } else {
              expect(error.message).to.match(/Can't create table/);
            }

            break;
          }

          case 'sqlite': {
          // the parser should not end up here ... see above
            expect(1).to.equal(2);

            break;
          }

          case 'mariadb': {
            expect(error.message).to.match(/Foreign key constraint is incorrectly formed/);

            break;
          }

          case 'postgres': {
            expect(error.message).to.match(/relation "4uth0r5" does not exist/);

            break;
          }

          case 'mssql': {
            expect(error.message).to.match(/Could not create constraint/);

            break;
          }

          case 'db2': {
            expect(error.message).to.match(/ is an undefined name/);

            break;
          }

          case 'ibmi': {
            expect(error.message).to.match(/[a-zA-Z0-9[\] /-]+?"4uth0r5" in SEQUELIZE type \*FILE not found\./);

            break;
          }

          default: {
            throw new Error('Undefined dialect!');
          }
        }
      }
    });

    it('works with comments', async function () {
      // Test for a case where the comment was being moved to the end of the table when there was also a reference on the column, see #1521
      const Member = this.sequelize.define('Member', {});
      const idColumn = {
        type: DataTypes.INTEGER,
        primaryKey: true,
        autoIncrement: false,
        comment: 'asdf',
      };

      idColumn.references = { model: Member, key: 'id' };

      this.sequelize.define('Profile', { id: idColumn });

      await this.sequelize.sync({ force: true });
    });
  });

  describe('blob', () => {
    beforeEach(async function () {
      this.BlobUser = this.sequelize.define('blobUser', {
        data: DataTypes.BLOB,
      });

      await this.BlobUser.sync({ force: true });
    });

    describe('buffers', () => {
      it('should be able to take a buffer as parameter to a BLOB field', async function () {
        const user = await this.BlobUser.create({
          data: Buffer.from('Sequelize'),
        });

        expect(user).to.be.ok;
      });

      it('should return a buffer when fetching a blob', async function () {
        const user = await this.BlobUser.create({
          data: Buffer.from('Sequelize'),
        });

        const user0 = await this.BlobUser.findByPk(user.id);
        expect(user0.data).to.be.an.instanceOf(Buffer);
        expect(user0.data.toString()).to.have.string('Sequelize');
      });

      it('should work when the database returns null', async function () {
        const user = await this.BlobUser.create({
          // create a null column
        });

        const user0 = await this.BlobUser.findByPk(user.id);
        expect(user0.data).to.be.null;
      });
    });

    if (dialectName !== 'mssql') {
      // NOTE: someone remember to inform me about the intent of these tests. Are
      //       you saying that data passed in as a string is automatically converted
      //       to binary? i.e. "Sequelize" is CAST as binary, OR that actual binary
      //       data is passed in, in string form? Very unclear, and very different.

      describe('strings', () => {
        it('should be able to take a string as parameter to a BLOB field', async function () {
          const user = await this.BlobUser.create({
            data: 'Sequelize',
          });

          expect(user).to.be.ok;
        });

        it('should return a buffer when fetching a BLOB, even when the BLOB was inserted as a string', async function () {
          const user = await this.BlobUser.create({
            data: 'Sequelize',
          });

          const user0 = await this.BlobUser.findByPk(user.id);
          expect(user0.data).to.be.an.instanceOf(Buffer);
          expect(user0.data.toString()).to.have.string('Sequelize');
        });
      });
    }

  });

  describe('paranoid is true and where is an array', () => {

    beforeEach(async function () {
      this.User = this.sequelize.define('User', { username: DataTypes.STRING }, { paranoid: true });
      this.Project = this.sequelize.define('Project', { title: DataTypes.STRING }, { paranoid: true });

      this.Project.belongsToMany(this.User, { through: 'project_user' });
      this.User.belongsToMany(this.Project, { through: 'project_user' });

      await this.sequelize.sync({ force: true });

      await this.User.bulkCreate([{
        username: 'leia',
      }, {
        username: 'luke',
      }, {
        username: 'vader',
      }]);

      await this.Project.bulkCreate([{
        title: 'republic',
      }, {
        title: 'empire',
      }]);

      const users = await this.User.findAll();
      const projects = await this.Project.findAll();
      const leia = users[0];
      const luke = users[1];
      const vader = users[2];
      const republic = projects[0];
      const empire = projects[1];
      await leia.setProjects([republic]);
      await luke.setProjects([republic]);
      await vader.setProjects([empire]);

      await leia.destroy();
    });

    it('should not fail when array contains Sequelize.or / and', async function () {
      const res = await this.User.findAll({
        where: [
          this.sequelize.or({ username: 'vader' }, { username: 'luke' }),
          this.sequelize.and({ id: [1, 2, 3] }),
        ],
      });

      expect(res).to.have.length(2);
    });

    it('should fail when array contains strings', async function () {
      await expect(this.User.findAll({
        where: ['this is a mistake', ['dont do it!']],
      })).to.eventually.be.rejectedWith(Error, 'Support for literal replacements in the `where` object has been removed.');
    });

    it('should not fail with an include', async function () {
      const users = await this.User.findAll({
        where: this.sequelize.literal(`${this.sequelize.queryInterface.queryGenerator.quoteIdentifiers('Projects.title')} = ${this.sequelize.queryInterface.queryGenerator.escape('republic')}`),
        include: [
          { model: this.Project },
        ],
      });

      expect(users.length).to.be.equal(1);
      expect(users[0].username).to.be.equal('luke');
    });

    it('should not overwrite a specified deletedAt by setting paranoid: false', async function () {
      let tableName = '';
      if (this.User.name) {
        tableName = `${this.sequelize.queryInterface.queryGenerator.quoteIdentifier(this.User.name)}.`;
      }

      const users = await this.User.findAll({
        paranoid: false,
        where: this.sequelize.literal(`${tableName + this.sequelize.queryInterface.queryGenerator.quoteIdentifier('deletedAt')} IS NOT NULL `),
        include: [
          { model: this.Project },
        ],
      });

      expect(users.length).to.be.equal(1);
      expect(users[0].username).to.be.equal('leia');
    });

    it('should not overwrite a specified deletedAt (complex query) by setting paranoid: false', async function () {
      const res = await this.User.findAll({
        paranoid: false,
        where: [
          this.sequelize.or({ username: 'leia' }, { username: 'luke' }),
          this.sequelize.and(
            { id: [1, 2, 3] },
            this.sequelize.or({ deletedAt: null }, { deletedAt: { [Op.gt]: new Date(0) } }),
          ),
        ],
      });

      expect(res).to.have.length(2);
    });

  });

  if (dialectName !== 'sqlite' && current.dialect.supports.transactions) {
    it('supports multiple async transactions', async function () {
      this.timeout(90_000);
      const sequelize = await Support.prepareTransactionTest(this.sequelize);
      const User = sequelize.define('User', { username: DataTypes.STRING });
      const testAsync = async function () {
        const t0 = await sequelize.transaction();

        await User.create({
          username: 'foo',
        }, {
          transaction: t0,
        });

        const users0 = await User.findAll({
          where: {
            username: 'foo',
          },
        });

        expect(users0).to.have.length(0);

        const users = await User.findAll({
          where: {
            username: 'foo',
          },
          transaction: t0,
        });

        expect(users).to.have.length(1);
        const t = t0;

        return t.rollback();
      };

      await User.sync({ force: true });
      const tasks = [];
      for (let i = 0; i < 1000; i++) {
        tasks.push(testAsync);
      }

      await pMap(tasks, entry => {
        return entry();
      }, {
        // Needs to be one less than ??? else the non transaction query won't ever get a connection
        concurrency: (sequelize.config.pool && sequelize.config.pool.max || 5) - 1,
      });
    });
  }

  it('should be possible to use a key named UUID as foreign key', async function () {
    this.sequelize.define('project', {
      UserId: {
        type: DataTypes.STRING,
        references: {
          model: 'Users',
          key: 'UUID',
        },
      },
    });

    this.sequelize.define('Users', {
      UUID: {
        type: DataTypes.STRING,
        primaryKey: true,
        unique: true,
        allowNull: false,
        validate: {
          notNull: true,
          notEmpty: true,
        },
      },
    });

    await this.sequelize.sync({ force: true });
  });

  describe('bulkCreate', () => {
    it('errors - should return array of errors if validate and individualHooks are true', async function () {
      const data = [{ username: null },
        { username: null },
        { username: null }];

      const user = this.sequelize.define('User', {
        username: {
          type: DataTypes.STRING,
          allowNull: false,
          validate: {
            notNull: true,
            notEmpty: true,
          },
        },
      });

      await this.sequelize.sync({ force: true });
      expect(user.bulkCreate(data, {
        validate: true,
        individualHooks: true,
      })).to.be.rejectedWith(AggregateError);
    });

    it('should not use setter when renaming fields in dataValues', async function () {
      const user = this.sequelize.define('User', {
        username: {
          type: DataTypes.STRING,
          allowNull: false,
          field: 'data',
          get() {
            const val = this.getDataValue('username');

            return val.slice(0, Math.max(0, val.length - 1));
          },
          set(val) {
            if (val.includes('!')) {
              throw new Error('val should not include a "!"');
            }

            this.setDataValue('username', `${val}!`);
          },
        },
      });

      const data = [{ username: 'jon' }];
      await this.sequelize.sync({ force: true });
      await user.bulkCreate(data);
      const users1 = await user.findAll();
      expect(users1[0].username).to.equal('jon');
    });

    it('should correctly set identifiers in a column with autoIncrement with bigint values', async function () {
      // sqlite returns bigints as numbers https://github.com/sequelize/sequelize/issues/11400
      if (dialectName === 'sqlite') {
        return;
      }

      const User = this.sequelize.define('User', {
        id: {
          type: DataTypes.BIGINT,
          primaryKey: true,
          autoIncrement: true,
        },
        username: DataTypes.STRING,
      });

      await this.sequelize.sync({ force: true });
      await User.create({ id: '3415718944570971483', username: 'u1' });
      const createdUsers = await User.bulkCreate([{ username: 'u2', id: '3415718944570971484' }]);
      expect(createdUsers[0].id.toString()).to.equal('3415718944570971484');
      const users1 = await User.findAll({ order: [['id', 'ASC']] });
      expect(users1[0].username).to.equal('u1');
      expect(users1[1].username).to.equal('u2');
      expect(users1[1].id.toString()).to.equal('3415718944570971484');
    });
  });
});<|MERGE_RESOLUTION|>--- conflicted
+++ resolved
@@ -463,11 +463,7 @@
             attribute: 'fieldA',
             collate: dialectName === 'sqlite' ? 'RTRIM' : 'en_US',
             order: dialectName === 'ibmi' ? ''
-<<<<<<< HEAD
-              // mysql doesn't support DESC indexes (will throw)
-=======
               // MySQL doesn't support DESC indexes (will throw)
->>>>>>> d2a0b16c
               // MariaDB doesn't support DESC indexes (will silently replace it with ASC)
               : (dialectName === 'mysql' || dialectName === 'mariadb') ? 'ASC'
               : `DESC`,
@@ -507,7 +503,7 @@
 
       switch (dialectName) {
         case 'sqlite': {
-        // PRAGMA index_info does not return the primary index
+          // PRAGMA index_info does not return the primary index
           idx1 = args[0];
           idx2 = args[1];
 
@@ -557,7 +553,7 @@
         }
 
         case 'postgres': {
-        // Postgres returns indexes in alphabetical order
+          // Postgres returns indexes in alphabetical order
           primary = args[2];
           idx1 = args[0];
           idx2 = args[1];
@@ -592,16 +588,10 @@
 
           expect(idx1.fields).to.deep.equal([
             { attribute: 'fieldB', length: undefined, order: 'ASC' },
-<<<<<<< HEAD
-            // length is a bigint
+            // length is a bigint, which is why it's returned as a string
             {
               attribute: 'fieldA',
               length: '5',
-=======
-            {
-              attribute: 'fieldA',
-              length: 5,
->>>>>>> d2a0b16c
               // mysql & mariadb don't support DESC indexes
               order: 'ASC',
             },
@@ -2023,7 +2013,6 @@
         expect(test).to.be.true;
       });
 
-<<<<<<< HEAD
       if (dialect.supports.dataTypes.DECIMAL) {
         it('should allow decimals', async function () {
           const UserWithDec = this.sequelize.define('UserWithDec', {
@@ -2036,18 +2025,6 @@
           expect(await UserWithDec[methodName]('value')).to.equal(methodName === 'min' ? 3.5 : 5.5);
         });
       }
-=======
-      it('should allow decimals', async function () {
-        const UserWithDec = this.sequelize.define('UserWithDec', {
-          value: DataTypes.DECIMAL(10, 3),
-        });
-
-        await UserWithDec.sync({ force: true });
-
-        await UserWithDec.bulkCreate([{ value: 5.5 }, { value: 3.5 }]);
-        expect(await UserWithDec[methodName]('value')).to.equal(methodName === 'min' ? 3.5 : 5.5);
-      });
->>>>>>> d2a0b16c
 
       it('should allow strings', async function () {
         await this.User.bulkCreate([{ username: 'bbb' }, { username: 'yyy' }]);
@@ -2107,7 +2084,6 @@
       expect(await this.UserWithAge.sum('order')).to.equal(8);
     });
 
-<<<<<<< HEAD
     if (dialect.supports.dataTypes.DECIMAL) {
       it('should allow decimals in sum', async function () {
         const UserWithDec = this.sequelize.define('UserWithDec', {
@@ -2120,18 +2096,6 @@
         expect(await UserWithDec.sum('value')).to.equal(8.75);
       });
     }
-=======
-    it('should allow decimals in sum', async function () {
-      const UserWithDec = this.sequelize.define('UserWithDec', {
-        value: DataTypes.DECIMAL(10, 3),
-      });
-
-      await UserWithDec.sync({ force: true });
-
-      await UserWithDec.bulkCreate([{ value: 3.5 }, { value: 5.25 }]);
-      expect(await UserWithDec.sum('value')).to.equal(8.75);
-    });
->>>>>>> d2a0b16c
 
     it('should accept a where clause', async function () {
       const options = { where: { gender: 'male' } };
@@ -2536,7 +2500,7 @@
           }
 
           case 'sqlite': {
-          // the parser should not end up here ... see above
+            // the parser should not end up here ... see above
             expect(1).to.equal(2);
 
             break;
