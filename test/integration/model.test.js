--- conflicted
+++ resolved
@@ -376,9 +376,6 @@
         expect(err.message).to.equal('User and email must be unique');
       }
     });
-<<<<<<< HEAD
-    
-=======
 
     describe('descending indices (MySQL 8 specific)', ()=>{
       it('complains about missing support for descending indexes', async function() {
@@ -453,7 +450,7 @@
       });
     });
 
->>>>>>> 8db830af
+
     it('should allow the user to specify indexes in options', async function() {
       const indices = [{
         name: 'a_b_uniq',
