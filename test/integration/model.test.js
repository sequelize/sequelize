'use strict';

const chai = require('chai'),
  Sequelize = require('sequelize'),
  expect = chai.expect,
  Support = require('./support'),
  DataTypes = require('sequelize/lib/data-types'),
  dialect = Support.getTestDialect(),
  errors = require('sequelize/lib/errors'),
  sinon = require('sinon'),
  _ = require('lodash'),
  moment = require('moment'),
  current = Support.sequelize,
  Op = Sequelize.Op,
  semver = require('semver'),
  pMap = require('p-map');

describe(Support.getTestDialectTeaser('Model'), () => {
  let isMySQL8;

  before(function() {
    this.clock = sinon.useFakeTimers();
  });

  after(function() {
    this.clock.restore();
  });

  beforeEach(async function() {
    isMySQL8 = dialect === 'mysql' && semver.satisfies(current.options.databaseVersion, '>=8.0.0');

    this.User = this.sequelize.define('User', {
      username: DataTypes.STRING,
      secretValue: DataTypes.STRING,
      data: DataTypes.STRING,
      intVal: DataTypes.INTEGER,
      theDate: DataTypes.DATE,
      aBool: DataTypes.BOOLEAN
    });

    await this.User.sync({ force: true });
  });

  describe('constructor', () => {
    it('uses the passed dao name as tablename if freezeTableName', function() {
      const User = this.sequelize.define('FrozenUser', {}, { freezeTableName: true });
      expect(User.tableName).to.equal('FrozenUser');
    });

    it('uses the pluralized dao name as tablename unless freezeTableName', function() {
      const User = this.sequelize.define('SuperUser', {}, { freezeTableName: false });
      expect(User.tableName).to.equal('SuperUsers');
    });

    it('uses checks to make sure dao factory is not leaking on multiple define', function() {
      this.sequelize.define('SuperUser', {}, { freezeTableName: false });
      const factorySize = this.sequelize.modelManager.all.length;

      this.sequelize.define('SuperUser', {}, { freezeTableName: false });
      const factorySize2 = this.sequelize.modelManager.all.length;

      expect(factorySize).to.equal(factorySize2);
    });

    it('allows us to predefine the ID column with our own specs', async function() {
      const User = this.sequelize.define('UserCol', {
        id: {
          type: Sequelize.STRING,
          defaultValue: 'User',
          primaryKey: true
        }
      });

      await User.sync({ force: true });
      expect(await User.create({ id: 'My own ID!' })).to.have.property('id', 'My own ID!');
    });

    it('throws an error if 2 autoIncrements are passed', function() {
      expect(() => {
        this.sequelize.define('UserWithTwoAutoIncrements', {
          userid: { type: Sequelize.INTEGER, primaryKey: true, autoIncrement: true },
          userscore: { type: Sequelize.INTEGER, primaryKey: true, autoIncrement: true }
        });
      }).to.throw(Error, 'Invalid Instance definition. Only one autoincrement field allowed.');
    });

    it('throws an error if a custom model-wide validation is not a function', function() {
      expect(() => {
        this.sequelize.define('Foo', {
          field: Sequelize.INTEGER
        }, {
          validate: {
            notFunction: 33
          }
        });
      }).to.throw(Error, 'Members of the validate option must be functions. Model: Foo, error with validate member notFunction');
    });

    it('throws an error if a custom model-wide validation has the same name as a field', function() {
      expect(() => {
        this.sequelize.define('Foo', {
          field: Sequelize.INTEGER
        }, {
          validate: {
            field() {}
          }
        });
      }).to.throw(Error, 'A model validator function must not have the same name as a field. Model: Foo, field/validation name: field');
    });

    it('should allow me to set a default value for createdAt and updatedAt', async function() {
      const UserTable = this.sequelize.define('UserCol', {
        aNumber: Sequelize.INTEGER,
        createdAt: {
          type: Sequelize.DATE,
          defaultValue: moment('2012-01-01').toDate()
        },
        updatedAt: {
          type: Sequelize.DATE,
          defaultValue: moment('2012-01-02').toDate()
        }
      }, { timestamps: true });

      await UserTable.sync({ force: true });
      const user = await UserTable.create({ aNumber: 5 });
      await UserTable.bulkCreate([{ aNumber: 10 }, { aNumber: 12 }]);
      const users = await UserTable.findAll({ where: { aNumber: { [Op.gte]: 10 } } });
      expect(moment(user.createdAt).format('YYYY-MM-DD')).to.equal('2012-01-01');
      expect(moment(user.updatedAt).format('YYYY-MM-DD')).to.equal('2012-01-02');
      for (const u of users) {
        expect(moment(u.createdAt).format('YYYY-MM-DD')).to.equal('2012-01-01');
        expect(moment(u.updatedAt).format('YYYY-MM-DD')).to.equal('2012-01-02');
      }
    });

    it('should allow me to set a function as default value', async function() {
      const defaultFunction = sinon.stub().returns(5);
      const UserTable = this.sequelize.define('UserCol', {
        aNumber: {
          type: Sequelize.INTEGER,
          defaultValue: defaultFunction
        }
      }, { timestamps: true });

      await UserTable.sync({ force: true });
      const user = await UserTable.create();
      const user2 = await UserTable.create();
      expect(user.aNumber).to.equal(5);
      expect(user2.aNumber).to.equal(5);
      expect(defaultFunction.callCount).to.equal(2);
    });

    it('should throw `TypeError` when value for updatedAt, createdAt, or deletedAt is neither string nor boolean', async function() {
      const modelName = 'UserCol';
      const attributes = { aNumber: Sequelize.INTEGER };

      expect(() => {
        this.sequelize.define(modelName, attributes, { timestamps: true, updatedAt: {} });
      }).to.throw(Error, 'Value for "updatedAt" option must be a string or a boolean, got object');
      expect(() => {
        this.sequelize.define(modelName, attributes, { timestamps: true, createdAt: 100 });
      }).to.throw(Error, 'Value for "createdAt" option must be a string or a boolean, got number');
      expect(() => {
        this.sequelize.define(modelName, attributes, { timestamps: true, deletedAt: () => {} });
      }).to.throw(Error, 'Value for "deletedAt" option must be a string or a boolean, got function');
    });

    it('should allow me to use `true` as a value for updatedAt, createdAt, and deletedAt fields', async function() {
      const UserTable = this.sequelize.define(
        'UserCol',
        {
          aNumber: Sequelize.INTEGER
        },
        {
          timestamps: true,
          updatedAt: true,
          createdAt: true,
          deletedAt: true,
          paranoid: true
        }
      );

      await UserTable.sync({ force: true });
      const user = await UserTable.create({ aNumber: 4 });
      expect(user['true']).to.not.exist;
      expect(user.updatedAt).to.exist;
      expect(user.createdAt).to.exist;
      await user.destroy();
      await user.reload({ paranoid: false });
      expect(user.deletedAt).to.exist;
    });

    it('should allow me to override updatedAt, createdAt, and deletedAt fields', async function() {
      const UserTable = this.sequelize.define('UserCol', {
        aNumber: Sequelize.INTEGER
      }, {
        timestamps: true,
        updatedAt: 'updatedOn',
        createdAt: 'dateCreated',
        deletedAt: 'deletedAtThisTime',
        paranoid: true
      });

      await UserTable.sync({ force: true });
      const user = await UserTable.create({ aNumber: 4 });
      expect(user.updatedOn).to.exist;
      expect(user.dateCreated).to.exist;
      await user.destroy();
      await user.reload({ paranoid: false });
      expect(user.deletedAtThisTime).to.exist;
    });

    it('should allow me to disable some of the timestamp fields', async function() {
      const UpdatingUser = this.sequelize.define('UpdatingUser', {
        name: DataTypes.STRING
      }, {
        timestamps: true,
        updatedAt: false,
        createdAt: false,
        deletedAt: 'deletedAtThisTime',
        paranoid: true
      });

      await UpdatingUser.sync({ force: true });
      let user = await UpdatingUser.create({ name: 'heyo' });
      expect(user.createdAt).not.to.exist;
      expect(user.false).not.to.exist; // because, you know we might accidentally add a field named 'false'
      user.name = 'heho';
      user = await user.save();
      expect(user.updatedAt).not.to.exist;
      await user.destroy();
      await user.reload({ paranoid: false });
      expect(user.deletedAtThisTime).to.exist;
    });

    it('returns proper defaultValues after save when setter is set', async function() {
      const titleSetter = sinon.spy(),
        Task = this.sequelize.define('TaskBuild', {
          title: {
            type: Sequelize.STRING(50),
            allowNull: false,
            defaultValue: ''
          }
        }, {
          setterMethods: {
            title: titleSetter
          }
        });

      await Task.sync({ force: true });
      const record = await Task.build().save();
      expect(record.title).to.be.a('string');
      expect(record.title).to.equal('');
      expect(titleSetter.notCalled).to.be.ok; // The setter method should not be invoked for default values
    });

    it('should work with both paranoid and underscored being true', async function() {
      const UserTable = this.sequelize.define('UserCol', {
        aNumber: Sequelize.INTEGER
      }, {
        paranoid: true,
        underscored: true
      });

      await UserTable.sync({ force: true });
      await UserTable.create({ aNumber: 30 });
      expect(await UserTable.count()).to.equal(1);
    });

    it('allows multiple column unique keys to be defined', async function() {
      const User = this.sequelize.define('UserWithUniqueUsername', {
        username: { type: Sequelize.STRING, unique: 'user_and_email' },
        email: { type: Sequelize.STRING, unique: 'user_and_email' },
        aCol: { type: Sequelize.STRING, unique: 'a_and_b' },
        bCol: { type: Sequelize.STRING, unique: 'a_and_b' }
      });

      await User.sync({ force: true, logging: _.after(2, _.once(sql => {
        if (dialect === 'mssql') {
          expect(sql).to.match(/CONSTRAINT\s*([`"[]?user_and_email[`"\]]?)?\s*UNIQUE\s*\([`"[]?username[`"\]]?, [`"[]?email[`"\]]?\)/);
          expect(sql).to.match(/CONSTRAINT\s*([`"[]?a_and_b[`"\]]?)?\s*UNIQUE\s*\([`"[]?aCol[`"\]]?, [`"[]?bCol[`"\]]?\)/);
        } else {
          expect(sql).to.match(/UNIQUE\s*([`"]?user_and_email[`"]?)?\s*\([`"]?username[`"]?, [`"]?email[`"]?\)/);
          expect(sql).to.match(/UNIQUE\s*([`"]?a_and_b[`"]?)?\s*\([`"]?aCol[`"]?, [`"]?bCol[`"]?\)/);
        }
      })) });
    });

    it('allows unique on column with field aliases', async function() {
      const User = this.sequelize.define('UserWithUniqueFieldAlias', {
        userName: { type: Sequelize.STRING, unique: 'user_name_unique', field: 'user_name' }
      });
      await User.sync({ force: true });
      const indexes = await this.sequelize.queryInterface.showIndex(User.tableName);
      let idxUnique;
      if (dialect === 'sqlite') {
        expect(indexes).to.have.length(1);
        idxUnique = indexes[0];
        expect(idxUnique.primary).to.equal(false);
        expect(idxUnique.unique).to.equal(true);
        expect(idxUnique.fields).to.deep.equal([{ attribute: 'user_name', length: undefined, order: undefined }]);
      } else if (dialect === 'mysql') {
        expect(indexes).to.have.length(2);
        idxUnique = indexes[1];
        expect(idxUnique.primary).to.equal(false);
        expect(idxUnique.unique).to.equal(true);
        expect(idxUnique.fields).to.deep.equal([{ attribute: 'user_name', length: undefined, order: 'ASC' }]);
        expect(idxUnique.type).to.equal('BTREE');
      } else if (dialect === 'postgres') {
        expect(indexes).to.have.length(2);
        idxUnique = indexes[1];
        expect(idxUnique.primary).to.equal(false);
        expect(idxUnique.unique).to.equal(true);
        expect(idxUnique.fields).to.deep.equal([{ attribute: 'user_name', collate: undefined, order: undefined, length: undefined }]);
      } else if (dialect === 'mssql') {
        expect(indexes).to.have.length(2);
        idxUnique = indexes[1];
        expect(idxUnique.primary).to.equal(false);
        expect(idxUnique.unique).to.equal(true);
        expect(idxUnique.fields).to.deep.equal([{ attribute: 'user_name', collate: undefined, length: undefined, order: 'ASC' }]);
      }
    });

    it('allows us to customize the error message for unique constraint', async function() {
      const User = this.sequelize.define('UserWithUniqueUsername', {
        username: { type: Sequelize.STRING, unique: { name: 'user_and_email', msg: 'User and email must be unique' } },
        email: { type: Sequelize.STRING, unique: 'user_and_email' }
      });

      await User.sync({ force: true });

      try {
        await Promise.all([
          User.create({ username: 'tobi', email: 'tobi@tobi.me' }),
          User.create({ username: 'tobi', email: 'tobi@tobi.me' })
        ]);
      } catch (err) {
        if (!(err instanceof Sequelize.UniqueConstraintError)) throw err;
        expect(err.message).to.equal('User and email must be unique');
      }
    });

    // If you use migrations to create unique indexes that have explicit names and/or contain fields
    // that have underscore in their name. Then sequelize must use the index name to map the custom message to the error thrown from db.
    it('allows us to map the customized error message with unique constraint name', async function() {
      // Fake migration style index creation with explicit index definition
      let User = this.sequelize.define('UserWithUniqueUsername', {
        user_id: { type: Sequelize.INTEGER },
        email: { type: Sequelize.STRING }
      }, {
        indexes: [
          {
            name: 'user_and_email_index',
            msg: 'User and email must be unique',
            unique: true,
            method: 'BTREE',
            fields: ['user_id', { attribute: 'email', collate: dialect === 'sqlite' ? 'RTRIM' : 'en_US', order: 'DESC', length: 5 }]
          }]
      });

      await User.sync({ force: true });

      // Redefine the model to use the index in database and override error message
      User = this.sequelize.define('UserWithUniqueUsername', {
        user_id: { type: Sequelize.INTEGER, unique: { name: 'user_and_email_index', msg: 'User and email must be unique' } },
        email: { type: Sequelize.STRING, unique: 'user_and_email_index' }
      });

      try {
        await Promise.all([
          User.create({ user_id: 1, email: 'tobi@tobi.me' }),
          User.create({ user_id: 1, email: 'tobi@tobi.me' })
        ]);
      } catch (err) {
        if (!(err instanceof Sequelize.UniqueConstraintError)) throw err;
        expect(err.message).to.equal('User and email must be unique');
      }
    });

    describe('descending indices (MySQL 8 specific)', ()=>{
      it('complains about missing support for descending indexes', async function() {
        if (!isMySQL8) {
          return;
        }

        const indices = [{
          name: 'a_b_uniq',
          unique: true,
          method: 'BTREE',
          fields: [
            'fieldB',
            {
              attribute: 'fieldA',
              collate: 'en_US',
              order: 'DESC',
              length: 5
            }
          ]
        }];

        this.sequelize.define('model', {
          fieldA: Sequelize.STRING,
          fieldB: Sequelize.INTEGER,
          fieldC: Sequelize.STRING,
          fieldD: Sequelize.STRING
        }, {
          indexes: indices,
          engine: 'MyISAM'
        });

        try {
          await this.sequelize.sync();
          expect.fail();
        } catch (e) {
          expect(e.message).to.equal('The storage engine for the table doesn\'t support descending indexes');
        }
      });

      it('works fine with InnoDB', async function() {
        if (!isMySQL8) {
          return;
        }

        const indices = [{
          name: 'a_b_uniq',
          unique: true,
          method: 'BTREE',
          fields: [
            'fieldB',
            {
              attribute: 'fieldA',
              collate: 'en_US',
              order: 'DESC',
              length: 5
            }
          ]
        }];

        this.sequelize.define('model', {
          fieldA: Sequelize.STRING,
          fieldB: Sequelize.INTEGER,
          fieldC: Sequelize.STRING,
          fieldD: Sequelize.STRING
        }, {
          indexes: indices,
          engine: 'InnoDB'
        });

        await this.sequelize.sync();
      });
    });

    it('should allow the user to specify indexes in options', async function() {
      const indices = [{
        name: 'a_b_uniq',
        unique: true,
        method: 'BTREE',
        fields: [
          'fieldB',
          {
            attribute: 'fieldA',
            collate: dialect === 'sqlite' ? 'RTRIM' : 'en_US',
            order: isMySQL8 ? 'ASC' : 'DESC',
            length: 5
          }
        ]
      }];

      if (dialect !== 'mssql' && dialect !== 'db2') {
        indices.push({
          type: 'FULLTEXT',
          fields: ['fieldC'],
          concurrently: true
        });

        indices.push({
          type: 'FULLTEXT',
          fields: ['fieldD']
        });
      }

      const Model = this.sequelize.define('model', {
        fieldA: Sequelize.STRING,
        fieldB: Sequelize.INTEGER,
        fieldC: Sequelize.STRING,
        fieldD: Sequelize.STRING
      }, {
        indexes: indices,
        engine: 'MyISAM'
      });

      await this.sequelize.sync();
      await this.sequelize.sync(); // The second call should not try to create the indices again
      const args = await this.sequelize.queryInterface.showIndex(Model.tableName);
      let primary, idx1, idx2, idx3;

      if (dialect === 'sqlite') {
        // PRAGMA index_info does not return the primary index
        idx1 = args[0];
        idx2 = args[1];

        expect(idx1.fields).to.deep.equal([
          { attribute: 'fieldB', length: undefined, order: undefined },
          { attribute: 'fieldA', length: undefined, order: undefined }
        ]);

        expect(idx2.fields).to.deep.equal([
          { attribute: 'fieldC', length: undefined, order: undefined }
        ]);
      } else if (dialect === 'db2') {
        idx1 = args[1];

        expect(idx1.fields).to.deep.equal([
          { attribute: 'fieldB', length: undefined, order: 'ASC', collate: undefined },
          { attribute: 'fieldA', length: undefined, order: 'DESC', collate: undefined }
        ]);
      } else if (dialect === 'mssql') {
        idx1 = args[0];

        expect(idx1.fields).to.deep.equal([
          { attribute: 'fieldB', length: undefined, order: 'ASC', collate: undefined },
          { attribute: 'fieldA', length: undefined, order: 'DESC', collate: undefined }
        ]);
      } else if (dialect === 'postgres') {
        // Postgres returns indexes in alphabetical order
        primary = args[2];
        idx1 = args[0];
        idx2 = args[1];
        idx3 = args[2];

        expect(idx1.fields).to.deep.equal([
          { attribute: 'fieldB', length: undefined, order: undefined, collate: undefined },
          { attribute: 'fieldA', length: undefined, order: 'DESC', collate: 'en_US' }
        ]);

        expect(idx2.fields).to.deep.equal([
          { attribute: 'fieldC', length: undefined, order: undefined, collate: undefined }
        ]);

        expect(idx3.fields).to.deep.equal([
          { attribute: 'fieldD', length: undefined, order: undefined, collate: undefined }
        ]);
      } else if (dialect === 'oracle') {
        // Oracle returns indexes in alphabetical order
        primary = args[0];
        idx1 = args[1];
        idx2 = args[2];
        idx3 = args[3];

        expect(idx1.fields).to.deep.equal([
          { attribute: 'fieldA', length: undefined, order: 'ASC', collate: undefined },
          { attribute: 'fieldB', length: undefined, order: 'ASC', collate: undefined }
        ]);

        expect(idx2.fields).to.deep.equal([
          { attribute: 'fieldC', length: undefined, order: 'ASC', collate: undefined }
        ]);

        expect(idx3.fields).to.deep.equal([
          { attribute: 'fieldD', length: undefined, order: 'ASC', collate: undefined }
        ]);
      } else {
        // And finally mysql returns the primary first, and then the rest in the order they were defined
        primary = args[0];
        idx1 = args[1];
        idx2 = args[2];

        expect(primary.primary).to.be.ok;

        expect(idx1.type).to.equal('BTREE');
        expect(idx2.type).to.equal('FULLTEXT');

        expect(idx1.fields).to.deep.equal([
          { attribute: 'fieldB', length: undefined, order: 'ASC' },
          { attribute: 'fieldA', length: 5, order: 'ASC' }
        ]);

        expect(idx2.fields).to.deep.equal([
          { attribute: 'fieldC', length: undefined, order: undefined }
        ]);
      }

      expect(idx1.name).to.equal('a_b_uniq');
      expect(idx1.unique).to.be.ok;

      if (dialect !== 'mssql' && dialect !== 'db2') {
        expect(idx2.name).to.equal('models_field_c');
        expect(idx2.unique).not.to.be.ok;
      }
    });
  });

  describe('build', () => {
    it("doesn't create database entries", async function() {
      this.User.build({ username: 'John Wayne' });
      expect(await this.User.findAll()).to.have.length(0);
    });

    it('fills the objects with default values', function() {
      const Task = this.sequelize.define('TaskBuild', {
        title: { type: Sequelize.STRING, defaultValue: 'a task!' },
        foo: { type: Sequelize.INTEGER, defaultValue: 2 },
        bar: { type: Sequelize.DATE },
        foobar: { type: Sequelize.TEXT, defaultValue: 'asd' },
        flag: { type: Sequelize.BOOLEAN, defaultValue: false }
      });

      expect(Task.build().title).to.equal('a task!');
      expect(Task.build().foo).to.equal(2);
      expect(Task.build().bar).to.not.be.ok;
      expect(Task.build().foobar).to.equal('asd');
      expect(Task.build().flag).to.be.false;
    });

    it('fills the objects with default values', function() {
      const Task = this.sequelize.define('TaskBuild', {
        title: { type: Sequelize.STRING, defaultValue: 'a task!' },
        foo: { type: Sequelize.INTEGER, defaultValue: 2 },
        bar: { type: Sequelize.DATE },
        foobar: { type: Sequelize.TEXT, defaultValue: 'asd' },
        flag: { type: Sequelize.BOOLEAN, defaultValue: false }
      }, { timestamps: false });
      expect(Task.build().title).to.equal('a task!');
      expect(Task.build().foo).to.equal(2);
      expect(Task.build().bar).to.not.be.ok;
      expect(Task.build().foobar).to.equal('asd');
      expect(Task.build().flag).to.be.false;
    });

    it('attaches getter and setter methods from attribute definition', function() {
      const Product = this.sequelize.define('ProductWithSettersAndGetters1', {
        price: {
          type: Sequelize.INTEGER,
          get() {
            return `answer = ${this.getDataValue('price')}`;
          },
          set(v) {
            return this.setDataValue('price', v + 42);
          }
        }
      });

      expect(Product.build({ price: 42 }).price).to.equal('answer = 84');

      const p = Product.build({ price: 1 });
      expect(p.price).to.equal('answer = 43');

      p.price = 0;
      expect(p.price).to.equal('answer = 42');
    });

    it('attaches getter and setter methods from options', function() {
      const Product = this.sequelize.define('ProductWithSettersAndGetters2', {
        priceInCents: Sequelize.INTEGER
      }, {
        setterMethods: {
          price(value) {
            this.dataValues.priceInCents = value * 100;
          }
        },
        getterMethods: {
          price() {
            return `$${this.getDataValue('priceInCents') / 100}`;
          },

          priceInCents() {
            return this.dataValues.priceInCents;
          }
        }
      });

      expect(Product.build({ price: 20 }).priceInCents).to.equal(20 * 100);
      expect(Product.build({ priceInCents: 30 * 100 }).price).to.equal(`$${30}`);
    });

    it('attaches getter and setter methods from options only if not defined in attribute', function() {
      const Product = this.sequelize.define('ProductWithSettersAndGetters3', {
        price1: {
          type: Sequelize.INTEGER,
          set(v) { this.setDataValue('price1', v * 10); }
        },
        price2: {
          type: Sequelize.INTEGER,
          get() { return this.getDataValue('price2') * 10; }
        }
      }, {
        setterMethods: {
          price1(v) { this.setDataValue('price1', v * 100); }
        },
        getterMethods: {
          price2() { return `$${this.getDataValue('price2')}`;}
        }
      });

      const p = Product.build({ price1: 1, price2: 2 });

      expect(p.price1).to.equal(10);
      expect(p.price2).to.equal(20);
    });

    describe('include', () => {
      it('should support basic includes', function() {
        const Product = this.sequelize.define('Product', {
          title: Sequelize.STRING
        });
        const Tag = this.sequelize.define('Tag', {
          name: Sequelize.STRING
        });
        const User = this.sequelize.define('User', {
          first_name: Sequelize.STRING,
          last_name: Sequelize.STRING
        });

        Product.hasMany(Tag);
        Product.belongsTo(User);

        const product = Product.build({
          id: 1,
          title: 'Chair',
          Tags: [
            { id: 1, name: 'Alpha' },
            { id: 2, name: 'Beta' }
          ],
          User: {
            id: 1,
            first_name: 'Mick',
            last_name: 'Hansen'
          }
        }, {
          include: [
            User,
            Tag
          ]
        });

        expect(product.Tags).to.be.ok;
        expect(product.Tags.length).to.equal(2);
        expect(product.Tags[0]).to.be.instanceof(Tag);
        expect(product.User).to.be.ok;
        expect(product.User).to.be.instanceof(User);
      });

      it('should support includes with aliases', function() {
        const Product = this.sequelize.define('Product', {
          title: Sequelize.STRING
        });
        const Tag = this.sequelize.define('Tag', {
          name: Sequelize.STRING
        });
        const User = this.sequelize.define('User', {
          first_name: Sequelize.STRING,
          last_name: Sequelize.STRING
        });

        Product.hasMany(Tag, { as: 'categories' });
        Product.belongsToMany(User, { as: 'followers', through: 'product_followers' });
        User.belongsToMany(Product, { as: 'following', through: 'product_followers' });

        const product = Product.build({
          id: 1,
          title: 'Chair',
          categories: [
            { id: 1, name: 'Alpha' },
            { id: 2, name: 'Beta' },
            { id: 3, name: 'Charlie' },
            { id: 4, name: 'Delta' }
          ],
          followers: [
            {
              id: 1,
              first_name: 'Mick',
              last_name: 'Hansen'
            },
            {
              id: 2,
              first_name: 'Jan',
              last_name: 'Meier'
            }
          ]
        }, {
          include: [
            { model: User, as: 'followers' },
            { model: Tag, as: 'categories' }
          ]
        });

        expect(product.categories).to.be.ok;
        expect(product.categories.length).to.equal(4);
        expect(product.categories[0]).to.be.instanceof(Tag);
        expect(product.followers).to.be.ok;
        expect(product.followers.length).to.equal(2);
        expect(product.followers[0]).to.be.instanceof(User);
      });
    });
  });

  describe('findOne', () => {
    if (current.dialect.supports.transactions) {
      it('supports the transaction option in the first parameter', async function() {
        const sequelize = await Support.prepareTransactionTest(this.sequelize);
        const User = sequelize.define('User', {
          username: Sequelize.STRING,
          foo: Sequelize.STRING
        });
        await User.sync({ force: true });
        const t = await sequelize.transaction();
        await User.create({ username: 'foo' }, { transaction: t });
        const user = await User.findOne({ where: { username: 'foo' }, transaction: t });
        expect(user).to.not.be.null;
        await t.rollback();
      });
    }

    it('should not fail if model is paranoid and where is an empty array', async function() {
      const User = this.sequelize.define('User', { username: Sequelize.STRING }, { paranoid: true });

      await User.sync({ force: true });
      await User.create({ username: 'A fancy name' });
      expect((await User.findOne({ where: [] })).username).to.equal('A fancy name');
    });

    it('should work if model is paranoid and only operator in where clause is a Symbol (#8406)', async function() {
      const User = this.sequelize.define('User', { username: Sequelize.STRING }, { paranoid: true });

      await User.sync({ force: true });
      await User.create({ username: 'foo' });
      expect(await User.findOne({
        where: {
          [Op.or]: [
            { username: 'bar' },
            { username: 'baz' }
          ]
        }
      })).to.not.be.ok;
    });
  });

  describe('findOrBuild', () => {

    if (current.dialect.supports.transactions) {
      it('supports transactions', async function() {
        const sequelize = await Support.prepareTransactionTest(this.sequelize);
        const User = sequelize.define('User', { username: Sequelize.STRING, foo: Sequelize.STRING });

        await User.sync({ force: true });
        const t = await sequelize.transaction();
        await User.create({ username: 'foo' }, { transaction: t });
        const [user1] = await User.findOrBuild({
          where: { username: 'foo' }
        });
        const [user2] = await User.findOrBuild({
          where: { username: 'foo' },
          transaction: t
        });
        const [user3] = await User.findOrBuild({
          where: { username: 'foo' },
          defaults: { foo: 'asd' },
          transaction: t
        });
        expect(user1.isNewRecord).to.be.true;
        expect(user2.isNewRecord).to.be.false;
        expect(user3.isNewRecord).to.be.false;
        await t.commit();
      });
    }

    describe('returns an instance if it already exists', () => {
      it('with a single find field', async function() {
        const user = await this.User.create({ username: 'Username' });
        const [_user, initialized] = await this.User.findOrBuild({
          where: { username: user.username }
        });
        expect(_user.id).to.equal(user.id);
        expect(_user.username).to.equal('Username');
        expect(initialized).to.be.false;
      });

      it('with multiple find fields', async function() {
        const user = await this.User.create({ username: 'Username', data: 'data' });
        const [_user, initialized] = await this.User.findOrBuild({
          where: {
            username: user.username,
            data: user.data
          }
        });
        expect(_user.id).to.equal(user.id);
        expect(_user.username).to.equal('Username');
        expect(_user.data).to.equal('data');
        expect(initialized).to.be.false;
      });

      it('builds a new instance with default value.', async function() {
        const [user, initialized] = await this.User.findOrBuild({
          where: { username: 'Username' },
          defaults: { data: 'ThisIsData' }
        });
        expect(user.id).to.be.null;
        expect(user.username).to.equal('Username');
        expect(user.data).to.equal('ThisIsData');
        expect(initialized).to.be.true;
        expect(user.isNewRecord).to.be.true;
      });
    });
  });

  describe('save', () => {
    it('should map the correct fields when saving instance (#10589)', async function() {
      const User = this.sequelize.define('User', {
        id3: {
          field: 'id',
          type: Sequelize.INTEGER,
          primaryKey: true
        },
        id: {
          field: 'id2',
          type: Sequelize.INTEGER,
          allowNull: false
        },
        id2: {
          field: 'id3',
          type: Sequelize.INTEGER,
          allowNull: false
        }
      });

      await this.sequelize.sync({ force: true });
      await User.create({ id3: 94, id: 87, id2: 943 });
      const user = await User.findByPk(94);
      await user.set('id2', 8877);
      await user.save({ id2: 8877 });
      expect((await User.findByPk(94)).id2).to.equal(8877);
    });
  });

  describe('update', () => {
    it('throws an error if no where clause is given', async function() {
      const User = this.sequelize.define('User', { username: DataTypes.STRING });

      await this.sequelize.sync({ force: true });
      try {
        await User.update();
        throw new Error('Update should throw an error if no where clause is given.');
      } catch (err) {
        expect(err).to.be.an.instanceof(Error);
        expect(err.message).to.equal('Missing where attribute in the options parameter');
      }
    });

    it('should map the correct fields when updating instance (#10589)', async function() {
      const User = this.sequelize.define('User', {
        id3: {
          field: 'id',
          type: Sequelize.INTEGER,
          primaryKey: true
        },
        id: {
          field: 'id2',
          type: Sequelize.INTEGER,
          allowNull: false
        },
        id2: {
          field: 'id3',
          type: Sequelize.INTEGER,
          allowNull: false
        }
      });

      await this.sequelize.sync({ force: true });
      await User.create({ id3: 94, id: 87, id2: 943 });
      const user = await User.findByPk(94);
      await user.update({ id2: 8877 });
      expect((await User.findByPk(94)).id2).to.equal(8877);
    });

    if (current.dialect.supports.transactions) {
      it('supports transactions', async function() {
        const sequelize = await Support.prepareTransactionTest(this.sequelize);
        const User = sequelize.define('User', { username: Sequelize.STRING });

        await User.sync({ force: true });
        await User.create({ username: 'foo' });

        const t = await sequelize.transaction();
        await User.update({ username: 'bar' }, {
          where: { username: 'foo' },
          transaction: t
        });
        const users1 = await User.findAll();
        const users2 = await User.findAll({ transaction: t });
        expect(users1[0].username).to.equal('foo');
        expect(users2[0].username).to.equal('bar');
        await t.rollback();
      });
    }

    it('updates the attributes that we select only without updating createdAt', async function() {
      const User = this.sequelize.define('User1', {
        username: Sequelize.STRING,
        secretValue: Sequelize.STRING
      }, {
        paranoid: true
      });

      let test = false;
      await User.sync({ force: true });
      const user = await User.create({ username: 'Peter', secretValue: '42' });
      await user.update({ secretValue: '43' }, {
        fields: ['secretValue'],
        logging(sql) {
          test = true;
          if (dialect === 'mssql' || dialect === 'oracle') {
            expect(sql).to.not.contain('createdAt');
          } else {
            expect(sql).to.match(/UPDATE\s+[`"]+User1s[`"]+\s+SET\s+[`"]+secretValue[`"]=(\$1|\?),[`"]+updatedAt[`"]+=(\$2|\?)\s+WHERE [`"]+id[`"]+\s=\s(\$3|\?)/);
          }
        },
        returning: ['*']
      });
      expect(test).to.be.true;
    });

    it('allows sql logging of updated statements', async function() {
      const User = this.sequelize.define('User', {
        name: Sequelize.STRING,
        bio: Sequelize.TEXT
      }, {
        paranoid: true
      });
      let test = false;
      await User.sync({ force: true });
      const u = await User.create({ name: 'meg', bio: 'none' });
      expect(u).to.exist;
      await u.update({ name: 'brian' }, {
        logging(sql) {
          test = true;
          expect(sql).to.exist;
          expect(sql.toUpperCase()).to.include('UPDATE');
        }
      });
      expect(test).to.be.true;
    });

    it('updates only values that match filter', async function() {
      const data = [
        { username: 'Peter', secretValue: '42' },
        { username: 'Paul', secretValue: '42' },
        { username: 'Bob', secretValue: '43' }
      ];

      await this.User.bulkCreate(data);
      await this.User.update({ username: 'Bill' }, { where: { secretValue: '42' } });
      const users = await this.User.findAll({ order: ['id'] });
      expect(users).to.have.lengthOf(3);

      for (const user of users) {
        if (user.secretValue === '42') {
          expect(user.username).to.equal('Bill');
        } else {
          expect(user.username).to.equal('Bob');
        }
      }
    });

    it('throws an error if where has a key with undefined value', async function() {
      const data = [
        { username: 'Peter', secretValue: '42' },
        { username: 'Paul', secretValue: '42' },
        { username: 'Bob', secretValue: '43' }
      ];

      await this.User.bulkCreate(data);
      try {
        await this.User.update({ username: 'Bill' }, {
          where: {
            secretValue: '42',
            username: undefined
          }
        });
        throw new Error('Update should throw an error if where has a key with undefined value');
      } catch (err) {
        expect(err).to.be.an.instanceof(Error);
        expect(err.message).to.equal('WHERE parameter "username" has invalid "undefined" value');
      }
    });

    it('updates only values that match the allowed fields', async function() {
      const data = [{ username: 'Peter', secretValue: '42' }];

      await this.User.bulkCreate(data);
      await this.User.update({ username: 'Bill', secretValue: '43' }, { where: { secretValue: '42' }, fields: ['username'] });
      const users = await this.User.findAll({ order: ['id'] });
      expect(users).to.have.lengthOf(1);
      expect(users[0].username).to.equal('Bill');
      expect(users[0].secretValue).to.equal('42');
    });

    it('updates with casting', async function() {
      await this.User.create({ username: 'John' });
      await this.User.update({
        username: this.sequelize.cast('1', dialect === 'mssql' ? 'nvarchar' : 'char')
      }, {
        where: { username: 'John' }
      });
      expect((await this.User.findOne()).username).to.equal('1');
    });

    it('updates with function and column value', async function() {
      await this.User.create({ username: 'John' });
      await this.User.update({
        username: this.sequelize.fn('upper', this.sequelize.col('username'))
      }, {
        where: { username: 'John' }
      });
      expect((await this.User.findOne()).username).to.equal('JOHN');
    });

    it('does not update virtual attributes', async function() {
      const User = this.sequelize.define('User', {
        username: Sequelize.STRING,
        virtual: Sequelize.VIRTUAL
      });

      await User.create({ username: 'jan' });
      await User.update({
        username: 'kurt',
        virtual: 'test'
      }, {
        where: {
          username: 'jan'
        }
      });
      const user = await User.findOne();
      expect(user.username).to.equal('kurt');
      expect(user.virtual).to.not.equal('test');
    });

    it('doesn\'t update attributes that are altered by virtual setters when option is enabled', async function() {
      const User = this.sequelize.define('UserWithVirtualSetters', {
        username: Sequelize.STRING,
        illness_name: Sequelize.STRING,
        illness_pain: Sequelize.INTEGER,
        illness: {
          type: Sequelize.VIRTUAL,
          set(value) {
            this.set('illness_name', value.name);
            this.set('illness_pain', value.pain);
          }
        }
      });

      await User.sync({ force: true });
      await User.create({
        username: 'Jan',
        illness_name: 'Headache',
        illness_pain: 5
      });
      await User.update({
        illness: { pain: 10, name: 'Backache' }
      }, {
        where: {
          username: 'Jan'
        },
        sideEffects: false
      });
      expect((await User.findOne()).illness_pain).to.be.equal(5);
    });

    it('updates attributes that are altered by virtual setters', async function() {
      const User = this.sequelize.define('UserWithVirtualSetters', {
        username: Sequelize.STRING,
        illness_name: Sequelize.STRING,
        illness_pain: Sequelize.INTEGER,
        illness: {
          type: Sequelize.VIRTUAL,
          set(value) {
            this.set('illness_name', value.name);
            this.set('illness_pain', value.pain);
          }
        }
      });

      await User.sync({ force: true });
      await User.create({
        username: 'Jan',
        illness_name: 'Headache',
        illness_pain: 5
      });
      await User.update({
        illness: { pain: 10, name: 'Backache' }
      }, {
        where: {
          username: 'Jan'
        }
      });
      expect((await User.findOne()).illness_pain).to.be.equal(10);
    });

    it('should properly set data when individualHooks are true', async function() {
      this.User.beforeUpdate(instance => {
        instance.set('intVal', 1);
      });

      const user = await this.User.create({ username: 'Peter' });
      await this.User.update({ data: 'test' }, {
        where: { id: user.id },
        individualHooks: true
      });
      expect((await this.User.findByPk(user.id)).intVal).to.be.equal(1);
    });

    it('sets updatedAt to the current timestamp', async function() {
      const data = [
        { username: 'Peter', secretValue: '42' },
        { username: 'Paul', secretValue: '42' },
        { username: 'Bob', secretValue: '43' }
      ];

      await this.User.bulkCreate(data);
      let users = await this.User.findAll({ order: ['id'] });
      this.updatedAt = users[0].updatedAt;

      expect(this.updatedAt).to.be.ok;
      expect(this.updatedAt).to.equalTime(users[2].updatedAt); // All users should have the same updatedAt

      // Pass the time so we can actually see a change
      this.clock.tick(1000);
      await this.User.update({ username: 'Bill' }, { where: { secretValue: '42' } });

      users = await this.User.findAll({ order: ['id'] });
      expect(users[0].username).to.equal('Bill');
      expect(users[1].username).to.equal('Bill');
      expect(users[2].username).to.equal('Bob');

      expect(users[0].updatedAt).to.be.afterTime(this.updatedAt);
      expect(users[2].updatedAt).to.equalTime(this.updatedAt);
    });

    it('returns the number of affected rows', async function() {
      const data = [
        { username: 'Peter', secretValue: '42' },
        { username: 'Paul', secretValue: '42' },
        { username: 'Bob', secretValue: '43' }
      ];

      await this.User.bulkCreate(data);
      let [affectedRows] = await this.User.update({ username: 'Bill' }, { where: { secretValue: '42' } });
      expect(affectedRows).to.equal(2);
      [affectedRows] = await this.User.update({ username: 'Bill' }, { where: { secretValue: '44' } });
      expect(affectedRows).to.equal(0);
    });

    it('does not update soft deleted records when model is paranoid', async function() {
      const ParanoidUser = this.sequelize.define('ParanoidUser', {
        username: DataTypes.STRING
      }, { paranoid: true });

      await this.sequelize.sync({ force: true });
      await ParanoidUser.bulkCreate([
        { username: 'user1' },
        { username: 'user2' }
      ]);
      await ParanoidUser.destroy({
        where: { username: 'user1' }
      });
      await ParanoidUser.update({ username: 'foo' }, { where: {} });
      const users = await ParanoidUser.findAll({
        paranoid: false,
        where: {
          username: 'foo'
        }
      });
      expect(users).to.have.lengthOf(1, 'should not update soft-deleted record');
    });

    it('updates soft deleted records when paranoid is overridden', async function() {
      const ParanoidUser = this.sequelize.define('ParanoidUser', {
        username: DataTypes.STRING
      }, { paranoid: true });

      await this.sequelize.sync({ force: true });
      await ParanoidUser.bulkCreate([
        { username: 'user1' },
        { username: 'user2' }
      ]);
      await ParanoidUser.destroy({ where: { username: 'user1' } });
      await ParanoidUser.update({ username: 'foo' }, {
        where: {},
        paranoid: false
      });
      const users = await ParanoidUser.findAll({
        paranoid: false,
        where: {
          username: 'foo'
        }
      });
      expect(users).to.have.lengthOf(2);
    });

    it('calls update hook for soft deleted objects', async function() {
      const hookSpy = sinon.spy();
      const User = this.sequelize.define('User',
        { username: DataTypes.STRING },
        { paranoid: true, hooks: { beforeUpdate: hookSpy } }
      );

      await this.sequelize.sync({ force: true });
      await User.bulkCreate([{ username: 'user1' }]);
      await User.destroy({
        where: {
          username: 'user1'
        }
      });
      await User.update({ username: 'updUser1' }, {
        paranoid: false,
        where: { username: 'user1' },
        individualHooks: true
      });
      const user = await User.findOne({ where: { username: 'updUser1' }, paranoid: false });
      expect(user).to.not.be.null;
      expect(user.username).to.eq('updUser1');
      expect(hookSpy).to.have.been.called;
    });

    if (dialect === 'postgres') {
      it('returns the affected rows if `options.returning` is true', async function() {
        const data = [
          { username: 'Peter', secretValue: '42' },
          { username: 'Paul', secretValue: '42' },
          { username: 'Bob', secretValue: '43' }
        ];

        await this.User.bulkCreate(data);
        let [count, rows] = await this.User.update({ username: 'Bill' }, {
          where: { secretValue: '42' },
          returning: true
        });
        expect(count).to.equal(2);
        expect(rows).to.have.length(2);
        [count, rows] = await this.User.update({ username: 'Bill' }, {
          where: { secretValue: '44' },
          returning: true
        });
        expect(count).to.equal(0);
        expect(rows).to.have.length(0);
      });
    }

    if (dialect === 'mysql') {
      it('supports limit clause', async function() {
        const data = [
          { username: 'Peter', secretValue: '42' },
          { username: 'Peter', secretValue: '42' },
          { username: 'Peter', secretValue: '42' }
        ];

        await this.User.bulkCreate(data);
        const [affectedRows] = await this.User.update({ secretValue: '43' }, {
          where: { username: 'Peter' },
          limit: 1
        });
        expect(affectedRows).to.equal(1);
      });
    }

  });

  describe('destroy', () => {
    it('`truncate` method should clear the table', async function() {
      const User = this.sequelize.define('User', { username: DataTypes.STRING });
      await this.sequelize.sync({ force: true });
      await User.bulkCreate([{ username: 'user1' }, { username: 'user2' }]);
      await User.truncate();
      expect(await User.findAll()).to.have.lengthOf(0);
    });

    it('`truncate` option should clear the table', async function() {
      const User = this.sequelize.define('User', { username: DataTypes.STRING });
      await this.sequelize.sync({ force: true });
      await User.bulkCreate([{ username: 'user1' }, { username: 'user2' }]);
      await User.destroy({ truncate: true });
      expect(await User.findAll()).to.have.lengthOf(0);
    });

    it('`truncate` option returns a number', async function() {
      const User = this.sequelize.define('User', { username: DataTypes.STRING });
      await this.sequelize.sync({ force: true });
      await User.bulkCreate([{ username: 'user1' }, { username: 'user2' }]);
      const affectedRows = await User.destroy({ truncate: true });
      expect(await User.findAll()).to.have.lengthOf(0);
      expect(affectedRows).to.be.a('number');
    });

    it('throws an error if no where clause is given', async function() {
      const User = this.sequelize.define('User', { username: DataTypes.STRING });
      await this.sequelize.sync({ force: true });
      try {
        await User.destroy();
        throw new Error('Destroy should throw an error if no where clause is given.');
      } catch (err) {
        expect(err).to.be.an.instanceof(Error);
        expect(err.message).to.equal('Missing where or truncate attribute in the options parameter of model.destroy.');
      }
    });

    it('deletes all instances when given an empty where object', async function() {
      const User = this.sequelize.define('User', { username: DataTypes.STRING });
      await this.sequelize.sync({ force: true });
      await User.bulkCreate([{ username: 'user1' }, { username: 'user2' }]);
      const affectedRows = await User.destroy({ where: {} });
      expect(affectedRows).to.equal(2);
      expect(await User.findAll()).to.have.lengthOf(0);
    });

    it('throws an error if where has a key with undefined value', async function() {
      const User = this.sequelize.define('User', { username: DataTypes.STRING });

      await this.sequelize.sync({ force: true });
      try {
        await User.destroy({ where: { username: undefined } });
        throw new Error('Destroy should throw an error if where has a key with undefined value');
      } catch (err) {
        expect(err).to.be.an.instanceof(Error);
        expect(err.message).to.equal('WHERE parameter "username" has invalid "undefined" value');
      }
    });

    if (current.dialect.supports.transactions) {
      it('supports transactions', async function() {
        const sequelize = await Support.prepareTransactionTest(this.sequelize);
        const User = sequelize.define('User', { username: Sequelize.STRING });

        await User.sync({ force: true });
        await User.create({ username: 'foo' });
        const t = await sequelize.transaction();
        await User.destroy({
          where: {},
          transaction: t
        });
        const count1 = await User.count();
        const count2 = await User.count({ transaction: t });
        expect(count1).to.equal(1);
        expect(count2).to.equal(0);
        await t.rollback();
      });
    }

    it('deletes values that match filter', async function() {
      const data = [
        { username: 'Peter', secretValue: '42' },
        { username: 'Paul', secretValue: '42' },
        { username: 'Bob', secretValue: '43' }
      ];

      await this.User.bulkCreate(data);
      await this.User.destroy({ where: { secretValue: '42' } });
      const users = await this.User.findAll({ order: ['id'] });
      expect(users.length).to.equal(1);
      expect(users[0].username).to.equal('Bob');
    });

    it('works without a primary key', async function() {
      const Log = this.sequelize.define('Log', {
        client_id: DataTypes.INTEGER,
        content: DataTypes.TEXT,
        timestamp: DataTypes.DATE
      });
      Log.removeAttribute('id');

      await Log.sync({ force: true });
      await Log.create({
        client_id: 13,
        content: 'Error!',
        timestamp: new Date()
      });
      await Log.destroy({
        where: {
          client_id: 13
        }
      });
      expect(await Log.findAll()).to.have.lengthOf(0);
    });

    it('supports .field', async function() {
      const UserProject = this.sequelize.define('UserProject', {
        userId: {
          type: DataTypes.INTEGER,
          field: 'user_id'
        }
      });

      await UserProject.sync({ force: true });
      await UserProject.create({ userId: 10 });
      await UserProject.destroy({ where: { userId: 10 } });
      expect(await UserProject.findAll()).to.have.lengthOf(0);
    });

    it('sets deletedAt to the current timestamp if paranoid is true', async function() {
      const ParanoidUser = this.sequelize.define('ParanoidUser', {
        username: Sequelize.STRING,
        secretValue: Sequelize.STRING,
        data: Sequelize.STRING,
        intVal: { type: Sequelize.INTEGER, defaultValue: 1 }
      }, { paranoid: true });
      const data = [
        { username: 'Peter', secretValue: '42' },
        { username: 'Paul', secretValue: '42' },
        { username: 'Bob', secretValue: '43' }
      ];

      await ParanoidUser.sync({ force: true });
      await ParanoidUser.bulkCreate(data);

      // since we save in UTC, let's format to UTC time
      const date = moment().utc().format('YYYY-MM-DD h:mm');
      await ParanoidUser.destroy({ where: { secretValue: '42' } });

      let users = await ParanoidUser.findAll({ order: ['id'] });
      expect(users.length).to.equal(1);
      expect(users[0].username).to.equal('Bob');

      const queryGenerator = this.sequelize.queryInterface.queryGenerator;
      const qi = queryGenerator.quoteIdentifier.bind(queryGenerator);
      const query = `SELECT * FROM ${qi('ParanoidUsers')} WHERE ${qi('deletedAt')} IS NOT NULL ORDER BY ${qi('id')}`;
      [users] = await this.sequelize.query(query);

      expect(users[0].username).to.equal('Peter');
      expect(users[1].username).to.equal('Paul');

      const formatDate = val => moment(new Date(val)).utc().format('YYYY-MM-DD h:mm');

      expect(formatDate(users[0].deletedAt)).to.equal(date);
      expect(formatDate(users[1].deletedAt)).to.equal(date);
    });

    it('does not set deletedAt for previously destroyed instances if paranoid is true', async function() {
      const User = this.sequelize.define('UserCol', {
        secretValue: Sequelize.STRING,
        username: Sequelize.STRING
      }, { paranoid: true });

      await User.sync({ force: true });
      await User.bulkCreate([
        { username: 'Toni', secretValue: '42' },
        { username: 'Tobi', secretValue: '42' },
        { username: 'Max', secretValue: '42' }
      ]);
      const user = await User.findByPk(1);
      await user.destroy();
      await user.reload({ paranoid: false });
      const deletedAt = user.deletedAt;
      await User.destroy({ where: { secretValue: '42' } });
      await user.reload({ paranoid: false });
      expect(user.deletedAt).to.eql(deletedAt);
    });

    describe("can't find records marked as deleted with paranoid being true", () => {
      it('with the DAOFactory', async function() {
        const User = this.sequelize.define('UserCol', {
          username: Sequelize.STRING
        }, { paranoid: true });

        await User.sync({ force: true });
        await User.bulkCreate([
          { username: 'Toni' },
          { username: 'Tobi' },
          { username: 'Max' }
        ]);
        const user = await User.findByPk(1);
        await user.destroy();
        expect(await User.findByPk(1)).to.be.null;
        expect(await User.count()).to.equal(2);
        expect(await User.findAll()).to.have.length(2);
      });
    });

    describe('can find paranoid records if paranoid is marked as false in query', () => {
      it('with the DAOFactory', async function() {
        const User = this.sequelize.define('UserCol', {
          username: Sequelize.STRING
        }, { paranoid: true });

        await User.sync({ force: true });
        await User.bulkCreate([
          { username: 'Toni' },
          { username: 'Tobi' },
          { username: 'Max' }
        ]);
        const user = await User.findByPk(1);
        await user.destroy();
        expect(await User.findOne({ where: 1, paranoid: false })).to.exist;
        expect(await User.findByPk(1)).to.be.null;
        expect(await User.count()).to.equal(2);
        expect(await User.count({ paranoid: false })).to.equal(3);
      });
    });

    it('should include deleted associated records if include has paranoid marked as false', async function() {
      const User = this.sequelize.define('User', {
        username: Sequelize.STRING
      }, { paranoid: true });
      const Pet = this.sequelize.define('Pet', {
        name: Sequelize.STRING,
        UserId: Sequelize.INTEGER
      }, { paranoid: true });

      User.hasMany(Pet);
      Pet.belongsTo(User);

      await User.sync({ force: true });
      await Pet.sync({ force: true });
      const userId = (await User.create({ username: 'Joe' })).id;
      await Pet.bulkCreate([
        { name: 'Fido', UserId: userId },
        { name: 'Fifi', UserId: userId }
      ]);
      const pet = await Pet.findByPk(1);
      await pet.destroy();
      const user = await User.findOne({
        where: { id: userId },
        include: Pet
      });
      const userWithDeletedPets = await User.findOne({
        where: { id: userId },
        include: { model: Pet, paranoid: false }
      });
      expect(user).to.exist;
      expect(user.Pets).to.have.length(1);
      expect(userWithDeletedPets).to.exist;
      expect(userWithDeletedPets.Pets).to.have.length(2);
    });

    it('should delete a paranoid record if I set force to true', async function() {
      const User = this.sequelize.define('paranoiduser', {
        username: Sequelize.STRING
      }, { paranoid: true });

      await User.sync({ force: true });
      await User.bulkCreate([
        { username: 'Bob' },
        { username: 'Tobi' },
        { username: 'Max' },
        { username: 'Tony' }
      ]);
      const user = await User.findOne({ where: { username: 'Bob' } });
      await user.destroy({ force: true });
      expect(await User.findOne({ where: { username: 'Bob' } })).to.be.null;
      const tobi = await User.findOne({ where: { username: 'Tobi' } });
      await tobi.destroy();
<<<<<<< HEAD
      let sql = dialect === 'db2' ? 'SELECT * FROM "paranoidusers" WHERE "username"=\'Tobi\'' : 'SELECT * FROM paranoidusers WHERE username=\'Tobi\'';
      let result = await this.sequelize.query(sql, { plain: true });
      expect(result.username).to.equal('Tobi');
      await User.destroy({ where: { username: 'Tony' } });
      sql = dialect === 'db2' ? 'SELECT * FROM "paranoidusers" WHERE "username"=\'Tony\'' : 'SELECT * FROM paranoidusers WHERE username=\'Tony\'';
      result = await this.sequelize.query(sql, { plain: true });
      expect(result.username).to.equal('Tony');
      await User.destroy({ where: { username: ['Tony', 'Max'] }, force: true });
      sql = dialect === 'db2' ? 'SELECT * FROM "paranoidusers"' : 'SELECT * FROM paranoidusers';
=======
      let sql = (dialect !== 'oracle') ? 'SELECT * FROM paranoidusers WHERE username=\'Tobi\'' : 'SELECT * FROM "paranoidusers" WHERE "username"=\'Tobi\'';
      let result = await this.sequelize.query(sql, { plain: true });
      expect(result.username).to.equal('Tobi');
      await User.destroy({ where: { username: 'Tony' } });
      sql = (dialect !== 'oracle') ? 'SELECT * FROM paranoidusers WHERE username=\'Tony\'' : 'SELECT * FROM "paranoidusers" WHERE "username"=\'Tony\'';
      result = await this.sequelize.query(sql, { plain: true });
      expect(result.username).to.equal('Tony');
      await User.destroy({ where: { username: ['Tony', 'Max'] }, force: true });
      sql = (dialect !== 'oracle') ? 'SELECT * FROM paranoidusers' : 'SELECT * FROM "paranoidusers"';
>>>>>>> 3a6c2776
      const [users] = await this.sequelize.query(sql, { raw: true });
      expect(users).to.have.length(1);
      expect(users[0].username).to.equal('Tobi');
    });

    it('returns the number of affected rows', async function() {
      const data = [
        { username: 'Peter', secretValue: '42' },
        { username: 'Paul', secretValue: '42' },
        { username: 'Bob', secretValue: '43' }
      ];

      await this.User.bulkCreate(data);
      let affectedRows = await this.User.destroy({ where: { secretValue: '42' } });
      expect(affectedRows).to.equal(2);
      affectedRows = await this.User.destroy({ where: { secretValue: '44' } });
      expect(affectedRows).to.equal(0);
    });

    it('supports table schema/prefix', async function() {
      const data = [
        { username: 'Peter', secretValue: '42' },
        { username: 'Paul', secretValue: '42' },
        { username: 'Bob', secretValue: '43' }
      ];
      const prefixUser = this.User.schema('prefix');

      await Support.dropTestSchemas(this.sequelize);
      await this.sequelize.queryInterface.createSchema('prefix');
      await prefixUser.sync({ force: true });
      await prefixUser.bulkCreate(data);
      await prefixUser.destroy({ where: { secretValue: '42' } });
      const users = await prefixUser.findAll({ order: ['id'] });
      expect(users.length).to.equal(1);
      expect(users[0].username).to.equal('Bob');
      await this.sequelize.queryInterface.dropSchema('prefix');
    });

    it('should work if model is paranoid and only operator in where clause is a Symbol', async function() {
      const User = this.sequelize.define('User', {
        username: Sequelize.STRING
      }, { paranoid: true });

      await User.sync({ force: true });
      await User.bulkCreate([{ username: 'foo' }, { username: 'bar' }]);
      await User.destroy({
        where: {
          [Op.or]: [
            { username: 'bar' },
            { username: 'baz' }
          ]
        }
      });
      const users = await User.findAll();
      expect(users).to.have.length(1);
      expect(users[0].username).to.equal('foo');
    });
  });

  describe('restore', () => {
    it('rejects with an error if the model is not paranoid', async function() {
      await expect(this.User.restore({ where: { secretValue: '42' } })).to.be.rejectedWith(Error, 'Model is not paranoid');
    });

    it('restores a previously deleted model', async function() {
      const ParanoidUser = this.sequelize.define('ParanoidUser', {
        username: Sequelize.STRING,
        secretValue: Sequelize.STRING,
        data: Sequelize.STRING,
        intVal: { type: Sequelize.INTEGER, defaultValue: 1 }
      }, {
        paranoid: true
      });
      const data = [
        { username: 'Peter', secretValue: '42' },
        { username: 'Paul', secretValue: '43' },
        { username: 'Bob', secretValue: '44' }
      ];

      await ParanoidUser.sync({ force: true });
      await ParanoidUser.bulkCreate(data);
      await ParanoidUser.destroy({ where: { secretValue: '42' } });
      await ParanoidUser.restore({ where: { secretValue: '42' } });
      const user = await ParanoidUser.findOne({ where: { secretValue: '42' } });
      expect(user).to.be.ok;
      expect(user.username).to.equal('Peter');
    });
  });

  describe('equals', () => {
    it('correctly determines equality of objects', async function() {
      const user = await this.User.create({ username: 'hallo', data: 'welt' });
      expect(user.equals(user)).to.be.ok;
    });

    // sqlite can't handle multiple primary keys
    if (dialect !== 'sqlite') {
      it('correctly determines equality with multiple primary keys', async function() {
        const userKeys = this.sequelize.define('userkeys', {
          foo: { type: Sequelize.STRING, primaryKey: true },
          bar: { type: Sequelize.STRING, primaryKey: true },
          name: Sequelize.STRING,
          bio: Sequelize.TEXT
        });

        await userKeys.sync({ force: true });
        const user = await userKeys.create({ foo: '1', bar: '2', name: 'hallo', bio: 'welt' });
        expect(user.equals(user)).to.be.ok;
      });
    }
  });

  // sqlite can't handle multiple primary keys
  if (dialect !== 'sqlite') {
    describe('equalsOneOf', () => {
      beforeEach(async function() {
        this.userKey = this.sequelize.define('userKeys', {
          foo: { type: Sequelize.STRING, primaryKey: true },
          bar: { type: Sequelize.STRING, primaryKey: true },
          name: Sequelize.STRING,
          bio: Sequelize.TEXT
        });

        await this.userKey.sync({ force: true });
      });

      it('determines equality if one is matching', async function() {
        const u = await this.userKey.create({ foo: '1', bar: '2', name: 'hallo', bio: 'welt' });
        expect(u.equalsOneOf([u, { a: 1 }])).to.be.ok;
      });

      it("doesn't determine equality if none is matching", async function() {
        const u = await this.userKey.create({ foo: '1', bar: '2', name: 'hallo', bio: 'welt' });
        expect(u.equalsOneOf([{ b: 2 }, { a: 1 }])).to.not.be.ok;
      });
    });
  }

  describe('count', () => {
    if (current.dialect.supports.transactions) {
      it('supports transactions', async function() {
        const sequelize = await Support.prepareTransactionTest(this.sequelize);
        const User = sequelize.define('User', { username: Sequelize.STRING });

        await User.sync({ force: true });
        const t = await sequelize.transaction();
        await User.create({ username: 'foo' }, { transaction: t });
        const count1 = await User.count();
        const count2 = await User.count({ transaction: t });
        expect(count1).to.equal(0);
        expect(count2).to.equal(1);
        await t.rollback();
      });
    }

    it('counts all created objects', async function() {
      await this.User.bulkCreate([{ username: 'user1' }, { username: 'user2' }]);
      expect(await this.User.count()).to.equal(2);
    });

    it('returns multiple rows when using group', async function() {
      await this.User.bulkCreate([
        { username: 'user1', data: 'A' },
        { username: 'user2', data: 'A' },
        { username: 'user3', data: 'B' }
      ]);
      const count = await this.User.count({
        attributes: ['data'],
        group: ['data']
      });
      expect(count).to.have.lengthOf(2);

      // The order of count varies across dialects; Hence find element by identified first.
      expect(count.find(i => i.data === 'A')).to.deep.equal({ data: 'A', count: 2 });
      expect(count.find(i => i.data === 'B')).to.deep.equal({ data: 'B', count: 1 });
    });

    if (dialect !== 'mssql' && dialect !== 'db2') {
      describe('aggregate', () => {
        it('allows grouping by aliased attribute', async function() {
          await this.User.aggregate('id', 'count', {
            attributes: [['id', 'id2']],
            group: ['id2'],
            logging: true
          });
        });
      });
    }

    describe('options sent to aggregate', () => {
      let options, aggregateSpy;

      beforeEach(function() {
        options = { where: { username: 'user1' } };

        aggregateSpy = sinon.spy(this.User, 'aggregate');
      });

      afterEach(() => {
        expect(aggregateSpy).to.have.been.calledWith(
          sinon.match.any, sinon.match.any,
          sinon.match.object.and(sinon.match.has('where', { username: 'user1' }))
        );

        aggregateSpy.restore();
      });

      it('modifies option "limit" by setting it to null', async function() {
        options.limit = 5;

        await this.User.count(options);
        expect(aggregateSpy).to.have.been.calledWith(
          sinon.match.any, sinon.match.any,
          sinon.match.object.and(sinon.match.has('limit', null))
        );
      });

      it('modifies option "offset" by setting it to null', async function() {
        options.offset = 10;

        await this.User.count(options);
        expect(aggregateSpy).to.have.been.calledWith(
          sinon.match.any, sinon.match.any,
          sinon.match.object.and(sinon.match.has('offset', null))
        );
      });

      it('modifies option "order" by setting it to null', async function() {
        options.order = 'username';

        await this.User.count(options);
        expect(aggregateSpy).to.have.been.calledWith(
          sinon.match.any, sinon.match.any,
          sinon.match.object.and(sinon.match.has('order', null))
        );
      });
    });

    it('allows sql logging', async function() {
      let test = false;
      await this.User.count({
        logging(sql) {
          test = true;
          expect(sql).to.exist;
          expect(sql.toUpperCase()).to.include('SELECT');
        }
      });
      expect(test).to.be.true;
    });

    it('filters object', async function() {
      await this.User.create({ username: 'user1' });
      await this.User.create({ username: 'foo' });
      const count = await this.User.count({ where: { username: { [Op.like]: '%us%' } } });
      expect(count).to.equal(1);
    });

    it('supports distinct option', async function() {
      const Post = this.sequelize.define('Post', {});
      const PostComment = this.sequelize.define('PostComment', {});
      Post.hasMany(PostComment);
      await Post.sync({ force: true });
      await PostComment.sync({ force: true });
      const post = await Post.create({});
      await PostComment.bulkCreate([{ PostId: post.id }, { PostId: post.id }]);
      const count1 = await Post.count({ distinct: false, include: { model: PostComment, required: false } });
      const count2 = await Post.count({ distinct: true, include: { model: PostComment, required: false } });
      expect(count1).to.equal(2);
      expect(count2).to.equal(1);
    });

  });

  for (const methodName of ['min', 'max']) {
    describe(methodName, () => {
      beforeEach(async function() {
        this.UserWithAge = this.sequelize.define('UserWithAge', {
          age: Sequelize.INTEGER,
          order: Sequelize.INTEGER
        });

        this.UserWithDec = this.sequelize.define('UserWithDec', {
          value: Sequelize.DECIMAL(10, 3)
        });

        await this.UserWithAge.sync({ force: true });
        await this.UserWithDec.sync({ force: true });
      });

      if (current.dialect.supports.transactions) {
        it('supports transactions', async function() {
          const sequelize = await Support.prepareTransactionTest(this.sequelize);
          const User = sequelize.define('User', { age: Sequelize.INTEGER });

          await User.sync({ force: true });
          const t = await sequelize.transaction();
          await User.bulkCreate([{ age: 2 }, { age: 5 }, { age: 3 }], { transaction: t });
          const val1 = await User[methodName]('age');
          const val2 = await User[methodName]('age', { transaction: t });
          expect(val1).to.be.not.ok;
          expect(val2).to.equal(methodName === 'min' ? 2 : 5);
          await t.rollback();
        });
      }

      it('returns the correct value', async function() {
        await this.UserWithAge.bulkCreate([{ age: 3 }, { age: 2 }]);
        expect(await this.UserWithAge[methodName]('age')).to.equal(methodName === 'min' ? 2 : 3);
      });

      it('allows sql logging', async function() {
        let test = false;
        await this.UserWithAge[methodName]('age', {
          logging(sql) {
            test = true;
            expect(sql).to.exist;
            expect(sql.toUpperCase()).to.include('SELECT');
          }
        });
        expect(test).to.be.true;
      });

      it('should allow decimals', async function() {
        await this.UserWithDec.bulkCreate([{ value: 5.5 }, { value: 3.5 }]);
        expect(await this.UserWithDec[methodName]('value')).to.equal(methodName === 'min' ? 3.5 : 5.5);
      });

      it('should allow strings', async function() {
        await this.User.bulkCreate([{ username: 'bbb' }, { username: 'yyy' }]);
        expect(await this.User[methodName]('username')).to.equal(methodName === 'min' ? 'bbb' : 'yyy');
      });

      it('should allow dates', async function() {
        const date1 = new Date(2000, 1, 1);
        const date2 = new Date(1990, 1, 1);
        await this.User.bulkCreate([{ theDate: date1 }, { theDate: date2 }]);
        expect(await this.User[methodName]('theDate')).to.equalDate(methodName === 'min' ? date2 : date1);
      });

      it('should work with fields named as an SQL reserved keyword', async function() {
        await this.UserWithAge.bulkCreate([
          { age: 2, order: 3 },
          { age: 3, order: 5 }
        ]);
        expect(await this.UserWithAge[methodName]('order')).to.equal(methodName === 'min' ? 3 : 5);
      });
    });
  }

  describe('sum', () => {
    beforeEach(async function() {
      this.UserWithAge = this.sequelize.define('UserWithAge', {
        age: Sequelize.INTEGER,
        order: Sequelize.INTEGER,
        gender: Sequelize.ENUM('male', 'female')
      });

      this.UserWithDec = this.sequelize.define('UserWithDec', {
        value: Sequelize.DECIMAL(10, 3)
      });

      this.UserWithFields = this.sequelize.define('UserWithFields', {
        age: {
          type: Sequelize.INTEGER,
          field: 'user_age'
        },
        order: Sequelize.INTEGER,
        gender: {
          type: Sequelize.ENUM('male', 'female'),
          field: 'male_female'
        }
      });

      await Promise.all([
        this.UserWithAge.sync({ force: true }),
        this.UserWithDec.sync({ force: true }),
        this.UserWithFields.sync({ force: true })
      ]);
    });

    it('should work in the simplest case', async function() {
      await this.UserWithAge.bulkCreate([{ age: 2 }, { age: 3 }]);
      expect(await this.UserWithAge.sum('age')).to.equal(5);
    });

    it('should work with fields named as an SQL reserved keyword', async function() {
      await this.UserWithAge.bulkCreate([{ age: 2, order: 3 }, { age: 3, order: 5 }]);
      expect(await this.UserWithAge.sum('order')).to.equal(8);
    });

    it('should allow decimals in sum', async function() {
      await this.UserWithDec.bulkCreate([{ value: 3.5 }, { value: 5.25 }]);
      expect(await this.UserWithDec.sum('value')).to.equal(8.75);
    });

    it('should accept a where clause', async function() {
      const options = { where: { gender: 'male' } };
      await this.UserWithAge.bulkCreate([
        { age: 2, gender: 'male' },
        { age: 3, gender: 'female' }
      ]);
      expect(await this.UserWithAge.sum('age', options)).to.equal(2);
    });

    it('should accept a where clause with custom fields', async function() {
      const options = { where: { gender: 'male' } };
      await this.UserWithFields.bulkCreate([
        { age: 2, gender: 'male' },
        { age: 3, gender: 'female' }
      ]);
      expect(await this.UserWithFields.sum('age', options)).to.equal(2);
    });

    it('allows sql logging', async function() {
      let test = false;
      await this.UserWithAge.sum('age', {
        logging(sql) {
          test = true;
          expect(sql).to.exist;
          expect(sql.toUpperCase()).to.include('SELECT');
        }
      });
      expect(test).to.true;
    });
  });

  describe('schematic support', () => {
    beforeEach(async function() {
      this.UserPublic = this.sequelize.define('UserPublic', {
        age: Sequelize.INTEGER
      });

      this.UserSpecial = this.sequelize.define('UserSpecial', {
        age: Sequelize.INTEGER
      });

      await Support.dropTestSchemas(this.sequelize);
      await this.sequelize.createSchema('schema_test');
      await this.sequelize.createSchema('special');
      this.UserSpecialSync = await this.UserSpecial.schema('special').sync({ force: true });
    });

    afterEach(async function() {
      try {
        await this.sequelize.dropSchema('schema_test');
      } finally {
        await this.sequelize.dropSchema('special');
        await this.sequelize.dropSchema('prefix');
      }
    });

    it('should be able to drop with schemas', async function() {
      await this.UserSpecial.drop();
    });

    it('should be able to list schemas', async function() {
      const schemas = await this.sequelize.showAllSchemas();
      expect(schemas).to.be.instanceof(Array);
      const expectedLengths = {
        mssql: 2,
        postgres: 2,
        db2: 10,
        mariadb: 3,
        mysql: 1,
        oracle: 2,
        sqlite: 1
      };
      expect(schemas).to.have.length(expectedLengths[dialect]);
    });

    if (['mysql', 'sqlite'].includes(dialect)) {
      it('should take schemaDelimiter into account if applicable', async function() {
        let test = 0;
        const UserSpecialUnderscore = this.sequelize.define('UserSpecialUnderscore', {
          age: Sequelize.INTEGER
        }, { schema: 'hello', schemaDelimiter: '_' });
        const UserSpecialDblUnderscore = this.sequelize.define('UserSpecialDblUnderscore', {
          age: Sequelize.INTEGER
        });
        const User = await UserSpecialUnderscore.sync({ force: true });
        const DblUser = await UserSpecialDblUnderscore.schema('hello', '__').sync({ force: true });
        await DblUser.create({ age: 3 }, {
          logging(sql) {
            test++;
            expect(sql).to.exist;
            expect(sql).to.include('INSERT INTO `hello__UserSpecialDblUnderscores`');
          }
        });
        await User.create({ age: 3 }, {
          logging(sql) {
            test++;
            expect(sql).to.exist;
            expect(sql).to.include('INSERT INTO `hello_UserSpecialUnderscores`');
          }
        });
        expect(test).to.equal(2);
      });
    }

    it('should describeTable using the default schema settings', async function() {
      const UserPublic = this.sequelize.define('Public', {
        username: Sequelize.STRING
      });

      let test = 0;

      await UserPublic.sync({ force: true });
      await UserPublic.schema('special').sync({ force: true });

      let table = await this.sequelize.queryInterface.describeTable('Publics', {
        logging(sql) {
          if (dialect === 'sqlite' && sql.includes('TABLE_INFO')) {
            test++;
            expect(sql).to.not.contain('special');
          }
<<<<<<< HEAD
          else if (['mysql', 'mssql', 'mariadb', 'db2'].includes(dialect)) {
=======
          else if (['mysql', 'mssql', 'mariadb', 'oracle'].includes(dialect)) {
>>>>>>> 3a6c2776
            test++;
            expect(sql).to.not.contain('special');
          }
        }
      });

      if (dialect === 'postgres') {
        test++;
        expect(table.id.defaultValue).to.not.contain('special');
      }

      table = await this.sequelize.queryInterface.describeTable('Publics', {
        schema: 'special',
        logging(sql) {
          if (dialect === 'sqlite' && sql.includes('TABLE_INFO')) {
            test++;
            expect(sql).to.contain('special');
          }
<<<<<<< HEAD
          else if (['mysql', 'mssql', 'mariadb', 'db2'].includes(dialect)) {
=======
          else if (['mysql', 'mssql', 'mariadb', 'oracle'].includes(dialect)) {
>>>>>>> 3a6c2776
            test++;
            expect(sql).to.contain('special');
          }
        }
      });

      if (dialect === 'postgres') {
        test++;
        expect(table.id.defaultValue).to.contain('special');
      }

      expect(test).to.equal(2);
    });

    it('should be able to reference a table with a schema set', async function() {
      const UserPub = this.sequelize.define('UserPub', {
        username: Sequelize.STRING
      }, { schema: 'prefix' });

      const ItemPub = this.sequelize.define('ItemPub', {
        name: Sequelize.STRING
      }, { schema: 'prefix' });

      UserPub.hasMany(ItemPub, { foreignKeyConstraint: true });

<<<<<<< HEAD
      if (['postgres', 'mssql', 'db2', 'mariadb'].includes(dialect)) {
=======
      if (['postgres', 'mssql', 'mariadb', 'oracle'].includes(dialect)) {
>>>>>>> 3a6c2776
        await Support.dropTestSchemas(this.sequelize);
        await this.sequelize.queryInterface.createSchema('prefix');
      }

      let test = false;

      await UserPub.sync({ force: true });
      await ItemPub.sync({
        force: true,
        logging: _.after(2, _.once(sql => {
          test = true;
          if (dialect === 'postgres' || dialect === 'db2') {
            expect(sql).to.match(/REFERENCES\s+"prefix"\."UserPubs" \("id"\)/);
          } else if (dialect === 'mssql') {
            expect(sql).to.match(/REFERENCES\s+\[prefix\]\.\[UserPubs\] \(\[id\]\)/);
          } else if (dialect === 'oracle') {
            expect(sql).to.match(/REFERENCES\s+\"prefix\"\.\"UserPubs\" \(\"id\"\)/);
          } else if (dialect === 'mariadb') {
            expect(sql).to.match(/REFERENCES\s+`prefix`\.`UserPubs` \(`id`\)/);
          } else {
            expect(sql).to.match(/REFERENCES\s+`prefix\.UserPubs` \(`id`\)/);
          }
        }))
      });

      expect(test).to.be.true;
    });

    it('should be able to create and update records under any valid schematic', async function() {
      let logged = 0;
      const UserPublicSync = await this.UserPublic.sync({ force: true });

      await UserPublicSync.create({ age: 3 }, {
        logging: UserPublic => {
          logged++;
          if (dialect === 'postgres' || dialect === 'db2') {
            expect(this.UserSpecialSync.getTableName().toString()).to.equal('"special"."UserSpecials"');
            expect(UserPublic).to.include('INSERT INTO "UserPublics"');
          } else if (dialect === 'sqlite') {
            expect(this.UserSpecialSync.getTableName().toString()).to.equal('`special.UserSpecials`');
            expect(UserPublic).to.include('INSERT INTO `UserPublics`');
          } else if (dialect === 'mssql') {
            expect(this.UserSpecialSync.getTableName().toString()).to.equal('[special].[UserSpecials]');
            expect(UserPublic).to.include('INSERT INTO [UserPublics]');
          } else if (dialect === 'mariadb') {
            expect(this.UserSpecialSync.getTableName().toString()).to.equal('`special`.`UserSpecials`');
            expect(UserPublic.indexOf('INSERT INTO `UserPublics`')).to.be.above(-1);
          } else if (dialect === 'oracle') {
            expect(this.UserSpecialSync.getTableName().toString()).to.equal('"special"."UserSpecials"');
            expect(UserPublic.indexOf('INSERT INTO "UserPublics"')).to.be.above(-1);
          } else {
            expect(this.UserSpecialSync.getTableName().toString()).to.equal('`special.UserSpecials`');
            expect(UserPublic).to.include('INSERT INTO `UserPublics`');
          }
        }
      });

      const UserSpecial = await this.UserSpecialSync.schema('special').create({ age: 3 }, {
        logging(UserSpecial) {
          logged++;
          if (dialect === 'postgres' || dialect === 'db2') {
            expect(UserSpecial).to.include('INSERT INTO "special"."UserSpecials"');
          } else if (dialect === 'sqlite') {
            expect(UserSpecial).to.include('INSERT INTO `special.UserSpecials`');
          } else if (dialect === 'mssql') {
            expect(UserSpecial).to.include('INSERT INTO [special].[UserSpecials]');
          } else if (dialect === 'oracle') {
            expect(UserSpecial).to.include('INSERT INTO "special"."UserSpecials"');
          } else if (dialect === 'mariadb') {
            expect(UserSpecial).to.include('INSERT INTO `special`.`UserSpecials`');
          } else {
            expect(UserSpecial).to.include('INSERT INTO `special.UserSpecials`');
          }
        }
      });

      await UserSpecial.update({ age: 5 }, {
        logging(user) {
          logged++;
          if (dialect === 'postgres' || dialect === 'db2') {
            expect(user).to.include('UPDATE "special"."UserSpecials"');
          } else if (dialect === 'mssql') {
            expect(user).to.include('UPDATE [special].[UserSpecials]');
          } else if (dialect === 'oracle') {
            expect(user).to.include('UPDATE "special"."UserSpecials"');
          } else if (dialect === 'mariadb') {
            expect(user).to.include('UPDATE `special`.`UserSpecials`');
          } else {
            expect(user).to.include('UPDATE `special.UserSpecials`');
          }
        }
      });

      expect(logged).to.equal(3);
    });
  });

  describe('references', () => {
    beforeEach(async function() {
      this.Author = this.sequelize.define('author', { firstName: Sequelize.STRING });

      await this.sequelize.getQueryInterface().dropTable('posts', { force: true });
      await this.sequelize.getQueryInterface().dropTable('authors', { force: true });

      await this.Author.sync();
    });

    it('uses an existing dao factory and references the author table', async function() {
      const authorIdColumn = { type: Sequelize.INTEGER, references: { model: this.Author, key: 'id' } };

      const Post = this.sequelize.define('post', {
        title: Sequelize.STRING,
        authorId: authorIdColumn
      });

      this.Author.hasMany(Post);
      Post.belongsTo(this.Author);

      // The posts table gets dropped in the before filter.
      await Post.sync({ logging: _.once(sql => {
        if (dialect === 'postgres') {
          expect(sql).to.match(/"authorId" INTEGER REFERENCES "authors" \("id"\)/);
        } else if (['mysql', 'mariadb'].includes(dialect)) {
          expect(sql).to.match(/FOREIGN KEY \(`authorId`\) REFERENCES `authors` \(`id`\)/);
        } else if (dialect === 'db2') {
          expect(sql).to.match(/FOREIGN KEY \("authorId"\) REFERENCES "authors" \("id"\)/);
        } else if (dialect === 'mssql') {
          expect(sql).to.match(/FOREIGN KEY \(\[authorId\]\) REFERENCES \[authors\] \(\[id\]\)/);
        } else if (dialect === 'oracle') {
          expect(sql).to.match(/FOREIGN KEY \(\"authorId\"\) REFERENCES \"authors\" \(\"id\"\)/);
        } else if (dialect === 'sqlite') {
          expect(sql).to.match(/`authorId` INTEGER REFERENCES `authors` \(`id`\)/);
        } else {
          throw new Error('Undefined dialect!');
        }
      }) });
    });

    it('uses a table name as a string and references the author table', async function() {
      const authorIdColumn = { type: Sequelize.INTEGER, references: { model: 'authors', key: 'id' } };

      const Post = this.sequelize.define('post', { title: Sequelize.STRING, authorId: authorIdColumn });

      this.Author.hasMany(Post);
      Post.belongsTo(this.Author);

      // The posts table gets dropped in the before filter.
      await Post.sync({ logging: _.once(sql => {
        if (dialect === 'postgres') {
          expect(sql).to.match(/"authorId" INTEGER REFERENCES "authors" \("id"\)/);
        } else if (['mysql', 'mariadb'].includes(dialect)) {
          expect(sql).to.match(/FOREIGN KEY \(`authorId`\) REFERENCES `authors` \(`id`\)/);
        } else if (dialect === 'db2') {
          expect(sql).to.match(/FOREIGN KEY \("authorId"\) REFERENCES "authors" \("id"\)/);
        } else if (dialect === 'sqlite') {
          expect(sql).to.match(/`authorId` INTEGER REFERENCES `authors` \(`id`\)/);
        } else if (dialect === 'mssql') {
          expect(sql).to.match(/FOREIGN KEY \(\[authorId\]\) REFERENCES \[authors\] \(\[id\]\)/);
        } else if (dialect === 'oracle') {
          expect(sql).to.match(/FOREIGN KEY \(\"authorId\"\) REFERENCES \"authors\" \(\"id\"\)/);
        } else {
          throw new Error('Undefined dialect!');
        }
      }) });
    });

    it('emits an error event as the referenced table name is invalid', async function() {
      const authorIdColumn = { type: Sequelize.INTEGER, references: { model: '4uth0r5', key: 'id' } };

      const Post = this.sequelize.define('post', { title: Sequelize.STRING, authorId: authorIdColumn });

      this.Author.hasMany(Post);
      Post.belongsTo(this.Author);

      try {
        // The posts table gets dropped in the before filter.
        await Post.sync();
        if (dialect === 'sqlite') {
          // sorry ... but sqlite is too stupid to understand whats going on ...
          expect(1).to.equal(1);
        } else {
          // the parser should not end up here ...
          expect(2).to.equal(1);
        }
      } catch (err) {
        if (dialect === 'mysql') {
          if (isMySQL8) {
            expect(err.message).to.match(/Failed to open the referenced table '4uth0r5'/);
          } else if (semver.gte(current.options.databaseVersion, '5.6.0')) {
            expect(err.message).to.match(/Cannot add foreign key constraint/);
          } else {
            expect(err.message).to.match(/Can't create table/);
          }
        } else if (dialect === 'sqlite') {
          // the parser should not end up here ... see above
          expect(1).to.equal(2);
        } else if (dialect === 'mariadb') {
          expect(err.message).to.match(/Foreign key constraint is incorrectly formed/);
        } else if (dialect === 'postgres') {
          expect(err.message).to.match(/relation "4uth0r5" does not exist/);
        } else if (dialect === 'mssql') {
          expect(err.message).to.match(/Could not create constraint/);
<<<<<<< HEAD
        } else if (dialect === 'db2') {
          expect(err.message).to.match(/ is an undefined name/);
=======
        } else if (dialect === 'oracle') {
          expect(err.message).to.match(/ORA-00942: table or view does not exist/);
>>>>>>> 3a6c2776
        } else {
          throw new Error('Undefined dialect!');
        }
      }
    });

    it('works with comments', async function() {
      // Test for a case where the comment was being moved to the end of the table when there was also a reference on the column, see #1521
      const Member = this.sequelize.define('Member', {});
      const idColumn = {
        type: Sequelize.INTEGER,
        primaryKey: true,
        autoIncrement: false,
        comment: 'asdf'
      };

      idColumn.references = { model: Member, key: 'id' };

      this.sequelize.define('Profile', { id: idColumn });

      await this.sequelize.sync({ force: true });
    });
  });

  describe('blob', () => {
    beforeEach(async function() {
      this.BlobUser = this.sequelize.define('blobUser', {
        data: Sequelize.BLOB
      });

      await this.BlobUser.sync({ force: true });
    });

    describe('buffers', () => {
      it('should be able to take a buffer as parameter to a BLOB field', async function() {
        const user = await this.BlobUser.create({
          data: Buffer.from('Sequelize')
        });

        expect(user).to.be.ok;
      });

      it('should return a buffer when fetching a blob', async function() {
        const user = await this.BlobUser.create({
          data: Buffer.from('Sequelize')
        });

        const user0 = await this.BlobUser.findByPk(user.id);
        expect(user0.data).to.be.an.instanceOf(Buffer);
        expect(user0.data.toString()).to.have.string('Sequelize');
      });

      it('should work when the database returns null', async function() {
        const user = await this.BlobUser.create({
          // create a null column
        });

        const user0 = await this.BlobUser.findByPk(user.id);
        expect(user0.data).to.be.null;
      });
    });

    if (dialect !== 'mssql') {
      // NOTE: someone remember to inform me about the intent of these tests. Are
      //       you saying that data passed in as a string is automatically converted
      //       to binary? i.e. "Sequelize" is CAST as binary, OR that actual binary
      //       data is passed in, in string form? Very unclear, and very different.

      describe('strings', () => {
        it('should be able to take a string as parameter to a BLOB field', async function() {
          const user = await this.BlobUser.create({
            data: 'Sequelize'
          });

          expect(user).to.be.ok;
        });

        it('should return a buffer when fetching a BLOB, even when the BLOB was inserted as a string', async function() {
          const user = await this.BlobUser.create({
            data: 'Sequelize'
          });

          const user0 = await this.BlobUser.findByPk(user.id);
          expect(user0.data).to.be.an.instanceOf(Buffer);
          expect(user0.data.toString()).to.have.string('Sequelize');
        });
      });
    }

  });

  describe('paranoid is true and where is an array', () => {

    beforeEach(async function() {
      this.User = this.sequelize.define('User', { username: DataTypes.STRING }, { paranoid: true });
      this.Project = this.sequelize.define('Project', { title: DataTypes.STRING }, { paranoid: true });

      this.Project.belongsToMany(this.User, { through: 'project_user' });
      this.User.belongsToMany(this.Project, { through: 'project_user' });

      await this.sequelize.sync({ force: true });

      await this.User.bulkCreate([{
        username: 'leia'
      }, {
        username: 'luke'
      }, {
        username: 'vader'
      }]);

      await this.Project.bulkCreate([{
        title: 'republic'
      }, {
        title: 'empire'
      }]);

      const users = await this.User.findAll();
      const projects = await this.Project.findAll();
      const leia = users[0],
        luke = users[1],
        vader = users[2],
        republic = projects[0],
        empire = projects[1];
      await leia.setProjects([republic]);
      await luke.setProjects([republic]);
      await vader.setProjects([empire]);

      await leia.destroy();
    });

    it('should not fail when array contains Sequelize.or / and', async function() {
      const res = await this.User.findAll({
        where: [
          this.sequelize.or({ username: 'vader' }, { username: 'luke' }),
          this.sequelize.and({ id: [1, 2, 3] })
        ]
      });

      expect(res).to.have.length(2);
    });

    it('should fail when array contains strings', async function() {
      await expect(this.User.findAll({
        where: ['this is a mistake', ['dont do it!']]
      })).to.eventually.be.rejectedWith(Error, 'Support for literal replacements in the `where` object has been removed.');
    });

    it('should not fail with an include', async function() {
      const users = await this.User.findAll({
        where: this.sequelize.literal(`${this.sequelize.queryInterface.queryGenerator.quoteIdentifiers('Projects.title')} = ${this.sequelize.queryInterface.queryGenerator.escape('republic')}`),
        include: [
          { model: this.Project }
        ]
      });

      expect(users.length).to.be.equal(1);
      expect(users[0].username).to.be.equal('luke');
    });

    it('should not overwrite a specified deletedAt by setting paranoid: false', async function() {
      let tableName = '';
      if (this.User.name) {
        tableName = `${this.sequelize.queryInterface.queryGenerator.quoteIdentifier(this.User.name)}.`;
      }

      const users = await this.User.findAll({
        paranoid: false,
        where: this.sequelize.literal(`${tableName + this.sequelize.queryInterface.queryGenerator.quoteIdentifier('deletedAt')} IS NOT NULL `),
        include: [
          { model: this.Project }
        ]
      });

      expect(users.length).to.be.equal(1);
      expect(users[0].username).to.be.equal('leia');
    });

    it('should not overwrite a specified deletedAt (complex query) by setting paranoid: false', async function() {
      const res = await this.User.findAll({
        paranoid: false,
        where: [
          this.sequelize.or({ username: 'leia' }, { username: 'luke' }),
          this.sequelize.and(
            { id: [1, 2, 3] },
            this.sequelize.or({ deletedAt: null }, { deletedAt: { [Op.gt]: new Date(0) } })
          )
        ]
      });

      expect(res).to.have.length(2);
    });

  });

  if (dialect !== 'sqlite' && current.dialect.supports.transactions) {
    it('supports multiple async transactions', async function() {
      this.timeout(90000);
      const sequelize = await Support.prepareTransactionTest(this.sequelize);
      const User = sequelize.define('User', { username: Sequelize.STRING });
      const testAsync = async function() {
        const t0 = await sequelize.transaction();

        await User.create({
          username: 'foo'
        }, {
          transaction: t0
        });

        const users0 = await User.findAll({
          where: {
            username: 'foo'
          }
        });

        expect(users0).to.have.length(0);

        const users = await User.findAll({
          where: {
            username: 'foo'
          },
          transaction: t0
        });

        expect(users).to.have.length(1);
        const t = t0;
        return t.rollback();
      };
      await User.sync({ force: true });
      const tasks = [];
      for (let i = 0; i < 1000; i++) {
        tasks.push(testAsync);
      }

      await pMap(tasks, entry => {
        return entry();
      }, {
        // Needs to be one less than ??? else the non transaction query won't ever get a connection
        concurrency: (sequelize.config.pool && sequelize.config.pool.max || 5) - 1
      });
    });
  }

  describe('Unique', () => {
    it('should set unique when unique is true', async function() {
      const uniqueTrue = this.sequelize.define('uniqueTrue', {
        str: { type: Sequelize.STRING, unique: true }
      });

      await uniqueTrue.sync({ force: true, logging: _.after(2, _.once(s => {
        expect(s).to.match(/UNIQUE/);
      })) });
    });

    it('should not set unique when unique is false', async function() {
      const uniqueFalse = this.sequelize.define('uniqueFalse', {
        str: { type: Sequelize.STRING, unique: false }
      });

      await uniqueFalse.sync({ force: true, logging: _.after(2, _.once(s => {
        expect(s).not.to.match(/UNIQUE/);
      })) });
    });

    it('should not set unique when unique is unset', async function() {
      const uniqueUnset = this.sequelize.define('uniqueUnset', {
        str: { type: Sequelize.STRING }
      });

      await uniqueUnset.sync({ force: true, logging: _.after(2, _.once(s => {
        expect(s).not.to.match(/UNIQUE/);
      })) });
    });
  });

  it('should be possible to use a key named UUID as foreign key', async function() {
    this.sequelize.define('project', {
      UserId: {
        type: Sequelize.STRING,
        references: {
          model: 'Users',
          key: 'UUID'
        }
      }
    });

    this.sequelize.define('Users', {
      UUID: {
        type: Sequelize.STRING,
        primaryKey: true,
        unique: true,
        allowNull: false,
        validate: {
          notNull: true,
          notEmpty: true
        }
      }
    });

    await this.sequelize.sync({ force: true });
  });

  describe('bulkCreate', () => {
    it('errors - should return array of errors if validate and individualHooks are true', async function() {
      const data = [{ username: null },
        { username: null },
        { username: null }];

      const user = this.sequelize.define('User', {
        username: {
          type: Sequelize.STRING,
          allowNull: false,
          validate: {
            notNull: true,
            notEmpty: true
          }
        }
      });

      await this.sequelize.sync({ force: true });
      expect(user.bulkCreate(data, {
        validate: true,
        individualHooks: true
      })).to.be.rejectedWith(errors.AggregateError);
    });

    it('should not use setter when renaming fields in dataValues', async function() {
      const user = this.sequelize.define('User', {
        username: {
          type: Sequelize.STRING,
          allowNull: false,
          field: 'data',
          get() {
            const val = this.getDataValue('username');
            return val.substring(0, val.length - 1);
          },
          set(val) {
            if (val.includes('!')) {
              throw new Error('val should not include a "!"');
            }
            this.setDataValue('username', `${val}!`);
          }
        }
      });

      const data = [{ username: 'jon' }];
      await this.sequelize.sync({ force: true });
      await user.bulkCreate(data);
      const users1 = await user.findAll();
      expect(users1[0].username).to.equal('jon');
    });
  });
});<|MERGE_RESOLUTION|>--- conflicted
+++ resolved
@@ -1646,27 +1646,15 @@
       expect(await User.findOne({ where: { username: 'Bob' } })).to.be.null;
       const tobi = await User.findOne({ where: { username: 'Tobi' } });
       await tobi.destroy();
-<<<<<<< HEAD
-      let sql = dialect === 'db2' ? 'SELECT * FROM "paranoidusers" WHERE "username"=\'Tobi\'' : 'SELECT * FROM paranoidusers WHERE username=\'Tobi\'';
+      let sql = dialect === 'db2' || dialect === 'oracle' ? 'SELECT * FROM "paranoidusers" WHERE "username"=\'Tobi\'' : 'SELECT * FROM paranoidusers WHERE username=\'Tobi\'';
       let result = await this.sequelize.query(sql, { plain: true });
       expect(result.username).to.equal('Tobi');
       await User.destroy({ where: { username: 'Tony' } });
-      sql = dialect === 'db2' ? 'SELECT * FROM "paranoidusers" WHERE "username"=\'Tony\'' : 'SELECT * FROM paranoidusers WHERE username=\'Tony\'';
+      sql = dialect === 'db2' || dialect === 'oracle' ? 'SELECT * FROM "paranoidusers" WHERE "username"=\'Tony\'' : 'SELECT * FROM paranoidusers WHERE username=\'Tony\'';
       result = await this.sequelize.query(sql, { plain: true });
       expect(result.username).to.equal('Tony');
       await User.destroy({ where: { username: ['Tony', 'Max'] }, force: true });
-      sql = dialect === 'db2' ? 'SELECT * FROM "paranoidusers"' : 'SELECT * FROM paranoidusers';
-=======
-      let sql = (dialect !== 'oracle') ? 'SELECT * FROM paranoidusers WHERE username=\'Tobi\'' : 'SELECT * FROM "paranoidusers" WHERE "username"=\'Tobi\'';
-      let result = await this.sequelize.query(sql, { plain: true });
-      expect(result.username).to.equal('Tobi');
-      await User.destroy({ where: { username: 'Tony' } });
-      sql = (dialect !== 'oracle') ? 'SELECT * FROM paranoidusers WHERE username=\'Tony\'' : 'SELECT * FROM "paranoidusers" WHERE "username"=\'Tony\'';
-      result = await this.sequelize.query(sql, { plain: true });
-      expect(result.username).to.equal('Tony');
-      await User.destroy({ where: { username: ['Tony', 'Max'] }, force: true });
-      sql = (dialect !== 'oracle') ? 'SELECT * FROM paranoidusers' : 'SELECT * FROM "paranoidusers"';
->>>>>>> 3a6c2776
+      sql = dialect === 'db2' || dialect === 'oracle' ? 'SELECT * FROM "paranoidusers"' : 'SELECT * FROM paranoidusers';
       const [users] = await this.sequelize.query(sql, { raw: true });
       expect(users).to.have.length(1);
       expect(users[0].username).to.equal('Tobi');
@@ -2182,11 +2170,7 @@
             test++;
             expect(sql).to.not.contain('special');
           }
-<<<<<<< HEAD
-          else if (['mysql', 'mssql', 'mariadb', 'db2'].includes(dialect)) {
-=======
-          else if (['mysql', 'mssql', 'mariadb', 'oracle'].includes(dialect)) {
->>>>>>> 3a6c2776
+          else if (['mysql', 'mssql', 'mariadb', 'db2', 'oracle'].includes(dialect)) {
             test++;
             expect(sql).to.not.contain('special');
           }
@@ -2205,11 +2189,7 @@
             test++;
             expect(sql).to.contain('special');
           }
-<<<<<<< HEAD
-          else if (['mysql', 'mssql', 'mariadb', 'db2'].includes(dialect)) {
-=======
-          else if (['mysql', 'mssql', 'mariadb', 'oracle'].includes(dialect)) {
->>>>>>> 3a6c2776
+          else if (['mysql', 'mssql', 'mariadb', 'db2', 'oracle'].includes(dialect)) {
             test++;
             expect(sql).to.contain('special');
           }
@@ -2235,11 +2215,7 @@
 
       UserPub.hasMany(ItemPub, { foreignKeyConstraint: true });
 
-<<<<<<< HEAD
-      if (['postgres', 'mssql', 'db2', 'mariadb'].includes(dialect)) {
-=======
-      if (['postgres', 'mssql', 'mariadb', 'oracle'].includes(dialect)) {
->>>>>>> 3a6c2776
+      if (['postgres', 'mssql', 'db2', 'mariadb', 'oracle'].includes(dialect)) {
         await Support.dropTestSchemas(this.sequelize);
         await this.sequelize.queryInterface.createSchema('prefix');
       }
@@ -2442,13 +2418,10 @@
           expect(err.message).to.match(/relation "4uth0r5" does not exist/);
         } else if (dialect === 'mssql') {
           expect(err.message).to.match(/Could not create constraint/);
-<<<<<<< HEAD
         } else if (dialect === 'db2') {
           expect(err.message).to.match(/ is an undefined name/);
-=======
         } else if (dialect === 'oracle') {
           expect(err.message).to.match(/ORA-00942: table or view does not exist/);
->>>>>>> 3a6c2776
         } else {
           throw new Error('Undefined dialect!');
         }
