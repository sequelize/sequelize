--- conflicted
+++ resolved
@@ -240,10 +240,7 @@
           title: {
             type: Sequelize.STRING(50),
             allowNull: false,
-<<<<<<< HEAD
             // Oracle dialect doesn't support empty string in a non-null column
-=======
->>>>>>> adc6ceb7
             defaultValue: dialect === 'oracle' ? 'A' : ''
           }
         }, {
