'use strict';

const chai = require('chai');

const expect = chai.expect;
const Support = require('../../support');

const dialect = Support.getTestDialect();
<<<<<<< HEAD
const { Sequelize, DataTypes } = require('@sequelize/core');
=======
const { DataTypes, Sequelize } = require('@sequelize/core');
>>>>>>> ac89aac7

if (dialect === 'mysql') {
  describe('[MYSQL Specific] Errors', () => {

    const validateError = async (promise, errClass, errValues) => {
      const wanted = { ...errValues };

      await expect(promise).to.have.been.rejectedWith(errClass);

      try {
        return await promise;
      } catch (error) {
        return Object.keys(wanted).forEach(k => expect(error[k]).to.eql(wanted[k]));
      }
    };

    describe('ForeignKeyConstraintError', () => {
      beforeEach(function () {
        this.Task = this.sequelize.define('task', { title: DataTypes.STRING });
        this.User = this.sequelize.define('user', { username: DataTypes.STRING });
        this.UserTasks = this.sequelize.define('tasksusers', { userId: DataTypes.INTEGER, taskId: DataTypes.INTEGER });

        this.User.belongsToMany(this.Task, { onDelete: 'RESTRICT', through: 'tasksusers' });
        this.Task.belongsToMany(this.User, { onDelete: 'RESTRICT', through: 'tasksusers' });

        this.Task.belongsTo(this.User, { foreignKey: 'primaryUserId', as: 'primaryUsers' });
      });

      it('in context of DELETE restriction', async function () {
        await this.sequelize.sync({ force: true });

        const [user1, task1] = await Promise.all([
          this.User.create({ id: 67, username: 'foo' }),
          this.Task.create({ id: 52, title: 'task' }),
        ]);

        await user1.setTasks([task1]);

        await Promise.all([
          validateError(user1.destroy(), Sequelize.ForeignKeyConstraintError, {
            fields: ['userId'],
            table: 'users',
            value: undefined,
            index: 'tasksusers_ibfk_1',
            reltype: 'parent',
          }),
          validateError(task1.destroy(), Sequelize.ForeignKeyConstraintError, {
            fields: ['taskId'],
            table: 'tasks',
            value: undefined,
            index: 'tasksusers_ibfk_2',
            reltype: 'parent',
          }),
        ]);
      });

      it('in context of missing relation', async function () {
        await this.sequelize.sync({ force: true });

        await validateError(
          this.Task.create({ title: 'task', primaryUserId: 5 }),
          Sequelize.ForeignKeyConstraintError,
          {
            fields: ['primaryUserId'],
            table: 'users',
            value: 5,
            index: 'tasks_ibfk_1',
            reltype: 'child',
          },
        );
      });
    });
  });
}<|MERGE_RESOLUTION|>--- conflicted
+++ resolved
@@ -6,11 +6,7 @@
 const Support = require('../../support');
 
 const dialect = Support.getTestDialect();
-<<<<<<< HEAD
-const { Sequelize, DataTypes } = require('@sequelize/core');
-=======
 const { DataTypes, Sequelize } = require('@sequelize/core');
->>>>>>> ac89aac7
 
 if (dialect === 'mysql') {
   describe('[MYSQL Specific] Errors', () => {
