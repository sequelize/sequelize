const chai = require('chai');
const Support = require('../../support');
const sinon = require('sinon');
const ConnectionManager = require('sequelize/lib/dialects/abstract/connection-manager');
const { Pool } = require('sequelize-pool');
const Config = require('../../../config/config');

const expect = chai.expect;
const baseConf = Config[Support.getTestDialect()];
const poolEntry = {
  host: baseConf.host,
  port: baseConf.port,
  pool: {},
};

describe(Support.getTestDialectTeaser('Connection Manager'), () => {
  let sandbox;

  beforeEach(() => {
    sandbox = sinon.createSandbox();
  });

  afterEach(() => {
    sandbox.restore();
  });

  it('should initialize a single pool without replication', () => {
    const options = {
      replication: null,
    };
    const sequelize = Support.createSequelizeInstance(options);
    const connectionManager = new ConnectionManager(
      sequelize.dialect,
      sequelize,
    );

    connectionManager.initPools();
    expect(connectionManager.pool).to.be.instanceOf(Pool);
    expect(connectionManager.pool.read).to.be.undefined;
    expect(connectionManager.pool.write).to.be.undefined;
  });

  it('should initialize a multiple pools with replication', () => {
    const options = {
      replication: {
        write: { ...poolEntry },
        read: [{ ...poolEntry }, { ...poolEntry }],
      },
    };
    const sequelize = Support.createSequelizeInstance(options);
    const connectionManager = new ConnectionManager(
      sequelize.dialect,
      sequelize,
    );

    connectionManager.initPools();
    expect(connectionManager.pool.read).to.be.instanceOf(Pool);
    expect(connectionManager.pool.write).to.be.instanceOf(Pool);
  });

  it('should round robin calls to the read pool', async () => {
    if (Support.getTestDialect() === 'sqlite') {
      return;
    }

    const slave1 = { ...poolEntry };
    const slave2 = { ...poolEntry };
    slave1.host = 'slave1';
    slave2.host = 'slave2';

    const options = {
      replication: {
        write: { ...poolEntry },
        read: [slave1, slave2],
      },
    };
    const sequelize = Support.createSequelizeInstance(options);
    const connectionManager = new ConnectionManager(
      sequelize.dialect,
      sequelize,
    );

    const res = {
      queryType: 'read',
    };

    const connectStub = sandbox
      .stub(connectionManager, '_connect')
      .resolves(res);
    sandbox.stub(connectionManager, '_disconnect').resolves(res);
    sandbox
      .stub(sequelize, 'databaseVersion')
      .resolves(sequelize.dialect.defaultVersion);
    connectionManager.initPools();

    const queryOptions = {
      priority: 0,
<<<<<<< HEAD
      type: 'read',
      useMaster: false
=======
      type: 'SELECT',
      useMaster: false,
>>>>>>> 63408faa
    };

    const _getConnection = connectionManager.getConnection.bind(
      connectionManager,
      queryOptions,
    );

    await _getConnection();
    await _getConnection();
    await _getConnection();
    chai.expect(connectStub.callCount).to.equal(4);

    // First call is the get connection for DB versions - ignore
    const calls = connectStub.getCalls();
    chai.expect(calls[1].args[0].host).to.eql('slave1');
    chai.expect(calls[2].args[0].host).to.eql('slave2');
    chai.expect(calls[3].args[0].host).to.eql('slave1');
  });

  it('should trigger deprecation for non supported engine version', async () => {
    const stub = sandbox.stub(process, 'emitWarning');
    const sequelize = Support.createSequelizeInstance();
    const connectionManager = new ConnectionManager(
      sequelize.dialect,
      sequelize,
    );

    sandbox.stub(sequelize, 'databaseVersion').resolves('0.0.1');

    const res = {
      queryType: 'read',
    };

    sandbox.stub(connectionManager, '_connect').resolves(res);
    sandbox.stub(connectionManager, '_disconnect').resolves(res);
    connectionManager.initPools();

    const queryOptions = {
      priority: 0,
<<<<<<< HEAD
      type: 'read',
      useMaster: true
=======
      type: 'SELECT',
      useMaster: true,
>>>>>>> 63408faa
    };

    await connectionManager.getConnection(queryOptions);
    chai.expect(stub).to.have.been.calledOnce;
    chai
      .expect(stub.getCalls()[0].args[0])
      .to.contain(
        'This database engine version is not supported, please update your database server.',
      );
    stub.restore();
  });

  it('should allow forced reads from the write pool', async () => {
    const main = { ...poolEntry };
    main.host = 'the-boss';

    const options = {
      replication: {
        write: main,
        read: [{ ...poolEntry }],
      },
    };
    const sequelize = Support.createSequelizeInstance(options);
    const connectionManager = new ConnectionManager(
      sequelize.dialect,
      sequelize,
    );

    const res = {
      queryType: 'read',
    };

    const connectStub = sandbox
      .stub(connectionManager, '_connect')
      .resolves(res);
    sandbox.stub(connectionManager, '_disconnect').resolves(res);
    sandbox
      .stub(sequelize, 'databaseVersion')
      .resolves(sequelize.dialect.defaultVersion);
    connectionManager.initPools();

    const queryOptions = {
      priority: 0,
<<<<<<< HEAD
      type: 'read',
      useMaster: true
=======
      type: 'SELECT',
      useMaster: true,
>>>>>>> 63408faa
    };

    await connectionManager.getConnection(queryOptions);
    chai.expect(connectStub).to.have.been.calledTwice; // Once to get DB version, and once to actually get the connection.
    const calls = connectStub.getCalls();
    chai.expect(calls[1].args[0].host).to.eql('the-boss');
  });

  it('should clear the pool after draining it', async () => {
    const options = {
      replication: null,
    };
    const sequelize = Support.createSequelizeInstance(options);
    const connectionManager = new ConnectionManager(
      sequelize.dialect,
      sequelize,
    );

    connectionManager.initPools();

    const poolDrainSpy = sandbox.spy(connectionManager.pool, 'drain');
    const poolClearSpy = sandbox.spy(connectionManager.pool, 'destroyAllNow');

    await connectionManager.close();
    expect(poolDrainSpy.calledOnce).to.be.true;
    expect(poolClearSpy.calledOnce).to.be.true;
  });
});<|MERGE_RESOLUTION|>--- conflicted
+++ resolved
@@ -95,13 +95,8 @@
 
     const queryOptions = {
       priority: 0,
-<<<<<<< HEAD
       type: 'read',
-      useMaster: false
-=======
-      type: 'SELECT',
       useMaster: false,
->>>>>>> 63408faa
     };
 
     const _getConnection = connectionManager.getConnection.bind(
@@ -141,13 +136,8 @@
 
     const queryOptions = {
       priority: 0,
-<<<<<<< HEAD
       type: 'read',
-      useMaster: true
-=======
-      type: 'SELECT',
       useMaster: true,
->>>>>>> 63408faa
     };
 
     await connectionManager.getConnection(queryOptions);
@@ -191,13 +181,8 @@
 
     const queryOptions = {
       priority: 0,
-<<<<<<< HEAD
       type: 'read',
-      useMaster: true
-=======
-      type: 'SELECT',
       useMaster: true,
->>>>>>> 63408faa
     };
 
     await connectionManager.getConnection(queryOptions);
