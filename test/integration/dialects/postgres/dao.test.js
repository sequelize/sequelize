'use strict';

/* jshint -W030 */
/* jshint -W079 */
/* jshint -W110 */
const chai = require('chai')
  , expect = chai.expect
  , Support = require(__dirname + '/../../support')
  , Sequelize = Support.Sequelize
  , Promise = Sequelize.Promise
  , dialect = Support.getTestDialect()
  , DataTypes = require(__dirname + '/../../../../lib/data-types')
  , sequelize = require(__dirname + '/../../../../lib/sequelize');

if (dialect.match(/^postgres/)) {
  describe('[POSTGRES Specific] DAO', function () {
    beforeEach(function () {
      this.sequelize.options.quoteIdentifiers = true;
      this.User = this.sequelize.define('User', {
        username: DataTypes.STRING,
        email: { type: DataTypes.ARRAY(DataTypes.TEXT) },
        settings: DataTypes.HSTORE,
        document: { type: DataTypes.HSTORE, defaultValue: { default: "'value'" } },
        phones: DataTypes.ARRAY(DataTypes.HSTORE),
        emergency_contact: DataTypes.JSON,
        emergencyContact: DataTypes.JSON,
        friends: {
          type: DataTypes.ARRAY(DataTypes.JSON),
          defaultValue: []
        },
        magic_numbers: {
          type: DataTypes.ARRAY(DataTypes.INTEGER),
          defaultValue: []
        },
        course_period: DataTypes.RANGE(DataTypes.DATE),
        acceptable_marks: { type: DataTypes.RANGE(DataTypes.DECIMAL), defaultValue: [0.65, 1] },
        available_amount: DataTypes.RANGE,
        holidays: DataTypes.ARRAY(DataTypes.RANGE(DataTypes.DATE)),
        location: DataTypes.GEOMETRY()
      });
      return this.User.sync({ force: true });
    });

    afterEach(function () {
      this.sequelize.options.quoteIdentifiers = true;
    });

    it('should be able to search within an array', function () {
      return this.User.findAll({
        where: {
          email: ['hello', 'world']
        },
        attributes: ['id', 'username', 'email', 'settings', 'document', 'phones', 'emergency_contact', 'friends'],
        logging: function (sql) {
          expect(sql).to.equal('Executing (default): SELECT "id", "username", "email", "settings", "document", "phones", "emergency_contact", "friends" FROM "Users" AS "User" WHERE "User"."email" = ARRAY[\'hello\',\'world\']::TEXT[];');
        }
      });
    });

    it('should be able to update a field with type ARRAY(JSON)', function () {
      return this.User.create({
        username: 'bob',
        email: ['myemail@email.com'],
        friends: [{
          name: 'John Smith'
        }]
      }).then(userInstance => {
        expect(userInstance.friends).to.have.length(1);
        expect(userInstance.friends[0].name).to.equal('John Smith');

        return userInstance.update({
          friends: [{
            name: 'John Smythe'
          }]
        });
      }).get('friends')
        .tap(friends => {
          expect(friends).to.have.length(1);
          expect(friends[0].name).to.equal('John Smythe');
        });
    });

    it('should be able to find a record while searching in an array', function () {
      return this.User.bulkCreate([
        { username: 'bob', email: ['myemail@email.com'] },
        { username: 'tony', email: ['wrongemail@email.com'] }
      ]).then(() => {
        return this.User.findAll({ where: { email: ['myemail@email.com'] } }).then(user => {
          expect(user).to.be.instanceof(Array);
          expect(user).to.have.length(1);
          expect(user[0].username).to.equal('bob');
        });
      });
    });

    describe('json', function () {
      it('should be able to retrieve a row with ->> operator', function () {
        return this.sequelize.Promise.all([
          this.User.create({ username: 'swen', emergency_contact: { name: 'kate' } }),
          this.User.create({ username: 'anna', emergency_contact: { name: 'joe' } })])
          .then(() => {
            return this.User.find({ where: sequelize.json("emergency_contact->>'name'", 'kate'), attributes: ['username', 'emergency_contact'] });
          })
          .then(user => {
            expect(user.emergency_contact.name).to.equal('kate');
          });
      });
<<<<<<< HEAD
=======

      it('should be able to query using the nested query language', function() {
        var self = this;

        return this.sequelize.Promise.all([
          this.User.create({ username: 'swen', emergency_contact: { name: 'kate' } }),
          this.User.create({ username: 'anna', emergency_contact: { name: 'joe' } })])
          .then(function() {
            return self.User.find({
              where: sequelize.json({ emergency_contact: { name: 'kate' } })
            });
          })
          .then(function(user) {
            expect(user.emergency_contact.name).to.equal('kate');
          });
      });

      it('should be able to query using dot syntax', function() {
        var self = this;

        return this.sequelize.Promise.all([
          this.User.create({ username: 'swen', emergency_contact: { name: 'kate' } }),
          this.User.create({ username: 'anna', emergency_contact: { name: 'joe' } })])
          .then(function() {
            return self.User.find({ where: sequelize.json('emergency_contact.name', 'joe') });
          })
          .then(function(user) {
            expect(user.emergency_contact.name).to.equal('joe');
          });
      });

      it('should be able to query using dot syntax with uppercase name', function() {
        var self = this;

        return this.sequelize.Promise.all([
          this.User.create({ username: 'swen', emergencyContact: { name: 'kate' } }),
          this.User.create({ username: 'anna', emergencyContact: { name: 'joe' } })])
          .then(function() {
            return self.User.find({
              attributes: [[sequelize.json('emergencyContact.name'), 'contactName']],
              where: sequelize.json('emergencyContact.name', 'joe')
            });
          })
          .then(function(user) {
            expect(user.get("contactName")).to.equal('joe');
          });
      });

      it('should be able to store values that require JSON escaping', function() {
        var self = this;
        var text = "Multi-line '$string' needing \"escaping\" for $$ and $1 type values";

        return this.User.create({ username: 'swen', emergency_contact: { value: text } })
          .then(function(user) {
            expect(user.isNewRecord).to.equal(false);
          })
          .then(function() {
            return self.User.find({ where: { username: 'swen' } });
          })
          .then(function() {
            return self.User.find({ where: sequelize.json('emergency_contact.value', text) });
          })
          .then(function(user) {
            expect(user.username).to.equal('swen');
          });
      });

      it('should be able to findOrCreate with values that require JSON escaping', function() {
        var self = this;
        var text = "Multi-line '$string' needing \"escaping\" for $$ and $1 type values";

        return this.User.findOrCreate({ where: { username: 'swen' }, defaults: { emergency_contact: { value: text } } })
          .then(function(user) {
            expect(!user.isNewRecord).to.equal(true);
          })
          .then(function() {
            return self.User.find({ where: { username: 'swen' } });
          })
          .then(function() {
            return self.User.find({ where: sequelize.json('emergency_contact.value', text) });
          })
          .then(function(user) {
            expect(user.username).to.equal('swen');
          });
      });
>>>>>>> 8cbd3750
    });

    describe('hstore', function () {
      it('should tell me that a column is hstore and not USER-DEFINED', function () {
        return this.sequelize.queryInterface.describeTable('Users').then(table => {
          expect(table.settings.type).to.equal('HSTORE');
          expect(table.document.type).to.equal('HSTORE');
        });
      });

      it('should stringify hstore with insert', function () {
        return this.User.create({
          username: 'bob',
          email: ['myemail@email.com'],
          settings: { mailing: false, push: 'facebook', frequency: 3 }
        }, {
          logging(sql) {
            const expected = '\'"mailing"=>"false","push"=>"facebook","frequency"=>"3"\',\'"default"=>"\'\'value\'\'"\'';
            expect(sql.indexOf(expected)).not.to.equal(-1);
          }
        });
      });

      it('should not rename hstore fields', function () {
        const Equipment = this.sequelize.define('Equipment', {
          grapplingHook: {
            type: DataTypes.STRING,
            field: 'grappling_hook'
          },
          utilityBelt: {
            type: DataTypes.HSTORE
          }
        });

        return Equipment.sync({ force: true }).then(() => {
          return Equipment.findAll({
            where: {
              utilityBelt: {
                grapplingHook: true
              }
            },
            logging(sql) {
              expect(sql).to.equal('Executing (default): SELECT "id", "grappling_hook" AS "grapplingHook", "utilityBelt", "createdAt", "updatedAt" FROM "Equipment" AS "Equipment" WHERE "Equipment"."utilityBelt" = \'"grapplingHook"=>"true"\';');
            }
          });
        });
      });

      it('should not rename json fields', function () {
        const Equipment = this.sequelize.define('Equipment', {
          grapplingHook: {
            type: DataTypes.STRING,
            field: 'grappling_hook'
          },
          utilityBelt: {
            type: DataTypes.JSON
          }
        });

        return Equipment.sync({ force: true }).then(() => {
          return Equipment.findAll({
            where: {
              utilityBelt: {
                grapplingHook: true
              }
            },
            logging(sql) {
              expect(sql).to.equal('Executing (default): SELECT "id", "grappling_hook" AS "grapplingHook", "utilityBelt", "createdAt", "updatedAt" FROM "Equipment" AS "Equipment" WHERE CAST(("Equipment"."utilityBelt"#>>\'{grapplingHook}\') AS BOOLEAN) = true;');
            }
          });
        });
      });

    });

    describe('range', function () {
      it('should tell me that a column is range and not USER-DEFINED', function () {
        return this.sequelize.queryInterface.describeTable('Users').then(table => {
          expect(table.course_period.type).to.equal('TSTZRANGE');
          expect(table.available_amount.type).to.equal('INT4RANGE');
        });
      });

    });

    describe('enums', function () {
      it('should be able to ignore enum types that already exist', function () {
        const User = this.sequelize.define('UserEnums', {
          mood: DataTypes.ENUM('happy', 'sad', 'meh')
        });

        return User.sync({ force: true }).then(() => {
          return User.sync();
        });
      });

      it('should be able to create/drop enums multiple times', function () {
        const User = this.sequelize.define('UserEnums', {
          mood: DataTypes.ENUM('happy', 'sad', 'meh')
        });

        return User.sync({ force: true }).then(() => {
          return User.sync({ force: true });
        });
      });

      it('should be able to create/drop multiple enums multiple times', function () {
        const DummyModel = this.sequelize.define('Dummy-pg', {
          username: DataTypes.STRING,
          theEnumOne: {
            type: DataTypes.ENUM,
            values: [
              'one',
              'two',
              'three'
            ]
          },
          theEnumTwo: {
            type: DataTypes.ENUM,
            values: [
              'four',
              'five',
              'six'
            ]
          }
        });

        return DummyModel.sync({ force: true }).then(() => {
          // now sync one more time:
          return DummyModel.sync({ force: true }).then(() => {
            // sync without dropping
            return DummyModel.sync();
          });
        });
      });

      it('should be able to add values to enum types', function () {
        let User = this.sequelize.define('UserEnums', {
          mood: DataTypes.ENUM('happy', 'sad', 'meh')
        });

        return User.sync({ force: true }).then(() => {
          User = this.sequelize.define('UserEnums', {
            mood: DataTypes.ENUM('neutral', 'happy', 'sad', 'ecstatic', 'meh', 'joyful')
          });

          return User.sync();
        }).then(() => {
          return this.sequelize.getQueryInterface().pgListEnums(User.getTableName());
        }).then(enums => {
          expect(enums).to.have.length(1);
          expect(enums[0].enum_value).to.equal("{neutral,happy,sad,ecstatic,meh,joyful}");
        });
      });
    });

    describe('integers', function () {
      describe('integer', function () {
        beforeEach(function () {
          this.User = this.sequelize.define('User', {
            aNumber: DataTypes.INTEGER
          });

          return this.User.sync({ force: true });
        });

        it('positive', function () {
          const User = this.User;

          return User.create({ aNumber: 2147483647 }).then(user => {
            expect(user.aNumber).to.equal(2147483647);
            return User.find({ where: { aNumber: 2147483647 } }).then(_user => {
              expect(_user.aNumber).to.equal(2147483647);
            });
          });
        });

        it('negative', function () {
          const User = this.User;

          return User.create({ aNumber: -2147483647 }).then(user => {
            expect(user.aNumber).to.equal(-2147483647);
            return User.find({ where: { aNumber: -2147483647 } }).then(_user => {
              expect(_user.aNumber).to.equal(-2147483647);
            });
          });
        });
      });

      describe('bigint', function () {
        beforeEach(function () {
          this.User = this.sequelize.define('User', {
            aNumber: DataTypes.BIGINT
          });

          return this.User.sync({ force: true });
        });

        it('positive', function () {
          const User = this.User;

          return User.create({ aNumber: '9223372036854775807' }).then(user => {
            expect(user.aNumber).to.equal('9223372036854775807');
            return User.find({ where: { aNumber: '9223372036854775807' } }).then(_user => {
              expect(_user.aNumber).to.equal('9223372036854775807');
            });
          });
        });

        it('negative', function () {
          const User = this.User;

          return User.create({ aNumber: '-9223372036854775807' }).then(user => {
            expect(user.aNumber).to.equal('-9223372036854775807');
            return User.find({ where: { aNumber: '-9223372036854775807' } }).then(_user => {
              expect(_user.aNumber).to.equal('-9223372036854775807');
            });
          });
        });
      });
    });

    describe('timestamps', function () {
      beforeEach(function () {
        this.User = this.sequelize.define('User', {
          dates: DataTypes.ARRAY(DataTypes.DATE)
        });
        return this.User.sync({ force: true });
      });

      it('should use postgres "TIMESTAMP WITH TIME ZONE" instead of "DATETIME"', function () {
        return this.User.create({
          dates: []
        }, {
            logging: function (sql) {
              expect(sql.indexOf('TIMESTAMP WITH TIME ZONE')).to.be.greaterThan(0);
            }
          });
      });
    });

    describe('model', function () {
      it('create handles array correctly', function () {
        return this.User
          .create({ username: 'user', email: ['foo@bar.com', 'bar@baz.com'] })
          .then(oldUser => {
            expect(oldUser.email).to.contain.members(['foo@bar.com', 'bar@baz.com']);
          });
      });

      it('should save hstore correctly', function () {
        return this.User.create({ username: 'user', email: ['foo@bar.com'], settings: { created: '"value"' } }).then(newUser => {
          // Check to see if the default value for an hstore field works
          expect(newUser.document).to.deep.equal({ default: "'value'" });
          expect(newUser.settings).to.deep.equal({ created: '"value"' });

          // Check to see if updating an hstore field works
          return newUser.updateAttributes({ settings: { should: 'update', to: 'this', first: 'place' } }).then(oldUser => {
            // Postgres always returns keys in alphabetical order (ascending)
            expect(oldUser.settings).to.deep.equal({ first: 'place', should: 'update', to: 'this' });
          });
        });
      });

      it('should save hstore array correctly', function () {
        const User = this.User;

        return this.User.create({
          username: 'bob',
          email: ['myemail@email.com'],
          phones: [{ number: '123456789', type: 'mobile' }, { number: '987654321', type: 'landline' }, { number: '8675309', type: "Jenny's" }, { number: '5555554321', type: '"home\n"' }]
        }).then(() => {
          return User.findById(1).then(user => {
            expect(user.phones.length).to.equal(4);
            expect(user.phones[1].number).to.equal('987654321');
            expect(user.phones[2].type).to.equal("Jenny's");
            expect(user.phones[3].type).to.equal('"home\n"');
          });
        });
      });

      it('should bulkCreate with hstore property', function () {
        const User = this.User;

        return this.User.bulkCreate([{
          username: 'bob',
          email: ['myemail@email.com'],
          settings: { mailing: true, push: 'facebook', frequency: 3 }
        }]).then(() => {
          return User.findById(1).then(user => {
            expect(user.settings.mailing).to.equal('true');
          });
        });
      });

      it('should update hstore correctly', function () {
        return this.User.create({ username: 'user', email: ['foo@bar.com'], settings: { test: '"value"' } }).then(newUser => {
          // Check to see if the default value for an hstore field works
          expect(newUser.document).to.deep.equal({ default: "'value'" });
          expect(newUser.settings).to.deep.equal({ test: '"value"' });

          // Check to see if updating an hstore field works
          return this.User.update({ settings: { should: 'update', to: 'this', first: 'place' } }, { where: newUser.where() }).then(() => {
            return newUser.reload().then(() => {
              // Postgres always returns keys in alphabetical order (ascending)
              expect(newUser.settings).to.deep.equal({ first: 'place', should: 'update', to: 'this' });
            });
          });
        });
      });

      it('should update hstore correctly and return the affected rows', function () {
        return this.User.create({ username: 'user', email: ['foo@bar.com'], settings: { test: '"value"' } }).then(oldUser => {
          // Update the user and check that the returned object's fields have been parsed by the hstore library
          return this.User.update({ settings: { should: 'update', to: 'this', first: 'place' } }, { where: oldUser.where(), returning: true }).spread(function (count, users) {
            expect(count).to.equal(1);
            expect(users[0].settings).to.deep.equal({ should: 'update', to: 'this', first: 'place' });
          });
        });
      });

      it('should read hstore correctly', function () {
        const data = { username: 'user', email: ['foo@bar.com'], settings: { test: '"value"' } };

        return this.User.create(data)
          .then(() => {
            return this.User.find({ where: { username: 'user' } });
          })
          .then(user => {
            // Check that the hstore fields are the same when retrieving the user
            expect(user.settings).to.deep.equal(data.settings);
          });
      });

      it('should read an hstore array correctly', function () {
        const data = { username: 'user', email: ['foo@bar.com'], phones: [{ number: '123456789', type: 'mobile' }, { number: '987654321', type: 'landline' }] };

        return this.User.create(data)
          .then(() => {
            // Check that the hstore fields are the same when retrieving the user
            return this.User.find({ where: { username: 'user' } });
          }).then(user => {
            expect(user.phones).to.deep.equal(data.phones);
          });
      });

      it('should read hstore correctly from multiple rows', function () {
        return this.User
          .create({ username: 'user1', email: ['foo@bar.com'], settings: { test: '"value"' } })
          .then(() => {
            return this.User.create({ username: 'user2', email: ['foo2@bar.com'], settings: { another: '"example"' } });
          })
          .then(() => {
            // Check that the hstore fields are the same when retrieving the user
<<<<<<< HEAD
            return this.User.findAll({ order: 'username' });
=======
            return self.User.findAll({ order: ['username'] });
>>>>>>> 8cbd3750
          })
          .then(users => {
            expect(users[0].settings).to.deep.equal({ test: '"value"' });
            expect(users[1].settings).to.deep.equal({ another: '"example"' });
          });
      });

      it('should read hstore correctly from included models as well', function () {
        const HstoreSubmodel = this.sequelize.define('hstoreSubmodel', {
          someValue: DataTypes.HSTORE
        });
        const submodelValue = { testing: '"hstore"' };

        this.User.hasMany(HstoreSubmodel);

        return this.sequelize
          .sync({ force: true })
          .then(() => {
            return this.User.create({ username: 'user1' })
              .then(user => {
                return HstoreSubmodel.create({ someValue: submodelValue })
                  .then(submodel => {
                    return user.setHstoreSubmodels([submodel]);
                  });
              });
          })
          .then(() => {
            return this.User.find({ where: { username: 'user1' }, include: [HstoreSubmodel] });
          })
          .then(user => {
            expect(user.hasOwnProperty('hstoreSubmodels')).to.be.ok;
            expect(user.hstoreSubmodels.length).to.equal(1);
            expect(user.hstoreSubmodels[0].someValue).to.deep.equal(submodelValue);
          });
      });

      it('should save range correctly', function () {
        const period = [new Date(2015, 0, 1), new Date(2015, 11, 31)];
        return this.User.create({ username: 'user', email: ['foo@bar.com'], course_period: period }).then(newUser => {
          // Check to see if the default value for a range field works

          expect(newUser.acceptable_marks.length).to.equal(2);
          expect(newUser.acceptable_marks[0]).to.equal('0.65'); // lower bound
          expect(newUser.acceptable_marks[1]).to.equal('1'); // upper bound
          expect(newUser.acceptable_marks.inclusive).to.deep.equal([true, false]); // inclusive, exclusive
          expect(newUser.course_period[0] instanceof Date).to.be.ok; // lower bound
          expect(newUser.course_period[1] instanceof Date).to.be.ok; // upper bound
          expect(newUser.course_period[0]).to.equalTime(period[0]); // lower bound
          expect(newUser.course_period[1]).to.equalTime(period[1]); // upper bound
          expect(newUser.course_period.inclusive).to.deep.equal([true, false]); // inclusive, exclusive

          // Check to see if updating a range field works
          return newUser.updateAttributes({ acceptable_marks: [0.8, 0.9] }).then(() => {
            expect(newUser.acceptable_marks.length).to.equal(2);
            expect(newUser.acceptable_marks[0]).to.equal(0.8); // lower bound
            expect(newUser.acceptable_marks[1]).to.equal(0.9); // upper bound
          });
        });
      });

      it('should save range array correctly', function () {
        const User = this.User;
        const holidays = [
          [new Date(2015, 3, 1), new Date(2015, 3, 15)],
          [new Date(2015, 8, 1), new Date(2015, 9, 15)]
        ];

        return User.create({
          username: 'bob',
          email: ['myemail@email.com'],
          holidays: holidays
        }).then(() => {
          return User.findById(1).then(user => {
            expect(user.holidays.length).to.equal(2);
            expect(user.holidays[0].length).to.equal(2);
            expect(user.holidays[0][0] instanceof Date).to.be.ok;
            expect(user.holidays[0][1] instanceof Date).to.be.ok;
            expect(user.holidays[0][0]).to.equalTime(holidays[0][0]);
            expect(user.holidays[0][1]).to.equalTime(holidays[0][1]);
            expect(user.holidays[1].length).to.equal(2);
            expect(user.holidays[1][0] instanceof Date).to.be.ok;
            expect(user.holidays[1][1] instanceof Date).to.be.ok;
            expect(user.holidays[1][0]).to.equalTime(holidays[1][0]);
            expect(user.holidays[1][1]).to.equalTime(holidays[1][1]);
          });
        });
      });

      it('should bulkCreate with range property', function () {
        const User = this.User;
        const period = [new Date(2015, 0, 1), new Date(2015, 11, 31)];

        return User.bulkCreate([{
          username: 'bob',
          email: ['myemail@email.com'],
          course_period: period
        }]).then(() => {
          return User.findById(1).then(user => {
            expect(user.course_period[0] instanceof Date).to.be.ok;
            expect(user.course_period[1] instanceof Date).to.be.ok;
            expect(user.course_period[0]).to.equalTime(period[0]); // lower bound
            expect(user.course_period[1]).to.equalTime(period[1]); // upper bound
            expect(user.course_period.inclusive).to.deep.equal([true, false]); // inclusive, exclusive
          });
        });
      });

      it('should update range correctly', function () {
        const User = this.User;
        const period = [new Date(2015, 0, 1), new Date(2015, 11, 31)];

        return User.create({ username: 'user', email: ['foo@bar.com'], course_period: period }).then(newUser => {
          // Check to see if the default value for a range field works
          expect(newUser.acceptable_marks.length).to.equal(2);
          expect(newUser.acceptable_marks[0]).to.equal('0.65'); // lower bound
          expect(newUser.acceptable_marks[1]).to.equal('1'); // upper bound
          expect(newUser.acceptable_marks.inclusive).to.deep.equal([true, false]); // inclusive, exclusive
          expect(newUser.course_period[0] instanceof Date).to.be.ok;
          expect(newUser.course_period[1] instanceof Date).to.be.ok;
          expect(newUser.course_period[0]).to.equalTime(period[0]); // lower bound
          expect(newUser.course_period[1]).to.equalTime(period[1]); // upper bound
          expect(newUser.course_period.inclusive).to.deep.equal([true, false]); // inclusive, exclusive

          const period2 = [new Date(2015, 1, 1), new Date(2015, 10, 30)];

          // Check to see if updating a range field works
          return User.update({ course_period: period2 }, { where: newUser.where() }).then(() => {
            return newUser.reload().then(() => {
              expect(newUser.course_period[0] instanceof Date).to.be.ok;
              expect(newUser.course_period[1] instanceof Date).to.be.ok;
              expect(newUser.course_period[0]).to.equalTime(period2[0]); // lower bound
              expect(newUser.course_period[1]).to.equalTime(period2[1]); // upper bound
              expect(newUser.course_period.inclusive).to.deep.equal([true, false]); // inclusive, exclusive
            });
          });
        });
      });

      it('should update range correctly and return the affected rows', function () {
        const User = this.User;
        const period = [new Date(2015, 1, 1), new Date(2015, 10, 30)];

        return User.create({
          username: 'user',
          email: ['foo@bar.com'],
          course_period: [new Date(2015, 0, 1), new Date(2015, 11, 31)]
        }).then(oldUser => {
          // Update the user and check that the returned object's fields have been parsed by the range parser
          return User.update({ course_period: period }, { where: oldUser.where(), returning: true })
            .spread(function (count, users) {
              expect(count).to.equal(1);
              expect(users[0].course_period[0] instanceof Date).to.be.ok;
              expect(users[0].course_period[1] instanceof Date).to.be.ok;
              expect(users[0].course_period[0]).to.equalTime(period[0]); // lower bound
              expect(users[0].course_period[1]).to.equalTime(period[1]); // upper bound
              expect(users[0].course_period.inclusive).to.deep.equal([true, false]); // inclusive, exclusive
            });
        });
      });

      it('should read range correctly', function () {
        const User = this.User;

        const course_period = [new Date(2015, 1, 1), new Date(2015, 10, 30)];
        course_period.inclusive = [false, false];

        const data = { username: 'user', email: ['foo@bar.com'], course_period: course_period };

        return User.create(data)
          .then(() => {
            return User.find({ where: { username: 'user' } });
          })
          .then(user => {
            // Check that the range fields are the same when retrieving the user
            expect(user.course_period).to.deep.equal(data.course_period);
          });
      });

      it('should read range array correctly', function () {
        const User = this.User;
        const holidays = [
          [new Date(2015, 3, 1, 10), new Date(2015, 3, 15)],
          [new Date(2015, 8, 1), new Date(2015, 9, 15)]
        ];

        holidays[0].inclusive = [true, true];
        holidays[1].inclusive = [true, true];

        const data = { username: 'user', email: ['foo@bar.com'], holidays: holidays };

        return User.create(data)
          .then(() => {
            // Check that the range fields are the same when retrieving the user
            return User.find({ where: { username: 'user' } });
          }).then(user => {
            expect(user.holidays).to.deep.equal(data.holidays);
          });
      });

      it('should read range correctly from multiple rows', function () {
        const User = this.User;
        const periods = [
          [new Date(2015, 0, 1), new Date(2015, 11, 31)],
          [new Date(2016, 0, 1), new Date(2016, 11, 31)]
        ];

        return User
          .create({ username: 'user1', email: ['foo@bar.com'], course_period: periods[0] })
          .then(() => {
            return User.create({ username: 'user2', email: ['foo2@bar.com'], course_period: periods[1] });
          })
          .then(() => {
            // Check that the range fields are the same when retrieving the user
            return User.findAll({ order: ['username'] });
          })
          .then(users => {
            expect(users[0].course_period[0]).to.equalTime(periods[0][0]); // lower bound
            expect(users[0].course_period[1]).to.equalTime(periods[0][1]); // upper bound
            expect(users[0].course_period.inclusive).to.deep.equal([true, false]); // inclusive, exclusive
            expect(users[1].course_period[0]).to.equalTime(periods[1][0]); // lower bound
            expect(users[1].course_period[1]).to.equalTime(periods[1][1]); // upper bound
            expect(users[1].course_period.inclusive).to.deep.equal([true, false]); // inclusive, exclusive
          });
      });

      it('should read range correctly from included models as well', function () {
        const period = [new Date(2016, 0, 1), new Date(2016, 11, 31)];
        const HolidayDate = this.sequelize.define('holidayDate', {
          period: DataTypes.RANGE(DataTypes.DATE)
        });

        this.User.hasMany(HolidayDate);

        return this.sequelize
          .sync({ force: true })
          .then(() => {
            return this.User
              .create({ username: 'user', email: ['foo@bar.com'] })
              .then(user => {
                return HolidayDate.create({ period: period })
                  .then(holidayDate => {
                    return user.setHolidayDates([holidayDate]);
                  });
              });
          })
          .then(() => {
            return this.User.find({ where: { username: 'user' }, include: [HolidayDate] });
          })
          .then(user => {
            expect(user.hasOwnProperty('holidayDates')).to.be.ok;
            expect(user.holidayDates.length).to.equal(1);
            expect(user.holidayDates[0].period.length).to.equal(2);
            expect(user.holidayDates[0].period[0]).to.equalTime(period[0]);
            expect(user.holidayDates[0].period[1]).to.equalTime(period[1]);
          });
      });
    });

    it('should save geometry correctly', function () {
      const point = { type: 'Point', coordinates: [39.807222, -76.984722] };
      return this.User.create({ username: 'user', email: ['foo@bar.com'], location: point }).then(newUser => {
        expect(newUser.location).to.deep.eql(point);
      });
    });

    it('should update geometry correctly', function () {
      const User = this.User;
      const point1 = { type: 'Point', coordinates: [39.807222, -76.984722] };
      const point2 = { type: 'Point', coordinates: [39.828333, -77.232222] };
      return User.create({ username: 'user', email: ['foo@bar.com'], location: point1 }).then(oldUser => {
        return User.update({ location: point2 }, { where: { username: oldUser.username }, returning: true }).spread(function (count, updatedUsers) {
          expect(updatedUsers[0].location).to.deep.eql(point2);
        });
      });
    });

    it('should read geometry correctly', function () {
      const User = this.User;
      const point = { type: 'Point', coordinates: [39.807222, -76.984722] };

      return User.create({ username: 'user', email: ['foo@bar.com'], location: point }).then(user => {
        return User.find({ where: { username: user.username } });
      }).then(user => {
        expect(user.location).to.deep.eql(point);
      });
    });

    describe('[POSTGRES] Unquoted identifiers', function () {
      it('can insert and select', function () {
        this.sequelize.options.quoteIdentifiers = false;
        this.sequelize.getQueryInterface().QueryGenerator.options.quoteIdentifiers = false;

        this.User = this.sequelize.define('Userxs', {
          username: DataTypes.STRING,
          fullName: DataTypes.STRING // Note mixed case
        }, {
          quoteIdentifiers: false
        });

        return this.User.sync({ force: true }).then(() => {
          return this.User
            .create({ username: 'user', fullName: 'John Smith' })
            .then(user => {
              // We can insert into a table with non-quoted identifiers
              expect(user.id).to.exist;
              expect(user.id).not.to.be.null;
              expect(user.username).to.equal('user');
              expect(user.fullName).to.equal('John Smith');

              // We can query by non-quoted identifiers
              return this.User.find({
                where: { fullName: 'John Smith' }
              }).then(user2 => {
                // We can map values back to non-quoted identifiers
                expect(user2.id).to.equal(user.id);
                expect(user2.username).to.equal('user');
                expect(user2.fullName).to.equal('John Smith');

                // We can query and aggregate by non-quoted identifiers
                return this.User
                  .count({
                    where: { fullName: 'John Smith' }
                  })
                  .then(count => {
                    this.sequelize.options.quoteIndentifiers = true;
                    this.sequelize.getQueryInterface().QueryGenerator.options.quoteIdentifiers = true;
                    this.sequelize.options.logging = false;
                    expect(count).to.equal(1);
                  });
              });
          });
        });
      });

      it('can select nested include', function () {
        this.sequelize.options.quoteIdentifiers = false;
        this.sequelize.getQueryInterface().QueryGenerator.options.quoteIdentifiers = false;
        this.Professor = this.sequelize.define('Professor', {
          fullName: DataTypes.STRING
        }, {
          quoteIdentifiers: false
        });
        this.Class = this.sequelize.define('Class', {
          name: DataTypes.STRING
        }, {
          quoteIdentifiers: false
        });
        this.Student = this.sequelize.define('Student', {
          fullName: DataTypes.STRING
        }, {
          quoteIdentifiers: false
        });
        this.ClassStudent = this.sequelize.define('ClassStudent', {
        }, {
          quoteIdentifiers: false,
          tableName: 'class_student'
        });
        this.Professor.hasMany(this.Class);
        this.Class.belongsTo(this.Professor);
        this.Class.belongsToMany(this.Student, { through: this.ClassStudent });
        this.Student.belongsToMany(this.Class, { through: this.ClassStudent });
        return this.Professor.sync({ force: true })
          .then(() => {
            return this.Student.sync({ force: true });
          })
          .then(() => {
            return this.Class.sync({ force: true });
          })
          .then(() => {
            return this.ClassStudent.sync({ force: true });
          })
          .then(() => {
            return this.Professor.bulkCreate([
              {
                id: 1,
                fullName: 'Albus Dumbledore'
              },
              {
                id: 2,
                fullName: 'Severus Snape'
              }
            ]);
          })
          .then(() => {
            return this.Class.bulkCreate([
              {
                id: 1,
                name: 'Transfiguration',
                ProfessorId: 1
              },
              {
                id: 2,
                name: 'Potions',
                ProfessorId: 2
              },
              {
                id: 3,
                name: 'Defence Against the Dark Arts',
                ProfessorId: 2
              }
            ]);
          })
          .then(() => {
            return this.Student.bulkCreate([
              {
                id: 1,
                fullName: 'Harry Potter',
              },
              {
                id: 2,
                fullName: 'Ron Weasley',
              },
              {
                id: 3,
                fullName: 'Ginny Weasley',
              },
              {
                id: 4,
                fullName: 'Hermione Granger',
              }
            ]);
          })
          .then(() => {
            return Promise.all([
              this.Student.findById(1)
                .then((Harry) => {
                  return Harry.setClasses([1, 2, 3]);
                }),
              this.Student.findById(2)
                .then((Ron) => {
                  return Ron.setClasses([1, 2]);
                }),
              this.Student.findById(3)
                .then((Ginny) => {
                  return Ginny.setClasses([2, 3]);
                }),
              this.Student.findById(4)
                .then((Hermione) => {
                  return Hermione.setClasses([1, 2, 3]);
                })
            ]);
          })
          .then(() => {
            return this.Professor.findAll({
              include: [
                {
                  model: this.Class,
                  include: [
                    {
                      model: this.Student
                    }
                  ]
                }
              ],
              order: [
                ['id'],
                [this.Class, 'id'],
                [this.Class, this.Student, 'id']
              ]
            });
          })
          .then((professors) => {
            expect(professors.length).to.eql(2);
            expect(professors[0].fullName).to.eql('Albus Dumbledore');
            expect(professors[0].Classes.length).to.eql(1);
            expect(professors[0].Classes[0].Students.length).to.eql(3);
          })
          .finally(() => {
            this.sequelize.getQueryInterface().QueryGenerator.options.quoteIdentifiers = true;
          });
      });
    });
  });
}<|MERGE_RESOLUTION|>--- conflicted
+++ resolved
@@ -105,94 +105,83 @@
             expect(user.emergency_contact.name).to.equal('kate');
           });
       });
-<<<<<<< HEAD
-=======
-
-      it('should be able to query using the nested query language', function() {
-        var self = this;
-
+
+      it('should be able to query using the nested query language', function () {
         return this.sequelize.Promise.all([
           this.User.create({ username: 'swen', emergency_contact: { name: 'kate' } }),
           this.User.create({ username: 'anna', emergency_contact: { name: 'joe' } })])
-          .then(function() {
-            return self.User.find({
+          .then(() => {
+            return this.User.find({
               where: sequelize.json({ emergency_contact: { name: 'kate' } })
             });
           })
-          .then(function(user) {
+          .then(user => {
             expect(user.emergency_contact.name).to.equal('kate');
           });
       });
 
-      it('should be able to query using dot syntax', function() {
-        var self = this;
-
+      it('should be able to query using dot syntax', function () {
         return this.sequelize.Promise.all([
           this.User.create({ username: 'swen', emergency_contact: { name: 'kate' } }),
           this.User.create({ username: 'anna', emergency_contact: { name: 'joe' } })])
-          .then(function() {
-            return self.User.find({ where: sequelize.json('emergency_contact.name', 'joe') });
-          })
-          .then(function(user) {
+          .then(() => {
+            return this.User.find({ where: sequelize.json('emergency_contact.name', 'joe') });
+          })
+          .then(user => {
             expect(user.emergency_contact.name).to.equal('joe');
           });
       });
 
-      it('should be able to query using dot syntax with uppercase name', function() {
-        var self = this;
-
+      it('should be able to query using dot syntax with uppercase name', function () {
         return this.sequelize.Promise.all([
           this.User.create({ username: 'swen', emergencyContact: { name: 'kate' } }),
           this.User.create({ username: 'anna', emergencyContact: { name: 'joe' } })])
-          .then(function() {
-            return self.User.find({
+          .then(() => {
+            return this.User.find({
               attributes: [[sequelize.json('emergencyContact.name'), 'contactName']],
               where: sequelize.json('emergencyContact.name', 'joe')
             });
           })
-          .then(function(user) {
+          .then(user => {
             expect(user.get("contactName")).to.equal('joe');
           });
       });
 
-      it('should be able to store values that require JSON escaping', function() {
-        var self = this;
-        var text = "Multi-line '$string' needing \"escaping\" for $$ and $1 type values";
-
+      it('should be able to store values that require JSON escaping', function () {
+        const text = "Multi-line '$string' needing \"escaping\" for $$ and $1 type values";
+        
         return this.User.create({ username: 'swen', emergency_contact: { value: text } })
-          .then(function(user) {
+          .then(user => {
             expect(user.isNewRecord).to.equal(false);
           })
-          .then(function() {
-            return self.User.find({ where: { username: 'swen' } });
-          })
-          .then(function() {
-            return self.User.find({ where: sequelize.json('emergency_contact.value', text) });
-          })
-          .then(function(user) {
+          .then(() => {
+            return this.User.find({ where: { username: 'swen' } });
+          })
+          .then(() => {
+            return this.User.find({ where: sequelize.json('emergency_contact.value', text) });
+          })
+          .then(user => {
             expect(user.username).to.equal('swen');
           });
       });
 
-      it('should be able to findOrCreate with values that require JSON escaping', function() {
-        var self = this;
-        var text = "Multi-line '$string' needing \"escaping\" for $$ and $1 type values";
-
+      it('should be able to findOrCreate with values that require JSON escaping', function () {
+        const text = "Multi-line '$string' needing \"escaping\" for $$ and $1 type values";
+        
         return this.User.findOrCreate({ where: { username: 'swen' }, defaults: { emergency_contact: { value: text } } })
-          .then(function(user) {
+          .then(user => {
             expect(!user.isNewRecord).to.equal(true);
           })
-          .then(function() {
-            return self.User.find({ where: { username: 'swen' } });
-          })
-          .then(function() {
-            return self.User.find({ where: sequelize.json('emergency_contact.value', text) });
-          })
-          .then(function(user) {
+          .then(() => {
+            return this.User.find({ where: { username: 'swen' } });
+          })
+          .then(() => {
+            return this.User.find({ where: sequelize.json('emergency_contact.value', text) });
+          })
+          .then(user => {
             expect(user.username).to.equal('swen');
           });
       });
->>>>>>> 8cbd3750
     });
 
     describe('hstore', function () {
@@ -547,11 +536,7 @@
           })
           .then(() => {
             // Check that the hstore fields are the same when retrieving the user
-<<<<<<< HEAD
-            return this.User.findAll({ order: 'username' });
-=======
-            return self.User.findAll({ order: ['username'] });
->>>>>>> 8cbd3750
+            return this.User.findAll({ order: ['username'] });
           })
           .then(users => {
             expect(users[0].settings).to.deep.equal({ test: '"value"' });
