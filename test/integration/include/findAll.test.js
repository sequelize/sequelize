'use strict';

/* jshint -W030 */
/* jshint -W110 */
var chai = require('chai')
  , Sequelize = require('../../../index')
  , expect = chai.expect
  , Support = require(__dirname + '/../support')
  , DataTypes = require(__dirname + '/../../../lib/data-types')
  , Promise = Sequelize.Promise;

var sortById = function(a, b) {
  return a.id < b.id ? -1 : 1;
};

describe(Support.getTestDialectTeaser('Include'), function() {
  describe('findAll', function() {
    beforeEach(function() {
      this.fixtureA = function() {
        var User = this.sequelize.define('User', {})
          , Company = this.sequelize.define('Company', {
              name: DataTypes.STRING
            })
          , Product = this.sequelize.define('Product', {
              title: DataTypes.STRING
            })
          , Tag = this.sequelize.define('Tag', {
              name: DataTypes.STRING
            })
          , Price = this.sequelize.define('Price', {
              value: DataTypes.FLOAT
            })
          , Customer = this.sequelize.define('Customer', {
              name: DataTypes.STRING
          })
          , Group = this.sequelize.define('Group', {
              name: DataTypes.STRING
            })
          , GroupMember = this.sequelize.define('GroupMember', {

            })
          , Rank = this.sequelize.define('Rank', {
              name: DataTypes.STRING,
              canInvite: {
                type: DataTypes.INTEGER,
                defaultValue: 0
              },
              canRemove: {
                type: DataTypes.INTEGER,
                defaultValue: 0
              },
              canPost: {
                type: DataTypes.INTEGER,
                defaultValue: 0
              }
            });

        this.models = {
          User: User,
          Company: Company,
          Product: Product,
          Tag: Tag,
          Price: Price,
          Customer: Customer,
          Group: Group,
          GroupMember: GroupMember,
          Rank: Rank
        };

        User.hasMany(Product);
        Product.belongsTo(User);

        Product.belongsToMany(Tag, {through: 'product_tag'});
        Tag.belongsToMany(Product, {through: 'product_tag'});
        Product.belongsTo(Tag, {as: 'Category'});
        Product.belongsTo(Company);

        Product.hasMany(Price);
        Price.belongsTo(Product);

        User.hasMany(GroupMember, {as: 'Memberships'});
        GroupMember.belongsTo(User);
        GroupMember.belongsTo(Rank);
        GroupMember.belongsTo(Group);
        Group.hasMany(GroupMember, {as: 'Memberships'});

        return this.sequelize.sync({force: true}).then(function() {
          return Promise.props({
            groups: Group.bulkCreate([
              {name: 'Developers'},
              {name: 'Designers'},
              {name: 'Managers'}
            ]).then(function() {
              return Group.findAll();
            }),
            companies: Company.bulkCreate([
              {name: 'Sequelize'},
              {name: 'Coca Cola'},
              {name: 'Bonanza'},
              {name: 'NYSE'},
              {name: 'Coshopr'}
            ]).then(function() {
              return Company.findAll();
            }),
            ranks: Rank.bulkCreate([
              {name: 'Admin', canInvite: 1, canRemove: 1, canPost: 1},
              {name: 'Trustee', canInvite: 1, canRemove: 0, canPost: 1},
              {name: 'Member', canInvite: 1, canRemove: 0, canPost: 0}
            ]).then(function() {
              return Rank.findAll();
            }),
            tags: Tag.bulkCreate([
              {name: 'A'},
              {name: 'B'},
              {name: 'C'},
              {name: 'D'},
              {name: 'E'}
            ]).then(function() {
              return Tag.findAll();
            })
          }).then(function (results) {
            var groups = results.groups
              , ranks = results.ranks
              , tags = results.tags
              , companies = results.companies;

            return Promise.each([0, 1, 2, 3, 4], function (i) {
              return Promise.props({
                user: User.create(),
                products: Product.bulkCreate([
                  {title: 'Chair'},
                  {title: 'Desk'},
                  {title: 'Bed'},
                  {title: 'Pen'},
                  {title: 'Monitor'}
                ]).then(function() {
                  return Product.findAll();
                })
              }).then(function (results) {
                var user = results.user
                  , products = results.products
                  , groupMembers;

                groupMembers = [
                  {AccUserId: user.id, GroupId: groups[0].id, RankId: ranks[0].id},
                  {AccUserId: user.id, GroupId: groups[1].id, RankId: ranks[2].id}
                ];
                if (i < 3) {
                  groupMembers.push({AccUserId: user.id, GroupId: groups[2].id, RankId: ranks[1].id});
                }

                return Promise.join(
                  GroupMember.bulkCreate(groupMembers),
                  user.setProducts([
                    products[(i * 5) + 0],
                    products[(i * 5) + 1],
                    products[(i * 5) + 3]
                  ]),
                  Promise.join(
                    products[(i * 5) + 0].setTags([
                      tags[0],
                      tags[2]
                    ]),
                    products[(i * 5) + 1].setTags([
                      tags[1]
                    ]),
                    products[(i * 5) + 0].setCategory(tags[1]),
                    products[(i * 5) + 2].setTags([
                      tags[0]
                    ]),
                    products[(i * 5) + 3].setTags([
                      tags[0]
                    ])
                  ),
                  Promise.join(
                    products[(i * 5) + 0].setCompany(companies[4]),
                    products[(i * 5) + 1].setCompany(companies[3]),
                    products[(i * 5) + 2].setCompany(companies[2]),
                    products[(i * 5) + 3].setCompany(companies[1]),
                    products[(i * 5) + 4].setCompany(companies[0])
                  ),
                  Price.bulkCreate([
                    {ProductId: products[(i * 5) + 0].id, value: 5},
                    {ProductId: products[(i * 5) + 0].id, value: 10},
                    {ProductId: products[(i * 5) + 1].id, value: 5},
                    {ProductId: products[(i * 5) + 1].id, value: 10},
                    {ProductId: products[(i * 5) + 1].id, value: 15},
                    {ProductId: products[(i * 5) + 1].id, value: 20},
                    {ProductId: products[(i * 5) + 2].id, value: 20},
                    {ProductId: products[(i * 5) + 3].id, value: 20}
                  ])
                );
              });
            });
          });
        });
      };
    });

    it('should work on a nested set of relations with a where condition in between relations', function() {
      var User = this.sequelize.define('User', {})
        , SubscriptionForm = this.sequelize.define('SubscriptionForm', {})
        , Collection = this.sequelize.define('Collection', {})
        , Category = this.sequelize.define('Category', {})
        , SubCategory = this.sequelize.define('SubCategory', {})
        , Capital = this.sequelize.define('Capital', {});

      User.hasOne(SubscriptionForm, {foreignKey: 'boundUser'});
      SubscriptionForm.belongsTo(User, {foreignKey: 'boundUser'});

      SubscriptionForm.hasOne(Collection, {foreignKey: 'boundDesigner'});
      Collection.belongsTo(SubscriptionForm, {foreignKey: 'boundDesigner'});

      SubscriptionForm.belongsTo(Category, {foreignKey: 'boundCategory'});
      Category.hasMany(SubscriptionForm, {foreignKey: 'boundCategory'});

      Capital.hasMany(Category, { foreignKey: 'boundCapital'});
      Category.belongsTo(Capital, {foreignKey: 'boundCapital'});

      Category.hasMany(SubCategory, {foreignKey: 'boundCategory'});
      SubCategory.belongsTo(Category, {foreignKey: 'boundCategory'});

      return this.sequelize.sync({force: true}).then(function() {
        return User.findOne({
          include: [
            {
              model: SubscriptionForm,
              include: [
                {
                  model: Collection,
                  where: {
                    id: 13
                  }
                },
                {
                  model: Category,
                  include: [
                    {
                      model: SubCategory
                    },
                    {
                      model: Capital,
                      include: [
                        {
                          model: Category
                        }
                      ]
                    }
                  ]
                }
              ]
            }
          ]
        });
      });
    });

    it('should accept nested `where` and `limit` at the same time', function() {
      var Product = this.sequelize.define('Product', {
            title: DataTypes.STRING
          })
        , Tag = this.sequelize.define('Tag', {
            name: DataTypes.STRING
          })
        , ProductTag = this.sequelize.define('ProductTag', {
            priority: DataTypes.INTEGER
        })
        , Set = this.sequelize.define('Set', {
            title: DataTypes.STRING
        });

      Set.hasMany(Product);
      Product.belongsTo(Set);
      Product.belongsToMany(Tag, {through: ProductTag});
      Tag.belongsToMany(Product, {through: ProductTag});

      return this.sequelize.sync({force: true}).then(function() {
        return Promise.join(
          Set.bulkCreate([
            {title: 'office'}
          ]),
          Product.bulkCreate([
            {title: 'Chair'},
            {title: 'Desk'},
            {title: 'Dress'}
          ]),
          Tag.bulkCreate([
            {name: 'A'},
            {name: 'B'},
            {name: 'C'}
          ])
        ).then(function() {
          return Promise.join(
            Set.findAll(),
            Product.findAll(),
            Tag.findAll()
          );
        }).spread(function(sets, products, tags) {
          return Promise.join(
            sets[0].addProducts([products[0], products[1]]),
            products[0].addTag(tags[0], {priority: 1}).then(function() {
              return products[0].addTag(tags[1], {priority: 2});
            }).then(function() {
              return products[0].addTag(tags[2], {priority: 1});
            }),
            products[1].addTag(tags[1], {priority: 2}).then(function() {
              return products[2].addTag(tags[1], {priority: 3});
            }).then(function() {
              return products[2].addTag(tags[2], {priority: 0});
            })
          );
        }).then(function() {
          return Set.findAll({
            include: [{
              model: Product,
              include: [{
                model: Tag,
                where: {
                  name: 'A'
                }
              }]
            }],
            limit: 1
          });
        });
      });
    });

    it('should support an include with multiple different association types', function() {
      var User = this.sequelize.define('User', {})
        , Product = this.sequelize.define('Product', {
            title: DataTypes.STRING
          })
        , Tag = this.sequelize.define('Tag', {
            name: DataTypes.STRING
          })
        , Price = this.sequelize.define('Price', {
            value: DataTypes.FLOAT
          })
        , Group = this.sequelize.define('Group', {
            name: DataTypes.STRING
          })
        , GroupMember = this.sequelize.define('GroupMember', {

          })
        , Rank = this.sequelize.define('Rank', {
            name: DataTypes.STRING,
            canInvite: {
              type: DataTypes.INTEGER,
              defaultValue: 0
            },
            canRemove: {
              type: DataTypes.INTEGER,
              defaultValue: 0
            }
          });

      User.hasMany(Product);
      Product.belongsTo(User);

      Product.belongsToMany(Tag, {through: 'product_tag'});
      Tag.belongsToMany(Product, {through: 'product_tag'});
      Product.belongsTo(Tag, {as: 'Category'});

      Product.hasMany(Price);
      Price.belongsTo(Product);

      User.hasMany(GroupMember, {as: 'Memberships'});
      GroupMember.belongsTo(User);
      GroupMember.belongsTo(Rank);
      GroupMember.belongsTo(Group);
      Group.hasMany(GroupMember, {as: 'Memberships'});

      return this.sequelize.sync({force: true}).then(function() {
        return Promise.all([
          Group.bulkCreate([
            {name: 'Developers'},
            {name: 'Designers'}
          ]).then(function() {
            return Group.findAll();
          }),
          Rank.bulkCreate([
            {name: 'Admin', canInvite: 1, canRemove: 1},
            {name: 'Member', canInvite: 1, canRemove: 0}
          ]).then(function() {
            return Rank.findAll();
          }),
          Tag.bulkCreate([
            {name: 'A'},
            {name: 'B'},
            {name: 'C'}
          ]).then(function() {
            return Tag.findAll();
          })
        ]).spread(function(groups, ranks, tags) {
          return Promise.each([0, 1, 2, 3, 4], function (i) {
            return Promise.all([
              User.create(),
              Product.bulkCreate([
                {title: 'Chair'},
                {title: 'Desk'}
              ]).then(function() {
                return Product.findAll();
              })
            ]).spread(function(user, products) {
              return Promise.all([
                GroupMember.bulkCreate([
                  {UserId: user.id, GroupId: groups[0].id, RankId: ranks[0].id},
                  {UserId: user.id, GroupId: groups[1].id, RankId: ranks[1].id}
                ]),
                user.setProducts([
                  products[(i * 2) + 0],
                  products[(i * 2) + 1]
                ]),
                products[(i * 2) + 0].setTags([
                  tags[0],
                  tags[2]
                ]),
                products[(i * 2) + 1].setTags([
                  tags[1]
                ]),
                products[(i * 2) + 0].setCategory(tags[1]),
                Price.bulkCreate([
                  {ProductId: products[(i * 2) + 0].id, value: 5},
                  {ProductId: products[(i * 2) + 0].id, value: 10},
                  {ProductId: products[(i * 2) + 1].id, value: 5},
                  {ProductId: products[(i * 2) + 1].id, value: 10},
                  {ProductId: products[(i * 2) + 1].id, value: 15},
                  {ProductId: products[(i * 2) + 1].id, value: 20}
                ])
              ]);
            });
          }).then(function() {
            return User.findAll({
              include: [
                {model: GroupMember, as: 'Memberships', include: [
                  Group,
                  Rank
                ]},
                {model: Product, include: [
                  Tag,
                  {model: Tag, as: 'Category'},
                  Price
                ]}
              ],
              order: [
                ['id', 'ASC']
              ]
            }).then(function(users) {
              users.forEach(function(user) {
                user.Memberships.sort(sortById);

                expect(user.Memberships.length).to.equal(2);
                expect(user.Memberships[0].Group.name).to.equal('Developers');
                expect(user.Memberships[0].Rank.canRemove).to.equal(1);
                expect(user.Memberships[1].Group.name).to.equal('Designers');
                expect(user.Memberships[1].Rank.canRemove).to.equal(0);

                user.Products.sort(sortById);
                expect(user.Products.length).to.equal(2);
                expect(user.Products[0].Tags.length).to.equal(2);
                expect(user.Products[1].Tags.length).to.equal(1);
                expect(user.Products[0].Category).to.be.ok;
                expect(user.Products[1].Category).not.to.be.ok;

                expect(user.Products[0].Prices.length).to.equal(2);
                expect(user.Products[1].Prices.length).to.equal(4);
              });
            });
          });
        });
      });
    });

    it('should support many levels of belongsTo', function() {
      var A = this.sequelize.define('a', {})
        , B = this.sequelize.define('b', {})
        , C = this.sequelize.define('c', {})
        , D = this.sequelize.define('d', {})
        , E = this.sequelize.define('e', {})
        , F = this.sequelize.define('f', {})
        , G = this.sequelize.define('g', {})
        , H = this.sequelize.define('h', {});

      A.belongsTo(B);
      B.belongsTo(C);
      C.belongsTo(D);
      D.belongsTo(E);
      E.belongsTo(F);
      F.belongsTo(G);
      G.belongsTo(H);

      return this.sequelize.sync({force: true}).then(function() {
        return Promise.join(
          A.bulkCreate([
            {},
            {},
            {},
            {},
            {},
            {},
            {},
            {}
          ]).then(function() {
            return A.findAll();
          }),
          (function (singles) {
            var promise = Promise.resolve()
              , previousInstance
              , b;

            singles.forEach(function (model) {
              promise = promise.then(function () {
                return model.create({}).then(function (instance) {
                  if (previousInstance) {
                    return previousInstance['set'+ Sequelize.Utils.uppercaseFirst(model.name)](instance).then(function() {
                      previousInstance = instance;
                    });
                  } else {
                    previousInstance = b = instance;
                  }
                });
              });
            });

            promise = promise.then(function () {
              return b;
            });

            return promise;
          })([B, C, D, E, F, G, H])
        ).spread(function (as, b) {
          return Promise.map(as, function (a) {
            return a.setB(b);
          });
        }).then(function () {
          return A.findAll({
            include: [
              {model: B, include: [
                {model: C, include: [
                  {model: D, include: [
                    {model: E, include: [
                      {model: F, include: [
                        {model: G, include: [
                          {model: H}
                        ]}
                      ]}
                    ]}
                  ]}
                ]}
              ]}
            ]
          }).then(function(as) {
            expect(as.length).to.be.ok;

            as.forEach(function(a) {
              expect(a.b.c.d.e.f.g.h).to.be.ok;
            });
          });
        });
      });
    });

    it('should support many levels of belongsTo (with a lower level having a where)', function() {
      var A = this.sequelize.define('a', {})
        , B = this.sequelize.define('b', {})
        , C = this.sequelize.define('c', {})
        , D = this.sequelize.define('d', {})
        , E = this.sequelize.define('e', {})
        , F = this.sequelize.define('f', {})
        , G = this.sequelize.define('g', {
          name: DataTypes.STRING
        })
        , H = this.sequelize.define('h', {
          name: DataTypes.STRING
        });

      A.belongsTo(B);
      B.belongsTo(C);
      C.belongsTo(D);
      D.belongsTo(E);
      E.belongsTo(F);
      F.belongsTo(G);
      G.belongsTo(H);

      return this.sequelize.sync({force: true}).then(function() {
        return Promise.join(
          A.bulkCreate([
            {},
            {},
            {},
            {},
            {},
            {},
            {},
            {}
          ]).then(function() {
            return A.findAll();
          }),
          (function (singles) {
            var promise = Promise.resolve()
              , previousInstance
              , b;

            singles.forEach(function (model) {
              var values = {};

              if (model.name === 'g') {
                values.name = 'yolo';
              }

              promise = promise.then(function () {
                return model.create(values).then(function (instance) {
                  if (previousInstance) {
                    return previousInstance['set'+ Sequelize.Utils.uppercaseFirst(model.name)](instance).then(function() {
                      previousInstance = instance;
                    });
                  } else {
                    previousInstance = b = instance;
                  }
                });
              });
            });

            promise = promise.then(function () {
              return b;
            });

            return promise;
          })([B, C, D, E, F, G, H])
        ).spread(function (as, b) {
          return Promise.map(as, function (a) {
            return a.setB(b);
          });
        }).then(function () {
          return A.findAll({
            include: [
              {model: B, include: [
                {model: C, include: [
                  {model: D, include: [
                    {model: E, include: [
                      {model: F, include: [
                        {model: G, where: {
                          name: 'yolo'
                        }, include: [
                          {model: H}
                        ]}
                      ]}
                    ]}
                  ]}
                ]}
              ]}
            ]
          }).then(function(as) {
            expect(as.length).to.be.ok;

            as.forEach(function(a) {
              expect(a.b.c.d.e.f.g.h).to.be.ok;
            });
          });
        });
      });
    });

    it('should support ordering with only belongsTo includes', function() {
      var User = this.sequelize.define('User', {})
        , Item = this.sequelize.define('Item', {'test': DataTypes.STRING})
        , Order = this.sequelize.define('Order', {'position': DataTypes.INTEGER});

      User.belongsTo(Item, {'as': 'itemA', foreignKey: 'itemA_id'});
      User.belongsTo(Item, {'as': 'itemB', foreignKey: 'itemB_id'});
      User.belongsTo(Order);

      return this.sequelize.sync().then(function() {
        return Promise.props({
          users: User.bulkCreate([{}, {}, {}]).then(function() {
            return User.findAll();
          }),
          items: Item.bulkCreate([
            {'test': 'abc'},
            {'test': 'def'},
            {'test': 'ghi'},
            {'test': 'jkl'}
          ]).then(function() {
            return Item.findAll({order: ['id']});
          }),
          orders: Order.bulkCreate([
            {'position': 2},
            {'position': 3},
            {'position': 1}
          ]).then(function() {
            return Order.findAll({order: ['id']});
          })
        }).then(function (results) {
          var user1 = results.users[0];
          var user2 = results.users[1];
          var user3 = results.users[2];

          var item1 = results.items[0];
          var item2 = results.items[1];
          var item3 = results.items[2];
          var item4 = results.items[3];

          var order1 = results.orders[0];
          var order2 = results.orders[1];
          var order3 = results.orders[2];

          return Promise.join(
            user1.setItemA(item1),
            user1.setItemB(item2),
            user1.setOrder(order3),
            user2.setItemA(item3),
            user2.setItemB(item4),
            user2.setOrder(order2),
            user3.setItemA(item1),
            user3.setItemB(item4),
            user3.setOrder(order1)
          );
        }).then(function () {
          return User.findAll({
            'include': [
              {'model': Item, 'as': 'itemA', where: {test: 'abc'}},
              {'model': Item, 'as': 'itemB'},
              Order],
            'order': [
              [Order, 'position']
            ]
          }).then(function(as) {
            expect(as.length).to.eql(2);

            expect(as[0].itemA.test).to.eql('abc');
            expect(as[1].itemA.test).to.eql('abc');

            expect(as[0].Order.position).to.eql(1);
            expect(as[1].Order.position).to.eql(2);
          });
        });
      });
    });

    it('should include attributes from through models', function() {
      var Product = this.sequelize.define('Product', {
            title: DataTypes.STRING
          })
        , Tag = this.sequelize.define('Tag', {
            name: DataTypes.STRING
          })
        , ProductTag = this.sequelize.define('ProductTag', {
            priority: DataTypes.INTEGER
        });

      Product.belongsToMany(Tag, {through: ProductTag});
      Tag.belongsToMany(Product, {through: ProductTag});

      return this.sequelize.sync({force: true}).then(function() {
        return Promise.props({
          products: Product.bulkCreate([
            {title: 'Chair'},
            {title: 'Desk'},
            {title: 'Dress'}
          ]).then(function() {
            return Product.findAll();
          }),
          tags: Tag.bulkCreate([
            {name: 'A'},
            {name: 'B'},
            {name: 'C'}
          ]).then(function() {
            return Tag.findAll();
          })
        }).then(function (results) {
          return Promise.join(
            results.products[0].addTag(results.tags[0], { through: {priority: 1}}),
            results.products[0].addTag(results.tags[1], { through: {priority: 2}}),
            results.products[1].addTag(results.tags[1], { through: {priority: 1}}),
            results.products[2].addTag(results.tags[0], { through: {priority: 3}}),
            results.products[2].addTag(results.tags[1], { through: {priority: 1}}),
            results.products[2].addTag(results.tags[2], { through: {priority: 2}})
          );
        }).then(function () {
          return Product.findAll({
            include: [
              {model: Tag}
            ],
            order: [
              ['id', 'ASC'],
              [Tag, 'id', 'ASC']
            ]
          }).then(function(products) {
            expect(products[0].Tags[0].ProductTag.priority).to.equal(1);
            expect(products[0].Tags[1].ProductTag.priority).to.equal(2);

            expect(products[1].Tags[0].ProductTag.priority).to.equal(1);

            expect(products[2].Tags[0].ProductTag.priority).to.equal(3);
            expect(products[2].Tags[1].ProductTag.priority).to.equal(1);
            expect(products[2].Tags[2].ProductTag.priority).to.equal(2);
          });
        });
      });
    });

    it('should support a required belongsTo include', function() {
      var User = this.sequelize.define('User', {})
        , Group = this.sequelize.define('Group', {});

      User.belongsTo(Group);

      return this.sequelize.sync({force: true}).then(function() {
        return Promise.props({
          groups: Group.bulkCreate([{}, {}]).then(function() {
            return Group.findAll();
          }),
          users: User.bulkCreate([{}, {}, {}]).then(function() {
            return User.findAll();
          })
        }).then(function (results) {
          return results.users[2].setGroup(results.groups[1]);
        }).then(function () {
          return User.findAll({
            include: [
              {model: Group, required: true}
            ]
          }).then(function(users) {
            expect(users.length).to.equal(1);
            expect(users[0].Group).to.be.ok;
          });
        });
      });
    });

    it('should be possible to extend the on clause with a where option on a belongsTo include', function() {
      var User = this.sequelize.define('User', {})
        , Group = this.sequelize.define('Group', {
            name: DataTypes.STRING
          });

      User.belongsTo(Group);

      return this.sequelize.sync({force: true}).then(function() {
        return Promise.props({
          groups: Group.bulkCreate([
            {name: 'A'},
            {name: 'B'}
          ]).then(function() {
            return Group.findAll();
          }),
          users: User.bulkCreate([{}, {}]).then(function() {
            return User.findAll();
          }),
        }).then(function (results) {
          return Promise.join(
            results.users[0].setGroup(results.groups[1]),
            results.users[1].setGroup(results.groups[0])
          );
        }).then(function () {
          return User.findAll({
            include: [
              {model: Group, where: {name: 'A'}}
            ]
          }).then(function(users) {
            expect(users.length).to.equal(1);
            expect(users[0].Group).to.be.ok;
            expect(users[0].Group.name).to.equal('A');
          });
        });
      });
    });

    it('should be possible to extend the on clause with a where option on a belongsTo include', function() {
      var User = this.sequelize.define('User', {})
        , Group = this.sequelize.define('Group', {
            name: DataTypes.STRING
          });

      User.belongsTo(Group);

      return this.sequelize.sync({force: true}).then(function() {
        return Promise.props({
          groups: Group.bulkCreate([
            {name: 'A'},
            {name: 'B'}
          ]).then(function() {
            return Group.findAll();
          }),
          users: User.bulkCreate([{}, {}]).then(function() {
            return User.findAll();
          })
        }).then(function (results) {
          return Promise.join(
            results.users[0].setGroup(results.groups[1]),
             results.users[1].setGroup(results.groups[0])
          );
        }).then(function () {
          return User.findAll({
            include: [
              {model: Group, required: true}
            ]
          }).then(function(users) {
            users.forEach(function(user) {
              expect(user.Group).to.be.ok;
            });
          });
        });
      });
    });

    it('should be possible to define a belongsTo include as required with child hasMany not required', function() {
      var Address = this.sequelize.define('Address', { 'active': DataTypes.BOOLEAN })
        , Street = this.sequelize.define('Street', { 'active': DataTypes.BOOLEAN })
        , User = this.sequelize.define('User', { 'username': DataTypes.STRING });

      // Associate
      User.belongsTo(Address, { foreignKey: 'addressId' });
      Address.hasMany(User, { foreignKey: 'addressId' });

      Address.belongsTo(Street, { foreignKey: 'streetId' });
      Street.hasMany(Address, { foreignKey: 'streetId' });

      // Sync
      return this.sequelize.sync({ force: true }).then(function() {
        return Street.create({ active: true }).then(function(street) {
          return Address.create({ active: true, streetId: street.id }).then(function(address ) {
            return User.create({ username: 'John', addressId: address.id }).then(function() {
              return User.find({
                where: { username: 'John'},
                include: [{
                  model: Address,
                  required: true,
                  where: {
                    active: true
                  },
                  include: [{
                    model: Street
                  }]
                }]
              }).then(function(john) {
                expect(john.Address).to.be.ok;
                expect(john.Address.Street).to.be.ok;
              });
            });
          });
        });
      });
    });

    it('should be possible to define a belongsTo include as required with child hasMany with limit', function() {
      var User = this.sequelize.define('User', {})
        , Group = this.sequelize.define('Group', {
            name: DataTypes.STRING
          })
        , Category = this.sequelize.define('Category', {
            category: DataTypes.STRING
          });

      User.belongsTo(Group);
      Group.hasMany(Category);

      return this.sequelize.sync({force: true}).then(function() {
        return Promise.props({
          groups: Group.bulkCreate([
            {name: 'A'},
            {name: 'B'}
          ]).then(function() {
            return Group.findAll();
          }),
          users: User.bulkCreate([{}, {}]).then(function() {
            return User.findAll();
          }),
          categories: Category.bulkCreate([{}, {}]).then(function() {
            return Category.findAll();
          })
        }).then(function (results) {
          return Promise.join(
            results.users[0].setGroup(results.groups[1]),
            results.users[1].setGroup(results.groups[0]),
            Promise.map(results.groups, function (group) {
              return group.setCategories(results.categories);
            })
          );
        }).then(function () {
          return User.findAll({
            include: [
              {model: Group, required: true, include: [
                {model: Category}
              ]}
            ],
            limit: 1
          }).then(function(users) {
            expect(users.length).to.equal(1);
            users.forEach(function(user) {
              expect(user.Group).to.be.ok;
              expect(user.Group.Categories).to.be.ok;
            });
          });
        });
      });
    });

    it('should be possible to define a belongsTo include as required with child hasMany with limit and aliases', function() {
      var User = this.sequelize.define('User', {})
        , Group = this.sequelize.define('Group', {
            name: DataTypes.STRING
          })
        , Category = this.sequelize.define('Category', {
            category: DataTypes.STRING
          });

      User.belongsTo(Group, {as: 'Team'});
      Group.hasMany(Category, {as: 'Tags'});

      return this.sequelize.sync({force: true}).then(function() {
        return Promise.props({
          groups: Group.bulkCreate([
            {name: 'A'},
            {name: 'B'}
          ]).then(function() {
            return Group.findAll();
          }),
          users: User.bulkCreate([{}, {}]).then(function() {
            return User.findAll();
          }),
          categories: Category.bulkCreate([{}, {}]).then(function() {
            return Category.findAll();
          })
        }).then(function (results) {
          return Promise.join(
            results.users[0].setTeam(results.groups[1]),
            results.users[1].setTeam(results.groups[0]),
            Promise.map(results.groups, function (group) {
              return group.setTags(results.categories);
            })
          );
        }).then(function () {
          return User.findAll({
            include: [
              {model: Group, required: true, as: 'Team', include: [
                {model: Category, as: 'Tags'}
              ]}
            ],
            limit: 1
          }).then(function(users) {
            expect(users.length).to.equal(1);
            users.forEach(function(user) {
              expect(user.Team).to.be.ok;
              expect(user.Team.Tags).to.be.ok;
            });
          });
        });
      });
    });

    it('should be possible to define a belongsTo include as required with child hasMany which is not required with limit', function() {
      var User = this.sequelize.define('User', {})
        , Group = this.sequelize.define('Group', {
            name: DataTypes.STRING
          })
        , Category = this.sequelize.define('Category', {
            category: DataTypes.STRING
          });

      User.belongsTo(Group);
      Group.hasMany(Category);

      return this.sequelize.sync({force: true}).then(function() {
        return Promise.props({
          groups: Group.bulkCreate([
            {name: 'A'},
            {name: 'B'}
          ]).then(function() {
            return Group.findAll();
          }),
          users: User.bulkCreate([{}, {}]).then(function() {
            return User.findAll();
          }),
          categories: Category.bulkCreate([{}, {}]).then(function() {
            return Category.findAll();
          })
        }).then(function (results) {
          return Promise.join(
            results.users[0].setGroup(results.groups[1]),
            results.users[1].setGroup(results.groups[0]),
            Promise.map(results.groups, function (group) {
              return group.setCategories(results.categories);
            })
          );
        }).then(function () {
          return User.findAll({
            include: [
              {model: Group, required: true, include: [
                {model: Category, required: false}
              ]}
            ],
            limit: 1
          }).then(function(users) {
            expect(users.length).to.equal(1);
            users.forEach(function(user) {
              expect(user.Group).to.be.ok;
              expect(user.Group.Categories).to.be.ok;
            });
          });
        });
      });
    });

    it('should be possible to extend the on clause with a where option on a hasOne include', function() {
      var User = this.sequelize.define('User', {})
        , Project = this.sequelize.define('Project', {
            title: DataTypes.STRING
          });

      User.hasOne(Project, {as: 'LeaderOf'});

      return this.sequelize.sync({force: true}).then(function() {
        return Promise.props({
          projects: Project.bulkCreate([
            {title: 'Alpha'},
            {title: 'Beta'}
          ]).then(function() {
            return Project.findAll();
          }),
          users: User.bulkCreate([{}, {}]).then(function() {
            return User.findAll();
          })
        }).then(function (results) {
          return Promise.join(
            results.users[1].setLeaderOf(results.projects[1]),
            results.users[0].setLeaderOf(results.projects[0])
          );
        }).then(function () {
          return User.findAll({
            include: [
              {model: Project, as: 'LeaderOf', where: {title: 'Beta'}}
            ]
          }).then(function(users) {
            expect(users.length).to.equal(1);
            expect(users[0].LeaderOf).to.be.ok;
            expect(users[0].LeaderOf.title).to.equal('Beta');
          });
        });
      });
    });

    it('should be possible to extend the on clause with a where option on a hasMany include with a through model', function() {
      var Product = this.sequelize.define('Product', {
            title: DataTypes.STRING
          })
        , Tag = this.sequelize.define('Tag', {
            name: DataTypes.STRING
          })
        , ProductTag = this.sequelize.define('ProductTag', {
            priority: DataTypes.INTEGER
        });

      Product.belongsToMany(Tag, {through: ProductTag});
      Tag.belongsToMany(Product, {through: ProductTag});

      return this.sequelize.sync({force: true}).then(function() {
        return Promise.props({
          products: Product.bulkCreate([
            {title: 'Chair'},
            {title: 'Desk'},
            {title: 'Dress'}
          ]).then(function() {
            return Product.findAll();
          }),
          tags: Tag.bulkCreate([
            {name: 'A'},
            {name: 'B'},
            {name: 'C'}
          ]).then(function() {
            return Tag.findAll();
          })
        }).then(function (results) {
          return Promise.join(
            results.products[0].addTag(results.tags[0], {priority: 1}),
            results.products[0].addTag(results.tags[1], {priority: 2}),
            results.products[1].addTag(results.tags[1], {priority: 1}),
            results.products[2].addTag(results.tags[0], {priority: 3}),
            results.products[2].addTag(results.tags[1], {priority: 1}),
            results.products[2].addTag(results.tags[2], {priority: 2})
          );
        }).then(function () {
          return Product.findAll({
            include: [
              {model: Tag, where: {name: 'C'}}
            ]
          }).then(function(products) {
            expect(products.length).to.equal(1);
            expect(products[0].Tags.length).to.equal(1);
          });
        });
      });
    });

    it('should be possible to extend the on clause with a where option on nested includes', function() {
      var User = this.sequelize.define('User', {
            name: DataTypes.STRING
          })
        , Product = this.sequelize.define('Product', {
            title: DataTypes.STRING
          })
        , Tag = this.sequelize.define('Tag', {
            name: DataTypes.STRING
          })
        , Price = this.sequelize.define('Price', {
            value: DataTypes.FLOAT
          })
        , Group = this.sequelize.define('Group', {
            name: DataTypes.STRING
          })
        , GroupMember = this.sequelize.define('GroupMember', {

          })
        , Rank = this.sequelize.define('Rank', {
            name: DataTypes.STRING,
            canInvite: {
              type: DataTypes.INTEGER,
              defaultValue: 0
            },
            canRemove: {
              type: DataTypes.INTEGER,
              defaultValue: 0
            }
          });

      User.hasMany(Product);
      Product.belongsTo(User);

      Product.belongsToMany(Tag, {through: 'product_tag'});
      Tag.belongsToMany(Product, {through: 'product_tag'});
      Product.belongsTo(Tag, {as: 'Category'});

      Product.hasMany(Price);
      Price.belongsTo(Product);

      User.hasMany(GroupMember, {as: 'Memberships'});
      GroupMember.belongsTo(User);
      GroupMember.belongsTo(Rank);
      GroupMember.belongsTo(Group);
      Group.hasMany(GroupMember, {as: 'Memberships'});

      return this.sequelize.sync({force: true}).then(function() {
        return Promise.all([
          Group.bulkCreate([
            {name: 'Developers'},
            {name: 'Designers'}
          ]).then(function() {
            return Group.findAll();
          }),
          Rank.bulkCreate([
            {name: 'Admin', canInvite: 1, canRemove: 1},
            {name: 'Member', canInvite: 1, canRemove: 0}
          ]).then(function() {
            return Rank.findAll();
          }),
          Tag.bulkCreate([
            {name: 'A'},
            {name: 'B'},
            {name: 'C'}
          ]).then(function() {
            return Tag.findAll();
          })
        ]).spread(function (groups, ranks, tags) {
          return Promise.each([0, 1, 2, 3, 4], function (i) {
            return Promise.props({
              user: User.create({name: 'FooBarzz'}),
              products: Product.bulkCreate([
                {title: 'Chair'},
                {title: 'Desk'}
              ]).then(function() {
                return Product.findAll();
              })
            }).then(function (results) {
              return Promise.join(
                GroupMember.bulkCreate([
                  {UserId: results.user.id, GroupId: groups[0].id, RankId: ranks[0].id},
                  {UserId: results.user.id, GroupId: groups[1].id, RankId: ranks[1].id}
                ]),
                results.user.setProducts([
                  results.products[(i * 2) + 0],
                  results.products[(i * 2) + 1]
                ]),
                Promise.join(
                  results.products[(i * 2) + 0].setTags([
                    tags[0],
                    tags[2]
                  ]),
                  results.products[(i * 2) + 1].setTags([
                    tags[1]
                  ]),
                  results.products[(i * 2) + 0].setCategory(tags[1])
                ),
                Price.bulkCreate([
                  {ProductId: results.products[(i * 2) + 0].id, value: 5},
                  {ProductId: results.products[(i * 2) + 0].id, value: 10},
                  {ProductId: results.products[(i * 2) + 1].id, value: 5},
                  {ProductId: results.products[(i * 2) + 1].id, value: 10},
                  {ProductId: results.products[(i * 2) + 1].id, value: 15},
                  {ProductId: results.products[(i * 2) + 1].id, value: 20}
                ])
              );
            });
          });
        }).then(function () {
          return User.findAll({
            include: [
              {model: GroupMember, as: 'Memberships', include: [
                Group,
                {model: Rank, where: {name: 'Admin'}}
              ]},
              {model: Product, include: [
                Tag,
                {model: Tag, as: 'Category'},
                {model: Price, where: {
                  value: {
                    gt: 15
                  }
                }}
              ]}
            ],
            order: [
              ['id', 'ASC']
            ]
          }).then(function(users) {
            users.forEach(function(user) {
              expect(user.Memberships.length).to.equal(1);
              expect(user.Memberships[0].Rank.name).to.equal('Admin');
              expect(user.Products.length).to.equal(1);
              expect(user.Products[0].Prices.length).to.equal(1);
            });
          });
        });
      });
    });

    it('should be possible to use limit and a where with a belongsTo include', function() {
      var User = this.sequelize.define('User', {})
        , Group = this.sequelize.define('Group', {
            name: DataTypes.STRING
          });

      User.belongsTo(Group);

      return this.sequelize.sync({force: true}).then(function() {
        return Promise.props({
          groups: Group.bulkCreate([
            {name: 'A'},
            {name: 'B'}
          ]).then(function() {
            return Group.findAll();
          }),
          users: User.bulkCreate([{}, {}, {}, {}]).then(function() {
            return User.findAll();
          }),
        }).then(function (results) {
          return Promise.join(
            results.users[0].setGroup(results.groups[0]),
            results.users[1].setGroup(results.groups[0]),
            results.users[2].setGroup(results.groups[0]),
            results.users[3].setGroup(results.groups[1])
          );
        }).then(function () {
          return User.findAll({
            include: [
              {model: Group, where: {name: 'A'}}
            ],
            limit: 2
          }).then(function(users) {
            expect(users.length).to.equal(2);

            users.forEach(function(user) {
              expect(user.Group.name).to.equal('A');
            });
          });
        });
      });
    });

    it('should be possible use limit, attributes and a where on a belongsTo with additional hasMany includes', function() {
      var self = this;
      return this.fixtureA().then(function () {
        return self.models.Product.findAll({
          attributes: ['id', 'title'],
          include: [
            {model: self.models.Company, where: {name: 'NYSE'}},
            {model: self.models.Tag},
            {model: self.models.Price}
          ],
          limit: 3,
          order: [
            [self.sequelize.col(self.models.Product.name + '.id'), 'ASC']
          ]
        }).then(function(products) {
          expect(products.length).to.equal(3);

          products.forEach(function(product) {
            expect(product.Company.name).to.equal('NYSE');
            expect(product.Tags.length).to.be.ok;
            expect(product.Prices.length).to.be.ok;
          });
        });
      });
    });

    it('should be possible to have the primary key in attributes', function() {
      var Parent = this.sequelize.define('Parent', {});
      var Child1 = this.sequelize.define('Child1', {});

      Parent.hasMany(Child1);
      Child1.belongsTo(Parent);

      return this.sequelize.sync({force: true}).then(function() {
        return Sequelize.Promise.all([
          Parent.create(),
          Child1.create()
        ]);
      }).spread(function(parent, child) {
        return parent.addChild1(child).then(function() {
          return parent;
        });
      }).then(function(parent) {
        return Child1.find({
          include: [
            {
              model: Parent,
              attributes: ['id'], // This causes a duplicated entry in the query
              where: {
                id: parent.id
              }
            }
          ]
        });
      });
    });

    it('should be possible to turn off the attributes for the through table', function() {
      var self = this;
      return this.fixtureA().then(function () {
        return self.models.Product.findAll({
          attributes: ['title'],
          include: [
            {model: self.models.Tag, through: {attributes: []}, required: true}
          ]
        }).then(function(products) {
          products.forEach(function(product) {
            expect(product.Tags.length).to.be.ok;
            product.Tags.forEach(function(tag) {
              expect(tag.get().productTags).not.to.be.ok;
            });
          });
        });
      });
    });

    it('should be possible to select on columns inside a through table', function() {
      var self = this;
      return this.fixtureA().then(function () {
        return self.models.Product.findAll({
          attributes: ['title'],
          include: [
            {
              model: self.models.Tag,
              through: {
                where: {
                  ProductId: 3
                }
              },
              required: true
            }
          ]
        }).then(function(products) {
          expect(products).have.length(1);
        });
      });
    });

    it('should be possible to select on columns inside a through table and a limit', function() {
      var self = this;
      return this.fixtureA().then(function () {
        return self.models.Product.findAll({
          attributes: ['title'],
          include: [
            {
              model: self.models.Tag,
              through: {
                where: {
                  ProductId: 3
                }
              },
              required: true
            }
          ],
          limit: 5
        }).then(function(products) {
          expect(products).have.length(1);
        });
      });
    });

    // Test case by @eshell
    it('should be possible not to include the main id in the attributes', function() {
      var Member = this.sequelize.define('Member', {
        id: {
          type: Sequelize.BIGINT,
          primaryKey: true,
          autoIncrement: true
        },
        email: {
          type: Sequelize.STRING,
          unique: true,
          allowNull: false,
          validate: {
            isEmail: true,
            notNull: true,
            notEmpty: true
          }
        },
        password: Sequelize.STRING
      });
      var Album = this.sequelize.define('Album', {
        id: {
          type: Sequelize.BIGINT,
          primaryKey: true,
          autoIncrement: true
        },
        title: {
          type: Sequelize.STRING(25),
          allowNull: false
        }
      });

      Album.belongsTo(Member);
      Member.hasMany(Album);

      return this.sequelize.sync({force: true}).then(function () {
        var members = []
          , albums = []
          , memberCount = 20;

        for (var i = 1; i <= memberCount; i++) {
          members.push({
            id: i,
            email: 'email' + i + '@lmu.com',
            password: 'testing' + i
          });
          albums.push({
            title: 'Album' + i,
            MemberId: i
          });
        }

        return Member.bulkCreate(members).then(function () {
          return Album.bulkCreate(albums).then(function () {
            return Member.findAll({
              attributes: ['email'],
              include: [
                {
                  model: Album
                }
              ]
            }).then(function(members) {
              expect(members.length).to.equal(20);
              members.forEach(function(member) {
                expect(member.get('id')).not.to.be.ok;
                expect(member.Albums.length).to.equal(1);
              });
            });
          });
        });
      });
    });

    it('should be possible to use limit and a where on a hasMany with additional includes', function() {
      var self = this;
      return this.fixtureA().then(function () {
        return self.models.Product.findAll({
          include: [
            {model: self.models.Company},
            {model: self.models.Tag},
            {model: self.models.Price, where: {
              value: {gt: 5}
            }}
          ],
          limit: 6,
          order: [
            ['id', 'ASC']
          ]
        }).then(function(products) {
          expect(products.length).to.equal(6);

          products.forEach(function(product) {
            expect(product.Tags.length).to.be.ok;
            expect(product.Prices.length).to.be.ok;

            product.Prices.forEach(function(price) {
              expect(price.value).to.be.above(5);
            });
          });
        });
      });
    });

    it('should be possible to use limit and a where on a hasMany with a through model with additional includes', function() {
      var self = this;
      return this.fixtureA().then(function () {
        return self.models.Product.findAll({
          include: [
            {model: self.models.Company},
            {model: self.models.Tag, where: {name: ['A', 'B', 'C']}},
            {model: self.models.Price}
          ],
          limit: 10,
          order: [
            ['id', 'ASC']
          ]
        }).then(function(products) {
          expect(products.length).to.equal(10);

          products.forEach(function(product) {
            expect(product.Tags.length).to.be.ok;
            expect(product.Prices.length).to.be.ok;

            product.Tags.forEach(function(tag) {
              expect(['A', 'B', 'C']).to.include(tag.name);
            });
          });
        });
      });
    });

    it('should support including date fields, with the correct timeszone', function() {
      var User = this.sequelize.define('user', {
          dateField: Sequelize.DATE
        }, {timestamps: false})
        , Group = this.sequelize.define('group', {
          dateField: Sequelize.DATE
        }, {timestamps: false});

      User.belongsToMany(Group, {through: 'group_user'});
      Group.belongsToMany(User, {through: 'group_user'});

      return this.sequelize.sync().then(function() {
        return User.create({ dateField: Date.UTC(2014, 1, 20) }).then(function(user) {
          return Group.create({ dateField: Date.UTC(2014, 1, 20) }).then(function(group) {
            return user.addGroup(group).then(function() {
              return User.findAll({
                where: {
                  id: user.id
                },
                include: [Group]
              }).then(function(users) {
                expect(users[0].dateField.getTime()).to.equal(Date.UTC(2014, 1, 20));
                expect(users[0].groups[0].dateField.getTime()).to.equal(Date.UTC(2014, 1, 20));
              });
            });
          });
        });
      });
    });

    it('should still pull the main record(s) when an included model is not required and has where restrictions without matches', function() {
      var A = this.sequelize.define('a', {name: DataTypes.STRING(40)})
        , B = this.sequelize.define('b', {name: DataTypes.STRING(40)});

      A.belongsToMany(B, {through: 'a_b'});
      B.belongsToMany(A, {through: 'a_b'});

      return this.sequelize
        .sync({force: true})
        .then(function() {
          return A.create({
            name: 'Foobar'
          });
        })
        .then(function() {
          return A.findAll({
            where: {name: 'Foobar'},
            include: [
              {model: B, where: {name: 'idontexist'}, required: false}
            ]
          });
        })
        .then(function(as) {
          expect(as.length).to.equal(1);
          expect(as[0].get('bs')).deep.equal([]);
        });
    });

    it('should work with paranoid, a main record where, an include where, and a limit', function () {
      var Post = this.sequelize.define('post', {
        date: DataTypes.DATE,
        "public": DataTypes.BOOLEAN
      }, {
        paranoid: true
      });
      var Category = this.sequelize.define('category', {
        slug: DataTypes.STRING
      });

      Post.hasMany(Category);
      Category.belongsTo(Post);

      return this.sequelize.sync({force: true}).then(function () {
        return Promise.join(
          Post.create({"public": true}),
          Post.create({"public": true}),
          Post.create({"public": true}),
          Post.create({"public": true})
        ).then(function (posts) {
          return Promise.map(posts.slice(1, 3), function (post) {
            return post.createCategory({slug: 'food'});
          });
        }).then(function () {
          return Post.findAll({
            limit: 2,
            where: {
              "public": true
            },
            include: [
              {
                model: Category,
                where: {
                  slug: 'food'
                }
              }
            ]
          }).then(function (posts) {
            expect(posts.length).to.equal(2);
          });
        });
      });
    });

    it('should work on a nested set of required 1:1 relations', function () {
      var Person = this.sequelize.define("Person", {
        name: {
          type          : Sequelize.STRING,
          allowNull     : false
        }
      });

      var UserPerson = this.sequelize.define("UserPerson", {
        PersonId: {
          type          : Sequelize.INTEGER,
          primaryKey    : true
        },

        rank: {
          type          : Sequelize.STRING
        }
      });

      var User = this.sequelize.define("User", {
        UserPersonId: {
          type          : Sequelize.INTEGER,
          primaryKey    : true
        },

        login: {
          type          : Sequelize.STRING,
          unique        : true,
          allowNull     : false,
        }
      });

      UserPerson.belongsTo(Person, {
        foreignKey: {
          allowNull: false
        },
        onDelete: 'CASCADE'
      });
      Person.hasOne(UserPerson, {
        foreignKey: {
          allowNull: false
        },
        onDelete: 'CASCADE'
      });

      User.belongsTo(UserPerson, {
        foreignKey: {
          name: 'UserPersonId',
          allowNull: false
        },
        onDelete: 'CASCADE'
      });
      UserPerson.hasOne(User, {
        foreignKey: {
          name: 'UserPersonId',
          allowNull: false
        },
        onDelete: 'CASCADE'
      });

      return this.sequelize.sync({force: true}).then(function () {
        return Person.findAll({
          offset        : 0,
          limit         : 20,
          attributes    : ['id', 'name'],
          include       : [{
            model         : UserPerson,
            required      : true,
            attributes    : ['rank'],
            include       : [{
              model         : User,
              required      : true,
              attributes    : ['login']
            }]
          }]
        });
      });
    });

    it('should work with an empty include.where', function () {
      var User = this.sequelize.define('User', {})
        , Company = this.sequelize.define('Company', {})
        , Group = this.sequelize.define('Group', {});

      User.belongsTo(Company);
      User.belongsToMany(Group, { through: 'UsersGroups' });
      Group.belongsToMany(User, { through: 'UsersGroups' });

      return this.sequelize.sync({force: true}).then(function () {
        return User.findAll({
          include: [
            {model: Group, where: {}},
            {model: Company, where: {}}
          ]
        });
      });
    });

    it('should be able to order on the main table and a required belongsTo relation with custom tablenames and limit ', function () {
      var User = this.sequelize.define('User', {
        lastName: DataTypes.STRING
      }, {tableName: 'dem_users'});
      var Company = this.sequelize.define('Company', {
        rank: DataTypes.INTEGER
      }, {tableName: 'dem_companies'});

      User.belongsTo(Company);
      Company.hasMany(User);

      return this.sequelize.sync({force: true}).then(function () {
        return Promise.join(
          User.create({lastName: 'Albertsen'}),
          User.create({lastName: 'Zenith'}),
          User.create({lastName: 'Hansen'}),
          Company.create({rank: 1}),
          Company.create({rank: 2})
        ).spread(function (albertsen, zenith, hansen, company1, company2) {
          return Promise.join(
            albertsen.setCompany(company1),
            zenith.setCompany(company2),
            hansen.setCompany(company2)
          );
        }).then(function () {
          return User.findAll({
            include: [
              {model: Company, required: true}
            ],
            order: [
              [Company, 'rank', 'ASC'],
              ['lastName', 'DESC']
            ],
            limit: 5
          }).then(function (users) {
            expect(users[0].lastName).to.equal('Albertsen');
            expect(users[0].Company.rank).to.equal(1);

            expect(users[1].lastName).to.equal('Zenith');
            expect(users[1].Company.rank).to.equal(2);

            expect(users[2].lastName).to.equal('Hansen');
            expect(users[2].Company.rank).to.equal(2);
          });
        });
      });
    });

    it('should ignore include with attributes: [] (used for aggregates)', function () {
      var Post = this.sequelize.define('Post', {
            title: DataTypes.STRING
          })
        , Comment = this.sequelize.define('Comment', {
            content: DataTypes.TEXT
          });

      Post.Comments = Post.hasMany(Comment, {as: 'comments'});

      return this.sequelize.sync({force: true}).bind(this).then(function () {
        return Post.create({
          title: Math.random().toString(),
          comments: [
            {content: Math.random().toString()},
            {content: Math.random().toString()},
            {content: Math.random().toString()},
          ]
        }, {
          include: [Post.Comments]
        });
      }).then(function () {
        return Post.findAll({
          attributes: [
            [this.sequelize.fn('COUNT', this.sequelize.col('comments.id')), 'commentCount']
          ],
          include: [
            {association: Post.Comments, attributes: []}
          ],
          group: [
            'Post.id'
          ]
        });
      }).then(function (posts) {
        expect(posts.length).to.equal(1);

        var post = posts[0];

        expect(post.get('comments')).not.to.be.ok;
        expect(parseInt(post.get('commentCount'), 10)).to.equal(3);
      });
    });

    it('should not add primary key when including and aggregating with raw: true', function () {
      var Post = this.sequelize.define('Post', {
          title: DataTypes.STRING
        })
        , Comment = this.sequelize.define('Comment', {
          content: DataTypes.TEXT
        });

      Post.Comments = Post.hasMany(Comment, {as: 'comments'});

      return this.sequelize.sync({force: true}).bind(this).then(function () {
        return Post.create({
          title: Math.random().toString(),
          comments: [
            {content: Math.random().toString()},
            {content: Math.random().toString()},
            {content: Math.random().toString()},
          ]
        }, {
          include: [Post.Comments]
        });
      }).then(function () {
        return Post.findAll({
          attributes: [],
          include: [
            {
              association: Post.Comments,
              attributes: [[this.sequelize.fn('COUNT', this.sequelize.col('comments.id')), 'commentCount']]
            }
          ],
          raw: true
        });
      }).then(function (posts) {
        expect(posts.length).to.equal(1);

        var post = posts[0];
        expect(post.id).not.to.be.ok;
        expect(parseInt(post["comments.commentCount"], 10)).to.equal(3);
      });
    });

    it('Should return posts with nested include with inner join with a m:n association', function () {

<<<<<<< HEAD
      var User = this.sequelize.define('User', {
=======
      const User = this.sequelize.define('User', {
>>>>>>> 7137b837
        username: {
          type: DataTypes.STRING,
          primaryKey: true
        }
      });

<<<<<<< HEAD
      var Entity = this.sequelize.define('Entity', {
=======
      const Entity = this.sequelize.define('Entity', {
>>>>>>> 7137b837
        entity_id: {
          type: DataTypes.INTEGER,
          autoIncrement: true,
          primaryKey: true
        },
        creator: {
          type: DataTypes.STRING,
          allowNull: false
        },
        votes: {
          type: DataTypes.INTEGER,
          allowNull: false,
          defaultValue: 0
        }
      });

<<<<<<< HEAD
      var Post = this.sequelize.define('Post', {
=======
      const Post = this.sequelize.define('Post', {
>>>>>>> 7137b837
        post_id: {
          type: DataTypes.INTEGER,
          allowNull: false,
          primaryKey: true
        }
      });

<<<<<<< HEAD
      var TaggableSentient = this.sequelize.define('TaggableSentient', {
=======
      const TaggableSentient = this.sequelize.define('TaggableSentient', {
>>>>>>> 7137b837
        nametag: {
          type: DataTypes.STRING,
          primaryKey: true
        }
      });

      Entity.belongsTo(User, { foreignKey: 'creator', targetKey: 'username' });
      Post.belongsTo(Entity, { foreignKey: 'post_id', targetKey: 'entity_id' });

      Entity.belongsToMany(TaggableSentient, {
        as: 'tags',
        through: { model: 'EntityTag', unique: false },
        foreignKey: 'entity_id',
        otherKey: 'tag_name'
      });

      TaggableSentient.belongsToMany(Entity, {
        as: 'tags',
        through: { model: 'EntityTag', unique: false },
        foreignKey: 'tag_name',
        otherKey: 'entity_id'
      });

      return this.sequelize.sync({ force: true })
<<<<<<< HEAD
        .then(function () {
          return User.create({ username: 'bob' });
        })
        .then(function () {
          return TaggableSentient.create({ nametag: 'bob' });
        })
        .then(function () {
          return Entity.create({ creator: 'bob' });
        })
        .then(function(entity) {
          return Promise.all([
            Post.create({ post_id: entity.entity_id }),
            entity.addTags('bob')
          ]);
        })
        .then(function() {
          var options = {
            include: [{
              model: Entity,
              required: true,
              include: [{
                model: User,
                required: true
              }, {
                model: TaggableSentient,
                as: 'tags',
                required: true,
                through: {
                  where: {
                    tag_name: ['bob']
                  }
                }
              }]
            }],
            limit: 5,
            offset: 0
          };
          return Post.findAll(options);
        })
        .then(function(posts) {
=======
        .then(() => User.create({ username: 'bob' }))
        .then(() => TaggableSentient.create({ nametag: 'bob' }))
        .then(() => Entity.create({ creator: 'bob' }))
        .then(entity => Promise.all([
          Post.create({ post_id: entity.entity_id }),
          entity.addTags('bob')
        ]))
        .then(() => Post.findAll({
          include: [{
            model: Entity,
            required: true,
            include: [{
              model: User,
              required: true
            }, {
              model: TaggableSentient,
              as: 'tags',
              required: true,
              through: {
                where: {
                  tag_name: ['bob']
                }
              }
            }]
          }],
          limit: 5,
          offset: 0
        }))
        .then(posts => {
>>>>>>> 7137b837
          expect(posts.length).to.equal(1);
          expect(posts[0].Entity.creator).to.equal('bob');
          expect(posts[0].Entity.tags.length).to.equal(1);
          expect(posts[0].Entity.tags[0].EntityTag.tag_name).to.equal('bob');
          expect(posts[0].Entity.tags[0].EntityTag.entity_id).to.equal(posts[0].post_id);
        });
    });
<<<<<<< HEAD

=======
>>>>>>> 7137b837
  });
});<|MERGE_RESOLUTION|>--- conflicted
+++ resolved
@@ -1964,22 +1964,14 @@
 
     it('Should return posts with nested include with inner join with a m:n association', function () {
 
-<<<<<<< HEAD
-      var User = this.sequelize.define('User', {
-=======
       const User = this.sequelize.define('User', {
->>>>>>> 7137b837
         username: {
           type: DataTypes.STRING,
           primaryKey: true
         }
       });
 
-<<<<<<< HEAD
-      var Entity = this.sequelize.define('Entity', {
-=======
       const Entity = this.sequelize.define('Entity', {
->>>>>>> 7137b837
         entity_id: {
           type: DataTypes.INTEGER,
           autoIncrement: true,
@@ -1996,11 +1988,7 @@
         }
       });
 
-<<<<<<< HEAD
-      var Post = this.sequelize.define('Post', {
-=======
       const Post = this.sequelize.define('Post', {
->>>>>>> 7137b837
         post_id: {
           type: DataTypes.INTEGER,
           allowNull: false,
@@ -2008,11 +1996,7 @@
         }
       });
 
-<<<<<<< HEAD
-      var TaggableSentient = this.sequelize.define('TaggableSentient', {
-=======
       const TaggableSentient = this.sequelize.define('TaggableSentient', {
->>>>>>> 7137b837
         nametag: {
           type: DataTypes.STRING,
           primaryKey: true
@@ -2037,48 +2021,6 @@
       });
 
       return this.sequelize.sync({ force: true })
-<<<<<<< HEAD
-        .then(function () {
-          return User.create({ username: 'bob' });
-        })
-        .then(function () {
-          return TaggableSentient.create({ nametag: 'bob' });
-        })
-        .then(function () {
-          return Entity.create({ creator: 'bob' });
-        })
-        .then(function(entity) {
-          return Promise.all([
-            Post.create({ post_id: entity.entity_id }),
-            entity.addTags('bob')
-          ]);
-        })
-        .then(function() {
-          var options = {
-            include: [{
-              model: Entity,
-              required: true,
-              include: [{
-                model: User,
-                required: true
-              }, {
-                model: TaggableSentient,
-                as: 'tags',
-                required: true,
-                through: {
-                  where: {
-                    tag_name: ['bob']
-                  }
-                }
-              }]
-            }],
-            limit: 5,
-            offset: 0
-          };
-          return Post.findAll(options);
-        })
-        .then(function(posts) {
-=======
         .then(() => User.create({ username: 'bob' }))
         .then(() => TaggableSentient.create({ nametag: 'bob' }))
         .then(() => Entity.create({ creator: 'bob' }))
@@ -2108,7 +2050,6 @@
           offset: 0
         }))
         .then(posts => {
->>>>>>> 7137b837
           expect(posts.length).to.equal(1);
           expect(posts[0].Entity.creator).to.equal('bob');
           expect(posts[0].Entity.tags.length).to.equal(1);
@@ -2116,9 +2057,5 @@
           expect(posts[0].Entity.tags[0].EntityTag.entity_id).to.equal(posts[0].post_id);
         });
     });
-<<<<<<< HEAD
-
-=======
->>>>>>> 7137b837
   });
 });