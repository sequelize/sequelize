'use strict';

const chai = require('chai'),
  Sequelize = require('sequelize'),
  Op = Sequelize.Op,
  expect = chai.expect,
  Support = require('../support'),
  DataTypes = require('sequelize/lib/data-types'),
  dialect = Support.getTestDialect(),
  _ = require('lodash'),
  promiseProps = require('p-props');

const sortById = function(a, b) {
  return a.id < b.id ? -1 : 1;
};

describe(Support.getTestDialectTeaser('Include'), () => {
  describe('findAll', () => {
    beforeEach(function() {
      this.fixtureA = async function() {
        const User = this.sequelize.define('User', {}),
          Company = this.sequelize.define('Company', {
            name: DataTypes.STRING
          }),
          Product = this.sequelize.define('Product', {
            title: DataTypes.STRING
          }),
          Tag = this.sequelize.define('Tag', {
            name: DataTypes.STRING
          }),
          Price = this.sequelize.define('Price', {
            value: DataTypes.FLOAT
          }),
          Customer = this.sequelize.define('Customer', {
            name: DataTypes.STRING
          }),
          Group = this.sequelize.define('Group', {
            name: DataTypes.STRING
          }),
          GroupMember = this.sequelize.define('GroupMember', {

          }),
          Rank = this.sequelize.define('Rank', {
            name: DataTypes.STRING,
            canInvite: {
              type: DataTypes.INTEGER,
              defaultValue: 0
            },
            canRemove: {
              type: DataTypes.INTEGER,
              defaultValue: 0
            },
            canPost: {
              type: DataTypes.INTEGER,
              defaultValue: 0
            }
          });

        this.models = {
          User,
          Company,
          Product,
          Tag,
          Price,
          Customer,
          Group,
          GroupMember,
          Rank
        };

        User.hasMany(Product);
        Product.belongsTo(User);

        Product.belongsToMany(Tag, { through: 'product_tag' });
        Tag.belongsToMany(Product, { through: 'product_tag' });
        Product.belongsTo(Tag, { as: 'Category' });
        Product.belongsTo(Company);

        Product.hasMany(Price);
        Price.belongsTo(Product);

        User.hasMany(GroupMember, { as: 'Memberships' });
        GroupMember.belongsTo(User);
        GroupMember.belongsTo(Rank);
        GroupMember.belongsTo(Group);
        Group.hasMany(GroupMember, { as: 'Memberships' });

        await this.sequelize.sync({ force: true });
        await Group.bulkCreate([
          { name: 'Developers' },
          { name: 'Designers' },
          { name: 'Managers' }
        ]);
        const groups = await Group.findAll();
        await Company.bulkCreate([
          { name: 'Sequelize' },
          { name: 'Coca Cola' },
          { name: 'Bonanza' },
          { name: 'NYSE' },
          { name: 'Coshopr' }
        ]);
        const companies = await Company.findAll();
        await Rank.bulkCreate([
          { name: 'Admin', canInvite: 1, canRemove: 1, canPost: 1 },
          { name: 'Trustee', canInvite: 1, canRemove: 0, canPost: 1 },
          { name: 'Member', canInvite: 1, canRemove: 0, canPost: 0 }
        ]);
        const ranks = await Rank.findAll();
        await Tag.bulkCreate([
          { name: 'A' },
          { name: 'B' },
          { name: 'C' },
          { name: 'D' },
          { name: 'E' }
        ]);
        const tags = await Tag.findAll();
        for (const i of [0, 1, 2, 3, 4]) {
          const user = await User.create();
          const products = await Product.bulkCreate([
            { title: 'Chair' },
            { title: 'Desk' },
            { title: 'Bed' },
            { title: 'Pen' },
            { title: 'Monitor' }
          ]);
<<<<<<< HEAD
          //await Product.findAll();
=======
          const products = await Product.findAll({ order: [['id', 'ASC']] });
>>>>>>> 20e6a58d
          const groupMembers  = [
            { AccUserId: user.id, GroupId: groups[0].id, RankId: ranks[0].id },
            { AccUserId: user.id, GroupId: groups[1].id, RankId: ranks[2].id }
          ];
          if (i < 3) {
            groupMembers.push({ AccUserId: user.id, GroupId: groups[2].id, RankId: ranks[1].id });
          }
          await Promise.all([
            GroupMember.bulkCreate(groupMembers),
            user.setProducts([
              products[0],
              products[1],
              products[3]
            ]),
            products[0].setTags([
              tags[0],
              tags[2]
            ]),
            products[1].setTags([
              tags[1]
            ]),
            products[0].setCategory(tags[1]),
            products[2].setTags([
              tags[0]
            ]),
            products[3].setTags([
              tags[0]
            ]),
            products[0].setCompany(companies[4]),
            products[1].setCompany(companies[3]),
            products[2].setCompany(companies[2]),
            products[3].setCompany(companies[1]),
            products[4].setCompany(companies[0]),
            Price.bulkCreate([
              { ProductId: products[0].id, value: 5 },
              { ProductId: products[0].id, value: 10 },
              { ProductId: products[1].id, value: 5 },
              { ProductId: products[1].id, value: 10 },
              { ProductId: products[1].id, value: 15 },
              { ProductId: products[1].id, value: 20 },
              { ProductId: products[2].id, value: 20 },
              { ProductId: products[3].id, value: 20 }
            ])
          ]);
        }
      };
    });

    it('should work on a nested set of relations with a where condition in between relations', async function() {
      const User = this.sequelize.define('User', {}),
        SubscriptionForm = this.sequelize.define('SubscriptionForm', {}),
        Collection = this.sequelize.define('Collection', {}),
        Category = this.sequelize.define('Category', {}),
        SubCategory = this.sequelize.define('SubCategory', {}),
        Capital = this.sequelize.define('Capital', {});

      User.hasOne(SubscriptionForm, { foreignKey: 'boundUser' });
      SubscriptionForm.belongsTo(User, { foreignKey: 'boundUser' });

      SubscriptionForm.hasOne(Collection, { foreignKey: 'boundDesigner' });
      Collection.belongsTo(SubscriptionForm, { foreignKey: 'boundDesigner' });

      SubscriptionForm.belongsTo(Category, { foreignKey: 'boundCategory' });
      Category.hasMany(SubscriptionForm, { foreignKey: 'boundCategory' });

      Capital.hasMany(Category, { foreignKey: 'boundCapital' });
      Category.belongsTo(Capital, { foreignKey: 'boundCapital' });

      Category.hasMany(SubCategory, { foreignKey: 'boundCategory' });
      SubCategory.belongsTo(Category, { foreignKey: 'boundCategory' });

      await this.sequelize.sync({ force: true });

      await User.findOne({
        include: [
          {
            model: SubscriptionForm,
            include: [
              {
                model: Collection,
                where: {
                  id: 13
                }
              },
              {
                model: Category,
                include: [
                  {
                    model: SubCategory
                  },
                  {
                    model: Capital,
                    include: [
                      {
                        model: Category
                      }
                    ]
                  }
                ]
              }
            ]
          }
        ]
      });
    });

    it('should accept nested `where` and `limit` at the same time', async function() {
      const Product = this.sequelize.define('Product', {
          title: DataTypes.STRING
        }),
        Tag = this.sequelize.define('Tag', {
          name: DataTypes.STRING
        }),
        ProductTag = this.sequelize.define('ProductTag', {
          priority: DataTypes.INTEGER
        }),
        Set = this.sequelize.define('Set', {
          title: DataTypes.STRING
        });

      Set.hasMany(Product);
      Product.belongsTo(Set);
      Product.belongsToMany(Tag, { through: ProductTag });
      Tag.belongsToMany(Product, { through: ProductTag });

      await this.sequelize.sync({ force: true });

      await Promise.all([Set.bulkCreate([
        { title: 'office' }
      ]), Product.bulkCreate([
        { title: 'Chair' },
        { title: 'Desk' },
        { title: 'Dress' }
      ]), Tag.bulkCreate([
        { name: 'A' },
        { name: 'B' },
        { name: 'C' }
      ])]);

      const [sets, products, tags] = await Promise.all([Set.findAll(), Product.findAll(), Tag.findAll()]);

      await Promise.all([
        sets[0].addProducts([products[0], products[1]]),
        products[0].addTag(tags[0], { priority: 1 }).then(() => {
          return products[0].addTag(tags[1], { priority: 2 });
        }).then(() => {
          return products[0].addTag(tags[2], { priority: 1 });
        }),
        products[1].addTag(tags[1], { priority: 2 }).then(() => {
          return products[2].addTag(tags[1], { priority: 3 });
        }).then(() => {
          return products[2].addTag(tags[2], { priority: 0 });
        })
      ]);

      await Set.findAll({
        include: [{
          model: Product,
          include: [{
            model: Tag,
            where: {
              name: 'A'
            }
          }]
        }],
        limit: 1
      });
    });

    it('should support an include with multiple different association types', async function() {
      const User = this.sequelize.define('User', {}),
        Product = this.sequelize.define('Product', {
          title: DataTypes.STRING
        }),
        Tag = this.sequelize.define('Tag', {
          name: DataTypes.STRING
        }),
        Price = this.sequelize.define('Price', {
          value: DataTypes.FLOAT
        }),
        Group = this.sequelize.define('Group', {
          name: DataTypes.STRING
        }),
        GroupMember = this.sequelize.define('GroupMember', {

        }),
        Rank = this.sequelize.define('Rank', {
          name: DataTypes.STRING,
          canInvite: {
            type: DataTypes.INTEGER,
            defaultValue: 0
          },
          canRemove: {
            type: DataTypes.INTEGER,
            defaultValue: 0
          }
        });

      User.hasMany(Product);
      Product.belongsTo(User);

      Product.belongsToMany(Tag, { through: 'product_tag' });
      Tag.belongsToMany(Product, { through: 'product_tag' });
      Product.belongsTo(Tag, { as: 'Category' });

      Product.hasMany(Price);
      Price.belongsTo(Product);

      User.hasMany(GroupMember, { as: 'Memberships' });
      GroupMember.belongsTo(User);
      GroupMember.belongsTo(Rank);
      GroupMember.belongsTo(Group);
      Group.hasMany(GroupMember, { as: 'Memberships' });

      await this.sequelize.sync({ force: true });
      const [groups, ranks, tags] = await Promise.all([
        Group.bulkCreate([
          { name: 'Developers' },
          { name: 'Designers' }
        ]).then(() => Group.findAll()),
        Rank.bulkCreate([
          { name: 'Admin', canInvite: 1, canRemove: 1 },
          { name: 'Member', canInvite: 1, canRemove: 0 }
        ]).then(() => Rank.findAll()),
        Tag.bulkCreate([
          { name: 'A' },
          { name: 'B' },
          { name: 'C' }
        ]).then(() => Tag.findAll())
      ]);
      const iters = 5;
      for (let i = 0; i < iters; i++) {
        const [user, products] = await Promise.all([
          User.create(),
          Product.bulkCreate([
            { title: 'Chair' },
            { title: 'Desk' }
<<<<<<< HEAD
          ])
=======
          ]).then(() => Product.findAll({ order: [['id', 'ASC']] }))
>>>>>>> 20e6a58d
        ]);
        await Promise.all([
          GroupMember.bulkCreate([
            { UserId: user.id, GroupId: groups[0].id, RankId: ranks[0].id },
            { UserId: user.id, GroupId: groups[1].id, RankId: ranks[1].id }
          ]),
          user.setProducts([
            products[0],
            products[1]
          ]),
          products[0].setTags([
            tags[0],
            tags[2]
          ]),
          products[1].setTags([
            tags[1]
          ]),
          products[0].setCategory(tags[1]),
          Price.bulkCreate([
            { ProductId: products[0].id, value: 5 },
            { ProductId: products[0].id, value: 10 },
            { ProductId: products[1].id, value: 5 },
            { ProductId: products[1].id, value: 10 },
            { ProductId: products[1].id, value: 15 },
            { ProductId: products[1].id, value: 20 }
          ])
        ]);
        const users = await User.findAll({
          include: [
            { model: GroupMember, as: 'Memberships', include: [
              Group,
              Rank
            ] },
            { model: Product, include: [
              Tag,
              { model: Tag, as: 'Category' },
              Price
            ] }
          ],
          order: [
            ['id', 'ASC']
          ]
        });
        for (const user of users) {
          user.Memberships.sort(sortById);

          expect(user.Memberships.length).to.equal(2);
          expect(user.Memberships[0].Group.name).to.equal('Developers');
          expect(user.Memberships[0].Rank.canRemove).to.equal(1);
          expect(user.Memberships[1].Group.name).to.equal('Designers');
          expect(user.Memberships[1].Rank.canRemove).to.equal(0);

          user.Products.sort(sortById);
          expect(user.Products.length).to.equal(2);
          expect(user.Products[0].Tags.length).to.equal(2);
          expect(user.Products[1].Tags.length).to.equal(1);
          expect(user.Products[0].Category).to.be.ok;
          expect(user.Products[1].Category).not.to.be.ok;

          expect(user.Products[0].Prices.length).to.equal(2);
          expect(user.Products[1].Prices.length).to.equal(4);
        }
      }
    });

    it('should support many levels of belongsTo', async function() {
      const A = this.sequelize.define('a', {}),
        B = this.sequelize.define('b', {}),
        C = this.sequelize.define('c', {}),
        D = this.sequelize.define('d', {}),
        E = this.sequelize.define('e', {}),
        F = this.sequelize.define('f', {}),
        G = this.sequelize.define('g', {}),
        H = this.sequelize.define('h', {});

      A.belongsTo(B);
      B.belongsTo(C);
      C.belongsTo(D);
      D.belongsTo(E);
      E.belongsTo(F);
      F.belongsTo(G);
      G.belongsTo(H);

      await this.sequelize.sync({ force: true });

      const [as0, b] = await Promise.all([A.bulkCreate([
        {},
        {},
        {},
        {},
        {},
        {},
        {},
        {}
      ]).then(() => {
        return A.findAll();
      }), (function(singles) {
        let promise = Promise.resolve(),
          previousInstance,
          b;

        singles.forEach(model => {
          promise = (async () => {
            await promise;
            const instance = await model.create({});
            if (previousInstance) {
              await previousInstance[`set${_.upperFirst(model.name)}`](instance);
              previousInstance = instance;
              return;
            }
            previousInstance = b = instance;
          })();
        });

        promise = promise.then(() => {
          return b;
        });

        return promise;
      })([B, C, D, E, F, G, H])]);

      await Promise.all(as0.map(a => {
        return a.setB(b);
      }));

      const as = await A.findAll({
        include: [
          { model: B, include: [
            { model: C, include: [
              { model: D, include: [
                { model: E, include: [
                  { model: F, include: [
                    { model: G, include: [
                      { model: H }
                    ] }
                  ] }
                ] }
              ] }
            ] }
          ] }
        ]
      });

      expect(as.length).to.be.ok;

      as.forEach(a => {
        expect(a.b.c.d.e.f.g.h).to.be.ok;
      });
    });

    it('should support many levels of belongsTo (with a lower level having a where)', async function() {
      const A = this.sequelize.define('a', {}),
        B = this.sequelize.define('b', {}),
        C = this.sequelize.define('c', {}),
        D = this.sequelize.define('d', {}),
        E = this.sequelize.define('e', {}),
        F = this.sequelize.define('f', {}),
        G = this.sequelize.define('g', {
          name: DataTypes.STRING
        }),
        H = this.sequelize.define('h', {
          name: DataTypes.STRING
        });

      A.belongsTo(B);
      B.belongsTo(C);
      C.belongsTo(D);
      D.belongsTo(E);
      E.belongsTo(F);
      F.belongsTo(G);
      G.belongsTo(H);

      await this.sequelize.sync({ force: true });

      const [as0, b] = await Promise.all([A.bulkCreate([
        {},
        {},
        {},
        {},
        {},
        {},
        {},
        {}
      ]).then(() => {
        return A.findAll();
      }), (function(singles) {
        let promise = Promise.resolve(),
          previousInstance,
          b;

        singles.forEach(model => {
          const values = {};

          if (model.name === 'g') {
            values.name = 'yolo';
          }

          promise = (async () => {
            await promise;
            const instance = await model.create(values);
            if (previousInstance) {
              await previousInstance[`set${_.upperFirst(model.name)}`](instance);
              previousInstance = instance;
              return;
            }
            previousInstance = b = instance;
          })();
        });

        promise = promise.then(() => {
          return b;
        });

        return promise;
      })([B, C, D, E, F, G, H])]);

      await Promise.all(as0.map(a => {
        return a.setB(b);
      }));

      const as = await A.findAll({
        include: [
          { model: B, include: [
            { model: C, include: [
              { model: D, include: [
                { model: E, include: [
                  { model: F, include: [
                    { model: G, where: {
                      name: 'yolo'
                    }, include: [
                      { model: H }
                    ] }
                  ] }
                ] }
              ] }
            ] }
          ] }
        ]
      });

      expect(as.length).to.be.ok;

      as.forEach(a => {
        expect(a.b.c.d.e.f.g.h).to.be.ok;
      });
    });

    it('should support ordering with only belongsTo includes', async function() {
      const User = this.sequelize.define('User', {}),
        Item = this.sequelize.define('Item', { 'test': DataTypes.STRING }),
        Order = this.sequelize.define('Order', { 'position': DataTypes.INTEGER });

      User.belongsTo(Item, { 'as': 'itemA', foreignKey: 'itemA_id' });
      User.belongsTo(Item, { 'as': 'itemB', foreignKey: 'itemB_id' });
      User.belongsTo(Order);

      await this.sequelize.sync();

      const results = await promiseProps({
        users: User.bulkCreate([{}, {}, {}]).then(() => {
          return User.findAll();
        }),
        items: Item.bulkCreate([
          { 'test': 'abc' },
          { 'test': 'def' },
          { 'test': 'ghi' },
          { 'test': 'jkl' }
        ]).then(() => {
          return Item.findAll({ order: ['id'] });
        }),
        orders: Order.bulkCreate([
          { 'position': 2 },
          { 'position': 3 },
          { 'position': 1 }
        ]).then(() => {
          return Order.findAll({ order: ['id'] });
        })
      });

      const user1 = results.users[0];
      const user2 = results.users[1];
      const user3 = results.users[2];

      const item1 = results.items[0];
      const item2 = results.items[1];
      const item3 = results.items[2];
      const item4 = results.items[3];

      const order1 = results.orders[0];
      const order2 = results.orders[1];
      const order3 = results.orders[2];

      await Promise.all([
        user1.setItemA(item1),
        user1.setItemB(item2),
        user1.setOrder(order3),
        user2.setItemA(item3),
        user2.setItemB(item4),
        user2.setOrder(order2),
        user3.setItemA(item1),
        user3.setItemB(item4),
        user3.setOrder(order1)
      ]);

      const as = await User.findAll({
        'include': [
          { 'model': Item, 'as': 'itemA', where: { test: 'abc' } },
          { 'model': Item, 'as': 'itemB' },
          Order],
        'order': [
          [Order, 'position']
        ]
      });

      expect(as.length).to.eql(2);

      expect(as[0].itemA.test).to.eql('abc');
      expect(as[1].itemA.test).to.eql('abc');

      expect(as[0].Order.position).to.eql(1);
      expect(as[1].Order.position).to.eql(2);
    });

    it('should include attributes from through models', async function() {
      const Product = this.sequelize.define('Product', {
          title: DataTypes.STRING
        }),
        Tag = this.sequelize.define('Tag', {
          name: DataTypes.STRING
        }),
        ProductTag = this.sequelize.define('ProductTag', {
          priority: DataTypes.INTEGER
        });

      Product.belongsToMany(Tag, { through: ProductTag });
      Tag.belongsToMany(Product, { through: ProductTag });

      await this.sequelize.sync({ force: true });

      const results = await promiseProps({
        products: Product.bulkCreate([
          { title: 'Chair' },
          { title: 'Desk' },
          { title: 'Dress' }
        ]).then(() => {
          return Product.findAll();
        }),
        tags: Tag.bulkCreate([
          { name: 'A' },
          { name: 'B' },
          { name: 'C' }
        ]).then(() => {
          return Tag.findAll();
        })
      });

      await Promise.all([
        results.products[0].addTag(results.tags[0], { through: { priority: 1 } }),
        results.products[0].addTag(results.tags[1], { through: { priority: 2 } }),
        results.products[1].addTag(results.tags[1], { through: { priority: 1 } }),
        results.products[2].addTag(results.tags[0], { through: { priority: 3 } }),
        results.products[2].addTag(results.tags[1], { through: { priority: 1 } }),
        results.products[2].addTag(results.tags[2], { through: { priority: 2 } })
      ]);

      const products = await Product.findAll({
        include: [
          { model: Tag }
        ],
        order: [
          ['id', 'ASC'],
          [Tag, 'id', 'ASC']
        ]
      });

      expect(products[0].Tags[0].ProductTag.priority).to.equal(1);
      expect(products[0].Tags[1].ProductTag.priority).to.equal(2);

      expect(products[1].Tags[0].ProductTag.priority).to.equal(1);

      expect(products[2].Tags[0].ProductTag.priority).to.equal(3);
      expect(products[2].Tags[1].ProductTag.priority).to.equal(1);
      expect(products[2].Tags[2].ProductTag.priority).to.equal(2);
    });

    it('should support a required belongsTo include', async function() {
      const User = this.sequelize.define('User', {}),
        Group = this.sequelize.define('Group', {});

      User.belongsTo(Group);

      await this.sequelize.sync({ force: true });

      const results = await promiseProps({
        groups: Group.bulkCreate([{}, {}]).then(() => {
          return Group.findAll();
        }),
        users: User.bulkCreate([{}, {}, {}]).then(() => {
          return User.findAll();
        })
      });

      await results.users[2].setGroup(results.groups[1]);

      const users = await User.findAll({
        include: [
          { model: Group, required: true }
        ]
      });

      expect(users.length).to.equal(1);
      expect(users[0].Group).to.be.ok;
    });

    it('should be possible to extend the on clause with a where option on a belongsTo include', async function() {
      const User = this.sequelize.define('User', {}),
        Group = this.sequelize.define('Group', {
          name: DataTypes.STRING
        });

      User.belongsTo(Group);

      await this.sequelize.sync({ force: true });

      const results = await promiseProps({
        groups: Group.bulkCreate([
          { name: 'A' },
          { name: 'B' }
        ]).then(() => {
          return Group.findAll();
        }),
        users: User.bulkCreate([{}, {}]).then(() => {
          return User.findAll();
        })
      });

      await Promise.all([
        results.users[0].setGroup(results.groups[1]),
        results.users[1].setGroup(results.groups[0])
      ]);

      const users = await User.findAll({
        include: [
          { model: Group, where: { name: 'A' } }
        ]
      });

      expect(users.length).to.equal(1);
      expect(users[0].Group).to.be.ok;
      expect(users[0].Group.name).to.equal('A');
    });

    it('should be possible to extend the on clause with a where option on a belongsTo include', async function() {
      const User = this.sequelize.define('User', {}),
        Group = this.sequelize.define('Group', {
          name: DataTypes.STRING
        });

      User.belongsTo(Group);

      await this.sequelize.sync({ force: true });

      const results = await promiseProps({
        groups: Group.bulkCreate([
          { name: 'A' },
          { name: 'B' }
        ]).then(() => {
          return Group.findAll();
        }),
        users: User.bulkCreate([{}, {}]).then(() => {
          return User.findAll();
        })
      });

      await Promise.all([
        results.users[0].setGroup(results.groups[1]),
        results.users[1].setGroup(results.groups[0])
      ]);

      const users = await User.findAll({
        include: [
          { model: Group, required: true }
        ]
      });

      users.forEach(user => {
        expect(user.Group).to.be.ok;
      });
    });

    it('should be possible to define a belongsTo include as required with child hasMany not required', async function() {
      const Address = this.sequelize.define('Address', { 'active': DataTypes.BOOLEAN }),
        Street = this.sequelize.define('Street', { 'active': DataTypes.BOOLEAN }),
        User = this.sequelize.define('User', { 'username': DataTypes.STRING });

      // Associate
      User.belongsTo(Address, { foreignKey: 'addressId' });
      Address.hasMany(User, { foreignKey: 'addressId' });

      Address.belongsTo(Street, { foreignKey: 'streetId' });
      Street.hasMany(Address, { foreignKey: 'streetId' });

      // Sync
      await this.sequelize.sync({ force: true });

      const street = await Street.create({ active: true });
      const address = await Address.create({ active: true, streetId: street.id });
      await User.create({ username: 'John', addressId: address.id });

      const john = await User.findOne({
        where: { username: 'John' },
        include: [{
          model: Address,
          required: true,
          where: {
            active: true
          },
          include: [{
            model: Street
          }]
        }]
      });

      expect(john.Address).to.be.ok;
      expect(john.Address.Street).to.be.ok;
    });

    it('should be possible to define a belongsTo include as required with child hasMany with limit', async function() {
      const User = this.sequelize.define('User', {}),
        Group = this.sequelize.define('Group', {
          name: DataTypes.STRING
        }),
        Category = this.sequelize.define('Category', {
          category: DataTypes.STRING
        });

      User.belongsTo(Group);
      Group.hasMany(Category);

      await this.sequelize.sync({ force: true });

      const results = await promiseProps({
        groups: Group.bulkCreate([
          { name: 'A' },
          { name: 'B' }
        ]).then(() => {
          return Group.findAll();
        }),
        users: User.bulkCreate([{}, {}]).then(() => {
          return User.findAll();
        }),
        categories: Category.bulkCreate([{}, {}]).then(() => {
          return Category.findAll();
        })
      });

      await Promise.all([
        results.users[0].setGroup(results.groups[1]),
        results.users[1].setGroup(results.groups[0]),
        Promise.all(results.groups.map(group => {
          return group.setCategories(results.categories);
        }))
      ]);

      const users = await User.findAll({
        include: [
          { model: Group, required: true, include: [
            { model: Category }
          ] }
        ],
        limit: 1
      });

      expect(users.length).to.equal(1);
      users.forEach(user => {
        expect(user.Group).to.be.ok;
        expect(user.Group.Categories).to.be.ok;
      });
    });

    it('should be possible to define a belongsTo include as required with child hasMany with limit and aliases', async function() {
      const User = this.sequelize.define('User', {}),
        Group = this.sequelize.define('Group', {
          name: DataTypes.STRING
        }),
        Category = this.sequelize.define('Category', {
          category: DataTypes.STRING
        });

      User.belongsTo(Group, { as: 'Team' });
      Group.hasMany(Category, { as: 'Tags' });

      await this.sequelize.sync({ force: true });

      const results = await promiseProps({
        groups: Group.bulkCreate([
          { name: 'A' },
          { name: 'B' }
        ]).then(() => {
          return Group.findAll();
        }),
        users: User.bulkCreate([{}, {}]).then(() => {
          return User.findAll();
        }),
        categories: Category.bulkCreate([{}, {}]).then(() => {
          return Category.findAll();
        })
      });

      await Promise.all([
        results.users[0].setTeam(results.groups[1]),
        results.users[1].setTeam(results.groups[0]),
        Promise.all(results.groups.map(group => {
          return group.setTags(results.categories);
        }))
      ]);

      const users = await User.findAll({
        include: [
          { model: Group, required: true, as: 'Team', include: [
            { model: Category, as: 'Tags' }
          ] }
        ],
        limit: 1
      });

      expect(users.length).to.equal(1);
      users.forEach(user => {
        expect(user.Team).to.be.ok;
        expect(user.Team.Tags).to.be.ok;
      });
    });

    it('should be possible to define a belongsTo include as required with child hasMany which is not required with limit', async function() {
      const User = this.sequelize.define('User', {}),
        Group = this.sequelize.define('Group', {
          name: DataTypes.STRING
        }),
        Category = this.sequelize.define('Category', {
          category: DataTypes.STRING
        });

      User.belongsTo(Group);
      Group.hasMany(Category);

      await this.sequelize.sync({ force: true });

      const results = await promiseProps({
        groups: Group.bulkCreate([
          { name: 'A' },
          { name: 'B' }
        ]).then(() => {
          return Group.findAll();
        }),
        users: User.bulkCreate([{}, {}]).then(() => {
          return User.findAll();
        }),
        categories: Category.bulkCreate([{}, {}]).then(() => {
          return Category.findAll();
        })
      });

      await Promise.all([
        results.users[0].setGroup(results.groups[1]),
        results.users[1].setGroup(results.groups[0]),
        Promise.all(results.groups.map(group => {
          return group.setCategories(results.categories);
        }))
      ]);

      const users = await User.findAll({
        include: [
          { model: Group, required: true, include: [
            { model: Category, required: false }
          ] }
        ],
        limit: 1
      });

      expect(users.length).to.equal(1);
      users.forEach(user => {
        expect(user.Group).to.be.ok;
        expect(user.Group.Categories).to.be.ok;
      });
    });

    it('should be possible to extend the on clause with a where option on a hasOne include', async function() {
      const User = this.sequelize.define('User', {}),
        Project = this.sequelize.define('Project', {
          title: DataTypes.STRING
        });

      User.hasOne(Project, { as: 'LeaderOf' });

      await this.sequelize.sync({ force: true });

      const results = await promiseProps({
        projects: Project.bulkCreate([
          { title: 'Alpha' },
          { title: 'Beta' }
        ]).then(() => {
          return Project.findAll();
        }),
        users: User.bulkCreate([{}, {}]).then(() => {
          return User.findAll();
        })
      });

      await Promise.all([
        results.users[1].setLeaderOf(results.projects[1]),
        results.users[0].setLeaderOf(results.projects[0])
      ]);

      const users = await User.findAll({
        include: [
          { model: Project, as: 'LeaderOf', where: { title: 'Beta' } }
        ]
      });

      expect(users.length).to.equal(1);
      expect(users[0].LeaderOf).to.be.ok;
      expect(users[0].LeaderOf.title).to.equal('Beta');
    });

    it('should be possible to extend the on clause with a where option on a hasMany include with a through model', async function() {
      const Product = this.sequelize.define('Product', {
          title: DataTypes.STRING
        }),
        Tag = this.sequelize.define('Tag', {
          name: DataTypes.STRING
        }),
        ProductTag = this.sequelize.define('ProductTag', {
          priority: DataTypes.INTEGER
        });

      Product.belongsToMany(Tag, { through: ProductTag });
      Tag.belongsToMany(Product, { through: ProductTag });

      await this.sequelize.sync({ force: true });

      const results = await promiseProps({
        products: Product.bulkCreate([
          { title: 'Chair' },
          { title: 'Desk' },
          { title: 'Dress' }
        ]).then(() => {
          return Product.findAll();
        }),
        tags: Tag.bulkCreate([
          { name: 'A' },
          { name: 'B' },
          { name: 'C' }
        ]).then(() => {
          return Tag.findAll();
        })
      });

      await Promise.all([
        results.products[0].addTag(results.tags[0], { priority: 1 }),
        results.products[0].addTag(results.tags[1], { priority: 2 }),
        results.products[1].addTag(results.tags[1], { priority: 1 }),
        results.products[2].addTag(results.tags[0], { priority: 3 }),
        results.products[2].addTag(results.tags[1], { priority: 1 }),
        results.products[2].addTag(results.tags[2], { priority: 2 })
      ]);

      const products = await Product.findAll({
        include: [
          { model: Tag, where: { name: 'C' } }
        ]
      });

      expect(products.length).to.equal(1);
      expect(products[0].Tags.length).to.equal(1);
    });

    it('should be possible to extend the on clause with a where option on nested includes', async function() {
      const User = this.sequelize.define('User', {
          name: DataTypes.STRING
        }),
        Product = this.sequelize.define('Product', {
          title: DataTypes.STRING
        }),
        Tag = this.sequelize.define('Tag', {
          name: DataTypes.STRING
        }),
        Price = this.sequelize.define('Price', {
          value: DataTypes.FLOAT
        }),
        Group = this.sequelize.define('Group', {
          name: DataTypes.STRING
        }),
        GroupMember = this.sequelize.define('GroupMember', {

        }),
        Rank = this.sequelize.define('Rank', {
          name: DataTypes.STRING,
          canInvite: {
            type: DataTypes.INTEGER,
            defaultValue: 0
          },
          canRemove: {
            type: DataTypes.INTEGER,
            defaultValue: 0
          }
        });

      User.hasMany(Product);
      Product.belongsTo(User);

      Product.belongsToMany(Tag, { through: 'product_tag' });
      Tag.belongsToMany(Product, { through: 'product_tag' });
      Product.belongsTo(Tag, { as: 'Category' });

      Product.hasMany(Price);
      Price.belongsTo(Product);

      User.hasMany(GroupMember, { as: 'Memberships' });
      GroupMember.belongsTo(User);
      GroupMember.belongsTo(Rank);
      GroupMember.belongsTo(Group);
      Group.hasMany(GroupMember, { as: 'Memberships' });

      await this.sequelize.sync({ force: true });
      const [groups, ranks, tags] = await Promise.all([
        Group.bulkCreate([
          { name: 'Developers' },
          { name: 'Designers' }
        ]).then(() => Group.findAll()),
        Rank.bulkCreate([
          { name: 'Admin', canInvite: 1, canRemove: 1 },
          { name: 'Member', canInvite: 1, canRemove: 0 }
        ]).then(() => Rank.findAll()),
        Tag.bulkCreate([
          { name: 'A' },
          { name: 'B' },
          { name: 'C' }
        ]).then(() => Tag.findAll())
      ]);
      const iters = 5;
      for (let i = 0; i < iters; i++) {
        const user = await User.create({ name: 'FooBarzz' });

        const products = await Product.bulkCreate([
          { title: 'Chair' },
          { title: 'Desk' }
        ]);

<<<<<<< HEAD
        //const products = await Product.findAll();
=======
        const products = await Product.findAll({ order: [['id', 'ASC']] });
>>>>>>> 20e6a58d
        await Promise.all([
          GroupMember.bulkCreate([
            { UserId: user.id, GroupId: groups[0].id, RankId: ranks[0].id },
            { UserId: user.id, GroupId: groups[1].id, RankId: ranks[1].id }
          ]),
          user.setProducts([
            products[0],
            products[1]
          ]),
          products[0].setTags([
            tags[0],
            tags[2]
          ]),
          products[1].setTags([
            tags[1]
          ]),
          products[0].setCategory(tags[1]),
          Price.bulkCreate([
            { ProductId: products[0].id, value: 5 },
            { ProductId: products[0].id, value: 10 },
            { ProductId: products[1].id, value: 5 },
            { ProductId: products[1].id, value: 10 },
            { ProductId: products[1].id, value: 15 },
            { ProductId: products[1].id, value: 20 }
          ])
        ]);
      }
      const users = await User.findAll({
        include: [
          { model: GroupMember, as: 'Memberships', include: [
            Group,
            { model: Rank, where: { name: 'Admin' } }
          ] },
          { model: Product, include: [
            Tag,
            { model: Tag, as: 'Category' },
            { model: Price, where: {
              value: {
                [Op.gt]: 15
              }
            } }
          ] }
        ],
        order: [
          ['id', 'ASC']
        ]
      });
      for (const user of users) {
        expect(user.Memberships.length).to.equal(1);
        expect(user.Memberships[0].Rank.name).to.equal('Admin');
        expect(user.Products.length).to.equal(1);
        expect(user.Products[0].Prices.length).to.equal(1);
      }
    });

    it('should be possible to use limit and a where with a belongsTo include', async function() {
      const User = this.sequelize.define('User', {}),
        Group = this.sequelize.define('Group', {
          name: DataTypes.STRING
        });

      User.belongsTo(Group);

      await this.sequelize.sync({ force: true });

      const results = await promiseProps({
        groups: Group.bulkCreate([
          { name: 'A' },
          { name: 'B' }
        ]).then(() => {
          return Group.findAll();
        }),
        users: User.bulkCreate([{}, {}, {}, {}]).then(() => {
          return User.findAll();
        })
      });

      await Promise.all([
        results.users[0].setGroup(results.groups[0]),
        results.users[1].setGroup(results.groups[0]),
        results.users[2].setGroup(results.groups[0]),
        results.users[3].setGroup(results.groups[1])
      ]);

      const users = await User.findAll({
        include: [
          { model: Group, where: { name: 'A' } }
        ],
        limit: 2
      });

      expect(users.length).to.equal(2);

      users.forEach(user => {
        expect(user.Group.name).to.equal('A');
      });
    });

    it('should be possible use limit, attributes and a where on a belongsTo with additional hasMany includes', async function() {
      await this.fixtureA();

      const products = await this.models.Product.findAll({
        attributes: ['id', 'title'],
        include: [
          { model: this.models.Company, where: { name: 'NYSE' } },
          { model: this.models.Tag },
          { model: this.models.Price }
        ],
        limit: 3,
        order: [
          [this.sequelize.col(`${this.models.Product.name}.id`), 'ASC']
        ]
      });

      expect(products.length).to.equal(3);

      products.forEach(product => {
        expect(product.Company.name).to.equal('NYSE');
        expect(product.Tags.length).to.be.ok;
        expect(product.Prices.length).to.be.ok;
      });
    });

    it('should be possible to have the primary key in attributes', async function() {
      const Parent = this.sequelize.define('Parent', {});
      const Child1 = this.sequelize.define('Child1', {});

      Parent.hasMany(Child1);
      Child1.belongsTo(Parent);

      await this.sequelize.sync({ force: true });

      const [parent0, child] = await Promise.all([
        Parent.create(),
        Child1.create()
      ]);

      await parent0.addChild1(child);
      const parent = parent0;

      await Child1.findOne({
        include: [
          {
            model: Parent,
            attributes: ['id'], // This causes a duplicated entry in the query
            where: {
              id: parent.id
            }
          }
        ]
      });
    });

    it('should be possible to turn off the attributes for the through table', async function() {
      await this.fixtureA();

      const products = await this.models.Product.findAll({
        attributes: ['title'],
        include: [
          { model: this.models.Tag, through: { attributes: [] }, required: true }
        ]
      });

      products.forEach(product => {
        expect(product.Tags.length).to.be.ok;
        product.Tags.forEach(tag => {
          expect(tag.get().productTags).not.to.be.ok;
        });
      });
    });

    it('should be possible to select on columns inside a through table', async function() {
      await this.fixtureA();

      const products = await this.models.Product.findAll({
        attributes: ['title'],
        include: [
          {
            model: this.models.Tag,
            through: {
              where: {
                ProductId: 3
              }
            },
            required: true
          }
        ]
      });

      expect(products).have.length(1);
    });

    it('should be possible to select on columns inside a through table and a limit', async function() {
      await this.fixtureA();

      const products = await this.models.Product.findAll({
        attributes: ['title'],
        include: [
          {
            model: this.models.Tag,
            through: {
              where: {
                ProductId: 3
              }
            },
            required: true
          }
        ],
        limit: 5
      });

      expect(products).have.length(1);
    });

    // Test case by @eshell
    it('should be possible not to include the main id in the attributes', async function() {
      const Member = this.sequelize.define('Member', {
        id: {
          type: Sequelize.BIGINT,
          primaryKey: true,
          autoIncrement: true
        },
        email: {
          type: Sequelize.STRING,
          unique: true,
          allowNull: false,
          validate: {
            isEmail: true,
            notNull: true,
            notEmpty: true
          }
        },
        password: Sequelize.STRING
      });
      const Album = this.sequelize.define('Album', {
        id: {
          type: Sequelize.BIGINT,
          primaryKey: true,
          autoIncrement: true
        },
        title: {
          type: Sequelize.STRING(25),
          allowNull: false
        }
      });

      Album.belongsTo(Member);
      Member.hasMany(Album);

      await this.sequelize.sync({ force: true });
      const members = [],
        albums = [],
        memberCount = 20;

      for (let i = 1; i <= memberCount; i++) {
        members.push({
          id: i,
          email: `email${i}@lmu.com`,
          password: `testing${i}`
        });
        albums.push({
          title: `Album${i}`,
          MemberId: i
        });
      }

      await Member.bulkCreate(members);
      await Album.bulkCreate(albums);

      const members0 = await Member.findAll({
        attributes: ['email'],
        include: [
          {
            model: Album
          }
        ]
      });

      expect(members0.length).to.equal(20);
      members0.forEach(member => {
        expect(member.get('id')).not.to.be.ok;
        expect(member.Albums.length).to.equal(1);
      });
    });

    it('should be possible to use limit and a where on a hasMany with additional includes', async function() {
      await this.fixtureA();

      const products = await this.models.Product.findAll({
        include: [
          { model: this.models.Company },
          { model: this.models.Tag },
          { model: this.models.Price, where: {
            value: { [Op.gt]: 5 }
          } }
        ],
        limit: 6,
        order: [
          ['id', 'ASC']
        ]
      });

      expect(products.length).to.equal(6);

      products.forEach(product => {
        expect(product.Tags.length).to.be.ok;
        expect(product.Prices.length).to.be.ok;

        product.Prices.forEach(price => {
          expect(price.value).to.be.above(5);
        });
      });
    });

    it('should be possible to use limit and a where on a hasMany with a through model with additional includes', async function() {
      await this.fixtureA();

      const products = await this.models.Product.findAll({
        include: [
          { model: this.models.Company },
          { model: this.models.Tag, where: { name: ['A', 'B', 'C'] } },
          { model: this.models.Price }
        ],
        limit: 10,
        order: [
          ['id', 'ASC']
        ]
      });

      expect(products.length).to.equal(10);

      products.forEach(product => {
        expect(product.Tags.length).to.be.ok;
        expect(product.Prices.length).to.be.ok;

        product.Tags.forEach(tag => {
          expect(['A', 'B', 'C']).to.include(tag.name);
        });
      });
    });

    it('should support including date fields, with the correct timeszone', async function() {
      const User = this.sequelize.define('user', {
          dateField: Sequelize.DATE
        }, { timestamps: false }),
        Group = this.sequelize.define('group', {
          dateField: Sequelize.DATE
        }, { timestamps: false });

      User.belongsToMany(Group, { through: 'group_user' });
      Group.belongsToMany(User, { through: 'group_user' });

      await this.sequelize.sync();
      const user = await User.create({ dateField: Date.UTC(2014, 1, 20) });
      const group = await Group.create({ dateField: Date.UTC(2014, 1, 20) });
      await user.addGroup(group);

      const users = await User.findAll({
        where: {
          id: user.id
        },
        include: [Group]
      });

      expect(users[0].dateField.getTime()).to.equal(Date.UTC(2014, 1, 20));
      expect(users[0].groups[0].dateField.getTime()).to.equal(Date.UTC(2014, 1, 20));
    });

    it('should still pull the main record(s) when an included model is not required and has where restrictions without matches', async function() {
      const A = this.sequelize.define('a', { name: DataTypes.STRING(40) }),
        B = this.sequelize.define('b', { name: DataTypes.STRING(40) });

      A.belongsToMany(B, { through: 'a_b' });
      B.belongsToMany(A, { through: 'a_b' });

      await this.sequelize
        .sync({ force: true });

      await A.create({
        name: 'Foobar'
      });

      const as = await A.findAll({
        where: { name: 'Foobar' },
        include: [
          { model: B, where: { name: 'idontexist' }, required: false }
        ]
      });

      expect(as.length).to.equal(1);
      expect(as[0].get('bs')).deep.equal([]);
    });

    it('should work with paranoid, a main record where, an include where, and a limit', async function() {
      const Post = this.sequelize.define('post', {
        date: DataTypes.DATE,
        'public': DataTypes.BOOLEAN
      }, {
        paranoid: true
      });
      const Category = this.sequelize.define('category', {
        slug: DataTypes.STRING
      });

      Post.hasMany(Category);
      Category.belongsTo(Post);

      await this.sequelize.sync({ force: true });

      const posts0 = await Promise.all([
        Post.create({ 'public': true }),
        Post.create({ 'public': true }),
        Post.create({ 'public': true }),
        Post.create({ 'public': true })
      ]);

      await Promise.all(posts0.slice(1, 3).map(post => {
        return post.createCategory({ slug: 'food' });
      }));

      const posts = await Post.findAll({
        limit: 2,
        where: {
          'public': true
        },
        include: [
          {
            model: Category,
            where: {
              slug: 'food'
            }
          }
        ]
      });

      expect(posts.length).to.equal(2);
    });

    it('should work on a nested set of required 1:1 relations', async function() {
      const Person = this.sequelize.define('Person', {
        name: {
          type: Sequelize.STRING,
          allowNull: false
        }
      });

      const UserPerson = this.sequelize.define('UserPerson', {
        PersonId: {
          type: Sequelize.INTEGER,
          primaryKey: true
        },

        rank: {
          type: Sequelize.STRING
        }
      });

      const User = this.sequelize.define('User', {
        UserPersonId: {
          type: Sequelize.INTEGER,
          primaryKey: true
        },

        login: {
          type: Sequelize.STRING,
          unique: true,
          allowNull: false
        }
      });

      UserPerson.belongsTo(Person, {
        foreignKey: {
          allowNull: false
        },
        onDelete: 'CASCADE'
      });
      Person.hasOne(UserPerson, {
        foreignKey: {
          allowNull: false
        },
        onDelete: 'CASCADE'
      });

      User.belongsTo(UserPerson, {
        foreignKey: {
          name: 'UserPersonId',
          allowNull: false
        },
        onDelete: 'CASCADE'
      });
      UserPerson.hasOne(User, {
        foreignKey: {
          name: 'UserPersonId',
          allowNull: false
        },
        onDelete: 'CASCADE'
      });

      await this.sequelize.sync({ force: true });

      await Person.findAll({
        offset: 0,
        limit: 20,
        attributes: ['id', 'name'],
        include: [{
          model: UserPerson,
          required: true,
          attributes: ['rank'],
          include: [{
            model: User,
            required: true,
            attributes: ['login']
          }]
        }]
      });
    });

    it('should work with an empty include.where', async function() {
      const User = this.sequelize.define('User', {}),
        Company = this.sequelize.define('Company', {}),
        Group = this.sequelize.define('Group', {});

      User.belongsTo(Company);
      User.belongsToMany(Group, { through: 'UsersGroups' });
      Group.belongsToMany(User, { through: 'UsersGroups' });

      await this.sequelize.sync({ force: true });

      await User.findAll({
        include: [
          { model: Group, where: {} },
          { model: Company, where: {} }
        ]
      });
    });

    it('should be able to order on the main table and a required belongsTo relation with custom tablenames and limit ', async function() {
      const User = this.sequelize.define('User', {
        lastName: DataTypes.STRING
      }, { tableName: 'dem_users' });
      const Company = this.sequelize.define('Company', {
        rank: DataTypes.INTEGER
      }, { tableName: 'dem_companies' });

      User.belongsTo(Company);
      Company.hasMany(User);

      await this.sequelize.sync({ force: true });

      const [albertsen, zenith, hansen, company1, company2] = await Promise.all([
        User.create({ lastName: 'Albertsen' }),
        User.create({ lastName: 'Zenith' }),
        User.create({ lastName: 'Hansen' }),
        Company.create({ rank: 1 }),
        Company.create({ rank: 2 })
      ]);

      await Promise.all([
        albertsen.setCompany(company1),
        zenith.setCompany(company2),
        hansen.setCompany(company2)
      ]);

      const users = await User.findAll({
        include: [
          { model: Company, required: true }
        ],
        order: [
          [Company, 'rank', 'ASC'],
          ['lastName', 'DESC']
        ],
        limit: 5
      });

      expect(users[0].lastName).to.equal('Albertsen');
      expect(users[0].Company.rank).to.equal(1);

      expect(users[1].lastName).to.equal('Zenith');
      expect(users[1].Company.rank).to.equal(2);

      expect(users[2].lastName).to.equal('Hansen');
      expect(users[2].Company.rank).to.equal(2);
    });

    it('should ignore include with attributes: [] (used for aggregates)', async function() {
      const Post = this.sequelize.define('Post', {
          title: DataTypes.STRING
        }),
        Comment = this.sequelize.define('Comment', {
          content: DataTypes.TEXT
        });

      Post.Comments = Post.hasMany(Comment, { as: 'comments' });

      await this.sequelize.sync({ force: true });

      await Post.create({
        title: Math.random().toString(),
        comments: [
          { content: Math.random().toString() },
          { content: Math.random().toString() },
          { content: Math.random().toString() }
        ]
      }, {
        include: [Post.Comments]
      });

      const posts = await Post.findAll({
        attributes: [
          [this.sequelize.fn('COUNT', this.sequelize.col('comments.id')), 'commentCount']
        ],
        include: [
          { association: Post.Comments, attributes: [] }
        ],
        group: [
          'Post.id'
        ]
      });

      expect(posts.length).to.equal(1);

      const post = posts[0];

      expect(post.get('comments')).not.to.be.ok;
      expect(parseInt(post.get('commentCount'), 10)).to.equal(3);
    });

    it('should ignore include with attributes: [] and through: { attributes: [] } (used for aggregates)', async function() {
      const User = this.sequelize.define('User', {
        name: DataTypes.STRING
      });
      const Project = this.sequelize.define('Project', {
        title: DataTypes.STRING
      });

      User.belongsToMany(Project, { as: 'projects', through: 'UserProject' });
      Project.belongsToMany(User, { as: 'users', through: 'UserProject' });

      await this.sequelize.sync({ force: true });

      await User.create({
        name: Math.random().toString(),
        projects: [
          { title: Math.random().toString() },
          { title: Math.random().toString() },
          { title: Math.random().toString() }
        ]
      }, {
        include: [User.associations.projects]
      });

      const users = await User.findAll({
        attributes: [
          [this.sequelize.fn('COUNT', this.sequelize.col('projects.id')), 'projectsCount']
        ],
        include: {
          association: User.associations.projects,
          attributes: [],
          through: { attributes: [] }
        },
        group: ['User.id']
      });

      expect(users.length).to.equal(1);

      const user = users[0];

      expect(user.projects).not.to.be.ok;
      expect(parseInt(user.get('projectsCount'), 10)).to.equal(3);
    });

    it('should not add primary key when including and aggregating with raw: true', async function() {
      const Post = this.sequelize.define('Post', {
          title: DataTypes.STRING
        }),
        Comment = this.sequelize.define('Comment', {
          content: DataTypes.TEXT
        });

      Post.Comments = Post.hasMany(Comment, { as: 'comments' });

      await this.sequelize.sync({ force: true });

      await Post.create({
        title: Math.random().toString(),
        comments: [
          { content: Math.random().toString() },
          { content: Math.random().toString() },
          { content: Math.random().toString() }
        ]
      }, {
        include: [Post.Comments]
      });

      const posts = await Post.findAll({
        attributes: [],
        include: [
          {
            association: Post.Comments,
            attributes: [[this.sequelize.fn('COUNT', this.sequelize.col('comments.id')), 'commentCount']]
          }
        ],
        raw: true
      });

      expect(posts.length).to.equal(1);

      const post = posts[0];
      expect(post.id).not.to.be.ok;
      expect(parseInt(post['comments.commentCount'], 10)).to.equal(3);
    });

    it('should return posts with nested include with inner join with a m:n association', async function() {
      const User = this.sequelize.define('User', {
        username: {
          type: DataTypes.STRING,
          primaryKey: true
        }
      });

      const Entity = this.sequelize.define('Entity', {
        entity_id: {
          type: DataTypes.INTEGER,
          autoIncrement: true,
          primaryKey: true
        },
        creator: {
          type: DataTypes.STRING,
          allowNull: false
        },
        votes: {
          type: DataTypes.INTEGER,
          allowNull: false,
          defaultValue: 0
        }
      });

      const Post = this.sequelize.define('Post', {
        post_id: {
          type: DataTypes.INTEGER,
          allowNull: false,
          primaryKey: true
        }
      });

      const TaggableSentient = this.sequelize.define('TaggableSentient', {
        nametag: {
          type: DataTypes.STRING,
          primaryKey: true
        }
      });

      Entity.belongsTo(User, { foreignKey: 'creator', targetKey: 'username' });
      Post.belongsTo(Entity, { foreignKey: 'post_id', targetKey: 'entity_id' });

      Entity.belongsToMany(TaggableSentient, {
        as: 'tags',
        through: { model: 'EntityTag', unique: false },
        foreignKey: 'entity_id',
        otherKey: 'tag_name'
      });

      TaggableSentient.belongsToMany(Entity, {
        as: 'tags',
        through: { model: 'EntityTag', unique: false },
        foreignKey: 'tag_name',
        otherKey: 'entity_id'
      });

      await this.sequelize.sync({ force: true });
      await User.create({ username: 'bob' });
      await TaggableSentient.create({ nametag: 'bob' });
      const entity = await Entity.create({ creator: 'bob' });

      await Promise.all([
        Post.create({ post_id: entity.entity_id }),
        entity.addTags('bob')
      ]);

      const posts = await Post.findAll({
        include: [{
          model: Entity,
          required: true,
          include: [{
            model: User,
            required: true
          }, {
            model: TaggableSentient,
            as: 'tags',
            required: true,
            through: {
              where: {
                tag_name: ['bob']
              }
            }
          }]
        }],
        limit: 5,
        offset: 0
      });

      expect(posts.length).to.equal(1);
      expect(posts[0].Entity.creator).to.equal('bob');
      expect(posts[0].Entity.tags.length).to.equal(1);
      expect(posts[0].Entity.tags[0].EntityTag.tag_name).to.equal('bob');
      expect(posts[0].Entity.tags[0].EntityTag.entity_id).to.equal(posts[0].post_id);
    });

    it('should be able to generate a correct request with inner and outer join', async function() {
      const Customer = this.sequelize.define('customer', {
        name: DataTypes.STRING
      });

      const ShippingAddress = this.sequelize.define('shippingAddress', {
        address: DataTypes.STRING,
        verified: DataTypes.BOOLEAN
      });

      const Order = this.sequelize.define('purchaseOrder', {
        description: DataTypes.TEXT
      });

      const Shipment = this.sequelize.define('shipment', {
        trackingNumber: DataTypes.STRING
      });

      Customer.hasMany(ShippingAddress);
      ShippingAddress.belongsTo(Customer);

      Customer.hasMany(Order);
      Order.belongsTo(Customer);

      Shipment.belongsTo(Order);
      Order.hasOne(Shipment);

      await this.sequelize.sync({ force: true });

      await Shipment.findOne({
        include: [{
          model: Order,
          required: true,
          include: [{
            model: Customer,
            include: [{
              model: ShippingAddress,
              where: { verified: true }
            }]
          }]
        }]
      });
    });

    it('should be able to generate a correct request for entity with 1:n and m:1 associations and limit', async function() {
      await this.fixtureA();

      const products = await this.models.Product.findAll({
        attributes: ['title'],
        include: [
          { model: this.models.User },
          { model: this.models.Price }
        ],
        limit: 10
      });

      expect(products).to.be.an('array');
      expect(products).to.be.lengthOf(10);
      for (const product of products) {
        expect(product.title).to.be.a('string');
        // checking that internally added fields used to handle 'BelongsTo' associations are not leaked to result
        expect(product.UserId).to.be.equal(undefined);
        // checking that included models are on their places
        expect(product.User).to.satisfy( User => User === null || User instanceof this.models.User );
        expect(product.Prices).to.be.an('array');
      }
    });

    it('should allow through model to be paranoid', async function() {
      const User = this.sequelize.define('user', { name: DataTypes.STRING }, { timestamps: false });
      const Customer = this.sequelize.define('customer', { name: DataTypes.STRING }, { timestamps: false });
      const UserCustomer = this.sequelize.define(
        'user_customer',
        {},
        { paranoid: true, createdAt: false, updatedAt: false }
      );
      User.belongsToMany(Customer, { through: UserCustomer });

      await this.sequelize.sync({ force: true });

      const [user, customer1, customer2] = await Promise.all([
        User.create({ name: 'User 1' }),
        Customer.create({ name: 'Customer 1' }),
        Customer.create({ name: 'Customer 2' })
      ]);
      await user.setCustomers([customer1]);
      await user.setCustomers([customer2]);

      const users = await User.findAll({ include: Customer });

      expect(users).to.be.an('array');
      expect(users).to.be.lengthOf(1);
      const customers = users[0].customers;

      expect(customers).to.be.an('array');
      expect(customers).to.be.lengthOf(1);

      const user_customer = customers[0].user_customer;

      expect(user_customer.deletedAt).not.to.exist;

      const userCustomers = await UserCustomer.findAll({
        paranoid: false
      });

      expect(userCustomers).to.be.an('array');
      expect(userCustomers).to.be.lengthOf(2);

      const [nonDeletedUserCustomers, deletedUserCustomers] = _.partition(userCustomers, userCustomer => !userCustomer.deletedAt);

      expect(nonDeletedUserCustomers).to.be.lengthOf(1);
      expect(deletedUserCustomers).to.be.lengthOf(1);
    });
  });
});<|MERGE_RESOLUTION|>--- conflicted
+++ resolved
@@ -123,11 +123,6 @@
             { title: 'Pen' },
             { title: 'Monitor' }
           ]);
-<<<<<<< HEAD
-          //await Product.findAll();
-=======
-          const products = await Product.findAll({ order: [['id', 'ASC']] });
->>>>>>> 20e6a58d
           const groupMembers  = [
             { AccUserId: user.id, GroupId: groups[0].id, RankId: ranks[0].id },
             { AccUserId: user.id, GroupId: groups[1].id, RankId: ranks[2].id }
@@ -365,11 +360,7 @@
           Product.bulkCreate([
             { title: 'Chair' },
             { title: 'Desk' }
-<<<<<<< HEAD
           ])
-=======
-          ]).then(() => Product.findAll({ order: [['id', 'ASC']] }))
->>>>>>> 20e6a58d
         ]);
         await Promise.all([
           GroupMember.bulkCreate([
@@ -1218,11 +1209,6 @@
           { title: 'Desk' }
         ]);
 
-<<<<<<< HEAD
-        //const products = await Product.findAll();
-=======
-        const products = await Product.findAll({ order: [['id', 'ASC']] });
->>>>>>> 20e6a58d
         await Promise.all([
           GroupMember.bulkCreate([
             { UserId: user.id, GroupId: groups[0].id, RankId: ranks[0].id },
