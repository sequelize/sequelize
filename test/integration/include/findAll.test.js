'use strict';

const chai = require('chai'),
  Sequelize = require('../../../index'),
  Op = Sequelize.Op,
  expect = chai.expect,
  Support = require('../support'),
  DataTypes = require('../../../lib/data-types'),
  _ = require('lodash'),
  promiseProps = require('p-props');

const sortById = function(a, b) {
  return a.id < b.id ? -1 : 1;
};

describe(Support.getTestDialectTeaser('Include'), () => {
  describe('findAll', () => {
    beforeEach(function() {
      this.fixtureA = async function() {
        const User = this.sequelize.define('User', {}),
          Company = this.sequelize.define('Company', {
            name: DataTypes.STRING
          }),
          Product = this.sequelize.define('Product', {
            title: DataTypes.STRING
          }),
          Tag = this.sequelize.define('Tag', {
            name: DataTypes.STRING
          }),
          Price = this.sequelize.define('Price', {
            value: DataTypes.FLOAT
          }),
          Customer = this.sequelize.define('Customer', {
            name: DataTypes.STRING
          }),
          Group = this.sequelize.define('Group', {
            name: DataTypes.STRING
          }),
          GroupMember = this.sequelize.define('GroupMember', {

          }),
          Rank = this.sequelize.define('Rank', {
            name: DataTypes.STRING,
            canInvite: {
              type: DataTypes.INTEGER,
              defaultValue: 0
            },
            canRemove: {
              type: DataTypes.INTEGER,
              defaultValue: 0
            },
            canPost: {
              type: DataTypes.INTEGER,
              defaultValue: 0
            }
          });

        this.models = {
          User,
          Company,
          Product,
          Tag,
          Price,
          Customer,
          Group,
          GroupMember,
          Rank
        };

        User.hasMany(Product);
        Product.belongsTo(User);

        Product.belongsToMany(Tag, { through: 'product_tag' });
        Tag.belongsToMany(Product, { through: 'product_tag' });
        Product.belongsTo(Tag, { as: 'Category' });
        Product.belongsTo(Company);

        Product.hasMany(Price);
        Price.belongsTo(Product);

        User.hasMany(GroupMember, { as: 'Memberships' });
        GroupMember.belongsTo(User);
        GroupMember.belongsTo(Rank);
        GroupMember.belongsTo(Group);
        Group.hasMany(GroupMember, { as: 'Memberships' });

        await this.sequelize.sync({ force: true });
        await Group.bulkCreate([
          { name: 'Developers' },
          { name: 'Designers' },
          { name: 'Managers' }
        ]);
        const groups = await Group.findAll(); 
        await Company.bulkCreate([
          { name: 'Sequelize' },
          { name: 'Coca Cola' },
          { name: 'Bonanza' },
          { name: 'NYSE' },
          { name: 'Coshopr' }
        ]);
        const companies = await Company.findAll();
        await Rank.bulkCreate([
          { name: 'Admin', canInvite: 1, canRemove: 1, canPost: 1 },
          { name: 'Trustee', canInvite: 1, canRemove: 0, canPost: 1 },
          { name: 'Member', canInvite: 1, canRemove: 0, canPost: 0 }
        ]);
        const ranks = await Rank.findAll();
        await Tag.bulkCreate([
          { name: 'A' },
          { name: 'B' },
          { name: 'C' },
          { name: 'D' },
          { name: 'E' }
        ]);
        const tags = await Tag.findAll();
        for (const i of [0, 1, 2, 3, 4]) {
          const user = await User.create();
          await Product.bulkCreate([
            { title: 'Chair' },
            { title: 'Desk' },
            { title: 'Bed' },
            { title: 'Pen' },
            { title: 'Monitor' }
          ]);
          const products = await Product.findAll();
          const groupMembers  = [
            { AccUserId: user.id, GroupId: groups[0].id, RankId: ranks[0].id },
            { AccUserId: user.id, GroupId: groups[1].id, RankId: ranks[2].id }
          ];
          if (i < 3) {
            groupMembers.push({ AccUserId: user.id, GroupId: groups[2].id, RankId: ranks[1].id });
          }
          await Promise.all([
            GroupMember.bulkCreate(groupMembers),
            user.setProducts([
              products[i * 5 + 0],
              products[i * 5 + 1],
              products[i * 5 + 3]
            ]),
            products[i * 5 + 0].setTags([
              tags[0],
              tags[2]
            ]),
            products[i * 5 + 1].setTags([
              tags[1]
            ]),
            products[i * 5 + 0].setCategory(tags[1]),
            products[i * 5 + 2].setTags([
              tags[0]
            ]),
            products[i * 5 + 3].setTags([
              tags[0]
            ]),
            products[i * 5 + 0].setCompany(companies[4]),
            products[i * 5 + 1].setCompany(companies[3]),
            products[i * 5 + 2].setCompany(companies[2]),
            products[i * 5 + 3].setCompany(companies[1]),
            products[i * 5 + 4].setCompany(companies[0]),
            Price.bulkCreate([
              { ProductId: products[i * 5 + 0].id, value: 5 },
              { ProductId: products[i * 5 + 0].id, value: 10 },
              { ProductId: products[i * 5 + 1].id, value: 5 },
              { ProductId: products[i * 5 + 1].id, value: 10 },
              { ProductId: products[i * 5 + 1].id, value: 15 },
              { ProductId: products[i * 5 + 1].id, value: 20 },
              { ProductId: products[i * 5 + 2].id, value: 20 },
              { ProductId: products[i * 5 + 3].id, value: 20 }
            ])
          ]);
        }
      };
    });

    it('should work on a nested set of relations with a where condition in between relations', async function() {
      const User = this.sequelize.define('User', {}),
        SubscriptionForm = this.sequelize.define('SubscriptionForm', {}),
        Collection = this.sequelize.define('Collection', {}),
        Category = this.sequelize.define('Category', {}),
        SubCategory = this.sequelize.define('SubCategory', {}),
        Capital = this.sequelize.define('Capital', {});

      User.hasOne(SubscriptionForm, { foreignKey: 'boundUser' });
      SubscriptionForm.belongsTo(User, { foreignKey: 'boundUser' });

      SubscriptionForm.hasOne(Collection, { foreignKey: 'boundDesigner' });
      Collection.belongsTo(SubscriptionForm, { foreignKey: 'boundDesigner' });

      SubscriptionForm.belongsTo(Category, { foreignKey: 'boundCategory' });
      Category.hasMany(SubscriptionForm, { foreignKey: 'boundCategory' });

      Capital.hasMany(Category, { foreignKey: 'boundCapital' });
      Category.belongsTo(Capital, { foreignKey: 'boundCapital' });

      Category.hasMany(SubCategory, { foreignKey: 'boundCategory' });
      SubCategory.belongsTo(Category, { foreignKey: 'boundCategory' });

      await this.sequelize.sync({ force: true });

      await User.findOne({
        include: [
          {
            model: SubscriptionForm,
            include: [
              {
                model: Collection,
                where: {
                  id: 13
                }
              },
              {
                model: Category,
                include: [
                  {
                    model: SubCategory
                  },
                  {
                    model: Capital,
                    include: [
                      {
                        model: Category
                      }
                    ]
                  }
                ]
              }
            ]
          }
        ]
      });
    });

    it('should accept nested `where` and `limit` at the same time', async function() {
      const Product = this.sequelize.define('Product', {
          title: DataTypes.STRING
        }),
        Tag = this.sequelize.define('Tag', {
          name: DataTypes.STRING
        }),
        ProductTag = this.sequelize.define('ProductTag', {
          priority: DataTypes.INTEGER
        }),
        Set = this.sequelize.define('Set', {
          title: DataTypes.STRING
        });

      Set.hasMany(Product);
      Product.belongsTo(Set);
      Product.belongsToMany(Tag, { through: ProductTag });
      Tag.belongsToMany(Product, { through: ProductTag });

      await this.sequelize.sync({ force: true });

      await Promise.all([Set.bulkCreate([
        { title: 'office' }
      ]), Product.bulkCreate([
        { title: 'Chair' },
        { title: 'Desk' },
        { title: 'Dress' }
      ]), Tag.bulkCreate([
        { name: 'A' },
        { name: 'B' },
        { name: 'C' }
      ])]);

      const [sets, products, tags] = await Promise.all([Set.findAll(), Product.findAll(), Tag.findAll()]);

      await Promise.all([
        sets[0].addProducts([products[0], products[1]]),
        products[0].addTag(tags[0], { priority: 1 }).then(() => {
          return products[0].addTag(tags[1], { priority: 2 });
        }).then(() => {
          return products[0].addTag(tags[2], { priority: 1 });
        }),
        products[1].addTag(tags[1], { priority: 2 }).then(() => {
          return products[2].addTag(tags[1], { priority: 3 });
        }).then(() => {
          return products[2].addTag(tags[2], { priority: 0 });
        })
      ]);

      await Set.findAll({
        include: [{
          model: Product,
          include: [{
            model: Tag,
            where: {
              name: 'A'
            }
          }]
        }],
        limit: 1
      });
    });

    it('should support an include with multiple different association types', async function() {
      const User = this.sequelize.define('User', {}),
        Product = this.sequelize.define('Product', {
          title: DataTypes.STRING
        }),
        Tag = this.sequelize.define('Tag', {
          name: DataTypes.STRING
        }),
        Price = this.sequelize.define('Price', {
          value: DataTypes.FLOAT
        }),
        Group = this.sequelize.define('Group', {
          name: DataTypes.STRING
        }),
        GroupMember = this.sequelize.define('GroupMember', {

        }),
        Rank = this.sequelize.define('Rank', {
          name: DataTypes.STRING,
          canInvite: {
            type: DataTypes.INTEGER,
            defaultValue: 0
          },
          canRemove: {
            type: DataTypes.INTEGER,
            defaultValue: 0
          }
        });

      User.hasMany(Product);
      Product.belongsTo(User);

      Product.belongsToMany(Tag, { through: 'product_tag' });
      Tag.belongsToMany(Product, { through: 'product_tag' });
      Product.belongsTo(Tag, { as: 'Category' });

      Product.hasMany(Price);
      Price.belongsTo(Product);

      User.hasMany(GroupMember, { as: 'Memberships' });
      GroupMember.belongsTo(User);
      GroupMember.belongsTo(Rank);
      GroupMember.belongsTo(Group);
      Group.hasMany(GroupMember, { as: 'Memberships' });

      await this.sequelize.sync({ force: true });
      const [groups, ranks, tags] = await Promise.all([
        Group.bulkCreate([
          { name: 'Developers' },
          { name: 'Designers' }
        ]).then(() => Group.findAll()),
        Rank.bulkCreate([
          { name: 'Admin', canInvite: 1, canRemove: 1 },
          { name: 'Member', canInvite: 1, canRemove: 0 }
        ]).then(() => Rank.findAll()),
        Tag.bulkCreate([
          { name: 'A' },
          { name: 'B' },
          { name: 'C' }
        ]).then(() => Tag.findAll())
      ]);
      for (const i of [0, 1, 2, 3, 4]) {
        const [user, products] = await Promise.all([
          User.create(),
          Product.bulkCreate([
            { title: 'Chair' },
            { title: 'Desk' }
          ]).then(() => Product.findAll())
        ]);
        await Promise.all([
          GroupMember.bulkCreate([
            { UserId: user.id, GroupId: groups[0].id, RankId: ranks[0].id },
            { UserId: user.id, GroupId: groups[1].id, RankId: ranks[1].id }
          ]),
          user.setProducts([
            products[i * 2 + 0],
            products[i * 2 + 1]
          ]),
          products[i * 2 + 0].setTags([
            tags[0],
            tags[2]
          ]),
          products[i * 2 + 1].setTags([
            tags[1]
          ]),
          products[i * 2 + 0].setCategory(tags[1]),
          Price.bulkCreate([
            { ProductId: products[i * 2 + 0].id, value: 5 },
            { ProductId: products[i * 2 + 0].id, value: 10 },
            { ProductId: products[i * 2 + 1].id, value: 5 },
            { ProductId: products[i * 2 + 1].id, value: 10 },
            { ProductId: products[i * 2 + 1].id, value: 15 },
            { ProductId: products[i * 2 + 1].id, value: 20 }
          ])
        ]);
        const users = await User.findAll({
          include: [
            { model: GroupMember, as: 'Memberships', include: [
              Group,
              Rank
            ] },
            { model: Product, include: [
              Tag,
              { model: Tag, as: 'Category' },
              Price
            ] }
          ],
          order: [
            ['id', 'ASC']
          ]
        });
        for (const user of users) {
          user.Memberships.sort(sortById);

          expect(user.Memberships.length).to.equal(2);
          expect(user.Memberships[0].Group.name).to.equal('Developers');
          expect(user.Memberships[0].Rank.canRemove).to.equal(1);
          expect(user.Memberships[1].Group.name).to.equal('Designers');
          expect(user.Memberships[1].Rank.canRemove).to.equal(0);

          user.Products.sort(sortById);
          expect(user.Products.length).to.equal(2);
          expect(user.Products[0].Tags.length).to.equal(2);
          expect(user.Products[1].Tags.length).to.equal(1);
          expect(user.Products[0].Category).to.be.ok;
          expect(user.Products[1].Category).not.to.be.ok;

          expect(user.Products[0].Prices.length).to.equal(2);
          expect(user.Products[1].Prices.length).to.equal(4);
        }
      }
    });

    it('should support many levels of belongsTo', async function() {
      const A = this.sequelize.define('a', {}),
        B = this.sequelize.define('b', {}),
        C = this.sequelize.define('c', {}),
        D = this.sequelize.define('d', {}),
        E = this.sequelize.define('e', {}),
        F = this.sequelize.define('f', {}),
        G = this.sequelize.define('g', {}),
        H = this.sequelize.define('h', {});

      A.belongsTo(B);
      B.belongsTo(C);
      C.belongsTo(D);
      D.belongsTo(E);
      E.belongsTo(F);
      F.belongsTo(G);
      G.belongsTo(H);

      await this.sequelize.sync({ force: true });

      const [as0, b] = await Promise.all([A.bulkCreate([
        {},
        {},
        {},
        {},
        {},
        {},
        {},
        {}
      ]).then(() => {
        return A.findAll();
      }), (function(singles) {
        let promise = Promise.resolve(),
          previousInstance,
          b;

        singles.forEach(model => {
          promise = (async () => {
            await promise;
            const instance = await model.create({});
            if (previousInstance) {
              await previousInstance[`set${_.upperFirst(model.name)}`](instance);
              previousInstance = instance;
              return;
            }
            previousInstance = b = instance;
          })();
        });

        promise = promise.then(() => {
          return b;
        });

        return promise;
      })([B, C, D, E, F, G, H])]);

      await Promise.all(as0.map(a => {
        return a.setB(b);
      }));

      const as = await A.findAll({
        include: [
          { model: B, include: [
            { model: C, include: [
              { model: D, include: [
                { model: E, include: [
                  { model: F, include: [
                    { model: G, include: [
                      { model: H }
                    ] }
                  ] }
                ] }
              ] }
            ] }
          ] }
        ]
      });

      expect(as.length).to.be.ok;

      as.forEach(a => {
        expect(a.b.c.d.e.f.g.h).to.be.ok;
      });
    });

    it('should support many levels of belongsTo (with a lower level having a where)', async function() {
      const A = this.sequelize.define('a', {}),
        B = this.sequelize.define('b', {}),
        C = this.sequelize.define('c', {}),
        D = this.sequelize.define('d', {}),
        E = this.sequelize.define('e', {}),
        F = this.sequelize.define('f', {}),
        G = this.sequelize.define('g', {
          name: DataTypes.STRING
        }),
        H = this.sequelize.define('h', {
          name: DataTypes.STRING
        });

      A.belongsTo(B);
      B.belongsTo(C);
      C.belongsTo(D);
      D.belongsTo(E);
      E.belongsTo(F);
      F.belongsTo(G);
      G.belongsTo(H);

      await this.sequelize.sync({ force: true });

      const [as0, b] = await Promise.all([A.bulkCreate([
        {},
        {},
        {},
        {},
        {},
        {},
        {},
        {}
      ]).then(() => {
        return A.findAll();
      }), (function(singles) {
        let promise = Promise.resolve(),
          previousInstance,
          b;

        singles.forEach(model => {
          const values = {};

          if (model.name === 'g') {
            values.name = 'yolo';
          }

          promise = (async () => {
            await promise;
            const instance = await model.create(values);
            if (previousInstance) {
              await previousInstance[`set${_.upperFirst(model.name)}`](instance);
              previousInstance = instance;
              return;
            }
            previousInstance = b = instance;
          })();
        });

        promise = promise.then(() => {
          return b;
        });

        return promise;
      })([B, C, D, E, F, G, H])]);

      await Promise.all(as0.map(a => {
        return a.setB(b);
      }));

      const as = await A.findAll({
        include: [
          { model: B, include: [
            { model: C, include: [
              { model: D, include: [
                { model: E, include: [
                  { model: F, include: [
                    { model: G, where: {
                      name: 'yolo'
                    }, include: [
                      { model: H }
                    ] }
                  ] }
                ] }
              ] }
            ] }
          ] }
        ]
      });

      expect(as.length).to.be.ok;

      as.forEach(a => {
        expect(a.b.c.d.e.f.g.h).to.be.ok;
      });
    });

    it('should support ordering with only belongsTo includes', async function() {
      const User = this.sequelize.define('User', {}),
        Item = this.sequelize.define('Item', { 'test': DataTypes.STRING }),
        Order = this.sequelize.define('Order', { 'position': DataTypes.INTEGER });

      User.belongsTo(Item, { 'as': 'itemA', foreignKey: 'itemA_id' });
      User.belongsTo(Item, { 'as': 'itemB', foreignKey: 'itemB_id' });
      User.belongsTo(Order);

      await this.sequelize.sync();

      const results = await promiseProps({
        users: User.bulkCreate([{}, {}, {}]).then(() => {
          return User.findAll();
        }),
        items: Item.bulkCreate([
          { 'test': 'abc' },
          { 'test': 'def' },
          { 'test': 'ghi' },
          { 'test': 'jkl' }
        ]).then(() => {
          return Item.findAll({ order: ['id'] });
        }),
        orders: Order.bulkCreate([
          { 'position': 2 },
          { 'position': 3 },
          { 'position': 1 }
        ]).then(() => {
          return Order.findAll({ order: ['id'] });
        })
      });

      const user1 = results.users[0];
      const user2 = results.users[1];
      const user3 = results.users[2];

      const item1 = results.items[0];
      const item2 = results.items[1];
      const item3 = results.items[2];
      const item4 = results.items[3];

      const order1 = results.orders[0];
      const order2 = results.orders[1];
      const order3 = results.orders[2];

      await Promise.all([
        user1.setItemA(item1),
        user1.setItemB(item2),
        user1.setOrder(order3),
        user2.setItemA(item3),
        user2.setItemB(item4),
        user2.setOrder(order2),
        user3.setItemA(item1),
        user3.setItemB(item4),
        user3.setOrder(order1)
      ]);

      const as = await User.findAll({
        'include': [
          { 'model': Item, 'as': 'itemA', where: { test: 'abc' } },
          { 'model': Item, 'as': 'itemB' },
          Order],
        'order': [
          [Order, 'position']
        ]
      });

      expect(as.length).to.eql(2);

      expect(as[0].itemA.test).to.eql('abc');
      expect(as[1].itemA.test).to.eql('abc');

      expect(as[0].Order.position).to.eql(1);
      expect(as[1].Order.position).to.eql(2);
    });

    it('should include attributes from through models', async function() {
      const Product = this.sequelize.define('Product', {
          title: DataTypes.STRING
        }),
        Tag = this.sequelize.define('Tag', {
          name: DataTypes.STRING
        }),
        ProductTag = this.sequelize.define('ProductTag', {
          priority: DataTypes.INTEGER
        });

      Product.belongsToMany(Tag, { through: ProductTag });
      Tag.belongsToMany(Product, { through: ProductTag });

      await this.sequelize.sync({ force: true });

      const results = await promiseProps({
        products: Product.bulkCreate([
          { title: 'Chair' },
          { title: 'Desk' },
          { title: 'Dress' }
        ]).then(() => {
          return Product.findAll();
        }),
        tags: Tag.bulkCreate([
          { name: 'A' },
          { name: 'B' },
          { name: 'C' }
        ]).then(() => {
          return Tag.findAll();
        })
      });

      await Promise.all([
        results.products[0].addTag(results.tags[0], { through: { priority: 1 } }),
        results.products[0].addTag(results.tags[1], { through: { priority: 2 } }),
        results.products[1].addTag(results.tags[1], { through: { priority: 1 } }),
        results.products[2].addTag(results.tags[0], { through: { priority: 3 } }),
        results.products[2].addTag(results.tags[1], { through: { priority: 1 } }),
        results.products[2].addTag(results.tags[2], { through: { priority: 2 } })
      ]);

      const products = await Product.findAll({
        include: [
          { model: Tag }
        ],
        order: [
          ['id', 'ASC'],
          [Tag, 'id', 'ASC']
        ]
      });

      expect(products[0].Tags[0].ProductTag.priority).to.equal(1);
      expect(products[0].Tags[1].ProductTag.priority).to.equal(2);

      expect(products[1].Tags[0].ProductTag.priority).to.equal(1);

      expect(products[2].Tags[0].ProductTag.priority).to.equal(3);
      expect(products[2].Tags[1].ProductTag.priority).to.equal(1);
      expect(products[2].Tags[2].ProductTag.priority).to.equal(2);
    });

    it('should support a required belongsTo include', async function() {
      const User = this.sequelize.define('User', {}),
        Group = this.sequelize.define('Group', {});

      User.belongsTo(Group);

      await this.sequelize.sync({ force: true });

      const results = await promiseProps({
        groups: Group.bulkCreate([{}, {}]).then(() => {
          return Group.findAll();
        }),
        users: User.bulkCreate([{}, {}, {}]).then(() => {
          return User.findAll();
        })
      });

      await results.users[2].setGroup(results.groups[1]);

      const users = await User.findAll({
        include: [
          { model: Group, required: true }
        ]
      });

      expect(users.length).to.equal(1);
      expect(users[0].Group).to.be.ok;
    });

    it('should be possible to extend the on clause with a where option on a belongsTo include', async function() {
      const User = this.sequelize.define('User', {}),
        Group = this.sequelize.define('Group', {
          name: DataTypes.STRING
        });

      User.belongsTo(Group);

      await this.sequelize.sync({ force: true });

      const results = await promiseProps({
        groups: Group.bulkCreate([
          { name: 'A' },
          { name: 'B' }
        ]).then(() => {
          return Group.findAll();
        }),
        users: User.bulkCreate([{}, {}]).then(() => {
          return User.findAll();
        })
      });

      await Promise.all([
        results.users[0].setGroup(results.groups[1]),
        results.users[1].setGroup(results.groups[0])
      ]);

      const users = await User.findAll({
        include: [
          { model: Group, where: { name: 'A' } }
        ]
      });

      expect(users.length).to.equal(1);
      expect(users[0].Group).to.be.ok;
      expect(users[0].Group.name).to.equal('A');
    });

    it('should be possible to extend the on clause with a where option on a belongsTo include', async function() {
      const User = this.sequelize.define('User', {}),
        Group = this.sequelize.define('Group', {
          name: DataTypes.STRING
        });

      User.belongsTo(Group);

      await this.sequelize.sync({ force: true });

      const results = await promiseProps({
        groups: Group.bulkCreate([
          { name: 'A' },
          { name: 'B' }
        ]).then(() => {
          return Group.findAll();
        }),
        users: User.bulkCreate([{}, {}]).then(() => {
          return User.findAll();
        })
      });

      await Promise.all([
        results.users[0].setGroup(results.groups[1]),
        results.users[1].setGroup(results.groups[0])
      ]);

      const users = await User.findAll({
        include: [
          { model: Group, required: true }
        ]
      });

      users.forEach(user => {
        expect(user.Group).to.be.ok;
      });
    });

    it('should be possible to define a belongsTo include as required with child hasMany not required', async function() {
      const Address = this.sequelize.define('Address', { 'active': DataTypes.BOOLEAN }), 
        Street = this.sequelize.define('Street', { 'active': DataTypes.BOOLEAN }), 
        User = this.sequelize.define('User', { 'username': DataTypes.STRING });

      // Associate
      User.belongsTo(Address, { foreignKey: 'addressId' });
      Address.hasMany(User, { foreignKey: 'addressId' });

      Address.belongsTo(Street, { foreignKey: 'streetId' });
      Street.hasMany(Address, { foreignKey: 'streetId' });

      // Sync
      await this.sequelize.sync({ force: true });

      const street = await Street.create({ active: true });
      const address = await Address.create({ active: true, streetId: street.id });
      await User.create({ username: 'John', addressId: address.id });

      const john = await User.findOne({
        where: { username: 'John' },
        include: [{
          model: Address,
          required: true,
          where: {
            active: true
          },
          include: [{
            model: Street
          }]
        }]
      });

      expect(john.Address).to.be.ok;
      expect(john.Address.Street).to.be.ok;
    });

    it('should be possible to define a belongsTo include as required with child hasMany with limit', async function() {
      const User = this.sequelize.define('User', {}),
        Group = this.sequelize.define('Group', {
          name: DataTypes.STRING
        }),
        Category = this.sequelize.define('Category', {
          category: DataTypes.STRING
        });

      User.belongsTo(Group);
      Group.hasMany(Category);

      await this.sequelize.sync({ force: true });

      const results = await promiseProps({
        groups: Group.bulkCreate([
          { name: 'A' },
          { name: 'B' }
        ]).then(() => {
          return Group.findAll();
        }),
        users: User.bulkCreate([{}, {}]).then(() => {
          return User.findAll();
        }),
        categories: Category.bulkCreate([{}, {}]).then(() => {
          return Category.findAll();
        })
      });

      await Promise.all([
        results.users[0].setGroup(results.groups[1]),
        results.users[1].setGroup(results.groups[0]),
        Promise.all(results.groups.map(group => {
          return group.setCategories(results.categories);
        }))
      ]);

      const users = await User.findAll({
        include: [
          { model: Group, required: true, include: [
            { model: Category }
          ] }
        ],
        limit: 1
      });

      expect(users.length).to.equal(1);
      users.forEach(user => {
        expect(user.Group).to.be.ok;
        expect(user.Group.Categories).to.be.ok;
      });
    });

    it('should be possible to define a belongsTo include as required with child hasMany with limit and aliases', async function() {
      const User = this.sequelize.define('User', {}),
        Group = this.sequelize.define('Group', {
          name: DataTypes.STRING
        }),
        Category = this.sequelize.define('Category', {
          category: DataTypes.STRING
        });

      User.belongsTo(Group, { as: 'Team' });
      Group.hasMany(Category, { as: 'Tags' });

      await this.sequelize.sync({ force: true });

      const results = await promiseProps({
        groups: Group.bulkCreate([
          { name: 'A' },
          { name: 'B' }
        ]).then(() => {
          return Group.findAll();
        }),
        users: User.bulkCreate([{}, {}]).then(() => {
          return User.findAll();
        }),
        categories: Category.bulkCreate([{}, {}]).then(() => {
          return Category.findAll();
        })
      });

      await Promise.all([
        results.users[0].setTeam(results.groups[1]),
        results.users[1].setTeam(results.groups[0]),
        Promise.all(results.groups.map(group => {
          return group.setTags(results.categories);
        }))
      ]);

      const users = await User.findAll({
        include: [
          { model: Group, required: true, as: 'Team', include: [
            { model: Category, as: 'Tags' }
          ] }
        ],
        limit: 1
      });

      expect(users.length).to.equal(1);
      users.forEach(user => {
        expect(user.Team).to.be.ok;
        expect(user.Team.Tags).to.be.ok;
      });
    });

    it('should be possible to define a belongsTo include as required with child hasMany which is not required with limit', async function() {
      const User = this.sequelize.define('User', {}),
        Group = this.sequelize.define('Group', {
          name: DataTypes.STRING
        }),
        Category = this.sequelize.define('Category', {
          category: DataTypes.STRING
        });

      User.belongsTo(Group);
      Group.hasMany(Category);

      await this.sequelize.sync({ force: true });

      const results = await promiseProps({
        groups: Group.bulkCreate([
          { name: 'A' },
          { name: 'B' }
        ]).then(() => {
          return Group.findAll();
        }),
        users: User.bulkCreate([{}, {}]).then(() => {
          return User.findAll();
        }),
        categories: Category.bulkCreate([{}, {}]).then(() => {
          return Category.findAll();
        })
      });

      await Promise.all([
        results.users[0].setGroup(results.groups[1]),
        results.users[1].setGroup(results.groups[0]),
        Promise.all(results.groups.map(group => {
          return group.setCategories(results.categories);
        }))
      ]);

      const users = await User.findAll({
        include: [
          { model: Group, required: true, include: [
            { model: Category, required: false }
          ] }
        ],
        limit: 1
      });

      expect(users.length).to.equal(1);
      users.forEach(user => {
        expect(user.Group).to.be.ok;
        expect(user.Group.Categories).to.be.ok;
      });
    });

    it('should be possible to extend the on clause with a where option on a hasOne include', async function() {
      const User = this.sequelize.define('User', {}),
        Project = this.sequelize.define('Project', {
          title: DataTypes.STRING
        });

      User.hasOne(Project, { as: 'LeaderOf' });

      await this.sequelize.sync({ force: true });

      const results = await promiseProps({
        projects: Project.bulkCreate([
          { title: 'Alpha' },
          { title: 'Beta' }
        ]).then(() => {
          return Project.findAll();
        }),
        users: User.bulkCreate([{}, {}]).then(() => {
          return User.findAll();
        })
      });

      await Promise.all([
        results.users[1].setLeaderOf(results.projects[1]),
        results.users[0].setLeaderOf(results.projects[0])
      ]);

      const users = await User.findAll({
        include: [
          { model: Project, as: 'LeaderOf', where: { title: 'Beta' } }
        ]
      });

      expect(users.length).to.equal(1);
      expect(users[0].LeaderOf).to.be.ok;
      expect(users[0].LeaderOf.title).to.equal('Beta');
    });

    it('should be possible to extend the on clause with a where option on a hasMany include with a through model', async function() {
      const Product = this.sequelize.define('Product', {
          title: DataTypes.STRING
        }),
        Tag = this.sequelize.define('Tag', {
          name: DataTypes.STRING
        }),
        ProductTag = this.sequelize.define('ProductTag', {
          priority: DataTypes.INTEGER
        });

      Product.belongsToMany(Tag, { through: ProductTag });
      Tag.belongsToMany(Product, { through: ProductTag });

      await this.sequelize.sync({ force: true });

      const results = await promiseProps({
        products: Product.bulkCreate([
          { title: 'Chair' },
          { title: 'Desk' },
          { title: 'Dress' }
        ]).then(() => {
          return Product.findAll();
        }),
        tags: Tag.bulkCreate([
          { name: 'A' },
          { name: 'B' },
          { name: 'C' }
        ]).then(() => {
          return Tag.findAll();
        })
      });

      await Promise.all([
        results.products[0].addTag(results.tags[0], { priority: 1 }),
        results.products[0].addTag(results.tags[1], { priority: 2 }),
        results.products[1].addTag(results.tags[1], { priority: 1 }),
        results.products[2].addTag(results.tags[0], { priority: 3 }),
        results.products[2].addTag(results.tags[1], { priority: 1 }),
        results.products[2].addTag(results.tags[2], { priority: 2 })
      ]);

      const products = await Product.findAll({
        include: [
          { model: Tag, where: { name: 'C' } }
        ]
      });

      expect(products.length).to.equal(1);
      expect(products[0].Tags.length).to.equal(1);
    });

    it('should be possible to extend the on clause with a where option on nested includes', async function() {
      const User = this.sequelize.define('User', {
          name: DataTypes.STRING
        }),
        Product = this.sequelize.define('Product', {
          title: DataTypes.STRING
        }),
        Tag = this.sequelize.define('Tag', {
          name: DataTypes.STRING
        }),
        Price = this.sequelize.define('Price', {
          value: DataTypes.FLOAT
        }),
        Group = this.sequelize.define('Group', {
          name: DataTypes.STRING
        }),
        GroupMember = this.sequelize.define('GroupMember', {

        }),
        Rank = this.sequelize.define('Rank', {
          name: DataTypes.STRING,
          canInvite: {
            type: DataTypes.INTEGER,
            defaultValue: 0
          },
          canRemove: {
            type: DataTypes.INTEGER,
            defaultValue: 0
          }
        });

      User.hasMany(Product);
      Product.belongsTo(User);

      Product.belongsToMany(Tag, { through: 'product_tag' });
      Tag.belongsToMany(Product, { through: 'product_tag' });
      Product.belongsTo(Tag, { as: 'Category' });

      Product.hasMany(Price);
      Price.belongsTo(Product);

      User.hasMany(GroupMember, { as: 'Memberships' });
      GroupMember.belongsTo(User);
      GroupMember.belongsTo(Rank);
      GroupMember.belongsTo(Group);
      Group.hasMany(GroupMember, { as: 'Memberships' });

      await this.sequelize.sync({ force: true });
      const [groups, ranks, tags] = await Promise.all([
        Group.bulkCreate([
          { name: 'Developers' },
          { name: 'Designers' }
        ]).then(() => Group.findAll()),
        Rank.bulkCreate([
          { name: 'Admin', canInvite: 1, canRemove: 1 },
          { name: 'Member', canInvite: 1, canRemove: 0 }
        ]).then(() => Rank.findAll()),
        Tag.bulkCreate([
          { name: 'A' },
          { name: 'B' },
          { name: 'C' }
        ]).then(() => Tag.findAll())
      ]);
      for (const i of [0, 1, 2, 3, 4]) {
        const user = await User.create({ name: 'FooBarzz' });

        await Product.bulkCreate([
          { title: 'Chair' },
          { title: 'Desk' }
        ]);

        const products = await Product.findAll();
        await Promise.all([
          GroupMember.bulkCreate([
            { UserId: user.id, GroupId: groups[0].id, RankId: ranks[0].id },
            { UserId: user.id, GroupId: groups[1].id, RankId: ranks[1].id }
          ]),
          user.setProducts([
            products[i * 2 + 0],
            products[i * 2 + 1]
          ]),
          products[i * 2 + 0].setTags([
            tags[0],
            tags[2]
          ]),
          products[i * 2 + 1].setTags([
            tags[1]
          ]),
          products[i * 2 + 0].setCategory(tags[1]),
          Price.bulkCreate([
            { ProductId: products[i * 2 + 0].id, value: 5 },
            { ProductId: products[i * 2 + 0].id, value: 10 },
            { ProductId: products[i * 2 + 1].id, value: 5 },
            { ProductId: products[i * 2 + 1].id, value: 10 },
            { ProductId: products[i * 2 + 1].id, value: 15 },
            { ProductId: products[i * 2 + 1].id, value: 20 }
          ])
        ]);
      }
      const users = await User.findAll({
        include: [
          { model: GroupMember, as: 'Memberships', include: [
            Group,
            { model: Rank, where: { name: 'Admin' } }
          ] },
          { model: Product, include: [
            Tag,
            { model: Tag, as: 'Category' },
            { model: Price, where: {
              value: {
                [Op.gt]: 15
              }
            } }
          ] }
        ],
        order: [
          ['id', 'ASC']
        ]
      });
      for (const user of users) {
        expect(user.Memberships.length).to.equal(1);
        expect(user.Memberships[0].Rank.name).to.equal('Admin');
        expect(user.Products.length).to.equal(1);
        expect(user.Products[0].Prices.length).to.equal(1);
      }
    });

    it('should be possible to use limit and a where with a belongsTo include', async function() {
      const User = this.sequelize.define('User', {}),
        Group = this.sequelize.define('Group', {
          name: DataTypes.STRING
        });

      User.belongsTo(Group);

      await this.sequelize.sync({ force: true });

      const results = await promiseProps({
        groups: Group.bulkCreate([
          { name: 'A' },
          { name: 'B' }
        ]).then(() => {
          return Group.findAll();
        }),
        users: User.bulkCreate([{}, {}, {}, {}]).then(() => {
          return User.findAll();
        })
      });

      await Promise.all([
        results.users[0].setGroup(results.groups[0]),
        results.users[1].setGroup(results.groups[0]),
        results.users[2].setGroup(results.groups[0]),
        results.users[3].setGroup(results.groups[1])
      ]);

      const users = await User.findAll({
        include: [
          { model: Group, where: { name: 'A' } }
        ],
        limit: 2
      });

      expect(users.length).to.equal(2);

      users.forEach(user => {
        expect(user.Group.name).to.equal('A');
      });
    });

    it('should be possible use limit, attributes and a where on a belongsTo with additional hasMany includes', async function() {
      await this.fixtureA();

      const products = await this.models.Product.findAll({
        attributes: ['id', 'title'],
        include: [
          { model: this.models.Company, where: { name: 'NYSE' } },
          { model: this.models.Tag },
          { model: this.models.Price }
        ],
        limit: 3,
        order: [
          [this.sequelize.col(`${this.models.Product.name}.id`), 'ASC']
        ]
      });

      expect(products.length).to.equal(3);

      products.forEach(product => {
        expect(product.Company.name).to.equal('NYSE');
        expect(product.Tags.length).to.be.ok;
        expect(product.Prices.length).to.be.ok;
      });
    });

    it('should be possible to have the primary key in attributes', async function() {
      const Parent = this.sequelize.define('Parent', {});
      const Child1 = this.sequelize.define('Child1', {});

      Parent.hasMany(Child1);
      Child1.belongsTo(Parent);

      await this.sequelize.sync({ force: true });

      const [parent0, child] = await Promise.all([
        Parent.create(),
        Child1.create()
      ]);

      await parent0.addChild1(child);
      const parent = parent0;

      await Child1.findOne({
        include: [
          {
            model: Parent,
            attributes: ['id'], // This causes a duplicated entry in the query
            where: {
              id: parent.id
            }
          }
        ]
      });
    });

    it('should be possible to turn off the attributes for the through table', async function() {
      await this.fixtureA();

      const products = await this.models.Product.findAll({
        attributes: ['title'],
        include: [
          { model: this.models.Tag, through: { attributes: [] }, required: true }
        ]
      });

      products.forEach(product => {
        expect(product.Tags.length).to.be.ok;
        product.Tags.forEach(tag => {
          expect(tag.get().productTags).not.to.be.ok;
        });
      });
    });

    it('should be possible to select on columns inside a through table', async function() {
      await this.fixtureA();

      const products = await this.models.Product.findAll({
        attributes: ['title'],
        include: [
          {
            model: this.models.Tag,
            through: {
              where: {
                ProductId: 3
              }
            },
            required: true
          }
        ]
      });

      expect(products).have.length(1);
    });

    it('should be possible to select on columns inside a through table and a limit', async function() {
      await this.fixtureA();

      const products = await this.models.Product.findAll({
        attributes: ['title'],
        include: [
          {
            model: this.models.Tag,
            through: {
              where: {
                ProductId: 3
              }
            },
            required: true
          }
        ],
        limit: 5
      });

      expect(products).have.length(1);
    });

    // Test case by @eshell
    it('should be possible not to include the main id in the attributes', async function() {
      const Member = this.sequelize.define('Member', {
        id: {
          type: Sequelize.BIGINT,
          primaryKey: true,
          autoIncrement: true
        },
        email: {
          type: Sequelize.STRING,
          unique: true,
          allowNull: false,
          validate: {
            isEmail: true,
            notNull: true,
            notEmpty: true
          }
        },
        password: Sequelize.STRING
      });
      const Album = this.sequelize.define('Album', {
        id: {
          type: Sequelize.BIGINT,
          primaryKey: true,
          autoIncrement: true
        },
        title: {
          type: Sequelize.STRING(25),
          allowNull: false
        }
      });

      Album.belongsTo(Member);
      Member.hasMany(Album);

      await this.sequelize.sync({ force: true });
      const members = [],
        albums = [],
        memberCount = 20;

      for (let i = 1; i <= memberCount; i++) {
        members.push({
          id: i,
          email: `email${i}@lmu.com`,
          password: `testing${i}`
        });
        albums.push({
          title: `Album${i}`,
          MemberId: i
        });
      }

      await Member.bulkCreate(members);
      await Album.bulkCreate(albums);

      const members0 = await Member.findAll({
        attributes: ['email'],
        include: [
          {
            model: Album
          }
        ]
      });

      expect(members0.length).to.equal(20);
      members0.forEach(member => {
        expect(member.get('id')).not.to.be.ok;
        expect(member.Albums.length).to.equal(1);
      });
    });

    it('should be possible to use limit and a where on a hasMany with additional includes', async function() {
      await this.fixtureA();

      const products = await this.models.Product.findAll({
        include: [
          { model: this.models.Company },
          { model: this.models.Tag },
          { model: this.models.Price, where: {
            value: { [Op.gt]: 5 }
          } }
        ],
        limit: 6,
        order: [
          ['id', 'ASC']
        ]
      });

      expect(products.length).to.equal(6);

      products.forEach(product => {
        expect(product.Tags.length).to.be.ok;
        expect(product.Prices.length).to.be.ok;

        product.Prices.forEach(price => {
          expect(price.value).to.be.above(5);
        });
      });
    });

    it('should be possible to use limit and a where on a hasMany with a through model with additional includes', async function() {
      await this.fixtureA();

      const products = await this.models.Product.findAll({
        include: [
          { model: this.models.Company },
          { model: this.models.Tag, where: { name: ['A', 'B', 'C'] } },
          { model: this.models.Price }
        ],
        limit: 10,
        order: [
          ['id', 'ASC']
        ]
      });

      expect(products.length).to.equal(10);

      products.forEach(product => {
        expect(product.Tags.length).to.be.ok;
        expect(product.Prices.length).to.be.ok;

        product.Tags.forEach(tag => {
          expect(['A', 'B', 'C']).to.include(tag.name);
        });
      });
    });

<<<<<<< HEAD
    it('should support including date fields, with the correct timezone', function() {
=======
    it('should support including date fields, with the correct timeszone', async function() {
>>>>>>> 56bb1d6e
      const User = this.sequelize.define('user', {
          dateField: Sequelize.DATE
        }, { timestamps: false }),
        Group = this.sequelize.define('group', {
          dateField: Sequelize.DATE
        }, { timestamps: false });

      User.belongsToMany(Group, { through: 'group_user' });
      Group.belongsToMany(User, { through: 'group_user' });

      await this.sequelize.sync();
      const user = await User.create({ dateField: Date.UTC(2014, 1, 20) });
      const group = await Group.create({ dateField: Date.UTC(2014, 1, 20) });
      await user.addGroup(group);

      const users = await User.findAll({
        where: {
          id: user.id
        },
        include: [Group]
      });

      expect(users[0].dateField.getTime()).to.equal(Date.UTC(2014, 1, 20));
      expect(users[0].groups[0].dateField.getTime()).to.equal(Date.UTC(2014, 1, 20));
    });

    it('should still pull the main record(s) when an included model is not required and has where restrictions without matches', async function() {
      const A = this.sequelize.define('a', { name: DataTypes.STRING(40) }),
        B = this.sequelize.define('b', { name: DataTypes.STRING(40) });

      A.belongsToMany(B, { through: 'a_b' });
      B.belongsToMany(A, { through: 'a_b' });

      await this.sequelize
        .sync({ force: true });

      await A.create({
        name: 'Foobar'
      });

      const as = await A.findAll({
        where: { name: 'Foobar' },
        include: [
          { model: B, where: { name: 'idontexist' }, required: false }
        ]
      });

      expect(as.length).to.equal(1);
      expect(as[0].get('bs')).deep.equal([]);
    });

    it('should work with paranoid, a main record where, an include where, and a limit', async function() {
      const Post = this.sequelize.define('post', {
        date: DataTypes.DATE,
        'public': DataTypes.BOOLEAN
      }, {
        paranoid: true
      });
      const Category = this.sequelize.define('category', {
        slug: DataTypes.STRING
      });

      Post.hasMany(Category);
      Category.belongsTo(Post);

      await this.sequelize.sync({ force: true });

      const posts0 = await Promise.all([
        Post.create({ 'public': true }),
        Post.create({ 'public': true }),
        Post.create({ 'public': true }),
        Post.create({ 'public': true })
      ]);

      await Promise.all(posts0.slice(1, 3).map(post => {
        return post.createCategory({ slug: 'food' });
      }));

      const posts = await Post.findAll({
        limit: 2,
        where: {
          'public': true
        },
        include: [
          {
            model: Category,
            where: {
              slug: 'food'
            }
          }
        ]
      });

      expect(posts.length).to.equal(2);
    });

    it('should work on a nested set of required 1:1 relations', async function() {
      const Person = this.sequelize.define('Person', {
        name: {
          type: Sequelize.STRING,
          allowNull: false
        }
      });

      const UserPerson = this.sequelize.define('UserPerson', {
        PersonId: {
          type: Sequelize.INTEGER,
          primaryKey: true
        },

        rank: {
          type: Sequelize.STRING
        }
      });

      const User = this.sequelize.define('User', {
        UserPersonId: {
          type: Sequelize.INTEGER,
          primaryKey: true
        },

        login: {
          type: Sequelize.STRING,
          unique: true,
          allowNull: false
        }
      });

      UserPerson.belongsTo(Person, {
        foreignKey: {
          allowNull: false
        },
        onDelete: 'CASCADE'
      });
      Person.hasOne(UserPerson, {
        foreignKey: {
          allowNull: false
        },
        onDelete: 'CASCADE'
      });

      User.belongsTo(UserPerson, {
        foreignKey: {
          name: 'UserPersonId',
          allowNull: false
        },
        onDelete: 'CASCADE'
      });
      UserPerson.hasOne(User, {
        foreignKey: {
          name: 'UserPersonId',
          allowNull: false
        },
        onDelete: 'CASCADE'
      });

      await this.sequelize.sync({ force: true });

      await Person.findAll({
        offset: 0,
        limit: 20,
        attributes: ['id', 'name'],
        include: [{
          model: UserPerson,
          required: true,
          attributes: ['rank'],
          include: [{
            model: User,
            required: true,
            attributes: ['login']
          }]
        }]
      });
    });

    it('should work with an empty include.where', async function() {
      const User = this.sequelize.define('User', {}),
        Company = this.sequelize.define('Company', {}),
        Group = this.sequelize.define('Group', {});

      User.belongsTo(Company);
      User.belongsToMany(Group, { through: 'UsersGroups' });
      Group.belongsToMany(User, { through: 'UsersGroups' });

      await this.sequelize.sync({ force: true });

      await User.findAll({
        include: [
          { model: Group, where: {} },
          { model: Company, where: {} }
        ]
      });
    });

    it('should be able to order on the main table and a required belongsTo relation with custom tablenames and limit ', async function() {
      const User = this.sequelize.define('User', {
        lastName: DataTypes.STRING
      }, { tableName: 'dem_users' });
      const Company = this.sequelize.define('Company', {
        rank: DataTypes.INTEGER
      }, { tableName: 'dem_companies' });

      User.belongsTo(Company);
      Company.hasMany(User);

      await this.sequelize.sync({ force: true });

      const [albertsen, zenith, hansen, company1, company2] = await Promise.all([
        User.create({ lastName: 'Albertsen' }),
        User.create({ lastName: 'Zenith' }),
        User.create({ lastName: 'Hansen' }),
        Company.create({ rank: 1 }),
        Company.create({ rank: 2 })
      ]);

      await Promise.all([
        albertsen.setCompany(company1),
        zenith.setCompany(company2),
        hansen.setCompany(company2)
      ]);

      const users = await User.findAll({
        include: [
          { model: Company, required: true }
        ],
        order: [
          [Company, 'rank', 'ASC'],
          ['lastName', 'DESC']
        ],
        limit: 5
      });

      expect(users[0].lastName).to.equal('Albertsen');
      expect(users[0].Company.rank).to.equal(1);

      expect(users[1].lastName).to.equal('Zenith');
      expect(users[1].Company.rank).to.equal(2);

      expect(users[2].lastName).to.equal('Hansen');
      expect(users[2].Company.rank).to.equal(2);
    });

    it('should ignore include with attributes: [] (used for aggregates)', async function() {
      const Post = this.sequelize.define('Post', {
          title: DataTypes.STRING
        }),
        Comment = this.sequelize.define('Comment', {
          content: DataTypes.TEXT
        });

      Post.Comments = Post.hasMany(Comment, { as: 'comments' });

      await this.sequelize.sync({ force: true });

      await Post.create({
        title: Math.random().toString(),
        comments: [
          { content: Math.random().toString() },
          { content: Math.random().toString() },
          { content: Math.random().toString() }
        ]
      }, {
        include: [Post.Comments]
      });

      const posts = await Post.findAll({
        attributes: [
          [this.sequelize.fn('COUNT', this.sequelize.col('comments.id')), 'commentCount']
        ],
        include: [
          { association: Post.Comments, attributes: [] }
        ],
        group: [
          'Post.id'
        ]
      });

      expect(posts.length).to.equal(1);

      const post = posts[0];

      expect(post.get('comments')).not.to.be.ok;
      expect(parseInt(post.get('commentCount'), 10)).to.equal(3);
    });

    it('should ignore include with attributes: [] and through: { attributes: [] } (used for aggregates)', async function() {
      const User = this.sequelize.define('User', {
        name: DataTypes.STRING
      });
      const Project = this.sequelize.define('Project', {
        title: DataTypes.STRING
      });

      User.belongsToMany(Project, { as: 'projects', through: 'UserProject' });
      Project.belongsToMany(User, { as: 'users', through: 'UserProject' });

      await this.sequelize.sync({ force: true });

      await User.create({
        name: Math.random().toString(),
        projects: [
          { title: Math.random().toString() },
          { title: Math.random().toString() },
          { title: Math.random().toString() }
        ]
      }, {
        include: [User.associations.projects]
      });

      const users = await User.findAll({
        attributes: [
          [this.sequelize.fn('COUNT', this.sequelize.col('projects.id')), 'projectsCount']
        ],
        include: {
          association: User.associations.projects,
          attributes: [],
          through: { attributes: [] }
        },
        group: ['User.id']
      });

      expect(users.length).to.equal(1);

      const user = users[0];

      expect(user.projects).not.to.be.ok;
      expect(parseInt(user.get('projectsCount'), 10)).to.equal(3);
    });

    it('should not add primary key when including and aggregating with raw: true', async function() {
      const Post = this.sequelize.define('Post', {
          title: DataTypes.STRING
        }),
        Comment = this.sequelize.define('Comment', {
          content: DataTypes.TEXT
        });

      Post.Comments = Post.hasMany(Comment, { as: 'comments' });

      await this.sequelize.sync({ force: true });

      await Post.create({
        title: Math.random().toString(),
        comments: [
          { content: Math.random().toString() },
          { content: Math.random().toString() },
          { content: Math.random().toString() }
        ]
      }, {
        include: [Post.Comments]
      });

      const posts = await Post.findAll({
        attributes: [],
        include: [
          {
            association: Post.Comments,
            attributes: [[this.sequelize.fn('COUNT', this.sequelize.col('comments.id')), 'commentCount']]
          }
        ],
        raw: true
      });

      expect(posts.length).to.equal(1);

      const post = posts[0];
      expect(post.id).not.to.be.ok;
      expect(parseInt(post['comments.commentCount'], 10)).to.equal(3);
    });

    it('Should return posts with nested include with inner join with a m:n association', async function() {
      const User = this.sequelize.define('User', {
        username: {
          type: DataTypes.STRING,
          primaryKey: true
        }
      });

      const Entity = this.sequelize.define('Entity', {
        entity_id: {
          type: DataTypes.INTEGER,
          autoIncrement: true,
          primaryKey: true
        },
        creator: {
          type: DataTypes.STRING,
          allowNull: false
        },
        votes: {
          type: DataTypes.INTEGER,
          allowNull: false,
          defaultValue: 0
        }
      });

      const Post = this.sequelize.define('Post', {
        post_id: {
          type: DataTypes.INTEGER,
          allowNull: false,
          primaryKey: true
        }
      });

      const TaggableSentient = this.sequelize.define('TaggableSentient', {
        nametag: {
          type: DataTypes.STRING,
          primaryKey: true
        }
      });

      Entity.belongsTo(User, { foreignKey: 'creator', targetKey: 'username' });
      Post.belongsTo(Entity, { foreignKey: 'post_id', targetKey: 'entity_id' });

      Entity.belongsToMany(TaggableSentient, {
        as: 'tags',
        through: { model: 'EntityTag', unique: false },
        foreignKey: 'entity_id',
        otherKey: 'tag_name'
      });

      TaggableSentient.belongsToMany(Entity, {
        as: 'tags',
        through: { model: 'EntityTag', unique: false },
        foreignKey: 'tag_name',
        otherKey: 'entity_id'
      });

      await this.sequelize.sync({ force: true });
      await User.create({ username: 'bob' });
      await TaggableSentient.create({ nametag: 'bob' });
      const entity = await Entity.create({ creator: 'bob' });

      await Promise.all([
        Post.create({ post_id: entity.entity_id }),
        entity.addTags('bob')
      ]);

      const posts = await Post.findAll({
        include: [{
          model: Entity,
          required: true,
          include: [{
            model: User,
            required: true
          }, {
            model: TaggableSentient,
            as: 'tags',
            required: true,
            through: {
              where: {
                tag_name: ['bob']
              }
            }
          }]
        }],
        limit: 5,
        offset: 0
      });

      expect(posts.length).to.equal(1);
      expect(posts[0].Entity.creator).to.equal('bob');
      expect(posts[0].Entity.tags.length).to.equal(1);
      expect(posts[0].Entity.tags[0].EntityTag.tag_name).to.equal('bob');
      expect(posts[0].Entity.tags[0].EntityTag.entity_id).to.equal(posts[0].post_id);
    });

    it('should be able to generate a correct request with inner and outer join', async function() {
      const Customer = this.sequelize.define('customer', {
        name: DataTypes.STRING
      });

      const ShippingAddress = this.sequelize.define('shippingAddress', {
        address: DataTypes.STRING,
        verified: DataTypes.BOOLEAN
      });

      const Order = this.sequelize.define('purchaseOrder', {
        description: DataTypes.TEXT
      });

      const Shipment = this.sequelize.define('shipment', {
        trackingNumber: DataTypes.STRING
      });

      Customer.hasMany(ShippingAddress);
      ShippingAddress.belongsTo(Customer);

      Customer.hasMany(Order);
      Order.belongsTo(Customer);

      Shipment.belongsTo(Order);
      Order.hasOne(Shipment);

      await this.sequelize.sync({ force: true });

      await Shipment.findOne({
        include: [{
          model: Order,
          required: true,
          include: [{
            model: Customer,
            include: [{
              model: ShippingAddress,
              where: { verified: true }
            }]
          }]
        }]
      });
    });

    it('should be able to generate a correct request for entity with 1:n and m:1 associations and limit', async function() {
      await this.fixtureA();

      const products = await this.models.Product.findAll({
        attributes: ['title'],
        include: [
          { model: this.models.User },
          { model: this.models.Price }
        ],
        limit: 10
      });

      expect(products).to.be.an('array');
      expect(products).to.be.lengthOf(10);
      for (const product of products) {
        expect(product.title).to.be.a('string');
        // checking that internally added fields used to handle 'BelongsTo' associations are not leaked to result
        expect(product.UserId).to.be.equal(undefined);
        // checking that included models are on their places
        expect(product.User).to.satisfy( User => User === null || User instanceof this.models.User );
        expect(product.Prices).to.be.an('array');
      }
    });
  });
});<|MERGE_RESOLUTION|>--- conflicted
+++ resolved
@@ -1549,11 +1549,7 @@
       });
     });
 
-<<<<<<< HEAD
-    it('should support including date fields, with the correct timezone', function() {
-=======
     it('should support including date fields, with the correct timeszone', async function() {
->>>>>>> 56bb1d6e
       const User = this.sequelize.define('user', {
           dateField: Sequelize.DATE
         }, { timestamps: false }),
