--- conflicted
+++ resolved
@@ -5,12 +5,8 @@
   Op = Sequelize.Op,
   expect = chai.expect,
   Support = require('../support'),
-<<<<<<< HEAD
   DataTypes = require('sequelize/lib/data-types'),
-=======
   dialect = Support.getTestDialect(),
-  DataTypes = require('../../../lib/data-types'),
->>>>>>> 3a6c2776
   _ = require('lodash'),
   promiseProps = require('p-props');
 
