--- conflicted
+++ resolved
@@ -332,11 +332,7 @@
       expect(a.b.c.d.e.f.g.h).to.be.ok;
     });
 
-<<<<<<< HEAD
-    it('should work with combining a where and a scope', function() {
-=======
     it('should work with combinding a where and a scope', async function() {
->>>>>>> 56bb1d6e
       const User = this.sequelize.define('User', {
         id: { type: DataTypes.INTEGER, primaryKey: true, autoIncrement: true },
         name: DataTypes.STRING
