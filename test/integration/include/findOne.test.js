'use strict';

const chai = require('chai');

const expect = chai.expect;
const Support = require('../support');
<<<<<<< HEAD
const { Sequelize, DataTypes } = require('@sequelize/core');
=======
const { DataTypes, Sequelize } = require('@sequelize/core');
>>>>>>> ac89aac7
const _ = require('lodash');

describe(Support.getTestDialectTeaser('Include'), () => {
  describe('findOne', () => {
    it('should include a non required model, with conditions and two includes N:M 1:M', async function () {
      const A = this.sequelize.define('A', { name: DataTypes.STRING(40) }, { paranoid: true });
      const B = this.sequelize.define('B', { name: DataTypes.STRING(40) }, { paranoid: true });
      const C = this.sequelize.define('C', { name: DataTypes.STRING(40) }, { paranoid: true });
      const D = this.sequelize.define('D', { name: DataTypes.STRING(40) }, { paranoid: true });

      // Associations
      A.hasMany(B);

      B.belongsTo(D);
      B.belongsToMany(C, {
        through: 'BC',
      });

      C.belongsToMany(B, {
        through: 'BC',
      });

      D.hasMany(B);

      await this.sequelize.sync({ force: true });

      await A.findOne({
        include: [
          {
            model: B, required: false, include: [
              { model: C, required: false },
              { model: D },
            ],
          },
        ],
      });
    });

    it('should work with a 1:M to M:1 relation with a where on the last include', async function () {
      const Model = this.sequelize.define('Model', {});
      const Model2 = this.sequelize.define('Model2', {});
      const Model4 = this.sequelize.define('Model4', { something: { type: DataTypes.INTEGER } });

      Model.belongsTo(Model2);
      Model2.hasMany(Model);

      Model2.hasMany(Model4);
      Model4.belongsTo(Model2);

      await this.sequelize.sync({ force: true });

      await Model.findOne({
        include: [
          {
            model: Model2, include: [
              { model: Model4, where: { something: 2 } },
            ],
          },
        ],
      });
    });

    it('should include a model with a where condition but no required', async function () {
      const User = this.sequelize.define('User', {}, { paranoid: false });
      const Task = this.sequelize.define('Task', {
        deletedAt: {
          type: DataTypes.DATE,
        },
      }, { paranoid: false });

      User.hasMany(Task, { foreignKey: 'userId' });
      Task.belongsTo(User, { foreignKey: 'userId' });

      await this.sequelize.sync({
        force: true,
      });

      const user0 = await User.create();

      await Task.bulkCreate([
        { userId: user0.get('id'), deletedAt: new Date() },
        { userId: user0.get('id'), deletedAt: new Date() },
        { userId: user0.get('id'), deletedAt: new Date() },
      ]);

      const user = await User.findOne({
        include: [
          { model: Task, where: { deletedAt: null }, required: false },
        ],
      });

      expect(user).to.be.ok;
      expect(user.Tasks.length).to.equal(0);
    });

    it('should include a model with a where clause when the PK field name and attribute name are different', async function () {
      const User = this.sequelize.define('User', {
        id: {
          type: DataTypes.UUID,
          defaultValue: Sequelize.UUIDV4,
          field: 'main_id',
          primaryKey: true,
        },
      });
      const Task = this.sequelize.define('Task', {
        searchString: { type: DataTypes.STRING },
      });

      User.hasMany(Task, { foreignKey: 'userId' });
      Task.belongsTo(User, { foreignKey: 'userId' });

      await this.sequelize.sync({
        force: true,
      });

      const user0 = await User.create();

      await Task.bulkCreate([
        { userId: user0.get('id'), searchString: 'one' },
        { userId: user0.get('id'), searchString: 'two' },
      ]);

      const user = await User.findOne({
        include: [
          { model: Task, where: { searchString: 'one' } },
        ],
      });

      expect(user).to.be.ok;
      expect(user.Tasks.length).to.equal(1);
    });

    it('should include a model with a through.where and required true clause when the PK field name and attribute name are different', async function () {
      const A = this.sequelize.define('a', {});
      const B = this.sequelize.define('b', {});
      const AB = this.sequelize.define('a_b', {
        name: {
          type: DataTypes.STRING(40),
          field: 'name_id',
          primaryKey: true,
        },
      });

      A.belongsToMany(B, { through: AB });
      B.belongsToMany(A, { through: AB });

      await this.sequelize
        .sync({ force: true });

      const [a0, b] = await Promise.all([A.create({}), B.create({})]);
      await a0.addB(b, { through: { name: 'Foobar' } });

      const a = await A.findOne({
        include: [
          { model: B, through: { where: { name: 'Foobar' } }, required: true },
        ],
      });

      expect(a).to.not.equal(null);
      expect(a.get('bs')).to.have.length(1);
    });

    it('should still pull the main record when an included model is not required and has where restrictions without matches', async function () {
      const A = this.sequelize.define('a', {
        name: DataTypes.STRING(40),
      });
      const B = this.sequelize.define('b', {
        name: DataTypes.STRING(40),
      });

      A.belongsToMany(B, { through: 'a_b' });
      B.belongsToMany(A, { through: 'a_b' });

      await this.sequelize
        .sync({ force: true });

      await A.create({
        name: 'Foobar',
      });

      const a = await A.findOne({
        where: { name: 'Foobar' },
        include: [
          { model: B, where: { name: 'idontexist' }, required: false },
        ],
      });

      expect(a).to.not.equal(null);
      expect(a.get('bs')).to.deep.equal([]);
    });

    it('should support a nested include (with a where)', async function () {
      const A = this.sequelize.define('A', {
        name: DataTypes.STRING,
      });

      const B = this.sequelize.define('B', {
        flag: DataTypes.BOOLEAN,
      });

      const C = this.sequelize.define('C', {
        name: DataTypes.STRING,
      });

      A.hasOne(B);
      B.belongsTo(A);

      B.hasMany(C);
      C.belongsTo(B);

      await this.sequelize
        .sync({ force: true });

      const a = await A.findOne({
        include: [
          {
            model: B,
            where: { flag: true },
            include: [
              {
                model: C,
              },
            ],
          },
        ],
      });

      expect(a).to.not.exist;
    });

    it('should support a belongsTo with the targetKey option', async function () {
      const User = this.sequelize.define('User', { username: { type: DataTypes.STRING, unique: true } });
      const Task = this.sequelize.define('Task', { title: DataTypes.STRING });
      User.removeAttribute('id');
      Task.belongsTo(User, { foreignKey: 'user_name', targetKey: 'username' });

      await this.sequelize.sync({ force: true });
      const newUser = await User.create({ username: 'bob' });
      const newTask = await Task.create({ title: 'some task' });
      await newTask.setUser(newUser);

      const foundTask = await Task.findOne({
        where: { title: 'some task' },
        include: [{ model: User }],
      });

      expect(foundTask).to.be.ok;
      expect(foundTask.User.username).to.equal('bob');
    });

    it('should support many levels of belongsTo (with a lower level having a where)', async function () {
      const A = this.sequelize.define('a', {});
      const B = this.sequelize.define('b', {});
      const C = this.sequelize.define('c', {});
      const D = this.sequelize.define('d', {});
      const E = this.sequelize.define('e', {});
      const F = this.sequelize.define('f', {});
      const G = this.sequelize.define('g', {
        name: DataTypes.STRING,
      });
      const H = this.sequelize.define('h', {
        name: DataTypes.STRING,
      });

      A.belongsTo(B);
      B.belongsTo(C);
      C.belongsTo(D);
      D.belongsTo(E);
      E.belongsTo(F);
      F.belongsTo(G);
      G.belongsTo(H);

      await this.sequelize.sync({ force: true });

      const [a0, b] = await Promise.all([A.create({}), (function (singles) {
        let promise = Promise.resolve();
        let previousInstance;
        let b;

        for (const model of singles) {
          const values = {};

          if (model.name === 'g') {
            values.name = 'yolo';
          }

          promise = (async () => {
            await promise;
            const instance = await model.create(values);
            if (previousInstance) {
              await previousInstance[`set${_.upperFirst(model.name)}`](instance);
              previousInstance = instance;

              return;
            }

            previousInstance = b = instance;
          })();
        }

        promise = promise.then(() => {
          return b;
        });

        return promise;
      }([B, C, D, E, F, G, H]))]);

      await a0.setB(b);

      const a = await A.findOne({
        include: [
          {
            model: B, include: [
              {
                model: C, include: [
                  {
                    model: D, include: [
                      {
                        model: E, include: [
                          {
                            model: F, include: [
                              {
                                model: G, where: {
                                  name: 'yolo',
                                }, include: [
                                  { model: H },
                                ],
                              },
                            ],
                          },
                        ],
                      },
                    ],
                  },
                ],
              },
            ],
          },
        ],
      });

      expect(a.b.c.d.e.f.g.h).to.be.ok;
    });

    it('should work with combinding a where and a scope', async function () {
      const User = this.sequelize.define('User', {
        id: { type: DataTypes.INTEGER, primaryKey: true, autoIncrement: true },
        name: DataTypes.STRING,
      }, { underscored: true });

      const Post = this.sequelize.define('Post', {
        id: { type: DataTypes.INTEGER, primaryKey: true, autoIncrement: true, unique: true },
        owner_id: { type: DataTypes.INTEGER, unique: 'combiIndex' },
        owner_type: { type: DataTypes.ENUM, values: ['user', 'org'], defaultValue: 'user', unique: 'combiIndex' },
        private: { type: DataTypes.BOOLEAN, defaultValue: false },
      }, { underscored: true });

      User.hasMany(Post, { foreignKey: 'owner_id', scope: { owner_type: 'user'  }, as: 'UserPosts', constraints: false });
      Post.belongsTo(User, { foreignKey: 'owner_id', as: 'Owner', constraints: false });

      await this.sequelize.sync({ force: true });

      await User.findOne({
        where: { id: 2 },
        include: [
          { model: Post, as: 'UserPosts', where: { private: true } },
        ],
      });
    });
  });
});<|MERGE_RESOLUTION|>--- conflicted
+++ resolved
@@ -4,11 +4,7 @@
 
 const expect = chai.expect;
 const Support = require('../support');
-<<<<<<< HEAD
-const { Sequelize, DataTypes } = require('@sequelize/core');
-=======
 const { DataTypes, Sequelize } = require('@sequelize/core');
->>>>>>> ac89aac7
 const _ = require('lodash');
 
 describe(Support.getTestDialectTeaser('Include'), () => {
