'use strict';

const chai = require('chai'),
  expect = chai.expect,
  config = require('../config/config'),
  Support = require('./support'),
  dialect = Support.getTestDialect(),
  Sequelize = Support.Sequelize,
  fs = require('fs'),
  path = require('path'),
  { promisify } = require('util');

let sqlite3;
if (dialect === 'sqlite') {
  sqlite3 = require('sqlite3'); // eslint-disable-line
}

describe(Support.getTestDialectTeaser('Configuration'), () => {
  describe('Connections problems should fail with a nice message', () => {
    if (dialect != 'db2') {
      it('when we don\'t have the correct server details', async () => {
        const options = {
          logging: false,
          host: 'localhost',
          port: 19999, // Wrong port
          dialect
        };

        const constructorArgs = [
          config[dialect].database,
          config[dialect].username,
          config[dialect].password,
          options
        ];

        let willBeRejectedWithArgs = [[Sequelize.HostNotReachableError, Sequelize.InvalidConnectionError]];

        if (dialect === 'sqlite') {
          options.storage = '/path/to/no/where/land';
          options.dialectOptions = { mode: sqlite3.OPEN_READONLY };
          // SQLite doesn't have a breakdown of error codes, so we are unable to discern between the different types of errors.
          willBeRejectedWithArgs = [Sequelize.ConnectionError, 'SQLITE_CANTOPEN: unable to open database file'];
        }

        const seq = new Sequelize(...constructorArgs);
        await expect(seq.query('select 1 as hello')).to.eventually.be.rejectedWith(...willBeRejectedWithArgs);
      });
    }

    it('when we don\'t have the correct login information', async () => {
      const willBeRejectedWithArgs = [[Sequelize.HostNotReachableError, Sequelize.InvalidConnectionError]];
      
      if (dialect === 'mssql') {
        // TODO: GitHub Actions seems to be having trouble with this test. Works perfectly fine on a local setup.
        expect(true).to.be.true;
        return;
      }

      const seq = new Sequelize(config[dialect].database, config[dialect].username, 'fakepass123', { logging: false, host: config[dialect].host, port: 1, dialect });
      if (dialect === 'sqlite') {
        // SQLite doesn't require authentication and `select 1 as hello` is a valid query, so this should be fulfilled not rejected for it.
        await expect(seq.query('select 1 as hello')).to.eventually.be.fulfilled;
<<<<<<< HEAD
      } else if (dialect === 'ibmi') {
        await expect(seq.query('select 1 as hello from SYSIBM.SYSDUMMY1')).to.eventually.be.rejectedWith(Sequelize.ConnectionRefusedError, 'Error connecting to the database');
      } else {
=======
      } 

      else if (dialect === 'db2') {
        await expect(seq.query('select 1 as hello')).to.eventually.be.rejectedWith(...willBeRejectedWithArgs);
      } 
      
      else {
>>>>>>> 19046fc5
        await expect(seq.query('select 1 as hello')).to.eventually.be.rejectedWith(Sequelize.ConnectionRefusedError, 'connect ECONNREFUSED');
      }
    });

    it('when we don\'t have a valid dialect.', () => {
      expect(() => {
        new Sequelize(config[dialect].database, config[dialect].username, config[dialect].password, { host: '0.0.0.1', port: config[dialect].port, dialect: 'some-fancy-dialect' });
      }).to.throw(Error, 'The dialect some-fancy-dialect is not supported. Supported dialects: mssql, mariadb, mysql, postgres, db2 and sqlite.');
    });
  });

  describe('Instantiation with arguments', () => {
    if (dialect === 'sqlite') {
      it('should respect READONLY / READWRITE connection modes', async () => {
        const p = path.join(__dirname, '../tmp', 'foo.sqlite');
        const createTableFoo = 'CREATE TABLE foo (faz TEXT);';
        const createTableBar = 'CREATE TABLE bar (baz TEXT);';

        const testAccess = () => {
          return promisify(fs.access)(p, fs.R_OK | fs.W_OK);
        };

        try {
          try {
            await promisify(fs.unlink)(p);
          } catch (err) {
            expect(err.code).to.equal('ENOENT');
          }

          const sequelizeReadOnly0 = new Sequelize('sqlite://foo', {
            storage: p,
            dialectOptions: {
              mode: sqlite3.OPEN_READONLY
            }
          });
          const sequelizeReadWrite0 = new Sequelize('sqlite://foo', {
            storage: p,
            dialectOptions: {
              mode: sqlite3.OPEN_READWRITE
            }
          });

          expect(sequelizeReadOnly0.config.dialectOptions.mode).to.equal(sqlite3.OPEN_READONLY);
          expect(sequelizeReadWrite0.config.dialectOptions.mode).to.equal(sqlite3.OPEN_READWRITE);

          await Promise.all([
            sequelizeReadOnly0.query(createTableFoo)
              .should.be.rejectedWith(Error, 'SQLITE_CANTOPEN: unable to open database file'),
            sequelizeReadWrite0.query(createTableFoo)
              .should.be.rejectedWith(Error, 'SQLITE_CANTOPEN: unable to open database file')
          ]);

          // By default, sqlite creates a connection that's READWRITE | CREATE
          const sequelize = new Sequelize('sqlite://foo', {
            storage: p
          });
          await testAccess(await sequelize.query(createTableFoo));
          const sequelizeReadOnly = new Sequelize('sqlite://foo', {
            storage: p,
            dialectOptions: {
              mode: sqlite3.OPEN_READONLY
            }
          });
          const sequelizeReadWrite = new Sequelize('sqlite://foo', {
            storage: p,
            dialectOptions: {
              mode: sqlite3.OPEN_READWRITE
            }
          });

          await Promise.all([
            sequelizeReadOnly.query(createTableBar)
              .should.be.rejectedWith(Error, 'SQLITE_READONLY: attempt to write a readonly database'),
            sequelizeReadWrite.query(createTableBar)
          ]);
        } finally {
          await promisify(fs.unlink)(p);
        }
      });
    }
  });

});<|MERGE_RESOLUTION|>--- conflicted
+++ resolved
@@ -60,19 +60,13 @@
       if (dialect === 'sqlite') {
         // SQLite doesn't require authentication and `select 1 as hello` is a valid query, so this should be fulfilled not rejected for it.
         await expect(seq.query('select 1 as hello')).to.eventually.be.fulfilled;
-<<<<<<< HEAD
       } else if (dialect === 'ibmi') {
         await expect(seq.query('select 1 as hello from SYSIBM.SYSDUMMY1')).to.eventually.be.rejectedWith(Sequelize.ConnectionRefusedError, 'Error connecting to the database');
-      } else {
-=======
-      } 
 
-      else if (dialect === 'db2') {
+      } else if (dialect === 'db2') {
         await expect(seq.query('select 1 as hello')).to.eventually.be.rejectedWith(...willBeRejectedWithArgs);
       } 
-      
       else {
->>>>>>> 19046fc5
         await expect(seq.query('select 1 as hello')).to.eventually.be.rejectedWith(Sequelize.ConnectionRefusedError, 'connect ECONNREFUSED');
       }
     });
