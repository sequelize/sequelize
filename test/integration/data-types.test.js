--- conflicted
+++ resolved
@@ -308,11 +308,7 @@
     const Type = new Sequelize.UUID();
 
     // there is no dialect.supports.UUID yet
-<<<<<<< HEAD
-    if (['postgres', 'sqlite', 'ibmi'].includes(dialect)) {
-=======
-    if (['postgres', 'sqlite', 'db2'].includes(dialect)) {
->>>>>>> 19046fc5
+    if (['postgres', 'sqlite', 'db2', 'ibmi'].includes(dialect)) {
       await testSuccess(Type, uuid.v4());
     } else {
       // No native uuid type
