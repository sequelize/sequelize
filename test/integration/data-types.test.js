--- conflicted
+++ resolved
@@ -177,14 +177,11 @@
     return testSuccess(Type, new Date());
   });
 
-<<<<<<< HEAD
-=======
   it('calls parse and stringify for BLOB', function () {
     const Type = new Sequelize.BLOB();
 
     return testSuccess(Type, 'foobar');
   });
->>>>>>> 6ff57f19
 
   it('calls parse and stringify for CHAR', function () {
     const Type = new Sequelize.CHAR();
