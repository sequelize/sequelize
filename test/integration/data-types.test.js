'use strict';

const chai = require('chai'),
  Sequelize = require('sequelize'),
  expect = chai.expect,
  Support = require('./support'),
  sinon = require('sinon'),
  _ = require('lodash'),
  moment = require('moment'),
  current = Support.sequelize,
  Op = Sequelize.Op,
  uuid = require('uuid'),
  DataTypes = require('sequelize/lib/data-types'),
  dialect = Support.getTestDialect(),
  semver = require('semver');

describe(Support.getTestDialectTeaser('DataTypes'), () => {
  afterEach(function() {
    // Restore some sanity by resetting all parsers
    this.sequelize.connectionManager._clearTypeParser();
    this.sequelize.connectionManager.refreshTypeParser(DataTypes[dialect]); // Reload custom parsers
  });

  it('allows me to return values from a custom parse function', async () => {
    const parse = Sequelize.DATE.parse = sinon.spy(value => {
      return moment(value, 'YYYY-MM-DD HH:mm:ss');
    });

    const stringify = Sequelize.DATE.prototype.stringify = sinon.spy(function(value, options) {
      if (!moment.isMoment(value)) {
        value = this._applyTimezone(value, options);
      }
      return value.format('YYYY-MM-DD HH:mm:ss');
    });

    // oracle has a _bindParam function that checks if DATE was created with
    // the boolean param (if so it outputs a Buffer bind param). This override
    // isn't needed for other dialects 
    let bindParam;
    if (dialect === 'oracle') {
      bindParam = Sequelize.DATE.prototype.bindParam = sinon.spy(function(value, options) {
        if (!moment.isMoment(value)) {
          value = this._applyTimezone(value, options);
        }
        // For ORACLE, use TO_DATE()
        const formatedDate = value.format('YYYY-MM-DD HH:mm:ss');
        const format = 'YYYY-MM-DD HH24:mi:ss';
        return `TO_DATE('${formatedDate}', '${format}')`;
      });
    }

    current.refreshTypes();

    const User = current.define('user', {
      dateField: Sequelize.DATE
    }, {
      timestamps: false
    });

    await current.sync({ force: true });

    await User.create({
      dateField: moment('2011 10 31', 'YYYY MM DD')
    });

    const obj = await User.findAll();
    const user = obj[0];
    expect(parse).to.have.been.called;
    // For the Oracle dialect we check if bindParam was called 
    // for other dalects we check if stringify was called
    dialect === 'oracle' ? expect(bindParam).to.have.been.called : expect(stringify).to.have.been.called;

    expect(moment.isMoment(user.dateField)).to.be.ok;

    delete Sequelize.DATE.parse;
  });

  const testSuccess = async function(Type, value, options) {
    const parse = Type.constructor.parse = sinon.spy(value => {
      return value;
    });

    const stringify = Type.constructor.prototype.stringify = sinon.spy(function() {
      return Sequelize.ABSTRACT.prototype.stringify.apply(this, arguments);
    });
    let bindParam;
    if (options && options.useBindParam) {
      bindParam = Type.constructor.prototype.bindParam = sinon.spy(function() {
        return Sequelize.ABSTRACT.prototype.bindParam.apply(this, arguments);
      });
    }

    const User = current.define('user', {
      field: Type
    }, {
      timestamps: false
    });

    await current.sync({ force: true });

    current.refreshTypes();

    await User.create({
      field: value
    });

    await User.findAll();
    expect(parse).to.have.been.called;
    if (options && options.useBindParam) {
      expect(bindParam).to.have.been.called;
    } else {
      expect(stringify).to.have.been.called;
    }

    delete Type.constructor.parse;
    delete Type.constructor.prototype.stringify;
    if (options && options.useBindParam) {
      delete Type.constructor.prototype.bindParam;
    }
  };

  const testFailure = function(Type) {
    Type.constructor.parse = _.noop();

    expect(() => {
      current.refreshTypes();
    }).to.throw(`Parse function not supported for type ${Type.key} in dialect ${dialect}`);

    delete Type.constructor.parse;
  };

  if (current.dialect.supports.JSON) {
    it('calls parse and stringify for JSON', async () => {
      const Type = new Sequelize.JSON();

      // oracle has a _bindParam function that checks if JSON was created with
      // the boolean param (if so it outputs a Buffer bind param). This override
      // isn't needed for other dialects
      if (dialect === 'oracle') {
        await testSuccess(Type, { test: 42, nested: { foo: 'bar' } }, { useBindParam: true });
      } else {
        await testSuccess(Type, { test: 42, nested: { foo: 'bar' } });
      }
    });
  }

  if (current.dialect.supports.JSONB) {
    it('calls parse and stringify for JSONB', async () => {
      const Type = new Sequelize.JSONB();

      await testSuccess(Type, { test: 42, nested: { foo: 'bar' } });
    });
  }

  if (current.dialect.supports.HSTORE) {
    it('calls parse and bindParam for HSTORE', async () => {
      const Type = new Sequelize.HSTORE();

      await testSuccess(Type, { test: 42, nested: false }, { useBindParam: true });
    });
  }

  if (current.dialect.supports.RANGE) {
    it('calls parse and bindParam for RANGE', async () => {
      const Type = new Sequelize.RANGE(new Sequelize.INTEGER());

      await testSuccess(Type, [1, 2], { useBindParam: true });
    });
  }

  it('calls parse and stringify for DATE', async () => {
    const Type = new Sequelize.DATE();

    // oracle has a _bindParam function that checks if DATE was created with
    // the boolean param (if so it outputs a Buffer bind param). This override
    // isn't needed for other dialects
    if (dialect === 'oracle') {
      await testSuccess(Type, new Date(), { useBindParam: true });
    } else {
      await testSuccess(Type, new Date());
    }
  });

  it('calls parse and stringify for DATEONLY', async () => {
    const Type = new Sequelize.DATEONLY();

    // oracle has a _bindParam function that checks if DATEONLY was created with
    // the boolean param (if so it outputs a Buffer bind param). This override
    // isn't needed for other dialects
    if (dialect === 'oracle') {
      await testSuccess(Type, moment(new Date()).format('YYYY-MM-DD'), { useBindParam: true });
    } else {
      await testSuccess(Type, moment(new Date()).format('YYYY-MM-DD'));
    }
  });

  it('calls parse and stringify for TIME', async () => {
    const Type = new Sequelize.TIME();

    // TIME Datatype isn't supported by the Oracle dialect
    if (dialect === 'oracle') {
      testFailure(Type);
    } else {
      await testSuccess(Type, moment(new Date()).format('HH:mm:ss'));
    }
  });

  it('calls parse and stringify for BLOB', async () => {
    const Type = new Sequelize.BLOB();

    // oracle has a _bindParam function that checks if BLOB was created with
    // the boolean param (if so it outputs a Buffer bind param). This override
    // isn't needed for other dialects
    if (dialect === 'oracle') {
      await testSuccess(Type, 'foobar', { useBindParam: true });
    } else {
      await testSuccess(Type, 'foobar');
    }
  });

  it('calls parse and stringify for CHAR', async () => {
    const Type = new Sequelize.CHAR();

    // mssql/oracle has a _bindParam function that checks if STRING was created with
    // the boolean param (if so it outputs a Buffer bind param). This override
    // isn't needed for other dialects
    if (dialect === 'mssql' || dialect === 'oracle') {
      await testSuccess(Type, 'foobar',  { useBindParam: true });
    } else {
      await testSuccess(Type, 'foobar');
    }
  });

  it('calls parse and stringify/bindParam for STRING', async () => {
    const Type = new Sequelize.STRING();

    // mssql/oracle has a _bindParam function that checks if STRING was created with
    // the boolean param (if so it outputs a Buffer bind param). This override
    // isn't needed for other dialects
<<<<<<< HEAD
    if (dialect === 'mssql' || dialect === 'db2') {
=======
    if (dialect === 'mssql' || dialect === 'oracle') {
>>>>>>> b091d59d
      await testSuccess(Type, 'foobar',  { useBindParam: true });
    } else {
      await testSuccess(Type, 'foobar');
    }
  });

  it('calls parse and stringify for TEXT', async () => {
    const Type = new Sequelize.TEXT();

    if (dialect === 'mssql') {
      // Text uses nvarchar, same type as string
      testFailure(Type);
    } else {
      await testSuccess(Type, 'foobar');
    }
  });

  it('calls parse and stringify for BOOLEAN', async () => {
    const Type = new Sequelize.BOOLEAN();

    await testSuccess(Type, true);
  });

  it('calls parse and stringify for INTEGER', async () => {
    const Type = new Sequelize.INTEGER();

    await testSuccess(Type, 1);
  });

  it('calls parse and stringify for DECIMAL', async () => {
    const Type = new Sequelize.DECIMAL();

    await testSuccess(Type, 1.5);
  });

  it('calls parse and stringify for BIGINT', async () => {
    const Type = new Sequelize.BIGINT();

    if (dialect === 'mssql') {
      // Same type as integer
      testFailure(Type);
    } else {
      await testSuccess(Type, 1);
    }
  });

  // Node-oracledb doesn't support JS BigInt yet
  (dialect !== 'oracle' ? it : it.skip)('should handle JS BigInt type', async function() {
    const User = this.sequelize.define('user', {
      age: Sequelize.BIGINT
    });

    const age = BigInt(Number.MAX_SAFE_INTEGER) * 2n;

    await User.sync({ force: true });
    const user = await User.create({ age });
    expect(BigInt(user.age).toString()).to.equal(age.toString());

    const users = await User.findAll({
      where: { age }
    });

    expect(users).to.have.lengthOf(1);
    expect(BigInt(users[0].age).toString()).to.equal(age.toString());
  });

  if (dialect === 'mysql') {
    it('should handle TINYINT booleans', async function() {
      const User = this.sequelize.define('user', {
        id: { type: Sequelize.TINYINT, primaryKey: true },
        isRegistered: Sequelize.TINYINT
      });

      await User.sync({ force: true });
      const registeredUser0 = await User.create({ id: 1, isRegistered: true });
      expect(registeredUser0.isRegistered).to.equal(true);

      const registeredUser = await User.findOne({
        where: {
          id: 1,
          isRegistered: true
        }
      });

      expect(registeredUser).to.be.ok;
      expect(registeredUser.isRegistered).to.equal(1);

      const unregisteredUser0 = await User.create({ id: 2, isRegistered: false });
      expect(unregisteredUser0.isRegistered).to.equal(false);

      const unregisteredUser = await User.findOne({
        where: {
          id: 2,
          isRegistered: false
        }
      });

      expect(unregisteredUser).to.be.ok;
      expect(unregisteredUser.isRegistered).to.equal(0);
    });
  }

  it('calls parse and bindParam for DOUBLE', async () => {
    const Type = new Sequelize.DOUBLE();

    await testSuccess(Type, 1.5, { useBindParam: true });
  });

  it('calls parse and bindParam for FLOAT', async () => {
    const Type = new Sequelize.FLOAT();

    if (dialect === 'postgres') {
      // Postgres doesn't have float, maps to either decimal or double
      testFailure(Type);
    } else {
      await testSuccess(Type, 1.5, { useBindParam: true });
    }
  });

  it('calls parse and bindParam for REAL', async () => {
    const Type = new Sequelize.REAL();

    await testSuccess(Type, 1.5, { useBindParam: true });
  });

  it('calls parse and stringify for UUID', async () => {
    const Type = new Sequelize.UUID();

    // there is no dialect.supports.UUID yet
    if (['postgres', 'sqlite', 'oracle', 'db2'].includes(dialect)) {
      await testSuccess(Type, uuid.v4());
    } else {
      // No native uuid type
      testFailure(Type);
    }
  });

  it('calls parse and stringify for CIDR', async () => {
    const Type = new Sequelize.CIDR();

    if (['postgres'].includes(dialect)) {
      await testSuccess(Type, '10.1.2.3/32');
    } else {
      testFailure(Type);
    }
  });

  it('calls parse and stringify for INET', async () => {
    const Type = new Sequelize.INET();

    if (['postgres'].includes(dialect)) {
      await testSuccess(Type, '127.0.0.1');
    } else {
      testFailure(Type);
    }
  });

  it('calls parse and stringify for CITEXT', async () => {
    const Type = new Sequelize.CITEXT();

    if (dialect === 'sqlite') {
      // The "field type" sqlite returns is TEXT so is covered under TEXT test above
      return;
    }

    if (dialect === 'postgres') {
      await testSuccess(Type, 'foobar');
    } else {
      testFailure(Type);
    }
  });

  it('calls parse and stringify for MACADDR', async () => {
    const Type = new Sequelize.MACADDR();

    if (['postgres'].includes(dialect)) {
      await testSuccess(Type, '01:23:45:67:89:ab');
    } else {
      testFailure(Type);
    }

  });

  if (current.dialect.supports.TSVECTOR) {
    it('calls parse and stringify for TSVECTOR', async () => {
      const Type = new Sequelize.TSVECTOR();

      if (['postgres'].includes(dialect)) {
        await testSuccess(Type, 'swagger');
      } else {
        testFailure(Type);
      }
    });
  }

  it('calls parse and stringify for ENUM', async () => {
    const Type = new Sequelize.ENUM('hat', 'cat');

    if (['postgres', 'oracle', 'db2'].includes(dialect)) {
      await testSuccess(Type, 'hat');
    } else {
      testFailure(Type);
    }
  });

  if (current.dialect.supports.GEOMETRY) {
    it('calls parse and bindParam for GEOMETRY', async () => {
      const Type = new Sequelize.GEOMETRY();

      await testSuccess(Type, { type: 'Point', coordinates: [125.6, 10.1] }, { useBindParam: true });
    });

    it('should parse an empty GEOMETRY field', async () => {
      const Type = new Sequelize.GEOMETRY();

      // MySQL 5.7 or above doesn't support POINT EMPTY
      if (dialect === 'mysql' && semver.gte(current.options.databaseVersion, '5.7.0')) {
        return;
      }

      const runTests = await new Promise((resolve, reject) => {
        if (/^postgres/.test(dialect)) {
          current.query('SELECT PostGIS_Lib_Version();')
            .then(result => {
              if (result[0][0] && semver.lte(result[0][0].postgis_lib_version, '2.1.7')) {
                resolve(true);
              } else {
                resolve();
              }
            }).catch(reject);
        } else {
          resolve(true);
        }
      });

      if (current.dialect.supports.GEOMETRY && runTests) {
        current.refreshTypes();

        const User = current.define('user', { field: Type }, { timestamps: false });
        const point = { type: 'Point', coordinates: [] };

        await current.sync({ force: true });

        await User.create({
          //insert a empty GEOMETRY type
          field: point
        });

        //This case throw unhandled exception
        const users = await User.findAll();
        if (['mysql', 'mariadb'].includes(dialect)) {
          // MySQL will return NULL, because they lack EMPTY geometry data support.
          expect(users[0].field).to.be.eql(null);
        } else if (['postgres', 'postgres-native'].includes(dialect)) {
          //Empty Geometry data [0,0] as per https://trac.osgeo.org/postgis/ticket/1996
          expect(users[0].field).to.be.deep.eql({ type: 'Point', coordinates: [0, 0] });
        } else {
          expect(users[0].field).to.be.deep.eql(point);
        }
      }
    });

    it('should parse null GEOMETRY field', async () => {
      const Type = new Sequelize.GEOMETRY();

      current.refreshTypes();

      const User = current.define('user', { field: Type }, { timestamps: false });
      const point = null;

      await current.sync({ force: true });

      await User.create({
        // insert a null GEOMETRY type
        field: point
      });

      //This case throw unhandled exception
      const users = await User.findAll();
      expect(users[0].field).to.be.eql(null);
    });
  }

  if (['postgres', 'sqlite', 'oracle'].includes(dialect)) {
    // postgres actively supports IEEE floating point literals, and sqlite doesn't care what we throw at it
    it('should store and parse IEEE floating point literals (NaN and Infinity)', async function() {
      const Model = this.sequelize.define('model', {
        float: Sequelize.FLOAT,
        double: Sequelize.DOUBLE,
        real: Sequelize.REAL
      });

      await Model.sync({ force: true });

      await Model.create({
        id: 1,
        float: NaN,
        double: Infinity,
        real: -Infinity
      });

      const user = await Model.findOne({ where: { id: 1 } });
      expect(user.get('float')).to.be.NaN;
      expect(user.get('double')).to.eq(Infinity);
      expect(user.get('real')).to.eq(-Infinity);
    });
  }

  if (['postgres', 'mysql'].includes(dialect)) {
    it('should parse DECIMAL as string', async function() {
      const Model = this.sequelize.define('model', {
        decimal: Sequelize.DECIMAL,
        decimalPre: Sequelize.DECIMAL(10, 4),
        decimalWithParser: Sequelize.DECIMAL(32, 15),
        decimalWithIntParser: Sequelize.DECIMAL(10, 4),
        decimalWithFloatParser: Sequelize.DECIMAL(10, 8)
      });

      const sampleData = {
        id: 1,
        decimal: 12345678.12345678,
        decimalPre: 123456.1234,
        decimalWithParser: '12345678123456781.123456781234567',
        decimalWithIntParser: 1.234,
        decimalWithFloatParser: 0.12345678
      };

      await Model.sync({ force: true });
      await Model.create(sampleData);
      const user = await Model.findByPk(1);
      /**
       * MYSQL default precision is 10 and scale is 0
       * Thus test case below will return number without any fraction values
      */
      if (dialect === 'mysql') {
        expect(user.get('decimal')).to.be.eql('12345678');
      } else {
        expect(user.get('decimal')).to.be.eql('12345678.12345678');
      }

      expect(user.get('decimalPre')).to.be.eql('123456.1234');
      expect(user.get('decimalWithParser')).to.be.eql('12345678123456781.123456781234567');
      expect(user.get('decimalWithIntParser')).to.be.eql('1.2340');
      expect(user.get('decimalWithFloatParser')).to.be.eql('0.12345678');
    });
  }

  if (['postgres', 'mysql', 'mssql'].includes(dialect)) {
    it('should parse BIGINT as string', async function() {
      const Model = this.sequelize.define('model', {
        jewelPurity: Sequelize.BIGINT
      });

      const sampleData = {
        id: 1,
        jewelPurity: '9223372036854775807'
      };

      await Model.sync({ force: true });
      await Model.create(sampleData);
      const user = await Model.findByPk(1);
      expect(user.get('jewelPurity')).to.be.eql(sampleData.jewelPurity);
      expect(user.get('jewelPurity')).to.be.string;
    });
  }

  if (dialect === 'postgres') {
    it('should return Int4 range properly #5747', async function() {
      const Model = this.sequelize.define('M', {
        interval: {
          type: Sequelize.RANGE(Sequelize.INTEGER),
          allowNull: false,
          unique: true
        }
      });

      await Model.sync({ force: true });
      await Model.create({ interval: [1, 4] });
      const [m] = await Model.findAll();
      expect(m.interval[0].value).to.be.eql(1);
      expect(m.interval[1].value).to.be.eql(4);
    });
  }

  if (current.dialect.supports.RANGE) {

    it('should allow date ranges to be generated with default bounds inclusion #8176', async function() {
      const Model = this.sequelize.define('M', {
        interval: {
          type: Sequelize.RANGE(Sequelize.DATE),
          allowNull: false,
          unique: true
        }
      });
      const testDate1 = new Date();
      const testDate2 = new Date(testDate1.getTime() + 10000);
      const testDateRange = [testDate1, testDate2];

      await Model.sync({ force: true });
      await Model.create({ interval: testDateRange });
      const m = await Model.findOne();
      expect(m).to.exist;
      expect(m.interval[0].value).to.be.eql(testDate1);
      expect(m.interval[1].value).to.be.eql(testDate2);
      expect(m.interval[0].inclusive).to.be.eql(true);
      expect(m.interval[1].inclusive).to.be.eql(false);
    });

    it('should allow date ranges to be generated using a single range expression to define bounds inclusion #8176', async function() {
      const Model = this.sequelize.define('M', {
        interval: {
          type: Sequelize.RANGE(Sequelize.DATE),
          allowNull: false,
          unique: true
        }
      });
      const testDate1 = new Date();
      const testDate2 = new Date(testDate1.getTime() + 10000);
      const testDateRange = [{ value: testDate1, inclusive: false }, { value: testDate2, inclusive: true }];

      await Model.sync({ force: true });
      await Model.create({ interval: testDateRange });
      const m = await Model.findOne();
      expect(m).to.exist;
      expect(m.interval[0].value).to.be.eql(testDate1);
      expect(m.interval[1].value).to.be.eql(testDate2);
      expect(m.interval[0].inclusive).to.be.eql(false);
      expect(m.interval[1].inclusive).to.be.eql(true);
    });

    it('should allow date ranges to be generated using a composite range expression #8176', async function() {
      const Model = this.sequelize.define('M', {
        interval: {
          type: Sequelize.RANGE(Sequelize.DATE),
          allowNull: false,
          unique: true
        }
      });
      const testDate1 = new Date();
      const testDate2 = new Date(testDate1.getTime() + 10000);
      const testDateRange = [testDate1, { value: testDate2, inclusive: true }];

      await Model.sync({ force: true });
      await Model.create({ interval: testDateRange });
      const m = await Model.findOne();
      expect(m).to.exist;
      expect(m.interval[0].value).to.be.eql(testDate1);
      expect(m.interval[1].value).to.be.eql(testDate2);
      expect(m.interval[0].inclusive).to.be.eql(true);
      expect(m.interval[1].inclusive).to.be.eql(true);
    });

    it('should correctly return ranges when using predicates that define bounds inclusion #8176', async function() {
      const Model = this.sequelize.define('M', {
        interval: {
          type: Sequelize.RANGE(Sequelize.DATE),
          allowNull: false,
          unique: true
        }
      });
      const testDate1 = new Date();
      const testDate2 = new Date(testDate1.getTime() + 10000);
      const testDateRange = [testDate1, testDate2];
      const dateRangePredicate = [{ value: testDate1, inclusive: true }, { value: testDate1, inclusive: true }];

      await Model.sync({ force: true });
      await Model.create({ interval: testDateRange });

      const m = await Model.findOne({
        where: {
          interval: { [Op.overlap]: dateRangePredicate }
        }
      });

      expect(m).to.exist;
    });
  }

  it('should allow spaces in ENUM', async function() {
    const Model = this.sequelize.define('user', {
      name: Sequelize.STRING,
      type: Sequelize.ENUM(['action', 'mecha', 'canon', 'class s'])
    });

    await Model.sync({ force: true });
    const record = await Model.create({ name: 'sakura', type: 'class s' });
    expect(record.type).to.be.eql('class s');
  });

  it('should return YYYY-MM-DD format string for DATEONLY', async function() {
    const Model = this.sequelize.define('user', {
      stamp: Sequelize.DATEONLY
    });
    const testDate = moment().format('YYYY-MM-DD');
    const newDate = new Date();

    await Model.sync({ force: true });
    const record4 = await Model.create({ stamp: testDate });
    expect(typeof record4.stamp).to.be.eql('string');
    expect(record4.stamp).to.be.eql(testDate);

    const record3 = await Model.findByPk(record4.id);
    expect(typeof record3.stamp).to.be.eql('string');
    expect(record3.stamp).to.be.eql(testDate);

    const record2 = await record3.update({
      stamp: testDate
    });

    const record1 = await record2.reload();
    expect(typeof record1.stamp).to.be.eql('string');
    expect(record1.stamp).to.be.eql(testDate);

    const record0 = await record1.update({
      stamp: newDate
    });

    const record = await record0.reload();
    expect(typeof record.stamp).to.be.eql('string');
    const recordDate = new Date(record.stamp);
    expect(recordDate.getUTCFullYear()).to.equal(newDate.getUTCFullYear());
    expect(recordDate.getUTCDate()).to.equal(newDate.getUTCDate());
    expect(recordDate.getUTCMonth()).to.equal(newDate.getUTCMonth());
  });

  it('should return set DATEONLY field to NULL correctly', async function() {
    const Model = this.sequelize.define('user', {
      stamp: Sequelize.DATEONLY
    });
    const testDate = moment().format('YYYY-MM-DD');

    await Model.sync({ force: true });
    const record2 = await Model.create({ stamp: testDate });
    expect(typeof record2.stamp).to.be.eql('string');
    expect(record2.stamp).to.be.eql(testDate);

    const record1 = await Model.findByPk(record2.id);
    expect(typeof record1.stamp).to.be.eql('string');
    expect(record1.stamp).to.be.eql(testDate);

    const record0 = await record1.update({
      stamp: null
    });

    const record = await record0.reload();
    expect(record.stamp).to.be.eql(null);
  });

  it('should be able to cast buffer as boolean', async function() {
    const ByteModel = this.sequelize.define('Model', {
      byteToBool: this.sequelize.Sequelize.BLOB
    }, {
      timestamps: false
    });

    const BoolModel = this.sequelize.define('Model', {
      byteToBool: this.sequelize.Sequelize.BOOLEAN
    }, {
      timestamps: false
    });

    await ByteModel.sync({
      force: true
    });

    const byte = await ByteModel.create({
      byteToBool: Buffer.from([true])
    });

    expect(byte.byteToBool).to.be.ok;

    const bool = await BoolModel.findByPk(byte.id);
    expect(bool.byteToBool).to.be.true;
  });
});<|MERGE_RESOLUTION|>--- conflicted
+++ resolved
@@ -237,11 +237,7 @@
     // mssql/oracle has a _bindParam function that checks if STRING was created with
     // the boolean param (if so it outputs a Buffer bind param). This override
     // isn't needed for other dialects
-<<<<<<< HEAD
-    if (dialect === 'mssql' || dialect === 'db2') {
-=======
-    if (dialect === 'mssql' || dialect === 'oracle') {
->>>>>>> b091d59d
+    if (dialect === 'mssql' || dialect === 'db2' || dialect === 'oracle') {
       await testSuccess(Type, 'foobar',  { useBindParam: true });
     } else {
       await testSuccess(Type, 'foobar');
