--- conflicted
+++ resolved
@@ -339,16 +339,12 @@
   });
 
   it('calls parse and stringify for CITEXT', async () => {
-<<<<<<< HEAD
-    const Type = new Sequelize.CITEXT();
+
+    const Type = new DataTypes.CITEXT();
+
+    // yugabytedb doesn't support CITEXT yet
     if (dialect === 'sqlite' || dialect === 'yugabytedb') {
-=======
-    const Type = new DataTypes.CITEXT();
-
-    if (dialect === 'sqlite') {
->>>>>>> 4bbd4fb8
       // The "field type" sqlite returns is TEXT so is covered under TEXT test above
-      // yugabytedb doesn't support CITEXT yet so it will have the type as TEXT
       return;
     }
 
