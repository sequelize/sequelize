--- conflicted
+++ resolved
@@ -141,20 +141,8 @@
       });
 
       describe('with invalid credentials', () => {
-<<<<<<< HEAD
         beforeEach(function () {
           this.sequelizeWithInvalidCredentials = new Sequelize('localhost', 'wtf', 'lol', this.sequelize.options);
-=======
-        beforeEach(function() {
-          if (this.sequelize.getDialect() === 'ibmi') {
-            const badOptions = {
-              odbcConnectionString: `${this.sequelize.options.odbcConnectionString}UID=wtf;PWD=lol;`
-            };
-            this.sequelizeWithInvalidCredentials = new Sequelize({ ...this.sequelize.options, ...badOptions });
-          } else {
-            this.sequelizeWithInvalidCredentials = new Sequelize('localhost', 'wtf', 'lol', this.sequelize.options);
-          }
->>>>>>> de03c6d5
         });
 
         it('triggers the error event', async function () {
@@ -450,20 +438,15 @@
         await expect(sequelize.sync({ force: true })).to.be.rejected;
       });
 
-<<<<<<< HEAD
       it('fails with incorrect database credentials (1)', async function () {
-        this.sequelizeWithInvalidCredentials = new Sequelize('omg', 'bar', null, _.omit(this.sequelize.options, ['host']));
-=======
-      it('fails with incorrect database credentials (1)', async function() {
         if (dialect === 'ibmi') {
           const badOptions = {
             odbcConnectionString: `${this.sequelize.options.odbcConnectionString};UID=omg;PWD=bar;`
           };
           this.sequelizeWithInvalidCredentials = new Sequelize({ ...this.sequelize.options, ...badOptions });
-        } else {
+         } else {
           this.sequelizeWithInvalidCredentials = new Sequelize('omg', 'bar', null, _.omit(this.sequelize.options, ['host']));
-        }
->>>>>>> de03c6d5
+         }
 
         const User2 = this.sequelizeWithInvalidCredentials.define('User', { name: DataTypes.STRING, bio: DataTypes.TEXT });
 
@@ -479,16 +462,12 @@
               'password authentication failed for user "bar"',
             ].some(fragment => error.message.includes(fragment)));
           } else if (dialect === 'mssql') {
-<<<<<<< HEAD
             expect(error.message).to.equal('Login failed for user \'bar\'.');
-=======
-            expect(err.message).to.equal('Login failed for user \'bar\'.');
+          } else if (dialect === 'db2') {
+            expect(error.message).to.include('A communication error has been detected');
           } else if (dialect === 'ibmi') {
             expect(err.message).to.equal('[odbc] Error connecting to the database');
             expect(err.original.odbcErrors[0].message).to.include('Communication link failure');
->>>>>>> de03c6d5
-          } else if (dialect === 'db2') {
-            expect(error.message).to.include('A communication error has been detected');
           } else {
             expect(error.message.toString()).to.match(/.*Access denied.*/);
           }
