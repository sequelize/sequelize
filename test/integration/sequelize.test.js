'use strict';

const { expect, assert } = require('chai');
const Support = require('./support');
const DataTypes = require('sequelize/lib/data-types');
const dialect = Support.getTestDialect();
const _ = require('lodash');
const Sequelize = require('sequelize');
const config = require('../config/config');
const Transaction = require('sequelize/lib/transaction');
const sinon = require('sinon');
const current = Support.sequelize;

const qq = str => {
<<<<<<< HEAD
  if (dialect === 'postgres' || dialect === 'mssql' || dialect === 'ibmi') {
=======
  if (['postgres', 'mssql', 'db2'].includes(dialect)) {
>>>>>>> 19046fc5
    return `"${str}"`;
  }
  if (['mysql', 'mariadb', 'sqlite'].includes(dialect)) {
    return `\`${str}\``;
  }
  return str;
};

describe(Support.getTestDialectTeaser('Sequelize'), () => {
  describe('constructor', () => {
    it('should pass the global options correctly', () => {
      const sequelize = Support.createSequelizeInstance({ logging: false, define: { underscored: true } }),
        DAO = sequelize.define('dao', { name: DataTypes.STRING });

      expect(DAO.options.underscored).to.be.ok;
    });

    it('should correctly set the host and the port', () => {
      const sequelize = Support.createSequelizeInstance({ host: '127.0.0.1', port: 1234 });
      expect(sequelize.config.port).to.equal(1234);
      expect(sequelize.config.host).to.equal('127.0.0.1');
    });

    it('should set operators aliases on dialect queryGenerator', () => {
      const operatorsAliases = { fake: true };
      const sequelize = Support.createSequelizeInstance({ operatorsAliases });

      expect(sequelize).to.have.property('dialect');
      expect(sequelize.dialect).to.have.property('queryGenerator');
      expect(sequelize.dialect.queryGenerator).to.have.property('OperatorsAliasMap');
      expect(sequelize.dialect.queryGenerator.OperatorsAliasMap).to.be.eql(operatorsAliases);
    });

    if (dialect === 'sqlite') {
      it('should work with connection strings (1)', () => {
        new Sequelize('sqlite://test.sqlite');
      });
      it('should work with connection strings (2)', () => {
        new Sequelize('sqlite://test.sqlite/');
      });
      it('should work with connection strings (3)', () => {
        new Sequelize('sqlite://test.sqlite/lol?reconnect=true');
      });
    }

    if (dialect === 'postgres') {
      const getConnectionUri = o => `${o.protocol}://${o.username}:${o.password}@${o.host}${o.port ? `:${o.port}` : ''}/${o.database}${o.options ? `?options=${o.options}` : ''}`;
      it('should work with connection strings (postgres protocol)', () => {
        const connectionUri = getConnectionUri({ ...config[dialect], protocol: 'postgres' });
        // postgres://...
        new Sequelize(connectionUri);
      });
      it('should work with connection strings (postgresql protocol)', () => {
        const connectionUri = getConnectionUri({ ...config[dialect], protocol: 'postgresql' });
        // postgresql://...
        new Sequelize(connectionUri);
      });
      it('should work with options in the connection string (postgresql protocol)', async () => {
        const connectionUri = getConnectionUri({ ...config[dialect], protocol: 'postgresql', options: '-c%20search_path%3dtest_schema' });
        const sequelize = new Sequelize(connectionUri);
        const result = await sequelize.query('SHOW search_path');
        expect(result[0].search_path).to.equal('test_schema');
      });

    }
  });

  if (dialect !== 'sqlite') {
    describe('authenticate', () => {
      describe('with valid credentials', () => {
        it('triggers the success event', async function() {
          await this.sequelize.authenticate();
        });
      });

      describe('with an invalid connection', () => {
        beforeEach(function() {
          const options = { ...this.sequelize.options, port: '99999' };
          this.sequelizeWithInvalidConnection = new Sequelize('wat', 'trololo', 'wow', options);
        });

        it('triggers the error event', async function() {
          try {
            await this
              .sequelizeWithInvalidConnection
              .authenticate();
          } catch (err) {
            expect(err).to.not.be.null;
          }
        });

        it('triggers an actual RangeError or ConnectionError', async function() {
          try {
            await this
              .sequelizeWithInvalidConnection
              .authenticate();
          } catch (err) {
            expect(
              err instanceof RangeError ||
              err instanceof Sequelize.ConnectionError
            ).to.be.ok;
          }
        });

        it('triggers the actual adapter error', async function() {
          try {
            await this
              .sequelizeWithInvalidConnection
              .authenticate();
          } catch (err) {
            console.log(err);
            expect(
              err.message.includes('connect ECONNREFUSED') ||
              err.message.includes('invalid port number') ||
              err.message.match(/should be >=? 0 and < 65536/) ||
              err.message.includes('Login failed for user') ||
              err.message.includes('A communication error has been detected') ||
              err.message.includes('must be > 0 and < 65536')
            ).to.be.ok;
          }
        });
      });

      describe('with invalid credentials', () => {
        beforeEach(function() {
          if (this.sequelize.getDialect() === 'ibmi') {
            const badOptions = {
              odbcConnectionString: `${this.sequelize.options.odbcConnectionString}UID=wtf;PWD=lol;`
            };
            this.sequelizeWithInvalidCredentials = new Sequelize({ ...this.sequelize.options, ...badOptions });
          } else {
            this.sequelizeWithInvalidCredentials = new Sequelize('localhost', 'wtf', 'lol', this.sequelize.options);
          }
        });

        it('triggers the error event', async function() {
          try {
            await this
              .sequelizeWithInvalidCredentials
              .authenticate();
          } catch (err) {
            expect(err).to.not.be.null;
          }
        });

        it('triggers an actual sequlize error', async function() {
          try {
            await this
              .sequelizeWithInvalidCredentials
              .authenticate();
          } catch (err) {
            expect(err).to.be.instanceof(Sequelize.Error);
          }
        });
        if (dialect != 'db2') {
          it('triggers the error event when using replication', async () => {
            try {
              await new Sequelize('sequelize', null, null, {
                dialect,
                replication: {
                  read: {
                    host: 'localhost',
                    username: 'omg',
                    password: 'lol'
                  }
                }
              }).authenticate();
            } catch (err) {
              expect(err).to.not.be.null;
            }
          });
        }
      });
    });

    describe('validate', () => {
      it('is an alias for .authenticate()', function() {
        expect(this.sequelize.validate).to.equal(this.sequelize.authenticate);
      });
    });
  }

  describe('getDialect', () => {
    it('returns the defined dialect', function() {
      expect(this.sequelize.getDialect()).to.equal(dialect);
    });
  });

  describe('getDatabaseName', () => {
    it('returns the database name', function() {
      expect(this.sequelize.getDatabaseName()).to.equal(this.sequelize.config.database);
    });
  });

  describe('isDefined', () => {
    it('returns false if the dao wasn\'t defined before', function() {
      expect(this.sequelize.isDefined('Project')).to.be.false;
    });

    it('returns true if the dao was defined before', function() {
      this.sequelize.define('Project', {
        name: DataTypes.STRING
      });
      expect(this.sequelize.isDefined('Project')).to.be.true;
    });
  });

  describe('model', () => {
    it('throws an error if the dao being accessed is undefined', function() {
      expect(() => {
        this.sequelize.model('Project');
      }).to.throw(/project has not been defined/i);
    });

    it('returns the dao factory defined by daoName', function() {
      const project = this.sequelize.define('Project', {
        name: DataTypes.STRING
      });

      expect(this.sequelize.model('Project')).to.equal(project);
    });
  });

  describe('set', () => {
    it('should be configurable with global functions', function() {
      const defaultSetterMethod = sinon.spy(),
        overrideSetterMethod = sinon.spy(),
        defaultGetterMethod = sinon.spy(),
        overrideGetterMethod = sinon.spy(),
        customSetterMethod = sinon.spy(),
        customOverrideSetterMethod = sinon.spy(),
        customGetterMethod = sinon.spy(),
        customOverrideGetterMethod = sinon.spy();

      this.sequelize.options.define = {
        'setterMethods': {
          'default': defaultSetterMethod,
          'override': overrideSetterMethod
        },
        'getterMethods': {
          'default': defaultGetterMethod,
          'override': overrideGetterMethod
        }
      };
      const testEntity = this.sequelize.define('TestEntity', {}, {
        'setterMethods': {
          'custom': customSetterMethod,
          'override': customOverrideSetterMethod
        },
        'getterMethods': {
          'custom': customGetterMethod,
          'override': customOverrideGetterMethod
        }
      });

      // Create Instance to test
      const instance = testEntity.build();

      // Call Getters
      instance.default;
      instance.custom;
      instance.override;

      expect(defaultGetterMethod).to.have.been.calledOnce;
      expect(customGetterMethod).to.have.been.calledOnce;
      expect(overrideGetterMethod.callCount).to.be.eql(0);
      expect(customOverrideGetterMethod).to.have.been.calledOnce;

      // Call Setters
      instance.default = 'test';
      instance.custom = 'test';
      instance.override = 'test';

      expect(defaultSetterMethod).to.have.been.calledOnce;
      expect(customSetterMethod).to.have.been.calledOnce;
      expect(overrideSetterMethod.callCount).to.be.eql(0);
      expect(customOverrideSetterMethod).to.have.been.calledOnce;
    });
  });

  if (['mysql', 'mariadb'].includes(dialect)) {
    describe('set', () => {
      it("should return an promised error if transaction isn't defined", async function() {
        await expect(this.sequelize.set({ foo: 'bar' }))
          .to.be.rejectedWith(TypeError, 'options.transaction is required');
      });

      it('one value', async function() {
        const t = await this.sequelize.transaction();
        this.t = t;
        await this.sequelize.set({ foo: 'bar' }, { transaction: t });
        const data = await this.sequelize.query('SELECT @foo as `foo`', { plain: true, transaction: this.t });
        expect(data).to.be.ok;
        expect(data.foo).to.be.equal('bar');
        await this.t.commit();
      });

      it('multiple values', async function() {
        const t = await this.sequelize.transaction();
        this.t = t;

        await this.sequelize.set({
          foo: 'bar',
          foos: 'bars'
        }, { transaction: t });

        const data = await this.sequelize.query('SELECT @foo as `foo`, @foos as `foos`', { plain: true, transaction: this.t });
        expect(data).to.be.ok;
        expect(data.foo).to.be.equal('bar');
        expect(data.foos).to.be.equal('bars');
        await this.t.commit();
      });
    });
  }

  describe('define', () => {
    it('adds a new dao to the dao manager', function() {
      const count = this.sequelize.modelManager.all.length;
      this.sequelize.define('foo', { title: DataTypes.STRING });
      expect(this.sequelize.modelManager.all.length).to.equal(count + 1);
    });

    it('adds a new dao to sequelize.models', function() {
      expect(this.sequelize.models.bar).to.equal(undefined);
      const Bar = this.sequelize.define('bar', { title: DataTypes.STRING });
      expect(this.sequelize.models.bar).to.equal(Bar);
    });

    it('overwrites global options', () => {
      const sequelize = Support.createSequelizeInstance({ define: { collate: 'utf8_general_ci' } });
      const DAO = sequelize.define('foo', { bar: DataTypes.STRING }, { collate: 'utf8_bin' });
      expect(DAO.options.collate).to.equal('utf8_bin');
    });

    it('overwrites global rowFormat options', () => {
      const sequelize = Support.createSequelizeInstance({ define: { rowFormat: 'compact' } });
      const DAO = sequelize.define('foo', { bar: DataTypes.STRING }, { rowFormat: 'default' });
      expect(DAO.options.rowFormat).to.equal('default');
    });

    it('inherits global collate option', () => {
      const sequelize = Support.createSequelizeInstance({ define: { collate: 'utf8_general_ci' } });
      const DAO = sequelize.define('foo', { bar: DataTypes.STRING });
      expect(DAO.options.collate).to.equal('utf8_general_ci');
    });

    it('inherits global rowFormat option', () => {
      const sequelize = Support.createSequelizeInstance({ define: { rowFormat: 'default' } });
      const DAO = sequelize.define('foo', { bar: DataTypes.STRING });
      expect(DAO.options.rowFormat).to.equal('default');
    });

    it('uses the passed tableName', async function() {
      const Photo = this.sequelize.define('Foto', { name: DataTypes.STRING }, { tableName: 'photos' });
      await Photo.sync({ force: true });
      let tableNames = await this.sequelize.getQueryInterface().showAllTables();
      if (['mssql', 'mariadb', 'db2'].includes(dialect)) {
        tableNames = tableNames.map(v => v.tableName);
      }
      expect(tableNames).to.include('photos');
    });
  });

  describe('truncate', () => {
    it('truncates all models', async function() {
      const Project = this.sequelize.define(`project${Support.rand()}`, {
        id: {
          type: DataTypes.INTEGER,
          primaryKey: true,
          autoIncrement: true
        },
        title: DataTypes.STRING
      });

      await this.sequelize.sync({ force: true });
      const project = await Project.create({ title: 'bla' });
      expect(project).to.exist;
      expect(project.title).to.equal('bla');
      expect(project.id).to.equal(1);
      await this.sequelize.truncate();
      const projects = await Project.findAll({});
      expect(projects).to.exist;
      expect(projects).to.have.length(0);
    });
  });

  describe('sync', () => {
    it('synchronizes all models', async function() {
      const Project = this.sequelize.define(`project${Support.rand()}`, { title: DataTypes.STRING });
      const Task = this.sequelize.define(`task${Support.rand()}`, { title: DataTypes.STRING });

      await Project.sync({ force: true });
      await Task.sync({ force: true });
      await Project.create({ title: 'bla' });
      const task = await Task.create({ title: 'bla' });
      expect(task).to.exist;
      expect(task.title).to.equal('bla');
    });

    it('works with correct database credentials', async function() {
      const User = this.sequelize.define('User', { username: DataTypes.STRING });
      await User.sync();
      expect(true).to.be.true;
    });

    it('fails with incorrect match condition', async function() {
      const sequelize = new Sequelize('cyber_bird', 'user', 'pass', {
        dialect: this.sequelize.options.dialect
      });

      sequelize.define('Project', { title: Sequelize.STRING });
      sequelize.define('Task', { title: Sequelize.STRING });

      await expect(sequelize.sync({ force: true, match: /$phoenix/ }))
        .to.be.rejectedWith('Database "cyber_bird" does not match sync match parameter "/$phoenix/"');
    });

    if (dialect !== 'sqlite' && dialect !== 'db2') {
      it('fails for incorrect connection even when no models are defined', async function() {
        const sequelize = new Sequelize('cyber_bird', 'user', 'pass', {
          dialect: this.sequelize.options.dialect
        });

        await expect(sequelize.sync({ force: true })).to.be.rejected;
      });

      it('fails with incorrect database credentials (1)', async function() {
        if (dialect === 'ibmi') {
          const badOptions = {
            odbcConnectionString: `${this.sequelize.options.odbcConnectionString};UID=omg;PWD=bar;`
          };
          this.sequelizeWithInvalidCredentials = new Sequelize({ ...this.sequelize.options, ...badOptions });
        } else {
          this.sequelizeWithInvalidCredentials = new Sequelize('omg', 'bar', null, _.omit(this.sequelize.options, ['host']));
        }

        const User2 = this.sequelizeWithInvalidCredentials.define('User', { name: DataTypes.STRING, bio: DataTypes.TEXT });

        try {
          await User2.sync();
          expect.fail();
        } catch (err) {
          if (['postgres', 'postgres-native'].includes(dialect)) {
            assert([
              'fe_sendauth: no password supplied',
              'role "bar" does not exist',
              'FATAL:  role "bar" does not exist',
              'password authentication failed for user "bar"'
            ].some(fragment => err.message.includes(fragment)));
          } else if (dialect === 'mssql') {
            expect(err.message).to.equal('Login failed for user \'bar\'.');
<<<<<<< HEAD
          } else if (dialect === 'ibmi') {
            expect(err.message).to.equal('[odbc] Error connecting to the database');
            expect(err.original.odbcErrors[0].message).to.include('Communication link failure');
=======
          } else if (dialect === 'db2') {
            expect(err.message).to.include('A communication error has been detected');
>>>>>>> 19046fc5
          } else {
            expect(err.message.toString()).to.match(/.*Access denied.*/);
          }
        }
      });

      it('fails with incorrect database credentials (2)', async function() {
        const sequelize = new Sequelize('db', 'user', 'pass', {
          dialect: this.sequelize.options.dialect
        });

        sequelize.define('Project', { title: Sequelize.STRING });
        sequelize.define('Task', { title: Sequelize.STRING });

        await expect(sequelize.sync({ force: true })).to.be.rejected;
      });

      it('fails with incorrect database credentials (3)', async function() {
        const sequelize = new Sequelize('db', 'user', 'pass', {
          dialect: this.sequelize.options.dialect,
          port: 99999
        });

        sequelize.define('Project', { title: Sequelize.STRING });
        sequelize.define('Task', { title: Sequelize.STRING });

        await expect(sequelize.sync({ force: true })).to.be.rejected;
      });

      it('fails with incorrect database credentials (4)', async function() {
        const sequelize = new Sequelize('db', 'user', 'pass', {
          dialect: this.sequelize.options.dialect,
          port: 99999,
          pool: {}
        });

        sequelize.define('Project', { title: Sequelize.STRING });
        sequelize.define('Task', { title: Sequelize.STRING });

        await expect(sequelize.sync({ force: true })).to.be.rejected;
      });

      it('returns an error correctly if unable to sync a foreign key referenced model', async function() {
        this.sequelize.define('Application', {
          authorID: {
            type: Sequelize.BIGINT,
            allowNull: false,
            references: {
              model: 'User',
              key: 'id'
            }
          }
        });

        await expect(this.sequelize.sync()).to.be.rejected;
      });

      it('handles this dependant foreign key constraints', async function() {
        const block = this.sequelize.define('block', {
          id: { type: DataTypes.INTEGER, primaryKey: true },
          name: DataTypes.STRING
        }, {
          tableName: 'block',
          timestamps: false,
          paranoid: false
        });

        block.hasMany(block, {
          as: 'childBlocks',
          foreignKey: 'parent',
          joinTableName: 'link_block_block',
          useJunctionTable: true,
          foreignKeyConstraint: true
        });
        block.belongsTo(block, {
          as: 'parentBlocks',
          foreignKey: 'child',
          joinTableName: 'link_block_block',
          useJunctionTable: true,
          foreignKeyConstraint: true
        });

        await this.sequelize.sync();
      });
    }

    it('return the sequelize instance after syncing', async function() {
      const sequelize = await this.sequelize.sync();
      expect(sequelize).to.deep.equal(this.sequelize);
    });

    it('return the single dao after syncing', async function() {
      const block = this.sequelize.define('block', {
        id: { type: DataTypes.INTEGER, primaryKey: true },
        name: DataTypes.STRING
      }, {
        tableName: 'block',
        timestamps: false,
        paranoid: false
      });

      const result = await block.sync();
      expect(result).to.deep.equal(block);
    });

    it('handles alter: true with underscore correctly', async function() {
      this.sequelize.define('access_metric', {
        user_id: {
          type: DataTypes.INTEGER
        }
      }, {
        underscored: true
      });

      await this.sequelize.sync({
        alter: true
      });
    });

    describe("doesn't emit logging when explicitly saying not to", () => {
      afterEach(function() {
        this.sequelize.options.logging = false;
      });

      beforeEach(function() {
        this.spy = sinon.spy();
        this.sequelize.options.logging = () => { this.spy(); };
        this.User = this.sequelize.define('UserTest', { username: DataTypes.STRING });
      });

      it('through Sequelize.sync()', async function() {
        this.spy.resetHistory();
        await this.sequelize.sync({ force: true, logging: false });
        expect(this.spy.notCalled).to.be.true;
      });

      it('through DAOFactory.sync()', async function() {
        this.spy.resetHistory();
        await this.User.sync({ force: true, logging: false });
        expect(this.spy.notCalled).to.be.true;
      });
    });

    describe('match', () => {
      it('will return an error not matching', function() {
        expect(
          this.sequelize.sync({
            force: true,
            match: /alibabaizshaek/
          })
        ).to.be.rejected;
      });
    });
  });

  describe('drop should work', () => {
    it('correctly succeeds', async function() {
      const User = this.sequelize.define('Users', { username: DataTypes.STRING });
      await User.sync({ force: true });
      await User.drop();
    });
  });

  describe('define', () => {
    it('raises an error if no values are defined', function() {
      expect(() => {
        this.sequelize.define('omnomnom', {
          bla: { type: DataTypes.ARRAY }
        });
      }).to.throw(Error, 'ARRAY is missing type definition for its values.');
    });
  });

  describe('define', () => {
    [
      { type: DataTypes.ENUM, values: ['scheduled', 'active', 'finished'] },
      DataTypes.ENUM('scheduled', 'active', 'finished')
    ].forEach(status => {
      describe('enum', () => {
        beforeEach(async function() {
          this.sequelize = Support.createSequelizeInstance({
            typeValidation: true
          });

          this.Review = this.sequelize.define('review', { status });
          await this.Review.sync({ force: true });
        });

        it('raises an error if no values are defined', function() {
          expect(() => {
            this.sequelize.define('omnomnom', {
              bla: { type: DataTypes.ENUM }
            });
          }).to.throw(Error, 'Values for ENUM have not been defined.');
        });

        it('correctly stores values', async function() {
          const review = await this.Review.create({ status: 'active' });
          expect(review.status).to.equal('active');
        });

        it('correctly loads values', async function() {
          await this.Review.create({ status: 'active' });
          const reviews = await this.Review.findAll();
          expect(reviews[0].status).to.equal('active');
        });

        it("doesn't save an instance if value is not in the range of enums", async function() {
          try {
            await this.Review.create({ status: 'fnord' });
          } catch (err) {
            expect(err).to.be.instanceOf(Error);
            expect(err.message).to.equal('"fnord" is not a valid choice in ["scheduled","active","finished"]');
          }
        });
      });
    });

    describe('table', () => {
      [
        { id: { type: DataTypes.BIGINT, primaryKey: true } },
        { id: { type: DataTypes.STRING, allowNull: true, primaryKey: true } },
        { id: { type: DataTypes.BIGINT, allowNull: false, primaryKey: true, autoIncrement: true } }
      ].forEach(customAttributes => {

        it('should be able to override options on the default attributes', async function() {
          const Picture = this.sequelize.define('picture', _.cloneDeep(customAttributes));
          await Picture.sync({ force: true });
          Object.keys(customAttributes).forEach(attribute => {
            Object.keys(customAttributes[attribute]).forEach(option => {
              const optionValue = customAttributes[attribute][option];
              if (typeof optionValue === 'function' && optionValue() instanceof DataTypes.ABSTRACT) {
                expect(Picture.rawAttributes[attribute][option] instanceof optionValue).to.be.ok;
              } else {
                expect(Picture.rawAttributes[attribute][option]).to.be.equal(optionValue);
              }
            });
          });
        });

      });
    });

    if (current.dialect.supports.transactions) {
      describe('transaction', () => {
        beforeEach(async function() {
          const sequelize = await Support.prepareTransactionTest(this.sequelize);
          this.sequelizeWithTransaction = sequelize;
        });

        it('is a transaction method available', () => {
          expect(Support.Sequelize).to.respondTo('transaction');
        });

        it('passes a transaction object to the callback', async function() {
          const t = await this.sequelizeWithTransaction.transaction();
          expect(t).to.be.instanceOf(Transaction);
        });

        it('allows me to define a callback on the result', async function() {
          const t = await this.sequelizeWithTransaction.transaction();
          await t.commit();
        });

        if (dialect === 'sqlite') {
          it('correctly scopes transaction from other connections', async function() {
            const TransactionTest = this.sequelizeWithTransaction.define('TransactionTest', { name: DataTypes.STRING }, { timestamps: false });

            const count = async transaction => {
              const sql = this.sequelizeWithTransaction.getQueryInterface().queryGenerator.selectQuery('TransactionTests', { attributes: [['count(*)', 'cnt']] });

              const result = await this.sequelizeWithTransaction.query(sql, { plain: true, transaction });

              return result.cnt;
            };

            await TransactionTest.sync({ force: true });
            const t1 = await this.sequelizeWithTransaction.transaction();
            this.t1 = t1;
            await this.sequelizeWithTransaction.query(`INSERT INTO ${qq('TransactionTests')} (${qq('name')}) VALUES ('foo');`, { transaction: t1 });
            await expect(count()).to.eventually.equal(0);
            await expect(count(this.t1)).to.eventually.equal(1);
            await this.t1.commit();

            await expect(count()).to.eventually.equal(1);
          });
        } else {
          it('correctly handles multiple transactions', async function() {
            const TransactionTest = this.sequelizeWithTransaction.define('TransactionTest', { name: DataTypes.STRING }, { timestamps: false });
            const aliasesMapping = new Map([['_0', 'cnt']]);

            const count = async transaction => {
              const sql = this.sequelizeWithTransaction.getQueryInterface().queryGenerator.selectQuery('TransactionTests', { attributes: [['count(*)', 'cnt']] });

              const result = await this.sequelizeWithTransaction.query(sql, { plain: true, transaction, aliasesMapping  });

              return parseInt(result.cnt, 10);
            };

            await TransactionTest.sync({ force: true });
            const t1 = await this.sequelizeWithTransaction.transaction();
            this.t1 = t1;
            await this.sequelizeWithTransaction.query(`INSERT INTO ${qq('TransactionTests')} (${qq('name')}) VALUES ('foo');`, { transaction: t1 });
            const t2 = await this.sequelizeWithTransaction.transaction();
            this.t2 = t2;
            await this.sequelizeWithTransaction.query(`INSERT INTO ${qq('TransactionTests')} (${qq('name')}) VALUES ('bar');`, { transaction: t2 });
            await expect(count()).to.eventually.equal(0);
            await expect(count(this.t1)).to.eventually.equal(1);
            await expect(count(this.t2)).to.eventually.equal(1);
            await this.t2.rollback();
            await expect(count()).to.eventually.equal(0);
            await this.t1.commit();

            await expect(count()).to.eventually.equal(1);
          });
        }

        it('supports nested transactions using savepoints', async function() {
          const User = this.sequelizeWithTransaction.define('Users', { username: DataTypes.STRING });

          await User.sync({ force: true });
          const t1 = await this.sequelizeWithTransaction.transaction();
          const user = await User.create({ username: 'foo' }, { transaction: t1 });
          const t2 = await this.sequelizeWithTransaction.transaction({ transaction: t1 });
          await user.update({ username: 'bar' }, { transaction: t2 });
          await t2.commit();
          const newUser = await user.reload({ transaction: t1 });
          expect(newUser.username).to.equal('bar');

          await t1.commit();
        });

        describe('supports rolling back to savepoints', () => {
          beforeEach(async function() {
            this.User = this.sequelizeWithTransaction.define('user', {});
            await this.sequelizeWithTransaction.sync({ force: true });
          });

          it('rolls back to the first savepoint, undoing everything', async function() {
            const transaction = await this.sequelizeWithTransaction.transaction();
            this.transaction = transaction;

            const sp1 = await this.sequelizeWithTransaction.transaction({ transaction });
            this.sp1 = sp1;
            await this.User.create({}, { transaction: this.transaction });
            const sp2 = await this.sequelizeWithTransaction.transaction({ transaction: this.transaction });
            this.sp2 = sp2;
            await this.User.create({}, { transaction: this.transaction });
            const users0 = await this.User.findAll({ transaction: this.transaction });
            expect(users0).to.have.length(2);

            await this.sp1.rollback();
            const users = await this.User.findAll({ transaction: this.transaction });
            // SAVE TRANSACTION command commits for db2.
            // There is no odbc API for save command.
            // Db2 does not support nested transaction. So, save transaction
            // is getting translated into commit and begin transaction.
            const len = dialect === 'db2' ? 1 : 0;
            expect(users).to.have.length(len);

            await this.transaction.rollback();
          });

          it('rolls back to the most recent savepoint, only undoing recent changes', async function() {
            const transaction = await this.sequelizeWithTransaction.transaction();
            this.transaction = transaction;

            const sp1 = await this.sequelizeWithTransaction.transaction({ transaction });
            this.sp1 = sp1;
            await this.User.create({}, { transaction: this.transaction });
            const sp2 = await this.sequelizeWithTransaction.transaction({ transaction: this.transaction });
            this.sp2 = sp2;
            await this.User.create({}, { transaction: this.transaction });
            const users0 = await this.User.findAll({ transaction: this.transaction });
            expect(users0).to.have.length(2);

            await this.sp2.rollback();
            const users = await this.User.findAll({ transaction: this.transaction });
            expect(users).to.have.length(1);

            await this.transaction.rollback();
          });
        });

        it('supports rolling back a nested transaction', async function() {
          const User = this.sequelizeWithTransaction.define('Users', { username: DataTypes.STRING });

          await User.sync({ force: true });
          const t1 = await this.sequelizeWithTransaction.transaction();
          const user = await User.create({ username: 'foo' }, { transaction: t1 });
          const t2 = await this.sequelizeWithTransaction.transaction({ transaction: t1 });
          await user.update({ username: 'bar' }, { transaction: t2 });
          await t2.rollback();
          const newUser = await user.reload({ transaction: t1 });
          expect(newUser.username).to.equal('foo');

          await t1.commit();
        });

        it('supports rolling back outermost transaction', async function() {
          const User = this.sequelizeWithTransaction.define('Users', { username: DataTypes.STRING });

          await User.sync({ force: true });
          const t1 = await this.sequelizeWithTransaction.transaction();
          const user = await User.create({ username: 'foo' }, { transaction: t1 });
          const t2 = await this.sequelizeWithTransaction.transaction({ transaction: t1 });
          await user.update({ username: 'bar' }, { transaction: t2 });
          await t1.rollback();
          const users = await User.findAll();
          // Db2 does not support nested transaction.
          const len = dialect === 'db2' ? 1 : 0;
          expect(users.length).to.equal(len);
        });
      });
    }
  });

  describe('databaseVersion', () => {
    it('should database/dialect version', async function() {
      const version = await this.sequelize.databaseVersion();
      expect(typeof version).to.equal('string');
      expect(version).to.be.ok;
    });
  });

  describe('paranoid deletedAt non-null default value', () => {
    it('should use defaultValue of deletedAt in paranoid clause and restore', async function() {
      const epochObj = new Date(0),
        epoch = Number(epochObj);
      const User = this.sequelize.define('user', {
        username: DataTypes.STRING,
        deletedAt: {
          type: DataTypes.DATE,
          defaultValue: epochObj
        }
      }, {
        paranoid: true
      });

      await this.sequelize.sync({ force: true });
      const user = await User.create({ username: 'user1' });
      expect(Number(user.deletedAt)).to.equal(epoch);

      const user0 = await User.findOne({
        where: {
          username: 'user1'
        }
      });

      expect(user0).to.exist;
      expect(Number(user0.deletedAt)).to.equal(epoch);
      const destroyedUser = await user0.destroy();
      expect(destroyedUser.deletedAt).to.exist;
      expect(Number(destroyedUser.deletedAt)).not.to.equal(epoch);
      const fetchedDestroyedUser = await User.findByPk(destroyedUser.id, { paranoid: false });
      expect(fetchedDestroyedUser.deletedAt).to.exist;
      expect(Number(fetchedDestroyedUser.deletedAt)).not.to.equal(epoch);
      const restoredUser = await fetchedDestroyedUser.restore();
      expect(Number(restoredUser.deletedAt)).to.equal(epoch);

      await User.destroy({ where: {
        username: 'user1'
      } });

      const count = await User.count();
      expect(count).to.equal(0);
      await User.restore();
      const nonDeletedUsers = await User.findAll();
      expect(nonDeletedUsers.length).to.equal(1);
      nonDeletedUsers.forEach(u => {
        expect(Number(u.deletedAt)).to.equal(epoch);
      });
    });
  });
});<|MERGE_RESOLUTION|>--- conflicted
+++ resolved
@@ -12,11 +12,7 @@
 const current = Support.sequelize;
 
 const qq = str => {
-<<<<<<< HEAD
-  if (dialect === 'postgres' || dialect === 'mssql' || dialect === 'ibmi') {
-=======
-  if (['postgres', 'mssql', 'db2'].includes(dialect)) {
->>>>>>> 19046fc5
+  if (['postgres', 'mssql', 'db2', 'ibmi'].includes(dialect)) {
     return `"${str}"`;
   }
   if (['mysql', 'mariadb', 'sqlite'].includes(dialect)) {
@@ -468,14 +464,11 @@
             ].some(fragment => err.message.includes(fragment)));
           } else if (dialect === 'mssql') {
             expect(err.message).to.equal('Login failed for user \'bar\'.');
-<<<<<<< HEAD
           } else if (dialect === 'ibmi') {
             expect(err.message).to.equal('[odbc] Error connecting to the database');
             expect(err.original.odbcErrors[0].message).to.include('Communication link failure');
-=======
           } else if (dialect === 'db2') {
             expect(err.message).to.include('A communication error has been detected');
->>>>>>> 19046fc5
           } else {
             expect(err.message.toString()).to.match(/.*Access denied.*/);
           }
