--- conflicted
+++ resolved
@@ -14,11 +14,7 @@
   , moment = require('moment')
   , Transaction = require(__dirname + '/../../lib/transaction')
   , sinon = require('sinon')
-<<<<<<< HEAD
-  , fs = require('fs')
-=======
   , semver = require('semver')
->>>>>>> 7137b837
   , current = Support.sequelize;
 
 
@@ -506,19 +502,6 @@
       });
     });
 
-<<<<<<< HEAD
-    it('allows to pass custom class instances', function() {
-      var logSql;
-      function SQLStatement() {
-        this.values = [1, 2];
-      }
-      Object.defineProperty(SQLStatement.prototype, 'query', {
-        get: function() {
-          return 'select ? as foo, ? as bar';
-        }
-      });
-      return this.sequelize.query(new SQLStatement(), { type: this.sequelize.QueryTypes.SELECT, logging: function(s) { logSql = s; } }).then(function(result) {
-=======
     it('it allows to pass custom class instances', function() {
       let logSql;
       class SQLStatement {
@@ -530,7 +513,6 @@
         }
       }
       return this.sequelize.query(new SQLStatement(), { type: this.sequelize.QueryTypes.SELECT, logging: s => logSql = s } ).then(result => {
->>>>>>> 7137b837
         expect(result).to.deep.equal([{ foo: 1, bar: 2 }]);
         expect(logSql.indexOf('?')).to.equal(-1);
       });
@@ -1209,13 +1191,6 @@
     it('imports a dao definition with a default export', function () {
       var Project = this.sequelize.import(__dirname + '/assets/es6project');
       expect(Project).to.exist;
-<<<<<<< HEAD
-    });
-
-    after(function(){
-      fs.unlink(__dirname + '/assets/es6project.js');
-=======
->>>>>>> 7137b837
     });
 
     it('imports a dao definition from a function', function() {
