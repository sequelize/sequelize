--- conflicted
+++ resolved
@@ -345,11 +345,7 @@
 export function minifySql(sql: string): string {
   // replace all consecutive whitespaces with a single plain space character
   return sql.replace(/\s+/g, ' ')
-<<<<<<< HEAD
-    // remove space before coma
-=======
     // remove space before comma
->>>>>>> 525b9f9b
     .replace(/ ,/g, ',')
     // remove space before )
     .replace(/ \)/g, ')')
