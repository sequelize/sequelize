--- conflicted
+++ resolved
@@ -4,18 +4,10 @@
 
 const expect = chai.expect;
 const Support = require('../integration/support');
-<<<<<<< HEAD
-const { Sequelize, DataTypes, Op } = require('@sequelize/core');
-const _ = require('lodash');
-const sinon = require('sinon');
-
-const current = Support.sequelize;
-=======
 const { DataTypes, Sequelize } = require('@sequelize/core');
 const _ = require('lodash');
 const sinon = require('sinon');
 
->>>>>>> ac89aac7
 const dialect = Support.getTestDialect();
 
 describe(Support.getTestDialectTeaser('Smoke Tests'), () => {
