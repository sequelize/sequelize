--- conflicted
+++ resolved
@@ -42,15 +42,11 @@
     validate: true,
     conflictFields: ['foo', 'bar'],
   });
-<<<<<<< HEAD
 
   const res4: [TestModel, boolean | null] = await TestModel.upsert<TestModel>({}, {
     conflictWhere: {
-      foo: "abc",
-      bar: "def"
-    }
+      foo: 'abc',
+      bar: 'def',
+    },
   });
-})
-=======
-});
->>>>>>> e77dcf78
+});