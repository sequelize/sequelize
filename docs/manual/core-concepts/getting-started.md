--- conflicted
+++ resolved
@@ -16,16 +16,6 @@
 You'll also have to manually install the driver for your database of choice:
 
 ```sh
-<<<<<<< HEAD
-# One of the following:
-$ npm install --save pg pg-hstore # Postgres
-$ npm install --save mysql2
-$ npm install --save mariadb
-$ npm install --save sqlite3
-$ npm install --save tedious # Microsoft SQL Server
-$ npm install --save ibm_db  # DB2
-$ npm install --save odbc    # IBM i
-=======
 # using npm
 npm i pg pg-hstore # PostgreSQL
 npm i mysql2 # MySQL
@@ -33,6 +23,7 @@
 npm i sqlite3 # SQLite
 npm i tedious # Microsoft SQL Server
 npm i ibm_db # DB2
+npm i odbc # IBM i
 # using yarn
 yarn add pg pg-hstore # PostgreSQL
 yarn add mysql2 # MySQL
@@ -40,7 +31,7 @@
 yarn add sqlite3 # SQLite
 yarn add tedious # Microsoft SQL Server
 yarn add ibm_db # DB2
->>>>>>> 722ce1d1
+yarn add odbc # IBM i
 ```
 
 ## Connecting to a database
