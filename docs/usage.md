--- conflicted
+++ resolved
@@ -161,11 +161,7 @@
 
 ### MySQL
 
-<<<<<<< HEAD
-In order to get Sequelize working nicely together with MySQL, you'll need to install `mysql2@^1.0.0-rc.10` or higher. Once that's done you can use it like this:
-=======
-In order to get Sequelize working nicely together with MySQL, you'll need to install`mysql2@^1.5.2`or higher. Once that's done you can use it like this:
->>>>>>> ab7a9548
+In order to get Sequelize working nicely together with MySQL, you'll need to install `mysql2@^1.5.2` or higher. Once that's done you can use it like this:
 
 ```js
 const sequelize = new Sequelize('database', 'username', 'password', {
