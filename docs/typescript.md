# TypeScript

Since v5, Sequelize provides its own TypeScript definitions. Please note that only TS >= 3.1 is supported.

<<<<<<< HEAD
As Sequelize heavily relies on runtime property assignments, TypeScript won't be very useful out of the box. A decent amount of manual type declarations are needed to make models workable.

## Installation

In order to avoid installation bloat for non TS users, you must install the following typing packages manually:
 - `@types/node` (this is universally required)
 - `@types/validator`
 - `@types/bluebird`

=======
## Installation

In order to avoid installation bloat for non TS users you must install the following packages manually:

- `@types/node` this is universally required
- `@types/validator`
- `@types/bluebird`

## Note

As Sequelize heavily relies on runtime property assignments, TypeScript won't be very useful out of the box.
A decent amount of manual type declarations are needed to make models workable.

>>>>>>> d136b216
## Usage

Example of a minimal TypeScript project:

```ts
import { Sequelize, Model, DataTypes, BuildOptions } from 'sequelize';
import { HasManyGetAssociationsMixin, HasManyAddAssociationMixin, HasManyHasAssociationMixin, Association, HasManyCountAssociationsMixin, HasManyCreateAssociationMixin } from '../../lib/associations';

class User extends Model {
  public id!: number; // Note that the `null assertion` `!` is required in strict mode.
  public name!: string;
  public preferredName!: string | null; // for nullable fields

  // timestamps!
  public readonly createdAt!: Date;
  public readonly updatedAt!: Date;

  // Since TS cannot determine model association at compile time
  // we have to declare them here purely virtually
  // these will not exist until `Model.init` was called.

  public getProjects: HasManyGetAssociationsMixin<Project>;
  public addProject: HasManyAddAssociationMixin<Project, number>;
  public hasProject: HasManyHasAssociationMixin<Project, number>;
  public countProjects: HasManyCountAssociationsMixin;
  public createProject: HasManyCreateAssociationMixin<Project>;

  // You can also pre-declare possible inclusions, these will only be populated if you
  // actively include a relation.
  public readonly projects?: Project[];

  public static associtations: {
    projects: Association<User, Project>;
  };
}

const sequelize = new Sequelize('mysql://root:asd123@localhost:3306/mydb');

class Project extends Model {
  public id!: number;
  public ownerId!: number;
  public name!: string;

  public readonly createdAt!: Date;
  public readonly updatedAt!: Date;
}

Project.init({
  id: {
    type: new DataTypes.INTEGER.UNSIGNED(), // you can omit the `new` but this is discouraged
    autoIncrement: true,
    primaryKey: true,
  },
  ownerId: {
    type: new DataTypes.INTEGER.UNSIGNED(),
    allowNull: false,
  },
  name: {
    type: new DataTypes.STRING(128),
    allowNull: false,
  }
}, {
  sequelize,
  tableName: 'projects',
});

User.init({
  id: {
    type: new DataTypes.INTEGER.UNSIGNED(),
    autoIncrement: true,
    primaryKey: true,
  },
  name: {
    type: new DataTypes.STRING(128),
    allowNull: false,
  },
  preferredName: {
    type: new DataTypes.STRING(128),
    allowNull: true
  }
}, {
  tableName: 'users',
  sequelize: sequelize, // this bit is important
});

// Here we associate which actually populates out pre-declared `association` static and other methods.
User.hasMany(Project, {
  foreignKey: 'ownerId',
  as: 'projects' // this determines the name in `associations`!
});

async function stuff() {
  // Please note that when using async/await you lose the `bluebird` promise context
  // and you fall back to native
  const newUser = await User.create({
    name: 'Johnny',
    preferredName: 'John',
  });
  console.log(newUser.id, newUser.name, newUser.preferredName);

  const project = await newUser.createProject({
    name: 'first!',
  });

  const ourUser = await User.findByPk(1, {
    include: [User.associations.Project],
    rejectOnEmpty: true, // Specifying true here removes `null` from the return type!
  });
  console.log(ourUser.projects![0].name); // Note the `!` null assertion since TS can't know if we included
                                          // the model or not
}
```

## Usage of `sequelize.define`

<<<<<<< HEAD
TypeScript doesn't know how to generate a `class` definition when we use the `sequelize.define` method to define a Model. Therefore, we need to do some manual work and declare an interface and a type, and eventually cast 
=======
TypeScript doesn't know how to generate a `class` definition when we use the legacy `.define`,
therefor we need to do some manual work and declare an interface and a type and eventually cast
>>>>>>> d136b216
the result of `.define` to the _static_ type.

```ts
// We need to declare an interface for our model that is basically what our class would be
interface MyModel extends Model {
  readonly id: number;
}

// Need to declare the static model so `findOne` etc. use correct types.
// You can also declare all your association stuff in here
type MyModelStatic = typeof Model & {
  new (values?: object, options?: BuildOptions): MyModel;
}

// TS can't derive a proper class definition from a `.define` call, therefore we need to cast here.
const MyDefineModel = <MyModelStatic>sequelize.define('MyDefineModel', {
  id: {
    primaryKey: true,
    type: DataTypes.INTEGER.UNSIGNED,
  }
});

function stuffTwo() {
  MyDefineModel.findByPk(1, {
    rejectOnEmpty: true,
  })
  .then(myModel => {
    console.log(myModel.id);
  });
}
```<|MERGE_RESOLUTION|>--- conflicted
+++ resolved
@@ -2,7 +2,6 @@
 
 Since v5, Sequelize provides its own TypeScript definitions. Please note that only TS >= 3.1 is supported.
 
-<<<<<<< HEAD
 As Sequelize heavily relies on runtime property assignments, TypeScript won't be very useful out of the box. A decent amount of manual type declarations are needed to make models workable.
 
 ## Installation
@@ -12,21 +11,6 @@
  - `@types/validator`
  - `@types/bluebird`
 
-=======
-## Installation
-
-In order to avoid installation bloat for non TS users you must install the following packages manually:
-
-- `@types/node` this is universally required
-- `@types/validator`
-- `@types/bluebird`
-
-## Note
-
-As Sequelize heavily relies on runtime property assignments, TypeScript won't be very useful out of the box.
-A decent amount of manual type declarations are needed to make models workable.
-
->>>>>>> d136b216
 ## Usage
 
 Example of a minimal TypeScript project:
@@ -142,13 +126,7 @@
 
 ## Usage of `sequelize.define`
 
-<<<<<<< HEAD
-TypeScript doesn't know how to generate a `class` definition when we use the `sequelize.define` method to define a Model. Therefore, we need to do some manual work and declare an interface and a type, and eventually cast 
-=======
-TypeScript doesn't know how to generate a `class` definition when we use the legacy `.define`,
-therefor we need to do some manual work and declare an interface and a type and eventually cast
->>>>>>> d136b216
-the result of `.define` to the _static_ type.
+TypeScript doesn't know how to generate a `class` definition when we use the `sequelize.define` method to define a Model. Therefore, we need to do some manual work and declare an interface and a type, and eventually cast the result of `.define` to the _static_ type.
 
 ```ts
 // We need to declare an interface for our model that is basically what our class would be
