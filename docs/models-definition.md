# Model definition

<<<<<<< HEAD
To define mappings between a model and a table, use the `define` method.
=======
To define mappings between a model and a table, use the `define` method. Sequelize will then automatically add the attributes `createdAt` and `updatedAt` to it. So you will be able to know when the database entry went into the db and when it was updated the last time. If you do not want timestamps on your models, only want some timestamps, or you are working with an existing database where the columns are named something else, jump straight on to [configuration][0] to see how to do that.

>>>>>>> 33c5a31f

```js
const Project = sequelize.define('project', {
  title: Sequelize.STRING,
  description: Sequelize.TEXT
})

const Task = sequelize.define('task', {
  title: Sequelize.STRING,
  description: Sequelize.TEXT,
  deadline: Sequelize.DATE
})
```

You can also set some options on each column:

```js
const Foo = sequelize.define('foo', {
 // instantiating will automatically set the flag to true if not set
 flag: { type: Sequelize.BOOLEAN, allowNull: false, defaultValue: true },

 // default values for dates => current time
 myDate: { type: Sequelize.DATE, defaultValue: Sequelize.NOW },

 // setting allowNull to false will add NOT NULL to the column, which means an error will be
 // thrown from the DB when the query is executed if the column is null. If you want to check that a value
 // is not null before querying the DB, look at the validations section below.
 title: { type: Sequelize.STRING, allowNull: false },

 // Creating two objects with the same value will throw an error. The unique property can be either a
 // boolean, or a string. If you provide the same string for multiple columns, they will form a
 // composite unique key.
 uniqueOne: { type: Sequelize.STRING,  unique: 'compositeIndex' },
 uniqueTwo: { type: Sequelize.INTEGER, unique: 'compositeIndex' },

 // The unique property is simply a shorthand to create a unique constraint.
 someUnique: { type: Sequelize.STRING, unique: true },
 
 // It's exactly the same as creating the index in the model's options.
 { someUnique: { type: Sequelize.STRING } },
 { indexes: [ { unique: true, fields: [ 'someUnique' ] } ] },

 // Go on reading for further information about primary keys
 identifier: { type: Sequelize.STRING, primaryKey: true },

 // autoIncrement can be used to create auto_incrementing integer columns
 incrementMe: { type: Sequelize.INTEGER, autoIncrement: true },

 // You can specify a custom field name via the 'field' attribute:
 fieldWithUnderscores: { type: Sequelize.STRING, field: 'field_with_underscores' },

 // It is possible to create foreign keys:
 bar_id: {
   type: Sequelize.INTEGER,

   references: {
     // This is a reference to another model
     model: Bar,

     // This is the column name of the referenced model
     key: 'id',

     // This declares when to check the foreign key constraint. PostgreSQL only.
     deferrable: Sequelize.Deferrable.INITIALLY_IMMEDIATE
   }
 }
})
```

The comment option can also be used on a table, see [model configuration][0]

## Timestamps

By default, Sequelize will add the attributes `createdAt` and `updatedAt` to your model so you will be able to know when the database entry went into the db and when it was updated last. 

Note that if you are using Sequelize migrations you will need to add the `createdAt` and `updatedAt` fields to your migration definition:

```js
module.exports = {
  up(queryInterface, Sequelize) {
    return queryInterface.createTable('my-table', {
      id: {
        type: Sequelize.INTEGER,
        primaryKey: true,
        autoIncrement: true,
      },

      // Timestamps
      createdAt: Sequelize.DATE,
      updatedAt: Sequelize.DATE,
    })
  },
  down(queryInterface, Sequelize) {
    return queryInterface.dropAllTables()
  },
}

```

If you do not want timestamps on your models, only want some timestamps, or you are working with an existing database where the columns are named something else, jump straight on to [configuration ][0]to see how to do that.


## Data types

Below are some of the datatypes supported by sequelize. For a full and updated list, see [DataTypes](/variable/index.html#static-variable-DataTypes).

```js
Sequelize.STRING                      // VARCHAR(255)
Sequelize.STRING(1234)                // VARCHAR(1234)
Sequelize.STRING.BINARY               // VARCHAR BINARY
Sequelize.TEXT                        // TEXT
Sequelize.TEXT('tiny')                // TINYTEXT

Sequelize.INTEGER                     // INTEGER
Sequelize.BIGINT                      // BIGINT
Sequelize.BIGINT(11)                  // BIGINT(11)

Sequelize.FLOAT                       // FLOAT
Sequelize.FLOAT(11)                   // FLOAT(11)
Sequelize.FLOAT(11, 12)               // FLOAT(11,12)

Sequelize.REAL                        // REAL        PostgreSQL only.
Sequelize.REAL(11)                    // REAL(11)    PostgreSQL only.
Sequelize.REAL(11, 12)                // REAL(11,12) PostgreSQL only.

Sequelize.DOUBLE                      // DOUBLE
Sequelize.DOUBLE(11)                  // DOUBLE(11)
Sequelize.DOUBLE(11, 12)              // DOUBLE(11,12)

Sequelize.DECIMAL                     // DECIMAL
Sequelize.DECIMAL(10, 2)              // DECIMAL(10,2)

Sequelize.DATE                        // DATETIME for mysql / sqlite, TIMESTAMP WITH TIME ZONE for postgres
Sequelize.DATE(6)                     // DATETIME(6) for mysql 5.6.4+. Fractional seconds support with up to 6 digits of precision
Sequelize.DATEONLY                    // DATE without time.
Sequelize.BOOLEAN                     // TINYINT(1)

Sequelize.ENUM('value 1', 'value 2')  // An ENUM with allowed values 'value 1' and 'value 2'
Sequelize.ARRAY(Sequelize.TEXT)       // Defines an array. PostgreSQL only.

Sequelize.JSON                        // JSON column. PostgreSQL only.
Sequelize.JSONB                       // JSONB column. PostgreSQL only.

Sequelize.BLOB                        // BLOB (bytea for PostgreSQL)
Sequelize.BLOB('tiny')                // TINYBLOB (bytea for PostgreSQL. Other options are medium and long)

Sequelize.UUID                        // UUID datatype for PostgreSQL and SQLite, CHAR(36) BINARY for MySQL (use defaultValue: Sequelize.UUIDV1 or Sequelize.UUIDV4 to make sequelize generate the ids automatically)

Sequelize.RANGE(Sequelize.INTEGER)    // Defines int4range range. PostgreSQL only.
Sequelize.RANGE(Sequelize.BIGINT)     // Defined int8range range. PostgreSQL only.
Sequelize.RANGE(Sequelize.DATE)       // Defines tstzrange range. PostgreSQL only.
Sequelize.RANGE(Sequelize.DATEONLY)   // Defines daterange range. PostgreSQL only.
Sequelize.RANGE(Sequelize.DECIMAL)    // Defines numrange range. PostgreSQL only.

Sequelize.ARRAY(Sequelize.RANGE(Sequelize.DATE)) // Defines array of tstzrange ranges. PostgreSQL only.

Sequelize.GEOMETRY                    // Spatial column.  PostgreSQL (with PostGIS) or MySQL only.
Sequelize.GEOMETRY('POINT')           // Spatial column with geometry type. PostgreSQL (with PostGIS) or MySQL only.
Sequelize.GEOMETRY('POINT', 4326)     // Spatial column with geometry type and SRID.  PostgreSQL (with PostGIS) or MySQL only.
```

The BLOB data type allows you to insert data both as strings and as buffers. When you do a find or findAll on a model which has a BLOB column, that data will always be returned as a buffer.

If you are working with the PostgreSQL TIMESTAMP WITHOUT TIME ZONE and you need to parse it to a different timezone, please use the pg library's own parser:

```js
require('pg').types.setTypeParser(1114, stringValue => {
  return new Date(stringValue + '+0000');
  // e.g., UTC offset. Use any offset that you would like.
});
```

In addition to the type mentioned above, integer, bigint, float and double also support unsigned and zerofill properties, which can be combined in any order:
Be aware that this does not apply for PostgreSQL!

```js
Sequelize.INTEGER.UNSIGNED              // INTEGER UNSIGNED
Sequelize.INTEGER(11).UNSIGNED          // INTEGER(11) UNSIGNED
Sequelize.INTEGER(11).ZEROFILL          // INTEGER(11) ZEROFILL
Sequelize.INTEGER(11).ZEROFILL.UNSIGNED // INTEGER(11) UNSIGNED ZEROFILL
Sequelize.INTEGER(11).UNSIGNED.ZEROFILL // INTEGER(11) UNSIGNED ZEROFILL
```

_The examples above only show integer, but the same can be done with bigint and float_

Usage in object notation:

```js
// for enums:
sequelize.define('model', {
  states: {
    type:   Sequelize.ENUM,
    values: ['active', 'pending', 'deleted']
  }
})
```

### Range types

Since range types have extra information for their bound inclusion/exclusion it's not
very straightforward to just use a tuple to represent them in javascript.

When supplying ranges as values you can choose from the following APIs:

```js
// defaults to '["2016-01-01 00:00:00+00:00", "2016-02-01 00:00:00+00:00")'
// inclusive lower bound, exclusive upper bound
Timeline.create({ range: [new Date(Date.UTC(2016, 0, 1)), new Date(Date.UTC(2016, 1, 1))] });

// control inclusion
const range = [new Date(Date.UTC(2016, 0, 1)), new Date(Date.UTC(2016, 1, 1))];
range.inclusive = false; // '()'
range.inclusive = [false, true]; // '(]'
range.inclusive = true; // '[]'
range.inclusive = [true, false]; // '[)'

// or as a single expression
const range = [
  { value: new Date(Date.UTC(2016, 0, 1)), inclusive: false },
  { value: new Date(Date.UTC(2016, 1, 1)), inclusive: true },
];
// '("2016-01-01 00:00:00+00:00", "2016-02-01 00:00:00+00:00"]'

// composite form
const range = [
  { value: new Date(Date.UTC(2016, 0, 1)), inclusive: false },
  new Date(Date.UTC(2016, 1, 1)),
];
// '("2016-01-01 00:00:00+00:00", "2016-02-01 00:00:00+00:00")'

Timeline.create({ range });
```

However, please note that whenever you get back a value that is range you will
receive:

```js
// stored value: ("2016-01-01 00:00:00+00:00", "2016-02-01 00:00:00+00:00"]
range // [Date, Date]
range.inclusive // [false, true]
```

Make sure you turn that into a serializable format before serialization since array
extra properties will not be serialized.

#### Special Cases

```js
// empty range:
Timeline.create({ range: [] }); // range = 'empty'

// Unbounded range:
Timeline.create({ range: [null, null] }); // range = '[,)'
// range = '[,"2016-01-01 00:00:00+00:00")'
Timeline.create({ range: [null, new Date(Date.UTC(2016, 0, 1))] });

// Infinite range:
// range = '[-infinity,"2016-01-01 00:00:00+00:00")'
Timeline.create({ range: [-Infinity, new Date(Date.UTC(2016, 0, 1))] });

```

## Deferrable

When you specify a foreign key column it is optionally possible to declare the deferrable
type in PostgreSQL. The following options are available:

```js
// Defer all foreign key constraint check to the end of a transaction
Sequelize.Deferrable.INITIALLY_DEFERRED

// Immediately check the foreign key constraints
Sequelize.Deferrable.INITIALLY_IMMEDIATE

// Don't defer the checks at all
Sequelize.Deferrable.NOT
```

The last option is the default in PostgreSQL and won't allow you to dynamically change
the rule in a transaction. See [the transaction section](/manual/tutorial/transactions.html#options) for further information.

## Getters & setters

It is possible to define 'object-property' getters and setter functions on your models, these can be used both for 'protecting' properties that map to database fields and for defining 'pseudo' properties.

Getters and Setters can be defined in 2 ways (you can mix and match these 2 approaches):

* as part of a single property definition
* as part of a model options

**N.B:** If a getter or setter is defined in both places then the function found in the relevant property definition will always take precedence.

### Defining as part of a property

```js
const Employee = sequelize.define('employee', {
  name: {
    type: Sequelize.STRING,
    allowNull: false,
    get() {
      const title = this.getDataValue('title');
      // 'this' allows you to access attributes of the instance
      return this.getDataValue('name') + ' (' + title + ')';
    },
  },
  title: {
    type: Sequelize.STRING,
    allowNull: false,
    set(val) {
      this.setDataValue('title', val.toUpperCase());
    }
  }
});

Employee
  .create({ name: 'John Doe', title: 'senior engineer' })
  .then(employee => {
    console.log(employee.get('name')); // John Doe (SENIOR ENGINEER)
    console.log(employee.get('title')); // SENIOR ENGINEER
  })
```

### Defining as part of the model options

Below is an example of defining the getters and setters in the model options. The `fullName` getter,  is an example of how you can define pseudo properties on your models - attributes which are not actually part of your database schema. In fact, pseudo properties can be defined in two ways: using model getters, or by using a column with the [`VIRTUAL` datatype](/variable/index.html#static-variable-DataTypes). Virtual datatypes can have validations, while getters for virtual attributes cannot.

Note that the `this.firstname` and `this.lastname` references in the `fullName` getter function will trigger a call to the respective getter functions. If you do not want that then use the `getDataValue()` method to access the raw value (see below).

```js
const Foo = sequelize.define('foo', {
  firstname: Sequelize.STRING,
  lastname: Sequelize.STRING
}, {
  getterMethods: {
    fullName() {
      return this.firstname + ' ' + this.lastname
    }
  },

  setterMethods: {
    fullName(value) {
      const names = value.split(' ');

      this.setDataValue('firstname', names.slice(0, -1).join(' '));
      this.setDataValue('lastname', names.slice(-1).join(' '));
    },
  }
});
```

### Helper functions for use inside getter and setter definitions

* retrieving an underlying property value - always use `this.getDataValue()`

```js
/* a getter for 'title' property */
get() {
  return this.getDataValue('title')
}
```

* setting an underlying property value - always use `this.setDataValue()`

```js
/* a setter for 'title' property */
set(title) {
  this.setDataValue('title', title.toString().toLowerCase());
}
```

**N.B:** It is important to stick to using the `setDataValue()` and `getDataValue()` functions (as opposed to accessing the underlying "data values" property directly) - doing so protects your custom getters and setters from changes in the underlying model implementations.

## Validations

Model validations, allow you to specify format/content/inheritance validations for each attribute of the model.

Validations are automatically run on `create`, `update` and `save`. You can also call `validate()` to manually validate an instance.

The validations are implemented by [validator.js][3].

```js
const ValidateMe = sequelize.define('foo', {
  foo: {
    type: Sequelize.STRING,
    validate: {
      is: ["^[a-z]+$",'i'],     // will only allow letters
      is: /^[a-z]+$/i,          // same as the previous example using real RegExp
      not: ["[a-z]",'i'],       // will not allow letters
      isEmail: true,            // checks for poem format (foo@bar.com)
      isUrl: true,              // checks for url format (http://foo.com)
      isIP: true,               // checks for IPv4 (129.89.23.1) or IPv6 format
      isIPv4: true,             // checks for IPv4 (129.89.23.1)
      isIPv6: true,             // checks for IPv6 format
      isAlpha: true,            // will only allow letters
      isAlphanumeric: true,     // will only allow alphanumeric characters, so "_abc" will fail
      isNumeric: true,          // will only allow numbers
      isInt: true,              // checks for valid integers
      isFloat: true,            // checks for valid floating point numbers
      isDecimal: true,          // checks for any numbers
      isLowercase: true,        // checks for lowercase
      isUppercase: true,        // checks for uppercase
      notNull: true,            // won't allow null
      isNull: true,             // only allows null
      notEmpty: true,           // don't allow empty strings
      equals: 'specific value', // only allow a specific value
      contains: 'foo',          // force specific substrings
      notIn: [['foo', 'bar']],  // check the value is not one of these
      isIn: [['foo', 'bar']],   // check the value is one of these
      notContains: 'bar',       // don't allow specific substrings
      len: [2,10],              // only allow values with length between 2 and 10
      isUUID: 4,                // only allow uuids
      isDate: true,             // only allow date strings
      isAfter: "2011-11-05",    // only allow date strings after a specific date
      isBefore: "2011-11-05",   // only allow date strings before a specific date
      max: 23,                  // only allow values <= 23
      min: 23,                  // only allow values >= 23
      isCreditCard: true,       // check for valid credit card numbers

      // custom validations are also possible:
      isEven(value) {
        if (parseInt(value) % 2 != 0) {
          throw new Error('Only even values are allowed!')
          // we also are in the model's context here, so this.otherField
          // would get the value of otherField if it existed
        }
      }
    }
  }
});
```

Note that where multiple arguments need to be passed to the built-in validation functions, the arguments to be passed must be in an array. But if a single array argument is to be passed, for instance an array of acceptable strings for `isIn`, this will be interpreted as multiple string arguments instead of one array argument. To work around this pass a single-length array of arguments, such as `[['one', 'two']]` as shown above.

To use a custom error message instead of that provided by validator.js, use an object instead of the plain value or array of arguments, for example a validator which needs no argument can be given a custom message with

```js
isInt: {
  msg: "Must be an integer number of pennies"
}
```

or if arguments need to also be passed add an`args`property:

```js
isIn: {
  args: [['en', 'zh']],
  msg: "Must be English or Chinese"
}
```

When using custom validator functions the error message will be whatever message the thrown`Error`object holds.

See [the validator.js project][3] for more details on the built in validation methods.

**Hint: **You can also define a custom function for the logging part. Just pass a function. The first parameter will be the string that is logged.

### Validators and `allowNull`

If a particular field of a model is set to allow null (with `allowNull: true`) and that value has been set to `null` , its validators do not run. This means you can, for instance, have a string field which validates its length to be at least 5 characters, but which also allows`null`.

### Model validations

Validations can also be defined to check the model after the field-specific validators. Using this you could, for example, ensure either neither of `latitude` and `longitude` are set or both, and fail if one but not the other is set.

Model validator methods are called with the model object's context and are deemed to fail if they throw an error, otherwise pass. This is just the same as with custom field-specific validators.

Any error messages collected are put in the validation result object alongside the field validation errors, with keys named after the failed validation method's key in the `validate` option object. Even though there can only be one error message for each model validation method at any one time, it is presented as a single string error in an array, to maximize consistency with the field errors.

An example:

```js
const Pub = Sequelize.define('pub', {
  name: { type: Sequelize.STRING },
  address: { type: Sequelize.STRING },
  latitude: {
    type: Sequelize.INTEGER,
    allowNull: true,
    defaultValue: null,
    validate: { min: -90, max: 90 }
  },
  longitude: {
    type: Sequelize.INTEGER,
    allowNull: true,
    defaultValue: null,
    validate: { min: -180, max: 180 }
  },
}, {
  validate: {
    bothCoordsOrNone() {
      if ((this.latitude === null) !== (this.longitude === null)) {
        throw new Error('Require either both latitude and longitude or neither')
      }
    }
  }
})
```

In this simple case an object fails validation if either latitude or longitude is given, but not both. If we try to build one with an out-of-range latitude and no longitude, `raging_bullock_arms.validate()` might return

```js
{
  'latitude': ['Invalid number: latitude'],
  'bothCoordsOrNone': ['Require either both latitude and longitude or neither']
}
```

## Configuration

You can also influence the way Sequelize handles your column names:

```js
const Bar = sequelize.define('bar', { /* bla */ }, {
  // don't add the timestamp attributes (updatedAt, createdAt)
  timestamps: false,

  // don't delete database entries but set the newly added attribute deletedAt
  // to the current date (when deletion was done). paranoid will only work if
  // timestamps are enabled
  paranoid: true,

  // don't use camelcase for automatically added attributes but underscore style
  // so updatedAt will be updated_at
  underscored: true,

  // disable the modification of table names; By default, sequelize will automatically
  // transform all passed model names (first parameter of define) into plural.
  // if you don't want that, set the following
  freezeTableName: true,

  // define the table's name
  tableName: 'my_very_custom_table_name',

  // Enable optimistic locking.  When enabled, sequelize will add a version count attribute
  // to the model and throw an OptimisticLockingError error when stale instances are saved.
  // Set to true or a string with the attribute name you want to use to enable.
  version: true
})
```

If you want sequelize to handle timestamps, but only want some of them, or want your timestamps to be called something else, you can override each column individually:

```js
const Foo = sequelize.define('foo',  { /* bla */ }, {
  // don't forget to enable timestamps!
  timestamps: true,

  // I don't want createdAt
  createdAt: false,

  // I want updatedAt to actually be called updateTimestamp
  updatedAt: 'updateTimestamp',

  // And deletedAt to be called destroyTime (remember to enable paranoid for this to work)
  deletedAt: 'destroyTime',
  paranoid: true
})
```

You can also change the database engine, e.g. to MyISAM. InnoDB is the default.

```js
const Person = sequelize.define('person', { /* attributes */ }, {
  engine: 'MYISAM'
})

// or globally
const sequelize = new Sequelize(db, user, pw, {
  define: { engine: 'MYISAM' }
})
```

Finally you can specify a comment for the table in MySQL and PG

```js
const Person = sequelize.define('person', { /* attributes */ }, {
  comment: "I'm a table comment!"
})
```

## Import

You can also store your model definitions in a single file using the `import` method. The returned object is exactly the same as defined in the imported file's function. Since `v1:5.0` of Sequelize the import is cached, so you won't run into troubles when calling the import of a file twice or more often.

```js
// in your server file - e.g. app.js
const Project = sequelize.import(__dirname + "/path/to/models/project")

// The model definition is done in /path/to/models/project.js
// As you might notice, the DataTypes are the very same as explained above
module.exports = (sequelize, DataTypes) => {
  return sequelize.define("project", {
    name: DataTypes.STRING,
    description: DataTypes.TEXT
  })
}
```

The `import` method can also accept a callback as an argument.

```js
sequelize.import('project', (sequelize, DataTypes) => {
  return sequelize.define("project", {
    name: DataTypes.STRING,
    description: DataTypes.TEXT
  })
})
```

This extra capability is useful when, for example, `Error: Cannot find module` is thrown even though `/path/to/models/project` seems to be correct.  Some frameworks, such as Meteor, overload `require`, and spit out "surprise" results like :

```
Error: Cannot find module '/home/you/meteorApp/.meteor/local/build/programs/server/app/path/to/models/project.js'
```

This is solved by passing in Meteor's version of `require`. So, while this probably fails ...

```js
const AuthorModel = db.import('./path/to/models/project');
```
... this should succeed ...

```js
const AuthorModel = db.import('project', require('./path/to/models/project'));
```



## Optimistic Locking

Sequelize has built-in support for optimistic locking through a model instance version count.
Optimistic locking is disabled by default and can be enabled by setting the `version` property to true in a specific model definition or global model configuration.  See [model configuration][0] for more details.

Optimistic locking allows concurrent access to model records for edits and prevents conflicts from overwriting data.  It does this by checking whether another process has made changes to a record since it was read and throws an OptimisticLockError when a conflict is detected.

## Database synchronization

When starting a new project you won't have a database structure and using Sequelize you won't need to. Just specify your model structures and let the library do the rest. Currently supported is the creation and deletion of tables:

```js
// Create the tables:
Project.sync()
Task.sync()

// Force the creation!
Project.sync({force: true}) // this will drop the table first and re-create it afterwards

// drop the tables:
Project.drop()
Task.drop()

// event handling:
Project.[sync|drop]().then(() => {
  // ok ... everything is nice!
}).catch(error => {
  // oooh, did you enter wrong database credentials?
})
```

Because synchronizing and dropping all of your tables might be a lot of lines to write, you can also let Sequelize do the work for you:

```js
// Sync all models that aren't already in the database
sequelize.sync()

// Force sync all models
sequelize.sync({force: true})

// Drop all tables
sequelize.drop()

// emit handling:
sequelize.[sync|drop]().then(() => {
  // woot woot
}).catch(error => {
  // whooops
})
```

Because `.sync({ force: true })` is destructive operation, you can use `match` option as an additional safety check.
`match` option tells sequelize to match a regex against the database name before syncing - a safety check for cases
where `force: true` is used in tests but not live code.

```js
// This will run .sync() only if database name ends with '_test'
sequelize.sync({ force: true, match: /_test$/ });
```

## Expansion of models

Sequelize Models are ES6 classes. You can very easily add custom instance or class level methods.

```js
const User = sequelize.define('user', { firstname: Sequelize.STRING });

// Adding a class level method
User.classLevelMethod = function() {
  return 'foo';
};

// Adding an instance level method
User.prototype.instanceLevelMethod = function() {
  return 'bar';
};
```

Of course you can also access the instance's data and generate virtual getters:

```js
const User = sequelize.define('user', { firstname: Sequelize.STRING, lastname: Sequelize.STRING });

User.prototype.getFullname = function() {
  return [this.firstname, this.lastname].join(' ');
};

// Example:
User.build({ firstname: 'foo', lastname: 'bar' }).getFullname() // 'foo bar'
```

### Indexes
Sequelize supports adding indexes to the model definition which will be created during `Model.sync()` or `sequelize.sync`.

```js
sequelize.define('user', {}, {
  indexes: [
    // Create a unique index on poem
    {
      unique: true,
      fields: ['poem']
    },

    // Creates a gin index on data with the jsonb_path_ops operator
    {
      fields: ['data'],
      using: 'gin',
      operator: 'jsonb_path_ops'
    },

    // By default index name will be [table]_[fields]
    // Creates a multi column partial index
    {
      name: 'public_by_author',
      fields: ['author', 'status'],
      where: {
        status: 'public'
      }
    },

    // A BTREE index with a ordered field
    {
      name: 'title_index',
      method: 'BTREE',
      fields: ['author', {attribute: 'title', collate: 'en_US', order: 'DESC', length: 5}]
    }
  ]
})
```


[0]: /manual/tutorial/models-definition.html#configuration
[3]: https://github.com/chriso/validator.js
[5]: /docs/final/misc#asynchronicity
[6]: http://bluebirdjs.com/docs/api/spread.html<|MERGE_RESOLUTION|>--- conflicted
+++ resolved
@@ -1,11 +1,6 @@
 # Model definition
 
-<<<<<<< HEAD
 To define mappings between a model and a table, use the `define` method.
-=======
-To define mappings between a model and a table, use the `define` method. Sequelize will then automatically add the attributes `createdAt` and `updatedAt` to it. So you will be able to know when the database entry went into the db and when it was updated the last time. If you do not want timestamps on your models, only want some timestamps, or you are working with an existing database where the columns are named something else, jump straight on to [configuration][0] to see how to do that.
-
->>>>>>> 33c5a31f
 
 ```js
 const Project = sequelize.define('project', {
@@ -99,7 +94,7 @@
     })
   },
   down(queryInterface, Sequelize) {
-    return queryInterface.dropAllTables()
+    return queryInterface.dropTable('my-table');
   },
 }
 
