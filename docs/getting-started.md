# Getting started

## Installation

Sequelize is available via NPM and Yarn.

```bash
// Using NPM
$ npm install --save sequelize

# And one of the following:
$ npm install --save pg pg-hstore
$ npm install --save mysql2
$ npm install --save sqlite3
$ npm install --save tedious // MSSQL
<<<<<<< HEAD
$ npm install --save oracledb #for oracle
=======

// Using Yarn
$ yarn add sequelize

# And one of the following:
$ yarn add pg pg-hstore
$ yarn add mysql2
$ yarn add sqlite3
$ yarn add tedious // MSSQL
>>>>>>> 7ab3ba45
```

Note : Oracle needs extra stuff, see part installation of [Node OracleDB installation](https://github.com/oracle/node-oracledb)

## Setting up a connection

Sequelize will setup a connection pool on initialization so you should ideally only ever create one instance per database if you're connecting to the DB from a single process. If you're connecting to the DB from multiple processes, you'll have to create one instance per process, but each instance should have a maximum connection pool size of "max connection pool size divided by number of instances".  So, if you wanted a max connection pool size of 90 and you had 3 worker processes, each process's instance should have a max connection pool size of 30.

```js
const sequelize = new Sequelize('database', 'username', 'password', {
  host: 'localhost',
  dialect: 'mysql'|'sqlite'|'postgres'|'mssql'|'oracle',

  pool: {
    max: 5,
    min: 0,
    idle: 10000
  },

  // SQLite only
  storage: 'path/to/database.sqlite'
});

// Or you can simply use a connection uri
const sequelize = new Sequelize('postgres://user:pass@example.com:5432/dbname');
```

The Sequelize constructor takes a whole slew of options that are available via the [API reference](/class/lib/sequelize.js~Sequelize.html).

## Test the connection

You can use the `.authenticate()` function like this to test the connection.

```js
sequelize
  .authenticate()
  .then(err => {
    console.log('Connection has been established successfully.');
  })
  .catch(err => {
    console.error('Unable to connect to the database:', err);
  });
```

## Your first model

Models are defined with `sequelize.define('name', {attributes}, {options})`.

```js
const User = sequelize.define('user', {
  firstName: {
    type: Sequelize.STRING
  },
  lastName: {
    type: Sequelize.STRING
  }
});

// force: true will drop the table if it already exists
User.sync({force: true}).then(() => {
  // Table created
  return User.create({
    firstName: 'John',
    lastName: 'Hancock'
  });
});
```

You can read more about creating models at [Model API reference](/class/lib/model.js~Model.html)

## Your first query

```js
User.findAll().then(users => {
  console.log(users)
})
```

You can read more about finder functions on models like `.findAll()` at [Data retrieval](/manual/tutorial/models-usage.html#data-retrieval-finders) or how to do specific queries like `WHERE` and `JSONB` at [Querying](/manual/tutorial/querying.html).

### Application wide model options

The Sequelize constructor takes a `define` option which will be used as the default options for all defined models.

```js
const sequelize = new Sequelize('connectionUri', {
  define: {
    timestamps: false // true by default
  }
});

const User = sequelize.define('user', {}); // timestamps is false by default
const Post = sequelize.define('post', {}, {
  timestamps: true // timestamps will now be true
});
```

## Promises

Sequelize uses promises to control async control-flow. If you are unfamiliar with how promises work, don't worry, you can read up on them [here](https://github.com/wbinnssmith/awesome-promises) and [here](http://bluebirdjs.com/docs/why-promises.html).

Basically, a promise represents a value which will be present at some point - "I promise you I will give you a result or an error at some point". This means that

```js
// DON'T DO THIS
user = User.findOne()

console.log(user.get('firstName'));
```

_will never work!_ This is because `user` is a promise object, not a data row from the DB. The right way to do it is:

```js
User.findOne().then(user => {
  console.log(user.get('firstName'));
});
```

Once you've got the hang of what promises are and how they work, use the [bluebird API reference](http://bluebirdjs.com/docs/api-reference.html) as your go-to tool. In particular, you'll probably be using [`.all`](http://bluebirdjs.com/docs/api/promise.all.html) a lot.  <|MERGE_RESOLUTION|>--- conflicted
+++ resolved
@@ -13,9 +13,7 @@
 $ npm install --save mysql2
 $ npm install --save sqlite3
 $ npm install --save tedious // MSSQL
-<<<<<<< HEAD
 $ npm install --save oracledb #for oracle
-=======
 
 // Using Yarn
 $ yarn add sequelize
@@ -25,7 +23,6 @@
 $ yarn add mysql2
 $ yarn add sqlite3
 $ yarn add tedious // MSSQL
->>>>>>> 7ab3ba45
 ```
 
 Note : Oracle needs extra stuff, see part installation of [Node OracleDB installation](https://github.com/oracle/node-oracledb)
