--- conflicted
+++ resolved
@@ -90,13 +90,7 @@
 
 ## Modeling a table
 
-<<<<<<< HEAD
-Models are defined with `Model.init(attributes, options)`:
-=======
-
-
 Models are defined with `Sequelize.Model.init(attributes, options)`:
->>>>>>> 0f505eff
 
 ```js
 const Model = Sequelize.Model;
