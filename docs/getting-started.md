--- conflicted
+++ resolved
@@ -90,11 +90,7 @@
 
 ## Modeling a table
 
-<<<<<<< HEAD
 A model is a class that extends `Sequelize.Model`. Models can be defined in two equivalent ways. The first, with `Sequelize.Model.init(attributes, options)`:
-=======
-Models are defined with `Sequelize.Model.init(attributes, options)`:
->>>>>>> d136b216
 
 ```js
 const Model = Sequelize.Model;
