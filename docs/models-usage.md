# Model usage

## Data retrieval / Finders

Finder methods are intended to query data from the database. They do *not* return plain objects but instead return model instances. Because finder methods return model instances you can call any model instance member on the result as described in the documentation for [*instances*](/manual/tutorial/instances.html).

In this document we'll explore what finder methods can do:

### `find` - Search for one specific element in the database
```js
// search for known ids
Project.findById(123).then(project => {
  // project will be an instance of Project and stores the content of the table entry
  // with id 123. if such an entry is not defined you will get null
})

// search for attributes
Project.findOne({ where: {title: 'aProject'} }).then(project => {
  // project will be the first entry of the Projects table with the title 'aProject' || null
})


Project.findOne({
  where: {title: 'aProject'},
  attributes: ['id', ['name', 'title']]
}).then(project => {
  // project will be the first entry of the Projects table with the title 'aProject' || null
  // project.title will contain the name of the project
})
```

### `findOrCreate` - Search for a specific element or create it if not available

The method `findOrCreate` can be used to check if a certain element already exists in the database. If that is the case the method will result in a respective instance. If the element does not yet exist, it will be created.

Let's assume we have an empty database with a `User` model which has a `username` and a `job`.

```js
User
  .findOrCreate({where: {username: 'sdepold'}, defaults: {job: 'Technical Lead JavaScript'}})
  .spread((user, created) => {
    console.log(user.get({
      plain: true
    }))
    console.log(created)

    /*
     findOrCreate returns an array containing the object that was found or created and a boolean that will be true if a new object was created and false if not, like so:
     
    [ {
        username: 'sdepold',
        job: 'Technical Lead JavaScript',
        id: 1,
        createdAt: Fri Mar 22 2013 21: 28: 34 GMT + 0100(CET),
        updatedAt: Fri Mar 22 2013 21: 28: 34 GMT + 0100(CET)
      },
      true ]
      
 In the example above, the "spread" on line 39 divides the array into its 2 parts and passes them as arguments to the callback function defined beginning at line 39, which treats them as "user" and "created" in this case. (So "user" will be the object from index 0 of the returned array and "created" will equal "true".)
    */
  })
```

The code created a new instance. So when we already have an instance ...
```js
User.create({ username: 'fnord', job: 'omnomnom' })
  .then(() => User.findOrCreate({where: {username: 'fnord'}, defaults: {job: 'something else'}}))
  .spread((user, created) => {
    console.log(user.get({
      plain: true
    }))
    console.log(created)

    /*
    In this example, findOrCreate returns an array like this:
    [ {
        username: 'fnord',
        job: 'omnomnom',
        id: 2,
        createdAt: Fri Mar 22 2013 21: 28: 34 GMT + 0100(CET),
        updatedAt: Fri Mar 22 2013 21: 28: 34 GMT + 0100(CET)
      },
      false
    ]
    The array returned by findOrCreate gets spread into its 2 parts by the "spread" on line 69, and the parts will be passed as 2 arguments to the callback function beginning on line 69, which will then treat them as "user" and "created" in this case. (So "user" will be the object from index 0 of the returned array and "created" will equal "false".)
    */
  })
```

... the existing entry will not be changed. See the `job` of the second user, and the fact that created was false.

### `findAndCountAll` - Search for multiple elements in the database, returns both data and total count

This is a convenience method that combines`findAll` and `count` (see below) this is useful when dealing with queries related to pagination where you want to retrieve data with a `limit` and `offset` but also need to know the total number of records that match the query:

The success handler will always receive an object with two properties:

* `count` - an integer, total number records matching the where clause
* `rows` - an array of objects, the records matching the where clause, within the limit and offset range
```js
Project
  .findAndCountAll({
     where: {
        title: {
          [Op.like]: 'foo%'
        }
     },
     offset: 10,
     limit: 2
  })
  .then(result => {
    console.log(result.count);
    console.log(result.rows);
  });
```

`findAndCountAll` also supports includes. Only the includes that are marked as `required` will be added to the count part:

Suppose you want to find all users who have a profile attached:
```js
User.findAndCountAll({
  include: [
     { model: Profile, required: true}
  ],
  limit: 3
});
```

Because the include for `Profile` has `required` set it will result in an inner join, and only the users who have a profile will be counted. If we remove `required` from the include, both users with and without profiles will be counted. Adding a `where` clause to the include automatically makes it required:

```js
User.findAndCountAll({
  include: [
     { model: Profile, where: { active: true }}
  ],
  limit: 3
});
```

The query above will only count users who have an active profile, because `required` is implicitly set to true when you add a where clause to the include.


The options object that you pass to `findAndCountAll` is the same as for `findAll` (described below).

### `findAll` - Search for multiple elements in the database
```js
// find multiple entries
Project.findAll().then(projects => {
  // projects will be an array of all Project instances
})

// also possible:
Project.all().then(projects => {
  // projects will be an array of all Project instances
})

// search for specific attributes - hash usage
Project.findAll({ where: { name: 'A Project' } }).then(projects => {
  // projects will be an array of Project instances with the specified name
})

// search within a specific range
Project.findAll({ where: { id: [1,2,3] } }).then(projects => {
  // projects will be an array of Projects having the id 1, 2 or 3
  // this is actually doing an IN query
})

Project.findAll({
  where: {
    id: {
      [Op.and]: {a: 5}           // AND (a = 5)
      [Op.or]: [{a: 5}, {a: 6}]  // (a = 5 OR a = 6)
      [Op.gt]: 6,                // id > 6
      [Op.gte]: 6,               // id >= 6
      [Op.lt]: 10,               // id < 10
      [Op.lte]: 10,              // id <= 10
      [Op.ne]: 20,               // id != 20
      [Op.between]: [6, 10],     // BETWEEN 6 AND 10
      [Op.notBetween]: [11, 15], // NOT BETWEEN 11 AND 15
      [Op.in]: [1, 2],           // IN [1, 2]
      [Op.notIn]: [1, 2],        // NOT IN [1, 2]
      [Op.like]: '%hat',         // LIKE '%hat'
      [Op.notLike]: '%hat'       // NOT LIKE '%hat'
      [Op.iLike]: '%hat'         // ILIKE '%hat' (case insensitive)  (PG only)
      [Op.notILike]: '%hat'      // NOT ILIKE '%hat'  (PG only)
      [Op.overlap]: [1, 2]       // && [1, 2] (PG array overlap operator)
      [Op.contains]: [1, 2]      // @> [1, 2] (PG array contains operator)
      [Op.contained]: [1, 2]     // <@ [1, 2] (PG array contained by operator)
      [Op.any]: [2,3]            // ANY ARRAY[2, 3]::INTEGER (PG only)
    },
    status: {
      [Op.not]: false,           // status NOT FALSE
    }
  }
})
```

### Complex filtering / OR / NOT queries

It's possible to do complex where queries with multiple levels of nested AND, OR and NOT conditions. In order to do that you can use `or`, `and` or `not` `Operators`:

```js
Project.findOne({
  where: {
    name: 'a project',
    [Op.or]: [
      { id: [1,2,3] },
      { id: { [Op.gt]: 10 } }
    ]
  }
})

Project.findOne({
  where: {
    name: 'a project',
    id: {
      [Op.or]: [
        [1,2,3],
        { [Op.gt]: 10 }
      ]
    }
  }
})
```

Both pieces of code will generate the following:

```sql
SELECT *
FROM `Projects`
WHERE (
  `Projects`.`name` = 'a project'
   AND (`Projects`.`id` IN (1,2,3) OR `Projects`.`id` > 10)
)
LIMIT 1;
```

`not` example:

```js
Project.findOne({
  where: {
    name: 'a project',
    [Op.not]: [
      { id: [1,2,3] },
      { array: { [Op.contains]: [3,4,5] } }
    ]
  }
});
```

Will generate:

```sql
SELECT *
FROM `Projects`
WHERE (
  `Projects`.`name` = 'a project'
   AND NOT (`Projects`.`id` IN (1,2,3) OR `Projects`.`array` @> ARRAY[3,4,5]::INTEGER[])
)
LIMIT 1;
```

### Manipulating the dataset with limit, offset, order and group

To get more relevant data, you can use limit, offset, order and grouping:

```js
// limit the results of the query
Project.findAll({ limit: 10 })

// step over the first 10 elements
Project.findAll({ offset: 10 })

// step over the first 10 elements, and take 2
Project.findAll({ offset: 10, limit: 2 })
```

The syntax for grouping and ordering are equal, so below it is only explained with a single example for group, and the rest for order. Everything you see below can also be done for group

```js
Project.findAll({order: 'title DESC'})
// yields ORDER BY title DESC

Project.findAll({group: 'name'})
// yields GROUP BY name
```

Notice how in the two examples above, the string provided is inserted verbatim into the query, i.e. column names are not escaped. When you provide a string to order/group, this will always be the case. If you want to escape column names, you should provide an array of arguments, even though you only want to order/group by a single column

```js
something.findOne({
  order: [
    'name',
    // will return `name`
    'username DESC',
    // will return `username DESC` -- i.e. don't do it!
    ['username', 'DESC'],
    // will return `username` DESC
    sequelize.fn('max', sequelize.col('age')),
    // will return max(`age`)
    [sequelize.fn('max', sequelize.col('age')), 'DESC'],
    // will return max(`age`) DESC
    [sequelize.fn('otherfunction', sequelize.col('col1'), 12, 'lalala'), 'DESC'],
    // will return otherfunction(`col1`, 12, 'lalala') DESC
    [sequelize.fn('otherfunction', sequelize.fn('awesomefunction', sequelize.col('col'))), 'DESC']
    // will return otherfunction(awesomefunction(`col`)) DESC, This nesting is potentially infinite!
  ]
})
```

To recap, the elements of the order/group array can be the following:

* String - will be quoted
* Array - first element will be quoted, second will be appended verbatim
* Object -
  * Raw will be added verbatim without quoting
  * Everything else is ignored, and if raw is not set, the query will fail
* Sequelize.fn and Sequelize.col returns functions and quoted cools

### Raw queries

Sometimes you might be expecting a massive dataset that you just want to display, without manipulation. For each row you select, Sequelize creates an instance with functions for update, delete, get associations etc. If you have thousands of rows, this might take some time. If you only need the raw data and don't want to update anything, you can do like this to get the raw data.

```js
// Are you expecting a massive dataset from the DB,
// and don't want to spend the time building DAOs for each entry?
// You can pass an extra query option to get the raw data instead:
Project.findAll({ where: { ... }, raw: true })
```

### `count` - Count the occurrences of elements in the database

There is also a method for counting database objects:

```js
Project.count().then(c => {
  console.log("There are " + c + " projects!")
})

<<<<<<< HEAD
Project.count({ where: {'id': {[Op.gt]: 25}} }).then(c =>
=======
Project.count({ where: {'id': {$gt: 25}} }).then(c => {
>>>>>>> e978e59b
  console.log("There are " + c + " projects with an id greater than 25.")
})
```

### `max` - Get the greatest value of a specific attribute within a specific table

And here is a method for getting the max value of an attribute:f

```js
/*
  Let's assume 3 person objects with an attribute age.
  The first one is 10 years old,
  the second one is 5 years old,
  the third one is 40 years old.
*/
Project.max('age').then(max => {
  // this will return 40
})

Project.max('age', { where: { age: { [Op.lt]: 20 } } }).then(max => {
  // will be 10
})
```

### `min` - Get the least value of a specific attribute within a specific table

And here is a method for getting the min value of an attribute:

```js
/*
  Let's assume 3 person objects with an attribute age.
  The first one is 10 years old,
  the second one is 5 years old,
  the third one is 40 years old.
*/
Project.min('age').then(min => {
  // this will return 5
})

Project.min('age', { where: { age: { [Op.gt]: 5 } } }).then(min => {
  // will be 10
})
```

### `sum` - Sum the value of specific attributes

In order to calculate the sum over a specific column of a table, you can
use the `sum` method.

```js
/*
  Let's assume 3 person objects with an attribute age.
  The first one is 10 years old,
  the second one is 5 years old,
  the third one is 40 years old.
*/
Project.sum('age').then(sum => {
  // this will return 55
})

Project.sum('age', { where: { age: { [Op.gt]: 5 } } }).then(sum => {
  // will be 50
})
```

## Eager loading

When you are retrieving data from the database there is a fair chance that you also want to get associations with the same query - this is called eager loading. The basic idea behind that, is the use of the attribute `include` when you are calling `find` or `findAll`. Lets assume the following setup:

```js
const User = sequelize.define('user', { name: Sequelize.STRING })
const Task = sequelize.define('task', { name: Sequelize.STRING })
const Tool = sequelize.define('tool', { name: Sequelize.STRING })

Task.belongsTo(User)
User.hasMany(Task)
User.hasMany(Tool, { as: 'Instruments' })

sequelize.sync().then(() => {
  // this is where we continue ...
})
```

OK. So, first of all, let's load all tasks with their associated user.

```js
Task.findAll({ include: [ User ] }).then(tasks => {
  console.log(JSON.stringify(tasks))

  /*
    [{
      "name": "A Task",
      "id": 1,
      "createdAt": "2013-03-20T20:31:40.000Z",
      "updatedAt": "2013-03-20T20:31:40.000Z",
      "userId": 1,
      "user": {
        "name": "John Doe",
        "id": 1,
        "createdAt": "2013-03-20T20:31:45.000Z",
        "updatedAt": "2013-03-20T20:31:45.000Z"
      }
    }]
  */
})
```

Notice that the accessor (the `User` property in the resulting instance) is singular because the association is one-to-something.

Next thing: Loading of data with many-to-something associations!

```js
User.findAll({ include: [ Task ] }).then(users => {
  console.log(JSON.stringify(users))

  /*
    [{
      "name": "John Doe",
      "id": 1,
      "createdAt": "2013-03-20T20:31:45.000Z",
      "updatedAt": "2013-03-20T20:31:45.000Z",
      "tasks": [{
        "name": "A Task",
        "id": 1,
        "createdAt": "2013-03-20T20:31:40.000Z",
        "updatedAt": "2013-03-20T20:31:40.000Z",
        "userId": 1
      }]
    }]
  */
})
```

Notice that the accessor (the `Tasks` property in the resulting instance) is plural because the association is many-to-something.


If an association is aliased (using the `as` option), you must specify this alias when including the model. Notice how the user's `Tool`s are aliased as `Instruments` above. In order to get that right you have to specify the model you want to load, as well as the alias:

```js
User.findAll({ include: [{ model: Tool, as: 'Instruments' }] }).then(users => {
  console.log(JSON.stringify(users))

  /*
    [{
      "name": "John Doe",
      "id": 1,
      "createdAt": "2013-03-20T20:31:45.000Z",
      "updatedAt": "2013-03-20T20:31:45.000Z",
      "Instruments": [{
        "name": "Toothpick",
        "id": 1,
        "createdAt": null,
        "updatedAt": null,
        "userId": 1
      }]
    }]
  */
})
```

You can also include by alias name by specifying a string that matches the association alias:

```js
User.findAll({ include: ['Instruments'] }).then(users => {
  console.log(JSON.stringify(users))

  /*
    [{
      "name": "John Doe",
      "id": 1,
      "createdAt": "2013-03-20T20:31:45.000Z",
      "updatedAt": "2013-03-20T20:31:45.000Z",
      "Instruments": [{
        "name": "Toothpick",
        "id": 1,
        "createdAt": null,
        "updatedAt": null,
        "userId": 1
      }]
    }]
  */
})

User.findAll({ include: [{ association: 'Instruments' }] }).then(users => {
  console.log(JSON.stringify(users))

  /*
    [{
      "name": "John Doe",
      "id": 1,
      "createdAt": "2013-03-20T20:31:45.000Z",
      "updatedAt": "2013-03-20T20:31:45.000Z",
      "Instruments": [{
        "name": "Toothpick",
        "id": 1,
        "createdAt": null,
        "updatedAt": null,
        "userId": 1
      }]
    }]
  */
})
```

When eager loading we can also filter the associated model using `where`. This will return all `User`s in which the `where` clause of `Tool` model matches rows.

```js
User.findAll({
    include: [{
        model: Tool,
        as: 'Instruments',
        where: { name: { [Op.like]: '%ooth%' } }
    }]
}).then(users => {
    console.log(JSON.stringify(users))

    /*
      [{
        "name": "John Doe",
        "id": 1,
        "createdAt": "2013-03-20T20:31:45.000Z",
        "updatedAt": "2013-03-20T20:31:45.000Z",
        "Instruments": [{
          "name": "Toothpick",
          "id": 1,
          "createdAt": null,
          "updatedAt": null,
          "userId": 1
        }]
      }],

      [{
        "name": "John Smith",
        "id": 2,
        "createdAt": "2013-03-20T20:31:45.000Z",
        "updatedAt": "2013-03-20T20:31:45.000Z",
        "Instruments": [{
          "name": "Toothpick",
          "id": 1,
          "createdAt": null,
          "updatedAt": null,
          "userId": 1
        }]
      }],
    */
  })
```

When an eager loaded model is filtered using `include.where` then `include.required` is implicitly set to
`true`. This means that an inner join is done returning parent models with any matching children.

### Top level where with eagerly loaded models

To move the where conditions from an included model from the `ON` condition to the top level `WHERE` you can use the `'$nested.column$'` syntax:

```js
User.findAll({
    where: {
        '$Instruments.name$': { [Op.iLike]: '%ooth%' }
    },
    include: [{
        model: Tool,
        as: 'Instruments'
    }]
}).then(users => {
    console.log(JSON.stringify(users));

    /*
      [{
        "name": "John Doe",
        "id": 1,
        "createdAt": "2013-03-20T20:31:45.000Z",
        "updatedAt": "2013-03-20T20:31:45.000Z",
        "Instruments": [{
          "name": "Toothpick",
          "id": 1,
          "createdAt": null,
          "updatedAt": null,
          "userId": 1
        }]
      }],

      [{
        "name": "John Smith",
        "id": 2,
        "createdAt": "2013-03-20T20:31:45.000Z",
        "updatedAt": "2013-03-20T20:31:45.000Z",
        "Instruments": [{
          "name": "Toothpick",
          "id": 1,
          "createdAt": null,
          "updatedAt": null,
          "userId": 1
        }]
      }],
    */
```

### Including everything

To include all attributes, you can pass a single object with `all: true`:

```js
User.findAll({ include: [{ all: true }]});
```

### Including soft deleted records

In case you want to eager load soft deleted records you can do that by setting `include.paranoid` to `false`

```js
User.findAll({
    include: [{
        model: Tool,
        where: { name: { [Op.like]: '%ooth%' } },
        paranoid: false // query and loads the soft deleted records
    }]
});
```

### Ordering Eager Loaded Associations

In the case of a one-to-many relationship.

```js
Company.findAll({ include: [ Division ], order: [ [ Division, 'name' ] ] });
Company.findAll({ include: [ Division ], order: [ [ Division, 'name', 'DESC' ] ] });
Company.findAll({
  include: [ { model: Division, as: 'Div' } ],
  order: [ [ { model: Division, as: 'Div' }, 'name' ] ]
});
Company.findAll({
  include: [ { model: Division, as: 'Div' } ],
  order: [ [ { model: Division, as: 'Div' }, 'name', 'DESC' ] ]
});
Company.findAll({
  include: [ { model: Division, include: [ Department ] } ],
  order: [ [ Division, Department, 'name' ] ]
});
```

In the case of many-to-many joins, you are also able to sort by attributes in the through table.

```js
Company.findAll({
  include: [ { model: Division, include: [ Department ] } ],
  order: [ [ Division, DepartmentDivision, 'name' ] ]
});
```

### Nested eager loading
You can use nested eager loading to load all related models of a related model:

```js
User.findAll({
  include: [
    {model: Tool, as: 'Instruments', include: [
      {model: Teacher, include: [ /* etc */]}
    ]}
  ]
}).then(users => {
  console.log(JSON.stringify(users))

  /*
    [{
      "name": "John Doe",
      "id": 1,
      "createdAt": "2013-03-20T20:31:45.000Z",
      "updatedAt": "2013-03-20T20:31:45.000Z",
      "Instruments": [{ // 1:M and N:M association
        "name": "Toothpick",
        "id": 1,
        "createdAt": null,
        "updatedAt": null,
        "userId": 1,
        "Teacher": { // 1:1 association
          "name": "Jimi Hendrix"
        }
      }]
    }]
  */
})
```

This will produce an outer join. However, a `where` clause on a related model will create an inner join and return only the instances that have matching sub-models. To return all parent instances, you should add `required: false`.

```js
User.findAll({
  include: [{
    model: Tool,
    as: 'Instruments',
    include: [{
      model: Teacher,
      where: {
        school: "Woodstock Music School"
      },
      required: false
    }]
  }]
}).then(users => {
  /* ... */
})
```

The query above will return all users, and all their instruments, but only those teachers associated with `Woodstock Music School`.

Include all also supports nested loading:

```js
User.findAll({ include: [{ all: true, nested: true }]});
```<|MERGE_RESOLUTION|>--- conflicted
+++ resolved
@@ -338,11 +338,7 @@
   console.log("There are " + c + " projects!")
 })
 
-<<<<<<< HEAD
-Project.count({ where: {'id': {[Op.gt]: 25}} }).then(c =>
-=======
-Project.count({ where: {'id': {$gt: 25}} }).then(c => {
->>>>>>> e978e59b
+Project.count({ where: {'id': {[Op.gt]: 25}} }).then(c => {
   console.log("There are " + c + " projects with an id greater than 25.")
 })
 ```
