<<<<<<< HEAD
import { BaseError } from '../errors/index.js';
=======
import isEmpty from 'lodash/isEmpty';
import type { DataType } from '..';
import { getOperators } from './format';
// eslint-disable-next-line import/order -- caused by temporarily mixing require with import
>>>>>>> 5f8600b9
import { Where } from './sequelize-method';

export function isNullish(val: unknown): val is null | undefined {
  return val == null;
}

export function isNodeError(val: unknown): val is NodeJS.ErrnoException {
  return val instanceof Error && 'code' in val;
}

/**
 * Some dialects emit an Error with a string code, that are not ErrnoException.
 * This serves as a more generic check for those cases.
 *
 * @param val The value to check
 */
export function isErrorWithStringCode(val: unknown): val is Error & { code: string } {
  return val instanceof Error
    // @ts-expect-error
    && typeof val.code === 'string';
}

export function assertIsErrorWithStringCode(val: unknown): asserts val is Error & { code: string } {
  if (!isErrorWithStringCode(val)) {
    throw new Error('Expected Error with string "code" property');
  }
}

export function isError(val: unknown): val is Error {
  return val instanceof Error;
}

export function assertCaughtError(val: unknown): asserts val is Error {
  if (!isError(val)) {
    throw new BaseError('A non-error value was thrown', { cause: val });
  }
}

export function isString(val: unknown): val is string {
  return typeof val === 'string';
}

export function isPlainObject(value: unknown): value is object {
  if (value === null || typeof value !== 'object') {
    return false;
  }

  const prototype = Object.getPrototypeOf(value);

  return prototype === null || prototype === Object.prototype;
}

/**
 * Works like lodash's isPlainObject, but has better typings
 *
 * @param value The value to check
 */
export function isPlainObject(value: unknown): value is Record<PropertyKey, any> {
  if (value === null || typeof value !== 'object') {
    return false;
  }

  const prototype = Object.getPrototypeOf(value);

  return prototype === null || prototype === Object.prototype;
}

/**
 * Returns whether `value` is using the nested syntax for attributes.
 *
 * @param value The attribute reference to check.
 *
 * @example
 * ```javascript
 * isColString('$id$'); // true
 * isColString('$project.name$'); // true
 * isColString('name'); // false
 * ```
 */
export function isColString(value: string): boolean {
  return (
    typeof value === 'string'
    && value.startsWith('$')
    && value.endsWith('$')
  );
}

export function canTreatArrayAsAnd(arr: unknown[]): arr is Array<object | Where> {
  return arr.some(arg => isPlainObject(arg) || arg instanceof Where);
}

/**
 * For use in per-dialect implementation of methods to warn the user when they use an option that TypeScript declares as valid,
 * but that the dialect they use does not support.
 *
 * @param methodName The name of the method that received the options
 * @param dialectName The name of the dialect to which the implementation belongs
 * @param allSupportableOptions All options that this method *can* support. The ones that are declared in TypeScript typings.
 * @param supportedOptions The subset of options that this dialect *actually does* support.
 * @param receivedOptions The user provided options that were passed to the method.
 */
export function rejectInvalidOptions(
  methodName: string,
  dialectName: string,
  allSupportableOptions: Set<string>,
  supportedOptions: Set<string>,
  receivedOptions: Record<string, unknown>,
): void {
  const receivedOptionNames = Object.keys(receivedOptions);
  const unsupportedOptions = receivedOptionNames.filter(optionName => {
    return allSupportableOptions.has(optionName) && !supportedOptions.has(optionName);
  });

  if (unsupportedOptions.length > 0) {
    throw buildInvalidOptionReceivedError(methodName, dialectName, unsupportedOptions);
  }
}

export function buildInvalidOptionReceivedError(methodName: string, dialectName: string, invalidOptions: string[]): Error {
  return new Error(`The following options are not supported by ${methodName} in ${dialectName}: ${invalidOptions.join(', ')}`);
}<|MERGE_RESOLUTION|>--- conflicted
+++ resolved
@@ -1,11 +1,4 @@
-<<<<<<< HEAD
 import { BaseError } from '../errors/index.js';
-=======
-import isEmpty from 'lodash/isEmpty';
-import type { DataType } from '..';
-import { getOperators } from './format';
-// eslint-disable-next-line import/order -- caused by temporarily mixing require with import
->>>>>>> 5f8600b9
 import { Where } from './sequelize-method';
 
 export function isNullish(val: unknown): val is null | undefined {
@@ -48,22 +41,12 @@
   return typeof val === 'string';
 }
 
-export function isPlainObject(value: unknown): value is object {
-  if (value === null || typeof value !== 'object') {
-    return false;
-  }
-
-  const prototype = Object.getPrototypeOf(value);
-
-  return prototype === null || prototype === Object.prototype;
-}
-
 /**
  * Works like lodash's isPlainObject, but has better typings
  *
  * @param value The value to check
  */
-export function isPlainObject(value: unknown): value is Record<PropertyKey, any> {
+export function isPlainObject(value: unknown): value is object {
   if (value === null || typeof value !== 'object') {
     return false;
   }
