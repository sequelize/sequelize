--- conflicted
+++ resolved
@@ -11,9 +11,6 @@
 export const useErrorCause = deprecate(noop, 'The "parent" and "original" properties in Sequelize errors have been replaced with the native "cause" property. Use that one instead.', 'SEQUELIZE0007');
 export const scopeRenamedToWithScope = deprecate(noop, 'Model.scope has been renamed to Model.withScope, and Model.unscoped has been renamed to Model.withoutScope', 'SEQUELIZE0008');
 export const schemaRenamedToWithSchema = deprecate(noop, 'Model.schema has been renamed to Model.withSchema', 'SEQUELIZE0009');
-<<<<<<< HEAD
-export const movedSequelizeParam = deprecate(noop, 'The "sequelize" instance has been moved from the second parameter bag to the first parameter bag in "beforeAssociate" and "afterAssociate" hooks', 'SEQUELIZE0010');
-=======
 export const noSequelizeDataType = deprecate(noop, `Accessing DataTypes on the Sequelize constructor is deprecated. Use the DataTypes object instead.
 e.g, instead of using Sequelize.STRING, use DataTypes.STRING`, 'SEQUELIZE0010');
->>>>>>> 4bbd4fb8
+export const movedSequelizeParam = deprecate(noop, 'The "sequelize" instance has been moved from the second parameter bag to the first parameter bag in "beforeAssociate" and "afterAssociate" hooks', 'SEQUELIZE0011');