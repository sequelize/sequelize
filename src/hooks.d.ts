import type { AbstractQuery } from './dialects/abstract/query';
import type { ValidationOptions } from './instance-validator';
import type {
  Model,
  BulkCreateOptions,
  CountOptions,
  CreateOptions,
  DestroyOptions, FindOptions,
  InstanceDestroyOptions,
  InstanceRestoreOptions,
  InstanceUpdateOptions,
  ModelAttributes,
  ModelOptions, RestoreOptions, UpdateOptions, UpsertOptions,
  Attributes, CreationAttributes, ModelStatic,
} from './model';
import type { Config, Options, Sequelize, SyncOptions, QueryOptions } from './sequelize';
import type { DeepWriteable } from './utils';

export type HookReturn = Promise<void> | void;

/**
 * Options for Model.init. We mostly duplicate the Hooks here, since there is no way to combine the two
 * interfaces.
 */
export interface ModelHooks<M extends Model = Model, TAttributes = any> {
  beforeValidate(instance: M, options: ValidationOptions): HookReturn;
  afterValidate(instance: M, options: ValidationOptions): HookReturn;
  beforeCreate(attributes: M, options: CreateOptions<TAttributes>): HookReturn;
  afterCreate(attributes: M, options: CreateOptions<TAttributes>): HookReturn;
  beforeDestroy(instance: M, options: InstanceDestroyOptions): HookReturn;
  afterDestroy(instance: M, options: InstanceDestroyOptions): HookReturn;
  beforeRestore(instance: M, options: InstanceRestoreOptions): HookReturn;
  afterRestore(instance: M, options: InstanceRestoreOptions): HookReturn;
  beforeUpdate(instance: M, options: InstanceUpdateOptions<TAttributes>): HookReturn;
  afterUpdate(instance: M, options: InstanceUpdateOptions<TAttributes>): HookReturn;
  beforeUpsert(attributes: M, options: UpsertOptions<TAttributes>): HookReturn;
  afterUpsert(attributes: [ M, boolean | null ], options: UpsertOptions<TAttributes>): HookReturn;
  beforeSave(
    instance: M,
    options: InstanceUpdateOptions<TAttributes> | CreateOptions<TAttributes>
  ): HookReturn;
  afterSave(
    instance: M,
    options: InstanceUpdateOptions<TAttributes> | CreateOptions<TAttributes>
  ): HookReturn;
  beforeBulkCreate(instances: M[], options: BulkCreateOptions<TAttributes>): HookReturn;
  afterBulkCreate(instances: readonly M[], options: BulkCreateOptions<TAttributes>): HookReturn;
  beforeBulkDestroy(options: DestroyOptions<TAttributes>): HookReturn;
  afterBulkDestroy(options: DestroyOptions<TAttributes>): HookReturn;
  beforeBulkRestore(options: RestoreOptions<TAttributes>): HookReturn;
  afterBulkRestore(options: RestoreOptions<TAttributes>): HookReturn;
  beforeBulkUpdate(options: UpdateOptions<TAttributes>): HookReturn;
  afterBulkUpdate(options: UpdateOptions<TAttributes>): HookReturn;
  beforeFind(options: FindOptions<TAttributes>): HookReturn;
  beforeCount(options: CountOptions<TAttributes>): HookReturn;
  beforeFindAfterExpandIncludeAll(options: FindOptions<TAttributes>): HookReturn;
  beforeFindAfterOptions(options: FindOptions<TAttributes>): HookReturn;
  afterFind(instancesOrInstance: readonly M[] | M | null, options: FindOptions<TAttributes>): HookReturn;
  beforeSync(options: SyncOptions): HookReturn;
  afterSync(options: SyncOptions): HookReturn;
  beforeBulkSync(options: SyncOptions): HookReturn;
  afterBulkSync(options: SyncOptions): HookReturn;
  beforeQuery(options: QueryOptions, query: AbstractQuery): HookReturn;
  afterQuery(options: QueryOptions, query: AbstractQuery): HookReturn;
}

export interface SequelizeHooks<
  M extends Model<TAttributes, TCreationAttributes> = Model,
  TAttributes = any,
  TCreationAttributes = TAttributes,
> extends ModelHooks<M, TAttributes> {
  beforeDefine(attributes: ModelAttributes<M, TCreationAttributes>, options: ModelOptions<M>): void;
  afterDefine(model: ModelStatic): void;
  beforeInit(config: Config, options: Options): void;
  afterInit(sequelize: Sequelize): void;
  beforeConnect(config: DeepWriteable<Config>): HookReturn;
  afterConnect(connection: unknown, config: Config): HookReturn;
  beforeDisconnect(connection: unknown): HookReturn;
  afterDisconnect(connection: unknown): HookReturn;
}

/**
 * Virtual class for deduplication
 */
export class Hooks<
  M extends Model<TModelAttributes, TCreationAttributes> = Model,
  TModelAttributes extends {} = any,
  TCreationAttributes extends {} = TModelAttributes,
> {
  /**
   * A dummy variable that doesn't exist on the real object. This exists so
   * Typescript can infer the type of the attributes in static functions. Don't
   * try to access this!
   */
  _model: M;
  /**
   * A similar dummy variable that doesn't exist on the real object. Do not
   * try to access this in real code.
   *
   * @deprecated This property will become a Symbol in v7 to prevent collisions.
   * Use Attributes<Model> instead of this property to be forward-compatible.
   */
  _attributes: TModelAttributes; // TODO [>6]: make this a non-exported symbol (same as the one in model.d.ts)
  /**
   * A similar dummy variable that doesn't exist on the real object. Do not
   * try to access this in real code.
   *
   * @deprecated This property will become a Symbol in v7 to prevent collisions.
   * Use CreationAttributes<Model> instead of this property to be forward-compatible.
   */
  _creationAttributes: TCreationAttributes; // TODO [>6]: make this a non-exported symbol (same as the one in model.d.ts)

  /**
   * Add a hook to the model
   *
   * @param name Provide a name for the hook function. It can be used to remove the hook later or to order
   *   hooks based on some sort of priority system in the future.
   */
  static addHook<
    H extends Hooks,
    K extends keyof SequelizeHooks<H['_model'], Attributes<H>, CreationAttributes<H>>,
    >(
    this: HooksStatic<H>,
    hookType: K,
    name: string,
    fn: SequelizeHooks<H['_model'], Attributes<H>, CreationAttributes<H>>[K]
  ): HooksCtor<H>;
  static addHook<
    H extends Hooks,
    K extends keyof SequelizeHooks<H['_model'], Attributes<H>, CreationAttributes<H>>,
  >(
    this: HooksStatic<H>,
    hookType: K,
    fn: SequelizeHooks<H['_model'], Attributes<H>, CreationAttributes<H>>[K]
  ): HooksCtor<H>;

  /**
   * Remove hook from the model
   */
  static removeHook<H extends Hooks>(
    this: HooksStatic<H>,
    hookType: keyof SequelizeHooks<H['_model'], Attributes<H>, CreationAttributes<H>>,
    name: string,
  ): HooksCtor<H>;

  /**
   * Check whether the mode has any hooks of this type
   */
  static hasHook<H extends Hooks>(
    this: HooksStatic<H>,
    hookType: keyof SequelizeHooks<H['_model'], Attributes<H>, CreationAttributes<H>>,
  ): boolean;
  static hasHooks<H extends Hooks>(
    this: HooksStatic<H>,
    hookType: keyof SequelizeHooks<H['_model'], Attributes<H>, CreationAttributes<H>>,
  ): boolean;

  /**
   * Add a hook to the model
   *
   * @param name Provide a name for the hook function. It can be used to remove the hook later or to order
   *   hooks based on some sort of priority system in the future.
   */
  addHook<K extends keyof SequelizeHooks<M, TModelAttributes, TCreationAttributes>>(
    hookType: K,
    name: string,
    fn: SequelizeHooks<Model, TModelAttributes, TCreationAttributes>[K]
  ): this;
  addHook<K extends keyof SequelizeHooks<M, TModelAttributes, TCreationAttributes>>(
    hookType: K, fn: SequelizeHooks<M, TModelAttributes, TCreationAttributes>[K]): this;
  /**
   * Remove hook from the model
   */
  removeHook<K extends keyof SequelizeHooks<M, TModelAttributes, TCreationAttributes>>(
    hookType: K,
    name: string
  ): this;

  /**
   * Check whether the mode has any hooks of this type
   */
<<<<<<< HEAD
  public hasHook<K extends keyof SequelizeHooks<M, TModelAttributes, TCreationAttributes>>(hookType: K): boolean;
  public hasHooks<K extends keyof SequelizeHooks<M, TModelAttributes, TCreationAttributes>>(hookType: K): boolean;

  runHooks(name: string, ...params: unknown[]): Promise<void>;
=======
  hasHook<K extends keyof SequelizeHooks<M, TModelAttributes, TCreationAttributes>>(hookType: K): boolean;
  hasHooks<K extends keyof SequelizeHooks<M, TModelAttributes, TCreationAttributes>>(hookType: K): boolean;
>>>>>>> fdbdf0cf
}

export type HooksCtor<H extends Hooks> = typeof Hooks & { new(): H };

export type HooksStatic<H extends Hooks> = { new(): H };<|MERGE_RESOLUTION|>--- conflicted
+++ resolved
@@ -179,15 +179,10 @@
   /**
    * Check whether the mode has any hooks of this type
    */
-<<<<<<< HEAD
-  public hasHook<K extends keyof SequelizeHooks<M, TModelAttributes, TCreationAttributes>>(hookType: K): boolean;
-  public hasHooks<K extends keyof SequelizeHooks<M, TModelAttributes, TCreationAttributes>>(hookType: K): boolean;
+  hasHook<K extends keyof SequelizeHooks<M, TModelAttributes, TCreationAttributes>>(hookType: K): boolean;
+  hasHooks<K extends keyof SequelizeHooks<M, TModelAttributes, TCreationAttributes>>(hookType: K): boolean;
 
   runHooks(name: string, ...params: unknown[]): Promise<void>;
-=======
-  hasHook<K extends keyof SequelizeHooks<M, TModelAttributes, TCreationAttributes>>(hookType: K): boolean;
-  hasHooks<K extends keyof SequelizeHooks<M, TModelAttributes, TCreationAttributes>>(hookType: K): boolean;
->>>>>>> fdbdf0cf
 }
 
 export type HooksCtor<H extends Hooks> = typeof Hooks & { new(): H };
