import { IndexHints } from './index-hints';
import {
  Association,
  BelongsTo,
  BelongsToMany,
  BelongsToManyOptions,
  BelongsToOptions,
  HasMany,
  HasManyOptions,
  HasOne,
  HasOneOptions,
} from './associations/index';
import { DataType } from './data-types';
import { Deferrable } from './deferrable';
import { HookReturn, Hooks, ModelHooks } from './hooks';
import { ValidationOptions } from './instance-validator';
<<<<<<< HEAD
import { IndexesOptions, TableName } from './dialects/abstract/query-interface';
import { Sequelize, SyncOptions, QueryOptions } from './sequelize';
import { Col, Fn, Literal, Where, MakeNullishOptional, AnyFunction, Cast, Json } from './utils';
import { LOCK, Transaction, Op, Optional } from './index';
=======
import { IndexOptions, QueryOptions, TableName } from './dialects/abstract/query-interface';
import { Sequelize, SyncOptions } from './sequelize';
import {
  AllowArray,
  AllowReadonlyArray,
  AnyFunction,
  Cast,
  Col,
  Fn,
  Json,
  Literal,
  MakeNullishOptional,
  Nullish,
  Where,
} from './utils';
import { LOCK, Op, Optional, Transaction } from './index';
>>>>>>> 46de59f9
import { SetRequired } from './utils/set-required';

export interface Logging {
  /**
   * A function that gets executed while running the query to log the sql.
   */
  logging?: boolean | ((sql: string, timing?: number) => void);

  /**
   * Pass query execution time in milliseconds as second argument to logging function (options.logging).
   */
  benchmark?: boolean;
}

export interface Poolable {
  /**
   * Force the query to use the write pool, regardless of the query type.
   *
   * @default false
   */
  useMaster?: boolean;
}

export interface Transactionable {
  /**
   * The transaction in which this query must be run.
   *
   * If CLS is enabled and a transaction is running in the current CLS context,
   * that transaction will be used, unless null or a Transaction is manually specified here.
   */
  transaction?: Transaction | null;
}

export interface SearchPathable {
  /**
   * An optional parameter to specify the schema search_path (Postgres only)
   */
  searchPath?: string;
}

export interface Filterable<TAttributes = any> {
  /**
   * The `WHERE` clause. Can be many things from a hash of attributes to raw SQL.
   *
   * Visit {@link https://sequelize.org/docs/v7/core-concepts/model-querying-basics/} for more information.
   */
  where?: WhereOptions<TAttributes>;
}

export interface Projectable {
  /**
   * If an array: a list of the attributes that you want to select.
   * Attributes can also be raw SQL (`literal`), `fn`, and `col`
   *
   * To rename an attribute, you can pass an array, with two elements:
   * - The first is the name of the attribute (or `literal`, `fn`, `col`),
   * - and the second is the name to give to that attribute in the returned instance.
   *
   * If `include` is used: selects all the attributes of the model,
   * plus some additional ones. Useful for aggregations.
   *
   * @example
   * ```javascript
   * { attributes: { include: [[literal('COUNT(id)'), 'total']] }
   * ```
   *
   * If `exclude` is used: selects all the attributes of the model,
   * except the one specified in exclude. Useful for security purposes
   *
   * @example
   * ```javascript
   * { attributes: { exclude: ['password'] } }
   * ```
   */
  attributes?: FindAttributeOptions;
}

export interface Paranoid {
  /**
   * If true, only non-deleted records will be returned. If false, both deleted and non-deleted records will
   * be returned.
   *
   * Only applies if {@link InitOptions.paranoid} is true for the model.
   *
   * @default true
   */
  paranoid?: boolean;
}

export type GroupOption = AllowArray<string | Fn | Col | Literal>;

/**
 * Options to pass to Model on drop
 */
export interface DropOptions extends Logging {
  /**
   * Also drop all objects depending on this table, such as views. Only works in postgres
   */
  cascade?: boolean;
}

/**
 * Schema Options provided for applying a schema to a model
 */
export interface SchemaOptions extends Logging {
  schema: string;

  /**
   * The character(s) that separates the schema name from the table name
   */
  schemaDelimiter?: string;
}

/**
 * Scope Options for Model.scope
 */
export interface ScopeOptions {
  /**
   * The scope(s) to apply. Scopes can either be passed as consecutive arguments, or as an array of arguments.
   * To apply simple scopes and scope functions with no arguments, pass them as strings. For scope function,
   * pass an object, with a `method` property. The value can either be a string, if the method does not take
   * any arguments, or an array, where the first element is the name of the method, and consecutive elements
   * are arguments to that method. Pass null to remove all scopes, including the default.
   */
  method: string | readonly [string, ...unknown[]];
}

type InvalidInSqlArray = ColumnReference | Fn | Cast | null | Literal;

/**
 * This type allows using `Op.or`, `Op.and`, and `Op.not` recursively around another type.
 * It also supports using a plain Array as an alias for `Op.and`. (unlike {@link AllowNotOrAndRecursive}).
 *
 * Example of plain-array treated as `Op.and`:
 * User.findAll({ where: [{ id: 1 }, { id: 2 }] });
 *
 * Meant to be used by {@link WhereOptions}.
 */
type AllowNotOrAndWithImplicitAndArrayRecursive<T> = AllowArray<
  // this is the equivalent of Op.and
  | T
  | { [Op.or]: AllowArray<AllowNotOrAndWithImplicitAndArrayRecursive<T>> }
  | { [Op.and]: AllowArray<AllowNotOrAndWithImplicitAndArrayRecursive<T>> }
  | { [Op.not]: AllowNotOrAndWithImplicitAndArrayRecursive<T> }
>;

/**
 * This type allows using `Op.or`, `Op.and`, and `Op.not` recursively around another type.
 * Unlike {@link AllowNotOrAndWithImplicitAndArrayRecursive}, it does not allow the 'implicit AND Array'.
 *
 * Example of plain-array NOT treated as Op.and:
 * User.findAll({ where: { id: [1, 2] } });
 *
 * Meant to be used by {@link WhereAttributeHashValue}.
 */
type AllowNotOrAndRecursive<T> =
  | T
  | { [Op.or]: AllowArray<AllowNotOrAndRecursive<T>> }
  | { [Op.and]: AllowArray<AllowNotOrAndRecursive<T>> }
  | { [Op.not]: AllowNotOrAndRecursive<T> };

type AllowAnyAll<T> =
  | T
  // Op.all: [x, z] results in ALL (ARRAY[x, z])
  // Some things cannot go in ARRAY. Op.values must be used to support them.
  | { [Op.all]: Exclude<T, InvalidInSqlArray>[] | Literal | { [Op.values]: Array<T | DynamicValues<T>> } }
  | { [Op.any]: Exclude<T, InvalidInSqlArray>[] | Literal | { [Op.values]: Array<T | DynamicValues<T>> } };

/**
 * The type accepted by every `where` option
 */
export type WhereOptions<TAttributes = any> = AllowNotOrAndWithImplicitAndArrayRecursive<
  | WhereAttributeHash<TAttributes>
  | Literal
  | Fn
  | Where
  | Json
>;

// number is always allowed because -Infinity & +Infinity are valid
export type Rangable<T> = readonly [
  lower: T | RangePart<T | number> | number | null,
  higher: T | RangePart<T | number> | number | null
] | EmptyRange;

/**
 * This type represents the output of the {@link RANGE} data type.
 */
// number is always allowed because -Infinity & +Infinity are valid
export type Range<T> = readonly [lower: RangePart<T | number>, higher: RangePart<T | number>] | EmptyRange;

type EmptyRange = [];

type RangePart<T> = { value: T, inclusive: boolean };

/**
 * Internal type - prone to changes. Do not export.
 * @private
 */
export type ColumnReference = Col | { [Op.col]: string };

/**
 * Internal type - prone to changes. Do not export.
 * @private
 */
type WhereSerializableValue = boolean | string | number | Buffer | Date;

/**
 * Internal type - prone to changes. Do not export.
 * @private
 */
type OperatorValues<AcceptableValues> =
  | StaticValues<AcceptableValues>
  | DynamicValues<AcceptableValues>;

/**
 * Represents acceptable Dynamic values.
 *
 * Dynamic values, as opposed to {@link StaticValues}. i.e. column references, functions, etc...
 */
type DynamicValues<AcceptableValues> =
  | Literal
  | ColumnReference
  | Fn
  | Cast
  // where() can only be used on boolean attributes
  | (AcceptableValues extends boolean ? Where : never)

/**
 * Represents acceptable Static values.
 *
 * Static values, as opposed to {@link DynamicValues}. i.e. booleans, strings, etc...
 */
type StaticValues<Type> =
  Type extends Range<infer RangeType> ? [lower: RangeType | RangePart<RangeType>, higher: RangeType | RangePart<RangeType>]
  : Type extends any[] ? { readonly [Key in keyof Type]: StaticValues<Type[Key]>}
  : Type extends null ? Type | WhereSerializableValue | null
  : Type | WhereSerializableValue;

/**
 * Operators that can be used in {@link WhereOptions}
 *
 * @typeParam AttributeType - The JS type of the attribute the operator is operating on.
 *
 * See https://sequelize.org/docs/v7/core-concepts/model-querying-basics/#operators
 */
// TODO: default to something more strict than `any` which lists serializable values
export interface WhereOperators<AttributeType = any> {
   /**
    * @example: `[Op.eq]: 6,` becomes `= 6`
    * @example: `[Op.eq]: [6, 7]` becomes `= ARRAY[6, 7]`
    * @example: `[Op.eq]: null` becomes `IS NULL`
    * @example: `[Op.eq]: true` becomes `= true`
    * @example: `[Op.eq]: literal('raw sql')` becomes `= raw sql`
    * @example: `[Op.eq]: col('column')` becomes `= "column"`
    * @example: `[Op.eq]: fn('NOW')` becomes `= NOW()`
    */
  [Op.eq]?: AllowAnyAll<OperatorValues<AttributeType>>;

  /**
   * @example: `[Op.ne]: 20,` becomes `!= 20`
   * @example: `[Op.ne]: [20, 21]` becomes `!= ARRAY[20, 21]`
   * @example: `[Op.ne]: null` becomes `IS NOT NULL`
   * @example: `[Op.ne]: true` becomes `!= true`
   * @example: `[Op.ne]: literal('raw sql')` becomes `!= raw sql`
   * @example: `[Op.ne]: col('column')` becomes `!= "column"`
   * @example: `[Op.ne]: fn('NOW')` becomes `!= NOW()`
   */
  [Op.ne]?: WhereOperators<AttributeType>[typeof Op.eq]; // accepts the same types as Op.eq

  /**
   * @example: `[Op.is]: null` becomes `IS NULL`
   * @example: `[Op.is]: true` becomes `IS TRUE`
   * @example: `[Op.is]: literal('value')` becomes `IS value`
   */
  [Op.is]?: Extract<AttributeType, null | boolean> | Literal;

  /**
   * @example: `[Op.not]: true` becomes `IS NOT TRUE`
   * @example: `{ col: { [Op.not]: { [Op.gt]: 5 } } }` becomes `NOT (col > 5)`
   */
  [Op.not]?: WhereOperators<AttributeType>[typeof Op.eq]; // accepts the same types as Op.eq ('Op.not' is not strictly the opposite of 'Op.is' due to legacy reasons)

  /** @example: `[Op.gte]: 6` becomes `>= 6` */
  [Op.gte]?: AllowAnyAll<OperatorValues<NonNullable<AttributeType>>>;

  /** @example: `[Op.lte]: 10` becomes `<= 10` */
  [Op.lte]?: WhereOperators<AttributeType>[typeof Op.gte]; // accepts the same types as Op.gte

  /** @example: `[Op.lt]: 10` becomes `< 10` */
  [Op.lt]?: WhereOperators<AttributeType>[typeof Op.gte]; // accepts the same types as Op.gte

  /** @example: `[Op.gt]: 6` becomes `> 6` */
  [Op.gt]?: WhereOperators<AttributeType>[typeof Op.gte]; // accepts the same types as Op.gte

  /**
   * @example: `[Op.between]: [6, 10],` becomes `BETWEEN 6 AND 10`
   */
  [Op.between]?:
    | [
      lowerInclusive: OperatorValues<NonNullable<AttributeType>>,
      higherInclusive: OperatorValues<NonNullable<AttributeType>>,
    ]
    | Literal;

  /** @example: `[Op.notBetween]: [11, 15],` becomes `NOT BETWEEN 11 AND 15` */
  [Op.notBetween]?: WhereOperators<AttributeType>[typeof Op.between];

  /** @example: `[Op.in]: [1, 2],` becomes `IN (1, 2)` */
  [Op.in]?: ReadonlyArray<OperatorValues<NonNullable<AttributeType>>> | Literal;

  /** @example: `[Op.notIn]: [1, 2],` becomes `NOT IN (1, 2)` */
  [Op.notIn]?: WhereOperators<AttributeType>[typeof Op.in];

  /**
   * @example: `[Op.like]: '%hat',` becomes `LIKE '%hat'`
   * @example: `[Op.like]: { [Op.any]: ['cat', 'hat'] }` becomes `LIKE ANY (ARRAY['cat', 'hat'])`
   */
  [Op.like]?: AllowAnyAll<OperatorValues<Extract<AttributeType, string>>>;

  /**
   * @example: `[Op.notLike]: '%hat'` becomes `NOT LIKE '%hat'`
   * @example: `[Op.notLike]: { [Op.any]: ['cat', 'hat']}` becomes `NOT LIKE ANY (ARRAY['cat', 'hat'])`
   */
  [Op.notLike]?: WhereOperators<AttributeType>[typeof Op.like];

  /**
   * case insensitive PG only
   *
   * @example: `[Op.iLike]: '%hat'` becomes `ILIKE '%hat'`
   * @example: `[Op.iLike]: { [Op.any]: ['cat', 'hat']}` becomes `ILIKE ANY (ARRAY['cat', 'hat'])`
   */
  [Op.iLike]?: WhereOperators<AttributeType>[typeof Op.like];

  /**
   * PG only
   *
   * @example: `[Op.notILike]: '%hat'` becomes `NOT ILIKE '%hat'`
   * @example: `[Op.notILike]: { [Op.any]: ['cat', 'hat']}` becomes `NOT ILIKE ANY (ARRAY['cat', 'hat'])`
   */
  [Op.notILike]?: WhereOperators<AttributeType>[typeof Op.like];

  /**
   * PG array & range 'overlaps' operator
   *
   * @example: `[Op.overlap]: [1, 2]` becomes `&& [1, 2]`
   */
  // https://www.postgresql.org/docs/14/functions-range.html range && range
  // https://www.postgresql.org/docs/14/functions-array.html array && array
  [Op.overlap]?: AllowAnyAll<
    | (
      // RANGE && RANGE
      AttributeType extends Range<infer RangeType> ? Rangable<RangeType>
      // ARRAY && ARRAY
      : AttributeType extends any[] ? StaticValues<NonNullable<AttributeType>>
      : never
    )
    | DynamicValues<AttributeType>
  >;

  /**
   * PG array & range 'contains' operator
   *
   * @example: `[Op.contains]: [1, 2]` becomes `@> [1, 2]`
   */
  // https://www.postgresql.org/docs/14/functions-json.html jsonb @> jsonb
  // https://www.postgresql.org/docs/14/functions-range.html range @> range ; range @> element
  // https://www.postgresql.org/docs/14/functions-array.html array @> array
  [Op.contains]?:
    // RANGE @> ELEMENT
    | AttributeType extends Range<infer RangeType> ? OperatorValues<OperatorValues<NonNullable<RangeType>>> : never
    // ARRAY @> ARRAY ; RANGE @> RANGE
    | WhereOperators<AttributeType>[typeof Op.overlap];

  /**
   * PG array & range 'contained by' operator
   *
   * @example: `[Op.contained]: [1, 2]` becomes `<@ [1, 2]`
   */
  [Op.contained]?:
    AttributeType extends any[]
      // ARRAY <@ ARRAY ; RANGE <@ RANGE
      ? WhereOperators<AttributeType>[typeof Op.overlap]
      // ELEMENT <@ RANGE
      : AllowAnyAll<OperatorValues<Rangable<AttributeType>>>;

  /**
   * Strings starts with value.
   */
  [Op.startsWith]?: OperatorValues<Extract<AttributeType, string>>;
  /**
   * Strings not starts with value.
   */
  [Op.notStartsWith]?: WhereOperators<AttributeType>[typeof Op.startsWith];
  /**
   * String ends with value.
   */
  [Op.endsWith]?: WhereOperators<AttributeType>[typeof Op.startsWith];
  /**
   * String not ends with value.
   */
  [Op.notEndsWith]?: WhereOperators<AttributeType>[typeof Op.startsWith];
  /**
   * String contains value.
   */
  [Op.substring]?: WhereOperators<AttributeType>[typeof Op.startsWith];
  /**
   * String not contains value.
   */
  [Op.notSubstring]?: WhereOperators<AttributeType>[typeof Op.startsWith];

  /**
   * MySQL/PG only
   *
   * Matches regular expression, case sensitive
   *
   * @example: `[Op.regexp]: '^[h|a|t]'` becomes `REGEXP/~ '^[h|a|t]'`
   */
  [Op.regexp]?: AllowAnyAll<OperatorValues<Extract<AttributeType, string>>>;

  /**
   * MySQL/PG only
   *
   * Does not match regular expression, case sensitive
   *
   * @example: `[Op.notRegexp]: '^[h|a|t]'` becomes `NOT REGEXP/!~ '^[h|a|t]'`
   */
  [Op.notRegexp]?: WhereOperators<AttributeType>[typeof Op.regexp];

  /**
   * PG only
   *
   * Matches regular expression, case insensitive
   *
   * @example: `[Op.iRegexp]: '^[h|a|t]'` becomes `~* '^[h|a|t]'`
   */
  [Op.iRegexp]?: WhereOperators<AttributeType>[typeof Op.regexp];

  /**
   * PG only
   *
   * Does not match regular expression, case insensitive
   *
   * @example: `[Op.notIRegexp]: '^[h|a|t]'` becomes `!~* '^[h|a|t]'`
   */
  [Op.notIRegexp]?: WhereOperators<AttributeType>[typeof Op.regexp];

  /** @example: `[Op.match]: Sequelize.fn('to_tsquery', 'fat & rat')` becomes `@@ to_tsquery('fat & rat')` */
  [Op.match]?: AllowAnyAll<DynamicValues<AttributeType>>;

  /**
   * PG only
   *
   * Whether the range is strictly left of the other range.
   *
   * @example:
   * ```typescript
   * { rangeAttribute: { [Op.strictLeft]: [1, 2] } }
   * // results in
   * // "rangeAttribute" << [1, 2)
   * ```
   *
   * https://www.postgresql.org/docs/14/functions-range.html
   */
  [Op.strictLeft]?:
    | AttributeType extends Range<infer RangeType> ? Rangable<RangeType> : never
    | DynamicValues<AttributeType>;

  /**
   * PG only
   *
   * Whether the range is strictly right of the other range.
   *
   * @example:
   * ```typescript
   * { rangeAttribute: { [Op.strictRight]: [1, 2] } }
   * // results in
   * // "rangeAttribute" >> [1, 2)
   * ```
   *
   * https://www.postgresql.org/docs/14/functions-range.html
   */
  [Op.strictRight]?: WhereOperators<AttributeType>[typeof Op.strictLeft];

  /**
   * PG only
   *
   * Whether the range extends to the left of the other range.
   *
   * @example:
   * ```typescript
   * { rangeAttribute: { [Op.noExtendLeft]: [1, 2] } }
   * // results in
   * // "rangeAttribute" &> [1, 2)
   * ```
   *
   * https://www.postgresql.org/docs/14/functions-range.html
   */
  [Op.noExtendLeft]?: WhereOperators<AttributeType>[typeof Op.strictLeft];

  /**
   * PG only
   *
   * Whether the range extends to the right of the other range.
   *
   * @example:
   * ```typescript
   * { rangeAttribute: { [Op.noExtendRight]: [1, 2] } }
   * // results in
   * // "rangeAttribute" &< [1, 2)
   * ```
   *
   * https://www.postgresql.org/docs/14/functions-range.html
   */
  [Op.noExtendRight]?: WhereOperators<AttributeType>[typeof Op.strictLeft];

  /**
   * PG only
   *
   * Whether the two ranges are adjacent.
   *
   * @example:
   * ```typescript
   * { rangeAttribute: { [Op.adjacent]: [1, 2] } }
   * // results in
   * // "rangeAttribute" -|- [1, 2)
   * ```
   *
   * https://www.postgresql.org/docs/14/functions-range.html
   */
  [Op.adjacent]?: WhereOperators<AttributeType>[typeof Op.strictLeft];
}

/**
 * Where Geometry Options
 */
export interface WhereGeometryOptions {
  type: string;
  coordinates: readonly (number[] | number)[];
}

/**
 * A hash of attributes to describe your search.
 *
 * Possible key values:
 *
 * - An attribute name: `{ id: 1 }`
 * - A nested attribute: `{ '$projects.id$': 1 }`
 * - A JSON key: `{ 'object.key': 1 }`
 * - A cast: `{ 'id::integer': 1 }`
 *
 * - A combination of the above: `{ '$join.attribute$.json.path::integer': 1 }`
 */
export type WhereAttributeHash<TAttributes = any> = {
  // support 'attribute' & '$attribute$'
  [AttributeName in keyof TAttributes as AttributeName extends string ? AttributeName | `$${AttributeName}$` : never]?: WhereAttributeHashValue<TAttributes[AttributeName]>;
} & {
  [AttributeName in keyof TAttributes as AttributeName extends string ?
    // support 'json.path', '$json$.path'
    | `${AttributeName}.${string}` | `$${AttributeName}$.${string}`
    // support 'attribute::cast', '$attribute$::cast', 'json.path::cast' & '$json$.path::cast'
    | `${AttributeName | `$${AttributeName}$` | `${AttributeName}.${string}` | `$${AttributeName}$.${string}`}::${string}`
  : never]?: WhereAttributeHashValue<any>;
} & {
  // support '$nested.attribute$', '$nested.attribute$::cast', '$nested.attribute$.json.path', & '$nested.attribute$.json.path::cast'
  // TODO [2022-05-26]: Remove this ts-ignore once we drop support for TS < 4.4
  // TypeScript < 4.4 does not support using a Template Literal Type as a key.
  //  note: this *must* be a ts-ignore, as it works in ts >= 4.4
  // @ts-ignore
  [attribute: `$${string}.${string}$` | `$${string}.${string}$::${string}` | `$${string}.${string}$.${string}` | `$${string}.${string}$.${string}::${string}`]: WhereAttributeHashValue<any>;
}

/**
 * Types that can be compared to an attribute in a WHERE context.
 */
export type WhereAttributeHashValue<AttributeType> =
  | AllowNotOrAndRecursive<
    // if the right-hand side is an array, it will be equal to Op.in
    // otherwise it will be equal to Op.eq
    // Exception: array attribtues always use Op.eq, never Op.in.
    | AttributeType extends any[]
      ? WhereOperators<AttributeType>[typeof Op.eq] | WhereOperators<AttributeType>
      : (
        | WhereOperators<AttributeType>[typeof Op.in]
        | WhereOperators<AttributeType>[typeof Op.eq]
        | WhereOperators<AttributeType>
      )
    >
  // TODO: this needs a simplified version just for JSON columns
  | WhereAttributeHash<any> // for JSON columns

/**
 * Through options for Include Options
 */
export interface IncludeThroughOptions extends Filterable<any>, Projectable {
  /**
   * The alias for the join model, in case you want to give it a different name than the default one.
   */
  as?: string;

  /**
   * If true, only non-deleted records will be returned from the join table.
   * If false, both deleted and non-deleted records will be returned.
   * Only applies if through model is paranoid.
   *
   * @default true
   */
  paranoid?: boolean;
}

/**
 * Options for eager-loading associated models.
 *
 * The association can be specified in different ways:
 * - Using the name of the association: `{ include: 'associationName' }` *(recommended)*
 * - Using a reference to the association: `{ include: MyModel.associations['associationName'] }`
 * - Using the model to eager-load (an association must still be defined!): `{ include: Model1 }`
 *    - if the association with that model has an alias, you need to specify it too: `{ include: { model: Model1, as: 'Alias' } }`
 *
 * You can also eagerly load all associations using `{ include: { all: true } }` *(not recommended outside of debugging)*
 */
export type Includeable = ModelStatic | Association | IncludeOptions | { all: true, nested?: true } | string;

/**
 * Complex include options
 */
export interface IncludeOptions extends Filterable<any>, Projectable, Paranoid {
  /**
   * Mark the include as duplicating, will prevent a subquery from being used.
   */
  duplicating?: boolean;

  /**
   * The model you want to eagerly load.
   *
   * We recommend specifying {@link IncludeOptions.association} instead.
   */
  model?: ModelStatic;

  /**
   * The alias of the association. Used along with {@link IncludeOptions.model}.
   *
   * This must be specified if the association has an alias (i.e. "as" was used when defining the association).
   * For `hasOne` / `belongsTo`, this should be the singular name, and for `hasMany` / `belongsToMany`,
   * it should be the plural.
   */
  as?: string;

  /**
   * The association you want to eagerly load.
   * Either one of the values available in {@link Model.associations}, or the name of the association.
   *
   * This can be used instead of providing a model/as pair.
   *
   * This is the recommended method.
   */
  association?: Association | string;

  /**
   * Custom `ON` clause, overrides default.
   */
  on?: WhereOptions<any>;

  /**
   * Whether to bind the ON and WHERE clause together by OR instead of AND.
   *
   * @default false
   */
  or?: boolean;

  /**
   * Where clauses to apply to the child model
   *
   * Note that this converts the eager load to an inner join,
   * unless you explicitly set {@link IncludeOptions.required} to false
   */
  where?: WhereOptions<any>;

  /**
   * If true, converts to an inner join, which means that the parent model will only be loaded if it has any
   * matching children.
   *
   * True if `include.where` is set, false otherwise.
   */
  required?: boolean;

  /**
   * If true, converts to a right join if dialect support it.
   *
   * Incompatible with {@link IncludeOptions.required}.
   */
  right?: boolean;

  /**
   * Limit include.
   *
   * Only available when setting {@link IncludeOptions.separate} to true.
   */
<<<<<<< HEAD
  limit?: number | Literal;
=======
  limit?: Nullish<number>;
>>>>>>> 46de59f9

  /**
   * If true, runs a separate query to fetch the associated instances.
   *
   * @default false
   */
  separate?: boolean;

  /**
   * Through Options
   */
  through?: IncludeThroughOptions;

  /**
   * Load further nested related models
   */
  include?: AllowArray<Includeable>;

  /**
   * Order include. Only available when setting `separate` to true.
   */
  order?: Order;

  /**
   * Use sub queries. This should only be used if you know for sure the query does not result in a cartesian product.
   */
  subQuery?: boolean;
}

type OrderItemAssociation = Association | ModelStatic<Model> | { model: ModelStatic<Model>; as: string } | string
type OrderItemColumn = string | Col | Fn | Literal
export type OrderItem =
  | string
  | Fn
  | Col
  | Literal
  | [OrderItemColumn, string]
  | [OrderItemAssociation, OrderItemColumn]
  | [OrderItemAssociation, OrderItemColumn, string]
  | [OrderItemAssociation, OrderItemAssociation, OrderItemColumn]
  | [OrderItemAssociation, OrderItemAssociation, OrderItemColumn, string]
  | [OrderItemAssociation, OrderItemAssociation, OrderItemAssociation, OrderItemColumn]
  | [OrderItemAssociation, OrderItemAssociation, OrderItemAssociation, OrderItemColumn, string]
  | [OrderItemAssociation, OrderItemAssociation, OrderItemAssociation, OrderItemAssociation, OrderItemColumn]
  | [OrderItemAssociation, OrderItemAssociation, OrderItemAssociation, OrderItemAssociation, OrderItemColumn, string]
export type Order = Fn | Col | Literal | OrderItem[];

/**
 * Please note if this is used the aliased property will not be available on the model instance
 * as a property but only via `instance.get('alias')`.
 */
export type ProjectionAlias = readonly [string | Literal | Fn | Col, string];

export type FindAttributeOptions =
  | Array<string | ProjectionAlias | Literal>
  | {
    exclude: string[];
    include?: (string | ProjectionAlias)[];
  }
  | {
    exclude?: string[];
    include: (string | ProjectionAlias)[];
  };

export interface IndexHint {
  type: IndexHints;
  values: string[];
}

export interface IndexHintable {
  /**
   * MySQL only.
   */
  indexHints?: IndexHint[];
}

/**
 * Options that are passed to any model creating a SELECT query
 *
 * A hash of options to describe the scope of the search
 */
export interface FindOptions<TAttributes = any>
  extends QueryOptions, Filterable<TAttributes>, Projectable, Paranoid, IndexHintable, SearchPathable
{
  /**
   * A list of associations to eagerly load using a left join (a single association is also supported).
   *
   * See {@link Includeable} to see how to specify the association, and its eager-loading options.
   */
  include?: AllowArray<Includeable>;

  /**
   * Specifies an ordering. If a string is provided, it will be escaped.
   *
   * Using an array, you can provide several attributes / functions to order by.
   * Each element can be further wrapped in a two-element array:
   * - The first element is the column / function to order by,
   * - the second is the direction.
   *
   * @example
   * `order: [['name', 'DESC']]`.
   *
   * The attribute will be escaped, but the direction will not.
   */
  order?: Order;

  /**
   * GROUP BY in sql
   */
  group?: GroupOption;

  /**
   * Limits how many items will be retrieved by the operation.
   *
   * If `limit` and `include` are used together, Sequelize will turn the `subQuery` option on by default.
   * This is done to ensure that `limit` only impacts the Model on the same level as the `limit` option.
   *
   * You can disable this behavior by explicitly setting `subQuery: false`, however `limit` will then
   * affect the total count of returned values, including eager-loaded associations, instead of just one table.
   *
   * @example
   * ```javascript
   * // in the following query, `limit` only affects the "User" model.
   * // This will return 2 users, each including all of their projects.
   * User.findAll({
   *   limit: 2,
   *   include: [User.associations.projects],
   * });
   * ```
   *
   * @example
   * ```javascript
   * // in the following query, `limit` affects the total number of returned values, eager-loaded associations included.
   * // This may return 2 users, each with one project,
   * //  or 1 user with 2 projects.
   * User.findAll({
   *   limit: 2,
   *   include: [User.associations.projects],
   *   subQuery: false,
   * });
   * ```
   */
<<<<<<< HEAD
  limit?: number | Literal;
=======
  limit?: Nullish<number>;
>>>>>>> 46de59f9

  // TODO: document this - this is an undocumented property but it exists and there are tests for it.
  groupedLimit?: unknown;

  /**
   * Skip the first n items of the results.
   */
  offset?: number | Literal;

  /**
   * Lock the selected rows. Possible options are transaction.LOCK.UPDATE and transaction.LOCK.SHARE.
   * Postgres also supports transaction.LOCK.KEY_SHARE, transaction.LOCK.NO_KEY_UPDATE and specific model
   * locks with joins. See {@link LOCK}.
   */
  lock?:
    | LOCK
    | { level: LOCK; of: ModelStatic<Model> }
    | boolean;

  /**
   * Skip locked rows. Only supported in Postgres.
   */
  skipLocked?: boolean;

  /**
   * Return raw result. See {@link Sequelize#query} for more information.
   */
  raw?: boolean;

  /**
   * Select group rows after groups and aggregates are computed.
   */
  having?: WhereOptions<any>;

  /**
   * Use sub queries (internal).
   *
   * If unspecified, this will `true` by default if `limit` is specified, and `false` otherwise.
   * See {@link FindOptions#limit} for more information.
   */
  subQuery?: boolean;

  /**
   * Throws an error if the query would return 0 results.
   */
  rejectOnEmpty?: boolean | Error;
}

export interface NonNullFindOptions<TAttributes = any> extends FindOptions<TAttributes> {
  /**
   * Throw if nothing was found.
   */
  rejectOnEmpty: true | Error;
}

/**
 * Options for Model.count method
 */
export interface CountOptions<TAttributes = any>
  extends Logging, Transactionable, Filterable<TAttributes>, Projectable, Paranoid, Poolable
{
  /**
   * Include options. See `find` for details
   */
  include?: AllowArray<Includeable>;

  /**
   * Apply COUNT(DISTINCT(col))
   */
  distinct?: boolean;

  /**
   * GROUP BY in sql
   * Used in conjunction with `attributes`.
   *
   * @see Projectable
   */
  group?: GroupOption;

  /**
   * Column on which COUNT() should be applied
   */
  col?: string;
}

/**
 * Options for Model.count when GROUP BY is used
 */
export type CountWithOptions<TAttributes = any> = SetRequired<CountOptions<TAttributes>, 'group'>

export interface FindAndCountOptions<TAttributes = any> extends CountOptions<TAttributes>, FindOptions<TAttributes> { }

export interface GroupedCountResultItem {
  [key: string]: unknown // projected attributes
  count: number // the count for each group
}

/**
 * Options for Model.build method
 */
export interface BuildOptions {
  /**
   * If set to true, values will ignore field and virtual setters.
   *
   * @default false
   */
  raw?: boolean;

  /**
   * Is this record new
   */
  isNewRecord?: boolean;

  /**
   * An array of include options. A single option is also supported - Used to build prefetched/included model instances. See `set`
   */
  include?: AllowArray<Includeable>;
}

export interface Silent {
  /**
   * If true, the updatedAt timestamp will not be updated.
   *
   * @default false
   */
  silent?: boolean;
}

/**
 * Options for Model.create method
 */
export interface CreateOptions<TAttributes = any> extends BuildOptions, Logging, Silent, Transactionable, Hookable, SearchPathable {
  /**
   * If set, only columns matching those in fields will be saved
   */
  fields?: (keyof TAttributes)[];

  /**
   * dialect specific ON CONFLICT DO NOTHING / INSERT IGNORE
   */
  ignoreDuplicates?: boolean;

  /**
   * Return the affected rows (only for postgres)
   */
  returning?: boolean | (keyof TAttributes)[];

  /**
   * If false, validations won't be run.
   *
   * @default true
   */
  validate?: boolean;
}

export interface Hookable {

  /**
   * If `false` the applicable hooks will not be called.
   * The default value depends on the context.
   *
   * @default true
   */
  hooks?: boolean
}

/**
 * Options for Model.findOrCreate method
 */
export interface FindOrCreateOptions<TAttributes = any, TCreationAttributes = TAttributes>
  extends FindOptions<TAttributes>, CreateOptions<TAttributes>
{
  /**
   * Default values to use if building a new instance
   */
  defaults?: TCreationAttributes;
}

/**
 * Options for Model.findOrBuild method
 */
export interface FindOrBuildOptions<TAttributes = any, TCreationAttributes = TAttributes>
  extends FindOptions<TAttributes>, BuildOptions
{
  /**
   * Default values to use if building a new instance
   */
  defaults?: TCreationAttributes;
}

/**
 * Options for Model.upsert method
 */
export interface UpsertOptions<TAttributes = any> extends Logging, Transactionable, SearchPathable, Hookable {
  /**
   * The fields to insert / update. Defaults to all fields.
   *
   * If none of the specified fields are present on the provided `values` object,
   * an insert will still be attempted, but duplicate key conflicts will be ignored.
   */
  fields?: (keyof TAttributes)[];

  /**
   * Fetch back the affected rows (only for postgres)
   */
  returning?: boolean | (keyof TAttributes)[];

  /**
   * Run validations before the row is inserted
   *
   * @default true
   */
  validate?: boolean;
  /**
   * Optional override for the conflict fields in the ON CONFLICT part of the query.
   * Only supported in Postgres >= 9.5 and SQLite >= 3.24.0
   */
   conflictFields?: (keyof TAttributes)[];
}

/**
 * Options for Model.bulkCreate method
 */
export interface BulkCreateOptions<TAttributes = any> extends Logging, Transactionable, Hookable, SearchPathable {
  /**
   * Fields to insert (defaults to all fields)
   */
  fields?: (keyof TAttributes)[];

  /**
   * Should each row be subject to validation before it is inserted.
   * The whole insert will fail if one row fails validation
   *
   * @default false
   */
  validate?: boolean;

  /**
   * Run before / after create hooks for each individual Instance?
   * BulkCreate hooks will still be run if {@link BulkCreateOptions.hooks} is true.
   *
   * @default false
   */
  individualHooks?: boolean;

  /**
   * Ignore duplicate values for primary keys?
   *
   * @default false
   */
  ignoreDuplicates?: boolean;

  /**
   * Fields to update if row key already exists (on duplicate key update)? (only supported by MySQL,
   * MariaDB, SQLite >= 3.24.0 & Postgres >= 9.5).
   */
  updateOnDuplicate?: (keyof TAttributes)[];

  /**
   * Include options. See `find` for details
   */
  include?: AllowArray<Includeable>;

  /**
   * Return all columns or only the specified columns for the affected rows (only for postgres)
   */
  returning?: boolean | (keyof TAttributes)[];
}

/**
 * The options passed to Model.destroy in addition to truncate
 */
export interface TruncateOptions<TAttributes = any> extends Logging, Transactionable, Filterable<TAttributes>, Hookable {
  /**
   * Only used in conjuction with TRUNCATE. Truncates all tables that have foreign-key references to the
   * named table, or to any tables added to the group due to CASCADE.
   *
   * @default false;
   */
  cascade?: boolean;

  /**
   * If set to true, destroy will SELECT all records matching the where parameter and will execute before /
   * after destroy hooks on each row
   *
   * @default false
   */
  individualHooks?: boolean;

  /**
   * How many rows to delete
   */
<<<<<<< HEAD
  limit?: number | Literal;
=======
  limit?: Nullish<number>;
>>>>>>> 46de59f9

  /**
   * Delete instead of setting deletedAt to current timestamp (only applicable if `paranoid` is enabled)
   *
   * @default false
   */
  force?: boolean;

  /**
   * Only used in conjunction with `truncate`.
   * Automatically restart sequences owned by columns of the truncated table
   *
   * @default false
   */
  restartIdentity?: boolean;
}

/**
 * Options used for Model.destroy
 */
export interface DestroyOptions<TAttributes = any> extends TruncateOptions<TAttributes> {
  /**
   * If set to true, dialects that support it will use TRUNCATE instead of DELETE FROM. If a table is
   * truncated the where and limit options are ignored.
   *
   * __Danger__: This will completely empty your table!
   */
  truncate?: boolean;
}

/**
 * Options for Model.restore
 */
export interface RestoreOptions<TAttributes = any> extends Logging, Transactionable, Filterable<TAttributes>, Hookable {

  /**
   * If set to true, restore will find all records within the where parameter and will execute before / after
   * bulkRestore hooks on each row
   */
  individualHooks?: boolean;

  /**
   * How many rows to undelete
   */
<<<<<<< HEAD
  limit?: number | Literal;
=======
  limit?: Nullish<number>;
>>>>>>> 46de59f9
}

/**
 * Options used for Model.update
 */
export interface UpdateOptions<TAttributes = any> extends Logging, Transactionable, Paranoid, Hookable {
  /**
   * Options to describe the scope of the search.
   */
  where: WhereOptions<TAttributes>;

  /**
   * Fields to update (defaults to all fields)
   */
  fields?: (keyof TAttributes)[];

  /**
   * Should each row be subject to validation before it is inserted. The whole insert will fail if one row
   * fails validation.
   *
   * @default true
   */
  validate?: boolean;

  /**
   * Whether to update the side effects of any virtual setters.
   *
   * @default true
   */
  sideEffects?: boolean;

  /**
   * Run before / after update hooks?. If true, this will execute a SELECT followed by individual UPDATEs.
   * A select is needed, because the row data needs to be passed to the hooks
   *
   * @default false
   */
  individualHooks?: boolean;

  /**
   * Return the affected rows (only for postgres)
   *
   * @default false
   */
  returning?: boolean | (keyof TAttributes)[];

  /**
   * How many rows to update
   *
   * Only for mysql and mariadb,
   * Implemented as TOP(n) for MSSQL; for sqlite it is supported only when rowid is present
   */
<<<<<<< HEAD
  limit?: number | Literal;
=======
  limit?: Nullish<number>;
>>>>>>> 46de59f9

  /**
   * If true, the updatedAt timestamp will not be updated.
   */
  silent?: boolean;
}

/**
 * A pojo of values to update.
 *
 * Used by {@link Model.update}
 */
export type UpdateValues<M extends Model> = {
  [key in keyof Attributes<M>]?: Attributes<M>[key] | Fn | Col | Literal;
};

/**
 * Options used for Model.aggregate
 */
export interface AggregateOptions<T extends DataType | unknown, TAttributes = any>
  extends QueryOptions, Filterable<TAttributes>, Paranoid
{
  /**
   * The type of the result. If attribute being aggregated is a defined in the Model,
   * the default will be the type of that attribute, otherwise defaults to a plain JavaScript `number`.
   */
  dataType?: string | T;

  /**
   * Applies DISTINCT to the field being aggregated over
   */
  distinct?: boolean;
}

// instance

/**
 * Options used for Instance.increment method
 */
export interface IncrementDecrementOptions<TAttributes = any>
  extends Logging, Transactionable, Silent, SearchPathable, Filterable<TAttributes> {

  /**
   * Return the affected rows (only for postgres)
   */
  returning?: boolean | (keyof TAttributes)[];
}

/**
 * Options used for Instance.increment method
 */
export interface IncrementDecrementOptionsWithBy<TAttributes = any> extends IncrementDecrementOptions<TAttributes> {
  /**
   * The number to increment by
   *
   * @default 1
   */
  by?: number;
}

/**
 * Options used for Instance.restore method
 */
export interface InstanceRestoreOptions extends Logging, Transactionable { }

/**
 * Options used for Instance.destroy method
 */
export interface InstanceDestroyOptions extends Logging, Transactionable, Hookable {
  /**
   * If set to true, paranoid models will actually be deleted
   */
  force?: boolean;
}

/**
 * Options used for Instance.update method
 */
export interface InstanceUpdateOptions<TAttributes = any> extends
  SaveOptions<TAttributes>, SetOptions, Filterable<TAttributes> { }

/**
 * Options used for Instance.set method
 */
export interface SetOptions {
  /**
   * If set to true, field and virtual setters will be ignored
   */
  raw?: boolean;

  /**
   * Clear all previously set data values
   */
  reset?: boolean;
}

/**
 * Options used for Instance.save method
 */
export interface SaveOptions<TAttributes = any> extends Logging, Transactionable, Silent, Hookable, SearchPathable {
  /**
   * An optional array of strings, representing database columns. If fields is provided, only those columns
   * will be validated and saved.
   */
  fields?: (keyof TAttributes)[];

  /**
   * If false, validations won't be run.
   *
   * @default true
   */
  validate?: boolean;

  /**
   * A flag that defines if null values should be passed as values or not.
   *
   * @default false
   */
  omitNull?: boolean;

  /**
   * Return the affected rows (only for postgres)
   */
  returning?: boolean | (keyof TAttributes)[];
}

/**
 * Model validations, allow you to specify format/content/inheritance validations for each attribute of the
 * model.
 *
 * Validations are automatically run on create, update and save. You can also call validate() to manually
 * validate an instance.
 *
 * The validations are implemented by validator.js.
 */
export interface ModelValidateOptions {
  /**
   * - `{ is: ['^[a-z]+$','i'] }` will only allow letters
   * - `{ is: /^[a-z]+$/i }` also only allows letters
   */
  is?: string | readonly (string | RegExp)[] | RegExp | { msg: string; args: string | readonly (string | RegExp)[] | RegExp };

  /**
   * - `{ not: ['[a-z]','i'] }` will not allow letters
   */
  not?: string | readonly (string | RegExp)[] | RegExp | { msg: string; args: string | readonly (string | RegExp)[] | RegExp };

  /**
   * checks for email format (foo@bar.com)
   */
  isEmail?: boolean | { msg: string };

  /**
   * checks for url format (http://foo.com)
   */
  isUrl?: boolean | { msg: string };

  /**
   * checks for IPv4 (129.89.23.1) or IPv6 format
   */
  isIP?: boolean | { msg: string };

  /**
   * checks for IPv4 (129.89.23.1)
   */
  isIPv4?: boolean | { msg: string };

  /**
   * checks for IPv6 format
   */
  isIPv6?: boolean | { msg: string };

  /**
   * will only allow letters
   */
  isAlpha?: boolean | { msg: string };

  /**
   * will only allow alphanumeric characters, so "_abc" will fail
   */
  isAlphanumeric?: boolean | { msg: string };

  /**
   * will only allow numbers
   */
  isNumeric?: boolean | { msg: string };

  /**
   * checks for valid integers
   */
  isInt?: boolean | { msg: string };

  /**
   * checks for valid floating point numbers
   */
  isFloat?: boolean | { msg: string };

  /**
   * checks for any numbers
   */
  isDecimal?: boolean | { msg: string };

  /**
   * checks for lowercase
   */
  isLowercase?: boolean | { msg: string };

  /**
   * checks for uppercase
   */
  isUppercase?: boolean | { msg: string };

  /**
   * won't allow null
   */
  notNull?: boolean | { msg: string };

  /**
   * only allows null
   */
  isNull?: boolean | { msg: string };

  /**
   * don't allow empty strings
   */
  notEmpty?: boolean | { msg: string };

  /**
   * only allow a specific value
   */
  equals?: string | { msg: string };

  /**
   * force specific substrings
   */
  contains?: string | { msg: string };

  /**
   * check the value is not one of these
   */
  notIn?: ReadonlyArray<readonly any[]> | { msg: string; args: ReadonlyArray<readonly any[]> };

  /**
   * check the value is one of these
   */
  isIn?: ReadonlyArray<readonly any[]> | { msg: string; args: ReadonlyArray<readonly any[]> };

  /**
   * don't allow specific substrings
   */
  notContains?: readonly string[] | string | { msg: string; args: readonly string[] | string };

  /**
   * only allow values with length between 2 and 10
   */
  len?: readonly [number, number] | { msg: string; args: readonly [number, number] };

  /**
   * only allow uuids
   */
  isUUID?: number | { msg: string; args: number };

  /**
   * only allow date strings
   */
  isDate?: boolean | { msg: string; args: boolean };

  /**
   * only allow date strings after a specific date
   */
  isAfter?: string | { msg: string; args: string };

  /**
   * only allow date strings before a specific date
   */
  isBefore?: string | { msg: string; args: string };

  /**
   * only allow values
   */
  max?: number | { msg: string; args: readonly [number] };

  /**
   * only allow values >= 23
   */
  min?: number | { msg: string; args: readonly [number] };

  /**
   * only allow arrays
   */
  isArray?: boolean | { msg: string; args: boolean };

  /**
   * check for valid credit card numbers
   */
  isCreditCard?: boolean | { msg: string; args: boolean };

  // TODO: Enforce 'rest' indexes to have type `(value: unknown) => boolean`
  // Blocked by: https://github.com/microsoft/TypeScript/issues/7765
  /**
   * Custom validations are also possible
   */
  [name: string]: unknown;
}

/**
 * Interface for name property in InitOptions
 */
export interface ModelNameOptions {
  /**
   * Singular model name
   */
  singular?: string;

  /**
   * Plural model name
   */
  plural?: string;
}

/**
 * Interface for getterMethods in InitOptions
 */
export interface ModelGetterOptions<M extends Model = Model> {
  [name: string]: (this: M) => unknown;
}

/**
 * Interface for setterMethods in InitOptions
 */
export interface ModelSetterOptions<M extends Model = Model> {
  [name: string]: (this: M, val: any) => void;
}

/**
 * Interface for Define Scope Options
 */
export interface ModelScopeOptions<TAttributes = any> {
  /**
   * Name of the scope and it's query
   */
  [scopeName: string]: FindOptions<TAttributes> | ((...args: readonly any[]) => FindOptions<TAttributes>);
}

/**
 * General column options
 */
export interface ColumnOptions {
  /**
   * If false, the column will have a NOT NULL constraint, and a not null validation will be run before an
   * instance is saved.
   *
   * @default true
   */
  allowNull?: boolean;

  /**
   * The name of the column.
   *
   * If no value is provided, Sequelize will use the name of the attribute (in snake_case if {@link InitOptions.underscored} is true)
   */
  field?: string;

  /**
   * A literal default value, a JavaScript function, or an SQL function (using {@link fn})
   */
  defaultValue?: unknown;
}

/**
 * References options for the column's attributes
 */
export interface ModelAttributeColumnReferencesOptions {
  /**
   * The name of the table to reference (the sql name), or the Model to reference.
   */
  model: TableName | ModelStatic;

  /**
   * The column on the target model that this foreign key references
   */
  key?: string;

  /**
   * When to check for the foreign key constraint
   *
   * PostgreSQL only
   */
  deferrable?: Deferrable;
}

// TODO: when merging model.d.ts with model.js, make this an enum.
export type ReferentialAction = 'CASCADE' | 'RESTRICT' | 'SET DEFAULT' | 'SET NULL' | 'NO ACTION';

/**
 * Column options for the model schema attributes
 */
export interface ModelAttributeColumnOptions<M extends Model = Model> extends ColumnOptions {
  /**
   * A string or a data type.
   *
   * @see https://sequelize.org/docs/v7/other-topics/other-data-types/
   */
  type: DataType;

  /**
   * If true, the column will get a unique constraint. If a string is provided, the column will be part of a
   * composite unique index. If multiple columns have the same string, they will be part of the same unique
   * index
   */
  unique?: boolean | string | { name: string; msg: string };

  /**
   * If true, this attribute will be marked as primary key
   */
  primaryKey?: boolean;

  /**
   * Is this field an auto increment field
   */
  autoIncrement?: boolean;

  /**
   * If this field is a Postgres auto increment field, use Postgres `GENERATED BY DEFAULT AS IDENTITY` instead of `SERIAL`. Postgres 10+ only.
   */
  autoIncrementIdentity?: boolean;

  /**
   * Comment to add on the column in the database.
   */
  comment?: string;

  /**
   * Makes this attribute a foreign key.
   * You typically don't need to use this yourself, instead use associations.
   *
   * Setting this value to a string equivalent to setting it to `{ model: 'myString' }`.
   */
  references?: string | ModelAttributeColumnReferencesOptions;

  /**
   * What should happen when the referenced key is updated.
   * One of CASCADE, RESTRICT, SET DEFAULT, SET NULL or NO ACTION
   */
  onUpdate?: ReferentialAction;

  /**
   * What should happen when the referenced key is deleted.
   * One of CASCADE, RESTRICT, SET DEFAULT, SET NULL or NO ACTION
   */
  onDelete?: ReferentialAction;

  /**
   * An object of validations to execute for this column every time the model is saved. Can be either the
   * name of a validation provided by validator.js, a validation function provided by extending validator.js
   * (see the
   * `DAOValidator` property for more details), or a custom validation function. Custom validation functions
   * are called with the value of the field, and can possibly take a second callback argument, to signal that
   * they are asynchronous. If the validator is sync, it should throw in the case of a failed validation, it
   * it is async, the callback should be called with the error text.
   */
  validate?: ModelValidateOptions;

  /**
   * Usage in object notation
   *
   * ```js
   * class MyModel extends Model {}
   * MyModel.init({
   *   states: {
   *     type:   DataTypes.ENUM,
   *     values: ['active', 'pending', 'deleted']
   *   }
   * }, { sequelize })
   * ```
   */
  values?: readonly string[];

  /**
   * Provide a custom getter for this column.
   * Use {@link Model.getDataValue} to access the underlying values.
   */
  get?(this: M): unknown;

  /**
   * Provide a custom setter for this column.
   * Use {@link Model.setDataValue} to access the underlying values.
   */
  set?(this: M, val: unknown): void;
}

export interface BuiltModelAttributeColumOptions<M extends Model = Model> extends ModelAttributeColumnOptions {
  /**
   * The name of the attribute (JS side).
   */
  fieldName: string;
}

/**
 * Interface for Attributes provided for all columns in a model
 */
export type ModelAttributes<M extends Model = Model, TAttributes = any> = {
  /**
   * The description of a database column
   */
  [name in keyof TAttributes]: DataType | ModelAttributeColumnOptions<M>;
}

/**
 * Possible types for primary keys
 */
export type Identifier = number | string | Buffer;

/**
 * Options for model definition.
 *
 * Used by {@link Sequelize#define} and {@link Model.init}
 *
 * @see https://sequelize.org/docs/v7/core-concepts/model-basics/
 */
export interface ModelOptions<M extends Model = Model> {
  /**
   * Define the default search scope to use for this model. Scopes have the same form as the options passed to
   * find / findAll.
   *
   * See {@link https://sequelize.org/docs/v7/other-topics/scopes/} to learn more about scopes.
   */
  defaultScope?: FindOptions<Attributes<M>>;

  /**
   * More scopes, defined in the same way as {@link ModelOptions.defaultScope} above.
   * See {@link Model.scope} for more information about how scopes are defined, and what you can do with them.
   *
   * See {@link https://sequelize.org/docs/v7/other-topics/scopes/} to learn more about scopes.
   */
  scopes?: ModelScopeOptions<Attributes<M>>;

  /**
   * Don't persist null values. This means that all columns with null values will not be saved.
   *
   * @default false
   */
  omitNull?: boolean;

  /**
   * Sequelize will automatically add a primary key called `id` if no
   * primary key has been added manually.
   *
   * Set to false to disable adding that primary key.
   *
   * @default false
   */
  noPrimaryKey?: boolean;

  /**
   * Adds createdAt and updatedAt timestamps to the model.
   *
   * @default true
   */
  timestamps?: boolean;

  /**
   * If true, calling {@link Model.destroy} will not delete the model, but will instead set a `deletedAt` timestamp.
   *
   * This options requires {@link ModelOptions.timestamps} to be true.
   * The `deletedAt` column can be customized through {@link ModelOptions.deletedAt}.
   *
   * @default false
   */
  paranoid?: boolean;

  /**
   * If true, Sequelize will snake_case the name of columns that do not have an explicit value set (using {@link ModelAttributeColumnOptions.field}).
   * The name of the table will also be snake_cased, unless {@link ModelOptions.tableName} is set, or {@link ModelOptions.freezeTableName} is true.
   *
   * @default false
   */
  underscored?: boolean;

  /**
   * Indicates if the model's table has a trigger associated with it.
   *
   * @default false
   */
  hasTrigger?: boolean;

  /**
   * If true, sequelize will use the name of the Model as-is as the name of the SQL table.
   * If false, the name of the table will be pluralised (and snake_cased if {@link ModelOptions.underscored} is true).
   *
   * This option has no effect if {@link ModelOptions.tableName} is set.
   *
   * @default false
   */
  freezeTableName?: boolean;

  // TODO: merge with modelName
  /**
   * An object with two attributes, `singular` and `plural`, which are used when this model is associated to others.
   */
  name?: ModelNameOptions;

  /**
   * The name of the model.
   *
   * If not set, the name of the class will be used instead.
   * You should specify this option if you are going to minify your code in a way that may mangle the class name.
   */
  modelName?: string;

  /**
   * Indexes for the provided database table
   */
  indexes?: readonly IndexOptions[];

  /**
   * Override the name of the createdAt attribute if a string is provided, or disable it if false.
   * {@link ModelOptions.timestamps} must be true.
   *
   * Not affected by underscored setting.
   */
  createdAt?: string | boolean;

  /**
   * Override the name of the deletedAt attribute if a string is provided, or disable it if false.
   * {@link ModelOptions.timestamps} must be true.
   * {@link ModelOptions.paranoid} must be true.
   *
   * Not affected by underscored setting.
   */
  deletedAt?: string | boolean;

  /**
   * Override the name of the updatedAt attribute if a string is provided, or disable it if false.
   * {@link ModelOptions.timestamps} must be true.
   *
   * Not affected by underscored setting.
   */
  updatedAt?: string | boolean;

  /**
   * The name of the table in SQL.
   *
   * @default The {@link ModelOptions.modelName}, pluralized,
   *  unless freezeTableName is true, in which case it uses model name
   *  verbatim.
   */
  tableName?: string;

  /**
   * The database schema in which this table will be located.
   */
  schema?: string;

  /**
   * The name of the database storage engine to use (e.g. MyISAM, InnoDB).
   *
   * MySQL, MariaDB only.
   */
  engine?: string;

  /**
   * The charset to use for the model
   */
  charset?: string;

  /**
   * A comment for the table.
   *
   * MySQL, PG only.
   */
  comment?: string;

  /**
   * The collation for model's table
   */
  collate?: string;

  /**
   * Set the initial AUTO_INCREMENT value for the table in MySQL.
   */
  initialAutoIncrement?: string;

  /**
   * Add hooks to the model.
   * Hooks will be called before and after certain operations.
   *
   * This can also be done through {@link Model.addHook}, or the individual hook methods such as {@link Model.afterQuery}.
   * Each property can either be a function, or an array of functions.
   *
   * @see https://sequelize.org/docs/v7/other-topics/hooks/
   */
  hooks?: {
    [Key in keyof ModelHooks<M, Attributes<M>>]?: AllowArray<ModelHooks<M, Attributes<M>>[Key]>
  };

  /**
   * An object of model wide validations. Validations have access to all model values via `this`. If the
   * validator function takes an argument, it is assumed to be async, and is called with a callback that
   * accepts an optional error.
   */
  validate?: ModelValidateOptions;

  /**
   * Allows defining additional setters that will be available on model instances.
   */
  setterMethods?: ModelSetterOptions<M>;

  /**
   * Allows defining additional getters that will be available on model instances.
   */
  getterMethods?: ModelGetterOptions<M>;

  /**
   * Enable optimistic locking.
   * When enabled, sequelize will add a version count attribute to the model and throw an
   * OptimisticLockingError error when stale instances are saved.
   * - If string: Uses the named attribute.
   * - If boolean: Uses `version`.
   *
   * @default false
   */
  version?: boolean | string;
}

/**
 * Options passed to {@link Model.init}
 */
export interface InitOptions<M extends Model = Model> extends ModelOptions<M> {
  /**
   * The sequelize connection. Required ATM.
   */
  sequelize: Sequelize;
}

export type BuiltModelName = Required<ModelNameOptions>;
export type BuiltModelOptions<M extends Model = Model> = Omit<InitOptions, 'name'> & {
  name: BuiltModelName,
};

/**
 * AddScope Options for Model.addScope
 */
export interface AddScopeOptions {
  /**
   * If a scope of the same name already exists, should it be overwritten?
   */
  override: boolean;
}

export abstract class Model<TModelAttributes extends {} = any, TCreationAttributes extends {} = TModelAttributes>
  extends Hooks<Model<TModelAttributes, TCreationAttributes>, TModelAttributes, TCreationAttributes>
{
  /**
   * A dummy variable that doesn't exist on the real object. This exists so
   * Typescript can infer the type of the attributes in static functions. Don't
   * try to access this!
   *
   * Before using these, I'd tried typing out the functions without them, but
   * Typescript fails to infer `TAttributes` in signatures like the below.
   *
   * ```ts
   * public static findOne<M extends Model<TAttributes>, TAttributes>(
   *   this: { new(): M },
   *   options: NonNullFindOptions<TAttributes>
   * ): Promise<M>;
   * ```
   *
   * @deprecated This property will become a Symbol in v7 to prevent collisions.
   * Use Attributes<Model> instead of this property to be forward-compatible.
   */
  _attributes: TModelAttributes; // TODO [>6]: make this a non-exported symbol (same as the one in hooks.d.ts)

  /**
   * A similar dummy variable that doesn't exist on the real object. Do not
   * try to access this in real code.
   *
   * @deprecated This property will become a Symbol in v7 to prevent collisions.
   * Use CreationAttributes<Model> instead of this property to be forward-compatible.
   */
  _creationAttributes: TCreationAttributes; // TODO [>6]: make this a non-exported symbol (same as the one in hooks.d.ts)

  /** The name of the database table */
  public static readonly tableName: string;

  /**
   * The name of the primary key attribute (on the JS side).
   *
   * @deprecated This property doesn't work for composed primary keys. Use {@link Model.primaryKeyAttributes} instead.
   */
  public static readonly primaryKeyAttribute: string;

  /**
   * The column name of the primary key.
   *
   * @deprecated don't use this. It doesn't work with composite PKs. It may be removed in the future to reduce duplication.
   *  Use the. Use {@link Model.primaryKeys} instead.
   */
  public static readonly primaryKeyField: string;

  /**
   * The name of the primary key attributes (on the JS side).
   */
  public static readonly primaryKeyAttributes: readonly string[];

  /**
   * Like {@link Model.rawAttributes}, but only includes attributes that are part of the Primary Key.
   */
  public static readonly primaryKeys: { [attribute: string]: BuiltModelAttributeColumOptions };

  public static readonly uniqueKeys: {
    [indexName: string]: {
      fields: string[],
      msg: string | null,
      /**
       * The name of the attribute
       */
      name: string,
      column: string,
      customIndex: boolean,
    }
  };

  /**
   * @internal
   */
  public static readonly fieldRawAttributesMap: {
    [columnName: string]: BuiltModelAttributeColumOptions,
  };

  /**
   * A mapping of column name to attribute name
   * @internal
   */
  public static readonly fieldAttributeMap: {
    [columnName: string]: string
  };

  /**
   * Like {@link Model.getAttributes}, but only includes attributes that exist in the database.
   * i.e. virtual attributes are omitted.
   *
   * @internal
   */
  public static tableAttributes: {
    [attributeName: string]: BuiltModelAttributeColumOptions,
  };

  /**
   * An object hash from alias to association object
   */
  public static readonly associations: {
    [key: string]: Association;
  };

  /**
   * The options that the model was initialized with
   */
  public static readonly options: BuiltModelOptions;

  // TODO [>7]: Remove `rawAttributes` in v8
  /**
   * The attributes of the model.
   *
   * @deprecated use {@link Model.getAttributes} for better typings.
   */
  public static readonly rawAttributes: { [attribute: string]: BuiltModelAttributeColumOptions };

  /**
   * Returns the attributes of the model
   */
  public static getAttributes<M extends Model>(this: ModelStatic<M>): {
    readonly [Key in keyof Attributes<M>]: BuiltModelAttributeColumOptions
  };

  /**
   * Reference to the sequelize instance the model was initialized with.
   *
   * Can be undefined if the Model has not been initialized yet.
   */
  public static readonly sequelize?: Sequelize;

  /**
   * Initialize a model, representing a table in the DB, with attributes and options.
   *
   * The table columns are define by the hash that is given as the second argument. Each attribute of the hash represents a column. A short table definition might look like this:
   *
   * ```js
   * Project.init({
   *   columnA: {
   *     type: Sequelize.BOOLEAN,
   *     validate: {
   *       is: ['[a-z]','i'],        // will only allow letters
   *       max: 23,                  // only allow values <= 23
   *       isIn: {
   *         args: [['en', 'zh']],
   *         msg: "Must be English or Chinese"
   *       }
   *     },
   *     field: 'column_a'
   *     // Other attributes here
   *   },
   *   columnB: Sequelize.STRING,
   *   columnC: 'MY VERY OWN COLUMN TYPE'
   * }, {sequelize})
   *
   * sequelize.models.modelName // The model will now be available in models under the class name
   * ```
   *
   * As shown above, column definitions can be either strings, a reference to one of the datatypes that are predefined on the Sequelize constructor, or an object that allows you to specify both the type of the column, and other attributes such as default values, foreign key constraints and custom setters and getters.
   *
   * For a list of possible data types, see https://sequelize.org/docs/v7/other-topics/other-data-types
   *
   * For more about getters and setters, see https://sequelize.org/docs/v7/core-concepts/getters-setters-virtuals/
   *
   * For more about instance and class methods, see https://sequelize.org/docs/v7/core-concepts/model-basics/#taking-advantage-of-models-being-classes
   *
   * For more about validation, see https://sequelize.org/docs/v7/core-concepts/validations-and-constraints/
   *
   * @param attributes An object, where each attribute is a column of the table. Each column can be either a DataType, a
   *  string or a type-description object.
   * @param options These options are merged with the default define options provided to the Sequelize constructor
   * @returns the initialized model
   */
  public static init<MS extends ModelStatic<Model>, M extends InstanceType<MS>>(
    this: MS,
    attributes: ModelAttributes<
      M,
      // 'foreign keys' are optional in Model.init as they are added by association declaration methods
      Optional<Attributes<M>, BrandedKeysOf<Attributes<M>, typeof ForeignKeyBrand>>
    >,
    options: InitOptions<M>
  ): MS;

  /**
   * Refreshes the Model's attribute definition.
   */
  static refreshAttributes(): void;

  /**
   * Checks whether an association with this name has already been registered.
   *
   * @param {string} alias
   * @return {boolean}
   */
  static hasAlias(alias: string): boolean;

  /**
   * Returns all associations that have 'target' as their target.
   */
  static getAssociations<S extends Model, T extends Model>(this: ModelStatic<S>, target: ModelStatic<T>): Association<S, T>[];

  /**
   * Returns the association for which the target matches the 'target' parameter, and the alias ("as") matches the 'alias' parameter
   */
  static getAssociationForAlias<S extends Model, T extends Model>(this: ModelStatic<S>, target: ModelStatic<T>, alias: string): Association<S, T> | null;

  /**
   * Remove attribute from model definition.
   * Only use if you know what you're doing.
   *
   * @param attribute
   */
  public static removeAttribute(attribute: string): void;

  /**
   * Creates this table in the database, if it does not already exist.
   *
   * Works like {@link Sequelize#sync}, but only this model is synchronised.
   */
  public static sync<M extends Model>(options?: SyncOptions): Promise<M>;

  /**
   * Drop the table represented by this Model
   *
   * @param options
   */
  public static drop(options?: DropOptions): Promise<void>;

  /**
   * Returns a copy of this model with the corresponding table located in the specified schema.
   *
   * For postgres, this will actually place the schema in front of the table name (`"schema"."tableName"`),
   * while the schema will be prepended to the table name for mysql and sqlite (`'schema.tablename'`).
   *
   * This method is intended for use cases where the same model is needed in multiple schemas.
   * In such a use case it is important to call {@link Model.sync} (or use migrations!) for each model created by this method
   * to ensure the models are created in the correct schema.
   *
   * If a single default schema per model is needed, set the {@link ModelOptions.schema} instead.
   *
   * @param schema The name of the schema. Passing a string is equivalent to setting {@link SchemaOptions.schema}.
   */
  public static withSchema<M extends Model>(
    this: ModelStatic<M>,
    schema: string | SchemaOptions,
  ): ModelStatic<M>;

  /**
   * @deprecated this method has been renamed to {@link Model.withSchema} to emphasise the fact that this method
   *  does not mutate the model and instead returns a new one.
   */
  public static schema<M extends Model>(
    this: ModelStatic<M>,
    schema: string,
    options?: { schemaDelimiter?: string } | string
  ): ModelStatic<M>;

  /**
   * Get the table name of the model, including the schema.
   * The method will return The name as a string if the model has no schema,
   * or an object with `tableName`, `schema` and `delimiter` properties.
   */
  public static getTableName(): string | {
    tableName: string;
    schema: string;
    delimiter: string;
  };

  /**
   * Creates a copy of this model, with one or more scopes applied.
   *
   * See {@link https://sequelize.org/docs/v7/other-topics/scopes/} to learn more about scopes.
   *
   * @param scopes The scopes to apply.
   *   Scopes can either be passed as consecutive arguments, or as an array of arguments.
   *   To apply simple scopes and scope functions with no arguments, pass them as strings.
   *   For scope function, pass an object, with a `method` property.
   *   The value can either be a string, if the method does not take any arguments, or an array, where the first element is the name of the method, and consecutive elements are arguments to that method. Pass null to remove all scopes, including the default.
   *
   * @returns A copy of this model, with the scopes applied.
   */
  public static withScope<M extends Model>(
    this: ModelStatic<M>,
    scopes?: AllowReadonlyArray<string | ScopeOptions> | WhereAttributeHash<M>,
  ): ModelStatic<M>;

  /**
   * @deprecated this method has been renamed to {@link Model.withScope} to emphasise the fact that
   *  this method does not mutate the model, but returns a new model.
   */
  public static scope<M extends Model>(
    this: ModelStatic<M>,
    scopes?: AllowReadonlyArray<string | ScopeOptions> | WhereAttributeHash<M>,
  ): ModelStatic<M>;


  /**
   * @deprecated this method has been renamed to {@link Model.withoutScope} to emphasise the fact that
   *   this method does not mutate the model, and is not the same as {@link Model.withInitialScope}.
   */
  public static unscoped<M extends Model>(this: ModelStatic<M>): ModelStatic<M>;

  /**
   * Returns a model without scope. The default scope is also omitted.
   *
   * See {@link https://sequelize.org/docs/v7/other-topics/scopes/} to learn more about scopes.
   *
   * If you want to access the Model Class in its state before any scope was applied, use {@link Model.withInitialScope}.
   */
  public static withoutScope<M extends Model>(this: ModelStatic<M>): ModelStatic<M>;

  /**
   * Returns the base model, with its initial scope.
   */
  public static withInitialScope<M extends Model>(this: ModelStatic<M>): ModelStatic<M>;

  /**
   * Returns the initial model, the one returned by {@link Model.init} or {@link Sequelize#define},
   * before any scope or schema was applied.
   */
  public static getInitialModel<M extends Model>(this: ModelStatic<M>): ModelStatic<M>;

  /**
   * Add a new scope to the model
   *
   * This is especially useful for adding scopes with includes, when the model you want to
   * include is not available at the time this model is defined.
   *
   * By default, this will throw an error if a scope with that name already exists.
   * Use {@link AddScopeOptions.override} in the options object to silence this error.
   *
   * See {@link https://sequelize.org/docs/v7/other-topics/scopes/} to learn more about scopes.
   */
  public static addScope<M extends Model>(
    this: ModelStatic<M>,
    name: string,
    scope:
      | FindOptions<Attributes<M>>
      | ((...args: readonly any[]) => FindOptions<Attributes<M>>),
    options?: AddScopeOptions
  ): void;

  /**
   * Search for multiple instances.
   * See {@link https://sequelize.org/docs/v7/core-concepts/model-querying-basics/} for more information about querying.
   *
   * __Example of a simple search:__
   * ```js
   * Model.findAll({
   *   where: {
   *     attr1: 42,
   *     attr2: 'cake'
   *   }
   * })
   * ```
   *
   * See also:
   * - {@link Model.findOne}
   * - {@link Sequelize#query}
   *
   * @returns A promise that will resolve with the array containing the results of the SELECT query.
   */
  public static findAll<M extends Model>(
    this: ModelStatic<M>,
    options?: FindOptions<Attributes<M>>
  ): Promise<M[]>;

  /**
   * Search for a single instance by its primary key.
   *
   * This applies LIMIT 1, only a single instance will be returned.
   *
   * Returns the model with the matching primary key.
   * If not found, returns null or throws an error if {@link FindOptions.rejectOnEmpty} is set.
   */
  public static findByPk<M extends Model>(
    this: ModelStatic<M>,
    identifier: Identifier,
    options: Omit<NonNullFindOptions<Attributes<M>>, 'where'>
  ): Promise<M>;
  public static findByPk<M extends Model>(
    this: ModelStatic<M>,
    identifier?: Identifier,
    options?: Omit<FindOptions<Attributes<M>>, 'where'>
  ): Promise<M | null>;

  /**
   * Search for a single instance.
   *
   * Returns the first instance corresponding matching the query.
   * If not found, returns null or throws an error if {@link FindOptions.rejectOnEmpty} is set.
   */
  public static findOne<M extends Model>(
    this: ModelStatic<M>,
    options: NonNullFindOptions<Attributes<M>>
  ): Promise<M>;
  public static findOne<M extends Model>(
    this: ModelStatic<M>,
    options?: FindOptions<Attributes<M>>
  ): Promise<M | null>;

  /**
   * Run an aggregation method on the specified field.
   *
   * Returns the aggregate result cast to {@link AggregateOptions.dataType},
   * unless `options.plain` is false, in which case the complete data result is returned.
   *
   * @param attribute The attribute to aggregate over. Can be a field name or `'*'`
   * @param aggregateFunction The function to use for aggregation, e.g. sum, max etc.
   */
  public static aggregate<T, M extends Model>(
    this: ModelStatic<M>,
    attribute: keyof Attributes<M> | '*',
    aggregateFunction: string,
    options?: AggregateOptions<T, Attributes<M>>
  ): Promise<T>;

  /**
   * Count number of records if group by is used
   *
   * @returns Returns count for each group and the projected attributes.
   */
  public static count<M extends Model>(
    this: ModelStatic<M>,
    options: CountWithOptions<Attributes<M>>
  ): Promise<GroupedCountResultItem[]>;

  /**
   * Count the number of records matching the provided where clause.
   *
   * If you provide an `include` option, the number of matching associations will be counted instead.
   *
   * @returns Returns count for each group and the projected attributes.
   */
  public static count<M extends Model>(
    this: ModelStatic<M>,
    options?: Omit<CountOptions<Attributes<M>>, 'group'>
  ): Promise<number>;

  /**
   * Finds all the rows matching your query, within a specified offset / limit, and get the total number of
   * rows matching your query. This is very useful for pagination.
   *
   * ```js
   * Model.findAndCountAll({
   *   where: ...,
   *   limit: 12,
   *   offset: 12
   * }).then(result => {
   *   ...
   * })
   * ```
   * In the above example, `result.rows` will contain rows 13 through 24, while `result.count` will return
   * the total number of rows that matched your query.
   *
   * When you add includes, only those which are required (either because they have a where clause, or
   * because required` is explicitly set to true on the include) will be added to the count part.
   *
   * Suppose you want to find all users who have a profile attached:
   * ```js
   * User.findAndCountAll({
   *   include: [
   *      { model: Profile, required: true}
   *   ],
   *   limit: 3
   * });
   * ```
   * Because the include for `Profile` has `required` set it will result in an inner join, and only the users
   * who have a profile will be counted. If we remove `required` from the include, both users with and
   * without profiles will be counted
   *
   * This function also support grouping, when `group` is provided, the count will be an array of objects
   * containing the count for each group and the projected attributes.
   * ```js
   * User.findAndCountAll({
   *   group: 'type'
   * });
   * ```
   */
  public static findAndCountAll<M extends Model>(
    this: ModelStatic<M>,
    options?: Omit<FindAndCountOptions<Attributes<M>>, 'group'>
  ): Promise<{ rows: M[]; count: number }>;
  public static findAndCountAll<M extends Model>(
    this: ModelStatic<M>,
    options: SetRequired<FindAndCountOptions<Attributes<M>>, 'group'>
  ): Promise<{ rows: M[]; count: GroupedCountResultItem[] }>;

  /**
   * Finds the maximum value of field
   */
  public static max<T extends DataType | unknown, M extends Model>(
    this: ModelStatic<M>,
    field: keyof Attributes<M>,
    options?: AggregateOptions<T, Attributes<M>>
  ): Promise<T>;

  /**
   * Finds the minimum value of field
   */
  public static min<T extends DataType | unknown, M extends Model>(
    this: ModelStatic<M>,
    field: keyof Attributes<M>,
    options?: AggregateOptions<T, Attributes<M>>
  ): Promise<T>;

  /**
   * Retrieves the sum of field
   */
  public static sum<T extends DataType | unknown, M extends Model>(
    this: ModelStatic<M>,
    field: keyof Attributes<M>,
    options?: AggregateOptions<T, Attributes<M>>
  ): Promise<number>;

  /**
   * Builds a new model instance.
   * Unlike {@link Model.create}, the instance is not persisted, you need to call {@link Model#save} yourself.
   *
   * @param record An object of key value pairs.
   * @returns The created instance.
   */
  public static build<M extends Model>(
    this: ModelStatic<M>,
    record?: CreationAttributes<M>,
    options?: BuildOptions
  ): M;

  /**
   * Builds multiple new model instances.
   * Unlike {@link Model.create}, the instances are not persisted, you need to call {@link Model#save} yourself.
   *
   * @param records An array of objects with key value pairs.
   */
  public static bulkBuild<M extends Model>(
    this: ModelStatic<M>,
    records: ReadonlyArray<CreationAttributes<M>>,
    options?: BuildOptions
  ): M[];

  /**
   * Builds a new model instance and persists it.
   * Equivalent to calling {@link Model.build} then {@link Model.save}.
   *
   * @param record Hash of data values to create new record with
   */
  public static create<
    M extends Model,
    O extends CreateOptions<Attributes<M>> = CreateOptions<Attributes<M>>
  >(
    this: ModelStatic<M>,
    record?: CreationAttributes<M>,
    options?: O
  ): Promise<O extends { returning: false } | { ignoreDuplicates: true } ? void : M>;

  /**
   * Find an entity that matches the query, or build (but don't save) the entity if none is found.
   * The successful result of the promise will be the tuple [instance, initialized].
   *
   * See also {@link Model.findOrCreate} for a version that immediately saves the new entity.
   */
  public static findOrBuild<M extends Model>(
    this: ModelStatic<M>,
    options: FindOrBuildOptions<
      Attributes<M>,
      CreationAttributes<M>
    >
  ): Promise<[entity: M, built: boolean]>;

  /**
   * Find an entity that matches the query, or {@link Model.create} the entity if none is found
   * The successful result of the promise will be the tuple [instance, initialized].
   *
   * If no transaction is passed in the `options` object, a new transaction will be created internally, to
   * prevent the race condition where a matching row is created by another connection after the find but
   * before the insert call.
   * However, it is not always possible to handle this case in SQLite, specifically if one transaction inserts
   * and another tries to select before the first one has committed.
   * In this case, an instance of {@link TimeoutError} will be thrown instead.
   *
   * If a transaction is passed, a savepoint will be created instead,
   * and any unique constraint violation will be handled internally.
   */
  public static findOrCreate<M extends Model>(
    this: ModelStatic<M>,
    options: FindOrCreateOptions<Attributes<M>, CreationAttributes<M>>
  ): Promise<[entity: M, created: boolean]>;

  /**
   * A more performant {@link Model.findOrCreate} that will not start its own transaction or savepoint (at least not in postgres)
   *
   * It will execute a find call, attempt to create if empty, then attempt to find again if a unique constraint fails.
   *
   * The successful result of the promise will be the tuple [instance, initialized].
   */
  public static findCreateFind<M extends Model>(
    this: ModelStatic<M>,
    options: FindOrCreateOptions<Attributes<M>, CreationAttributes<M>>
  ): Promise<[entity: M, created: boolean]>;

  /**
   * Inserts or updates a single entity. An update will be executed if a row which matches the supplied values on
   * either the primary key or a unique key is found. Note that the unique index must be defined in your
   * sequelize model and not just in the table. Otherwise, you may experience a unique constraint violation,
   * because sequelize fails to identify the row that should be updated.
   *
   * **Implementation details:**
   *
   * * MySQL - Implemented as a single query `INSERT values ON DUPLICATE KEY UPDATE values`
   * * PostgreSQL - Implemented as a temporary function with exception handling: INSERT EXCEPTION WHEN
   *   unique_constraint UPDATE
   * * SQLite - Implemented as two queries `INSERT; UPDATE`. This means that the update is executed regardless
   *   of whether the row already existed or not
   *
   * **Note:** SQLite returns null for created, no matter if the row was created or updated. This is
   * because SQLite always runs INSERT OR IGNORE + UPDATE, in a single query, so there is no way to know
   * whether the row was inserted or not.
   *
   * @returns an array with two elements, the first being the new record and
   *   the second being `true` if it was just created or `false` if it already existed (except on Postgres and SQLite, which
   *   can't detect this and will always return `null` instead of a boolean).
   */
  public static upsert<M extends Model>(
    this: ModelStatic<M>,
    values: CreationAttributes<M>,
    options?: UpsertOptions<Attributes<M>>
  ): Promise<[entity: M, created: boolean | null]>;

  /**
   * Creates and inserts multiple instances in bulk.
   *
   * The promise resolves with an array of instances.
   *
   * Please note that, depending on your dialect, the resulting instances may not accurately
   * represent the state of their rows in the database.
   * This is because MySQL and SQLite do not make it easy to obtain back automatically generated IDs
   * and other default values in a way that can be mapped to multiple records.
   * To obtain the correct data for the newly created instance, you will need to query for them again.
   *
   * If validation fails, the promise is rejected with {@link AggregateError}
   *
   * @param records List of objects (key/value pairs) to create instances from
   */
  public static bulkCreate<M extends Model>(
    this: ModelStatic<M>,
    records: ReadonlyArray<CreationAttributes<M>>,
    options?: BulkCreateOptions<Attributes<M>>
  ): Promise<M[]>;

  /**
   * Destroys all instances of the model.
   * This is a convenient method for `MyModel.destroy({ truncate: true })`.
   *
   * __Danger__: This will completely empty your table!
   */
  public static truncate<M extends Model>(
    this: ModelStatic<M>,
    options?: TruncateOptions<Attributes<M>>
  ): Promise<void>;

  /**
   * Deletes multiple instances, or set their deletedAt timestamp to the current time if `paranoid` is enabled.
   *
   * @return The number of destroyed rows
   */
  public static destroy<M extends Model>(
    this: ModelStatic<M>,
    options?: DestroyOptions<Attributes<M>>
  ): Promise<number>;

  /**
   * Restores multiple paranoid instances.
   * Only usable if {@link ModelOptions.paranoid} is true.
   *
   * See {@link https://sequelize.org/docs/v7/core-concepts/paranoid/} to learn more about soft deletion / paranoid models.
   */
  public static restore<M extends Model>(
    this: ModelStatic<M>,
    options?: RestoreOptions<Attributes<M>>
  ): Promise<void>;

  /**
   * Updates multiple instances that match the where options.
   *
   * The promise resolves with an array of one or two elements:
   * - The first element is always the number of affected rows,
   * - the second element is the list of affected entities (only supported in postgres and mssql with {@link UpdateOptions.returning} true.)
   */
  public static update<M extends Model>(
    this: ModelStatic<M>,
    values: UpdateValues<M>,
    options: Omit<UpdateOptions<Attributes<M>>, 'returning'>
      & { returning: Exclude<UpdateOptions<Attributes<M>>['returning'], undefined | false> }
  ): Promise<[affectedCount: number, affectedRows: M[]]>;
  public static update<M extends Model>(
    this: ModelStatic<M>,
    values: UpdateValues<M>,
    options: UpdateOptions<Attributes<M>>
  ): Promise<[affectedCount: number]>;

  /**
   * Runs a 'describe' query on the table.
   *
   * @returns a promise that resolves with a mapping of attributes and their types.
   */
  public static describe(schema?: string, options?: Omit<QueryOptions, 'type'>): Promise<object>;

  /**
   * Increments the value of one or more attributes.
   *
   * The increment is done using a `SET column = column + X WHERE foo = 'bar'` query.
   *
   * @example <caption>increment number by 1</caption>
   * ```javascript
   * Model.increment('number', { where: { foo: 'bar' });
   * ```
   *
   * @example <caption>increment number and count by 2</caption>
   * ```javascript
   * Model.increment(['number', 'count'], { by: 2, where: { foo: 'bar' } });
   * ```
   *
   * @example <caption>increment answer by 42, and decrement tries by 1</caption>
   * ```javascript
   * // `by` cannot be used, as each attribute specifies its own value
   * Model.increment({ answer: 42, tries: -1}, { where: { foo: 'bar' } });
   * ```
   *
   * @param fields If a string is provided, that column is incremented by the
   *   value of `by` given in options. If an array is provided, the same is true for each column.
   *   If an object is provided, each key is incremented by the corresponding value, `by` is ignored.
   *
   * @returns an array of affected rows and affected count with `options.returning` true, whenever supported by dialect
   */
  public static increment<M extends Model>(
    this: ModelStatic<M>,
    fields: AllowReadonlyArray<keyof Attributes<M>>,
    options: IncrementDecrementOptionsWithBy<Attributes<M>>
  ): Promise<[affectedRows: M[]]>;
  public static increment<M extends Model>(
    this: ModelStatic<M>,
    fields: { [key in keyof Attributes<M>]?: number },
    options: IncrementDecrementOptions<Attributes<M>>
  ): Promise<[affectedRows: M[]]>;

  /**
   * Decrements the value of one or more attributes.
   *
   * Works like {@link Model.increment}
   *
   * @param fields If a string is provided, that column is incremented by the
   *   value of `by` given in options. If an array is provided, the same is true for each column.
   *   If an object is provided, each key is incremented by the corresponding value, `by` is ignored.
   *
   * @returns an array of affected rows and affected count with `options.returning` true, whenever supported by dialect
   *
   * @since 4.36.0
   */
  public static decrement<M extends Model>(
    this: ModelStatic<M>,
    fields: AllowReadonlyArray<keyof Attributes<M>>,
    options: IncrementDecrementOptionsWithBy<Attributes<M>>
  ): Promise<M>;
  public static decrement<M extends Model>(
    this: ModelStatic<M>,
    fields: { [key in keyof Attributes<M>]?: number },
    options: IncrementDecrementOptions<Attributes<M>>
  ): Promise<M>;

  /**
   * A hook that is run before validation
   *
   * @param name
   * @param fn A callback function that is called with instance, options
   */
  public static beforeValidate<M extends Model>(
    this: ModelStatic<M>,
    name: string,
    fn: (instance: M, options: ValidationOptions) => HookReturn
  ): void;
  public static beforeValidate<M extends Model>(
    this: ModelStatic<M>,
    fn: (instance: M, options: ValidationOptions) => HookReturn
  ): void;

  /**
   * A hook that is run after validation
   *
   * @param name
   * @param fn A callback function that is called with instance, options
   */
  public static afterValidate<M extends Model>(
    this: ModelStatic<M>,
    name: string,
    fn: (instance: M, options: ValidationOptions) => HookReturn
  ): void;
  public static afterValidate<M extends Model>(
    this: ModelStatic<M>,
    fn: (instance: M, options: ValidationOptions) => HookReturn
  ): void;

  /**
   * A hook that is run before creating a single instance
   *
   * @param name
   * @param fn A callback function that is called with attributes, options
   */
  public static beforeCreate<M extends Model>(
    this: ModelStatic<M>,
    name: string,
    fn: (instance: M, options: CreateOptions<Attributes<M>>) => HookReturn
  ): void;
  public static beforeCreate<M extends Model>(
    this: ModelStatic<M>,
    fn: (instance: M, options: CreateOptions<Attributes<M>>) => HookReturn
  ): void;

  /**
   * A hook that is run after creating a single instance
   *
   * @param name
   * @param fn A callback function that is called with attributes, options
   */
  public static afterCreate<M extends Model>(
    this: ModelStatic<M>,
    name: string,
    fn: (instance: M, options: CreateOptions<Attributes<M>>) => HookReturn
  ): void;
  public static afterCreate<M extends Model>(
    this: ModelStatic<M>,
    fn: (instance: M, options: CreateOptions<Attributes<M>>) => HookReturn
  ): void;

  /**
   * A hook that is run before destroying a single instance
   *
   * @param name
   * @param fn A callback function that is called with instance, options
   */
  public static beforeDestroy<M extends Model>(
    this: ModelStatic<M>,
    name: string,
    fn: (instance: M, options: InstanceDestroyOptions) => HookReturn
  ): void;
  public static beforeDestroy<M extends Model>(
    this: ModelStatic<M>,
    fn: (instance: M, options: InstanceDestroyOptions) => HookReturn
  ): void;

  /**
   * A hook that is run after destroying a single instance
   *
   * @param name
   * @param fn A callback function that is called with instance, options
   */
  public static afterDestroy<M extends Model>(
    this: ModelStatic<M>,
    name: string,
    fn: (instance: M, options: InstanceDestroyOptions) => HookReturn
  ): void;
  public static afterDestroy<M extends Model>(
    this: ModelStatic<M>,
    fn: (instance: M, options: InstanceDestroyOptions) => HookReturn
  ): void;

  /**
   * A hook that is run before updating a single instance
   *
   * @param name
   * @param fn A callback function that is called with instance, options
   */
  public static beforeUpdate<M extends Model>(
    this: ModelStatic<M>,
    name: string,
    fn: (instance: M, options: UpdateOptions<Attributes<M>>) => HookReturn
  ): void;
  public static beforeUpdate<M extends Model>(
    this: ModelStatic<M>,
    fn: (instance: M, options: UpdateOptions<Attributes<M>>) => HookReturn
  ): void;

  /**
   * A hook that is run after updating a single instance
   *
   * @param name
   * @param fn A callback function that is called with instance, options
   */
  public static afterUpdate<M extends Model>(
    this: ModelStatic<M>,
    name: string,
    fn: (instance: M, options: UpdateOptions<Attributes<M>>) => HookReturn
  ): void;
  public static afterUpdate<M extends Model>(
    this: ModelStatic<M>,
    fn: (instance: M, options: UpdateOptions<Attributes<M>>) => HookReturn
  ): void;

  /**
   * A hook that is run before creating or updating a single instance, It proxies `beforeCreate` and `beforeUpdate`
   *
   * @param name
   * @param fn A callback function that is called with instance, options
   */
  public static beforeSave<M extends Model>(
    this: ModelStatic<M>,
    name: string,
    fn: (instance: M, options: UpdateOptions<Attributes<M>> | SaveOptions<Attributes<M>>) => HookReturn
  ): void;
  public static beforeSave<M extends Model>(
    this: ModelStatic<M>,
    fn: (instance: M, options: UpdateOptions<Attributes<M>> | SaveOptions<Attributes<M>>) => HookReturn
  ): void;

  /**
   * A hook that is run after creating or updating a single instance, It proxies `afterCreate` and `afterUpdate`
   *
   * @param name
   * @param fn A callback function that is called with instance, options
   */
  public static afterSave<M extends Model>(
    this: ModelStatic<M>,
    name: string,
    fn: (instance: M, options: UpdateOptions<Attributes<M>> | SaveOptions<Attributes<M>>) => HookReturn
  ): void;
  public static afterSave<M extends Model>(
    this: ModelStatic<M>,
    fn: (instance: M, options: UpdateOptions<Attributes<M>> | SaveOptions<Attributes<M>>) => HookReturn
  ): void;

  /**
   * A hook that is run before creating instances in bulk
   *
   * @param name
   * @param fn A callback function that is called with instances, options
   */
  public static beforeBulkCreate<M extends Model>(
    this: ModelStatic<M>,
    name: string,
    fn: (instances: M[], options: BulkCreateOptions<Attributes<M>>) => HookReturn
  ): void;
  public static beforeBulkCreate<M extends Model>(
    this: ModelStatic<M>,
    fn: (instances: M[], options: BulkCreateOptions<Attributes<M>>) => HookReturn
  ): void;

  /**
   * A hook that is run after creating instances in bulk
   *
   * @param name
   * @param fn A callback function that is called with instances, options
   */
  public static afterBulkCreate<M extends Model>(
    this: ModelStatic<M>,
    name: string,
    fn: (instances: readonly M[], options: BulkCreateOptions<Attributes<M>>) => HookReturn
  ): void;
  public static afterBulkCreate<M extends Model>(
    this: ModelStatic<M>,
    fn: (instances: readonly M[], options: BulkCreateOptions<Attributes<M>>) => HookReturn
  ): void;

  /**
   * A hook that is run before destroying instances in bulk
   *
   * @param name
   * @param fn   A callback function that is called with options
   */
  public static beforeBulkDestroy<M extends Model>(
    this: ModelStatic<M>,
    name: string, fn: (options: BulkCreateOptions<Attributes<M>>) => HookReturn): void;
  public static beforeBulkDestroy<M extends Model>(
    this: ModelStatic<M>,
    fn: (options: BulkCreateOptions<Attributes<M>>) => HookReturn
  ): void;

  /**
   * A hook that is run after destroying instances in bulk
   *
   * @param name
   * @param fn   A callback function that is called with options
   */
  public static afterBulkDestroy<M extends Model>(
    this: ModelStatic<M>,
    name: string, fn: (options: DestroyOptions<Attributes<M>>) => HookReturn
  ): void;
  public static afterBulkDestroy<M extends Model>(
    this: ModelStatic<M>,
    fn: (options: DestroyOptions<Attributes<M>>) => HookReturn
  ): void;

  /**
   * A hook that is run after updating instances in bulk
   *
   * @param name
   * @param fn   A callback function that is called with options
   */
  public static beforeBulkUpdate<M extends Model>(
    this: ModelStatic<M>,
    name: string, fn: (options: UpdateOptions<Attributes<M>>) => HookReturn
  ): void;
  public static beforeBulkUpdate<M extends Model>(
    this: ModelStatic<M>,
    fn: (options: UpdateOptions<Attributes<M>>) => HookReturn
  ): void;

  /**
   * A hook that is run after updating instances in bulk
   *
   * @param name
   * @param fn   A callback function that is called with options
   */
  public static afterBulkUpdate<M extends Model>(
    this: ModelStatic<M>,
    name: string, fn: (options: UpdateOptions<Attributes<M>>) => HookReturn
  ): void;
  public static afterBulkUpdate<M extends Model>(
    this: ModelStatic<M>,
    fn: (options: UpdateOptions<Attributes<M>>) => HookReturn
  ): void;

  /**
   * A hook that is run before a find (select) query
   *
   * @param name
   * @param fn   A callback function that is called with options
   */
  public static beforeFind<M extends Model>(
    this: ModelStatic<M>,
    name: string, fn: (options: FindOptions<Attributes<M>>) => HookReturn
  ): void;
  public static beforeFind<M extends Model>(
    this: ModelStatic<M>,
    fn: (options: FindOptions<Attributes<M>>) => HookReturn
  ): void;

  /**
   * A hook that is run before a count query
   *
   * @param name
   * @param fn   A callback function that is called with options
   */
  public static beforeCount<M extends Model>(
    this: ModelStatic<M>,
    name: string, fn: (options: CountOptions<Attributes<M>>) => HookReturn
  ): void;
  public static beforeCount<M extends Model>(
    this: ModelStatic<M>,
    fn: (options: CountOptions<Attributes<M>>) => HookReturn
  ): void;

  /**
   * A hook that is run before a find (select) query, after any { include: {all: ...} } options are expanded
   *
   * @param name
   * @param fn   A callback function that is called with options
   */
  public static beforeFindAfterExpandIncludeAll<M extends Model>(
    this: ModelStatic<M>,
    name: string, fn: (options: FindOptions<Attributes<M>>) => HookReturn
  ): void;
  public static beforeFindAfterExpandIncludeAll<M extends Model>(
    this: ModelStatic<M>,
    fn: (options: FindOptions<Attributes<M>>) => HookReturn
  ): void;

  /**
   * A hook that is run before a find (select) query, after all option parsing is complete
   *
   * @param name
   * @param fn   A callback function that is called with options
   */
  public static beforeFindAfterOptions<M extends Model>(
    this: ModelStatic<M>,
    name: string, fn: (options: FindOptions<Attributes<M>>) => HookReturn
  ): void;
  public static beforeFindAfterOptions<M extends Model>(
    this: ModelStatic<M>,
    fn: (options: FindOptions<Attributes<M>>) => void
  ): HookReturn;

  /**
   * A hook that is run after a find (select) query
   *
   * @param name
   * @param fn   A callback function that is called with instance(s), options
   */
  public static afterFind<M extends Model>(
    this: ModelStatic<M>,
    name: string,
    fn: (instancesOrInstance: readonly M[] | M | null, options: FindOptions<Attributes<M>>) => HookReturn
  ): void;
  public static afterFind<M extends Model>(
    this: ModelStatic<M>,
    fn: (instancesOrInstance: readonly M[] | M | null, options: FindOptions<Attributes<M>>) => HookReturn
  ): void;

  /**
   * A hook that is run before sequelize.sync call
   *
   * @param fn   A callback function that is called with options passed to sequelize.sync
   */
  public static beforeBulkSync(name: string, fn: (options: SyncOptions) => HookReturn): void;
  public static beforeBulkSync(fn: (options: SyncOptions) => HookReturn): void;

  /**
   * A hook that is run after sequelize.sync call
   *
   * @param fn   A callback function that is called with options passed to sequelize.sync
   */
  public static afterBulkSync(name: string, fn: (options: SyncOptions) => HookReturn): void;
  public static afterBulkSync(fn: (options: SyncOptions) => HookReturn): void;

  /**
   * A hook that is run before Model.sync call
   *
   * @param fn   A callback function that is called with options passed to Model.sync
   */
  public static beforeSync(name: string, fn: (options: SyncOptions) => HookReturn): void;
  public static beforeSync(fn: (options: SyncOptions) => HookReturn): void;

  /**
   * A hook that is run after Model.sync call
   *
   * @param fn   A callback function that is called with options passed to Model.sync
   */
  public static afterSync(name: string, fn: (options: SyncOptions) => HookReturn): void;
  public static afterSync(fn: (options: SyncOptions) => HookReturn): void;

  /**
   * Creates a 1:1 association between this model (the source) and the provided target.
   * The foreign key is added on the target model.
   *
   * See {@link https://sequelize.org/docs/v7/core-concepts/assocs/} to learn more about associations.
   *
   * @example
   * ```javascript
   * User.hasOne(Profile)
   * ```
   *
   * @param target The model that will be associated with hasOne relationship
   * @param options hasOne association options
   * @returns The newly defined association (also available in {@link Model.associations}).
   */
  public static hasOne<M extends Model, T extends Model>(
    this: ModelStatic<M>, target: ModelStatic<T>, options?: HasOneOptions
  ): HasOne<M, T>;

  /**
   * Creates an association between this (the source) and the provided target.
   * The foreign key is added on the source Model.
   *
   * See {@link https://sequelize.org/docs/v7/core-concepts/assocs/} to learn more about associations.
   *
   * @example
   * ```javascript
   * Profile.belongsTo(User)
   * ```
   *
   * @param target The model that will be associated with a belongsTo relationship
   * @param options Options for the association
   * @returns The newly defined association (also available in {@link Model.associations}).
   */
  public static belongsTo<M extends Model, T extends Model>(
    this: ModelStatic<M>, target: ModelStatic<T>, options?: BelongsToOptions
  ): BelongsTo<M, T>;

  /**
   * Defines a 1:n association between two models.
   * The foreign key is added on the target model.
   *
   * See {@link https://sequelize.org/docs/v7/core-concepts/assocs/} to learn more about associations.
   *
   * @example
   * ```javascript
   * Profile.hasMany(User)
   * ```
   *
   * @param target The model that will be associated with a hasMany relationship
   * @param options Options for the association
   * @returns The newly defined association (also available in {@link Model.associations}).
   */
  public static hasMany<M extends Model, T extends Model>(
    this: ModelStatic<M>, target: ModelStatic<T>, options?: HasManyOptions
  ): HasMany<M, T>;

  /**
   * Create an N:M association with a join table. Defining `through` is required.
   * The foreign key is added on the through model.
   *
   * See {@link https://sequelize.org/docs/v7/core-concepts/assocs/} to learn more about associations.
   *
   * @example
   * ```javascript
   * // Automagically generated join model
   * User.belongsToMany(Project, { through: 'UserProjects' })
   *
   * // Join model with additional attributes
   * const UserProjects = sequelize.define('UserProjects', {
   *   started: Sequelize.BOOLEAN
   * })
   * User.belongsToMany(Project, { through: UserProjects })
   * ```
   *
   * @param target Target model
   * @param options belongsToMany association options
   * @returns The newly defined association (also available in {@link Model.associations}).
   */
  public static belongsToMany<M extends Model, T extends Model>(
    this: ModelStatic<M>, target: ModelStatic<T>, options: BelongsToManyOptions
  ): BelongsToMany<M, T>;

  /**
   * @private
   */
  public static _injectDependentVirtualAttributes(attributes: string[]): string[];

  /**
   * @private
   */
  public static _virtualAttributes: Set<string>;

  /**
   * Returns true if this instance has not yet been persisted to the database
   */
  public isNewRecord: boolean;

  /**
   * A reference to the sequelize instance.
   */
  public sequelize: Sequelize;

  /**
   * Builds a new model instance.
   *
   * @param values an object of key value pairs
   * @param options instance construction options
   */
  constructor(values?: MakeNullishOptional<TCreationAttributes>, options?: BuildOptions);

  /**
   * Returns an object representing the query for this instance, use with `options.where`
   *
   * @param checkVersion include version attribute in where hash
   */
  public where(checkVersion?: boolean): WhereOptions;

  /**
   * Returns the underlying data value
   *
   * Unlike {@link Model#get}, this method returns the value as it was retrieved, bypassing
   * getters, cloning, virtual attributes.
   *
   * @param key The name of the attribute to return.
   */
  public getDataValue<K extends keyof TModelAttributes>(key: K): TModelAttributes[K];

  /**
   * Updates the underlying data value.
   *
   * Unlike {@link Model#set}, this method skips any special behavior and directly replaces the raw value.
   *
   * @param key The name of the attribute to update.
   * @param value The new value for that attribute.
   */
  public setDataValue<K extends keyof TModelAttributes>(key: K, value: TModelAttributes[K]): void;

  /**
   * If no key is given, returns all values of the instance, also invoking virtual getters.
   *
   * If key is given and a field or virtual getter is present for the key it will call that getter - else it
   * will return the value for key.
   *
   * @param options.plain If set to true, included instances will be returned as plain objects
   * @param options.raw  If set to true, field and virtual setters will be ignored
   */
  public get(options?: { plain?: boolean; clone?: boolean, raw?: boolean }): TModelAttributes;
  public get<K extends keyof this>(key: K, options?: { plain?: boolean; clone?: boolean, raw?: boolean }): this[K];
  public get(key: string, options?: { plain?: boolean; clone?: boolean, raw?: boolean }): unknown;

  /**
   * Set is used to update values on the instance (the sequelize representation of the instance that is,
   * remember that nothing will be persisted before you actually call `save`). In its most basic form `set`
   * will update a value stored in the underlying `dataValues` object. However, if a custom setter function
   * is defined for the key, that function will be called instead. To bypass the setter, you can pass `raw:
   * true` in the options object.
   *
   * If set is called with an object, it will loop over the object, and call set recursively for each key,
   * value pair. If you set raw to true, the underlying dataValues will either be set directly to the object
   * passed, or used to extend dataValues, if dataValues already contain values.
   *
   * When set is called, the previous value of the field is stored and sets a changed flag(see `changed`).
   *
   * Set can also be used to build instances for associations, if you have values for those.
   * When using set with associations you need to make sure the property key matches the alias of the
   * association while also making sure that the proper include options have been set (from .build() or
   * .findOne())
   *
   * If called with a dot.seperated key on a JSON/JSONB attribute it will set the value nested and flag the
   * entire object as changed.
   *
   * @param options.raw If set to true, field and virtual setters will be ignored
   * @param options.reset Clear all previously set data values
   */
  public set<K extends keyof TModelAttributes>(key: K, value: TModelAttributes[K], options?: SetOptions): this;
  public set(keys: Partial<TModelAttributes>, options?: SetOptions): this;

  /**
   * Alias for {@link Model.set}.
   */
  public setAttributes<K extends keyof TModelAttributes>(key: K, value: TModelAttributes[K], options?: SetOptions): this;
  public setAttributes(keys: Partial<TModelAttributes>, options?: SetOptions): this;

  /**
   * If changed is called with a string it will return a boolean indicating whether the value of that key in
   * `dataValues` is different from the value in `_previousDataValues`.
   *
   * If changed is called without an argument, it will return an array of keys that have changed.
   *
   * If changed is called with two arguments, it will set the property to `dirty`.
   *
   * If changed is called without an argument and no keys have changed, it will return `false`.
   */
  public changed<K extends keyof this>(key: K): boolean;
  public changed<K extends keyof this>(key: K, dirty: boolean): void;
  public changed(): false | string[];

  /**
   * Returns the previous value for key from `_previousDataValues`.
   */
  public previous(): Partial<TModelAttributes>;
  public previous<K extends keyof TModelAttributes>(key: K): TModelAttributes[K] | undefined;

  /**
   * Validates this instance, and if the validation passes, persists it to the database.
   *
   * Returns a Promise that resolves to the saved instance (or rejects with a {@link ValidationError},
   * which will have a property for each of the fields for which the validation failed, with the error message for that field).
   *
   * This method is optimized to perform an UPDATE only into the fields that changed.
   * If nothing has changed, no SQL query will be performed.
   *
   * This method is not aware of eager loaded associations.
   * In other words, if some other model instance (child) was eager loaded with this instance (parent),
   * and you change something in the child, calling `save()` will simply ignore the change that happened on the child.
   */
  public save(options?: SaveOptions<TModelAttributes>): Promise<this>;

  /**
   * Refreshes the current instance in-place, i.e. update the object with current data from the DB and return
   * the same object. This is different from doing a `find(Instance.id)`, because that would create and
   * return a new instance. With this method, all references to the Instance are updated with the new data
   * and no new objects are created.
   */
  public reload(options?: FindOptions<TModelAttributes>): Promise<this>;

  /**
   * Validate the attribute of this instance according to validation rules set in the model definition.
   *
   * Emits null if and only if validation successful; otherwise an Error instance containing
   * { field name : [error msgs] } entries.
   */
  public validate(options?: ValidationOptions): Promise<void>;

  /**
   * This is the same as calling {@link Model#set} followed by calling {@link Model#save},
   * but it only saves attributes values passed to it, making it safer.
   */
  public update<K extends keyof TModelAttributes>(attributeName: K, value: TModelAttributes[K] | Col | Fn | Literal, options?: InstanceUpdateOptions<TModelAttributes>): Promise<this>;
  public update(
    attributes: {
        [key in keyof TModelAttributes]?: TModelAttributes[key] | Fn | Col | Literal;
    },
    options?: InstanceUpdateOptions<TModelAttributes>
  ): Promise<this>;

  /**
   * Destroys the row corresponding to this instance. Depending on your setting for paranoid, the row will
   * either be completely deleted, or have its deletedAt timestamp set to the current time.
   */
  public destroy(options?: InstanceDestroyOptions): Promise<void>;

  /**
   * Restores the row corresponding to this instance.
   * Only available for paranoid models.
   *
   * See {@link https://sequelize.org/docs/v7/core-concepts/paranoid/} to learn more about soft deletion / paranoid models.
   */
  public restore(options?: InstanceRestoreOptions): Promise<void>;

  /**
   * Increment the value of one or more columns. This is done in the database, which means it does not use
   * the values currently stored on the Instance. The increment is done using a
   * ```sql
   * SET column = column + X
   * ```
   * query. To get the correct value after an increment into the Instance you should do a reload.
   *
   * ```js
   * instance.increment('number') // increment number by 1
   * instance.increment(['number', 'count'], { by: 2 }) // increment number and count by 2
   * instance.increment({ answer: 42, tries: 1}, { by: 2 }) // increment answer by 42, and tries by 1.
   *                                                        // `by` is ignored, since each column has its own
   *                                                        // value
   * ```
   *
   * @param fields If a string is provided, that column is incremented by the value of `by` given in options.
   *               If an array is provided, the same is true for each column.
   *               If and object is provided, each column is incremented by the value given.
   */
  public increment<K extends keyof TModelAttributes>(
    fields: K | readonly K[] | Partial<TModelAttributes>,
    options?: IncrementDecrementOptionsWithBy<TModelAttributes>
  ): Promise<this>;

  /**
   * Decrement the value of one or more columns. This is done in the database, which means it does not use
   * the values currently stored on the Instance. The decrement is done using a
   * ```sql
   * SET column = column - X
   * ```
   * query. To get the correct value after an decrement into the Instance you should do a reload.
   *
   * ```js
   * instance.decrement('number') // decrement number by 1
   * instance.decrement(['number', 'count'], { by: 2 }) // decrement number and count by 2
   * instance.decrement({ answer: 42, tries: 1}, { by: 2 }) // decrement answer by 42, and tries by 1.
   *                                                        // `by` is ignored, since each column has its own
   *                                                        // value
   * ```
   *
   * @param fields If a string is provided, that column is decremented by the value of `by` given in options.
   *               If an array is provided, the same is true for each column.
   *               If and object is provided, each column is decremented by the value given
   */
  public decrement<K extends keyof TModelAttributes>(
    fields: K | readonly K[] | Partial<TModelAttributes>,
    options?: IncrementDecrementOptionsWithBy<TModelAttributes>
  ): Promise<this>;

  /**
   * Check whether all values of this and `other` Instance are the same
   */
  public equals(other: this): boolean;

  /**
   * Check if this is equal to one of `others` by calling equals
   */
  public equalsOneOf(others: readonly this[]): boolean;

  /**
   * Convert the instance to a JSON representation. Proxies to calling `get` with no keys. This means get all
   * values gotten from the DB, and apply all custom getters.
   */
  public toJSON<T extends TModelAttributes>(): T;
  public toJSON(): object;

  /**
   * Returns true if this instance is "soft deleted".
   * Throws an error if {@link ModelOptions.paranoid} is not enabled.
   *
   * See {@link https://sequelize.org/docs/v7/core-concepts/paranoid/} to learn more about soft deletion / paranoid models.
   */
  public isSoftDeleted(): boolean;
}

type NonConstructorKeys<T> = ({[P in keyof T]: T[P] extends new () => any ? never : P })[keyof T];
type NonConstructor<T> = Pick<T, NonConstructorKeys<T>>;

export type ModelDefined<S, T> = ModelStatic<Model<S, T>>;

// remove the existing constructor that tries to return `Model<{},{}>` which would be incompatible with models that have typing defined & replace with proper constructor.
export type ModelStatic<M extends Model = Model> = NonConstructor<typeof Model> & { new(): M };

/**
 * Type will be true is T is branded with Brand, false otherwise
 */
// How this works:
// - `A extends B` will be true if A has *at least* all the properties of B
// - If we do `A extends Omit<A, Checked>` - the result will only be true if A did not have Checked to begin with
// - So if we want to check if T is branded, we remove the brand, and check if they list of keys is still the same.
// we exclude Null & Undefined so "field: Brand<value> | null" is still detected as branded
// this is important because "Brand<value | null>" are transformed into "Brand<value> | null" to not break null & undefined
type IsBranded<T, Brand extends symbol> = keyof NonNullable<T> extends keyof Omit<NonNullable<T>, Brand>
  ? false
  : true;

type BrandedKeysOf<T, Brand extends symbol> = {
  [P in keyof T]-?: IsBranded<T[P], Brand> extends true ? P : never
}[keyof T];

/**
 * Dummy Symbol used as branding by {@link NonAttribute}.
 *
 * Do not export, Do not use.
 */
declare const NonAttributeBrand: unique symbol;

/**
 * This is a Branded Type.
 * You can use it to tag fields from your class that are NOT attributes.
 * They will be ignored by {@link InferAttributes} and {@link InferCreationAttributes}
 */
export type NonAttribute<T> =
  // we don't brand null & undefined as they can't have properties.
  // This means `NonAttribute<null>` will not work, but who makes an attribute that only accepts null?
  // Note that `NonAttribute<string | null>` does work!
  T extends null | undefined ? T
  : (T & { [NonAttributeBrand]?: true });

/**
 * Dummy Symbol used as branding by {@link ForeignKey}.
 *
 * Do not export, Do not use.
 */
declare const ForeignKeyBrand: unique symbol;

/**
 * This is a Branded Type.
 * You can use it to tag fields from your class that are foreign keys.
 * They will become optional in {@link Model.init} (as foreign keys are added by association methods, like {@link Model.hasMany}.
 */
export type ForeignKey<T> =
  // we don't brand null & undefined as they can't have properties.
  // This means `ForeignKey<null>` will not work, but who makes an attribute that only accepts null?
  // Note that `ForeignKey<string | null>` does work!
  T extends null | undefined ? T
  : (T & { [ForeignKeyBrand]?: true });

/**
 * Option bag for {@link InferAttributes}.
 *
 * - omit: properties to not treat as Attributes.
 */
type InferAttributesOptions<Excluded, > = { omit?: Excluded };

/**
 * Utility type to extract Attributes of a given Model class.
 *
 * It returns all instance properties defined in the Model, except:
 * - those inherited from Model (intermediate inheritance works),
 * - the ones whose type is a function,
 * - the ones manually excluded using the second parameter.
 * - the ones branded using {@link NonAttribute}
 *
 * It cannot detect whether something is a getter or not, you should use the `Excluded`
 * parameter to exclude getter & setters from the attribute list.
 *
 * @example
 * ```javascript
 * // listed attributes will be 'id' & 'firstName'.
 * class User extends Model<InferAttributes<User>> {
 *   id: number;
 *   firstName: string;
 * }
 * ```
 *
 * @example
 * ```javascript
 * // listed attributes will be 'id' & 'firstName'.
 * // we're excluding the `name` getter & `projects` attribute using the `omit` option.
 * class User extends Model<InferAttributes<User, { omit: 'name' | 'projects' }>> {
 *   id: number;
 *   firstName: string;
 *
 *   // this is a getter, not an attribute. It should not be listed in attributes.
 *   get name(): string { return this.firstName; }
 *   // this is an association, it should not be listed in attributes
 *   projects?: Project[];
 * }
 * ```
 *
 * @example
 * ```javascript
 * // listed attributes will be 'id' & 'firstName'.
 * // we're excluding the `name` getter & `test` attribute using the `NonAttribute` branded type.
 * class User extends Model<InferAttributes<User>> {
 *   id: number;
 *   firstName: string;
 *
 *   // this is a getter, not an attribute. It should not be listed in attributes.
 *   get name(): NonAttribute<string> { return this.firstName; }
 *   // this is an association, it should not be listed in attributes
 *   projects?: NonAttribute<Project[]>;
 * }
 * ```
 */
export type InferAttributes<
  M extends Model,
  Options extends InferAttributesOptions<keyof M | never | ''> = { omit: never }
  > = {
  [Key in keyof M as InternalInferAttributeKeysFromFields<M, Key, Options>]: M[Key]
};

/**
 * Dummy Symbol used as branding by {@link CreationOptional}.
 *
 * Do not export, Do not use.
 */
declare const CreationAttributeBrand: unique symbol;

/**
 * This is a Branded Type.
 * You can use it to tag attributes that can be ommited during Model Creation.
 *
 * For use with {@link InferCreationAttributes}.
 */
export type CreationOptional<T> =
  // we don't brand null & undefined as they can't have properties.
  // This means `CreationOptional<null>` will not work, but who makes an attribute that only accepts null?
  // Note that `CreationOptional<string | null>` does work!
  T extends null | undefined ? T
  : (T & { [CreationAttributeBrand]?: true });

/**
 * Utility type to extract Creation Attributes of a given Model class.
 *
 * Works like {@link InferAttributes}, but fields that are tagged using
 *  {@link CreationOptional} will be optional.
 *
 * @example
 * ```javascript
 * class User extends Model<InferAttributes<User>, InferCreationAttributes<User>> {
 *   // this attribute is optional in Model#create
 *   declare id: CreationOptional<number>;
 *
 *   // this attribute is mandatory in Model#create
 *   declare name: string;
 * }
 * ```
 */
export type InferCreationAttributes<
  M extends Model,
  Options extends InferAttributesOptions<keyof M | never | ''> = { omit: never }
  > = {
  [Key in keyof M as InternalInferAttributeKeysFromFields<M, Key, Options>]: IsBranded<M[Key], typeof CreationAttributeBrand> extends true
    ? (M[Key] | undefined)
    : M[Key]
};

/**
 * @private
 *
 * Internal type used by {@link InferCreationAttributes} and {@link InferAttributes} to exclude
 * attributes that are:
 * - functions
 * - branded using {@link NonAttribute}
 * - inherited from {@link Model}
 * - Excluded manually using {@link InferAttributesOptions#omit}
 */
type InternalInferAttributeKeysFromFields<M extends Model, Key extends keyof M, Options extends InferAttributesOptions<keyof M | never | ''>> =
  // functions are always excluded
  M[Key] extends AnyFunction ? never
  // fields inherited from Model are all excluded
  : Key extends keyof Model ? never
  // fields branded with NonAttribute are excluded
  : IsBranded<M[Key], typeof NonAttributeBrand> extends true ? never
  // check 'omit' option is provided & exclude those listed in it
  : Options['omit'] extends string ? (Key extends Options['omit'] ? never : Key)
  : Key

// in v7, we should be able to drop InferCreationAttributes and InferAttributes,
//  resolving this confusion.
/**
 * Returns the creation attributes of a given Model.
 *
 * This returns the Creation Attributes of a Model, it does not build them.
 * If you need to build them, use {@link InferCreationAttributes}.
 *
 * @example
 * ```typescript
 * function buildModel<M extends Model>(modelClass: ModelStatic<M>, attributes: CreationAttributes<M>) {}
 * ```
 */
export type CreationAttributes<M extends Model | Hooks> = MakeNullishOptional<M['_creationAttributes']>;

/**
 * Returns the creation attributes of a given Model.
 *
 * This returns the Attributes of a Model that have already been defined, it does not build them.
 * If you need to build them, use {@link InferAttributes}.
 *
 * @example
 * ```typescript
 * function getValue<M extends Model>(modelClass: ModelStatic<M>, attribute: keyof Attributes<M>) {}
 * ```
 */
export type Attributes<M extends Model | Hooks> = M['_attributes'];<|MERGE_RESOLUTION|>--- conflicted
+++ resolved
@@ -14,14 +14,8 @@
 import { Deferrable } from './deferrable';
 import { HookReturn, Hooks, ModelHooks } from './hooks';
 import { ValidationOptions } from './instance-validator';
-<<<<<<< HEAD
-import { IndexesOptions, TableName } from './dialects/abstract/query-interface';
+import { IndexOptions, TableName } from './dialects/abstract/query-interface';
 import { Sequelize, SyncOptions, QueryOptions } from './sequelize';
-import { Col, Fn, Literal, Where, MakeNullishOptional, AnyFunction, Cast, Json } from './utils';
-import { LOCK, Transaction, Op, Optional } from './index';
-=======
-import { IndexOptions, QueryOptions, TableName } from './dialects/abstract/query-interface';
-import { Sequelize, SyncOptions } from './sequelize';
 import {
   AllowArray,
   AllowReadonlyArray,
@@ -36,7 +30,6 @@
   Where,
 } from './utils';
 import { LOCK, Op, Optional, Transaction } from './index';
->>>>>>> 46de59f9
 import { SetRequired } from './utils/set-required';
 
 export interface Logging {
@@ -735,11 +728,7 @@
    *
    * Only available when setting {@link IncludeOptions.separate} to true.
    */
-<<<<<<< HEAD
-  limit?: number | Literal;
-=======
-  limit?: Nullish<number>;
->>>>>>> 46de59f9
+  limit?: Nullish<number | Literal>;
 
   /**
    * If true, runs a separate query to fetch the associated instances.
@@ -882,11 +871,7 @@
    * });
    * ```
    */
-<<<<<<< HEAD
-  limit?: number | Literal;
-=======
-  limit?: Nullish<number>;
->>>>>>> 46de59f9
+  limit?: Nullish<number | Literal>;
 
   // TODO: document this - this is an undocumented property but it exists and there are tests for it.
   groupedLimit?: unknown;
@@ -1179,11 +1164,7 @@
   /**
    * How many rows to delete
    */
-<<<<<<< HEAD
-  limit?: number | Literal;
-=======
-  limit?: Nullish<number>;
->>>>>>> 46de59f9
+  limit?: Nullish<number | Literal>;
 
   /**
    * Delete instead of setting deletedAt to current timestamp (only applicable if `paranoid` is enabled)
@@ -1228,11 +1209,7 @@
   /**
    * How many rows to undelete
    */
-<<<<<<< HEAD
-  limit?: number | Literal;
-=======
-  limit?: Nullish<number>;
->>>>>>> 46de59f9
+  limit?: Nullish<number | Literal>;
 }
 
 /**
@@ -1285,11 +1262,7 @@
    * Only for mysql and mariadb,
    * Implemented as TOP(n) for MSSQL; for sqlite it is supported only when rowid is present
    */
-<<<<<<< HEAD
-  limit?: number | Literal;
-=======
-  limit?: Nullish<number>;
->>>>>>> 46de59f9
+  limit?: Nullish<number | Literal>;
 
   /**
    * If true, the updatedAt timestamp will not be updated.
