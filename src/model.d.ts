import { IndexHints } from './index-hints';
import {
  Association,
  BelongsTo,
  BelongsToMany,
  BelongsToManyOptions,
  BelongsToOptions,
  HasMany,
  HasManyOptions,
  HasOne,
  HasOneOptions,
} from './associations/index';
import { DataType } from './data-types';
import { Deferrable } from './deferrable';
import { HookReturn, Hooks, ModelHooks } from './hooks';
import { ValidationOptions } from './instance-validator';
import { IndexOptions, QueryOptions, TableName } from './dialects/abstract/query-interface';
import { Sequelize, SyncOptions } from './sequelize';
import {
  AllowArray,
  AllowReadonlyArray,
  AnyFunction,
  Cast,
  Col,
  Fn,
  Json,
  Literal,
  MakeNullishOptional,
  Nullish,
  Where,
} from './utils';
import { LOCK, Op, Optional, Transaction } from './index';
import { SetRequired } from './utils/set-required';

export interface Logging {
  /**
   * A function that gets executed while running the query to log the sql.
   */
  logging?: boolean | ((sql: string, timing?: number) => void);

  /**
   * Pass query execution time in milliseconds as second argument to logging function (options.logging).
   */
  benchmark?: boolean;
}

export interface Poolable {
  /**
   * Force the query to use the write pool, regardless of the query type.
   *
   * @default false
   */
  useMaster?: boolean;
}

export interface Transactionable {
  /**
   * The transaction in which this query must be run.
   *
   * If CLS is enabled and a transaction is running in the current CLS context,
   * that transaction will be used, unless null or a Transaction is manually specified here.
   */
  transaction?: Transaction | null;
}

export interface SearchPathable {
  /**
   * An optional parameter to specify the schema search_path (Postgres only)
   */
  searchPath?: string;
}

export interface Filterable<TAttributes = any> {
  /**
   * The `WHERE` clause. Can be many things from a hash of attributes to raw SQL.
   *
   * Visit {@link https://sequelize.org/docs/v7/core-concepts/model-querying-basics/} for more information.
   */
  where?: WhereOptions<TAttributes>;
}

export interface Projectable {
  /**
   * If an array: a list of the attributes that you want to select.
   * Attributes can also be raw SQL (`literal`), `fn`, and `col`
   *
   * To rename an attribute, you can pass an array, with two elements:
   * - The first is the name of the attribute (or `literal`, `fn`, `col`),
   * - and the second is the name to give to that attribute in the returned instance.
   *
   * If `include` is used: selects all the attributes of the model,
   * plus some additional ones. Useful for aggregations.
   *
   * @example
   * ```javascript
   * { attributes: { include: [[literal('COUNT(id)'), 'total']] }
   * ```
   *
   * If `exclude` is used: selects all the attributes of the model,
   * except the one specified in exclude. Useful for security purposes
   *
   * @example
   * ```javascript
   * { attributes: { exclude: ['password'] } }
   * ```
   */
  attributes?: FindAttributeOptions;
}

export interface Paranoid {
  /**
   * If true, only non-deleted records will be returned. If false, both deleted and non-deleted records will
   * be returned.
   *
   * Only applies if {@link InitOptions.paranoid} is true for the model.
   *
   * @default true
   */
  paranoid?: boolean;
}

export type GroupOption = string | Fn | Col | (string | Fn | Col)[];

/**
 * Options to pass to Model on drop
 */
export interface DropOptions extends Logging {
  /**
   * Also drop all objects depending on this table, such as views. Only works in postgres
   */
  cascade?: boolean;
}

/**
 * Schema Options provided for applying a schema to a model
 */
export interface SchemaOptions extends Logging {
  schema: string;

  /**
   * The character(s) that separates the schema name from the table name
   */
  schemaDelimiter?: string;
}

/**
 * Scope Options for Model.scope
 */
export interface ScopeOptions {
  /**
   * The scope(s) to apply. Scopes can either be passed as consecutive arguments, or as an array of arguments.
   * To apply simple scopes and scope functions with no arguments, pass them as strings. For scope function,
   * pass an object, with a `method` property. The value can either be a string, if the method does not take
   * any arguments, or an array, where the first element is the name of the method, and consecutive elements
   * are arguments to that method. Pass null to remove all scopes, including the default.
   */
  method: string | readonly [string, ...unknown[]];
}

type InvalidInSqlArray = ColumnReference | Fn | Cast | null | Literal;

/**
 * This type allows using `Op.or`, `Op.and`, and `Op.not` recursively around another type.
 * It also supports using a plain Array as an alias for `Op.and`. (unlike {@link AllowNotOrAndRecursive}).
 *
 * Example of plain-array treated as `Op.and`:
 * User.findAll({ where: [{ id: 1 }, { id: 2 }] });
 *
 * Meant to be used by {@link WhereOptions}.
 */
type AllowNotOrAndWithImplicitAndArrayRecursive<T> = AllowArray<
  // this is the equivalent of Op.and
  | T
  | { [Op.or]: AllowArray<AllowNotOrAndWithImplicitAndArrayRecursive<T>> }
  | { [Op.and]: AllowArray<AllowNotOrAndWithImplicitAndArrayRecursive<T>> }
  | { [Op.not]: AllowNotOrAndWithImplicitAndArrayRecursive<T> }
>;

/**
 * This type allows using `Op.or`, `Op.and`, and `Op.not` recursively around another type.
 * Unlike {@link AllowNotOrAndWithImplicitAndArrayRecursive}, it does not allow the 'implicit AND Array'.
 *
 * Example of plain-array NOT treated as Op.and:
 * User.findAll({ where: { id: [1, 2] } });
 *
 * Meant to be used by {@link WhereAttributeHashValue}.
 */
type AllowNotOrAndRecursive<T> =
  | T
  | { [Op.or]: AllowArray<AllowNotOrAndRecursive<T>> }
  | { [Op.and]: AllowArray<AllowNotOrAndRecursive<T>> }
  | { [Op.not]: AllowNotOrAndRecursive<T> };

type AllowAnyAll<T> =
  | T
  // Op.all: [x, z] results in ALL (ARRAY[x, z])
  // Some things cannot go in ARRAY. Op.values must be used to support them.
  | { [Op.all]: Exclude<T, InvalidInSqlArray>[] | Literal | { [Op.values]: Array<T | DynamicValues<T>> } }
  | { [Op.any]: Exclude<T, InvalidInSqlArray>[] | Literal | { [Op.values]: Array<T | DynamicValues<T>> } };

/**
 * The type accepted by every `where` option
 */
export type WhereOptions<TAttributes = any> = AllowNotOrAndWithImplicitAndArrayRecursive<
  | WhereAttributeHash<TAttributes>
  | Literal
  | Fn
  | Where
  | Json
>;

/**
 * @deprecated unused
 */
export interface AnyOperator {
  [Op.any]: readonly (string | number | Date | Literal)[] | Literal;
}

/** @deprecated unused */
export interface AllOperator {
  [Op.all]: readonly (string | number | Date | Literal)[] | Literal;
}

// number is always allowed because -Infinity & +Infinity are valid
export type Rangable<T> = readonly [
  lower: T | RangePart<T | number> | number | null,
  higher: T | RangePart<T | number> | number | null
] | EmptyRange;

/**
 * This type represents the output of the {@link RANGE} data type.
 */
// number is always allowed because -Infinity & +Infinity are valid
export type Range<T> = readonly [lower: RangePart<T | number>, higher: RangePart<T | number>] | EmptyRange;

type EmptyRange = [];

type RangePart<T> = { value: T, inclusive: boolean };

/**
 * Internal type - prone to changes. Do not export.
 * @private
 */
export type ColumnReference = Col | { [Op.col]: string };

/**
 * Internal type - prone to changes. Do not export.
 * @private
 */
type WhereSerializableValue = boolean | string | number | Buffer | Date;

/**
 * Internal type - prone to changes. Do not export.
 * @private
 */
type OperatorValues<AcceptableValues> =
  | StaticValues<AcceptableValues>
  | DynamicValues<AcceptableValues>;

/**
 * Represents acceptable Dynamic values.
 *
 * Dynamic values, as opposed to {@link StaticValues}. i.e. column references, functions, etc...
 */
type DynamicValues<AcceptableValues> =
  | Literal
  | ColumnReference
  | Fn
  | Cast
  // where() can only be used on boolean attributes
  | (AcceptableValues extends boolean ? Where : never)

/**
 * Represents acceptable Static values.
 *
 * Static values, as opposed to {@link DynamicValues}. i.e. booleans, strings, etc...
 */
type StaticValues<Type> =
  Type extends Range<infer RangeType> ? [lower: RangeType | RangePart<RangeType>, higher: RangeType | RangePart<RangeType>]
  : Type extends any[] ? { readonly [Key in keyof Type]: StaticValues<Type[Key]>}
  : Type extends null ? Type | WhereSerializableValue | null
  : Type | WhereSerializableValue;

/**
 * Operators that can be used in {@link WhereOptions}
 *
 * @typeParam AttributeType - The JS type of the attribute the operator is operating on.
 *
 * See https://sequelize.org/docs/v7/core-concepts/model-querying-basics/#operators
 */
// TODO: default to something more strict than `any` which lists serializable values
export interface WhereOperators<AttributeType = any> {
   /**
    * @example: `[Op.eq]: 6,` becomes `= 6`
    * @example: `[Op.eq]: [6, 7]` becomes `= ARRAY[6, 7]`
    * @example: `[Op.eq]: null` becomes `IS NULL`
    * @example: `[Op.eq]: true` becomes `= true`
    * @example: `[Op.eq]: literal('raw sql')` becomes `= raw sql`
    * @example: `[Op.eq]: col('column')` becomes `= "column"`
    * @example: `[Op.eq]: fn('NOW')` becomes `= NOW()`
    */
  [Op.eq]?: AllowAnyAll<OperatorValues<AttributeType>>;

  /**
   * @example: `[Op.ne]: 20,` becomes `!= 20`
   * @example: `[Op.ne]: [20, 21]` becomes `!= ARRAY[20, 21]`
   * @example: `[Op.ne]: null` becomes `IS NOT NULL`
   * @example: `[Op.ne]: true` becomes `!= true`
   * @example: `[Op.ne]: literal('raw sql')` becomes `!= raw sql`
   * @example: `[Op.ne]: col('column')` becomes `!= "column"`
   * @example: `[Op.ne]: fn('NOW')` becomes `!= NOW()`
   */
  [Op.ne]?: WhereOperators<AttributeType>[typeof Op.eq]; // accepts the same types as Op.eq

  /**
   * @example: `[Op.is]: null` becomes `IS NULL`
   * @example: `[Op.is]: true` becomes `IS TRUE`
   * @example: `[Op.is]: literal('value')` becomes `IS value`
   */
  [Op.is]?: Extract<AttributeType, null | boolean> | Literal;

  /**
   * @example: `[Op.not]: true` becomes `IS NOT TRUE`
   * @example: `{ col: { [Op.not]: { [Op.gt]: 5 } } }` becomes `NOT (col > 5)`
   */
  [Op.not]?: WhereOperators<AttributeType>[typeof Op.eq]; // accepts the same types as Op.eq ('Op.not' is not strictly the opposite of 'Op.is' due to legacy reasons)

  /** @example: `[Op.gte]: 6` becomes `>= 6` */
  [Op.gte]?: AllowAnyAll<OperatorValues<NonNullable<AttributeType>>>;

  /** @example: `[Op.lte]: 10` becomes `<= 10` */
  [Op.lte]?: WhereOperators<AttributeType>[typeof Op.gte]; // accepts the same types as Op.gte

  /** @example: `[Op.lt]: 10` becomes `< 10` */
  [Op.lt]?: WhereOperators<AttributeType>[typeof Op.gte]; // accepts the same types as Op.gte

  /** @example: `[Op.gt]: 6` becomes `> 6` */
  [Op.gt]?: WhereOperators<AttributeType>[typeof Op.gte]; // accepts the same types as Op.gte

  /**
   * @example: `[Op.between]: [6, 10],` becomes `BETWEEN 6 AND 10`
   */
  [Op.between]?:
    | [
      lowerInclusive: OperatorValues<NonNullable<AttributeType>>,
      higherInclusive: OperatorValues<NonNullable<AttributeType>>,
    ]
    | Literal;

  /** @example: `[Op.notBetween]: [11, 15],` becomes `NOT BETWEEN 11 AND 15` */
  [Op.notBetween]?: WhereOperators<AttributeType>[typeof Op.between];

  /** @example: `[Op.in]: [1, 2],` becomes `IN (1, 2)` */
  [Op.in]?: ReadonlyArray<OperatorValues<NonNullable<AttributeType>>> | Literal;

  /** @example: `[Op.notIn]: [1, 2],` becomes `NOT IN (1, 2)` */
  [Op.notIn]?: WhereOperators<AttributeType>[typeof Op.in];

  /**
   * @example: `[Op.like]: '%hat',` becomes `LIKE '%hat'`
   * @example: `[Op.like]: { [Op.any]: ['cat', 'hat'] }` becomes `LIKE ANY (ARRAY['cat', 'hat'])`
   */
  [Op.like]?: AllowAnyAll<OperatorValues<Extract<AttributeType, string>>>;

  /**
   * @example: `[Op.notLike]: '%hat'` becomes `NOT LIKE '%hat'`
   * @example: `[Op.notLike]: { [Op.any]: ['cat', 'hat']}` becomes `NOT LIKE ANY (ARRAY['cat', 'hat'])`
   */
  [Op.notLike]?: WhereOperators<AttributeType>[typeof Op.like];

  /**
   * case insensitive PG only
   *
   * @example: `[Op.iLike]: '%hat'` becomes `ILIKE '%hat'`
   * @example: `[Op.iLike]: { [Op.any]: ['cat', 'hat']}` becomes `ILIKE ANY (ARRAY['cat', 'hat'])`
   */
  [Op.iLike]?: WhereOperators<AttributeType>[typeof Op.like];

  /**
   * PG only
   *
   * @example: `[Op.notILike]: '%hat'` becomes `NOT ILIKE '%hat'`
   * @example: `[Op.notILike]: { [Op.any]: ['cat', 'hat']}` becomes `NOT ILIKE ANY (ARRAY['cat', 'hat'])`
   */
  [Op.notILike]?: WhereOperators<AttributeType>[typeof Op.like];

  /**
   * PG array & range 'overlaps' operator
   *
   * @example: `[Op.overlap]: [1, 2]` becomes `&& [1, 2]`
   */
  // https://www.postgresql.org/docs/14/functions-range.html range && range
  // https://www.postgresql.org/docs/14/functions-array.html array && array
  [Op.overlap]?: AllowAnyAll<
    | (
      // RANGE && RANGE
      AttributeType extends Range<infer RangeType> ? Rangable<RangeType>
      // ARRAY && ARRAY
      : AttributeType extends any[] ? StaticValues<NonNullable<AttributeType>>
      : never
    )
    | DynamicValues<AttributeType>
  >;

  /**
   * PG array & range 'contains' operator
   *
   * @example: `[Op.contains]: [1, 2]` becomes `@> [1, 2]`
   */
  // https://www.postgresql.org/docs/14/functions-json.html jsonb @> jsonb
  // https://www.postgresql.org/docs/14/functions-range.html range @> range ; range @> element
  // https://www.postgresql.org/docs/14/functions-array.html array @> array
  [Op.contains]?:
    // RANGE @> ELEMENT
    | AttributeType extends Range<infer RangeType> ? OperatorValues<OperatorValues<NonNullable<RangeType>>> : never
    // ARRAY @> ARRAY ; RANGE @> RANGE
    | WhereOperators<AttributeType>[typeof Op.overlap];

  /**
   * PG array & range 'contained by' operator
   *
   * @example: `[Op.contained]: [1, 2]` becomes `<@ [1, 2]`
   */
  [Op.contained]?:
    AttributeType extends any[]
      // ARRAY <@ ARRAY ; RANGE <@ RANGE
      ? WhereOperators<AttributeType>[typeof Op.overlap]
      // ELEMENT <@ RANGE
      : AllowAnyAll<OperatorValues<Rangable<AttributeType>>>;

  /**
   * Strings starts with value.
   */
  [Op.startsWith]?: OperatorValues<Extract<AttributeType, string>>;

  /**
   * String ends with value.
   */
  [Op.endsWith]?: WhereOperators<AttributeType>[typeof Op.startsWith];
  /**
   * String contains value.
   */
  [Op.substring]?: WhereOperators<AttributeType>[typeof Op.startsWith];

  /**
   * MySQL/PG only
   *
   * Matches regular expression, case sensitive
   *
   * @example: `[Op.regexp]: '^[h|a|t]'` becomes `REGEXP/~ '^[h|a|t]'`
   */
  [Op.regexp]?: AllowAnyAll<OperatorValues<Extract<AttributeType, string>>>;

  /**
   * MySQL/PG only
   *
   * Does not match regular expression, case sensitive
   *
   * @example: `[Op.notRegexp]: '^[h|a|t]'` becomes `NOT REGEXP/!~ '^[h|a|t]'`
   */
  [Op.notRegexp]?: WhereOperators<AttributeType>[typeof Op.regexp];

  /**
   * PG only
   *
   * Matches regular expression, case insensitive
   *
   * @example: `[Op.iRegexp]: '^[h|a|t]'` becomes `~* '^[h|a|t]'`
   */
  [Op.iRegexp]?: WhereOperators<AttributeType>[typeof Op.regexp];

  /**
   * PG only
   *
   * Does not match regular expression, case insensitive
   *
   * @example: `[Op.notIRegexp]: '^[h|a|t]'` becomes `!~* '^[h|a|t]'`
   */
  [Op.notIRegexp]?: WhereOperators<AttributeType>[typeof Op.regexp];

  /** @example: `[Op.match]: Sequelize.fn('to_tsquery', 'fat & rat')` becomes `@@ to_tsquery('fat & rat')` */
  [Op.match]?: AllowAnyAll<DynamicValues<AttributeType>>;

  /**
   * PG only
   *
   * Whether the range is strictly left of the other range.
   *
   * @example:
   * ```typescript
   * { rangeAttribute: { [Op.strictLeft]: [1, 2] } }
   * // results in
   * // "rangeAttribute" << [1, 2)
   * ```
   *
   * https://www.postgresql.org/docs/14/functions-range.html
   */
  [Op.strictLeft]?:
    | AttributeType extends Range<infer RangeType> ? Rangable<RangeType> : never
    | DynamicValues<AttributeType>;

  /**
   * PG only
   *
   * Whether the range is strictly right of the other range.
   *
   * @example:
   * ```typescript
   * { rangeAttribute: { [Op.strictRight]: [1, 2] } }
   * // results in
   * // "rangeAttribute" >> [1, 2)
   * ```
   *
   * https://www.postgresql.org/docs/14/functions-range.html
   */
  [Op.strictRight]?: WhereOperators<AttributeType>[typeof Op.strictLeft];

  /**
   * PG only
   *
   * Whether the range extends to the left of the other range.
   *
   * @example:
   * ```typescript
   * { rangeAttribute: { [Op.noExtendLeft]: [1, 2] } }
   * // results in
   * // "rangeAttribute" &> [1, 2)
   * ```
   *
   * https://www.postgresql.org/docs/14/functions-range.html
   */
  [Op.noExtendLeft]?: WhereOperators<AttributeType>[typeof Op.strictLeft];

  /**
   * PG only
   *
   * Whether the range extends to the right of the other range.
   *
   * @example:
   * ```typescript
   * { rangeAttribute: { [Op.noExtendRight]: [1, 2] } }
   * // results in
   * // "rangeAttribute" &< [1, 2)
   * ```
   *
   * https://www.postgresql.org/docs/14/functions-range.html
   */
  [Op.noExtendRight]?: WhereOperators<AttributeType>[typeof Op.strictLeft];

  /**
   * PG only
   *
   * Whether the two ranges are adjacent.
   *
   * @example:
   * ```typescript
   * { rangeAttribute: { [Op.adjacent]: [1, 2] } }
   * // results in
   * // "rangeAttribute" -|- [1, 2)
   * ```
   *
   * https://www.postgresql.org/docs/14/functions-range.html
   */
  [Op.adjacent]?: WhereOperators<AttributeType>[typeof Op.strictLeft];
}

/**
 * Example: `[Op.or]: [{a: 5}, {a: 6}]` becomes `(a = 5 OR a = 6)`
 *
 * @deprecated do not use me!
 */
// TODO [>6]: Remove me
export interface OrOperator<TAttributes = any> {
  [Op.or]: WhereOptions<TAttributes> | readonly WhereOptions<TAttributes>[] | WhereValue<TAttributes> | readonly WhereValue<TAttributes>[];
}

/**
 * Example: `[Op.and]: {a: 5}` becomes `AND (a = 5)`
 *
 * @deprecated do not use me!
 */
// TODO [>6]: Remove me
export interface AndOperator<TAttributes = any> {
  [Op.and]: WhereOptions<TAttributes> | readonly WhereOptions<TAttributes>[] | WhereValue<TAttributes> | readonly WhereValue<TAttributes>[];
}

/**
 * Where Geometry Options
 */
export interface WhereGeometryOptions {
  type: string;
  coordinates: readonly (number[] | number)[];
}

/**
 * Used for the right hand side of WhereAttributeHash.
 * WhereAttributeHash is in there for JSON columns.
 *
 * @deprecated do not use me
 */
// TODO [>6]: remove this
export type WhereValue<TAttributes = any> =
  | string
  | number
  | bigint
  | boolean
  | Date
  | Buffer
  | null
  | WhereAttributeHash<any> // for JSON columns
  | Col // reference another column
  | Fn
  | WhereGeometryOptions

/**
 * A hash of attributes to describe your search.
 *
 * Possible key values:
 *
 * - An attribute name: `{ id: 1 }`
 * - A nested attribute: `{ '$projects.id$': 1 }`
 * - A JSON key: `{ 'object.key': 1 }`
 * - A cast: `{ 'id::integer': 1 }`
 *
 * - A combination of the above: `{ '$join.attribute$.json.path::integer': 1 }`
 */
export type WhereAttributeHash<TAttributes = any> = {
  // support 'attribute' & '$attribute$'
  [AttributeName in keyof TAttributes as AttributeName extends string ? AttributeName | `$${AttributeName}$` : never]?: WhereAttributeHashValue<TAttributes[AttributeName]>;
} & {
  [AttributeName in keyof TAttributes as AttributeName extends string ?
    // support 'json.path', '$json$.path'
    | `${AttributeName}.${string}` | `$${AttributeName}$.${string}`
    // support 'attribute::cast', '$attribute$::cast', 'json.path::cast' & '$json$.path::cast'
    | `${AttributeName | `$${AttributeName}$` | `${AttributeName}.${string}` | `$${AttributeName}$.${string}`}::${string}`
  : never]?: WhereAttributeHashValue<any>;
} & {
  // support '$nested.attribute$', '$nested.attribute$::cast', '$nested.attribute$.json.path', & '$nested.attribute$.json.path::cast'
  // TODO [2022-05-26]: Remove this ts-ignore once we drop support for TS < 4.4
  // TypeScript < 4.4 does not support using a Template Literal Type as a key.
  //  note: this *must* be a ts-ignore, as it works in ts >= 4.4
  // @ts-ignore
  [attribute: `$${string}.${string}$` | `$${string}.${string}$::${string}` | `$${string}.${string}$.${string}` | `$${string}.${string}$.${string}::${string}`]: WhereAttributeHashValue<any>;
}

/**
 * Types that can be compared to an attribute in a WHERE context.
 */
export type WhereAttributeHashValue<AttributeType> =
  | AllowNotOrAndRecursive<
    // if the right-hand side is an array, it will be equal to Op.in
    // otherwise it will be equal to Op.eq
    // Exception: array attribtues always use Op.eq, never Op.in.
    | AttributeType extends any[]
      ? WhereOperators<AttributeType>[typeof Op.eq] | WhereOperators<AttributeType>
      : (
        | WhereOperators<AttributeType>[typeof Op.in]
        | WhereOperators<AttributeType>[typeof Op.eq]
        | WhereOperators<AttributeType>
      )
    >
  // TODO: this needs a simplified version just for JSON columns
  | WhereAttributeHash<any> // for JSON columns

/**
 * Through options for Include Options
 */
export interface IncludeThroughOptions extends Filterable<any>, Projectable {
  /**
   * The alias for the join model, in case you want to give it a different name than the default one.
   */
  as?: string;

  /**
   * If true, only non-deleted records will be returned from the join table.
   * If false, both deleted and non-deleted records will be returned.
   * Only applies if through model is paranoid.
   *
   * @default true
   */
  paranoid?: boolean;
}

/**
 * Options for eager-loading associated models.
 *
 * The association can be specified in different ways:
 * - Using the name of the association: `{ include: 'associationName' }` *(recommended)*
 * - Using a reference to the association: `{ include: MyModel.associations['associationName'] }`
 * - Using the model to eager-load (an association must still be defined!): `{ include: Model1 }`
 *    - if the association with that model has an alias, you need to specify it too: `{ include: { model: Model1, as: 'Alias' } }`
 *
 * You can also eagerly load all associations using `{ include: { all: true } }` *(not recommended outside of debugging)*
 */
export type Includeable = ModelStatic | Association | IncludeOptions | { all: true, nested?: true } | string;

/**
 * Complex include options
 */
export interface IncludeOptions extends Filterable<any>, Projectable, Paranoid {
  /**
   * Mark the include as duplicating, will prevent a subquery from being used.
   */
  duplicating?: boolean;

  /**
   * The model you want to eagerly load.
   *
   * We recommend specifying {@link IncludeOptions.association} instead.
   */
  model?: ModelStatic;

  /**
   * The alias of the association. Used along with {@link IncludeOptions.model}.
   *
   * This must be specified if the association has an alias (i.e. "as" was used when defining the association).
   * For `hasOne` / `belongsTo`, this should be the singular name, and for `hasMany` / `belongsToMany`,
   * it should be the plural.
   */
  as?: string;

  /**
   * The association you want to eagerly load.
   * Either one of the values available in {@link Model.associations}, or the name of the association.
   *
   * This can be used instead of providing a model/as pair.
   *
   * This is the recommended method.
   */
  association?: Association | string;

  /**
   * Custom `ON` clause, overrides default.
   */
  on?: WhereOptions<any>;

  /**
   * Whether to bind the ON and WHERE clause together by OR instead of AND.
   *
   * @default false
   */
  or?: boolean;

  /**
   * Where clauses to apply to the child model
   *
   * Note that this converts the eager load to an inner join,
   * unless you explicitly set {@link IncludeOptions.required} to false
   */
  where?: WhereOptions<any>;

  /**
   * If true, converts to an inner join, which means that the parent model will only be loaded if it has any
   * matching children.
   *
   * True if `include.where` is set, false otherwise.
   */
  required?: boolean;

  /**
   * If true, converts to a right join if dialect support it.
   *
   * Incompatible with {@link IncludeOptions.required}.
   */
  right?: boolean;

  /**
   * Limit include.
   *
   * Only available when setting {@link IncludeOptions.separate} to true.
   */
  limit?: Nullish<number>;

  /**
   * If true, runs a separate query to fetch the associated instances.
   *
   * @default false
   */
  separate?: boolean;

  /**
   * Through Options
   */
  through?: IncludeThroughOptions;

  /**
   * Load further nested related models
   */
  include?: AllowArray<Includeable>;

  /**
   * Order include. Only available when setting `separate` to true.
   */
  order?: Order;

  /**
   * Use sub queries. This should only be used if you know for sure the query does not result in a cartesian product.
   */
  subQuery?: boolean;
}

type OrderItemAssociation = Association | ModelStatic<Model> | { model: ModelStatic<Model>; as: string } | string
type OrderItemColumn = string | Col | Fn | Literal
export type OrderItem =
  | string
  | Fn
  | Col
  | Literal
  | [OrderItemColumn, string]
  | [OrderItemAssociation, OrderItemColumn]
  | [OrderItemAssociation, OrderItemColumn, string]
  | [OrderItemAssociation, OrderItemAssociation, OrderItemColumn]
  | [OrderItemAssociation, OrderItemAssociation, OrderItemColumn, string]
  | [OrderItemAssociation, OrderItemAssociation, OrderItemAssociation, OrderItemColumn]
  | [OrderItemAssociation, OrderItemAssociation, OrderItemAssociation, OrderItemColumn, string]
  | [OrderItemAssociation, OrderItemAssociation, OrderItemAssociation, OrderItemAssociation, OrderItemColumn]
  | [OrderItemAssociation, OrderItemAssociation, OrderItemAssociation, OrderItemAssociation, OrderItemColumn, string]
export type Order = Fn | Col | Literal | OrderItem[];

/**
 * Please note if this is used the aliased property will not be available on the model instance
 * as a property but only via `instance.get('alias')`.
 */
export type ProjectionAlias = readonly [string | Literal | Fn | Col, string];

export type FindAttributeOptions =
  | (string | ProjectionAlias)[]
  | {
    exclude: string[];
    include?: (string | ProjectionAlias)[];
  }
  | {
    exclude?: string[];
    include: (string | ProjectionAlias)[];
  };

export interface IndexHint {
  type: IndexHints;
  values: string[];
}

export interface IndexHintable {
  /**
   * MySQL only.
   */
  indexHints?: IndexHint[];
}

/**
 * Options that are passed to any model creating a SELECT query
 *
 * A hash of options to describe the scope of the search
 */
export interface FindOptions<TAttributes = any>
  extends QueryOptions, Filterable<TAttributes>, Projectable, Paranoid, IndexHintable, SearchPathable
{
  /**
   * A list of associations to eagerly load using a left join (a single association is also supported).
   *
   * See {@link Includeable} to see how to specify the association, and its eager-loading options.
   */
  include?: AllowArray<Includeable>;

  /**
   * Specifies an ordering. If a string is provided, it will be escaped.
   *
   * Using an array, you can provide several attributes / functions to order by.
   * Each element can be further wrapped in a two-element array:
   * - The first element is the column / function to order by,
   * - the second is the direction.
   *
   * @example
   * `order: [['name', 'DESC']]`.
   *
   * The attribute will be escaped, but the direction will not.
   */
  order?: Order;

  /**
   * GROUP BY in sql
   */
  group?: GroupOption;

  /**
   * Limits how many items will be retrieved by the operation.
   *
   * If `limit` and `include` are used together, Sequelize will turn the `subQuery` option on by default.
   * This is done to ensure that `limit` only impacts the Model on the same level as the `limit` option.
   *
   * You can disable this behavior by explicitly setting `subQuery: false`, however `limit` will then
   * affect the total count of returned values, including eager-loaded associations, instead of just one table.
   *
   * @example
   * ```javascript
   * // in the following query, `limit` only affects the "User" model.
   * // This will return 2 users, each including all of their projects.
   * User.findAll({
   *   limit: 2,
   *   include: [User.associations.projects],
   * });
   * ```
   *
   * @example
   * ```javascript
   * // in the following query, `limit` affects the total number of returned values, eager-loaded associations included.
   * // This may return 2 users, each with one project,
   * //  or 1 user with 2 projects.
   * User.findAll({
   *   limit: 2,
   *   include: [User.associations.projects],
   *   subQuery: false,
   * });
   * ```
   */
  limit?: Nullish<number>;

  // TODO: document this - this is an undocumented property but it exists and there are tests for it.
  groupedLimit?: unknown;

  /**
   * Skip the first n items of the results.
   */
  offset?: number;

  /**
   * Lock the selected rows. Possible options are transaction.LOCK.UPDATE and transaction.LOCK.SHARE.
   * Postgres also supports transaction.LOCK.KEY_SHARE, transaction.LOCK.NO_KEY_UPDATE and specific model
   * locks with joins. See {@link LOCK}.
   */
  lock?:
    | LOCK
    | { level: LOCK; of: ModelStatic<Model> }
    | boolean;

  /**
   * Skip locked rows. Only supported in Postgres.
   */
  skipLocked?: boolean;

  /**
   * Return raw result. See {@link Sequelize#query} for more information.
   */
  raw?: boolean;

  /**
   * Select group rows after groups and aggregates are computed.
   */
  having?: WhereOptions<any>;

  /**
   * Use sub queries (internal).
   *
   * If unspecified, this will `true` by default if `limit` is specified, and `false` otherwise.
   * See {@link FindOptions#limit} for more information.
   */
  subQuery?: boolean;

  /**
   * Throws an error if the query would return 0 results.
   */
  rejectOnEmpty?: boolean | Error;
}

export interface NonNullFindOptions<TAttributes = any> extends FindOptions<TAttributes> {
  /**
   * Throw if nothing was found.
   */
  rejectOnEmpty: true | Error;
}

/**
 * Options for Model.count method
 */
export interface CountOptions<TAttributes = any>
  extends Logging, Transactionable, Filterable<TAttributes>, Projectable, Paranoid, Poolable
{
  /**
   * Include options. See `find` for details
   */
  include?: AllowArray<Includeable>;

  /**
   * Apply COUNT(DISTINCT(col))
   */
  distinct?: boolean;

  /**
   * GROUP BY in sql
   * Used in conjunction with `attributes`.
   *
   * @see Projectable
   */
  group?: GroupOption;

  /**
   * Column on which COUNT() should be applied
   */
  col?: string;
}

/**
 * Options for Model.count when GROUP BY is used
 */
export type CountWithOptions<TAttributes = any> = SetRequired<CountOptions<TAttributes>, 'group'>

export interface FindAndCountOptions<TAttributes = any> extends CountOptions<TAttributes>, FindOptions<TAttributes> { }

export interface GroupedCountResultItem {
  [key: string]: unknown // projected attributes
  count: number // the count for each group
}

/**
 * Options for Model.build method
 */
export interface BuildOptions {
  /**
   * If set to true, values will ignore field and virtual setters.
   *
   * @default false
   */
  raw?: boolean;

  /**
   * Is this record new
   */
  isNewRecord?: boolean;

  /**
   * An array of include options. A single option is also supported - Used to build prefetched/included model instances. See `set`
   */
  include?: AllowArray<Includeable>;
}

export interface Silent {
  /**
   * If true, the updatedAt timestamp will not be updated.
   *
   * @default false
   */
  silent?: boolean;
}

/**
 * Options for Model.create method
 */
export interface CreateOptions<TAttributes = any> extends BuildOptions, Logging, Silent, Transactionable, Hookable, SearchPathable {
  /**
   * If set, only columns matching those in fields will be saved
   */
  fields?: (keyof TAttributes)[];

  /**
   * dialect specific ON CONFLICT DO NOTHING / INSERT IGNORE
   */
  ignoreDuplicates?: boolean;

  /**
   * Return the affected rows (only for postgres)
   */
  returning?: boolean | (keyof TAttributes)[];

  /**
   * If false, validations won't be run.
   *
   * @default true
   */
  validate?: boolean;
}

export interface Hookable {

  /**
   * If `false` the applicable hooks will not be called.
   * The default value depends on the context.
   *
   * @default true
   */
  hooks?: boolean
}

/**
 * Options for Model.findOrCreate method
 */
export interface FindOrCreateOptions<TAttributes = any, TCreationAttributes = TAttributes>
  extends FindOptions<TAttributes>, CreateOptions<TAttributes>
{
  /**
   * Default values to use if building a new instance
   */
  defaults?: TCreationAttributes;
}

/**
 * Options for Model.findOrBuild method
 */
export interface FindOrBuildOptions<TAttributes = any, TCreationAttributes = TAttributes>
  extends FindOptions<TAttributes>, BuildOptions
{
  /**
   * Default values to use if building a new instance
   */
  defaults?: TCreationAttributes;
}

/**
 * Options for Model.upsert method
 */
export interface UpsertOptions<TAttributes = any> extends Logging, Transactionable, SearchPathable, Hookable {
  /**
   * The fields to insert / update. Defaults to all fields.
   *
   * If none of the specified fields are present on the provided `values` object,
   * an insert will still be attempted, but duplicate key conflicts will be ignored.
   */
  fields?: (keyof TAttributes)[];

  /**
   * Fetch back the affected rows (only for postgres)
   */
  returning?: boolean | (keyof TAttributes)[];

  /**
   * Run validations before the row is inserted
   *
   * @default true
   */
  validate?: boolean;
  /**
   * Optional override for the conflict fields in the ON CONFLICT part of the query.
   * Only supported in Postgres >= 9.5 and SQLite >= 3.24.0
   */
   conflictFields?: (keyof TAttributes)[];
}

/**
 * Options for Model.bulkCreate method
 */
export interface BulkCreateOptions<TAttributes = any> extends Logging, Transactionable, Hookable, SearchPathable {
  /**
   * Fields to insert (defaults to all fields)
   */
  fields?: (keyof TAttributes)[];

  /**
   * Should each row be subject to validation before it is inserted.
   * The whole insert will fail if one row fails validation
   *
   * @default false
   */
  validate?: boolean;

  /**
   * Run before / after create hooks for each individual Instance?
   * BulkCreate hooks will still be run if {@link BulkCreateOptions.hooks} is true.
   *
   * @default false
   */
  individualHooks?: boolean;

  /**
   * Ignore duplicate values for primary keys?
   *
   * @default false
   */
  ignoreDuplicates?: boolean;

  /**
   * Fields to update if row key already exists (on duplicate key update)? (only supported by MySQL,
   * MariaDB, SQLite >= 3.24.0 & Postgres >= 9.5).
   */
  updateOnDuplicate?: (keyof TAttributes)[];

  /**
   * Include options. See `find` for details
   */
  include?: AllowArray<Includeable>;

  /**
   * Return all columns or only the specified columns for the affected rows (only for postgres)
   */
  returning?: boolean | (keyof TAttributes)[];
}

/**
 * The options passed to Model.destroy in addition to truncate
 */
export interface TruncateOptions<TAttributes = any> extends Logging, Transactionable, Filterable<TAttributes>, Hookable {
  /**
   * Only used in conjuction with TRUNCATE. Truncates all tables that have foreign-key references to the
   * named table, or to any tables added to the group due to CASCADE.
   *
   * @default false;
   */
  cascade?: boolean;

  /**
   * If set to true, destroy will SELECT all records matching the where parameter and will execute before /
   * after destroy hooks on each row
   *
   * @default false
   */
  individualHooks?: boolean;

  /**
   * How many rows to delete
   */
  limit?: Nullish<number>;

  /**
   * Delete instead of setting deletedAt to current timestamp (only applicable if `paranoid` is enabled)
   *
   * @default false
   */
  force?: boolean;

  /**
   * Only used in conjunction with `truncate`.
   * Automatically restart sequences owned by columns of the truncated table
   *
   * @default false
   */
  restartIdentity?: boolean;
}

/**
 * Options used for Model.destroy
 */
export interface DestroyOptions<TAttributes = any> extends TruncateOptions<TAttributes> {
  /**
   * If set to true, dialects that support it will use TRUNCATE instead of DELETE FROM. If a table is
   * truncated the where and limit options are ignored.
   *
   * __Danger__: This will completely empty your table!
   */
  truncate?: boolean;
}

/**
 * Options for Model.restore
 */
export interface RestoreOptions<TAttributes = any> extends Logging, Transactionable, Filterable<TAttributes>, Hookable {

  /**
   * If set to true, restore will find all records within the where parameter and will execute before / after
   * bulkRestore hooks on each row
   */
  individualHooks?: boolean;

  /**
   * How many rows to undelete
   */
  limit?: Nullish<number>;
}

/**
 * Options used for Model.update
 */
export interface UpdateOptions<TAttributes = any> extends Logging, Transactionable, Paranoid, Hookable {
  /**
   * Options to describe the scope of the search.
   */
  where: WhereOptions<TAttributes>;

  /**
   * Fields to update (defaults to all fields)
   */
  fields?: (keyof TAttributes)[];

  /**
   * Should each row be subject to validation before it is inserted. The whole insert will fail if one row
   * fails validation.
   *
   * @default true
   */
  validate?: boolean;

  /**
   * Whether to update the side effects of any virtual setters.
   *
   * @default true
   */
  sideEffects?: boolean;

  /**
   * Run before / after update hooks?. If true, this will execute a SELECT followed by individual UPDATEs.
   * A select is needed, because the row data needs to be passed to the hooks
   *
   * @default false
   */
  individualHooks?: boolean;

  /**
   * Return the affected rows (only for postgres)
   *
   * @default false
   */
  returning?: boolean | (keyof TAttributes)[];

  /**
   * How many rows to update
   *
   * Only for mysql and mariadb,
   * Implemented as TOP(n) for MSSQL; for sqlite it is supported only when rowid is present
   */
  limit?: Nullish<number>;

  /**
   * If true, the updatedAt timestamp will not be updated.
   */
  silent?: boolean;
}

/**
 * A pojo of values to update.
 *
 * Used by {@link Model.update}
 */
export type UpdateValues<M extends Model> = {
  [key in keyof Attributes<M>]?: Attributes<M>[key] | Fn | Col | Literal;
};

/**
 * Options used for Model.aggregate
 */
export interface AggregateOptions<T extends DataType | unknown, TAttributes = any>
  extends QueryOptions, Filterable<TAttributes>, Paranoid
{
  /**
   * The type of the result. If attribute being aggregated is a defined in the Model,
   * the default will be the type of that attribute, otherwise defaults to a plain JavaScript `number`.
   */
  dataType?: string | T;

  /**
   * Applies DISTINCT to the field being aggregated over
   */
  distinct?: boolean;
}

// instance

/**
 * Options used for Instance.increment method
 */
export interface IncrementDecrementOptions<TAttributes = any>
  extends Logging, Transactionable, Silent, SearchPathable, Filterable<TAttributes> {

  /**
   * Return the affected rows (only for postgres)
   */
  returning?: boolean | (keyof TAttributes)[];
}

/**
 * Options used for Instance.increment method
 */
export interface IncrementDecrementOptionsWithBy<TAttributes = any> extends IncrementDecrementOptions<TAttributes> {
  /**
   * The number to increment by
   *
   * @default 1
   */
  by?: number;
}

/**
 * Options used for Instance.restore method
 */
export interface InstanceRestoreOptions extends Logging, Transactionable { }

/**
 * Options used for Instance.destroy method
 */
export interface InstanceDestroyOptions extends Logging, Transactionable, Hookable {
  /**
   * If set to true, paranoid models will actually be deleted
   */
  force?: boolean;
}

/**
 * Options used for Instance.update method
 */
export interface InstanceUpdateOptions<TAttributes = any> extends
  SaveOptions<TAttributes>, SetOptions, Filterable<TAttributes> { }

/**
 * Options used for Instance.set method
 */
export interface SetOptions {
  /**
   * If set to true, field and virtual setters will be ignored
   */
  raw?: boolean;

  /**
   * Clear all previously set data values
   */
  reset?: boolean;
}

/**
 * Options used for Instance.save method
 */
export interface SaveOptions<TAttributes = any> extends Logging, Transactionable, Silent, Hookable, SearchPathable {
  /**
   * An optional array of strings, representing database columns. If fields is provided, only those columns
   * will be validated and saved.
   */
  fields?: (keyof TAttributes)[];

  /**
   * If false, validations won't be run.
   *
   * @default true
   */
  validate?: boolean;

  /**
   * A flag that defines if null values should be passed as values or not.
   *
   * @default false
   */
  omitNull?: boolean;

  /**
   * Return the affected rows (only for postgres)
   */
  returning?: boolean | (keyof TAttributes)[];
}

/**
 * Model validations, allow you to specify format/content/inheritance validations for each attribute of the
 * model.
 *
 * Validations are automatically run on create, update and save. You can also call validate() to manually
 * validate an instance.
 *
 * The validations are implemented by validator.js.
 */
export interface ModelValidateOptions {
  /**
   * - `{ is: ['^[a-z]+$','i'] }` will only allow letters
   * - `{ is: /^[a-z]+$/i }` also only allows letters
   */
  is?: string | readonly (string | RegExp)[] | RegExp | { msg: string; args: string | readonly (string | RegExp)[] | RegExp };

  /**
   * - `{ not: ['[a-z]','i'] }` will not allow letters
   */
  not?: string | readonly (string | RegExp)[] | RegExp | { msg: string; args: string | readonly (string | RegExp)[] | RegExp };

  /**
   * checks for email format (foo@bar.com)
   */
  isEmail?: boolean | { msg: string };

  /**
   * checks for url format (http://foo.com)
   */
  isUrl?: boolean | { msg: string };

  /**
   * checks for IPv4 (129.89.23.1) or IPv6 format
   */
  isIP?: boolean | { msg: string };

  /**
   * checks for IPv4 (129.89.23.1)
   */
  isIPv4?: boolean | { msg: string };

  /**
   * checks for IPv6 format
   */
  isIPv6?: boolean | { msg: string };

  /**
   * will only allow letters
   */
  isAlpha?: boolean | { msg: string };

  /**
   * will only allow alphanumeric characters, so "_abc" will fail
   */
  isAlphanumeric?: boolean | { msg: string };

  /**
   * will only allow numbers
   */
  isNumeric?: boolean | { msg: string };

  /**
   * checks for valid integers
   */
  isInt?: boolean | { msg: string };

  /**
   * checks for valid floating point numbers
   */
  isFloat?: boolean | { msg: string };

  /**
   * checks for any numbers
   */
  isDecimal?: boolean | { msg: string };

  /**
   * checks for lowercase
   */
  isLowercase?: boolean | { msg: string };

  /**
   * checks for uppercase
   */
  isUppercase?: boolean | { msg: string };

  /**
   * won't allow null
   */
  notNull?: boolean | { msg: string };

  /**
   * only allows null
   */
  isNull?: boolean | { msg: string };

  /**
   * don't allow empty strings
   */
  notEmpty?: boolean | { msg: string };

  /**
   * only allow a specific value
   */
  equals?: string | { msg: string };

  /**
   * force specific substrings
   */
  contains?: string | { msg: string };

  /**
   * check the value is not one of these
   */
  notIn?: ReadonlyArray<readonly any[]> | { msg: string; args: ReadonlyArray<readonly any[]> };

  /**
   * check the value is one of these
   */
  isIn?: ReadonlyArray<readonly any[]> | { msg: string; args: ReadonlyArray<readonly any[]> };

  /**
   * don't allow specific substrings
   */
  notContains?: readonly string[] | string | { msg: string; args: readonly string[] | string };

  /**
   * only allow values with length between 2 and 10
   */
  len?: readonly [number, number] | { msg: string; args: readonly [number, number] };

  /**
   * only allow uuids
   */
  isUUID?: number | { msg: string; args: number };

  /**
   * only allow date strings
   */
  isDate?: boolean | { msg: string; args: boolean };

  /**
   * only allow date strings after a specific date
   */
  isAfter?: string | { msg: string; args: string };

  /**
   * only allow date strings before a specific date
   */
  isBefore?: string | { msg: string; args: string };

  /**
   * only allow values
   */
  max?: number | { msg: string; args: readonly [number] };

  /**
   * only allow values >= 23
   */
  min?: number | { msg: string; args: readonly [number] };

  /**
   * only allow arrays
   */
  isArray?: boolean | { msg: string; args: boolean };

  /**
   * check for valid credit card numbers
   */
  isCreditCard?: boolean | { msg: string; args: boolean };

  // TODO: Enforce 'rest' indexes to have type `(value: unknown) => boolean`
  // Blocked by: https://github.com/microsoft/TypeScript/issues/7765
  /**
   * Custom validations are also possible
   */
  [name: string]: unknown;
}

/**
 * Interface for name property in InitOptions
 */
export interface ModelNameOptions {
  /**
   * Singular model name
   */
  singular?: string;

  /**
   * Plural model name
   */
  plural?: string;
}

/**
 * Interface for getterMethods in InitOptions
 */
export interface ModelGetterOptions<M extends Model = Model> {
  [name: string]: (this: M) => unknown;
}

/**
 * Interface for setterMethods in InitOptions
 */
export interface ModelSetterOptions<M extends Model = Model> {
  [name: string]: (this: M, val: any) => void;
}

/**
 * Interface for Define Scope Options
 */
export interface ModelScopeOptions<TAttributes = any> {
  /**
   * Name of the scope and it's query
   */
  [scopeName: string]: FindOptions<TAttributes> | ((...args: readonly any[]) => FindOptions<TAttributes>);
}

/**
 * General column options
 */
export interface ColumnOptions {
  /**
   * If false, the column will have a NOT NULL constraint, and a not null validation will be run before an
   * instance is saved.
   *
   * @default true
   */
  allowNull?: boolean;

  /**
   * The name of the column.
   *
   * If no value is provided, Sequelize will use the name of the attribute (in snake_case if {@link InitOptions.underscored} is true)
   */
  field?: string;

  /**
   * A literal default value, a JavaScript function, or an SQL function (using {@link fn})
   */
  defaultValue?: unknown;
}

/**
 * References options for the column's attributes
 */
export interface ModelAttributeColumnReferencesOptions {
  /**
   * The name of the table to reference (the sql name), or the Model to reference.
   */
  model: TableName | ModelStatic;

  /**
   * The column on the target model that this foreign key references
   */
  key?: string;

  /**
   * When to check for the foreign key constraint
   *
   * PostgreSQL only
   */
  deferrable?: Deferrable;
}

// TODO: when merging model.d.ts with model.js, make this an enum.
export type ReferentialAction = 'CASCADE' | 'RESTRICT' | 'SET DEFAULT' | 'SET NULL' | 'NO ACTION';

/**
 * Column options for the model schema attributes
 */
export interface ModelAttributeColumnOptions<M extends Model = Model> extends ColumnOptions {
  /**
   * A string or a data type.
   *
   * @see https://sequelize.org/docs/v7/other-topics/other-data-types/
   */
  type: DataType;

  /**
   * If true, the column will get a unique constraint. If a string is provided, the column will be part of a
   * composite unique index. If multiple columns have the same string, they will be part of the same unique
   * index
   */
  unique?: boolean | string | { name: string; msg: string };

  /**
   * If true, this attribute will be marked as primary key
   */
  primaryKey?: boolean;

  /**
   * Is this field an auto increment field
   */
  autoIncrement?: boolean;

  /**
   * If this field is a Postgres auto increment field, use Postgres `GENERATED BY DEFAULT AS IDENTITY` instead of `SERIAL`. Postgres 10+ only.
   */
  autoIncrementIdentity?: boolean;

  /**
   * Comment to add on the column in the database.
   */
  comment?: string;

  /**
   * Makes this attribute a foreign key.
   * You typically don't need to use this yourself, instead use associations.
   *
   * Setting this value to a string equivalent to setting it to `{ model: 'myString' }`.
   */
  references?: string | ModelAttributeColumnReferencesOptions;

  /**
   * What should happen when the referenced key is updated.
   * One of CASCADE, RESTRICT, SET DEFAULT, SET NULL or NO ACTION
   */
  onUpdate?: ReferentialAction;

  /**
   * What should happen when the referenced key is deleted.
   * One of CASCADE, RESTRICT, SET DEFAULT, SET NULL or NO ACTION
   */
  onDelete?: ReferentialAction;

  /**
   * An object of validations to execute for this column every time the model is saved. Can be either the
   * name of a validation provided by validator.js, a validation function provided by extending validator.js
   * (see the
   * `DAOValidator` property for more details), or a custom validation function. Custom validation functions
   * are called with the value of the field, and can possibly take a second callback argument, to signal that
   * they are asynchronous. If the validator is sync, it should throw in the case of a failed validation, it
   * it is async, the callback should be called with the error text.
   */
  validate?: ModelValidateOptions;

  /**
   * Usage in object notation
   *
   * ```js
   * class MyModel extends Model {}
   * MyModel.init({
   *   states: {
   *     type:   DataTypes.ENUM,
   *     values: ['active', 'pending', 'deleted']
   *   }
   * }, { sequelize })
   * ```
   */
  values?: readonly string[];

  /**
   * Provide a custom getter for this column.
   * Use {@link Model.getDataValue} to access the underlying values.
   */
  get?(this: M): unknown;

  /**
   * Provide a custom setter for this column.
   * Use {@link Model.setDataValue} to access the underlying values.
   */
  set?(this: M, val: unknown): void;
}

export interface BuiltModelAttributeColumOptions<M extends Model = Model> extends ModelAttributeColumnOptions {
  /**
   * The name of the attribute (JS side).
   */
  fieldName: string;
}

/**
 * Interface for Attributes provided for all columns in a model
 */
export type ModelAttributes<M extends Model = Model, TAttributes = any> = {
  /**
   * The description of a database column
   */
  [name in keyof TAttributes]: DataType | ModelAttributeColumnOptions<M>;
}

/**
 * Possible types for primary keys
 */
export type Identifier = number | string | Buffer;

/**
 * Options for model definition.
 *
 * Used by {@link Sequelize#define} and {@link Model.init}
 *
 * @see https://sequelize.org/docs/v7/core-concepts/model-basics/
 */
export interface ModelOptions<M extends Model = Model> {
  /**
   * Define the default search scope to use for this model. Scopes have the same form as the options passed to
   * find / findAll.
   *
   * See {@link https://sequelize.org/docs/v7/other-topics/scopes/} to learn more about scopes.
   */
  defaultScope?: FindOptions<Attributes<M>>;

  /**
   * More scopes, defined in the same way as {@link ModelOptions.defaultScope} above.
   * See {@link Model.scope} for more information about how scopes are defined, and what you can do with them.
   *
   * See {@link https://sequelize.org/docs/v7/other-topics/scopes/} to learn more about scopes.
   */
  scopes?: ModelScopeOptions<Attributes<M>>;

  /**
   * Don't persist null values. This means that all columns with null values will not be saved.
   *
   * @default false
   */
  omitNull?: boolean;

  /**
   * Adds createdAt and updatedAt timestamps to the model.
   *
   * @default true
   */
  timestamps?: boolean;

  /**
   * If true, calling {@link Model.destroy} will not delete the model, but will instead set a `deletedAt` timestamp.
   *
   * This options requires {@link ModelOptions.timestamps} to be true.
   * The `deletedAt` column can be customized through {@link ModelOptions.deletedAt}.
   *
   * @default false
   */
  paranoid?: boolean;

  /**
   * If true, Sequelize will snake_case the name of columns that do not have an explicit value set (using {@link ModelAttributeColumnOptions.field}).
   * The name of the table will also be snake_cased, unless {@link ModelOptions.tableName} is set, or {@link ModelOptions.freezeTableName} is true.
   *
   * @default false
   */
  underscored?: boolean;

  /**
   * Indicates if the model's table has a trigger associated with it.
   *
   * @default false
   */
  hasTrigger?: boolean;

  /**
   * If true, sequelize will use the name of the Model as-is as the name of the SQL table.
   * If false, the name of the table will be pluralised (and snake_cased if {@link ModelOptions.underscored} is true).
   *
   * This option has no effect if {@link ModelOptions.tableName} is set.
   *
   * @default false
   */
  freezeTableName?: boolean;

  // TODO: merge with modelName
  /**
   * An object with two attributes, `singular` and `plural`, which are used when this model is associated to others.
   */
  name?: ModelNameOptions;

  /**
   * The name of the model.
   *
   * If not set, the name of the class will be used instead.
   * You should specify this option if you are going to minify your code in a way that may mangle the class name.
   */
  modelName?: string;

  /**
   * Indexes for the provided database table
   */
  indexes?: readonly IndexOptions[];

  /**
   * Override the name of the createdAt attribute if a string is provided, or disable it if false.
   * {@link ModelOptions.timestamps} must be true.
   *
   * Not affected by underscored setting.
   */
  createdAt?: string | boolean;

  /**
   * Override the name of the deletedAt attribute if a string is provided, or disable it if false.
   * {@link ModelOptions.timestamps} must be true.
   * {@link ModelOptions.paranoid} must be true.
   *
   * Not affected by underscored setting.
   */
  deletedAt?: string | boolean;

  /**
   * Override the name of the updatedAt attribute if a string is provided, or disable it if false.
   * {@link ModelOptions.timestamps} must be true.
   *
   * Not affected by underscored setting.
   */
  updatedAt?: string | boolean;

  /**
   * The name of the table in SQL.
   *
   * @default The {@link ModelOptions.modelName}, pluralized,
   *  unless freezeTableName is true, in which case it uses model name
   *  verbatim.
   */
  tableName?: string;

  /**
   * The database schema in which this table will be located.
   */
  schema?: string;

  /**
   * The name of the database storage engine to use (e.g. MyISAM, InnoDB).
   *
   * MySQL, MariaDB only.
   */
  engine?: string;

  /**
   * The charset to use for the model
   */
  charset?: string;

  /**
   * A comment for the table.
   *
   * MySQL, PG only.
   */
  comment?: string;

  /**
   * The collation for model's table
   */
  collate?: string;

  /**
   * Set the initial AUTO_INCREMENT value for the table in MySQL.
   */
  initialAutoIncrement?: string;

  /**
   * Add hooks to the model.
   * Hooks will be called before and after certain operations.
   *
   * This can also be done through {@link Model.addHook}, or the individual hook methods such as {@link Model.afterQuery}.
   * Each property can either be a function, or an array of functions.
   *
   * @see https://sequelize.org/docs/v7/other-topics/hooks/
   */
  hooks?: {
    [Key in keyof ModelHooks<M, Attributes<M>>]?: AllowArray<ModelHooks<M, Attributes<M>>[Key]>
  };

  /**
   * An object of model wide validations. Validations have access to all model values via `this`. If the
   * validator function takes an argument, it is assumed to be async, and is called with a callback that
   * accepts an optional error.
   */
  validate?: ModelValidateOptions;

  /**
   * Allows defining additional setters that will be available on model instances.
   */
  setterMethods?: ModelSetterOptions<M>;

  /**
   * Allows defining additional getters that will be available on model instances.
   */
  getterMethods?: ModelGetterOptions<M>;

  /**
   * Enable optimistic locking.
   * When enabled, sequelize will add a version count attribute to the model and throw an
   * OptimisticLockingError error when stale instances are saved.
   * - If string: Uses the named attribute.
   * - If boolean: Uses `version`.
   *
   * @default false
   */
  version?: boolean | string;
}

/**
 * Options passed to {@link Model.init}
 */
export interface InitOptions<M extends Model = Model> extends ModelOptions<M> {
  /**
   * The sequelize connection. Required ATM.
   */
  sequelize: Sequelize;
}

export type BuiltModelName = Required<ModelNameOptions>;
export type BuiltModelOptions<M extends Model = Model> = Omit<InitOptions, 'name'> & {
  name: BuiltModelName,
};

/**
 * AddScope Options for Model.addScope
 */
export interface AddScopeOptions {
  /**
   * If a scope of the same name already exists, should it be overwritten?
   */
  override: boolean;
}

export abstract class Model<TModelAttributes extends {} = any, TCreationAttributes extends {} = TModelAttributes>
  extends Hooks<Model<TModelAttributes, TCreationAttributes>, TModelAttributes, TCreationAttributes>
{
  /**
   * A dummy variable that doesn't exist on the real object. This exists so
   * Typescript can infer the type of the attributes in static functions. Don't
   * try to access this!
   *
   * Before using these, I'd tried typing out the functions without them, but
   * Typescript fails to infer `TAttributes` in signatures like the below.
   *
   * ```ts
   * public static findOne<M extends Model<TAttributes>, TAttributes>(
   *   this: { new(): M },
   *   options: NonNullFindOptions<TAttributes>
   * ): Promise<M>;
   * ```
   *
   * @deprecated This property will become a Symbol in v7 to prevent collisions.
   * Use Attributes<Model> instead of this property to be forward-compatible.
   */
  _attributes: TModelAttributes; // TODO [>6]: make this a non-exported symbol (same as the one in hooks.d.ts)

  /**
   * A similar dummy variable that doesn't exist on the real object. Do not
   * try to access this in real code.
   *
   * @deprecated This property will become a Symbol in v7 to prevent collisions.
   * Use CreationAttributes<Model> instead of this property to be forward-compatible.
   */
  _creationAttributes: TCreationAttributes; // TODO [>6]: make this a non-exported symbol (same as the one in hooks.d.ts)

  /** The name of the database table */
  public static readonly tableName: string;

  /**
   * The name of the primary key attribute (on the JS side).
   *
   * @deprecated This property doesn't work for composed primary keys. Use {@link Model.primaryKeyAttributes} instead.
   */
  public static readonly primaryKeyAttribute: string;

  /**
   * The column name of the primary key.
   *
   * @deprecated don't use this. It doesn't work with composite PKs. It may be removed in the future to reduce duplication.
   *  Use the. Use {@link Model.primaryKeys} instead.
   */
  public static readonly primaryKeyField: string;

  /**
   * The name of the primary key attributes (on the JS side).
   */
  public static readonly primaryKeyAttributes: readonly string[];

  /**
   * Like {@link Model.rawAttributes}, but only includes attributes that are part of the Primary Key.
   */
  public static readonly primaryKeys: { [attribute: string]: BuiltModelAttributeColumOptions };

  public static readonly uniqueKeys: {
    [indexName: string]: {
      fields: string[],
      msg: string | null,
      /**
       * The name of the attribute
       */
      name: string,
      column: string,
      customIndex: boolean,
    }
  };

  /**
   * @internal
   */
  public static readonly fieldRawAttributesMap: {
    [columnName: string]: BuiltModelAttributeColumOptions,
  };

  /**
   * A mapping of column name to attribute name
   * @internal
   */
  public static readonly fieldAttributeMap: {
    [columnName: string]: string
  };

  /**
   * Like {@link Model.getAttributes}, but only includes attributes that exist in the database.
   * i.e. virtual attributes are omitted.
   *
   * @internal
   */
  public static tableAttributes: {
    [attributeName: string]: BuiltModelAttributeColumOptions,
  };

  /**
   * An object hash from alias to association object
   */
  public static readonly associations: {
    [key: string]: Association;
  };

  /**
   * The options that the model was initialized with
   */
  public static readonly options: BuiltModelOptions;

  // TODO [>7]: Remove `rawAttributes` in v8
  /**
   * The attributes of the model.
   *
   * @deprecated use {@link Model.getAttributes} for better typings.
   */
  public static readonly rawAttributes: { [attribute: string]: BuiltModelAttributeColumOptions };

  /**
   * Returns the attributes of the model
   */
  public static getAttributes<M extends Model>(this: ModelStatic<M>): {
    readonly [Key in keyof Attributes<M>]: BuiltModelAttributeColumOptions
  };

  /**
   * Reference to the sequelize instance the model was initialized with.
   *
   * Can be undefined if the Model has not been initialized yet.
   */
  public static readonly sequelize?: Sequelize;

  /**
   * Initialize a model, representing a table in the DB, with attributes and options.
   *
   * The table columns are define by the hash that is given as the second argument. Each attribute of the hash represents a column. A short table definition might look like this:
   *
   * ```js
   * Project.init({
   *   columnA: {
   *     type: Sequelize.BOOLEAN,
   *     validate: {
   *       is: ['[a-z]','i'],        // will only allow letters
   *       max: 23,                  // only allow values <= 23
   *       isIn: {
   *         args: [['en', 'zh']],
   *         msg: "Must be English or Chinese"
   *       }
   *     },
   *     field: 'column_a'
   *     // Other attributes here
   *   },
   *   columnB: Sequelize.STRING,
   *   columnC: 'MY VERY OWN COLUMN TYPE'
   * }, {sequelize})
   *
   * sequelize.models.modelName // The model will now be available in models under the class name
   * ```
   *
   * As shown above, column definitions can be either strings, a reference to one of the datatypes that are predefined on the Sequelize constructor, or an object that allows you to specify both the type of the column, and other attributes such as default values, foreign key constraints and custom setters and getters.
   *
   * For a list of possible data types, see https://sequelize.org/docs/v7/other-topics/other-data-types
   *
   * For more about getters and setters, see https://sequelize.org/docs/v7/core-concepts/getters-setters-virtuals/
   *
   * For more about instance and class methods, see https://sequelize.org/docs/v7/core-concepts/model-basics/#taking-advantage-of-models-being-classes
   *
   * For more about validation, see https://sequelize.org/docs/v7/core-concepts/validations-and-constraints/
   *
   * @param attributes An object, where each attribute is a column of the table. Each column can be either a DataType, a
   *  string or a type-description object.
   * @param options These options are merged with the default define options provided to the Sequelize constructor
   * @returns the initialized model
   */
  public static init<MS extends ModelStatic<Model>, M extends InstanceType<MS>>(
    this: MS,
    attributes: ModelAttributes<
      M,
      // 'foreign keys' are optional in Model.init as they are added by association declaration methods
      Optional<Attributes<M>, BrandedKeysOf<Attributes<M>, typeof ForeignKeyBrand>>
    >,
    options: InitOptions<M>
  ): MS;

  /**
   * Refreshes the Model's attribute definition.
   */
  static refreshAttributes(): void;

  /**
   * Checks whether an association with this name has already been registered.
   *
   * @param {string} alias
   * @return {boolean}
   */
  static hasAlias(alias: string): boolean;

  /**
   * Returns all associations that have 'target' as their target.
   */
  static getAssociations<S extends Model, T extends Model>(this: ModelStatic<S>, target: ModelStatic<T>): Association<S, T>[];

  /**
   * Returns the association for which the target matches the 'target' parameter, and the alias ("as") matches the 'alias' parameter
   */
  static getAssociationForAlias<S extends Model, T extends Model>(this: ModelStatic<S>, target: ModelStatic<T>, alias: string): Association<S, T> | null;

  /**
   * Remove attribute from model definition.
   * Only use if you know what you're doing.
   *
   * @param attribute
   */
  public static removeAttribute(attribute: string): void;

  /**
   * Creates this table in the database, if it does not already exist.
   *
   * Works like {@link Sequelize#sync}, but only this model is synchronised.
   */
  public static sync<M extends Model>(options?: SyncOptions): Promise<M>;

  /**
   * Drop the table represented by this Model
   *
   * @param options
   */
  public static drop(options?: DropOptions): Promise<void>;

  /**
   * Returns a copy of this model with the corresponding table located in the specified schema.
   *
   * For postgres, this will actually place the schema in front of the table name (`"schema"."tableName"`),
   * while the schema will be prepended to the table name for mysql and sqlite (`'schema.tablename'`).
   *
   * This method is intended for use cases where the same model is needed in multiple schemas.
   * In such a use case it is important to call {@link Model.sync} (or use migrations!) for each model created by this method
   * to ensure the models are created in the correct schema.
   *
   * If a single default schema per model is needed, set the {@link ModelOptions.schema} instead.
   *
<<<<<<< HEAD
   * @param schema The name of the schema
   * @param options either {@link SchemaOptions} or a string, the later is equivalent to setting {@link SchemaOptions.schemaDelimiter}.
=======
   * @param schema The name of the schema. Passing a string is equivalent to setting {@link SchemaOptions.schema}.
   */
  public static withSchema<M extends Model>(
    this: ModelStatic<M>,
    schema: string | SchemaOptions,
  ): ModelCtor<M>;

  /**
   * @deprecated this method has been renamed to {@link Model.withSchema} to emphasise the fact that this method
   *  does not mutate the model and instead returns a new one.
>>>>>>> 9caa5a89
   */
  public static schema<M extends Model>(
    this: ModelStatic<M>,
    schema: string,
<<<<<<< HEAD
    options?: SchemaOptions | string
  ): ModelStatic<M>;
=======
    options?: { schemaDelimiter?: string } | string
  ): ModelCtor<M>;
>>>>>>> 9caa5a89

  /**
   * Get the table name of the model, including the schema.
   * The method will return The name as a string if the model has no schema,
   * or an object with `tableName`, `schema` and `delimiter` properties.
   */
  public static getTableName(): string | {
    tableName: string;
    schema: string;
    delimiter: string;
  };

  /**
   * Creates a copy of this model, with one or more scopes applied.
   *
   * See {@link https://sequelize.org/docs/v7/other-topics/scopes/} to learn more about scopes.
   *
   * @param scopes The scopes to apply.
   *   Scopes can either be passed as consecutive arguments, or as an array of arguments.
   *   To apply simple scopes and scope functions with no arguments, pass them as strings.
   *   For scope function, pass an object, with a `method` property.
   *   The value can either be a string, if the method does not take any arguments, or an array, where the first element is the name of the method, and consecutive elements are arguments to that method. Pass null to remove all scopes, including the default.
   *
   * @returns A copy of this model, with the scopes applied.
   */
  public static withScope<M extends Model>(
    this: ModelStatic<M>,
    options?: string | ScopeOptions | readonly (string | ScopeOptions)[] | WhereAttributeHash<M>
  ): ModelCtor<M>;

  /**
   * @deprecated this method has been renamed to {@link Model.withScope} to emphasise the fact that
   *  this method does not mutate the model, but returns a new model.
   */
  public static scope<M extends Model>(
    this: ModelStatic<M>,
    scopes?: AllowReadonlyArray<string | ScopeOptions> | WhereAttributeHash<M>
  ): ModelStatic<M>;

  /**
   * Returns a model without scope. The default scope is also omitted.
   *
   * See {@link https://sequelize.org/docs/v7/other-topics/scopes/} to learn more about scopes.
   */
  public static unscoped<M extends Model>(this: ModelStatic<M>): ModelStatic<M>;

  /**
   * @deprecated this method has been renamed to {@link Model.withoutScope} to emphasise the fact that
   *   this method does not mutate the model, and is not the same as {@link Model.withInitialScope}.
   */
  public static unscoped<M extends ModelType>(this: M): M;

  /**
   * Returns a model without scope, including the default scope.
   *
   * If you want to access the Model Class in its state before any scope was applied, use {@link Model.withInitialScope}.
   */
  public static withoutScope<M extends ModelType>(this: M): M;

  /**
   * Returns the base model, with its initial scope.
   */
  public static withInitialScope<M extends Model>(this: ModelStatic<M>): ModelStatic<M>;

  /**
   * Returns the initial model, the one returned by {@link Model.init} or {@link Sequelize#define},
   * before any scope or schema was applied.
   */
  public static getInitialModel<M extends Model>(this: ModelStatic<M>): ModelStatic<M>;

  /**
   * Add a new scope to the model
   *
   * This is especially useful for adding scopes with includes, when the model you want to
   * include is not available at the time this model is defined.
   *
   * By default, this will throw an error if a scope with that name already exists.
   * Use {@link AddScopeOptions.override} in the options object to silence this error.
   *
   * See {@link https://sequelize.org/docs/v7/other-topics/scopes/} to learn more about scopes.
   */
  public static addScope<M extends Model>(
    this: ModelStatic<M>,
    name: string,
    scope:
      | FindOptions<Attributes<M>>
      | ((...args: readonly any[]) => FindOptions<Attributes<M>>),
    options?: AddScopeOptions
  ): void;

  /**
   * Search for multiple instances.
   * See {@link https://sequelize.org/docs/v7/core-concepts/model-querying-basics/} for more information about querying.
   *
   * __Example of a simple search:__
   * ```js
   * Model.findAll({
   *   where: {
   *     attr1: 42,
   *     attr2: 'cake'
   *   }
   * })
   * ```
   *
   * See also:
   * - {@link Model.findOne}
   * - {@link Sequelize#query}
   *
   * @returns A promise that will resolve with the array containing the results of the SELECT query.
   */
  public static findAll<M extends Model>(
    this: ModelStatic<M>,
    options?: FindOptions<Attributes<M>>
  ): Promise<M[]>;

  /**
   * Search for a single instance by its primary key.
   *
   * This applies LIMIT 1, only a single instance will be returned.
   *
   * Returns the model with the matching primary key.
   * If not found, returns null or throws an error if {@link FindOptions.rejectOnEmpty} is set.
   */
  public static findByPk<M extends Model>(
    this: ModelStatic<M>,
    identifier: Identifier,
    options: Omit<NonNullFindOptions<Attributes<M>>, 'where'>
  ): Promise<M>;
  public static findByPk<M extends Model>(
    this: ModelStatic<M>,
    identifier?: Identifier,
    options?: Omit<FindOptions<Attributes<M>>, 'where'>
  ): Promise<M | null>;

  /**
   * Search for a single instance.
   *
   * Returns the first instance corresponding matching the query.
   * If not found, returns null or throws an error if {@link FindOptions.rejectOnEmpty} is set.
   */
  public static findOne<M extends Model>(
    this: ModelStatic<M>,
    options: NonNullFindOptions<Attributes<M>>
  ): Promise<M>;
  public static findOne<M extends Model>(
    this: ModelStatic<M>,
    options?: FindOptions<Attributes<M>>
  ): Promise<M | null>;

  /**
   * Run an aggregation method on the specified field.
   *
   * Returns the aggregate result cast to {@link AggregateOptions.dataType},
   * unless `options.plain` is false, in which case the complete data result is returned.
   *
   * @param attribute The attribute to aggregate over. Can be a field name or `'*'`
   * @param aggregateFunction The function to use for aggregation, e.g. sum, max etc.
   */
  public static aggregate<T, M extends Model>(
    this: ModelStatic<M>,
    attribute: keyof Attributes<M> | '*',
    aggregateFunction: string,
    options?: AggregateOptions<T, Attributes<M>>
  ): Promise<T>;

  /**
   * Count number of records if group by is used
   *
   * @returns Returns count for each group and the projected attributes.
   */
  public static count<M extends Model>(
    this: ModelStatic<M>,
    options: CountWithOptions<Attributes<M>>
  ): Promise<GroupedCountResultItem[]>;

  /**
   * Count the number of records matching the provided where clause.
   *
   * If you provide an `include` option, the number of matching associations will be counted instead.
   *
   * @returns Returns count for each group and the projected attributes.
   */
  public static count<M extends Model>(
    this: ModelStatic<M>,
    options?: Omit<CountOptions<Attributes<M>>, 'group'>
  ): Promise<number>;

  /**
   * Finds all the rows matching your query, within a specified offset / limit, and get the total number of
   * rows matching your query. This is very useful for pagination.
   *
   * ```js
   * Model.findAndCountAll({
   *   where: ...,
   *   limit: 12,
   *   offset: 12
   * }).then(result => {
   *   ...
   * })
   * ```
   * In the above example, `result.rows` will contain rows 13 through 24, while `result.count` will return
   * the total number of rows that matched your query.
   *
   * When you add includes, only those which are required (either because they have a where clause, or
   * because required` is explicitly set to true on the include) will be added to the count part.
   *
   * Suppose you want to find all users who have a profile attached:
   * ```js
   * User.findAndCountAll({
   *   include: [
   *      { model: Profile, required: true}
   *   ],
   *   limit: 3
   * });
   * ```
   * Because the include for `Profile` has `required` set it will result in an inner join, and only the users
   * who have a profile will be counted. If we remove `required` from the include, both users with and
   * without profiles will be counted
   *
   * This function also support grouping, when `group` is provided, the count will be an array of objects
   * containing the count for each group and the projected attributes.
   * ```js
   * User.findAndCountAll({
   *   group: 'type'
   * });
   * ```
   */
  public static findAndCountAll<M extends Model>(
    this: ModelStatic<M>,
    options?: Omit<FindAndCountOptions<Attributes<M>>, 'group'>
  ): Promise<{ rows: M[]; count: number }>;
  public static findAndCountAll<M extends Model>(
    this: ModelStatic<M>,
    options: SetRequired<FindAndCountOptions<Attributes<M>>, 'group'>
  ): Promise<{ rows: M[]; count: GroupedCountResultItem[] }>;

  /**
   * Finds the maximum value of field
   */
  public static max<T extends DataType | unknown, M extends Model>(
    this: ModelStatic<M>,
    field: keyof Attributes<M>,
    options?: AggregateOptions<T, Attributes<M>>
  ): Promise<T>;

  /**
   * Finds the minimum value of field
   */
  public static min<T extends DataType | unknown, M extends Model>(
    this: ModelStatic<M>,
    field: keyof Attributes<M>,
    options?: AggregateOptions<T, Attributes<M>>
  ): Promise<T>;

  /**
   * Retrieves the sum of field
   */
  public static sum<T extends DataType | unknown, M extends Model>(
    this: ModelStatic<M>,
    field: keyof Attributes<M>,
    options?: AggregateOptions<T, Attributes<M>>
  ): Promise<number>;

  /**
   * Builds a new model instance.
   * Unlike {@link Model.create}, the instance is not persisted, you need to call {@link Model#save} yourself.
   *
   * @param record An object of key value pairs.
   * @returns The created instance.
   */
  public static build<M extends Model>(
    this: ModelStatic<M>,
    record?: CreationAttributes<M>,
    options?: BuildOptions
  ): M;

  /**
   * Builds multiple new model instances.
   * Unlike {@link Model.create}, the instances are not persisted, you need to call {@link Model#save} yourself.
   *
   * @param records An array of objects with key value pairs.
   */
  public static bulkBuild<M extends Model>(
    this: ModelStatic<M>,
    records: ReadonlyArray<CreationAttributes<M>>,
    options?: BuildOptions
  ): M[];

  /**
   * Builds a new model instance and persists it.
   * Equivalent to calling {@link Model.build} then {@link Model.save}.
   *
   * @param record Hash of data values to create new record with
   */
  public static create<
    M extends Model,
    O extends CreateOptions<Attributes<M>> = CreateOptions<Attributes<M>>
  >(
    this: ModelStatic<M>,
    record?: CreationAttributes<M>,
    options?: O
  ): Promise<O extends { returning: false } | { ignoreDuplicates: true } ? void : M>;

  /**
   * Find an entity that matches the query, or build (but don't save) the entity if none is found.
   * The successful result of the promise will be the tuple [instance, initialized].
   *
   * See also {@link Model.findOrCreate} for a version that immediately saves the new entity.
   */
  public static findOrBuild<M extends Model>(
    this: ModelStatic<M>,
    options: FindOrBuildOptions<
      Attributes<M>,
      CreationAttributes<M>
    >
  ): Promise<[entity: M, built: boolean]>;

  /**
   * Find an entity that matches the query, or {@link Model.create} the entity if none is found
   * The successful result of the promise will be the tuple [instance, initialized].
   *
   * If no transaction is passed in the `options` object, a new transaction will be created internally, to
   * prevent the race condition where a matching row is created by another connection after the find but
   * before the insert call.
   * However, it is not always possible to handle this case in SQLite, specifically if one transaction inserts
   * and another tries to select before the first one has committed.
   * In this case, an instance of {@link TimeoutError} will be thrown instead.
   *
   * If a transaction is passed, a savepoint will be created instead,
   * and any unique constraint violation will be handled internally.
   */
  public static findOrCreate<M extends Model>(
    this: ModelStatic<M>,
    options: FindOrCreateOptions<Attributes<M>, CreationAttributes<M>>
  ): Promise<[entity: M, created: boolean]>;

  /**
   * A more performant {@link Model.findOrCreate} that will not start its own transaction or savepoint (at least not in postgres)
   *
   * It will execute a find call, attempt to create if empty, then attempt to find again if a unique constraint fails.
   *
   * The successful result of the promise will be the tuple [instance, initialized].
   */
  public static findCreateFind<M extends Model>(
    this: ModelStatic<M>,
    options: FindOrCreateOptions<Attributes<M>, CreationAttributes<M>>
  ): Promise<[entity: M, created: boolean]>;

  /**
   * Inserts or updates a single entity. An update will be executed if a row which matches the supplied values on
   * either the primary key or a unique key is found. Note that the unique index must be defined in your
   * sequelize model and not just in the table. Otherwise, you may experience a unique constraint violation,
   * because sequelize fails to identify the row that should be updated.
   *
   * **Implementation details:**
   *
   * * MySQL - Implemented as a single query `INSERT values ON DUPLICATE KEY UPDATE values`
   * * PostgreSQL - Implemented as a temporary function with exception handling: INSERT EXCEPTION WHEN
   *   unique_constraint UPDATE
   * * SQLite - Implemented as two queries `INSERT; UPDATE`. This means that the update is executed regardless
   *   of whether the row already existed or not
   *
   * **Note:** SQLite returns null for created, no matter if the row was created or updated. This is
   * because SQLite always runs INSERT OR IGNORE + UPDATE, in a single query, so there is no way to know
   * whether the row was inserted or not.
   *
   * @returns an array with two elements, the first being the new record and
   *   the second being `true` if it was just created or `false` if it already existed (except on Postgres and SQLite, which
   *   can't detect this and will always return `null` instead of a boolean).
   */
  public static upsert<M extends Model>(
    this: ModelStatic<M>,
    values: CreationAttributes<M>,
    options?: UpsertOptions<Attributes<M>>
  ): Promise<[entity: M, created: boolean | null]>;

  /**
   * Creates and inserts multiple instances in bulk.
   *
   * The promise resolves with an array of instances.
   *
   * Please note that, depending on your dialect, the resulting instances may not accurately
   * represent the state of their rows in the database.
   * This is because MySQL and SQLite do not make it easy to obtain back automatically generated IDs
   * and other default values in a way that can be mapped to multiple records.
   * To obtain the correct data for the newly created instance, you will need to query for them again.
   *
   * If validation fails, the promise is rejected with {@link AggregateError}
   *
   * @param records List of objects (key/value pairs) to create instances from
   */
  public static bulkCreate<M extends Model>(
    this: ModelStatic<M>,
    records: ReadonlyArray<CreationAttributes<M>>,
    options?: BulkCreateOptions<Attributes<M>>
  ): Promise<M[]>;

  /**
   * Destroys all instances of the model.
   * This is a convenient method for `MyModel.destroy({ truncate: true })`.
   *
   * __Danger__: This will completely empty your table!
   */
  public static truncate<M extends Model>(
    this: ModelStatic<M>,
    options?: TruncateOptions<Attributes<M>>
  ): Promise<void>;

  /**
   * Deletes multiple instances, or set their deletedAt timestamp to the current time if `paranoid` is enabled.
   *
   * @return The number of destroyed rows
   */
  public static destroy<M extends Model>(
    this: ModelStatic<M>,
    options?: DestroyOptions<Attributes<M>>
  ): Promise<number>;

  /**
   * Restores multiple paranoid instances.
   * Only usable if {@link ModelOptions.paranoid} is true.
   *
   * See {@link https://sequelize.org/docs/v7/core-concepts/paranoid/} to learn more about soft deletion / paranoid models.
   */
  public static restore<M extends Model>(
    this: ModelStatic<M>,
    options?: RestoreOptions<Attributes<M>>
  ): Promise<void>;

  /**
   * Updates multiple instances that match the where options.
   *
   * The promise resolves with an array of one or two elements:
   * - The first element is always the number of affected rows,
   * - the second element is the list of affected entities (only supported in postgres and mssql with {@link UpdateOptions.returning} true.)
   */
  public static update<M extends Model>(
    this: ModelStatic<M>,
    values: UpdateValues<M>,
    options: Omit<UpdateOptions<Attributes<M>>, 'returning'>
      & { returning: Exclude<UpdateOptions<Attributes<M>>['returning'], undefined | false> }
  ): Promise<[affectedCount: number, affectedRows: M[]]>;
  public static update<M extends Model>(
    this: ModelStatic<M>,
    values: UpdateValues<M>,
    options: UpdateOptions<Attributes<M>>
  ): Promise<[affectedCount: number]>;

  /**
   * Runs a 'describe' query on the table.
   *
   * @returns a promise that resolves with a mapping of attributes and their types.
   */
  public static describe(schema?: string, options?: Omit<QueryOptions, 'type'>): Promise<object>;

  /**
   * Increments the value of one or more attributes.
   *
   * The increment is done using a `SET column = column + X WHERE foo = 'bar'` query.
   *
   * @example <caption>increment number by 1</caption>
   * ```javascript
   * Model.increment('number', { where: { foo: 'bar' });
   * ```
   *
   * @example <caption>increment number and count by 2</caption>
   * ```javascript
   * Model.increment(['number', 'count'], { by: 2, where: { foo: 'bar' } });
   * ```
   *
   * @example <caption>increment answer by 42, and decrement tries by 1</caption>
   * ```javascript
   * // `by` cannot be used, as each attribute specifies its own value
   * Model.increment({ answer: 42, tries: -1}, { where: { foo: 'bar' } });
   * ```
   *
   * @param fields If a string is provided, that column is incremented by the
   *   value of `by` given in options. If an array is provided, the same is true for each column.
   *   If an object is provided, each key is incremented by the corresponding value, `by` is ignored.
   *
   * @returns an array of affected rows and affected count with `options.returning` true, whenever supported by dialect
   */
  public static increment<M extends Model>(
    this: ModelStatic<M>,
    fields: AllowReadonlyArray<keyof Attributes<M>>,
    options: IncrementDecrementOptionsWithBy<Attributes<M>>
  ): Promise<[affectedRows: M[]]>;
  public static increment<M extends Model>(
    this: ModelStatic<M>,
    fields: { [key in keyof Attributes<M>]?: number },
    options: IncrementDecrementOptions<Attributes<M>>
  ): Promise<[affectedRows: M[]]>;

  /**
   * Decrements the value of one or more attributes.
   *
   * Works like {@link Model.increment}
   *
   * @param fields If a string is provided, that column is incremented by the
   *   value of `by` given in options. If an array is provided, the same is true for each column.
   *   If an object is provided, each key is incremented by the corresponding value, `by` is ignored.
   *
   * @returns an array of affected rows and affected count with `options.returning` true, whenever supported by dialect
   *
   * @since 4.36.0
   */
  public static decrement<M extends Model>(
    this: ModelStatic<M>,
    fields: AllowReadonlyArray<keyof Attributes<M>>,
    options: IncrementDecrementOptionsWithBy<Attributes<M>>
  ): Promise<M>;
  public static decrement<M extends Model>(
    this: ModelStatic<M>,
    fields: { [key in keyof Attributes<M>]?: number },
    options: IncrementDecrementOptions<Attributes<M>>
  ): Promise<M>;

  /**
<<<<<<< HEAD
=======
   * Run a describe query on the table. The result will be return to the listener as a hash of attributes and
   * their types.
   */
  public static describe(): Promise<object>;

  /**
>>>>>>> 9caa5a89
   * A hook that is run before validation
   *
   * @param name
   * @param fn A callback function that is called with instance, options
   */
  public static beforeValidate<M extends Model>(
    this: ModelStatic<M>,
    name: string,
    fn: (instance: M, options: ValidationOptions) => HookReturn
  ): void;
  public static beforeValidate<M extends Model>(
    this: ModelStatic<M>,
    fn: (instance: M, options: ValidationOptions) => HookReturn
  ): void;

  /**
   * A hook that is run after validation
   *
   * @param name
   * @param fn A callback function that is called with instance, options
   */
  public static afterValidate<M extends Model>(
    this: ModelStatic<M>,
    name: string,
    fn: (instance: M, options: ValidationOptions) => HookReturn
  ): void;
  public static afterValidate<M extends Model>(
    this: ModelStatic<M>,
    fn: (instance: M, options: ValidationOptions) => HookReturn
  ): void;

  /**
   * A hook that is run before creating a single instance
   *
   * @param name
   * @param fn A callback function that is called with attributes, options
   */
  public static beforeCreate<M extends Model>(
    this: ModelStatic<M>,
    name: string,
    fn: (instance: M, options: CreateOptions<Attributes<M>>) => HookReturn
  ): void;
  public static beforeCreate<M extends Model>(
    this: ModelStatic<M>,
    fn: (instance: M, options: CreateOptions<Attributes<M>>) => HookReturn
  ): void;

  /**
   * A hook that is run after creating a single instance
   *
   * @param name
   * @param fn A callback function that is called with attributes, options
   */
  public static afterCreate<M extends Model>(
    this: ModelStatic<M>,
    name: string,
    fn: (instance: M, options: CreateOptions<Attributes<M>>) => HookReturn
  ): void;
  public static afterCreate<M extends Model>(
    this: ModelStatic<M>,
    fn: (instance: M, options: CreateOptions<Attributes<M>>) => HookReturn
  ): void;

  /**
   * A hook that is run before destroying a single instance
   *
   * @param name
   * @param fn A callback function that is called with instance, options
   */
  public static beforeDestroy<M extends Model>(
    this: ModelStatic<M>,
    name: string,
    fn: (instance: M, options: InstanceDestroyOptions) => HookReturn
  ): void;
  public static beforeDestroy<M extends Model>(
    this: ModelStatic<M>,
    fn: (instance: M, options: InstanceDestroyOptions) => HookReturn
  ): void;

  /**
   * A hook that is run after destroying a single instance
   *
   * @param name
   * @param fn A callback function that is called with instance, options
   */
  public static afterDestroy<M extends Model>(
    this: ModelStatic<M>,
    name: string,
    fn: (instance: M, options: InstanceDestroyOptions) => HookReturn
  ): void;
  public static afterDestroy<M extends Model>(
    this: ModelStatic<M>,
    fn: (instance: M, options: InstanceDestroyOptions) => HookReturn
  ): void;

  /**
   * A hook that is run before updating a single instance
   *
   * @param name
   * @param fn A callback function that is called with instance, options
   */
  public static beforeUpdate<M extends Model>(
    this: ModelStatic<M>,
    name: string,
    fn: (instance: M, options: UpdateOptions<Attributes<M>>) => HookReturn
  ): void;
  public static beforeUpdate<M extends Model>(
    this: ModelStatic<M>,
    fn: (instance: M, options: UpdateOptions<Attributes<M>>) => HookReturn
  ): void;

  /**
   * A hook that is run after updating a single instance
   *
   * @param name
   * @param fn A callback function that is called with instance, options
   */
  public static afterUpdate<M extends Model>(
    this: ModelStatic<M>,
    name: string,
    fn: (instance: M, options: UpdateOptions<Attributes<M>>) => HookReturn
  ): void;
  public static afterUpdate<M extends Model>(
    this: ModelStatic<M>,
    fn: (instance: M, options: UpdateOptions<Attributes<M>>) => HookReturn
  ): void;

  /**
   * A hook that is run before creating or updating a single instance, It proxies `beforeCreate` and `beforeUpdate`
   *
   * @param name
   * @param fn A callback function that is called with instance, options
   */
  public static beforeSave<M extends Model>(
    this: ModelStatic<M>,
    name: string,
    fn: (instance: M, options: UpdateOptions<Attributes<M>> | SaveOptions<Attributes<M>>) => HookReturn
  ): void;
  public static beforeSave<M extends Model>(
    this: ModelStatic<M>,
    fn: (instance: M, options: UpdateOptions<Attributes<M>> | SaveOptions<Attributes<M>>) => HookReturn
  ): void;

  /**
   * A hook that is run after creating or updating a single instance, It proxies `afterCreate` and `afterUpdate`
   *
   * @param name
   * @param fn A callback function that is called with instance, options
   */
  public static afterSave<M extends Model>(
    this: ModelStatic<M>,
    name: string,
    fn: (instance: M, options: UpdateOptions<Attributes<M>> | SaveOptions<Attributes<M>>) => HookReturn
  ): void;
  public static afterSave<M extends Model>(
    this: ModelStatic<M>,
    fn: (instance: M, options: UpdateOptions<Attributes<M>> | SaveOptions<Attributes<M>>) => HookReturn
  ): void;

  /**
   * A hook that is run before creating instances in bulk
   *
   * @param name
   * @param fn A callback function that is called with instances, options
   */
  public static beforeBulkCreate<M extends Model>(
    this: ModelStatic<M>,
    name: string,
    fn: (instances: M[], options: BulkCreateOptions<Attributes<M>>) => HookReturn
  ): void;
  public static beforeBulkCreate<M extends Model>(
    this: ModelStatic<M>,
    fn: (instances: M[], options: BulkCreateOptions<Attributes<M>>) => HookReturn
  ): void;

  /**
   * A hook that is run after creating instances in bulk
   *
   * @param name
   * @param fn A callback function that is called with instances, options
   */
  public static afterBulkCreate<M extends Model>(
    this: ModelStatic<M>,
    name: string,
    fn: (instances: readonly M[], options: BulkCreateOptions<Attributes<M>>) => HookReturn
  ): void;
  public static afterBulkCreate<M extends Model>(
    this: ModelStatic<M>,
    fn: (instances: readonly M[], options: BulkCreateOptions<Attributes<M>>) => HookReturn
  ): void;

  /**
   * A hook that is run before destroying instances in bulk
   *
   * @param name
   * @param fn   A callback function that is called with options
   */
  public static beforeBulkDestroy<M extends Model>(
    this: ModelStatic<M>,
    name: string, fn: (options: BulkCreateOptions<Attributes<M>>) => HookReturn): void;
  public static beforeBulkDestroy<M extends Model>(
    this: ModelStatic<M>,
    fn: (options: BulkCreateOptions<Attributes<M>>) => HookReturn
  ): void;

  /**
   * A hook that is run after destroying instances in bulk
   *
   * @param name
   * @param fn   A callback function that is called with options
   */
  public static afterBulkDestroy<M extends Model>(
    this: ModelStatic<M>,
    name: string, fn: (options: DestroyOptions<Attributes<M>>) => HookReturn
  ): void;
  public static afterBulkDestroy<M extends Model>(
    this: ModelStatic<M>,
    fn: (options: DestroyOptions<Attributes<M>>) => HookReturn
  ): void;

  /**
   * A hook that is run after updating instances in bulk
   *
   * @param name
   * @param fn   A callback function that is called with options
   */
  public static beforeBulkUpdate<M extends Model>(
    this: ModelStatic<M>,
    name: string, fn: (options: UpdateOptions<Attributes<M>>) => HookReturn
  ): void;
  public static beforeBulkUpdate<M extends Model>(
    this: ModelStatic<M>,
    fn: (options: UpdateOptions<Attributes<M>>) => HookReturn
  ): void;

  /**
   * A hook that is run after updating instances in bulk
   *
   * @param name
   * @param fn   A callback function that is called with options
   */
  public static afterBulkUpdate<M extends Model>(
    this: ModelStatic<M>,
    name: string, fn: (options: UpdateOptions<Attributes<M>>) => HookReturn
  ): void;
  public static afterBulkUpdate<M extends Model>(
    this: ModelStatic<M>,
    fn: (options: UpdateOptions<Attributes<M>>) => HookReturn
  ): void;

  /**
   * A hook that is run before a find (select) query
   *
   * @param name
   * @param fn   A callback function that is called with options
   */
  public static beforeFind<M extends Model>(
    this: ModelStatic<M>,
    name: string, fn: (options: FindOptions<Attributes<M>>) => HookReturn
  ): void;
  public static beforeFind<M extends Model>(
    this: ModelStatic<M>,
    fn: (options: FindOptions<Attributes<M>>) => HookReturn
  ): void;

  /**
   * A hook that is run before a count query
   *
   * @param name
   * @param fn   A callback function that is called with options
   */
  public static beforeCount<M extends Model>(
    this: ModelStatic<M>,
    name: string, fn: (options: CountOptions<Attributes<M>>) => HookReturn
  ): void;
  public static beforeCount<M extends Model>(
    this: ModelStatic<M>,
    fn: (options: CountOptions<Attributes<M>>) => HookReturn
  ): void;

  /**
   * A hook that is run before a find (select) query, after any { include: {all: ...} } options are expanded
   *
   * @param name
   * @param fn   A callback function that is called with options
   */
  public static beforeFindAfterExpandIncludeAll<M extends Model>(
    this: ModelStatic<M>,
    name: string, fn: (options: FindOptions<Attributes<M>>) => HookReturn
  ): void;
  public static beforeFindAfterExpandIncludeAll<M extends Model>(
    this: ModelStatic<M>,
    fn: (options: FindOptions<Attributes<M>>) => HookReturn
  ): void;

  /**
   * A hook that is run before a find (select) query, after all option parsing is complete
   *
   * @param name
   * @param fn   A callback function that is called with options
   */
  public static beforeFindAfterOptions<M extends Model>(
    this: ModelStatic<M>,
    name: string, fn: (options: FindOptions<Attributes<M>>) => HookReturn
  ): void;
  public static beforeFindAfterOptions<M extends Model>(
    this: ModelStatic<M>,
    fn: (options: FindOptions<Attributes<M>>) => void
  ): HookReturn;

  /**
   * A hook that is run after a find (select) query
   *
   * @param name
   * @param fn   A callback function that is called with instance(s), options
   */
  public static afterFind<M extends Model>(
    this: ModelStatic<M>,
    name: string,
    fn: (instancesOrInstance: readonly M[] | M | null, options: FindOptions<Attributes<M>>) => HookReturn
  ): void;
  public static afterFind<M extends Model>(
    this: ModelStatic<M>,
    fn: (instancesOrInstance: readonly M[] | M | null, options: FindOptions<Attributes<M>>) => HookReturn
  ): void;

  /**
   * A hook that is run before sequelize.sync call
   *
   * @param fn   A callback function that is called with options passed to sequelize.sync
   */
  public static beforeBulkSync(name: string, fn: (options: SyncOptions) => HookReturn): void;
  public static beforeBulkSync(fn: (options: SyncOptions) => HookReturn): void;

  /**
   * A hook that is run after sequelize.sync call
   *
   * @param fn   A callback function that is called with options passed to sequelize.sync
   */
  public static afterBulkSync(name: string, fn: (options: SyncOptions) => HookReturn): void;
  public static afterBulkSync(fn: (options: SyncOptions) => HookReturn): void;

  /**
   * A hook that is run before Model.sync call
   *
   * @param fn   A callback function that is called with options passed to Model.sync
   */
  public static beforeSync(name: string, fn: (options: SyncOptions) => HookReturn): void;
  public static beforeSync(fn: (options: SyncOptions) => HookReturn): void;

  /**
   * A hook that is run after Model.sync call
   *
   * @param fn   A callback function that is called with options passed to Model.sync
   */
  public static afterSync(name: string, fn: (options: SyncOptions) => HookReturn): void;
  public static afterSync(fn: (options: SyncOptions) => HookReturn): void;

  /**
   * Creates a 1:1 association between this model (the source) and the provided target.
   * The foreign key is added on the target model.
   *
   * See {@link https://sequelize.org/docs/v7/core-concepts/assocs/} to learn more about associations.
   *
   * @example
   * ```javascript
   * User.hasOne(Profile)
   * ```
   *
   * @param target The model that will be associated with hasOne relationship
   * @param options hasOne association options
   * @returns The newly defined association (also available in {@link Model.associations}).
   */
  public static hasOne<M extends Model, T extends Model>(
    this: ModelStatic<M>, target: ModelStatic<T>, options?: HasOneOptions
  ): HasOne<M, T>;

  /**
   * Creates an association between this (the source) and the provided target.
   * The foreign key is added on the source Model.
   *
   * See {@link https://sequelize.org/docs/v7/core-concepts/assocs/} to learn more about associations.
   *
   * @example
   * ```javascript
   * Profile.belongsTo(User)
   * ```
   *
   * @param target The model that will be associated with a belongsTo relationship
   * @param options Options for the association
   * @returns The newly defined association (also available in {@link Model.associations}).
   */
  public static belongsTo<M extends Model, T extends Model>(
    this: ModelStatic<M>, target: ModelStatic<T>, options?: BelongsToOptions
  ): BelongsTo<M, T>;

  /**
   * Defines a 1:n association between two models.
   * The foreign key is added on the target model.
   *
   * See {@link https://sequelize.org/docs/v7/core-concepts/assocs/} to learn more about associations.
   *
   * @example
   * ```javascript
   * Profile.hasMany(User)
   * ```
   *
   * @param target The model that will be associated with a hasMany relationship
   * @param options Options for the association
   * @returns The newly defined association (also available in {@link Model.associations}).
   */
  public static hasMany<M extends Model, T extends Model>(
    this: ModelStatic<M>, target: ModelStatic<T>, options?: HasManyOptions
  ): HasMany<M, T>;

  /**
   * Create an N:M association with a join table. Defining `through` is required.
   * The foreign key is added on the through model.
   *
   * See {@link https://sequelize.org/docs/v7/core-concepts/assocs/} to learn more about associations.
   *
   * @example
   * ```javascript
   * // Automagically generated join model
   * User.belongsToMany(Project, { through: 'UserProjects' })
   *
   * // Join model with additional attributes
   * const UserProjects = sequelize.define('UserProjects', {
   *   started: Sequelize.BOOLEAN
   * })
   * User.belongsToMany(Project, { through: UserProjects })
   * ```
   *
   * @param target Target model
   * @param options belongsToMany association options
   * @returns The newly defined association (also available in {@link Model.associations}).
   */
  public static belongsToMany<M extends Model, T extends Model>(
    this: ModelStatic<M>, target: ModelStatic<T>, options: BelongsToManyOptions
  ): BelongsToMany<M, T>;

  /**
   * @private
   */
  public static _injectDependentVirtualAttributes(attributes: string[]): string[];

  /**
   * @private
   */
  public static _virtualAttributes: Set<string>;

  /**
   * Returns true if this instance has not yet been persisted to the database
   */
  public isNewRecord: boolean;

  /**
   * A reference to the sequelize instance.
   */
  public sequelize: Sequelize;

  /**
   * Builds a new model instance.
   *
   * @param values an object of key value pairs
   * @param options instance construction options
   */
  constructor(values?: MakeNullishOptional<TCreationAttributes>, options?: BuildOptions);

  /**
   * Returns an object representing the query for this instance, use with `options.where`
   *
   * @param checkVersion include version attribute in where hash
   */
  public where(checkVersion?: boolean): WhereOptions;

  /**
   * Returns the underlying data value
   *
   * Unlike {@link Model#get}, this method returns the value as it was retrieved, bypassing
   * getters, cloning, virtual attributes.
   *
   * @param key The name of the attribute to return.
   */
  public getDataValue<K extends keyof TModelAttributes>(key: K): TModelAttributes[K];

  /**
   * Updates the underlying data value.
   *
   * Unlike {@link Model#set}, this method skips any special behavior and directly replaces the raw value.
   *
   * @param key The name of the attribute to update.
   * @param value The new value for that attribute.
   */
  public setDataValue<K extends keyof TModelAttributes>(key: K, value: TModelAttributes[K]): void;

  /**
   * If no key is given, returns all values of the instance, also invoking virtual getters.
   *
   * If key is given and a field or virtual getter is present for the key it will call that getter - else it
   * will return the value for key.
   *
   * @param options.plain If set to true, included instances will be returned as plain objects
   * @param options.raw  If set to true, field and virtual setters will be ignored
   */
  public get(options?: { plain?: boolean; clone?: boolean, raw?: boolean }): TModelAttributes;
  public get<K extends keyof this>(key: K, options?: { plain?: boolean; clone?: boolean, raw?: boolean }): this[K];
  public get(key: string, options?: { plain?: boolean; clone?: boolean, raw?: boolean }): unknown;

  /**
   * Set is used to update values on the instance (the sequelize representation of the instance that is,
   * remember that nothing will be persisted before you actually call `save`). In its most basic form `set`
   * will update a value stored in the underlying `dataValues` object. However, if a custom setter function
   * is defined for the key, that function will be called instead. To bypass the setter, you can pass `raw:
   * true` in the options object.
   *
   * If set is called with an object, it will loop over the object, and call set recursively for each key,
   * value pair. If you set raw to true, the underlying dataValues will either be set directly to the object
   * passed, or used to extend dataValues, if dataValues already contain values.
   *
   * When set is called, the previous value of the field is stored and sets a changed flag(see `changed`).
   *
   * Set can also be used to build instances for associations, if you have values for those.
   * When using set with associations you need to make sure the property key matches the alias of the
   * association while also making sure that the proper include options have been set (from .build() or
   * .findOne())
   *
   * If called with a dot.seperated key on a JSON/JSONB attribute it will set the value nested and flag the
   * entire object as changed.
   *
   * @param options.raw If set to true, field and virtual setters will be ignored
   * @param options.reset Clear all previously set data values
   */
  public set<K extends keyof TModelAttributes>(key: K, value: TModelAttributes[K], options?: SetOptions): this;
  public set(keys: Partial<TModelAttributes>, options?: SetOptions): this;

  /**
   * Alias for {@link Model.set}.
   *
   * @deprecated use {@link Model.set}
   */
  public setAttributes<K extends keyof TModelAttributes>(key: K, value: TModelAttributes[K], options?: SetOptions): this;
  public setAttributes(keys: Partial<TModelAttributes>, options?: SetOptions): this;

  /**
   * If changed is called with a string it will return a boolean indicating whether the value of that key in
   * `dataValues` is different from the value in `_previousDataValues`.
   *
   * If changed is called without an argument, it will return an array of keys that have changed.
   *
   * If changed is called with two arguments, it will set the property to `dirty`.
   *
   * If changed is called without an argument and no keys have changed, it will return `false`.
   */
  public changed<K extends keyof this>(key: K): boolean;
  public changed<K extends keyof this>(key: K, dirty: boolean): void;
  public changed(): false | string[];

  /**
   * Returns the previous value for key from `_previousDataValues`.
   */
  public previous(): Partial<TModelAttributes>;
  public previous<K extends keyof TModelAttributes>(key: K): TModelAttributes[K] | undefined;

  /**
   * Validates this instance, and if the validation passes, persists it to the database.
   *
   * Returns a Promise that resolves to the saved instance (or rejects with a {@link ValidationError},
   * which will have a property for each of the fields for which the validation failed, with the error message for that field).
   *
   * This method is optimized to perform an UPDATE only into the fields that changed.
   * If nothing has changed, no SQL query will be performed.
   *
   * This method is not aware of eager loaded associations.
   * In other words, if some other model instance (child) was eager loaded with this instance (parent),
   * and you change something in the child, calling `save()` will simply ignore the change that happened on the child.
   */
  public save(options?: SaveOptions<TModelAttributes>): Promise<this>;

  /**
   * Refreshes the current instance in-place, i.e. update the object with current data from the DB and return
   * the same object. This is different from doing a `find(Instance.id)`, because that would create and
   * return a new instance. With this method, all references to the Instance are updated with the new data
   * and no new objects are created.
   */
  public reload(options?: FindOptions<TModelAttributes>): Promise<this>;

  /**
   * Validate the attribute of this instance according to validation rules set in the model definition.
   *
   * Emits null if and only if validation successful; otherwise an Error instance containing
   * { field name : [error msgs] } entries.
   */
  public validate(options?: ValidationOptions): Promise<void>;

  /**
   * This is the same as calling {@link Model#set} followed by calling {@link Model#save},
   * but it only saves attributes values passed to it, making it safer.
   */
  public update<K extends keyof TModelAttributes>(attributeName: K, value: TModelAttributes[K] | Col | Fn | Literal, options?: InstanceUpdateOptions<TModelAttributes>): Promise<this>;
  public update(
    attributes: {
        [key in keyof TModelAttributes]?: TModelAttributes[key] | Fn | Col | Literal;
    },
    options?: InstanceUpdateOptions<TModelAttributes>
  ): Promise<this>;

  /**
   * Destroys the row corresponding to this instance. Depending on your setting for paranoid, the row will
   * either be completely deleted, or have its deletedAt timestamp set to the current time.
   */
  public destroy(options?: InstanceDestroyOptions): Promise<void>;

  /**
   * Restores the row corresponding to this instance.
   * Only available for paranoid models.
   *
   * See {@link https://sequelize.org/docs/v7/core-concepts/paranoid/} to learn more about soft deletion / paranoid models.
   */
  public restore(options?: InstanceRestoreOptions): Promise<void>;

  /**
   * Increment the value of one or more columns. This is done in the database, which means it does not use
   * the values currently stored on the Instance. The increment is done using a
   * ```sql
   * SET column = column + X
   * ```
   * query. To get the correct value after an increment into the Instance you should do a reload.
   *
   * ```js
   * instance.increment('number') // increment number by 1
   * instance.increment(['number', 'count'], { by: 2 }) // increment number and count by 2
   * instance.increment({ answer: 42, tries: 1}, { by: 2 }) // increment answer by 42, and tries by 1.
   *                                                        // `by` is ignored, since each column has its own
   *                                                        // value
   * ```
   *
   * @param fields If a string is provided, that column is incremented by the value of `by` given in options.
   *               If an array is provided, the same is true for each column.
   *               If and object is provided, each column is incremented by the value given.
   */
  public increment<K extends keyof TModelAttributes>(
    fields: K | readonly K[] | Partial<TModelAttributes>,
    options?: IncrementDecrementOptionsWithBy<TModelAttributes>
  ): Promise<this>;

  /**
   * Decrement the value of one or more columns. This is done in the database, which means it does not use
   * the values currently stored on the Instance. The decrement is done using a
   * ```sql
   * SET column = column - X
   * ```
   * query. To get the correct value after an decrement into the Instance you should do a reload.
   *
   * ```js
   * instance.decrement('number') // decrement number by 1
   * instance.decrement(['number', 'count'], { by: 2 }) // decrement number and count by 2
   * instance.decrement({ answer: 42, tries: 1}, { by: 2 }) // decrement answer by 42, and tries by 1.
   *                                                        // `by` is ignored, since each column has its own
   *                                                        // value
   * ```
   *
   * @param fields If a string is provided, that column is decremented by the value of `by` given in options.
   *               If an array is provided, the same is true for each column.
   *               If and object is provided, each column is decremented by the value given
   */
  public decrement<K extends keyof TModelAttributes>(
    fields: K | readonly K[] | Partial<TModelAttributes>,
    options?: IncrementDecrementOptionsWithBy<TModelAttributes>
  ): Promise<this>;

  /**
   * Check whether all values of this and `other` Instance are the same
   */
  public equals(other: this): boolean;

  /**
   * Check if this is equal to one of `others` by calling equals
   */
  public equalsOneOf(others: readonly this[]): boolean;

  /**
   * Convert the instance to a JSON representation. Proxies to calling `get` with no keys. This means get all
   * values gotten from the DB, and apply all custom getters.
   */
  public toJSON<T extends TModelAttributes>(): T;
  public toJSON(): object;

  /**
   * Returns true if this instance is "soft deleted".
   * Throws an error if {@link ModelOptions.paranoid} is not enabled.
   *
   * See {@link https://sequelize.org/docs/v7/core-concepts/paranoid/} to learn more about soft deletion / paranoid models.
   */
  public isSoftDeleted(): boolean;
}

type NonConstructorKeys<T> = ({[P in keyof T]: T[P] extends new () => any ? never : P })[keyof T];
type NonConstructor<T> = Pick<T, NonConstructorKeys<T>>;

export type ModelDefined<S, T> = ModelStatic<Model<S, T>>;

// remove the existing constructor that tries to return `Model<{},{}>` which would be incompatible with models that have typing defined & replace with proper constructor.
export type ModelStatic<M extends Model = Model> = NonConstructor<typeof Model> & { new(): M };

/**
 * Type will be true is T is branded with Brand, false otherwise
 */
// How this works:
// - `A extends B` will be true if A has *at least* all the properties of B
// - If we do `A extends Omit<A, Checked>` - the result will only be true if A did not have Checked to begin with
// - So if we want to check if T is branded, we remove the brand, and check if they list of keys is still the same.
// we exclude Null & Undefined so "field: Brand<value> | null" is still detected as branded
// this is important because "Brand<value | null>" are transformed into "Brand<value> | null" to not break null & undefined
type IsBranded<T, Brand extends symbol> = keyof NonNullable<T> extends keyof Omit<NonNullable<T>, Brand>
  ? false
  : true;

type BrandedKeysOf<T, Brand extends symbol> = {
  [P in keyof T]-?: IsBranded<T[P], Brand> extends true ? P : never
}[keyof T];

/**
 * Dummy Symbol used as branding by {@link NonAttribute}.
 *
 * Do not export, Do not use.
 */
declare const NonAttributeBrand: unique symbol;

/**
 * This is a Branded Type.
 * You can use it to tag fields from your class that are NOT attributes.
 * They will be ignored by {@link InferAttributes} and {@link InferCreationAttributes}
 */
export type NonAttribute<T> =
  // we don't brand null & undefined as they can't have properties.
  // This means `NonAttribute<null>` will not work, but who makes an attribute that only accepts null?
  // Note that `NonAttribute<string | null>` does work!
  T extends null | undefined ? T
  : (T & { [NonAttributeBrand]?: true });

/**
 * Dummy Symbol used as branding by {@link ForeignKey}.
 *
 * Do not export, Do not use.
 */
declare const ForeignKeyBrand: unique symbol;

/**
 * This is a Branded Type.
 * You can use it to tag fields from your class that are foreign keys.
 * They will become optional in {@link Model.init} (as foreign keys are added by association methods, like {@link Model.hasMany}.
 */
export type ForeignKey<T> =
  // we don't brand null & undefined as they can't have properties.
  // This means `ForeignKey<null>` will not work, but who makes an attribute that only accepts null?
  // Note that `ForeignKey<string | null>` does work!
  T extends null | undefined ? T
  : (T & { [ForeignKeyBrand]?: true });

/**
 * Option bag for {@link InferAttributes}.
 *
 * - omit: properties to not treat as Attributes.
 */
type InferAttributesOptions<Excluded, > = { omit?: Excluded };

/**
 * Utility type to extract Attributes of a given Model class.
 *
 * It returns all instance properties defined in the Model, except:
 * - those inherited from Model (intermediate inheritance works),
 * - the ones whose type is a function,
 * - the ones manually excluded using the second parameter.
 * - the ones branded using {@link NonAttribute}
 *
 * It cannot detect whether something is a getter or not, you should use the `Excluded`
 * parameter to exclude getter & setters from the attribute list.
 *
 * @example
 * ```javascript
 * // listed attributes will be 'id' & 'firstName'.
 * class User extends Model<InferAttributes<User>> {
 *   id: number;
 *   firstName: string;
 * }
 * ```
 *
 * @example
 * ```javascript
 * // listed attributes will be 'id' & 'firstName'.
 * // we're excluding the `name` getter & `projects` attribute using the `omit` option.
 * class User extends Model<InferAttributes<User, { omit: 'name' | 'projects' }>> {
 *   id: number;
 *   firstName: string;
 *
 *   // this is a getter, not an attribute. It should not be listed in attributes.
 *   get name(): string { return this.firstName; }
 *   // this is an association, it should not be listed in attributes
 *   projects?: Project[];
 * }
 * ```
 *
 * @example
 * ```javascript
 * // listed attributes will be 'id' & 'firstName'.
 * // we're excluding the `name` getter & `test` attribute using the `NonAttribute` branded type.
 * class User extends Model<InferAttributes<User>> {
 *   id: number;
 *   firstName: string;
 *
 *   // this is a getter, not an attribute. It should not be listed in attributes.
 *   get name(): NonAttribute<string> { return this.firstName; }
 *   // this is an association, it should not be listed in attributes
 *   projects?: NonAttribute<Project[]>;
 * }
 * ```
 */
export type InferAttributes<
  M extends Model,
  Options extends InferAttributesOptions<keyof M | never | ''> = { omit: never }
  > = {
  [Key in keyof M as InternalInferAttributeKeysFromFields<M, Key, Options>]: M[Key]
};

/**
 * Dummy Symbol used as branding by {@link CreationOptional}.
 *
 * Do not export, Do not use.
 */
declare const CreationAttributeBrand: unique symbol;

/**
 * This is a Branded Type.
 * You can use it to tag attributes that can be ommited during Model Creation.
 *
 * For use with {@link InferCreationAttributes}.
 */
export type CreationOptional<T> =
  // we don't brand null & undefined as they can't have properties.
  // This means `CreationOptional<null>` will not work, but who makes an attribute that only accepts null?
  // Note that `CreationOptional<string | null>` does work!
  T extends null | undefined ? T
  : (T & { [CreationAttributeBrand]?: true });

/**
 * Utility type to extract Creation Attributes of a given Model class.
 *
 * Works like {@link InferAttributes}, but fields that are tagged using
 *  {@link CreationOptional} will be optional.
 *
 * @example
 * ```javascript
 * class User extends Model<InferAttributes<User>, InferCreationAttributes<User>> {
 *   // this attribute is optional in Model#create
 *   declare id: CreationOptional<number>;
 *
 *   // this attribute is mandatory in Model#create
 *   declare name: string;
 * }
 * ```
 */
export type InferCreationAttributes<
  M extends Model,
  Options extends InferAttributesOptions<keyof M | never | ''> = { omit: never }
  > = {
  [Key in keyof M as InternalInferAttributeKeysFromFields<M, Key, Options>]: IsBranded<M[Key], typeof CreationAttributeBrand> extends true
    ? (M[Key] | undefined)
    : M[Key]
};

/**
 * @private
 *
 * Internal type used by {@link InferCreationAttributes} and {@link InferAttributes} to exclude
 * attributes that are:
 * - functions
 * - branded using {@link NonAttribute}
 * - inherited from {@link Model}
 * - Excluded manually using {@link InferAttributesOptions#omit}
 */
type InternalInferAttributeKeysFromFields<M extends Model, Key extends keyof M, Options extends InferAttributesOptions<keyof M | never | ''>> =
  // functions are always excluded
  M[Key] extends AnyFunction ? never
  // fields inherited from Model are all excluded
  : Key extends keyof Model ? never
  // fields branded with NonAttribute are excluded
  : IsBranded<M[Key], typeof NonAttributeBrand> extends true ? never
  // check 'omit' option is provided & exclude those listed in it
  : Options['omit'] extends string ? (Key extends Options['omit'] ? never : Key)
  : Key

// in v7, we should be able to drop InferCreationAttributes and InferAttributes,
//  resolving this confusion.
/**
 * Returns the creation attributes of a given Model.
 *
 * This returns the Creation Attributes of a Model, it does not build them.
 * If you need to build them, use {@link InferCreationAttributes}.
 *
 * @example
 * ```typescript
 * function buildModel<M extends Model>(modelClass: ModelStatic<M>, attributes: CreationAttributes<M>) {}
 * ```
 */
export type CreationAttributes<M extends Model | Hooks> = MakeNullishOptional<M['_creationAttributes']>;

/**
 * Returns the creation attributes of a given Model.
 *
 * This returns the Attributes of a Model that have already been defined, it does not build them.
 * If you need to build them, use {@link InferAttributes}.
 *
 * @example
 * ```typescript
 * function getValue<M extends Model>(modelClass: ModelStatic<M>, attribute: keyof Attributes<M>) {}
 * ```
 */
export type Attributes<M extends Model | Hooks> = M['_attributes'];<|MERGE_RESOLUTION|>--- conflicted
+++ resolved
@@ -2285,32 +2285,22 @@
    *
    * If a single default schema per model is needed, set the {@link ModelOptions.schema} instead.
    *
-<<<<<<< HEAD
-   * @param schema The name of the schema
-   * @param options either {@link SchemaOptions} or a string, the later is equivalent to setting {@link SchemaOptions.schemaDelimiter}.
-=======
    * @param schema The name of the schema. Passing a string is equivalent to setting {@link SchemaOptions.schema}.
    */
   public static withSchema<M extends Model>(
     this: ModelStatic<M>,
     schema: string | SchemaOptions,
-  ): ModelCtor<M>;
+  ): ModelStatic<M>;
 
   /**
    * @deprecated this method has been renamed to {@link Model.withSchema} to emphasise the fact that this method
    *  does not mutate the model and instead returns a new one.
->>>>>>> 9caa5a89
    */
   public static schema<M extends Model>(
     this: ModelStatic<M>,
     schema: string,
-<<<<<<< HEAD
-    options?: SchemaOptions | string
+    options?: { schemaDelimiter?: string } | string
   ): ModelStatic<M>;
-=======
-    options?: { schemaDelimiter?: string } | string
-  ): ModelCtor<M>;
->>>>>>> 9caa5a89
 
   /**
    * Get the table name of the model, including the schema.
@@ -2338,8 +2328,8 @@
    */
   public static withScope<M extends Model>(
     this: ModelStatic<M>,
-    options?: string | ScopeOptions | readonly (string | ScopeOptions)[] | WhereAttributeHash<M>
-  ): ModelCtor<M>;
+    scopes?: AllowReadonlyArray<string | ScopeOptions> | WhereAttributeHash<M>,
+  ): ModelStatic<M>;
 
   /**
    * @deprecated this method has been renamed to {@link Model.withScope} to emphasise the fact that
@@ -2347,28 +2337,24 @@
    */
   public static scope<M extends Model>(
     this: ModelStatic<M>,
-    scopes?: AllowReadonlyArray<string | ScopeOptions> | WhereAttributeHash<M>
+    scopes?: AllowReadonlyArray<string | ScopeOptions> | WhereAttributeHash<M>,
   ): ModelStatic<M>;
 
-  /**
-   * Returns a model without scope. The default scope is also omitted.
-   *
-   * See {@link https://sequelize.org/docs/v7/other-topics/scopes/} to learn more about scopes.
-   */
-  public static unscoped<M extends Model>(this: ModelStatic<M>): ModelStatic<M>;
 
   /**
    * @deprecated this method has been renamed to {@link Model.withoutScope} to emphasise the fact that
    *   this method does not mutate the model, and is not the same as {@link Model.withInitialScope}.
    */
-  public static unscoped<M extends ModelType>(this: M): M;
-
-  /**
-   * Returns a model without scope, including the default scope.
+  public static unscoped<M extends Model>(this: ModelStatic<M>): ModelStatic<M>;
+
+  /**
+   * Returns a model without scope. The default scope is also omitted.
+   *
+   * See {@link https://sequelize.org/docs/v7/other-topics/scopes/} to learn more about scopes.
    *
    * If you want to access the Model Class in its state before any scope was applied, use {@link Model.withInitialScope}.
    */
-  public static withoutScope<M extends ModelType>(this: M): M;
+  public static withoutScope<M extends Model>(this: ModelStatic<M>): ModelStatic<M>;
 
   /**
    * Returns the base model, with its initial scope.
@@ -2829,15 +2815,6 @@
   ): Promise<M>;
 
   /**
-<<<<<<< HEAD
-=======
-   * Run a describe query on the table. The result will be return to the listener as a hash of attributes and
-   * their types.
-   */
-  public static describe(): Promise<object>;
-
-  /**
->>>>>>> 9caa5a89
    * A hook that is run before validation
    *
    * @param name
