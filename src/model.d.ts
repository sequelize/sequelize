--- conflicted
+++ resolved
@@ -1808,11 +1808,6 @@
   omitNull?: boolean;
 
   /**
-<<<<<<< HEAD
-   * Adds createdAt and updatedAt timestamps to the model.
-   *
-   * @default true
-=======
    * Sequelize will automatically add a primary key called `id` if no
    * primary key has been added manually.
    *
@@ -1823,8 +1818,9 @@
   noPrimaryKey?: boolean;
 
   /**
-   * Adds createdAt and updatedAt timestamps to the model. Default true.
->>>>>>> 1ef0b8f7
+   * Adds createdAt and updatedAt timestamps to the model.
+   *
+   * @default true
    */
   timestamps?: boolean;
 
