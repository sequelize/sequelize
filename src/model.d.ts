--- conflicted
+++ resolved
@@ -1147,16 +1147,13 @@
   /**
    * Return all columns or only the specified columns for the affected rows (only for postgres)
    */
-<<<<<<< HEAD
-  returning?: boolean | (keyof TAttributes)[];
+  returning?: boolean | Array<keyof TAttributes>;
+
   /**
    * Optional override for the conflict fields in the ON CONFLICT part of the query.
    * Only supported in Postgres >= 9.5 and SQLite >= 3.24.0
   */
-  conflictFields?: (keyof TAttributes)[]
-=======
-  returning?: boolean | Array<keyof TAttributes>;
->>>>>>> 0ea005a3
+   conflictFields?: (keyof TAttributes)[]
 }
 
 /**
@@ -2798,13 +2795,7 @@
    */
   static update<M extends Model>(
     this: ModelStatic<M>,
-<<<<<<< HEAD
-    values: {
-        [key in keyof Attributes<M>]?: Attributes<M>[key] | Fn | Col | Literal;
-    },
-=======
     values: UpdateValues<M>,
->>>>>>> 0ea005a3
     options: Omit<UpdateOptions<Attributes<M>>, 'returning'>
       & { returning: Exclude<UpdateOptions<Attributes<M>>['returning'], undefined | false> }
   ): Promise<[affectedCount: number, affectedRows: M[]]>;
