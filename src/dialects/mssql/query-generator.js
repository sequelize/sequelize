'use strict';

import { rejectInvalidOptions } from '../../utils/check';
import {
<<<<<<< HEAD
  CREATE_DATABASE_QUERY_SUPPORTABLE_OPTIONS,
  CREATE_SCHEMA_QUERY_SUPPORTABLE_OPTIONS,
  DROP_TABLE_QUERY_SUPPORTABLE_OPTIONS,
=======
  CREATE_DATABASE_QUERY_SUPPORTABLE_OPTION,
  CREATE_SCHEMA_QUERY_SUPPORTABLE_OPTION,
  ADD_COLUMN_QUERY_SUPPORTABLE_OPTION,
  REMOVE_COLUMN_QUERY_SUPPORTABLE_OPTION,
>>>>>>> 81b16676
} from '../abstract/query-generator';

const _ = require('lodash');
const Utils = require('../../utils');
const DataTypes = require('../../data-types');
const { TableHints } = require('../../table-hints');
const { AbstractQueryGenerator } = require('../abstract/query-generator');
const randomBytes = require('crypto').randomBytes;
const semver = require('semver');
const { Op } = require('../../operators');

/* istanbul ignore next */
function throwMethodUndefined(methodName) {
  throw new Error(`The method "${methodName}" is not defined! Please add it to your sql dialect.`);
}

<<<<<<< HEAD
const CREATE_DATABASE_QUERY_SUPPORTED_OPTIONS = new Set(['collate']);
const CREATE_SCHEMA_QUERY_SUPPORTED_OPTIONS = new Set();
const DROP_TABLE_QUERY_SUPPORTED_OPTIONS = new Set();
=======
const CREATE_DATABASE_SUPPORTED_OPTIONS = new Set(['collate']);
const CREATE_SCHEMA_SUPPORTED_OPTIONS = new Set();
const ADD_COLUMN_QUERY_SUPPORTED_OPTIONS = new Set([]);
const REMOVE_COLUMN_QUERY_SUPPORTED_OPTIONS = new Set([]);
>>>>>>> 81b16676

export class MsSqlQueryGenerator extends AbstractQueryGenerator {
  createDatabaseQuery(databaseName, options) {
    if (options) {
      rejectInvalidOptions(
        'createDatabaseQuery',
        this.dialect.name,
        CREATE_DATABASE_QUERY_SUPPORTABLE_OPTIONS,
        CREATE_DATABASE_QUERY_SUPPORTED_OPTIONS,
        options,
      );
    }

    const collation = options?.collate ? `COLLATE ${this.escape(options.collate)}` : '';

    return [
      'IF NOT EXISTS (SELECT * FROM sys.databases WHERE name =', wrapSingleQuote(databaseName), ')',
      'BEGIN',
      'CREATE DATABASE', this.quoteIdentifier(databaseName),
      `${collation};`,
      'END;',
    ].join(' ');
  }

  dropDatabaseQuery(databaseName) {
    return [
      'IF EXISTS (SELECT * FROM sys.databases WHERE name =', wrapSingleQuote(databaseName), ')',
      'BEGIN',
      'DROP DATABASE', this.quoteIdentifier(databaseName), ';',
      'END;',
    ].join(' ');
  }

  listDatabasesQuery() {
    return `SELECT name FROM sys.databases;`;
  }

  createSchemaQuery(schema, options) {
    if (options) {
      rejectInvalidOptions(
        'createSchemaQuery',
        this.dialect.name,
        CREATE_SCHEMA_QUERY_SUPPORTABLE_OPTIONS,
        CREATE_SCHEMA_QUERY_SUPPORTED_OPTIONS,
        options,
      );
    }

    return [
      'IF NOT EXISTS (SELECT schema_name',
      'FROM information_schema.schemata',
      'WHERE schema_name =', wrapSingleQuote(schema), ')',
      'BEGIN',
      'EXEC sp_executesql N\'CREATE SCHEMA',
      this.quoteIdentifier(schema),
      ';\'',
      'END;',
    ].join(' ');
  }

  dropSchemaQuery(schema) {
    // Mimics Postgres CASCADE, will drop objects belonging to the schema
    const quotedSchema = wrapSingleQuote(schema);

    return [
      'IF EXISTS (SELECT schema_name',
      'FROM information_schema.schemata',
      'WHERE schema_name =', quotedSchema, ')',
      'BEGIN',
      'DECLARE @id INT, @ms_sql NVARCHAR(2000);',
      'DECLARE @cascade TABLE (',
      'id INT NOT NULL IDENTITY PRIMARY KEY,',
      'ms_sql NVARCHAR(2000) NOT NULL );',
      'INSERT INTO @cascade ( ms_sql )',
      'SELECT CASE WHEN o.type IN (\'F\',\'PK\')',
      'THEN N\'ALTER TABLE [\'+ s.name + N\'].[\' + p.name + N\'] DROP CONSTRAINT [\' + o.name + N\']\'',
      'ELSE N\'DROP TABLE [\'+ s.name + N\'].[\' + o.name + N\']\' END',
      'FROM sys.objects o',
      'JOIN sys.schemas s on o.schema_id = s.schema_id',
      'LEFT OUTER JOIN sys.objects p on o.parent_object_id = p.object_id',
      'WHERE o.type IN (\'F\', \'PK\', \'U\') AND s.name = ', quotedSchema,
      'ORDER BY o.type ASC;',
      'SELECT TOP 1 @id = id, @ms_sql = ms_sql FROM @cascade ORDER BY id;',
      'WHILE @id IS NOT NULL',
      'BEGIN',
      'BEGIN TRY EXEC sp_executesql @ms_sql; END TRY',
      'BEGIN CATCH BREAK; THROW; END CATCH;',
      'DELETE FROM @cascade WHERE id = @id;',
      'SELECT @id = NULL, @ms_sql = NULL;',
      'SELECT TOP 1 @id = id, @ms_sql = ms_sql FROM @cascade ORDER BY id;',
      'END',
      'EXEC sp_executesql N\'DROP SCHEMA', this.quoteIdentifier(schema), ';\'',
      'END;',
    ].join(' ');
  }

  listSchemasQuery(options) {
    const schemasToSkip = ['INFORMATION_SCHEMA', 'dbo', 'guest', 'sys', 'archive'];
    if (options?.skip) {
      schemasToSkip.push(...options.skip);
    }

    return [
      'SELECT "name" as "schema_name" FROM sys.schemas as s',
      'WHERE "s"."name" NOT IN (',
      schemasToSkip.map(schema => this.escape(schema)).join(', '),
      `) AND "s"."name" NOT LIKE 'db_%'`,
    ].join(' ');
  }

  versionQuery() {
    // Uses string manipulation to convert the MS Maj.Min.Patch.Build to semver Maj.Min.Patch
    return [
      'DECLARE @ms_ver NVARCHAR(20);',
      'SET @ms_ver = REVERSE(CONVERT(NVARCHAR(20), SERVERPROPERTY(\'ProductVersion\')));',
      'SELECT REVERSE(SUBSTRING(@ms_ver, CHARINDEX(\'.\', @ms_ver)+1, 20)) AS \'version\'',
    ].join(' ');
  }

  createTableQuery(tableName, attributes, options) {
    const primaryKeys = [];
    const foreignKeys = {};
    const attributesClauseParts = [];

    let commentStr = '';

    for (const attr in attributes) {
      if (Object.prototype.hasOwnProperty.call(attributes, attr)) {
        let dataType = attributes[attr];
        let match;

        if (dataType.includes('COMMENT ')) {
          const commentMatch = dataType.match(/^(.+) (COMMENT.*)$/);
          const commentText = commentMatch[2].replace('COMMENT', '').trim();
          commentStr += this.commentTemplate(commentText, tableName, attr);
          // remove comment related substring from dataType
          dataType = commentMatch[1];
        }

        if (dataType.includes('PRIMARY KEY')) {
          primaryKeys.push(attr);

          if (dataType.includes('REFERENCES')) {
            // MSSQL doesn't support inline REFERENCES declarations: move to the end
            match = dataType.match(/^(.+) (REFERENCES.*)$/);
            attributesClauseParts.push(`${this.quoteIdentifier(attr)} ${match[1].replace('PRIMARY KEY', '')}`);
            foreignKeys[attr] = match[2];
          } else {
            attributesClauseParts.push(`${this.quoteIdentifier(attr)} ${dataType.replace('PRIMARY KEY', '')}`);
          }
        } else if (dataType.includes('REFERENCES')) {
          // MSSQL doesn't support inline REFERENCES declarations: move to the end
          match = dataType.match(/^(.+) (REFERENCES.*)$/);
          attributesClauseParts.push(`${this.quoteIdentifier(attr)} ${match[1]}`);
          foreignKeys[attr] = match[2];
        } else {
          attributesClauseParts.push(`${this.quoteIdentifier(attr)} ${dataType}`);
        }
      }
    }

    const pkString = primaryKeys.map(pk => this.quoteIdentifier(pk)).join(', ');

    if (options.uniqueKeys) {
      _.each(options.uniqueKeys, (columns, indexName) => {
        if (columns.customIndex) {
          if (typeof indexName !== 'string') {
            indexName = Utils.generateIndexName(tableName, columns);
          }

          attributesClauseParts.push(`CONSTRAINT ${
            this.quoteIdentifier(indexName)
          } UNIQUE (${
            columns.fields.map(field => this.quoteIdentifier(field)).join(', ')
          })`);
        }
      });
    }

    if (pkString.length > 0) {
      attributesClauseParts.push(`PRIMARY KEY (${pkString})`);
    }

    for (const fkey in foreignKeys) {
      if (Object.prototype.hasOwnProperty.call(foreignKeys, fkey)) {
        attributesClauseParts.push(`FOREIGN KEY (${this.quoteIdentifier(fkey)}) ${foreignKeys[fkey]}`);
      }
    }

    const quotedTableName = this.quoteTable(tableName);

    return Utils.joinSQLFragments([
      `IF OBJECT_ID('${quotedTableName}', 'U') IS NULL`,
      `CREATE TABLE ${quotedTableName} (${attributesClauseParts.join(', ')})`,
      ';',
      commentStr,
    ]);
  }

  describeTableQuery(tableName, schema) {
    let sql = [
      'SELECT',
      'c.COLUMN_NAME AS \'Name\',',
      'c.DATA_TYPE AS \'Type\',',
      'c.CHARACTER_MAXIMUM_LENGTH AS \'Length\',',
      'c.IS_NULLABLE as \'IsNull\',',
      'COLUMN_DEFAULT AS \'Default\',',
      'pk.CONSTRAINT_TYPE AS \'Constraint\',',
      'COLUMNPROPERTY(OBJECT_ID(c.TABLE_SCHEMA+\'.\'+c.TABLE_NAME), c.COLUMN_NAME, \'IsIdentity\') as \'IsIdentity\',',
      'CAST(prop.value AS NVARCHAR) AS \'Comment\'',
      'FROM',
      'INFORMATION_SCHEMA.TABLES t',
      'INNER JOIN',
      'INFORMATION_SCHEMA.COLUMNS c ON t.TABLE_NAME = c.TABLE_NAME AND t.TABLE_SCHEMA = c.TABLE_SCHEMA',
      'LEFT JOIN (SELECT tc.table_schema, tc.table_name, ',
      'cu.column_name, tc.CONSTRAINT_TYPE ',
      'FROM INFORMATION_SCHEMA.TABLE_CONSTRAINTS tc ',
      'JOIN INFORMATION_SCHEMA.KEY_COLUMN_USAGE  cu ',
      'ON tc.table_schema=cu.table_schema and tc.table_name=cu.table_name ',
      'and tc.constraint_name=cu.constraint_name ',
      'and tc.CONSTRAINT_TYPE=\'PRIMARY KEY\') pk ',
      'ON pk.table_schema=c.table_schema ',
      'AND pk.table_name=c.table_name ',
      'AND pk.column_name=c.column_name ',
      'INNER JOIN sys.columns AS sc',
      'ON sc.object_id = object_id(t.table_schema + \'.\' + t.table_name) AND sc.name = c.column_name',
      'LEFT JOIN sys.extended_properties prop ON prop.major_id = sc.object_id',
      'AND prop.minor_id = sc.column_id',
      'AND prop.name = \'MS_Description\'',
      'WHERE t.TABLE_NAME =', wrapSingleQuote(tableName),
    ].join(' ');

    if (schema) {
      sql += `AND t.TABLE_SCHEMA =${wrapSingleQuote(schema)}`;
    }

    return sql;
  }

  renameTableQuery(before, after) {
    return `EXEC sp_rename ${this.quoteTable(before)}, ${this.quoteTable(after)};`;
  }

  showTablesQuery() {
    return 'SELECT TABLE_NAME, TABLE_SCHEMA FROM INFORMATION_SCHEMA.TABLES WHERE TABLE_TYPE = \'BASE TABLE\';';
  }

  tableExistsQuery(table) {
    const tableName = table.tableName || table;
    const schemaName = table.schema || 'dbo';

    return `SELECT TABLE_NAME, TABLE_SCHEMA FROM INFORMATION_SCHEMA.TABLES WHERE TABLE_TYPE = 'BASE TABLE' AND TABLE_NAME = ${this.escape(tableName)} AND TABLE_SCHEMA = ${this.escape(schemaName)}`;
  }

  dropTableQuery(tableName, options) {
    if (options) {
      rejectInvalidOptions(
        'dropTableQuery',
        this.dialect.name,
        DROP_TABLE_QUERY_SUPPORTABLE_OPTIONS,
        DROP_TABLE_QUERY_SUPPORTED_OPTIONS,
        options,
      );
    }

    const quoteTbl = this.quoteTable(tableName);

    return Utils.joinSQLFragments([
      `IF OBJECT_ID('${quoteTbl}', 'U') IS NOT NULL`,
      'DROP TABLE',
      quoteTbl,
      ';',
    ]);
  }

  addColumnQuery(table, key, dataType, options) {
    if (options) {
      rejectInvalidOptions(
        'addColumnQuery',
        this.dialect.name,
        ADD_COLUMN_QUERY_SUPPORTABLE_OPTION,
        ADD_COLUMN_QUERY_SUPPORTED_OPTIONS,
        options,
      );
    }

    // TODO: attributeToSQL SHOULD be using attributes in addColumnQuery
    //       but instead we need to pass the key along as the field here
    dataType.field = key;
    let commentStr = '';

    if (dataType.comment && _.isString(dataType.comment)) {
      commentStr = this.commentTemplate(dataType.comment, table, key);
      // attributeToSQL will try to include `COMMENT 'Comment Text'` when it returns if the comment key
      // is present. This is needed for createTable statement where that part is extracted with regex.
      // Here we can intercept the object and remove comment property since we have the original object.
      delete dataType.comment;
    }

    return Utils.joinSQLFragments([
      'ALTER TABLE',
      this.quoteTable(table),
      'ADD',
      this.quoteIdentifier(key),
      this.attributeToSQL(dataType, { context: 'addColumn' }),
      ';',
      commentStr,
    ]);
  }

  commentTemplate(comment, table, column) {
    return ' EXEC sp_addextendedproperty '
        + `@name = N'MS_Description', @value = ${this.escape(comment)}, `
        + '@level0type = N\'Schema\', @level0name = \'dbo\', '
        + `@level1type = N'Table', @level1name = ${this.quoteTable(table)}, `
        + `@level2type = N'Column', @level2name = ${this.quoteIdentifier(column)};`;
  }

  removeColumnQuery(tableName, attributeName, options) {
    if (options) {
      rejectInvalidOptions(
        'removeColumnQuery',
        this.dialect.name,
        REMOVE_COLUMN_QUERY_SUPPORTABLE_OPTION,
        REMOVE_COLUMN_QUERY_SUPPORTED_OPTIONS,
        options,
      );
    }

    return Utils.joinSQLFragments([
      'ALTER TABLE',
      this.quoteTable(tableName),
      'DROP COLUMN',
      this.quoteIdentifier(attributeName),
      ';',
    ]);
  }

  changeColumnQuery(tableName, attributes) {
    const attrString = [];
    const constraintString = [];
    let commentString = '';

    for (const attributeName in attributes) {
      const quotedAttrName = this.quoteIdentifier(attributeName);
      let definition = attributes[attributeName];
      if (definition.includes('COMMENT ')) {
        const commentMatch = definition.match(/^(.+) (COMMENT.*)$/);
        const commentText = commentMatch[2].replace('COMMENT', '').trim();
        commentString += this.commentTemplate(commentText, tableName, attributeName);
        // remove comment related substring from dataType
        definition = commentMatch[1];
      }

      if (definition.includes('REFERENCES')) {
        constraintString.push(`FOREIGN KEY (${quotedAttrName}) ${definition.replace(/.+?(?=REFERENCES)/, '')}`);
      } else {
        attrString.push(`${quotedAttrName} ${definition}`);
      }
    }

    return Utils.joinSQLFragments([
      'ALTER TABLE',
      this.quoteTable(tableName),
      attrString.length && `ALTER COLUMN ${attrString.join(', ')}`,
      constraintString.length && `ADD ${constraintString.join(', ')}`,
      ';',
      commentString,
    ]);
  }

  renameColumnQuery(tableName, attrBefore, attributes) {
    const newName = Object.keys(attributes)[0];

    return Utils.joinSQLFragments([
      'EXEC sp_rename',
      `'${this.quoteTable(tableName)}.${attrBefore}',`,
      `'${newName}',`,
      '\'COLUMN\'',
      ';',
    ]);
  }

  bulkInsertQuery(tableName, attrValueHashes, options, attributes) {
    const quotedTable = this.quoteTable(tableName);
    options = options || {};
    attributes = attributes || {};

    const tuples = [];
    const allAttributes = [];
    const allQueries = [];

    let needIdentityInsertWrapper = false;
    let outputFragment = '';

    if (options.returning) {
      const returnValues = this.generateReturnValues(attributes, options);

      outputFragment = returnValues.outputFragment;
    }

    const emptyQuery = `INSERT INTO ${quotedTable}${outputFragment} DEFAULT VALUES`;

    for (const attrValueHash of attrValueHashes) {
      // special case for empty objects with primary keys
      const fields = Object.keys(attrValueHash);
      const firstAttr = attributes[fields[0]];
      if (fields.length === 1 && firstAttr && firstAttr.autoIncrement && attrValueHash[fields[0]] === null) {
        allQueries.push(emptyQuery);
        continue;
      }

      // normal case
      _.forOwn(attrValueHash, (value, key) => {
        if (value !== null && attributes[key] && attributes[key].autoIncrement) {
          needIdentityInsertWrapper = true;
        }

        if (!allAttributes.includes(key)) {
          if (value === null && attributes[key] && attributes[key].autoIncrement) {
            return;
          }

          allAttributes.push(key);
        }
      });
    }

    if (allAttributes.length > 0) {
      for (const attrValueHash of attrValueHashes) {
        tuples.push(`(${
          allAttributes.map(key => this.escape(attrValueHash[key], undefined, options)).join(',')
        })`);
      }

      const quotedAttributes = allAttributes.map(attr => this.quoteIdentifier(attr)).join(',');
      allQueries.push(tupleStr => `INSERT INTO ${quotedTable} (${quotedAttributes})${outputFragment} VALUES ${tupleStr};`);
    }

    const commands = [];
    let offset = 0;
    const batch = Math.floor(250 / (allAttributes.length + 1)) + 1;
    while (offset < Math.max(tuples.length, 1)) {
      const tupleStr = tuples.slice(offset, Math.min(tuples.length, offset + batch));
      let generatedQuery = allQueries.map(v => (typeof v === 'string' ? v : v(tupleStr))).join(';');
      if (needIdentityInsertWrapper) {
        generatedQuery = `SET IDENTITY_INSERT ${quotedTable} ON; ${generatedQuery}; SET IDENTITY_INSERT ${quotedTable} OFF;`;
      }

      commands.push(generatedQuery);
      offset += batch;
    }

    return commands.join(';');
  }

  updateQuery(tableName, attrValueHash, where, options = {}, attributes) {
    const sql = super.updateQuery(tableName, attrValueHash, where, options, attributes);

    if (options.limit) {
      const updateArgs = `UPDATE TOP(${this.escape(options.limit, undefined, options)})`;
      sql.query = sql.query.replace('UPDATE', updateArgs);
    }

    return sql;
  }

  upsertQuery(tableName, insertValues, updateValues, where, model, options) {
    const targetTableAlias = this.quoteTable(`${tableName}_target`);
    const sourceTableAlias = this.quoteTable(`${tableName}_source`);
    const primaryKeysAttrs = [];
    const identityAttrs = [];
    const uniqueAttrs = [];
    const tableNameQuoted = this.quoteTable(tableName);
    let needIdentityInsertWrapper = false;

    // Obtain primaryKeys, uniquekeys and identity attrs from rawAttributes as model is not passed
    for (const key in model.rawAttributes) {
      if (model.rawAttributes[key].primaryKey) {
        primaryKeysAttrs.push(model.rawAttributes[key].field || key);
      }

      if (model.rawAttributes[key].unique) {
        uniqueAttrs.push(model.rawAttributes[key].field || key);
      }

      if (model.rawAttributes[key].autoIncrement) {
        identityAttrs.push(model.rawAttributes[key].field || key);
      }
    }

    // Add unique indexes defined by indexes option to uniqueAttrs
    for (const index of model.getIndexes()) {
      if (index.unique && index.fields) {
        for (const field of index.fields) {
          const fieldName = typeof field === 'string' ? field : field.name || field.attribute;
          if (!uniqueAttrs.includes(fieldName) && model.rawAttributes[fieldName]) {
            uniqueAttrs.push(fieldName);
          }
        }
      }
    }

    const updateKeys = Object.keys(updateValues);
    const insertKeys = Object.keys(insertValues);
    const insertKeysQuoted = insertKeys.map(key => this.quoteIdentifier(key)).join(', ');
    const insertValuesEscaped = insertKeys.map(key => this.escape(insertValues[key], undefined, options)).join(', ');
    const sourceTableQuery = `VALUES(${insertValuesEscaped})`; // Virtual Table
    let joinCondition;

    // IDENTITY_INSERT Condition
    for (const key of identityAttrs) {
      if (insertValues[key] && insertValues[key] !== null) {
        needIdentityInsertWrapper = true;
        /*
         * IDENTITY_INSERT Column Cannot be updated, only inserted
         * http://stackoverflow.com/a/30176254/2254360
         */
      }
    }

    // Filter NULL Clauses
    const clauses = where[Op.or].filter(clause => {
      let valid = true;
      /*
       * Exclude NULL Composite PK/UK. Partial Composite clauses should also be excluded as it doesn't guarantee a single row
       */
      for (const key of Object.keys(clause)) {
        if (clause[key] == null) {
          valid = false;
          break;
        }
      }

      return valid;
    });

    /*
     * Generate ON condition using PK(s).
     * If not, generate using UK(s). Else throw error
     */
    const getJoinSnippet = array => {
      return array.map(key => {
        key = this.quoteIdentifier(key);

        return `${targetTableAlias}.${key} = ${sourceTableAlias}.${key}`;
      });
    };

    if (clauses.length === 0) {
      throw new Error('Primary Key or Unique key should be passed to upsert query');
    } else {
      // Search for primary key attribute in clauses -- Model can have two separate unique keys
      for (const key in clauses) {
        const keys = Object.keys(clauses[key]);
        if (primaryKeysAttrs.includes(keys[0])) {
          joinCondition = getJoinSnippet(primaryKeysAttrs).join(' AND ');
          break;
        }
      }

      if (!joinCondition) {
        joinCondition = getJoinSnippet(uniqueAttrs).join(' AND ');
      }
    }

    // Remove the IDENTITY_INSERT Column from update
    const filteredUpdateClauses = updateKeys.filter(key => !identityAttrs.includes(key))
      .map(key => {
        const value = this.escape(updateValues[key], undefined, options);
        key = this.quoteIdentifier(key);

        return `${targetTableAlias}.${key} = ${value}`;
      });
    const updateSnippet = filteredUpdateClauses.length > 0 ? `WHEN MATCHED THEN UPDATE SET ${filteredUpdateClauses.join(', ')}` : '';

    const insertSnippet = `(${insertKeysQuoted}) VALUES(${insertValuesEscaped})`;

    let query = `MERGE INTO ${tableNameQuoted} WITH(HOLDLOCK) AS ${targetTableAlias} USING (${sourceTableQuery}) AS ${sourceTableAlias}(${insertKeysQuoted}) ON ${joinCondition}`;
    query += ` ${updateSnippet} WHEN NOT MATCHED THEN INSERT ${insertSnippet} OUTPUT $action, INSERTED.*;`;
    if (needIdentityInsertWrapper) {
      query = `SET IDENTITY_INSERT ${tableNameQuoted} ON; ${query} SET IDENTITY_INSERT ${tableNameQuoted} OFF;`;
    }

    return query;
  }

  truncateTableQuery(tableName) {
    return `TRUNCATE TABLE ${this.quoteTable(tableName)}`;
  }

  deleteQuery(tableName, where, options = {}, model) {
    const table = this.quoteTable(tableName);
    const whereClause = this.getWhereConditions(where, null, model, options);

    return Utils.joinSQLFragments([
      'DELETE',
      options.limit && `TOP(${this.escape(options.limit, undefined, options)})`,
      'FROM',
      table,
      whereClause && `WHERE ${whereClause}`,
      ';',
      'SELECT @@ROWCOUNT AS AFFECTEDROWS',
      ';',
    ]);
  }

  showIndexesQuery(tableName) {
    return `EXEC sys.sp_helpindex @objname = N'${this.quoteTable(tableName)}';`;
  }

  showConstraintsQuery(tableName) {
    return `EXEC sp_helpconstraint @objname = ${this.escape(this.quoteTable(tableName))};`;
  }

  removeIndexQuery(tableName, indexNameOrAttributes) {
    let indexName = indexNameOrAttributes;

    if (typeof indexName !== 'string') {
      indexName = Utils.underscore(`${tableName}_${indexNameOrAttributes.join('_')}`);
    }

    return `DROP INDEX ${this.quoteIdentifiers(indexName)} ON ${this.quoteIdentifiers(tableName)}`;
  }

  attributeToSQL(attribute, options) {
    if (!_.isPlainObject(attribute)) {
      attribute = {
        type: attribute,
      };
    }

    // handle self referential constraints
    if (attribute.references && attribute.Model && attribute.Model.tableName === attribute.references.model) {
      this.sequelize.log('MSSQL does not support self referencial constraints, '
          + 'we will remove it but we recommend restructuring your query');
      attribute.onDelete = '';
      attribute.onUpdate = '';
    }

    let template;

    if (attribute.type instanceof DataTypes.ENUM) {
      if (attribute.type.values && !attribute.values) {
        attribute.values = attribute.type.values;
      }

      // enums are a special case
      template = attribute.type.toSql();
      template += ` CHECK (${this.quoteIdentifier(attribute.field)} IN(${attribute.values.map(value => {
        return this.escape(value, undefined, options);
      }).join(', ')}))`;

      return template;
    }

    template = attribute.type.toString();

    if (attribute.allowNull === false) {
      template += ' NOT NULL';
    } else if (!attribute.primaryKey && !Utils.defaultValueSchemable(attribute.defaultValue)) {
      template += ' NULL';
    }

    if (attribute.autoIncrement) {
      template += ' IDENTITY(1,1)';
    }

    // Blobs/texts cannot have a defaultValue
    if (attribute.type !== 'TEXT' && attribute.type._binary !== true
        && Utils.defaultValueSchemable(attribute.defaultValue)) {
      template += ` DEFAULT ${this.escape(attribute.defaultValue, undefined, options)}`;
    }

    if (attribute.unique === true && (options?.context !== 'changeColumn' || this.dialect.supports.alterColumn.unique)) {
      template += ' UNIQUE';
    }

    if (attribute.primaryKey) {
      template += ' PRIMARY KEY';
    }

    if ((!options || !options.withoutForeignKeyConstraints) && attribute.references) {
      template += ` REFERENCES ${this.quoteTable(attribute.references.model)}`;

      if (attribute.references.key) {
        template += ` (${this.quoteIdentifier(attribute.references.key)})`;
      } else {
        template += ` (${this.quoteIdentifier('id')})`;
      }

      if (attribute.onDelete) {
        template += ` ON DELETE ${attribute.onDelete.toUpperCase()}`;
      }

      if (attribute.onUpdate) {
        template += ` ON UPDATE ${attribute.onUpdate.toUpperCase()}`;
      }
    }

    if (attribute.comment && typeof attribute.comment === 'string') {
      template += ` COMMENT ${attribute.comment}`;
    }

    return template;
  }

  attributesToSQL(attributes, options) {
    const result = {};
    const existingConstraints = [];
    let key;
    let attribute;

    for (key in attributes) {
      attribute = attributes[key];

      if (attribute.references) {
        if (existingConstraints.includes(attribute.references.model.toString())) {
          // no cascading constraints to a table more than once
          attribute.onDelete = '';
          attribute.onUpdate = '';
        } else {
          existingConstraints.push(attribute.references.model.toString());

          // NOTE: this really just disables cascading updates for all
          //       definitions. Can be made more robust to support the
          //       few cases where MSSQL actually supports them
          attribute.onUpdate = '';
        }

      }

      if (key && !attribute.field) {
        attribute.field = key;
      }

      result[attribute.field || key] = this.attributeToSQL(attribute, options);
    }

    return result;
  }

  createTrigger() {
    throwMethodUndefined('createTrigger');
  }

  dropTrigger() {
    throwMethodUndefined('dropTrigger');
  }

  renameTrigger() {
    throwMethodUndefined('renameTrigger');
  }

  createFunction() {
    throwMethodUndefined('createFunction');
  }

  dropFunction() {
    throwMethodUndefined('dropFunction');
  }

  renameFunction() {
    throwMethodUndefined('renameFunction');
  }

  /**
   * Generate common SQL prefix for ForeignKeysQuery.
   *
   * @param {string} catalogName
   * @returns {string}
   */
  _getForeignKeysQueryPrefix(catalogName) {
    return `SELECT constraint_name = OBJ.NAME, constraintName = OBJ.NAME, ${
      catalogName ? `constraintCatalog = '${catalogName}', ` : ''
    }constraintSchema = SCHEMA_NAME(OBJ.SCHEMA_ID), `
      + 'tableName = TB.NAME, '
      + `tableSchema = SCHEMA_NAME(TB.SCHEMA_ID), ${
        catalogName ? `tableCatalog = '${catalogName}', ` : ''
      }columnName = COL.NAME, `
      + `referencedTableSchema = SCHEMA_NAME(RTB.SCHEMA_ID), ${
        catalogName ? `referencedCatalog = '${catalogName}', ` : ''
      }referencedTableName = RTB.NAME, `
      + 'referencedColumnName = RCOL.NAME '
      + 'FROM sys.foreign_key_columns FKC '
      + 'INNER JOIN sys.objects OBJ ON OBJ.OBJECT_ID = FKC.CONSTRAINT_OBJECT_ID '
      + 'INNER JOIN sys.tables TB ON TB.OBJECT_ID = FKC.PARENT_OBJECT_ID '
      + 'INNER JOIN sys.columns COL ON COL.COLUMN_ID = PARENT_COLUMN_ID AND COL.OBJECT_ID = TB.OBJECT_ID '
      + 'INNER JOIN sys.tables RTB ON RTB.OBJECT_ID = FKC.REFERENCED_OBJECT_ID '
      + 'INNER JOIN sys.columns RCOL ON RCOL.COLUMN_ID = REFERENCED_COLUMN_ID AND RCOL.OBJECT_ID = RTB.OBJECT_ID';
  }

  /**
   * Generates an SQL query that returns all foreign keys details of a table.
   *
   * @param {string|object} table
   * @param {string} catalogName database name
   * @returns {string}
   */
  getForeignKeysQuery(table, catalogName) {
    const tableName = table.tableName || table;
    let sql = `${this._getForeignKeysQueryPrefix(catalogName)
    } WHERE TB.NAME =${wrapSingleQuote(tableName)}`;

    if (table.schema) {
      sql += ` AND SCHEMA_NAME(TB.SCHEMA_ID) =${wrapSingleQuote(table.schema)}`;
    }

    return sql;
  }

  getForeignKeyQuery(table, attributeName) {
    const tableName = table.tableName || table;

    return Utils.joinSQLFragments([
      this._getForeignKeysQueryPrefix(),
      'WHERE',
      `TB.NAME =${wrapSingleQuote(tableName)}`,
      'AND',
      `COL.NAME =${wrapSingleQuote(attributeName)}`,
      table.schema && `AND SCHEMA_NAME(TB.SCHEMA_ID) =${wrapSingleQuote(table.schema)}`,
    ]);
  }

  getPrimaryKeyConstraintQuery(table, attributeName) {
    const tableName = wrapSingleQuote(table.tableName || table);

    return Utils.joinSQLFragments([
      'SELECT K.TABLE_NAME AS tableName,',
      'K.COLUMN_NAME AS columnName,',
      'K.CONSTRAINT_NAME AS constraintName',
      'FROM INFORMATION_SCHEMA.TABLE_CONSTRAINTS AS C',
      'JOIN INFORMATION_SCHEMA.KEY_COLUMN_USAGE AS K',
      'ON C.TABLE_NAME = K.TABLE_NAME',
      'AND C.CONSTRAINT_CATALOG = K.CONSTRAINT_CATALOG',
      'AND C.CONSTRAINT_SCHEMA = K.CONSTRAINT_SCHEMA',
      'AND C.CONSTRAINT_NAME = K.CONSTRAINT_NAME',
      'WHERE C.CONSTRAINT_TYPE = \'PRIMARY KEY\'',
      `AND K.COLUMN_NAME = ${wrapSingleQuote(attributeName)}`,
      `AND K.TABLE_NAME = ${tableName}`,
      ';',
    ]);
  }

  dropForeignKeyQuery(tableName, foreignKey) {
    return Utils.joinSQLFragments([
      'ALTER TABLE',
      this.quoteTable(tableName),
      'DROP',
      this.quoteIdentifier(foreignKey),
    ]);
  }

  getDefaultConstraintQuery(tableName, attributeName) {
    const quotedTable = this.quoteTable(tableName);

    return Utils.joinSQLFragments([
      'SELECT name FROM sys.default_constraints',
      `WHERE PARENT_OBJECT_ID = OBJECT_ID('${quotedTable}', 'U')`,
      `AND PARENT_COLUMN_ID = (SELECT column_id FROM sys.columns WHERE NAME = ('${attributeName}')`,
      `AND object_id = OBJECT_ID('${quotedTable}', 'U'))`,
      ';',
    ]);
  }

  dropConstraintQuery(tableName, constraintName) {
    return Utils.joinSQLFragments([
      'ALTER TABLE',
      this.quoteTable(tableName),
      'DROP CONSTRAINT',
      this.quoteIdentifier(constraintName),
      ';',
    ]);
  }

  setIsolationLevelQuery() {}

  generateTransactionId() {
    return randomBytes(10).toString('hex');
  }

  startTransactionQuery(transaction) {
    if (transaction.parent) {
      return `SAVE TRANSACTION ${this.quoteIdentifier(transaction.name)};`;
    }

    return 'BEGIN TRANSACTION;';
  }

  commitTransactionQuery(transaction) {
    if (transaction.parent) {
      return;
    }

    return 'COMMIT TRANSACTION;';
  }

  rollbackTransactionQuery(transaction) {
    if (transaction.parent) {
      return `ROLLBACK TRANSACTION ${this.quoteIdentifier(transaction.name)};`;
    }

    return 'ROLLBACK TRANSACTION;';
  }

  selectFromTableFragment(options, model, attributes, tables, mainTableAs, where) {
    this._throwOnEmptyAttributes(attributes, { modelName: model && model.name, as: mainTableAs });

    const dbVersion = this.sequelize.options.databaseVersion;
    const isSQLServer2008 = semver.valid(dbVersion) && semver.lt(dbVersion, '11.0.0');

    if (isSQLServer2008 && options.offset) {
      // For earlier versions of SQL server, we need to nest several queries
      // in order to emulate the OFFSET behavior.
      //
      // 1. The outermost query selects all items from the inner query block.
      //    This is due to a limitation in SQL server with the use of computed
      //    columns (e.g. SELECT ROW_NUMBER()...AS x) in WHERE clauses.
      // 2. The next query handles the LIMIT and OFFSET behavior by getting
      //    the TOP N rows of the query where the row number is > OFFSET
      // 3. The innermost query is the actual set we want information from

      const offset = options.offset || 0;
      const isSubQuery = options.hasIncludeWhere || options.hasIncludeRequired || options.hasMultiAssociation;
      let orders = { mainQueryOrder: [] };
      if (options.order) {
        orders = this.getQueryOrders(options, model, isSubQuery);
      }

      if (orders.mainQueryOrder.length === 0) {
        orders.mainQueryOrder.push(this.quoteIdentifier(model.primaryKeyField));
      }

      const tmpTable = mainTableAs || 'OffsetTable';

      if (options.include) {
        const subQuery = options.subQuery === undefined ? options.limit && options.hasMultiAssociation : options.subQuery;
        const mainTable = {
          name: mainTableAs,
          quotedName: null,
          as: null,
          model,
        };
        const topLevelInfo = {
          names: mainTable,
          options,
          subQuery,
        };

        let mainJoinQueries = [];
        for (const include of options.include) {
          if (include.separate) {
            continue;
          }

          const joinQueries = this.generateInclude(include, { externalAs: mainTableAs, internalAs: mainTableAs }, topLevelInfo);
          mainJoinQueries = mainJoinQueries.concat(joinQueries.mainQuery);
        }

        return Utils.joinSQLFragments([
          'SELECT TOP 100 PERCENT',
          attributes.join(', '),
          'FROM (',
          [
            'SELECT',
            options.limit && `TOP ${options.limit}`,
            '* FROM (',
            [
              'SELECT ROW_NUMBER() OVER (',
              [
                'ORDER BY',
                orders.mainQueryOrder.join(', '),
              ],
              `) as row_num, ${tmpTable}.* FROM (`,
              [
                'SELECT DISTINCT',
                `${tmpTable}.* FROM ${tables} AS ${tmpTable}`,
                mainJoinQueries,
                where && `WHERE ${where}`,
              ],
              `) AS ${tmpTable}`,
            ],
            `) AS ${tmpTable} WHERE row_num > ${offset}`,
          ],
          `) AS ${tmpTable}`,
        ]);
      }

      return Utils.joinSQLFragments([
        'SELECT TOP 100 PERCENT',
        attributes.join(', '),
        'FROM (',
        [
          'SELECT',
          options.limit && `TOP ${options.limit}`,
          '* FROM (',
          [
            'SELECT ROW_NUMBER() OVER (',
            [
              'ORDER BY',
              orders.mainQueryOrder.join(', '),
            ],
            `) as row_num, * FROM ${tables} AS ${tmpTable}`,
            where && `WHERE ${where}`,
          ],
          `) AS ${tmpTable} WHERE row_num > ${offset}`,
        ],
        `) AS ${tmpTable}`,
      ]);
    }

    return Utils.joinSQLFragments([
      'SELECT',
      isSQLServer2008 && options.limit && `TOP ${options.limit}`,
      attributes.join(', '),
      `FROM ${tables}`,
      mainTableAs && `AS ${mainTableAs}`,
      options.tableHint && TableHints[options.tableHint] && `WITH (${TableHints[options.tableHint]})`,
    ]);
  }

  addLimitAndOffset(options, model) {
    // Skip handling of limit and offset as postfixes for older SQL Server versions
    if (semver.valid(this.sequelize.options.databaseVersion) && semver.lt(this.sequelize.options.databaseVersion, '11.0.0')) {
      return '';
    }

    const offset = options.offset || 0;
    const isSubQuery = options.subQuery === undefined
      ? options.hasIncludeWhere || options.hasIncludeRequired || options.hasMultiAssociation
      : options.subQuery;

    let fragment = '';
    let orders = {};

    if (options.order) {
      orders = this.getQueryOrders(options, model, isSubQuery);
    }

    if (options.limit || options.offset) {
      // TODO: document why this is adding the primary key of the model in ORDER BY if options.include is set
      if (!options.order || options.order.length === 0 || options.include && orders.subQueryOrder.length === 0) {
        let primaryKey = model.primaryKeyField;
        const tablePkFragment = `${this.quoteTable(options.tableAs || model.name)}.${this.quoteIdentifier(primaryKey)}`;
        const aliasedAttribute = this._getAliasForFieldFromQueryOptions(primaryKey, options);

        if (aliasedAttribute) {
          const modelName = this.quoteIdentifier(options.tableAs || model.name);
          const alias = this._getAliasForField(modelName, aliasedAttribute[1], options);

          primaryKey = alias || aliasedAttribute[1];
        }

        if (!orders.mainQueryOrder || orders.mainQueryOrder.length === 0) {
          fragment += ` ORDER BY ${tablePkFragment}`;
        } else {
          const orderFieldNames = (options.order || []).map(order => {
            const value = Array.isArray(order) ? order[0] : order;

            if (value instanceof Utils.Col) {
              return value.col;
            }

            if (value instanceof Utils.Literal) {
              return value.val;
            }

            return value;
          });
          const primaryKeyFieldAlreadyPresent = orderFieldNames.includes(
            (primaryKey.col || primaryKey),
          );

          if (!primaryKeyFieldAlreadyPresent) {
            fragment += options.order && !isSubQuery ? ', ' : ' ORDER BY ';
            fragment += tablePkFragment;
          }
        }
      }

      if (options.offset || options.limit) {
        fragment += ` OFFSET ${this.escape(offset, undefined, options)} ROWS`;
      }

      if (options.limit) {
        fragment += ` FETCH NEXT ${this.escape(options.limit, undefined, options)} ROWS ONLY`;
      }
    }

    return fragment;
  }

  booleanValue(value) {
    return value ? 1 : 0;
  }

  /**
   * Quote identifier in sql clause
   *
   * @param {string} identifier
   * @param {boolean} force
   *
   * @returns {string}
   */
  quoteIdentifier(identifier, force) {
    return `[${identifier.replace(/['[\]]+/g, '')}]`;
  }
}

// private methods
function wrapSingleQuote(identifier) {
  return Utils.addTicks(Utils.removeTicks(identifier, '\''), '\'');
}<|MERGE_RESOLUTION|>--- conflicted
+++ resolved
@@ -2,16 +2,11 @@
 
 import { rejectInvalidOptions } from '../../utils/check';
 import {
-<<<<<<< HEAD
+  ADD_COLUMN_QUERY_SUPPORTABLE_OPTIONS,
   CREATE_DATABASE_QUERY_SUPPORTABLE_OPTIONS,
   CREATE_SCHEMA_QUERY_SUPPORTABLE_OPTIONS,
   DROP_TABLE_QUERY_SUPPORTABLE_OPTIONS,
-=======
-  CREATE_DATABASE_QUERY_SUPPORTABLE_OPTION,
-  CREATE_SCHEMA_QUERY_SUPPORTABLE_OPTION,
-  ADD_COLUMN_QUERY_SUPPORTABLE_OPTION,
-  REMOVE_COLUMN_QUERY_SUPPORTABLE_OPTION,
->>>>>>> 81b16676
+  REMOVE_COLUMN_QUERY_SUPPORTABLE_OPTIONS,
 } from '../abstract/query-generator';
 
 const _ = require('lodash');
@@ -28,16 +23,11 @@
   throw new Error(`The method "${methodName}" is not defined! Please add it to your sql dialect.`);
 }
 
-<<<<<<< HEAD
 const CREATE_DATABASE_QUERY_SUPPORTED_OPTIONS = new Set(['collate']);
 const CREATE_SCHEMA_QUERY_SUPPORTED_OPTIONS = new Set();
 const DROP_TABLE_QUERY_SUPPORTED_OPTIONS = new Set();
-=======
-const CREATE_DATABASE_SUPPORTED_OPTIONS = new Set(['collate']);
-const CREATE_SCHEMA_SUPPORTED_OPTIONS = new Set();
-const ADD_COLUMN_QUERY_SUPPORTED_OPTIONS = new Set([]);
-const REMOVE_COLUMN_QUERY_SUPPORTED_OPTIONS = new Set([]);
->>>>>>> 81b16676
+const ADD_COLUMN_QUERY_SUPPORTED_OPTIONS = new Set();
+const REMOVE_COLUMN_QUERY_SUPPORTED_OPTIONS = new Set();
 
 export class MsSqlQueryGenerator extends AbstractQueryGenerator {
   createDatabaseQuery(databaseName, options) {
@@ -318,7 +308,7 @@
       rejectInvalidOptions(
         'addColumnQuery',
         this.dialect.name,
-        ADD_COLUMN_QUERY_SUPPORTABLE_OPTION,
+        ADD_COLUMN_QUERY_SUPPORTABLE_OPTIONS,
         ADD_COLUMN_QUERY_SUPPORTED_OPTIONS,
         options,
       );
@@ -361,7 +351,7 @@
       rejectInvalidOptions(
         'removeColumnQuery',
         this.dialect.name,
-        REMOVE_COLUMN_QUERY_SUPPORTABLE_OPTION,
+        REMOVE_COLUMN_QUERY_SUPPORTABLE_OPTIONS,
         REMOVE_COLUMN_QUERY_SUPPORTED_OPTIONS,
         options,
       );
