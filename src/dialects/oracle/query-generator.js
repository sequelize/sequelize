// Copyright (c) 2022, Oracle and/or its affiliates. All rights reserved

'use strict';

const Utils = require('../../utils');
const DataTypes = require('../../data-types');
const AbstractQueryGenerator = require('../abstract/query-generator');
const _ = require('lodash');
const util = require('util');
const Transaction = require('../../transaction');

/**
 * list of reserved words in Oracle DB 21c
 * source: https://www.oracle.com/pls/topic/lookup?ctx=dblatest&id=GUID-7B72E154-677A-4342-A1EA-C74C1EA928E6
 *
 * @private
 */
const ORACLE_RESERVED_WORDS = ['ACCESS', 'ADD', 'ALL', 'ALTER', 'AND', 'ANY', 'ARRAYLEN', 'AS', 'ASC', 'AUDIT', 'BETWEEN', 'BY', 'CHAR', 'CHECK', 'CLUSTER', 'COLUMN', 'COMMENT', 'COMPRESS', 'CONNECT', 'CREATE', 'CURRENT', 'DATE', 'DECIMAL', 'DEFAULT', 'DELETE', 'DESC', 'DISTINCT', 'DROP', 'ELSE', 'EXCLUSIVE', 'EXISTS', 'FILE', 'FLOAT', 'FOR', 'FROM', 'GRANT', 'GROUP', 'HAVING', 'IDENTIFIED', 'IMMEDIATE', 'IN', 'INCREMENT', 'INDEX', 'INITIAL', 'INSERT', 'INTEGER', 'INTERSECT', 'INTO', 'IS', 'LEVEL', 'LIKE', 'LOCK', 'LONG', 'MAXEXTENTS', 'MINUS', 'MODE', 'MODIFY', 'NOAUDIT', 'NOCOMPRESS', 'NOT', 'NOTFOUND', 'NOWAIT', 'NULL', 'NUMBER', 'OF', 'OFFLINE', 'ON', 'ONLINE', 'OPTION', 'OR', 'ORDER', 'PCTFREE', 'PRIOR', 'PRIVILEGES', 'PUBLIC', 'RAW', 'RENAME', 'RESOURCE', 'REVOKE', 'ROW', 'ROWID', 'ROWLABEL', 'ROWNUM', 'ROWS', 'SELECT', 'SESSION', 'SET', 'SHARE', 'SIZE', 'SMALLINT', 'SQLBUF', 'START', 'SUCCESSFUL', 'SYNONYM', 'SYSDATE', 'TABLE', 'THEN', 'TO', 'TRIGGER', 'UID', 'UNION', 'UNIQUE', 'UPDATE', 'USER', 'VALIDATE', 'VALUES', 'VARCHAR', 'VARCHAR2', 'VIEW', 'WHENEVER', 'WHERE', 'WITH'];
const JSON_FUNCTION_REGEX = /^\s*((?:[a-z]+_){0,2}jsonb?(?:_[a-z]+){0,2})\([^)]*\)/i;
const JSON_OPERATOR_REGEX = /^\s*(->>?|@>|<@|\?[|&]?|\|{2}|#-)/i;
const TOKEN_CAPTURE_REGEX = /^\s*((?:([`"'])(?:(?!\2).|\2{2})*\2)|[\w\d\s]+|[().,;+-])/i;

export class OracleQueryGenerator extends AbstractQueryGenerator {
  constructor(options) {
    super(options);
  }

  /**
   * Returns the value as it is stored in the Oracle DB
   *
   * @param {string} value
   */
  getCatalogName(value) {
    if (value) {
      if (this.options.quoteIdentifiers === false) {
        const quotedValue = this.quoteIdentifier(value);
        if (quotedValue === value) {
          value = value.toUpperCase();
        }
      }
    }
    return value;
  }

  /**
   * Returns the tableName and schemaName as it is stored the Oracle DB
   *
   * @param {object|string} table
   */
  getSchemaNameAndTableName(table) {
    const tableName = this.getCatalogName(table.tableName || table);
    const schemaName = this.getCatalogName(table.schema);
    return [tableName, schemaName];
  }

  createSchema(schema) {
    const quotedSchema = this.quoteIdentifier(schema);
    return [
      'DECLARE',
<<<<<<< HEAD
      'USER_FOUND BOOLEAN := FALSE;',
=======
      'TABLE_FOUND BOOLEAN := FALSE;',
>>>>>>> 8ceafb5d
      'BEGIN',
      ' BEGIN',
      '   EXECUTE IMMEDIATE ',
      this.escape(`CREATE USER ${quotedSchema} IDENTIFIED BY 12345 DEFAULT TABLESPACE USERS`),
<<<<<<< HEAD
      ';',
      '   EXCEPTION WHEN OTHERS THEN',
      '     IF SQLCODE != -1920 THEN',
      '       RAISE;',
      '     ELSE',
      '       USER_FOUND := TRUE;',
      '     END IF;',
      ' END;',
      ' IF NOT USER_FOUND THEN',
      '    EXECUTE IMMEDIATE ',
      this.escape(`GRANT "CONNECT" TO ${quotedSchema}`),
=======
>>>>>>> 8ceafb5d
      ';',
      '   EXCEPTION WHEN OTHERS THEN',
      '     IF SQLCODE != -1920 THEN',
      '       RAISE;',
      '     ELSE',
      '       TABLE_FOUND := TRUE;',
      '     END IF;',
      ' END;',
      ' IF NOT TABLE_FOUND THEN',
      '    EXECUTE IMMEDIATE ',
<<<<<<< HEAD
      this.escape(`GRANT CREATE TABLE TO ${quotedSchema}`),
      ';',
      '    EXECUTE IMMEDIATE ',
      this.escape(`GRANT CREATE VIEW TO ${quotedSchema}`),
      ';',
      '    EXECUTE IMMEDIATE ',
      this.escape(`GRANT CREATE ANY TRIGGER TO ${quotedSchema}`),
      ';',
      '    EXECUTE IMMEDIATE ',
      this.escape(`GRANT CREATE ANY PROCEDURE TO ${quotedSchema}`),
      ';',
      '    EXECUTE IMMEDIATE ',
      this.escape(`GRANT CREATE SEQUENCE TO ${quotedSchema}`),
      ';',
      '    EXECUTE IMMEDIATE ',
      this.escape(`GRANT CREATE SYNONYM TO ${quotedSchema}`),
      ';',
      '    EXECUTE IMMEDIATE ',
      this.escape(`ALTER USER ${quotedSchema} QUOTA UNLIMITED ON USERS`),
      ';',
=======
      this.escape(`GRANT "CONNECT" TO ${quotedSchema}`),
      ';',
      '    EXECUTE IMMEDIATE ',
      this.escape(`GRANT CREATE TABLE TO ${quotedSchema}`),
      ';',
      '    EXECUTE IMMEDIATE ',
      this.escape(`GRANT CREATE VIEW TO ${quotedSchema}`),
      ';',
      '    EXECUTE IMMEDIATE ',
      this.escape(`GRANT CREATE ANY TRIGGER TO ${quotedSchema}`),
      ';',
      '    EXECUTE IMMEDIATE ',
      this.escape(`GRANT CREATE ANY PROCEDURE TO ${quotedSchema}`),
      ';',
      '    EXECUTE IMMEDIATE ',
      this.escape(`GRANT CREATE SEQUENCE TO ${quotedSchema}`),
      ';',
      '    EXECUTE IMMEDIATE ',
      this.escape(`GRANT CREATE SYNONYM TO ${quotedSchema}`),
      ';',
      '    EXECUTE IMMEDIATE ',
      this.escape(`ALTER USER ${quotedSchema} QUOTA UNLIMITED ON USERS`),
      ';',
>>>>>>> 8ceafb5d
      ' END IF;',
      'END;'
    ].join(' ');
  }

  showSchemasQuery() {
    return 'SELECT USERNAME AS "schema_name" FROM ALL_USERS WHERE COMMON = (\'NO\') AND USERNAME != user';
  }

  dropSchema(schema) {
    return [
      'BEGIN',
      'EXECUTE IMMEDIATE ',
      this.escape(`DROP USER ${this.quoteTable(schema)} CASCADE`),
      ';',
      'EXCEPTION WHEN OTHERS THEN',
      '  IF SQLCODE != -1918 THEN',
      '    RAISE;',
      '  END IF;',
      'END;'
    ].join(' ');
  }

  versionQuery() {
    return "SELECT VERSION FROM PRODUCT_COMPONENT_VERSION WHERE PRODUCT LIKE 'Oracle%'";
  }

  createTableQuery(tableName, attributes, options) {
    const primaryKeys = [],
      foreignKeys = Object.create(null),
      attrStr = [],
      checkStr = [];

    const values = {
      table: this.quoteTable(tableName)
    };

    // Starting by dealing with all attributes
    for (let attr in attributes) {
      if (!Object.prototype.hasOwnProperty.call(attributes, attr)) continue;
      const dataType = attributes[attr];
      attr = this.quoteIdentifier(attr);

      // ORACLE doesn't support inline REFERENCES declarations: move to the end
      if (dataType.includes('PRIMARY KEY')) {
        // Primary key
        primaryKeys.push(attr);
        if (dataType.includes('REFERENCES')) {
          const match = dataType.match(/^(.+) (REFERENCES.*)$/);
          attrStr.push(`${attr} ${match[1].replace(/PRIMARY KEY/, '')}`);

          // match[2] already has foreignKeys in correct format so we don't need to replace
          foreignKeys[attr] = match[2];
        } else {
          attrStr.push(`${attr} ${dataType.replace(/PRIMARY KEY/, '').trim()}`);
        }
      } else if (dataType.includes('REFERENCES')) {
        // Foreign key
        const match = dataType.match(/^(.+) (REFERENCES.*)$/);
        attrStr.push(`${attr} ${match[1]}`);

        // match[2] already has foreignKeys in correct format so we don't need to replace
        foreignKeys[attr] = match[2];
      } else {
        attrStr.push(`${attr} ${dataType}`);
      }
    }

    values['attributes'] = attrStr.join(', ');

    const pkString = primaryKeys.map(pk => this.quoteIdentifier(pk)).join(', ');

    if (pkString.length > 0) {
      // PrimarykeyName would be of form "PK_table_col"
      // Since values.table and pkstring has quoted values we first replace "" with _
      // then we replace  [,"\s] with ''
      // If primary key name exceeds 128 then we let Oracle DB autogenerate the constraint name
      let primaryKeyName = `PK_${values.table}_${pkString}`.replace(/""/g, '_').replace(/[,"\s]/g, '');

      if (primaryKeyName.length > 128) {
        primaryKeyName = `PK_${values.table}`.replace(/""/g, '_').replace(/[,"\s]/g, '');
      }

      if (primaryKeyName.length > 128) {
        primaryKeyName = '';
      }

      if (primaryKeyName.length > 0) {
        values.attributes +=
        `,CONSTRAINT ${this.quoteIdentifier(primaryKeyName)} PRIMARY KEY (${pkString})`;
      } else {
        values.attributes += `,PRIMARY KEY (${pkString})`;
      }
      
    }

    // Dealing with FKs
    for (const fkey in foreignKeys) {
      if (!Object.prototype.hasOwnProperty.call(foreignKeys, fkey)) continue; 
      // Oracle default response for FK, doesn't support if defined
      if (foreignKeys[fkey].indexOf('ON DELETE NO ACTION') > -1) {
        foreignKeys[fkey] = foreignKeys[fkey].replace('ON DELETE NO ACTION', '');
      }
      values.attributes += `,FOREIGN KEY (${this.quoteIdentifier(fkey)}) ${foreignKeys[fkey]}`;
    }

    if (checkStr.length > 0) {
      values.attributes += `, ${checkStr.join(', ')}`;
    }

    // Specific case for unique indexes with Oracle, we have to set the constraint on the column, if not, no FK will be possible (ORA-02270: no matching unique or primary key for this column-list)
    if (options && options.indexes && options.indexes.length > 0) {
      const idxToDelete = [];
      options.indexes.forEach((index, idx) => {
        if ('unique' in index && (index.unique === true || index.unique.length > 0 && index.unique !== false)) {
          // If unique index, transform to unique constraint on column
          const fields = index.fields.map(field => {
            if (typeof field === 'string') {
              return field;
            } 
            return field.attribute;
            
          });

          // Now we have to be sure that the constraint isn't already declared in uniqueKeys
          let canContinue = true;
          if (options.uniqueKeys) {
            const keys = Object.keys(options.uniqueKeys);

            for (let fieldIdx = 0; fieldIdx < keys.length; fieldIdx++) {
              const currUnique = options.uniqueKeys[keys[fieldIdx]];

              if (currUnique.fields.length === fields.length) {
                // lengths are the same, possible same constraint
                for (let i = 0; i < currUnique.fields.length; i++) {
                  const field = currUnique.fields[i];

                  if (_.includes(fields, field)) {
                    canContinue = false;
                  } else {
                    // We have at least one different column, even if we found the same columns previously, we let the constraint be created
                    canContinue = true;
                    break;
                  }
                }
              }
            }

            if (canContinue) {
              let indexName = 'name' in index ? index.name : '';

              if (indexName === '') {
                indexName = this._generateUniqueConstraintName(values.table, fields);
              }
              const constraintToAdd = {
                name: indexName,
                fields
              };
              if (!('uniqueKeys' in options)) {
                options.uniqueKeys = {};
              }

              options.uniqueKeys[indexName] = constraintToAdd;
              idxToDelete.push(idx);
            } else {
              // The constraint already exists, we remove it from the list
              idxToDelete.push(idx);
            }
          }
        }
      });
      idxToDelete.forEach(idx => {
        options.indexes.splice(idx, 1);
      });
    }

    if (options && !!options.uniqueKeys) {
      _.each(options.uniqueKeys, (columns, indexName) => {
        let canBeUniq = false;

        // Check if we can create the unique key
        primaryKeys.forEach(primaryKey => {
          // We can create an unique constraint if it's not on the primary key AND if it doesn't have unique in its definition
          // We replace quotes in primary key with ''
          // Primary key would be a list with double quotes in it so we remove the double quotes
          primaryKey = primaryKey.replace(/"/g, '');

          // We check if the unique indexes are already a part of primary key or not
          // If it is not then we set canbeuniq to true and add a unique constraint to these fields.
          // Else we can ignore unique constraint on these
          if (!_.includes(columns.fields, primaryKey)) {
            canBeUniq = true;
          }
        });

        columns.fields.forEach(field => {
          let currField = '';
          if (!_.isString(field)) {
            currField = field.attribute.replace(/[.,"\s]/g, '');
          } else {
            currField = field.replace(/[.,"\s]/g, '');
          }
          if (currField in attributes) {
            // If canBeUniq is false we need not replace the UNIQUE for the attribute
            // So we replace UNIQUE with '' only if there exists a primary key
            if (attributes[currField].toUpperCase().indexOf('UNIQUE') > -1 && canBeUniq) {
              // We generate the attribute without UNIQUE
              const attrToReplace = attributes[currField].replace('UNIQUE', '');
              // We replace in the final string
              values.attributes = values.attributes.replace(attributes[currField], attrToReplace);
            }
          }
        });

        // Oracle cannot have an unique AND a primary key on the same fields, prior to the primary key
        if (canBeUniq) {
          if (!_.isString(indexName)) {
            indexName = this._generateUniqueConstraintName(values.table, columns.fields);
          }

          const index = options.uniqueKeys[columns.name];
          delete options.uniqueKeys[columns.name];
          indexName = indexName.replace(/[.,\s]/g, '');
          columns.name = indexName;
          options.uniqueKeys[indexName] = index;

          // We cannot auto-generate unique constraint name because sequelize tries to 
          // Add unique column again when it doesn't find unique constraint name after doing showIndexQuery
          // MYSQL doesn't support constraint name > 64 and they face similar issue if size exceed 64 chars
          if (indexName.length > 128) {
            values.attributes += `,UNIQUE (${columns.fields.map(field => this.quoteIdentifier(field)).join(', ') })`;
          } else {
            values.attributes +=
              `, CONSTRAINT ${this.quoteIdentifier(indexName)} UNIQUE (${columns.fields.map(field => this.quoteIdentifier(field)).join(', ') })`;
          }
        }
      });
    }

    // we replace single quotes by two quotes in order for the execute statement to work
    const query = Utils.joinSQLFragments([
      'CREATE TABLE',
      values.table,
      `(${values.attributes})`
    ]);

    return Utils.joinSQLFragments([
      'BEGIN',
      'EXECUTE IMMEDIATE',
      `${this.escape(query)};`,
      'EXCEPTION WHEN OTHERS THEN',
      'IF SQLCODE != -955 THEN',
      'RAISE;',
      'END IF;',
      'END;'
    ]);
  }

  tableExistsQuery(table) {
    const [tableName, schemaName] = this.getSchemaNameAndTableName(table);
    return `SELECT TABLE_NAME FROM ALL_TABLES WHERE TABLE_NAME = ${this.escape(tableName)} AND OWNER = ${table.schema ? this.escape(schemaName) : 'USER'}`;
  }

  /**
   * Generates a name for an unique constraint with the pattern : uniqTABLENAMECOLUMNNAMES
   * If this indexName is too long for Oracle, it's hashed to have an acceptable length
   *
   * @param {object|string} table
   * @param {Array} columns
   */
  _generateUniqueConstraintName(table, columns) {
    const indexName = `uniq${table}${columns.join('')}`.replace(/[.,"\s]/g, '').toLowerCase();
    return indexName;
  }
  
  describeTableQuery(tableName, schema) {
    const currTableName = this.getCatalogName(tableName.tableName || tableName);
    schema = this.getCatalogName(schema);
    // name, type, datalength (except number / nvarchar), datalength varchar, datalength number, nullable, default value, primary ?
    return [
      'SELECT atc.COLUMN_NAME, atc.DATA_TYPE, atc.DATA_LENGTH, atc.CHAR_LENGTH, atc.DEFAULT_LENGTH, atc.NULLABLE, ',
      "CASE WHEN ucc.CONSTRAINT_NAME  LIKE'%PK%' THEN 'PRIMARY' ELSE '' END AS \"PRIMARY\" ",
      'FROM all_tab_columns atc ',
      'LEFT OUTER JOIN all_cons_columns ucc ON(atc.table_name = ucc.table_name AND atc.COLUMN_NAME = ucc.COLUMN_NAME ) ',
      schema
        ? `WHERE (atc.OWNER = ${this.escape(schema)}) `
        : 'WHERE atc.OWNER = USER ',
      `AND (atc.TABLE_NAME = ${this.escape(currTableName)})`,
      'ORDER BY "PRIMARY", atc.COLUMN_NAME'
    ].join('');
  }

  renameTableQuery(before, after) {
    return Utils.joinSQLFragments([
      'ALTER TABLE',
      this.quoteTable(before),
      'RENAME TO',
      this.quoteTable(after)
    ]);
  }

  showConstraintsQuery(table) {
    const tableName = this.getCatalogName(table.tableName || table);
    return `SELECT CONSTRAINT_NAME constraint_name FROM user_cons_columns WHERE table_name = ${this.escape(tableName)}`;
  }

  showTablesQuery() {
    return 'SELECT owner as table_schema, table_name, 0 as lvl FROM all_tables where OWNER IN(SELECT USERNAME AS "schema_name" FROM ALL_USERS WHERE ORACLE_MAINTAINED = \'N\')';
  }

  dropTableQuery(tableName) {
    return Utils.joinSQLFragments([
      'BEGIN ',
      'EXECUTE IMMEDIATE \'DROP TABLE',
      this.quoteTable(tableName),
      'CASCADE CONSTRAINTS PURGE\';',
      'EXCEPTION WHEN OTHERS THEN',
      ' IF SQLCODE != -942 THEN',
      '   RAISE;',
      ' END IF;',
      'END;'
    ]);
  }

  /*
    Modifying the indexname so that it is prefixed with the schema name
    otherwise Oracle tries to add the index to the USER schema
   @overide
  */
  addIndexQuery(tableName, attributes, options, rawTablename) {
    if (typeof tableName !== 'string' && attributes.name) {
      attributes.name = `${tableName.schema}.${attributes.name}`;
    }
    return super.addIndexQuery(tableName, attributes, options, rawTablename);
  }

  addConstraintQuery(tableName, options) {
    options = options || {};

    const constraintSnippet = this.getConstraintSnippet(tableName, options);

    tableName = this.quoteTable(tableName);
    return `ALTER TABLE ${tableName} ADD ${constraintSnippet};`;
  }

  addColumnQuery(table, key, dataType) {
    dataType.field = key;

    const attribute = Utils.joinSQLFragments([
      this.quoteIdentifier(key),
      this.attributeToSQL(dataType, {
        attributeName: key,
        context: 'addColumn'
      })
    ]);

    return Utils.joinSQLFragments([
      'ALTER TABLE',
      this.quoteTable(table),
      'ADD',
      attribute
    ]);
  }

  removeColumnQuery(tableName, attributeName) {
    return Utils.joinSQLFragments([
      'ALTER TABLE',
      this.quoteTable(tableName),
      'DROP COLUMN',
      this.quoteIdentifier(attributeName),
      ';'
    ]);
  }

  /**
   * Function to add new foreign key to the attribute 
   * Block for add and drop foreign key constraint query
   * taking the assumption that there is a single column foreign key reference always
   * i.e. we always do - FOREIGN KEY (a) reference B(a) during createTable queryGenerator
   * so there would be one and only one match for a constraint name for each column
   * and every foreign keyed column would have a different constraint name
   * Since sequelize doesn't support multiple column foreign key, added complexity to
   * add the feature isn't needed
   *
   * @param {string} definition The operation that needs to be performed on the attribute
   * @param {string|object} table The table that needs to be altered
   * @param {string} attributeName The name of the attribute which would get altered
   */
  _alterForeignKeyConstraint(definition, table, attributeName) {
    const [tableName, schemaName] = this.getSchemaNameAndTableName(table);
    const attributeNameConstant = this.escape(this.getCatalogName(attributeName));
    const schemaNameConstant = table.schema ? this.escape(this.getCatalogName(schemaName)) : 'USER';
    const tableNameConstant = this.escape(this.getCatalogName(tableName));
    const getConsNameQuery = [
      'SELECT constraint_name INTO cons_name',
      'FROM (',
      '  SELECT DISTINCT cc.owner, cc.table_name, cc.constraint_name, cc.column_name AS cons_columns',
      '  FROM all_cons_columns cc, all_constraints c',
      '  WHERE cc.owner = c.owner',
      '  AND cc.table_name = c.table_name',
      '  AND cc.constraint_name = c.constraint_name',
      '  AND c.constraint_type = \'R\'',
      '  GROUP BY cc.owner, cc.table_name, cc.constraint_name, cc.column_name',
      ')',
      'WHERE owner =',
      schemaNameConstant,
      'AND table_name =',
      tableNameConstant,
      'AND cons_columns =',
      attributeNameConstant,
      ';'
    ].join(' ');
    const secondQuery = Utils.joinSQLFragments([
      `ALTER TABLE ${this.quoteIdentifier(tableName)}`,
      'ADD FOREIGN KEY',
      `(${this.quoteIdentifier(attributeName)})`,
      definition.replace(/.+?(?=REFERENCES)/, '')
    ]);
    return [
      'BEGIN',
      getConsNameQuery,
      'EXCEPTION',
      'WHEN NO_DATA_FOUND THEN',
      ' CONS_NAME := NULL;',
      'END;',
      'IF CONS_NAME IS NOT NULL THEN',
      ` EXECUTE IMMEDIATE 'ALTER TABLE ${this.quoteTable(table)} DROP CONSTRAINT "'||CONS_NAME||'"';`,
      'END IF;',
      `EXECUTE IMMEDIATE ${this.escape(secondQuery)};`
    ].join(' ');
  }

  /**
   * Function to alter table modify
   *
   * @param {string} definition The operation that needs to be performed on the attribute
   * @param {object|string} table The table that needs to be altered
   * @param {string} attributeName The name of the attribute which would get altered
   */
  _modifyQuery(definition, table, attributeName) {
    const query = Utils.joinSQLFragments([
      'ALTER TABLE',
      this.quoteTable(table),
      'MODIFY',
      this.quoteIdentifier(attributeName),
      definition
    ]);
    const secondQuery = query.replace('NOT NULL', '').replace('NULL', '');
    return [
      'BEGIN',
      `EXECUTE IMMEDIATE ${this.escape(query)};`,
      'EXCEPTION',
      'WHEN OTHERS THEN',
      ' IF SQLCODE = -1442 OR SQLCODE = -1451 THEN',
      // We execute the statement without the NULL / NOT NULL clause if the first statement failed due to this
      `   EXECUTE IMMEDIATE ${this.escape(secondQuery)};`,
      ' ELSE',
      '   RAISE;',
      ' END IF;',
      'END;'
    ].join(' ');
  }

  changeColumnQuery(table, attributes) {
    const sql = [
      'DECLARE',
      'CONS_NAME VARCHAR2(200);',
      'BEGIN'
    ];
    for (const attributeName in attributes) {
      if (!Object.prototype.hasOwnProperty.call(attributes, attributeName)) continue;
      const definition = attributes[attributeName];
      if (definition.match(/REFERENCES/)) {
        sql.push(this._alterForeignKeyConstraint(definition, table, attributeName));
      } else {
        // Building the modify query
        sql.push(this._modifyQuery(definition, table, attributeName));
      }
    }
    sql.push('END;');
    return sql.join(' ');
  }

  renameColumnQuery(tableName, attrBefore, attributes) {
    const newName = Object.keys(attributes)[0];
    return `ALTER TABLE ${this.quoteTable(tableName)} RENAME COLUMN ${this.quoteIdentifier(attrBefore)} TO ${this.quoteIdentifier(newName)}`;
  }

  /**
   * Populates the returnAttributes array with outbind bindByPosition values
   * and also the outBindAttributes map with bindDef for outbind of InsertQuery
   *
   * @param {object} returnAttributes
   * @param {number} inbindLength
   * @param {Array} returningModelAttributes
   * @param {Array} returnTypes
   * @param {object} options
   *
   * @private
   */
  getInsertQueryReturnIntoBinds(returnAttributes, inbindLength, returningModelAttributes, returnTypes, options) {
    const oracledb = this.sequelize.connectionManager.lib;
    const outBindAttributes = Object.create(null);
    const outbind = [];
    const outbindParam = this.bindParam(outbind, inbindLength);
    returningModelAttributes.forEach((element, index) => {
      // generateReturnValues function quotes identifier based on the quoteIdentifier option
      // If the identifier starts with a quote we remove it else we use it as is
      if (element.startsWith('"')) {
        element = element.substring(1, element.length - 1);
      }
      outBindAttributes[element] = Object.assign(returnTypes[index]._getBindDef(oracledb), { dir: oracledb.BIND_OUT });
      const returnAttribute = `${this.format(undefined, undefined, { context: 'INSERT' }, outbindParam)}`;
      returnAttributes.push(returnAttribute);
    });
    options.outBindAttributes = outBindAttributes;
  }

  /**
   * Override of upsertQuery, Oracle specific
   * Using PL/SQL for finding the row
   *
   * @param {object|string} tableName
   * @param {Array} insertValues
   * @param {Array} updateValues
   * @param {Array} where
   * @param {object} model
   * @param {object} options
   */
  upsertQuery(tableName, insertValues, updateValues, where, model, options) {
    const rawAttributes = model.rawAttributes;
    const updateQuery = this.updateQuery(tableName, updateValues, where, options, rawAttributes);
    // This bind is passed so that the insert query starts appending to this same bind array
    options.bind = updateQuery.bind;
    const insertQuery = this.insertQuery(tableName, insertValues, rawAttributes, options);

    const sql = [
      'DECLARE ',
      'BEGIN ',
      updateQuery.query ? [ 
        updateQuery.query,
        '; ',
        ' IF ( SQL%ROWCOUNT = 0 ) THEN ',
        insertQuery.query,
        ' :isUpdate := 0; ',
        'ELSE ',
        ' :isUpdate := 1; ',
        ' END IF; '
      ].join('') : [
        insertQuery.query,
        ' :isUpdate := 0; ',
        // If there is a conflict on insert we ignore
        'EXCEPTION WHEN OTHERS THEN',
        ' IF SQLCODE != -1 THEN',
        '   RAISE;',
        ' END IF;'
      ].join(''),
      'END;'
    ];

    const query = sql.join('');
    const result = { query };
    
    if (options.bindParam !== false) {
      result.bind = updateQuery.bind || insertQuery.bind;
    }

    return result;
  }

  /**
   * Returns an insert into command for multiple values.
   *
   * @param {string} tableName
   * @param {object} fieldValueHashes
   * @param {object} options
   * @param {object} fieldMappedAttributes
   *
   * @private
   */
  bulkInsertQuery(tableName, fieldValueHashes, options, fieldMappedAttributes) {
    options = options || {};
    options.executeMany = true;
    fieldMappedAttributes = fieldMappedAttributes || {};

    const tuples = [];
    const allColumns = {};
    const inBindBindDefMap = {};
    const outBindBindDefMap = {};
    const oracledb = this.sequelize.connectionManager.lib;

    // Generating the allColumns map
    // The data is provided as an array of objects. 
    // Each object may contain differing numbers of attributes. 
    // A set of the attribute names that are used in all objects must be determined. 
    // The allColumns map contains the column names and indicates whether the value is generated or not
    // We set allColumns[key] to true if the field is an
    // auto-increment field and the value given is null and fieldMappedAttributes[key]
    // is valid for the specific column else it is set to false
    for (const fieldValueHash of fieldValueHashes) {
      _.forOwn(fieldValueHash, (value, key) => {
        allColumns[key] = fieldMappedAttributes[key] && fieldMappedAttributes[key].autoIncrement === true && value === null;
      });
    }

    // Building the inbind parameter
    // A list that would have inbind positions like [:1, :2, :3...] to be used in generating sql string
    let inBindPosition;
    // Iterating over each row of the fieldValueHashes
    for (const fieldValueHash of fieldValueHashes) {
      // Has each column for a row after coverting it to appropriate format using this.format function
      // like ['Mick', 'Broadstone', 2022-02-16T05:24:18.949Z, 2022-02-16T05:24:18.949Z],
      const tuple = [];
      // A function expression for this.bindParam/options.bindparam function
      // This function is passed to this.format function which inserts column values to the tuple list
      // using _bindParam/_stringify function in data-type.js file
      const inbindParam = options.bindParam === undefined ? this.bindParam(tuple) : options.bindParam;
      // We are iterating over each col
      // and pushing the given values to tuple list using this.format function
      // and also simultaneously generating the bindPosition
      // tempBindPostions has the inbind positions
      const tempBindPositions = Object.keys(allColumns).map(key => {
        if (allColumns[key] === true) {
          // We had set allAttributes[key] to true since at least one row for an auto increment column was null
          // If we get any other row that has this specific column as non-null we must raise an error
          // Since for an auto-increment column, either all row has to be null or all row has to be a non-null
          if (fieldValueHash[key] !== null) {
            throw Error('For an auto-increment column either all row must be null or non-null, a mix of null and non-null is not allowed!');
          }
          // Return DEFAULT for auto-increment column and if all values for the column is null in each row
          return 'DEFAULT';
        }
        // Sanitizes the values given by the user and pushes it to the tuple list using inBindParam function and
        // also generates the inbind position for the sql string for example (:1, :2, :3.....) which is a by product of the push
        return this.format(fieldValueHash[key], fieldMappedAttributes[key], { context: 'INSERT' }, inbindParam);
      });

      // Even though the bind variable positions are calculated for each row we only retain the values for the first row 
      // since the values will be identical
      if (!inBindPosition) {
        inBindPosition = tempBindPositions;
      }
      // Adding the row to the array of rows that will be supplied to executeMany()
      tuples.push(tuple);
    }

    // The columns that we are expecting to be returned from the DB like ["id1", "id2"...]
    const returnColumn = [];
    // The outbind positions for the returning columns like [:3, :4, :5....]
    const returnColumnBindPositions = [];
    // Has the columns name in which data would be inserted like ["id", "name".....]
    const insertColumns = [];
    // Iterating over the allColumns keys to get the bindDef for inbind and outbinds
    // and also to get the list of insert and return column after applying this.quoteIdentifier
    for (const key of Object.keys(allColumns)) {
      // If fieldMappenAttributes[attr] is defined we generate the bindDef 
      // and return clause else we can skip it
      if (fieldMappedAttributes[key]) {
        // BindDef for the specific column
        const bindDef = fieldMappedAttributes[key].type._getBindDef(oracledb);
        if (allColumns[key]) {
          // Binddef for outbinds
          bindDef.dir = oracledb.BIND_OUT;
          outBindBindDefMap[key] = bindDef;

          // Building the outbind parameter list
          // ReturnColumn has the column name for example "id", "usedId", quoting depends on quoteIdentifier option
          returnColumn.push(this.quoteIdentifier(key));
          // Pushing the outbind index to the returnColumnPositions to generate (:3, :4, :5)
          // The start offset depend on the tuple length (bind array size of a particular row)
          // the outbind position starts after the position where inbind position ends
          returnColumnBindPositions.push(`:${tuples[0].length + returnColumn.length}`);
        } else {
          // Binddef for inbinds
          bindDef.dir = oracledb.BIND_IN;
          inBindBindDefMap[key] = bindDef;
        }
      }
      // Quoting and pushing each insert column based on quoteIdentifier option
      insertColumns.push(this.quoteIdentifier(key));
    }
   
    // Generating the sql query
    let query = Utils.joinSQLFragments([
      'INSERT',
      'INTO',
      // Table name for the table in which data needs to inserted
      this.quoteTable(tableName),
      // Columns names for the columns of the table (example "a", "b", "c" - quoting depends on the quoteidentifier option)
      `(${insertColumns.join(',')})`,
      'VALUES',
      // InBind position for the insert query (for example :1, :2, :3....)
      `(${inBindPosition})`
    ]);

    // If returnColumn.length is > 0
    // then the returning into clause is needed
    if (returnColumn.length > 0) {
      options.outBindAttributes = outBindBindDefMap;
      query = Utils.joinSQLFragments([
        query,
        'RETURNING',
        // List of return column (for example "id", "userId"....)
        `${returnColumn.join(',')}`,
        'INTO',
        // List of outbindPosition (for example :4, :5, :6....)
        // Start offset depends on where inbindPosition end
        `${returnColumnBindPositions}`
      ]);
    }

    // Binding the bind variable to result
    const result = { query };
    // Binding the bindParam to result
    // Tuple has each row for the insert query
    result.bind = tuples;
    // Setting options.inbindAttribute
    options.inbindAttributes = inBindBindDefMap;
    return result;
  }

  truncateTableQuery(tableName) {
    return `TRUNCATE TABLE ${this.quoteTable(tableName)}`;
  }

  deleteQuery(tableName, where, options, model) {
    options = options || {};

    const table = tableName;

    where = this.getWhereConditions(where, null, model, options);
    let queryTmpl;
    // delete with limit <l> and optional condition <e> on Oracle: DELETE FROM <t> WHERE rowid in (SELECT rowid FROM <t> WHERE <e> AND rownum <= <l>)
    // Note that the condition <e> has to be in the subquery; otherwise, the subquery would select <l> arbitrary rows.
    if (options.limit) {
      const whereTmpl = where ? ` AND ${where}` : '';
      queryTmpl =
        `DELETE FROM ${this.quoteTable(table)} WHERE rowid IN (SELECT rowid FROM ${this.quoteTable(table)} WHERE rownum <= ${this.escape(options.limit)}${ 
          whereTmpl 
        })`;
    } else {
      const whereTmpl = where ? ` WHERE ${where}` : '';
      queryTmpl = `DELETE FROM ${this.quoteTable(table)}${whereTmpl}`;
    }
    return queryTmpl;
  }

  showIndexesQuery(table) {
    const [tableName, owner] = this.getSchemaNameAndTableName(table);
    const sql = [
      'SELECT i.index_name,i.table_name, i.column_name, u.uniqueness, i.descend ',
      'FROM all_ind_columns i ',
      'INNER JOIN all_indexes u ',
      'ON (u.table_name = i.table_name AND u.index_name = i.index_name) ',
      `WHERE i.table_name = ${this.escape(tableName)}`,
      ' AND u.table_owner = ',
      owner ? this.escape(owner) : 'USER',
      ' ORDER BY index_name, column_position'
    ];

    return sql.join('');
  }

  removeIndexQuery(tableName, indexNameOrAttributes) {
    let indexName = indexNameOrAttributes;

    if (typeof indexName !== 'string') {
      indexName = Utils.underscore(`${tableName }_${indexNameOrAttributes.join('_')}`);
    }

    return `DROP INDEX ${this.quoteIdentifier(indexName)}`;
  }

  attributeToSQL(attribute, options) {
    if (!_.isPlainObject(attribute)) {
      attribute = {
        type: attribute
      };
    }

    // TODO: Address on update cascade issue whether to throw error or ignore.
    // Add this to documentation when merging to sequelize-main
    // ON UPDATE CASCADE IS NOT SUPPORTED BY ORACLE.
    attribute.onUpdate = '';

    // handle self referential constraints
    if (attribute.references) {
      if (attribute.Model && attribute.Model.tableName === attribute.references.model) {
        this.sequelize.log(
          'Oracle does not support self referencial constraints, ' +
            'we will remove it but we recommend restructuring your query'
        );
        attribute.onDelete = '';
      }
    }

    let template;

    if (attribute.type instanceof DataTypes.ENUM) {
      if (attribute.type.values && !attribute.values) attribute.values = attribute.type.values;

      // enums are a special case
      template = attribute.type.toSql();
      template +=
        ` CHECK (${this.quoteIdentifier(options.attributeName)} IN(${ 
          _.map(attribute.values, value => {
            return this.escape(value);
          }).join(', ') 
        }))`;
      return template;
    } 
    if (attribute.type instanceof DataTypes.JSON) {
      template = attribute.type.toSql();
      template += ` CHECK (${this.quoteIdentifier(options.attributeName)} IS JSON)`;
      return template;
    } 
    if (attribute.type instanceof DataTypes.BOOLEAN) {
      template = attribute.type.toSql();
      template +=
        ` CHECK (${this.quoteIdentifier(options.attributeName)} IN('1', '0'))`;
      return template;
    } 
    if (attribute.autoIncrement) {
      template = ' NUMBER(*,0) GENERATED BY DEFAULT ON NULL AS IDENTITY';
    } else if (attribute.type && attribute.type.key === DataTypes.DOUBLE.key) {
      template = attribute.type.toSql();
    } else if (attribute.type) {
      // setting it to false because oracle doesn't support unsigned int so put a check to make it behave like unsigned int
      let unsignedTemplate = '';
      if (attribute.type._unsigned) {
        attribute.type._unsigned = false;
        unsignedTemplate += ` check(${this.quoteIdentifier(attribute.field)} >= 0)`;
      }
      template = attribute.type.toString();
      template += unsignedTemplate;
    } else {
      template = '';
    }
    

    // Blobs/texts cannot have a defaultValue
    if (
      attribute.type &&
      attribute.type !== 'TEXT' &&
      attribute.type._binary !== true &&
      Utils.defaultValueSchemable(attribute.defaultValue)
    ) {
      template += ` DEFAULT ${this.escape(attribute.defaultValue)}`;
    }

    if (!attribute.autoIncrement) {
      // If autoincrement, not null is setted automatically
      if (attribute.allowNull === false) {
        template += ' NOT NULL';
      } else if (!attribute.primaryKey && !Utils.defaultValueSchemable(attribute.defaultValue)) {
        template += ' NULL';
      }
    }

    if (attribute.unique === true && !attribute.primaryKey) {
      template += ' UNIQUE';
    }

    if (attribute.primaryKey) {
      template += ' PRIMARY KEY';
    }

    if ((!options || !options.withoutForeignKeyConstraints) && attribute.references) {
      template += ` REFERENCES ${this.quoteTable(attribute.references.model)}`;

      if (attribute.references.key) {
        template += ` (${this.quoteIdentifier(attribute.references.key) })`;
      } else {
        template += ` (${this.quoteIdentifier('id') })`;
      }

      if (attribute.onDelete && attribute.onDelete.toUpperCase() !== 'NO ACTION') {
        template += ` ON DELETE ${attribute.onDelete.toUpperCase()}`;
      }
    }

    return template;
  }
  attributesToSQL(attributes, options) {
    const result = {};

    for (const key in attributes) {
      const attribute = attributes[key];
      const attributeName = attribute.field || key;
      result[attributeName] = this.attributeToSQL(attribute, { attributeName, ...options });
    }

    return result;
  }

  createTrigger() {
    throwMethodUndefined('createTrigger');
  }

  dropTrigger() {
    throwMethodUndefined('dropTrigger');
  }

  renameTrigger() {
    throwMethodUndefined('renameTrigger');
  }

  createFunction() {
    throwMethodUndefined('createFunction');
  }

  dropFunction() {
    throwMethodUndefined('dropFunction');
  }

  renameFunction() {
    throwMethodUndefined('renameFunction');
  }

  getConstraintsOnColumn(table, column) {
    const [tableName, schemaName] = this.getSchemaNameAndTableName(table);
    column = this.getCatalogName(column);
    const sql = [
      'SELECT CONSTRAINT_NAME FROM user_cons_columns WHERE TABLE_NAME = ',
      this.escape(tableName),
      ' and OWNER = ',
      table.schema ? this.escape(schemaName) : 'USER',
      ' and COLUMN_NAME = ',
      this.escape(column),
      ' AND POSITION IS NOT NULL ORDER BY POSITION'
    ].join('');

    return sql;
  }

  getForeignKeysQuery(table) {
    // We don't call quoteTable as we don't want the schema in the table name, Oracle seperates it on another field
    const [tableName, schemaName] = this.getSchemaNameAndTableName(table);
    const sql = [
      'SELECT DISTINCT  a.table_name "tableName", a.constraint_name "constraintName", a.owner "owner",  a.column_name "columnName",', 
      ' b.table_name "referencedTableName", b.column_name "referencedColumnName"',
      ' FROM all_cons_columns a',
      ' JOIN all_constraints c ON a.owner = c.owner AND a.constraint_name = c.constraint_name',
      ' JOIN all_cons_columns b ON c.owner = b.owner AND c.r_constraint_name = b.constraint_name',
      " WHERE c.constraint_type  = 'R'",
      ' AND a.table_name = ',
      this.escape(tableName),
      ' AND a.owner = ',
      table.schema ? this.escape(schemaName) : 'USER',
      ' ORDER BY a.table_name, a.constraint_name'
    ].join('');

    return sql;
  }

  nameIndexes(indexes, rawTablename) {
    let tableName;
    if (_.isObject(rawTablename)) {
      tableName = `${rawTablename.schema}.${rawTablename.tableName}`;
    } else {
      tableName = rawTablename;
    }
    return _.map(indexes, index => {
      if (Object.prototype.hasOwnProperty.call(index, 'name')) return;
      if (index.unique) {
        index.name = this._generateUniqueConstraintName(tableName, index.fields);
      } else {
        const onlyAttributeNames = index.fields.map(field =>
          typeof field === 'string' ? field : field.name || field.attribute
        );
        index.name = Utils.underscore(`${tableName}_${onlyAttributeNames.join('_')}`);
      }
      return index;
    });
  }

  dropForeignKeyQuery(tableName, foreignKey) {
    return this.dropConstraintQuery(tableName, foreignKey);
  }

  getPrimaryKeyConstraintQuery(table) {
    const [tableName, schemaName] = this.getSchemaNameAndTableName(table);
    const sql = [
      'SELECT cols.column_name, atc.identity_column ',
      'FROM all_constraints cons, all_cons_columns cols ',
      'INNER JOIN all_tab_columns atc ON(atc.table_name = cols.table_name AND atc.COLUMN_NAME = cols.COLUMN_NAME )',
      'WHERE cols.table_name = ',
      this.escape(tableName),
      'AND cols.owner = ',
      table.schema ? this.escape(schemaName) : 'USER ',
      "AND cons.constraint_type = 'P' ",
      'AND cons.constraint_name = cols.constraint_name ',
      'AND cons.owner = cols.owner ',
      'ORDER BY cols.table_name, cols.position'
    ].join('');

    return sql;
  }

  dropConstraintQuery(tableName, constraintName) {
    return `ALTER TABLE ${this.quoteTable(tableName)} DROP CONSTRAINT ${constraintName}`;
  }

  setIsolationLevelQuery(value, options) {
    if (options.parent) {
      return;
    }

    switch (value) {
      case Transaction.ISOLATION_LEVELS.READ_UNCOMMITTED:
      case Transaction.ISOLATION_LEVELS.READ_COMMITTED:
        return 'SET TRANSACTION ISOLATION LEVEL READ COMMITTED;';
      case Transaction.ISOLATION_LEVELS.REPEATABLE_READ:
        // Serializable mode is equal to Snapshot Isolation (SI) 
        // defined in ANSI std.
        return 'SET TRANSACTION ISOLATION LEVEL SERIALIZABLE;';
      default:
        throw new Error(`isolation level "${value}" is not supported`);
    }
  }

  getAliasToken() {
    return '';
  }

  startTransactionQuery(transaction) {
    if (transaction.parent) {
      return `SAVEPOINT ${this.quoteIdentifier(transaction.name)}`;
    }

    return 'BEGIN TRANSACTION';
  }

  commitTransactionQuery(transaction) {
    if (transaction.parent) {
      return;
    }

    return 'COMMIT TRANSACTION';
  }

  rollbackTransactionQuery(transaction) {
    if (transaction.parent) {
      return `ROLLBACK TO SAVEPOINT ${this.quoteIdentifier(transaction.name)}`;
    }

    return 'ROLLBACK TRANSACTION';
  }

  handleSequelizeMethod(smth, tableName, factory, options, prepend) {
    let str;
    if (smth instanceof Utils.Json) {
      // Parse nested object
      if (smth.conditions) {
        const conditions = this.parseConditionObject(smth.conditions).map(condition =>
          `${this.jsonPathExtractionQuery(condition.path[0], _.tail(condition.path))} = '${condition.value}'`
        );

        return conditions.join(' AND ');
      }
      if (smth.path) {

        // Allow specifying conditions using the sqlite json functions
        if (this._checkValidJsonStatement(smth.path)) {
          str = smth.path;
        } else {
          // Also support json property accessors
          const paths = _.toPath(smth.path);
          const column = paths.shift();
          str = this.jsonPathExtractionQuery(column, paths);
        }
        if (smth.value) {
          str += util.format(' = %s', this.escape(smth.value));
        }

        return str;
      }
    }
    if (smth instanceof Utils.Cast) {
      if (smth.val instanceof Utils.SequelizeMethod) {
        str = this.handleSequelizeMethod(smth.val, tableName, factory, options, prepend);
        if (smth.type === 'boolean') {
          str = `(CASE WHEN ${str}='true' THEN 1 ELSE 0 END)`;
          return `CAST(${str} AS NUMBER)`;
        } if (smth.type === 'timestamptz' && /json_value\(/.test(str)) {
          str = str.slice(0, -1);
          return `${str} RETURNING TIMESTAMP WITH TIME ZONE)`;
        }
      }
    }
    return super.handleSequelizeMethod(smth, tableName, factory, options, prepend);
  }

  _checkValidJsonStatement(stmt) {
    if (typeof stmt !== 'string') {
      return false;
    }

    let currentIndex = 0;
    let openingBrackets = 0;
    let closingBrackets = 0;
    let hasJsonFunction = false;
    let hasInvalidToken = false;

    while (currentIndex < stmt.length) {
      const string = stmt.substr(currentIndex);
      const functionMatches = JSON_FUNCTION_REGEX.exec(string);
      if (functionMatches) {
        currentIndex += functionMatches[0].indexOf('(');
        hasJsonFunction = true;
        continue;
      }

      const operatorMatches = JSON_OPERATOR_REGEX.exec(string);
      if (operatorMatches) {
        currentIndex += operatorMatches[0].length;
        hasJsonFunction = true;
        continue;
      }

      const tokenMatches = TOKEN_CAPTURE_REGEX.exec(string);
      if (tokenMatches) {
        const capturedToken = tokenMatches[1];
        if (capturedToken === '(') {
          openingBrackets++;
        } else if (capturedToken === ')') {
          closingBrackets++;
        } else if (capturedToken === ';') {
          hasInvalidToken = true;
          break;
        }
        currentIndex += tokenMatches[0].length;
        continue;
      }

      break;
    }

    // Check invalid json statement
    if (hasJsonFunction && (hasInvalidToken || openingBrackets !== closingBrackets)) {
      throw new Error(`Invalid json statement: ${stmt}`);
    }

    // return true if the statement has valid json function
    return hasJsonFunction;
  }

  jsonPathExtractionQuery(column, path) {
    let paths = _.toPath(path);
    const quotedColumn = this.isIdentifierQuoted(column) ? column : this.quoteIdentifier(column);

    paths = paths.map(subPath => {
      return /\D/.test(subPath) ? Utils.addTicks(subPath, '"') : subPath;
    });

    const pathStr = this.escape(['$'].concat(paths).join('.').replace(/\.(\d+)(?:(?=\.)|$)/g, (__, digit) => `[${digit}]`));

    return `json_value(${quotedColumn},${pathStr})`;
  }

  addLimitAndOffset(options, model) {
    let fragment = '';
    const offset = options.offset || 0,
      isSubQuery = options.hasIncludeWhere || options.hasIncludeRequired || options.hasMultiAssociation;

    let orders = {};
    if (options.order) {
      orders = this.getQueryOrders(options, model, isSubQuery);
    }

    if (options.limit || options.offset) {
      if (!(options.order && options.group) && (!options.order || options.include && !orders.subQueryOrder.length)) {
        fragment += options.order && !isSubQuery ? ', ' : ' ORDER BY ';
        fragment += `${this.quoteTable(options.tableAs || model.name) }.${this.quoteIdentifier(model.primaryKeyField)}`;
      }

      if (options.offset || options.limit) {
        fragment += ` OFFSET ${this.escape(offset)} ROWS`;
      }

      if (options.limit) {
        fragment += ` FETCH NEXT ${this.escape(options.limit)} ROWS ONLY`;
      }
    }

    return fragment;
  }

  booleanValue(value) {
    return value ? 1 : 0;
  }

  quoteIdentifier(identifier, force = false) {
    const optForceQuote = force;
    const optQuoteIdentifiers = this.options.quoteIdentifiers !== false;
    const rawIdentifier = Utils.removeTicks(identifier, '"');
    const regExp = /^(([\w][\w\d_]*))$/g;

    if (
      optForceQuote !== true &&
      optQuoteIdentifiers === false &&
      regExp.test(rawIdentifier) &&
      !ORACLE_RESERVED_WORDS.includes(rawIdentifier.toUpperCase())
    ) {
      // In Oracle, if tables, attributes or alias are created double-quoted,
      // they are always case sensitive. If they contain any lowercase
      // characters, they must always be double-quoted otherwise it
      // would get uppercased by the DB.
      // Here, we strip quotes if we don't want case sensitivity.
      return rawIdentifier;
    }
    return Utils.addTicks(rawIdentifier, '"');
  }

  /**
 * It causes bindbyPosition like :1, :2, :3
 * We pass the val parameter so that the outBind indexes
 * starts after the inBind indexes end
 *
 * @param {Array} bind
 * @param {number} posOffset
 */
  bindParam(bind, posOffset = 0) {
    return value => {
      bind.push(value);
      return `:${bind.length + posOffset}`;
    };
  }

  /**
   * Returns the authenticate test query string
   */
  authTestQuery() {
    return 'SELECT 1+1 AS result FROM DUAL';
  }
}

/* istanbul ignore next */
function throwMethodUndefined(methodName) {
  throw new Error(`The method "${methodName}" is not defined! Please add it to your sql dialect.`);
}<|MERGE_RESOLUTION|>--- conflicted
+++ resolved
@@ -57,16 +57,11 @@
     const quotedSchema = this.quoteIdentifier(schema);
     return [
       'DECLARE',
-<<<<<<< HEAD
       'USER_FOUND BOOLEAN := FALSE;',
-=======
-      'TABLE_FOUND BOOLEAN := FALSE;',
->>>>>>> 8ceafb5d
       'BEGIN',
       ' BEGIN',
       '   EXECUTE IMMEDIATE ',
       this.escape(`CREATE USER ${quotedSchema} IDENTIFIED BY 12345 DEFAULT TABLESPACE USERS`),
-<<<<<<< HEAD
       ';',
       '   EXCEPTION WHEN OTHERS THEN',
       '     IF SQLCODE != -1920 THEN',
@@ -78,8 +73,6 @@
       ' IF NOT USER_FOUND THEN',
       '    EXECUTE IMMEDIATE ',
       this.escape(`GRANT "CONNECT" TO ${quotedSchema}`),
-=======
->>>>>>> 8ceafb5d
       ';',
       '   EXCEPTION WHEN OTHERS THEN',
       '     IF SQLCODE != -1920 THEN',
@@ -89,31 +82,6 @@
       '     END IF;',
       ' END;',
       ' IF NOT TABLE_FOUND THEN',
-      '    EXECUTE IMMEDIATE ',
-<<<<<<< HEAD
-      this.escape(`GRANT CREATE TABLE TO ${quotedSchema}`),
-      ';',
-      '    EXECUTE IMMEDIATE ',
-      this.escape(`GRANT CREATE VIEW TO ${quotedSchema}`),
-      ';',
-      '    EXECUTE IMMEDIATE ',
-      this.escape(`GRANT CREATE ANY TRIGGER TO ${quotedSchema}`),
-      ';',
-      '    EXECUTE IMMEDIATE ',
-      this.escape(`GRANT CREATE ANY PROCEDURE TO ${quotedSchema}`),
-      ';',
-      '    EXECUTE IMMEDIATE ',
-      this.escape(`GRANT CREATE SEQUENCE TO ${quotedSchema}`),
-      ';',
-      '    EXECUTE IMMEDIATE ',
-      this.escape(`GRANT CREATE SYNONYM TO ${quotedSchema}`),
-      ';',
-      '    EXECUTE IMMEDIATE ',
-      this.escape(`ALTER USER ${quotedSchema} QUOTA UNLIMITED ON USERS`),
-      ';',
-=======
-      this.escape(`GRANT "CONNECT" TO ${quotedSchema}`),
-      ';',
       '    EXECUTE IMMEDIATE ',
       this.escape(`GRANT CREATE TABLE TO ${quotedSchema}`),
       ';',
@@ -135,7 +103,6 @@
       '    EXECUTE IMMEDIATE ',
       this.escape(`ALTER USER ${quotedSchema} QUOTA UNLIMITED ON USERS`),
       ';',
->>>>>>> 8ceafb5d
       ' END IF;',
       'END;'
     ].join(' ');
