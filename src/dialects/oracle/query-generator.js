// Copyright (c) 2022, Oracle and/or its affiliates. All rights reserved

'use strict';

const Utils = require('../../utils');
const DataTypes = require('../../data-types');
const AbstractQueryGenerator = require('../abstract/query-generator');
const _ = require('lodash');
const util = require('util');
const Transaction = require('../../transaction');

/**
 * list of reserved words in Oracle DB 21c
 * source: https://www.oracle.com/pls/topic/lookup?ctx=dblatest&id=GUID-7B72E154-677A-4342-A1EA-C74C1EA928E6
 *
 * @private
 */
const ORACLE_RESERVED_WORDS = ['ACCESS', 'ADD', 'ALL', 'ALTER', 'AND', 'ANY', 'ARRAYLEN', 'AS', 'ASC', 'AUDIT', 'BETWEEN', 'BY', 'CHAR', 'CHECK', 'CLUSTER', 'COLUMN', 'COMMENT', 'COMPRESS', 'CONNECT', 'CREATE', 'CURRENT', 'DATE', 'DECIMAL', 'DEFAULT', 'DELETE', 'DESC', 'DISTINCT', 'DROP', 'ELSE', 'EXCLUSIVE', 'EXISTS', 'FILE', 'FLOAT', 'FOR', 'FROM', 'GRANT', 'GROUP', 'HAVING', 'IDENTIFIED', 'IMMEDIATE', 'IN', 'INCREMENT', 'INDEX', 'INITIAL', 'INSERT', 'INTEGER', 'INTERSECT', 'INTO', 'IS', 'LEVEL', 'LIKE', 'LOCK', 'LONG', 'MAXEXTENTS', 'MINUS', 'MODE', 'MODIFY', 'NOAUDIT', 'NOCOMPRESS', 'NOT', 'NOTFOUND', 'NOWAIT', 'NULL', 'NUMBER', 'OF', 'OFFLINE', 'ON', 'ONLINE', 'OPTION', 'OR', 'ORDER', 'PCTFREE', 'PRIOR', 'PRIVILEGES', 'PUBLIC', 'RAW', 'RENAME', 'RESOURCE', 'REVOKE', 'ROW', 'ROWID', 'ROWLABEL', 'ROWNUM', 'ROWS', 'SELECT', 'SESSION', 'SET', 'SHARE', 'SIZE', 'SMALLINT', 'SQLBUF', 'START', 'SUCCESSFUL', 'SYNONYM', 'SYSDATE', 'TABLE', 'THEN', 'TO', 'TRIGGER', 'UID', 'UNION', 'UNIQUE', 'UPDATE', 'USER', 'VALIDATE', 'VALUES', 'VARCHAR', 'VARCHAR2', 'VIEW', 'WHENEVER', 'WHERE', 'WITH'];
const JSON_FUNCTION_REGEX = /^\s*((?:[a-z]+_){0,2}jsonb?(?:_[a-z]+){0,2})\([^)]*\)/i;
const JSON_OPERATOR_REGEX = /^\s*(->>?|@>|<@|\?[|&]?|\|{2}|#-)/i;
const TOKEN_CAPTURE_REGEX = /^\s*((?:([`"'])(?:(?!\2).|\2{2})*\2)|[\w\d\s]+|[().,;+-])/i;

export class OracleQueryGenerator extends AbstractQueryGenerator {
  constructor(options) {
    super(options);
  }

  /**
   * Returns the value as it is stored in the Oracle DB
   *
   * @param {string} value
   */
  getCatalogName(value) {
    if (value) {
      if (this.options.quoteIdentifiers === false) {
        const quotedValue = this.quoteIdentifier(value);
        if (quotedValue === value) {
          value = value.toUpperCase();
        }
      }
    }
    return value;
  }

  /**
   * Returns the tableName and schemaName as it is stored the Oracle DB
   *
   * @param {object|string} table
   */
  getSchemaNameAndTableName(table) {
    const tableName = this.getCatalogName(table.tableName || table);
    const schemaName = this.getCatalogName(table.schema);
    return [tableName, schemaName];
  }

  createSchema(schema) {
    const quotedSchema = this.quoteIdentifier(schema);
    return [
      'DECLARE',
      'USER_FOUND BOOLEAN := FALSE;',
      'BEGIN',
      ' BEGIN',
      '   EXECUTE IMMEDIATE ',
      this.escape(`CREATE USER ${quotedSchema} IDENTIFIED BY 12345 DEFAULT TABLESPACE USERS`),
      ';',
      '   EXCEPTION WHEN OTHERS THEN',
      '     IF SQLCODE != -1920 THEN',
      '       RAISE;',
      '     ELSE',
      '       USER_FOUND := TRUE;',
      '     END IF;',
      ' END;',
      ' IF NOT USER_FOUND THEN',
      '    EXECUTE IMMEDIATE ',
      this.escape(`GRANT "CONNECT" TO ${quotedSchema}`),
      ';',
      '    EXECUTE IMMEDIATE ',
      this.escape(`GRANT CREATE TABLE TO ${quotedSchema}`),
      ';',
      '    EXECUTE IMMEDIATE ',
      this.escape(`GRANT CREATE VIEW TO ${quotedSchema}`),
      ';',
      '    EXECUTE IMMEDIATE ',
      this.escape(`GRANT CREATE ANY TRIGGER TO ${quotedSchema}`),
      ';',
      '    EXECUTE IMMEDIATE ',
      this.escape(`GRANT CREATE ANY PROCEDURE TO ${quotedSchema}`),
      ';',
      '    EXECUTE IMMEDIATE ',
      this.escape(`GRANT CREATE SEQUENCE TO ${quotedSchema}`),
      ';',
      '    EXECUTE IMMEDIATE ',
      this.escape(`GRANT CREATE SYNONYM TO ${quotedSchema}`),
      ';',
      '    EXECUTE IMMEDIATE ',
      this.escape(`ALTER USER ${quotedSchema} QUOTA UNLIMITED ON USERS`),
      ';',
      ' END IF;',
      'END;'
    ].join(' ');
  }

  showSchemasQuery() {
    return 'SELECT USERNAME AS "schema_name" FROM ALL_USERS WHERE COMMON = (\'NO\') AND USERNAME != user';
  }

  dropSchema(schema) {
    return [
      'BEGIN',
      'EXECUTE IMMEDIATE ',
      this.escape(`DROP USER ${this.quoteTable(schema)} CASCADE`),
      ';',
      'EXCEPTION WHEN OTHERS THEN',
      '  IF SQLCODE != -1918 THEN',
      '    RAISE;',
      '  END IF;',
      'END;'
    ].join(' ');
  }

  versionQuery() {
    return "SELECT VERSION FROM PRODUCT_COMPONENT_VERSION WHERE PRODUCT LIKE 'Oracle%'";
  }

  createTableQuery(tableName, attributes, options) {
    const primaryKeys = [],
      foreignKeys = Object.create(null),
      attrStr = [],
      checkStr = [];

    const values = {
      table: this.quoteTable(tableName)
    };

    // Starting by dealing with all attributes
    for (let attr in attributes) {
      if (!Object.prototype.hasOwnProperty.call(attributes, attr)) continue;
      const dataType = attributes[attr];
      attr = this.quoteIdentifier(attr);

      // ORACLE doesn't support inline REFERENCES declarations: move to the end
      if (dataType.includes('PRIMARY KEY')) {
        // Primary key
        primaryKeys.push(attr);
        if (dataType.includes('REFERENCES')) {
          const match = dataType.match(/^(.+) (REFERENCES.*)$/);
          attrStr.push(`${attr} ${match[1].replace(/PRIMARY KEY/, '')}`);

          // match[2] already has foreignKeys in correct format so we don't need to replace
          foreignKeys[attr] = match[2];
        } else {
          attrStr.push(`${attr} ${dataType.replace(/PRIMARY KEY/, '').trim()}`);
        }
      } else if (dataType.includes('REFERENCES')) {
        // Foreign key
        const match = dataType.match(/^(.+) (REFERENCES.*)$/);
        attrStr.push(`${attr} ${match[1]}`);

        // match[2] already has foreignKeys in correct format so we don't need to replace
        foreignKeys[attr] = match[2];
      } else {
        attrStr.push(`${attr} ${dataType}`);
      }
    }

    values['attributes'] = attrStr.join(', ');

    const pkString = primaryKeys.map(pk => this.quoteIdentifier(pk)).join(', ');

    if (pkString.length > 0) {
      values.attributes += `,PRIMARY KEY (${pkString})`;
    }

    // Dealing with FKs
    for (const fkey in foreignKeys) {
      if (!Object.prototype.hasOwnProperty.call(foreignKeys, fkey)) continue; 
      // Oracle default response for FK, doesn't support if defined
      if (foreignKeys[fkey].indexOf('ON DELETE NO ACTION') > -1) {
        foreignKeys[fkey] = foreignKeys[fkey].replace('ON DELETE NO ACTION', '');
      }
      values.attributes += `,FOREIGN KEY (${this.quoteIdentifier(fkey)}) ${foreignKeys[fkey]}`;
    }

    if (checkStr.length > 0) {
      values.attributes += `, ${checkStr.join(', ')}`;
    }

    // Specific case for unique indexes with Oracle, we have to set the constraint on the column, if not, no FK will be possible (ORA-02270: no matching unique or primary key for this column-list)
    if (options && options.indexes && options.indexes.length > 0) {
      const idxToDelete = [];
      options.indexes.forEach((index, idx) => {
        if ('unique' in index && (index.unique === true || index.unique.length > 0 && index.unique !== false)) {
          // If unique index, transform to unique constraint on column
          const fields = index.fields.map(field => {
            if (typeof field === 'string') {
              return field;
            } 
            return field.attribute;
            
          });

          // Now we have to be sure that the constraint isn't already declared in uniqueKeys
          let canContinue = true;
          if (options.uniqueKeys) {
            const keys = Object.keys(options.uniqueKeys);

            for (let fieldIdx = 0; fieldIdx < keys.length; fieldIdx++) {
              const currUnique = options.uniqueKeys[keys[fieldIdx]];

              if (currUnique.fields.length === fields.length) {
                // lengths are the same, possible same constraint
                for (let i = 0; i < currUnique.fields.length; i++) {
                  const field = currUnique.fields[i];

                  if (_.includes(fields, field)) {
                    canContinue = false;
                  } else {
                    // We have at least one different column, even if we found the same columns previously, we let the constraint be created
                    canContinue = true;
                    break;
                  }
                }
              }
            }

            if (canContinue) {
              const indexName = 'name' in index ? index.name : '';
              const constraintToAdd = {
                name: indexName,
                fields
              };
              if (!('uniqueKeys' in options)) {
                options.uniqueKeys = {};
              }

              options.uniqueKeys[indexName] = constraintToAdd;
              idxToDelete.push(idx);
            } else {
              // The constraint already exists, we remove it from the list
              idxToDelete.push(idx);
            }
          }
        }
      });
      idxToDelete.forEach(idx => {
        options.indexes.splice(idx, 1);
      });
    }

    if (options && !!options.uniqueKeys) {
      _.each(options.uniqueKeys, (columns, indexName) => {
        let canBeUniq = false;

        // Check if we can create the unique key
        primaryKeys.forEach(primaryKey => {
          // We can create an unique constraint if it's not on the primary key AND if it doesn't have unique in its definition
          // We replace quotes in primary key with ''
          // Primary key would be a list with double quotes in it so we remove the double quotes
          primaryKey = primaryKey.replace(/"/g, '');

          // We check if the unique indexes are already a part of primary key or not
          // If it is not then we set canbeuniq to true and add a unique constraint to these fields.
          // Else we can ignore unique constraint on these
          if (!_.includes(columns.fields, primaryKey)) {
            canBeUniq = true;
          }
        });

        columns.fields.forEach(field => {
          let currField = '';
          if (!_.isString(field)) {
            currField = field.attribute.replace(/[.,"\s]/g, '');
          } else {
            currField = field.replace(/[.,"\s]/g, '');
          }
          if (currField in attributes) {
            // If canBeUniq is false we need not replace the UNIQUE for the attribute
            // So we replace UNIQUE with '' only if there exists a primary key
            if (attributes[currField].toUpperCase().indexOf('UNIQUE') > -1 && canBeUniq) {
              // We generate the attribute without UNIQUE
              const attrToReplace = attributes[currField].replace('UNIQUE', '');
              // We replace in the final string
              values.attributes = values.attributes.replace(attributes[currField], attrToReplace);
            }
          }
        });

        // Oracle cannot have an unique AND a primary key on the same fields, prior to the primary key
        if (canBeUniq) {
          const index = options.uniqueKeys[columns.name];
          delete options.uniqueKeys[columns.name];
          indexName = indexName.replace(/[.,\s]/g, '');
          columns.name = indexName;
          options.uniqueKeys[indexName] = index;

<<<<<<< HEAD
          // We cannot auto-generate unique constraint name because sequelize tries to 
          // Add unique column again when it doesn't find unique constraint name after doing showIndexQuery
          // MYSQL doesn't support constraint name > 64 and they face similar issue if size exceed 64 chars
=======
          // Autogenerate Constraint name, if no indexName is given
>>>>>>> f0a54940
          if (indexName.length === 0) {
            values.attributes += `,UNIQUE (${columns.fields.map(field => this.quoteIdentifier(field)).join(', ') })`;
          } else {
            values.attributes +=
              `, CONSTRAINT ${this.quoteIdentifier(indexName)} UNIQUE (${columns.fields.map(field => this.quoteIdentifier(field)).join(', ') })`;
          }
        }
      });
    }

    // we replace single quotes by two quotes in order for the execute statement to work
    const query = Utils.joinSQLFragments([
      'CREATE TABLE',
      values.table,
      `(${values.attributes})`
    ]);

    return Utils.joinSQLFragments([
      'BEGIN',
      'EXECUTE IMMEDIATE',
      `${this.escape(query)};`,
      'EXCEPTION WHEN OTHERS THEN',
      'IF SQLCODE != -955 THEN',
      'RAISE;',
      'END IF;',
      'END;'
    ]);
  }

  tableExistsQuery(table) {
    const [tableName, schemaName] = this.getSchemaNameAndTableName(table);
    return `SELECT TABLE_NAME FROM ALL_TABLES WHERE TABLE_NAME = ${this.escape(tableName)} AND OWNER = ${table.schema ? this.escape(schemaName) : 'USER'}`;
  }
  
  describeTableQuery(tableName, schema) {
    const currTableName = this.getCatalogName(tableName.tableName || tableName);
    schema = this.getCatalogName(schema);
    // name, type, datalength (except number / nvarchar), datalength varchar, datalength number, nullable, default value, primary ?
    return [
      'SELECT atc.COLUMN_NAME, atc.DATA_TYPE, atc.DATA_LENGTH, atc.CHAR_LENGTH, atc.DEFAULT_LENGTH, atc.NULLABLE, ucc.constraint_type ',
      'FROM all_tab_columns atc ',
      'LEFT OUTER JOIN ',
      '(SELECT acc.column_name, acc.table_name, ac.constraint_type FROM all_cons_columns acc INNER JOIN all_constraints ac ON acc.constraint_name = ac.constraint_name) ucc ',
      'ON (atc.table_name = ucc.table_name AND atc.COLUMN_NAME = ucc.COLUMN_NAME) ',
      schema
        ? `WHERE (atc.OWNER = ${this.escape(schema)}) `
        : 'WHERE atc.OWNER = USER ',
      `AND (atc.TABLE_NAME = ${this.escape(currTableName)})`,
      'ORDER BY atc.COLUMN_NAME'
    ].join('');
  }

  renameTableQuery(before, after) {
    return Utils.joinSQLFragments([
      'ALTER TABLE',
      this.quoteTable(before),
      'RENAME TO',
      this.quoteTable(after)
    ]);
  }

  showConstraintsQuery(table) {
    const tableName = this.getCatalogName(table.tableName || table);
    return `SELECT CONSTRAINT_NAME constraint_name FROM user_cons_columns WHERE table_name = ${this.escape(tableName)}`;
  }

  showTablesQuery() {
    return 'SELECT owner as table_schema, table_name, 0 as lvl FROM all_tables where OWNER IN(SELECT USERNAME AS "schema_name" FROM ALL_USERS WHERE ORACLE_MAINTAINED = \'N\')';
  }

  dropTableQuery(tableName) {
    return Utils.joinSQLFragments([
      'BEGIN ',
      'EXECUTE IMMEDIATE \'DROP TABLE',
      this.quoteTable(tableName),
      'CASCADE CONSTRAINTS PURGE\';',
      'EXCEPTION WHEN OTHERS THEN',
      ' IF SQLCODE != -942 THEN',
      '   RAISE;',
      ' END IF;',
      'END;'
    ]);
  }

  /*
    Modifying the indexname so that it is prefixed with the schema name
    otherwise Oracle tries to add the index to the USER schema
   @overide
  */
  addIndexQuery(tableName, attributes, options, rawTablename) {
    if (typeof tableName !== 'string' && attributes.name) {
      attributes.name = `${tableName.schema}.${attributes.name}`;
    }
    return super.addIndexQuery(tableName, attributes, options, rawTablename);
  }

  addConstraintQuery(tableName, options) {
    options = options || {};

    const constraintSnippet = this.getConstraintSnippet(tableName, options);

    tableName = this.quoteTable(tableName);
    return `ALTER TABLE ${tableName} ADD ${constraintSnippet};`;
  }

  addColumnQuery(table, key, dataType) {
    dataType.field = key;

    const attribute = Utils.joinSQLFragments([
      this.quoteIdentifier(key),
      this.attributeToSQL(dataType, {
        attributeName: key,
        context: 'addColumn'
      })
    ]);

    return Utils.joinSQLFragments([
      'ALTER TABLE',
      this.quoteTable(table),
      'ADD',
      attribute
    ]);
  }

  removeColumnQuery(tableName, attributeName) {
    return Utils.joinSQLFragments([
      'ALTER TABLE',
      this.quoteTable(tableName),
      'DROP COLUMN',
      this.quoteIdentifier(attributeName),
      ';'
    ]);
  }

  /**
   * Function to add new foreign key to the attribute 
   * Block for add and drop foreign key constraint query
   * taking the assumption that there is a single column foreign key reference always
   * i.e. we always do - FOREIGN KEY (a) reference B(a) during createTable queryGenerator
   * so there would be one and only one match for a constraint name for each column
   * and every foreign keyed column would have a different constraint name
   * Since sequelize doesn't support multiple column foreign key, added complexity to
   * add the feature isn't needed
   *
   * @param {string} definition The operation that needs to be performed on the attribute
   * @param {string|object} table The table that needs to be altered
   * @param {string} attributeName The name of the attribute which would get altered
   */
  _alterForeignKeyConstraint(definition, table, attributeName) {
    const [tableName, schemaName] = this.getSchemaNameAndTableName(table);
    const attributeNameConstant = this.escape(this.getCatalogName(attributeName));
    const schemaNameConstant = table.schema ? this.escape(this.getCatalogName(schemaName)) : 'USER';
    const tableNameConstant = this.escape(this.getCatalogName(tableName));
    const getConsNameQuery = [
      'SELECT constraint_name INTO cons_name',
      'FROM (',
      '  SELECT DISTINCT cc.owner, cc.table_name, cc.constraint_name, cc.column_name AS cons_columns',
      '  FROM all_cons_columns cc, all_constraints c',
      '  WHERE cc.owner = c.owner',
      '  AND cc.table_name = c.table_name',
      '  AND cc.constraint_name = c.constraint_name',
      '  AND c.constraint_type = \'R\'',
      '  GROUP BY cc.owner, cc.table_name, cc.constraint_name, cc.column_name',
      ')',
      'WHERE owner =',
      schemaNameConstant,
      'AND table_name =',
      tableNameConstant,
      'AND cons_columns =',
      attributeNameConstant,
      ';'
    ].join(' ');
    const secondQuery = Utils.joinSQLFragments([
      `ALTER TABLE ${this.quoteIdentifier(tableName)}`,
      'ADD FOREIGN KEY',
      `(${this.quoteIdentifier(attributeName)})`,
      definition.replace(/.+?(?=REFERENCES)/, '')
    ]);
    return [
      'BEGIN',
      getConsNameQuery,
      'EXCEPTION',
      'WHEN NO_DATA_FOUND THEN',
      ' CONS_NAME := NULL;',
      'END;',
      'IF CONS_NAME IS NOT NULL THEN',
      ` EXECUTE IMMEDIATE 'ALTER TABLE ${this.quoteTable(table)} DROP CONSTRAINT "'||CONS_NAME||'"';`,
      'END IF;',
      `EXECUTE IMMEDIATE ${this.escape(secondQuery)};`
    ].join(' ');
  }

  /**
   * Function to alter table modify
   *
   * @param {string} definition The operation that needs to be performed on the attribute
   * @param {object|string} table The table that needs to be altered
   * @param {string} attributeName The name of the attribute which would get altered
   */
  _modifyQuery(definition, table, attributeName) {
    const query = Utils.joinSQLFragments([
      'ALTER TABLE',
      this.quoteTable(table),
      'MODIFY',
      this.quoteIdentifier(attributeName),
      definition
    ]);
    const secondQuery = query.replace('NOT NULL', '').replace('NULL', '');
    return [
      'BEGIN',
      `EXECUTE IMMEDIATE ${this.escape(query)};`,
      'EXCEPTION',
      'WHEN OTHERS THEN',
      ' IF SQLCODE = -1442 OR SQLCODE = -1451 THEN',
      // We execute the statement without the NULL / NOT NULL clause if the first statement failed due to this
      `   EXECUTE IMMEDIATE ${this.escape(secondQuery)};`,
      ' ELSE',
      '   RAISE;',
      ' END IF;',
      'END;'
    ].join(' ');
  }

  changeColumnQuery(table, attributes) {
    const sql = [
      'DECLARE',
      'CONS_NAME VARCHAR2(200);',
      'BEGIN'
    ];
    for (const attributeName in attributes) {
      if (!Object.prototype.hasOwnProperty.call(attributes, attributeName)) continue;
      const definition = attributes[attributeName];
      if (definition.match(/REFERENCES/)) {
        sql.push(this._alterForeignKeyConstraint(definition, table, attributeName));
      } else {
        // Building the modify query
        sql.push(this._modifyQuery(definition, table, attributeName));
      }
    }
    sql.push('END;');
    return sql.join(' ');
  }

  renameColumnQuery(tableName, attrBefore, attributes) {
    const newName = Object.keys(attributes)[0];
    return `ALTER TABLE ${this.quoteTable(tableName)} RENAME COLUMN ${this.quoteIdentifier(attrBefore)} TO ${this.quoteIdentifier(newName)}`;
  }

  /**
   * Populates the returnAttributes array with outbind bindByPosition values
   * and also the options.outBindAttributes map with bindDef for outbind of InsertQuery
   *
   * @param {Array} returningModelAttributes
   * @param {Array} returnTypes
   * @param {number} inbindLength
   * @param {object} returnAttributes
   * @param {object} options
   *
   * @private
   */
  populateInsertQueryReturnIntoBinds(returningModelAttributes, returnTypes, inbindLength, returnAttributes, options) {
    const oracledb = this.sequelize.connectionManager.lib;
    const outBindAttributes = Object.create(null);
    const outbind = [];
    const outbindParam = this.bindParam(outbind, inbindLength);
    returningModelAttributes.forEach((element, index) => {
      // generateReturnValues function quotes identifier based on the quoteIdentifier option
      // If the identifier starts with a quote we remove it else we use it as is
      if (element.startsWith('"')) {
        element = element.substring(1, element.length - 1);
      }
      outBindAttributes[element] = Object.assign(returnTypes[index]._getBindDef(oracledb), { dir: oracledb.BIND_OUT });
      const returnAttribute = `${this.format(undefined, undefined, { context: 'INSERT' }, outbindParam)}`;
      returnAttributes.push(returnAttribute);
    });
    options.outBindAttributes = outBindAttributes;
  }

  /**
   * Override of upsertQuery, Oracle specific
   * Using PL/SQL for finding the row
   *
   * @param {object|string} tableName
   * @param {Array} insertValues
   * @param {Array} updateValues
   * @param {Array} where
   * @param {object} model
   * @param {object} options
   */
  upsertQuery(tableName, insertValues, updateValues, where, model, options) {
    const rawAttributes = model.rawAttributes;
    const updateQuery = this.updateQuery(tableName, updateValues, where, options, rawAttributes);
    // This bind is passed so that the insert query starts appending to this same bind array
    options.bind = updateQuery.bind;
    const insertQuery = this.insertQuery(tableName, insertValues, rawAttributes, options);

    const sql = [
      'DECLARE ',
      'BEGIN ',
      updateQuery.query ? [ 
        updateQuery.query,
        '; ',
        ' IF ( SQL%ROWCOUNT = 0 ) THEN ',
        insertQuery.query,
        ' :isUpdate := 0; ',
        'ELSE ',
        ' :isUpdate := 1; ',
        ' END IF; '
      ].join('') : [
        insertQuery.query,
        ' :isUpdate := 0; ',
        // If there is a conflict on insert we ignore
        'EXCEPTION WHEN OTHERS THEN',
        ' IF SQLCODE != -1 THEN',
        '   RAISE;',
        ' END IF;'
      ].join(''),
      'END;'
    ];

    const query = sql.join('');
    const result = { query };
    
    if (options.bindParam !== false) {
      result.bind = updateQuery.bind || insertQuery.bind;
    }

    return result;
  }

  /**
   * Returns an insert into command for multiple values.
   *
   * @param {string} tableName
   * @param {object} fieldValueHashes
   * @param {object} options
   * @param {object} fieldMappedAttributes
   *
   * @private
   */
  bulkInsertQuery(tableName, fieldValueHashes, options, fieldMappedAttributes) {
    options = options || {};
    options.executeMany = true;
    fieldMappedAttributes = fieldMappedAttributes || {};

    const tuples = [];
    const allColumns = {};
    const inBindBindDefMap = {};
    const outBindBindDefMap = {};
    const oracledb = this.sequelize.connectionManager.lib;

    // Generating the allColumns map
    // The data is provided as an array of objects. 
    // Each object may contain differing numbers of attributes. 
    // A set of the attribute names that are used in all objects must be determined. 
    // The allColumns map contains the column names and indicates whether the value is generated or not
    // We set allColumns[key] to true if the field is an
    // auto-increment field and the value given is null and fieldMappedAttributes[key]
    // is valid for the specific column else it is set to false
    for (const fieldValueHash of fieldValueHashes) {
      _.forOwn(fieldValueHash, (value, key) => {
        allColumns[key] = fieldMappedAttributes[key] && fieldMappedAttributes[key].autoIncrement === true && value === null;
      });
    }

    // Building the inbind parameter
    // A list that would have inbind positions like [:1, :2, :3...] to be used in generating sql string
    let inBindPosition;
    // Iterating over each row of the fieldValueHashes
    for (const fieldValueHash of fieldValueHashes) {
      // Has each column for a row after coverting it to appropriate format using this.format function
      // like ['Mick', 'Broadstone', 2022-02-16T05:24:18.949Z, 2022-02-16T05:24:18.949Z],
      const tuple = [];
      // A function expression for this.bindParam/options.bindparam function
      // This function is passed to this.format function which inserts column values to the tuple list
      // using _bindParam/_stringify function in data-type.js file
      const inbindParam = options.bindParam === undefined ? this.bindParam(tuple) : options.bindParam;
      // We are iterating over each col
      // and pushing the given values to tuple list using this.format function
      // and also simultaneously generating the bindPosition
      // tempBindPostions has the inbind positions
      const tempBindPositions = Object.keys(allColumns).map(key => {
        if (allColumns[key] === true) {
          // We had set allAttributes[key] to true since at least one row for an auto increment column was null
          // If we get any other row that has this specific column as non-null we must raise an error
          // Since for an auto-increment column, either all row has to be null or all row has to be a non-null
          if (fieldValueHash[key] !== null) {
            throw Error('For an auto-increment column either all row must be null or non-null, a mix of null and non-null is not allowed!');
          }
          // Return DEFAULT for auto-increment column and if all values for the column is null in each row
          return 'DEFAULT';
        }
        // Sanitizes the values given by the user and pushes it to the tuple list using inBindParam function and
        // also generates the inbind position for the sql string for example (:1, :2, :3.....) which is a by product of the push
        return this.format(fieldValueHash[key], fieldMappedAttributes[key], { context: 'INSERT' }, inbindParam);
      });

      // Even though the bind variable positions are calculated for each row we only retain the values for the first row 
      // since the values will be identical
      if (!inBindPosition) {
        inBindPosition = tempBindPositions;
      }
      // Adding the row to the array of rows that will be supplied to executeMany()
      tuples.push(tuple);
    }

    // The columns that we are expecting to be returned from the DB like ["id1", "id2"...]
    const returnColumn = [];
    // The outbind positions for the returning columns like [:3, :4, :5....]
    const returnColumnBindPositions = [];
    // Has the columns name in which data would be inserted like ["id", "name".....]
    const insertColumns = [];
    // Iterating over the allColumns keys to get the bindDef for inbind and outbinds
    // and also to get the list of insert and return column after applying this.quoteIdentifier
    for (const key of Object.keys(allColumns)) {
      // If fieldMappenAttributes[attr] is defined we generate the bindDef 
      // and return clause else we can skip it
      if (fieldMappedAttributes[key]) {
        // BindDef for the specific column
        const bindDef = fieldMappedAttributes[key].type._getBindDef(oracledb);
        if (allColumns[key]) {
          // Binddef for outbinds
          bindDef.dir = oracledb.BIND_OUT;
          outBindBindDefMap[key] = bindDef;

          // Building the outbind parameter list
          // ReturnColumn has the column name for example "id", "usedId", quoting depends on quoteIdentifier option
          returnColumn.push(this.quoteIdentifier(key));
          // Pushing the outbind index to the returnColumnPositions to generate (:3, :4, :5)
          // The start offset depend on the tuple length (bind array size of a particular row)
          // the outbind position starts after the position where inbind position ends
          returnColumnBindPositions.push(`:${tuples[0].length + returnColumn.length}`);
        } else {
          // Binddef for inbinds
          bindDef.dir = oracledb.BIND_IN;
          inBindBindDefMap[key] = bindDef;
        }
      }
      // Quoting and pushing each insert column based on quoteIdentifier option
      insertColumns.push(this.quoteIdentifier(key));
    }
   
    // Generating the sql query
    let query = Utils.joinSQLFragments([
      'INSERT',
      'INTO',
      // Table name for the table in which data needs to inserted
      this.quoteTable(tableName),
      // Columns names for the columns of the table (example "a", "b", "c" - quoting depends on the quoteidentifier option)
      `(${insertColumns.join(',')})`,
      'VALUES',
      // InBind position for the insert query (for example :1, :2, :3....)
      `(${inBindPosition})`
    ]);

    // If returnColumn.length is > 0
    // then the returning into clause is needed
    if (returnColumn.length > 0) {
      options.outBindAttributes = outBindBindDefMap;
      query = Utils.joinSQLFragments([
        query,
        'RETURNING',
        // List of return column (for example "id", "userId"....)
        `${returnColumn.join(',')}`,
        'INTO',
        // List of outbindPosition (for example :4, :5, :6....)
        // Start offset depends on where inbindPosition end
        `${returnColumnBindPositions}`
      ]);
    }

    // Binding the bind variable to result
    const result = { query };
    // Binding the bindParam to result
    // Tuple has each row for the insert query
    result.bind = tuples;
    // Setting options.inbindAttribute
    options.inbindAttributes = inBindBindDefMap;
    return result;
  }

  truncateTableQuery(tableName) {
    return `TRUNCATE TABLE ${this.quoteTable(tableName)}`;
  }

  deleteQuery(tableName, where, options, model) {
    options = options || {};

    const table = tableName;

    where = this.getWhereConditions(where, null, model, options);
    let queryTmpl;
    // delete with limit <l> and optional condition <e> on Oracle: DELETE FROM <t> WHERE rowid in (SELECT rowid FROM <t> WHERE <e> AND rownum <= <l>)
    // Note that the condition <e> has to be in the subquery; otherwise, the subquery would select <l> arbitrary rows.
    if (options.limit) {
      const whereTmpl = where ? ` AND ${where}` : '';
      queryTmpl =
        `DELETE FROM ${this.quoteTable(table)} WHERE rowid IN (SELECT rowid FROM ${this.quoteTable(table)} WHERE rownum <= ${this.escape(options.limit)}${ 
          whereTmpl 
        })`;
    } else {
      const whereTmpl = where ? ` WHERE ${where}` : '';
      queryTmpl = `DELETE FROM ${this.quoteTable(table)}${whereTmpl}`;
    }
    return queryTmpl;
  }

  showIndexesQuery(table) {
    const [tableName, owner] = this.getSchemaNameAndTableName(table);
    const sql = [
      'SELECT i.index_name,i.table_name, i.column_name, u.uniqueness, i.descend, c.constraint_type ',
      'FROM all_ind_columns i ',
      'INNER JOIN all_indexes u ',
      'ON (u.table_name = i.table_name AND u.index_name = i.index_name) ',
      'LEFT OUTER JOIN all_constraints c ',
      'ON (c.table_name = i.table_name AND c.index_name = i.index_name) ',
      `WHERE i.table_name = ${this.escape(tableName)}`,
      ' AND u.table_owner = ',
      owner ? this.escape(owner) : 'USER',
      ' ORDER BY index_name, column_position'
    ];

    return sql.join('');
  }

  removeIndexQuery(tableName, indexNameOrAttributes) {
    let indexName = indexNameOrAttributes;

    if (typeof indexName !== 'string') {
      indexName = Utils.underscore(`${tableName }_${indexNameOrAttributes.join('_')}`);
    }

    return `DROP INDEX ${this.quoteIdentifier(indexName)}`;
  }

  attributeToSQL(attribute, options) {
    if (!_.isPlainObject(attribute)) {
      attribute = {
        type: attribute
      };
    }

    // TODO: Address on update cascade issue whether to throw error or ignore.
    // Add this to documentation when merging to sequelize-main
    // ON UPDATE CASCADE IS NOT SUPPORTED BY ORACLE.
    attribute.onUpdate = '';

    // handle self referential constraints
    if (attribute.references) {
      if (attribute.Model && attribute.Model.tableName === attribute.references.model) {
        this.sequelize.log(
          'Oracle does not support self referencial constraints, ' +
            'we will remove it but we recommend restructuring your query'
        );
        attribute.onDelete = '';
      }
    }

    let template;

    if (attribute.type instanceof DataTypes.ENUM) {
      if (attribute.type.values && !attribute.values) attribute.values = attribute.type.values;

      // enums are a special case
      template = attribute.type.toSql();
      template +=
        ` CHECK (${this.quoteIdentifier(options.attributeName)} IN(${ 
          _.map(attribute.values, value => {
            return this.escape(value);
          }).join(', ') 
        }))`;
      return template;
    } 
    if (attribute.type instanceof DataTypes.JSON) {
      template = attribute.type.toSql();
      template += ` CHECK (${this.quoteIdentifier(options.attributeName)} IS JSON)`;
      return template;
    } 
    if (attribute.type instanceof DataTypes.BOOLEAN) {
      template = attribute.type.toSql();
      template +=
        ` CHECK (${this.quoteIdentifier(options.attributeName)} IN('1', '0'))`;
      return template;
    } 
    if (attribute.autoIncrement) {
      template = ' NUMBER(*,0) GENERATED BY DEFAULT ON NULL AS IDENTITY';
    } else if (attribute.type && attribute.type.key === DataTypes.DOUBLE.key) {
      template = attribute.type.toSql();
    } else if (attribute.type) {
      // setting it to false because oracle doesn't support unsigned int so put a check to make it behave like unsigned int
      let unsignedTemplate = '';
      if (attribute.type._unsigned) {
        attribute.type._unsigned = false;
        unsignedTemplate += ` check(${this.quoteIdentifier(attribute.field)} >= 0)`;
      }
      template = attribute.type.toString();
      template += unsignedTemplate;
    } else {
      template = '';
    }
    

    // Blobs/texts cannot have a defaultValue
    if (
      attribute.type &&
      attribute.type !== 'TEXT' &&
      attribute.type._binary !== true &&
      Utils.defaultValueSchemable(attribute.defaultValue)
    ) {
      template += ` DEFAULT ${this.escape(attribute.defaultValue)}`;
    }

    if (!attribute.autoIncrement) {
      // If autoincrement, not null is setted automatically
      if (attribute.allowNull === false) {
        template += ' NOT NULL';
      } else if (!attribute.primaryKey && !Utils.defaultValueSchemable(attribute.defaultValue)) {
        template += ' NULL';
      }
    }

    if (attribute.unique === true && !attribute.primaryKey) {
      template += ' UNIQUE';
    }

    if (attribute.primaryKey) {
      template += ' PRIMARY KEY';
    }

    if ((!options || !options.withoutForeignKeyConstraints) && attribute.references) {
      template += ` REFERENCES ${this.quoteTable(attribute.references.model)}`;

      if (attribute.references.key) {
        template += ` (${this.quoteIdentifier(attribute.references.key) })`;
      } else {
        template += ` (${this.quoteIdentifier('id') })`;
      }

      if (attribute.onDelete && attribute.onDelete.toUpperCase() !== 'NO ACTION') {
        template += ` ON DELETE ${attribute.onDelete.toUpperCase()}`;
      }
    }

    return template;
  }
  attributesToSQL(attributes, options) {
    const result = {};

    for (const key in attributes) {
      const attribute = attributes[key];
      const attributeName = attribute.field || key;
      result[attributeName] = this.attributeToSQL(attribute, { attributeName, ...options });
    }

    return result;
  }

  createTrigger() {
    throwMethodUndefined('createTrigger');
  }

  dropTrigger() {
    throwMethodUndefined('dropTrigger');
  }

  renameTrigger() {
    throwMethodUndefined('renameTrigger');
  }

  createFunction() {
    throwMethodUndefined('createFunction');
  }

  dropFunction() {
    throwMethodUndefined('dropFunction');
  }

  renameFunction() {
    throwMethodUndefined('renameFunction');
  }

  getConstraintsOnColumn(table, column) {
    const [tableName, schemaName] = this.getSchemaNameAndTableName(table);
    column = this.getCatalogName(column);
    const sql = [
      'SELECT CONSTRAINT_NAME FROM user_cons_columns WHERE TABLE_NAME = ',
      this.escape(tableName),
      ' and OWNER = ',
      table.schema ? this.escape(schemaName) : 'USER',
      ' and COLUMN_NAME = ',
      this.escape(column),
      ' AND POSITION IS NOT NULL ORDER BY POSITION'
    ].join('');

    return sql;
  }

  getForeignKeysQuery(table) {
    // We don't call quoteTable as we don't want the schema in the table name, Oracle seperates it on another field
    const [tableName, schemaName] = this.getSchemaNameAndTableName(table);
    const sql = [
      'SELECT DISTINCT  a.table_name "tableName", a.constraint_name "constraintName", a.owner "owner",  a.column_name "columnName",', 
      ' b.table_name "referencedTableName", b.column_name "referencedColumnName"',
      ' FROM all_cons_columns a',
      ' JOIN all_constraints c ON a.owner = c.owner AND a.constraint_name = c.constraint_name',
      ' JOIN all_cons_columns b ON c.owner = b.owner AND c.r_constraint_name = b.constraint_name',
      " WHERE c.constraint_type  = 'R'",
      ' AND a.table_name = ',
      this.escape(tableName),
      ' AND a.owner = ',
      table.schema ? this.escape(schemaName) : 'USER',
      ' ORDER BY a.table_name, a.constraint_name'
    ].join('');

    return sql;
  }

  dropForeignKeyQuery(tableName, foreignKey) {
    return this.dropConstraintQuery(tableName, foreignKey);
  }

  getPrimaryKeyConstraintQuery(table) {
    const [tableName, schemaName] = this.getSchemaNameAndTableName(table);
    const sql = [
      'SELECT cols.column_name, atc.identity_column ',
      'FROM all_constraints cons, all_cons_columns cols ',
      'INNER JOIN all_tab_columns atc ON(atc.table_name = cols.table_name AND atc.COLUMN_NAME = cols.COLUMN_NAME )',
      'WHERE cols.table_name = ',
      this.escape(tableName),
      'AND cols.owner = ',
      table.schema ? this.escape(schemaName) : 'USER ',
      "AND cons.constraint_type = 'P' ",
      'AND cons.constraint_name = cols.constraint_name ',
      'AND cons.owner = cols.owner ',
      'ORDER BY cols.table_name, cols.position'
    ].join('');

    return sql;
  }

  dropConstraintQuery(tableName, constraintName) {
    return `ALTER TABLE ${this.quoteTable(tableName)} DROP CONSTRAINT ${constraintName}`;
  }

  setIsolationLevelQuery(value, options) {
    if (options.parent) {
      return;
    }

    switch (value) {
      case Transaction.ISOLATION_LEVELS.READ_UNCOMMITTED:
      case Transaction.ISOLATION_LEVELS.READ_COMMITTED:
        return 'SET TRANSACTION ISOLATION LEVEL READ COMMITTED;';
      case Transaction.ISOLATION_LEVELS.REPEATABLE_READ:
        // Serializable mode is equal to Snapshot Isolation (SI) 
        // defined in ANSI std.
        return 'SET TRANSACTION ISOLATION LEVEL SERIALIZABLE;';
      default:
        throw new Error(`isolation level "${value}" is not supported`);
    }
  }

  getAliasToken() {
    return '';
  }

  startTransactionQuery(transaction) {
    if (transaction.parent) {
      return `SAVEPOINT ${this.quoteIdentifier(transaction.name)}`;
    }

    return 'BEGIN TRANSACTION';
  }

  commitTransactionQuery(transaction) {
    if (transaction.parent) {
      return;
    }

    return 'COMMIT TRANSACTION';
  }

  rollbackTransactionQuery(transaction) {
    if (transaction.parent) {
      return `ROLLBACK TO SAVEPOINT ${this.quoteIdentifier(transaction.name)}`;
    }

    return 'ROLLBACK TRANSACTION';
  }

  handleSequelizeMethod(smth, tableName, factory, options, prepend) {
    let str;
    if (smth instanceof Utils.Json) {
      // Parse nested object
      if (smth.conditions) {
        const conditions = this.parseConditionObject(smth.conditions).map(condition =>
          `${this.jsonPathExtractionQuery(condition.path[0], _.tail(condition.path))} = '${condition.value}'`
        );

        return conditions.join(' AND ');
      }
      if (smth.path) {

        // Allow specifying conditions using the sqlite json functions
        if (this._checkValidJsonStatement(smth.path)) {
          str = smth.path;
        } else {
          // Also support json property accessors
          const paths = _.toPath(smth.path);
          const column = paths.shift();
          str = this.jsonPathExtractionQuery(column, paths);
        }
        if (smth.value) {
          str += util.format(' = %s', this.escape(smth.value));
        }

        return str;
      }
    }
    if (smth instanceof Utils.Cast) {
      if (smth.val instanceof Utils.SequelizeMethod) {
        str = this.handleSequelizeMethod(smth.val, tableName, factory, options, prepend);
        if (smth.type === 'boolean') {
          str = `(CASE WHEN ${str}='true' THEN 1 ELSE 0 END)`;
          return `CAST(${str} AS NUMBER)`;
        } if (smth.type === 'timestamptz' && /json_value\(/.test(str)) {
          str = str.slice(0, -1);
          return `${str} RETURNING TIMESTAMP WITH TIME ZONE)`;
        }
      }
    }
    return super.handleSequelizeMethod(smth, tableName, factory, options, prepend);
  }

  _checkValidJsonStatement(stmt) {
    if (typeof stmt !== 'string') {
      return false;
    }

    let currentIndex = 0;
    let openingBrackets = 0;
    let closingBrackets = 0;
    let hasJsonFunction = false;
    let hasInvalidToken = false;

    while (currentIndex < stmt.length) {
      const string = stmt.substr(currentIndex);
      const functionMatches = JSON_FUNCTION_REGEX.exec(string);
      if (functionMatches) {
        currentIndex += functionMatches[0].indexOf('(');
        hasJsonFunction = true;
        continue;
      }

      const operatorMatches = JSON_OPERATOR_REGEX.exec(string);
      if (operatorMatches) {
        currentIndex += operatorMatches[0].length;
        hasJsonFunction = true;
        continue;
      }

      const tokenMatches = TOKEN_CAPTURE_REGEX.exec(string);
      if (tokenMatches) {
        const capturedToken = tokenMatches[1];
        if (capturedToken === '(') {
          openingBrackets++;
        } else if (capturedToken === ')') {
          closingBrackets++;
        } else if (capturedToken === ';') {
          hasInvalidToken = true;
          break;
        }
        currentIndex += tokenMatches[0].length;
        continue;
      }

      break;
    }

    // Check invalid json statement
    if (hasJsonFunction && (hasInvalidToken || openingBrackets !== closingBrackets)) {
      throw new Error(`Invalid json statement: ${stmt}`);
    }

    // return true if the statement has valid json function
    return hasJsonFunction;
  }

  jsonPathExtractionQuery(column, path) {
    let paths = _.toPath(path);
    const quotedColumn = this.isIdentifierQuoted(column) ? column : this.quoteIdentifier(column);

    paths = paths.map(subPath => {
      return /\D/.test(subPath) ? Utils.addTicks(subPath, '"') : subPath;
    });

    const pathStr = this.escape(['$'].concat(paths).join('.').replace(/\.(\d+)(?:(?=\.)|$)/g, (__, digit) => `[${digit}]`));

    return `json_value(${quotedColumn},${pathStr})`;
  }

  addLimitAndOffset(options, model) {
    let fragment = '';
    const offset = options.offset || 0,
      isSubQuery = options.hasIncludeWhere || options.hasIncludeRequired || options.hasMultiAssociation;

    let orders = {};
    if (options.order) {
      orders = this.getQueryOrders(options, model, isSubQuery);
    }

    if (options.limit || options.offset) {
      // Add needed order by clause only when it is not provided
      if (!orders.mainQueryOrder || !orders.mainQueryOrder.length || isSubQuery && (!orders.subQueryOrder || !orders.subQueryOrder.length)) {
        const tablePkFragment = `${this.quoteTable(options.tableAs || model.name)}.${this.quoteIdentifier(model.primaryKeyField)}`;
        fragment += ` ORDER BY ${tablePkFragment}`;
      }

      if (options.offset || options.limit) {
        fragment += ` OFFSET ${this.escape(offset)} ROWS`;
      }

      if (options.limit) {
        fragment += ` FETCH NEXT ${this.escape(options.limit)} ROWS ONLY`;
      }
    }

    return fragment;
  }

  booleanValue(value) {
    return value ? 1 : 0;
  }

  quoteIdentifier(identifier, force = false) {
    const optForceQuote = force;
    const optQuoteIdentifiers = this.options.quoteIdentifiers !== false;
    const rawIdentifier = Utils.removeTicks(identifier, '"');
    const regExp = /^(([\w][\w\d_]*))$/g;

    if (
      optForceQuote !== true &&
      optQuoteIdentifiers === false &&
      regExp.test(rawIdentifier) &&
      !ORACLE_RESERVED_WORDS.includes(rawIdentifier.toUpperCase())
    ) {
      // In Oracle, if tables, attributes or alias are created double-quoted,
      // they are always case sensitive. If they contain any lowercase
      // characters, they must always be double-quoted otherwise it
      // would get uppercased by the DB.
      // Here, we strip quotes if we don't want case sensitivity.
      return rawIdentifier;
    }
    return Utils.addTicks(rawIdentifier, '"');
  }

  /**
 * It causes bindbyPosition like :1, :2, :3
 * We pass the val parameter so that the outBind indexes
 * starts after the inBind indexes end
 *
 * @param {Array} bind
 * @param {number} posOffset
 */
  bindParam(bind, posOffset = 0) {
    return value => {
      bind.push(value);
      return `:${bind.length + posOffset}`;
    };
  }

  /**
   * Returns the authenticate test query string
   */
  authTestQuery() {
    return 'SELECT 1+1 AS result FROM DUAL';
  }
}

/* istanbul ignore next */
function throwMethodUndefined(methodName) {
  throw new Error(`The method "${methodName}" is not defined! Please add it to your sql dialect.`);
}<|MERGE_RESOLUTION|>--- conflicted
+++ resolved
@@ -293,13 +293,7 @@
           columns.name = indexName;
           options.uniqueKeys[indexName] = index;
 
-<<<<<<< HEAD
-          // We cannot auto-generate unique constraint name because sequelize tries to 
-          // Add unique column again when it doesn't find unique constraint name after doing showIndexQuery
-          // MYSQL doesn't support constraint name > 64 and they face similar issue if size exceed 64 chars
-=======
           // Autogenerate Constraint name, if no indexName is given
->>>>>>> f0a54940
           if (indexName.length === 0) {
             values.attributes += `,UNIQUE (${columns.fields.map(field => this.quoteIdentifier(field)).join(', ') })`;
           } else {
