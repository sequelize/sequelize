--- conflicted
+++ resolved
@@ -52,21 +52,9 @@
     }
     return execOpts;
   }
-<<<<<<< HEAD
-  async _run(connection, sql, parameters) {
-    // We set the oracledb
-    const oracledb = this.sequelize.connectionManager.lib;
-    // We remove the / that escapes quotes
-    if (sql.match(/^(SELECT|INSERT|DELETE)/)) {
-      this.sql = sql.replace(/; *$/, '');
-    } else {
-      this.sql = sql;
-    }
-=======
   async run(sql, parameters) {
     // We set the oracledb
     const oracledb = this.sequelize.connectionManager.lib;
->>>>>>> 8ceafb5d
     const complete = this._logQuery(sql, debug, parameters);
     const outParameters = [];
     const bindParameters = [];
@@ -123,11 +111,7 @@
     if (this.sql.startsWith('DECLARE x NUMBER')) {
       // Calling a stored procedure for bulkInsert with NO attributes, returns nothing
       if (this.autoCommit === undefined) {
-<<<<<<< HEAD
-        if (connection.uuid) {
-=======
         if (this.connection.uuid) {
->>>>>>> 8ceafb5d
           this.autoCommit = false;
         } else {
           this.autoCommit = true;
@@ -135,11 +119,7 @@
       }
 
       try {
-<<<<<<< HEAD
-        await connection.execute(this.sql, this.bindParameters, { autoCommit: this.autoCommit });
-=======
         await this.connection.execute(this.sql, this.bindParameters, { autoCommit: this.autoCommit });
->>>>>>> 8ceafb5d
         return Object.create(null);
       } catch (error) {
         throw this.formatError(error);
@@ -150,11 +130,7 @@
     if (this.sql.startsWith('BEGIN')) {
       // Call to stored procedures - BEGIN TRANSACTION has been treated before
       if (this.autoCommit === undefined) {
-<<<<<<< HEAD
-        if (connection.uuid) {
-=======
         if (this.connection.uuid) {
->>>>>>> 8ceafb5d
           this.autoCommit = false;
         } else {
           this.autoCommit = true;
@@ -162,11 +138,7 @@
       }
 
       try {
-<<<<<<< HEAD
-        const result = await connection.execute(this.sql, this.bindParameters, {
-=======
         const result = await this.connection.execute(this.sql, this.bindParameters, {
->>>>>>> 8ceafb5d
           outFormat: this.outFormat,
           autoCommit: this.autoCommit
         });
@@ -182,11 +154,7 @@
     } 
     if (this.sql.startsWith('COMMIT TRANSACTION')) {
       try {
-<<<<<<< HEAD
-        await connection.commit();
-=======
         await this.connection.commit();
->>>>>>> 8ceafb5d
         return Object.create(null);
       } catch (error) {
         throw this.formatError(error);
@@ -196,11 +164,7 @@
     } 
     if (this.sql.startsWith('ROLLBACK TRANSACTION')) {
       try {
-<<<<<<< HEAD
-        await connection.rollback();
-=======
         await this.connection.rollback();
->>>>>>> 8ceafb5d
         return Object.create(null);
       } catch (error) {
         throw this.formatError(error);
@@ -210,11 +174,7 @@
     } 
     if (this.sql.startsWith('SET TRANSACTION')) {
       try {
-<<<<<<< HEAD
-        await connection.execute(this.sql, [], { autoCommit: false });
-=======
         await this.connection.execute(this.sql, [], { autoCommit: false });
->>>>>>> 8ceafb5d
         return Object.create(null);
       } catch (error) {
         throw this.formatError(error);
@@ -225,11 +185,7 @@
     // QUERY SUPPORT
     // As Oracle does everything in transaction, if autoCommit is not defined, we set it to true
     if (this.autoCommit === undefined) {
-<<<<<<< HEAD
-      if (connection.uuid) {
-=======
       if (this.connection.uuid) {
->>>>>>> 8ceafb5d
         this.autoCommit = false;
       } else {
         this.autoCommit = true;
@@ -244,11 +200,7 @@
     if (this.options.executeMany && bindDef.length > 0) {
       execOpts.bindDefs = bindDef;
     }
-<<<<<<< HEAD
-    const executePromise = this.options.executeMany ? connection.executeMany(this.sql, this.bindParameters, execOpts) : connection.execute(this.sql, this.bindParameters, execOpts);
-=======
     const executePromise = this.options.executeMany ? this.connection.executeMany(this.sql, this.bindParameters, execOpts) : this.connection.execute(this.sql, this.bindParameters, execOpts);
->>>>>>> 8ceafb5d
     try {
       const result = await executePromise;
       return this.formatResults(result);
@@ -256,19 +208,7 @@
       throw this.formatError(error);
     } finally {
       complete();
-<<<<<<< HEAD
-    }
-  }
-
-  run(sql, parameters) {
-    if (!sql.match(/END;$/)) {
-      sql = sql.replace(/; *$/, '');
-    }
-
-    return this._run(this.connection, sql, parameters);
-=======
-    }
->>>>>>> 8ceafb5d
+    }
   }
 
   /**
