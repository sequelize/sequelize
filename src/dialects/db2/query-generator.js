--- conflicted
+++ resolved
@@ -191,7 +191,6 @@
     return 'SELECT TABNAME AS "tableName", TRIM(TABSCHEMA) AS "tableSchema" FROM SYSCAT.TABLES WHERE TABSCHEMA = USER AND TYPE = \'T\' ORDER BY TABSCHEMA, TABNAME';
   }
 
-<<<<<<< HEAD
   tableExistsQuery(table) {
     const tableName = table.tableName || table;
     // The default schema is the authorization ID of the owner of the plan or package.
@@ -202,17 +201,6 @@
     return `SELECT name FROM sysibm.systables WHERE NAME = ${wrapSingleQuote(tableName)} AND CREATOR = ${wrapSingleQuote(schemaName)}`;
   }
 
-  dropTableQuery(tableName) {
-    const query = 'DROP TABLE <%= table %>';
-    const values = {
-      table: this.quoteTable(tableName),
-    };
-
-    return `${_.template(query, this._templateSettings)(values).trim()};`;
-  }
-
-=======
->>>>>>> ecb08b79
   addColumnQuery(table, key, dataType) {
     dataType.field = key;
 
