'use strict';

const dayjs = require('dayjs');

module.exports = BaseTypes => {
  const warn = BaseTypes.ABSTRACT.warn.bind(undefined,
    'https://www.ibm.com/support/knowledgecenter/SSEPGG_11.1.0/'
    + 'com.ibm.db2.luw.sql.ref.doc/doc/r0008478.html');

  /**
   * Removes unsupported Db2 options, i.e., LENGTH, UNSIGNED and ZEROFILL,
   * for the integer data types.
   *
   * @param {object} dataType The base integer data type.
   * @private
   */
  function removeUnsupportedIntegerOptions(dataType) {
    if (dataType._length || dataType.options.length > 0 || dataType._unsigned || dataType._zerofill) {
      warn(`Db2 does not support '${dataType.key}' with options. Plain '${dataType.key}' will be used instead.`);
      dataType._length = undefined;
      dataType.options.length = undefined;
      dataType._unsigned = undefined;
      dataType._zerofill = undefined;
    }
  }

  /**
   * types: [hex, ...]
   *
   * @see Data types and table columns: https://www.ibm.com/support/knowledgecenter/en/SSEPGG_11.1.0/com.ibm.db2.luw.admin.dbobj.doc/doc/c0055357.html
   */

  BaseTypes.DATE.types.db2 = ['TIMESTAMP'];
  BaseTypes.STRING.types.db2 = ['VARCHAR'];
  BaseTypes.CHAR.types.db2 = ['CHAR'];
  BaseTypes.TEXT.types.db2 = ['VARCHAR', 'CLOB'];
  BaseTypes.TINYINT.types.db2 = ['SMALLINT'];
  BaseTypes.SMALLINT.types.db2 = ['SMALLINT'];
  BaseTypes.MEDIUMINT.types.db2 = ['INTEGER'];
  BaseTypes.INTEGER.types.db2 = ['INTEGER'];
  BaseTypes.BIGINT.types.db2 = ['BIGINT'];
  BaseTypes.FLOAT.types.db2 = ['DOUBLE', 'REAL', 'FLOAT'];
  BaseTypes.TIME.types.db2 = ['TIME'];
  BaseTypes.DATEONLY.types.db2 = ['DATE'];
  BaseTypes.BOOLEAN.types.db2 = ['BOOLEAN', 'BOOL', 'SMALLINT', 'BIT'];
  BaseTypes.BLOB.types.db2 = ['BLOB'];
  BaseTypes.DECIMAL.types.db2 = ['DECIMAL'];
  BaseTypes.UUID.types.db2 = ['CHAR () FOR BIT DATA'];
  BaseTypes.ENUM.types.db2 = ['VARCHAR'];
  BaseTypes.REAL.types.db2 = ['REAL'];
  BaseTypes.DOUBLE.types.db2 = ['DOUBLE'];
  BaseTypes.GEOMETRY.types.db2 = false;

  class BLOB extends BaseTypes.BLOB {
    toSql() {
      if (this._length) {
        if (this._length.toLowerCase() === 'tiny') { // tiny = 255 bytes
          return 'BLOB(255)';
        }

        if (this._length.toLowerCase() === 'medium') { // medium = 16M
          return 'BLOB(16M)';
        }

        if (this._length.toLowerCase() === 'long') { // long = 2GB
          return 'BLOB(2G)';
        }

        return `BLOB(${this._length})`;
      }

      return 'BLOB'; // 1MB
    }

    escape(blob) {
      return `BLOB('${blob.toString().replace(/'/g, '\'\'')}')`;
    }

    _stringify(value) {
      if (Buffer.isBuffer(value)) {
        return `BLOB('${value.toString().replace(/'/g, '\'\'')}')`;
      }

      if (Array.isArray(value)) {
        value = Buffer.from(value);
      } else {
        value = Buffer.from(value.toString());
      }

      const hex = value.toString('hex');

      return this._hexify(hex);
    }

    _hexify(hex) {
      return `x'${hex}'`;
    }
  }

  class STRING extends BaseTypes.STRING {
    toSql() {
      if (!this._binary) {
        if (this._length <= 4000) {
          return `VARCHAR(${this._length})`;
        }

        return `CLOB(${this._length})`;
      }

      if (this._length < 255) {
        return `CHAR(${this._length}) FOR BIT DATA`;
      }

      if (this._length <= 4000) {
        return `VARCHAR(${this._length}) FOR BIT DATA`;
      }

      return `BLOB(${this._length})`;
    }

    _stringify(value, options) {
      if (this._binary) {
        return BLOB.prototype._hexify(value.toString('hex'));
      }

      return options.escape(value);
    }

    _bindParam(value, options) {
      return options.bindParam(this._binary ? Buffer.from(value) : value);
    }
  }

  class TEXT extends BaseTypes.TEXT {
    toSql() {
      let len = 0;
      if (this._length) {
        switch (this._length.toLowerCase()) {
          case 'tiny':
            len = 256; // tiny = 2^8
            break;
          case 'medium':
            len = 8192; // medium = 2^13 = 8k
            break;
          case 'long':
            len = 65_536; // long = 64k
            break;
        }

        if (isNaN(this._length)) {
          this._length = 32_672;
        }

        if (len > 0) {
          this._length = len;
        }
      } else {
        this._length = 32_672;
      }

      if (this._length > 32_672) {
        len = `CLOB(${this._length})`;
      } else {
        len = `VARCHAR(${this._length})`;
      }

      warn(`Db2 does not support TEXT datatype. ${len} will be used instead.`);

      return len;
    }
  }

  class BOOLEAN extends BaseTypes.BOOLEAN {
    toSql() {
      return 'BOOLEAN';
    }

    _sanitize(value) {
      if (value !== null && value !== undefined) {
        if (Buffer.isBuffer(value) && value.length === 1) {
          // Bit fields are returned as buffers
          value = value[0];
        }

        if (typeof value === 'string') {
          // Only take action on valid boolean strings.
          value = value === 'true' ? true : value === 'false' ? false : value;
          value = value === '\u0001' ? true : value === '\u0000' ? false : value;

        } else if (typeof value === 'number') {
          // Only take action on valid boolean integers.
          value = value === 1 ? true : value === 0 ? false : value;
        }
      }

      return value;
    }
  }

  BOOLEAN.parse = BOOLEAN.prototype._sanitize;

  class UUID extends BaseTypes.UUID {
    toSql() {
      return 'CHAR(36) FOR BIT DATA';
    }
  }

  class NOW extends BaseTypes.NOW {
    toSql() {
      return 'CURRENT TIME';
    }
  }

  class DATE extends BaseTypes.DATE {
    toSql() {
      if (this._length < 0) {
        this._length = 0;
      }

      if (this._length > 6) {
        this._length = 6;
      }

      return `TIMESTAMP${this._length ? `(${this._length})` : ''}`;
    }

    _stringify(date, options) {
      date = this._applyTimezone(date, options);

      if (this._length > 0) {
        let msec = '.';
        for (let i = 0; i < this._length && i < 6; i++) {
          msec += 'S';
        }

        return date.format(`YYYY-MM-DD HH:mm:ss${msec}`);
      }

      return date.format('YYYY-MM-DD HH:mm:ss');
    }

    static parse(value) {
      if (typeof value !== 'string') {
        value = value.string();
      }

<<<<<<< HEAD
      value = new Date(momentTz.utc(value));
=======
      if (value === null) {
        return value;
      }

      value = new Date(dayjs.utc(value));
>>>>>>> 87a6123c

      return value;
    }
  }

  class DATEONLY extends BaseTypes.DATEONLY {
    static parse(value) {
      return dayjs(value).format('YYYY-MM-DD');
    }
  }

  class INTEGER extends BaseTypes.INTEGER {
    constructor(length) {
      super(length);
      removeUnsupportedIntegerOptions(this);
    }
  }

  class TINYINT extends BaseTypes.TINYINT {
    constructor(length) {
      super(length);
      removeUnsupportedIntegerOptions(this);
    }
  }

  class SMALLINT extends BaseTypes.SMALLINT {
    constructor(length) {
      super(length);
      removeUnsupportedIntegerOptions(this);
    }
  }

  class BIGINT extends BaseTypes.BIGINT {
    constructor(length) {
      super(length);
      removeUnsupportedIntegerOptions(this);
    }
  }

  class REAL extends BaseTypes.REAL {
    constructor(length, decimals) {
      super(length, decimals);
      // Db2 does not support any options for real
      if (this._length || this.options.length > 0 || this._unsigned || this._zerofill) {
        warn('Db2 does not support REAL with options. Plain `REAL` will be used instead.');
        this._length = undefined;
        this.options.length = undefined;
        this._unsigned = undefined;
        this._zerofill = undefined;
      }
    }
  }

  class FLOAT extends BaseTypes.FLOAT {
    constructor(length, decimals) {
      super(length, decimals);
      // Db2 does only support lengths as option.
      // Values between 1-24 result in 7 digits precision (4 bytes storage size)
      // Values between 25-53 result in 15 digits precision (8 bytes size)
      // If decimals are provided remove these and print a warning
      if (this._decimals) {
        warn('Db2 does not support Float with decimals. Plain `FLOAT` will be used instead.');
        this._length = undefined;
        this.options.length = undefined;
      }

      if (this._unsigned) {
        warn('Db2 does not support Float unsigned. `UNSIGNED` was removed.');
        this._unsigned = undefined;
      }

      if (this._zerofill) {
        warn('Db2 does not support Float zerofill. `ZEROFILL` was removed.');
        this._zerofill = undefined;
      }
    }
  }

  class ENUM extends BaseTypes.ENUM {
    toSql() {
      return 'VARCHAR(255)';
    }
  }

  class DOUBLE extends BaseTypes.DOUBLE {
    constructor(length, decimals) {
      super(length, decimals);
      // db2 does not support any parameters for double
      if (this._length || this.options.length > 0
          || this._unsigned || this._zerofill) {
        warn('db2 does not support DOUBLE with options. '
             + 'Plain DOUBLE will be used instead.');
        this._length = undefined;
        this.options.length = undefined;
        this._unsigned = undefined;
        this._zerofill = undefined;
      }
    }

    toSql() {
      return 'DOUBLE';
    }
  }

  DOUBLE.prototype.key = DOUBLE.key = 'DOUBLE';

  return {
    BLOB,
    BOOLEAN,
    ENUM,
    STRING,
    UUID,
    DATE,
    DATEONLY,
    NOW,
    TINYINT,
    SMALLINT,
    INTEGER,
    DOUBLE,
    'DOUBLE PRECISION': DOUBLE,
    BIGINT,
    REAL,
    FLOAT,
    TEXT,
  };
};<|MERGE_RESOLUTION|>--- conflicted
+++ resolved
@@ -244,15 +244,7 @@
         value = value.string();
       }
 
-<<<<<<< HEAD
-      value = new Date(momentTz.utc(value));
-=======
-      if (value === null) {
-        return value;
-      }
-
       value = new Date(dayjs.utc(value));
->>>>>>> 87a6123c
 
       return value;
     }
