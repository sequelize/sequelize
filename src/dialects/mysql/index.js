--- conflicted
+++ resolved
@@ -66,17 +66,16 @@
     return createUnspecifiedOrderedBindCollector();
   }
 
-<<<<<<< HEAD
   escapeString(value) {
     return escapeMysqlString(value);
-=======
+  }
+
   canBackslashEscape() {
     return true;
   }
 
   static getDefaultPort() {
     return 3306;
->>>>>>> 70403435
   }
 }
 
