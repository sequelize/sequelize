'use strict';

<<<<<<< HEAD
import { defaultValueSchemable } from '../../utils/query-builder-utils';
import { attributeTypeToSql } from '../abstract/data-types-utils';
=======
import { rejectInvalidOptions } from '../../utils';
import {
  ADD_COLUMN_QUERY_SUPPORTABLE_OPTION,
  REMOVE_COLUMN_QUERY_SUPPORTABLE_OPTION,
} from '../abstract/query-generator';
>>>>>>> 5f8600b9

const _ = require('lodash');
const Utils = require('../../utils');
const { AbstractQueryGenerator } = require('../abstract/query-generator');
const util = require('util');
const { Op } = require('../../operators');

const JSON_FUNCTION_REGEX = /^\s*((?:[a-z]+_){0,2}jsonb?(?:_[a-z]+){0,2})\([^)]*\)/i;
const JSON_OPERATOR_REGEX = /^\s*(->>?|@>|<@|\?[&|]?|\|{2}|#-)/i;
const TOKEN_CAPTURE_REGEX = /^\s*((?:(["'`])(?:(?!\2).|\2{2})*\2)|[\s\w]+|[()+,.;-])/i;
const FOREIGN_KEY_FIELDS = [
  'CONSTRAINT_NAME as constraint_name',
  'CONSTRAINT_NAME as constraintName',
  'CONSTRAINT_SCHEMA as constraintSchema',
  'CONSTRAINT_SCHEMA as constraintCatalog',
  'TABLE_NAME as tableName',
  'TABLE_SCHEMA as tableSchema',
  'TABLE_SCHEMA as tableCatalog',
  'COLUMN_NAME as columnName',
  'REFERENCED_TABLE_SCHEMA as referencedTableSchema',
  'REFERENCED_TABLE_SCHEMA as referencedTableCatalog',
  'REFERENCED_TABLE_NAME as referencedTableName',
  'REFERENCED_COLUMN_NAME as referencedColumnName',
].join(',');

const typeWithoutDefault = new Set(['BLOB', 'TEXT', 'GEOMETRY', 'JSON']);
const ADD_COLUMN_QUERY_SUPPORTED_OPTIONS = new Set([]);
const REMOVE_COLUMN_QUERY_SUPPORTED_OPTIONS = new Set([]);

export class MySqlQueryGenerator extends AbstractQueryGenerator {
  constructor(options) {
    super(options);

    this.OperatorMap = {
      ...this.OperatorMap,
      [Op.regexp]: 'REGEXP',
      [Op.notRegexp]: 'NOT REGEXP',
    };
  }

  createSchemaQuery(schemaName, options) {
    return Utils.joinSQLFragments([
      'CREATE SCHEMA IF NOT EXISTS',
      this.quoteIdentifier(schemaName),
      options?.charset && `DEFAULT CHARACTER SET ${this.escape(options.charset)}`,
      options?.collate && `DEFAULT COLLATE ${this.escape(options.collate)}`,
      ';',
    ]);
  }

  dropSchemaQuery(schemaName) {
    return `DROP SCHEMA IF EXISTS ${this.quoteIdentifier(schemaName)};`;
  }

  // TODO: typescript - protected
  _getTechnicalSchemaNames() {
    return ['MYSQL', 'INFORMATION_SCHEMA', 'PERFORMANCE_SCHEMA', 'SYS', 'mysql', 'information_schema', 'performance_schema', 'sys'];
  }

  listSchemasQuery(options) {
    const schemasToSkip = this._getTechnicalSchemaNames();

    if (Array.isArray(options?.skip)) {
      schemasToSkip.push(...options.skip);
    }

    return Utils.joinSQLFragments([
      'SELECT SCHEMA_NAME as schema_name',
      'FROM INFORMATION_SCHEMA.SCHEMATA',
      `WHERE SCHEMA_NAME NOT IN (${schemasToSkip.map(schema => this.escape(schema)).join(', ')})`,
      ';',
    ]);
  }

  versionQuery() {
    return 'SELECT VERSION() as `version`';
  }

  createTableQuery(tableName, attributes, options) {
    options = {
      engine: 'InnoDB',
      charset: null,
      rowFormat: null,
      ...options,
    };

    const primaryKeys = [];
    const foreignKeys = {};
    const attrStr = [];

    for (const attr in attributes) {
      if (!Object.prototype.hasOwnProperty.call(attributes, attr)) {
        continue;
      }

      const dataType = attributes[attr];
      let match;

      if (dataType.includes('PRIMARY KEY')) {
        primaryKeys.push(attr);

        if (dataType.includes('REFERENCES')) {
          // MySQL doesn't support inline REFERENCES declarations: move to the end
          match = dataType.match(/^(.+) (REFERENCES.*)$/);
          attrStr.push(`${this.quoteIdentifier(attr)} ${match[1].replace('PRIMARY KEY', '')}`);
          foreignKeys[attr] = match[2];
        } else {
          attrStr.push(`${this.quoteIdentifier(attr)} ${dataType.replace('PRIMARY KEY', '')}`);
        }
      } else if (dataType.includes('REFERENCES')) {
        // MySQL doesn't support inline REFERENCES declarations: move to the end
        match = dataType.match(/^(.+) (REFERENCES.*)$/);
        attrStr.push(`${this.quoteIdentifier(attr)} ${match[1]}`);
        foreignKeys[attr] = match[2];
      } else {
        attrStr.push(`${this.quoteIdentifier(attr)} ${dataType}`);
      }
    }

    const table = this.quoteTable(tableName);
    let attributesClause = attrStr.join(', ');
    const pkString = primaryKeys.map(pk => this.quoteIdentifier(pk)).join(', ');

    if (options.uniqueKeys) {
      _.each(options.uniqueKeys, (columns, indexName) => {
        if (columns.customIndex) {
          if (typeof indexName !== 'string') {
            indexName = `uniq_${tableName}_${columns.fields.join('_')}`;
          }

          attributesClause += `, UNIQUE ${this.quoteIdentifier(indexName)} (${columns.fields.map(field => this.quoteIdentifier(field)).join(', ')})`;
        }
      });
    }

    if (pkString.length > 0) {
      attributesClause += `, PRIMARY KEY (${pkString})`;
    }

    for (const fkey in foreignKeys) {
      if (Object.prototype.hasOwnProperty.call(foreignKeys, fkey)) {
        attributesClause += `, FOREIGN KEY (${this.quoteIdentifier(fkey)}) ${foreignKeys[fkey]}`;
      }
    }

    return Utils.joinSQLFragments([
      'CREATE TABLE IF NOT EXISTS',
      table,
      `(${attributesClause})`,
      `ENGINE=${options.engine}`,
      options.comment && typeof options.comment === 'string' && `COMMENT ${this.escape(options.comment)}`,
      options.charset && `DEFAULT CHARSET=${options.charset}`,
      options.collate && `COLLATE ${options.collate}`,
      options.initialAutoIncrement && `AUTO_INCREMENT=${options.initialAutoIncrement}`,
      options.rowFormat && `ROW_FORMAT=${options.rowFormat}`,
      ';',
    ]);
  }

  describeTableQuery(tableName, schema, schemaDelimiter) {
    const table = this.quoteTable(
      this.addSchema({
        tableName,
        _schema: schema,
        _schemaDelimiter: schemaDelimiter,
      }),
    );

    return `SHOW FULL COLUMNS FROM ${table};`;
  }

  showTablesQuery(schemaName) {
    let query = 'SELECT TABLE_NAME, TABLE_SCHEMA FROM INFORMATION_SCHEMA.TABLES WHERE TABLE_TYPE = \'BASE TABLE\'';
    if (schemaName) {
      query += ` AND TABLE_SCHEMA = ${this.escape(schemaName)}`;
    } else {
      const technicalSchemas = this._getTechnicalSchemaNames();

      query += ` AND TABLE_SCHEMA NOT IN (${technicalSchemas.map(schema => this.escape(schema)).join(', ')})`;
    }

    return `${query};`;
  }

  tableExistsQuery(table) {
    // remove first & last `, then escape as SQL string
    const tableName = this.escape(this.quoteTable(table).slice(1, -1));

    return `SELECT TABLE_NAME FROM INFORMATION_SCHEMA.TABLES WHERE TABLE_TYPE = 'BASE TABLE' AND TABLE_NAME = ${tableName} AND TABLE_SCHEMA = ${this.escape(this.sequelize.config.database)}`;
  }

  addColumnQuery(table, key, dataType, options) {
    if (options) {
      rejectInvalidOptions(
        'addColumnQuery',
        this.dialect.name,
        ADD_COLUMN_QUERY_SUPPORTABLE_OPTION,
        ADD_COLUMN_QUERY_SUPPORTED_OPTIONS,
        options,
      );
    }

    return Utils.joinSQLFragments([
      'ALTER TABLE',
      this.quoteTable(table),
      'ADD',
      this.quoteIdentifier(key),
      this.attributeToSQL(dataType, {
        context: 'addColumn',
        tableName: table,
        foreignKey: key,
      }),
      ';',
    ]);
  }

  removeColumnQuery(tableName, attributeName, options) {
    if (options) {
      rejectInvalidOptions(
        'removeColumnQuery',
        this.dialect.name,
        REMOVE_COLUMN_QUERY_SUPPORTABLE_OPTION,
        REMOVE_COLUMN_QUERY_SUPPORTED_OPTIONS,
        options,
      );
    }

    return Utils.joinSQLFragments([
      'ALTER TABLE',
      this.quoteTable(tableName),
      'DROP',
      this.quoteIdentifier(attributeName),
      ';',
    ]);
  }

  changeColumnQuery(tableName, attributes) {
    const attrString = [];
    const constraintString = [];

    for (const attributeName in attributes) {
      let definition = attributes[attributeName];
      if (definition.includes('REFERENCES')) {
        const attrName = this.quoteIdentifier(attributeName);
        definition = definition.replace(/.+?(?=REFERENCES)/, '');
        constraintString.push(`FOREIGN KEY (${attrName}) ${definition}`);
      } else {
        attrString.push(`\`${attributeName}\` \`${attributeName}\` ${definition}`);
      }
    }

    return Utils.joinSQLFragments([
      'ALTER TABLE',
      this.quoteTable(tableName),
      attrString.length && `CHANGE ${attrString.join(', ')}`,
      constraintString.length && `ADD ${constraintString.join(', ')}`,
      ';',
    ]);
  }

  renameColumnQuery(tableName, attrBefore, attributes) {
    const attrString = [];

    for (const attrName in attributes) {
      const definition = attributes[attrName];
      attrString.push(`\`${attrBefore}\` \`${attrName}\` ${definition}`);
    }

    return Utils.joinSQLFragments([
      'ALTER TABLE',
      this.quoteTable(tableName),
      'CHANGE',
      attrString.join(', '),
      ';',
    ]);
  }

  handleSequelizeMethod(smth, tableName, factory, options, prepend) {
    if (smth instanceof Utils.Json) {
      // Parse nested object
      if (smth.conditions) {
        const conditions = this.parseConditionObject(smth.conditions).map(condition => `${this.jsonPathExtractionQuery(condition.path[0], _.tail(condition.path))} = '${condition.value}'`);

        return conditions.join(' AND ');
      }

      if (smth.path) {
        let str;

        // Allow specifying conditions using the sqlite json functions
        if (this._checkValidJsonStatement(smth.path)) {
          str = smth.path;
        } else {
          // Also support json property accessors
          const paths = _.toPath(smth.path);
          const column = paths.shift();
          str = this.jsonPathExtractionQuery(column, paths);
        }

        if (smth.value) {
          str += ` = ${this.escape(smth.value, undefined, options)}`;
        }

        return str;
      }
    } else if (smth instanceof Utils.Cast) {
      if (/timestamp/i.test(smth.type)) {
        smth.type = 'datetime';
      } else if (smth.json && /boolean/i.test(smth.type)) {
        // true or false cannot be casted as booleans within a JSON structure
        smth.type = 'char';
      } else if (/double precision/i.test(smth.type) || /boolean/i.test(smth.type) || /integer/i.test(smth.type)) {
        smth.type = 'decimal';
      } else if (/text/i.test(smth.type)) {
        smth.type = 'char';
      }
    }

    return super.handleSequelizeMethod(smth, tableName, factory, options, prepend);
  }

  _toJSONValue(value) {
    // true/false are stored as strings in mysql
    if (typeof value === 'boolean') {
      return value.toString();
    }

    // null is stored as a string in mysql
    if (value === null) {
      return 'null';
    }

    return value;
  }

  truncateTableQuery(tableName) {
    return `TRUNCATE ${this.quoteTable(tableName)}`;
  }

  deleteQuery(tableName, where, options = {}, model) {
    let query = `DELETE FROM ${this.quoteTable(tableName)}`;

    where = this.getWhereConditions(where, null, model, options);
    if (where) {
      query += ` WHERE ${where}`;
    }

    if (options.limit) {
      query += ` LIMIT ${this.escape(options.limit, undefined, _.pick(options, ['bind', 'replacements']))}`;
    }

    return query;
  }

  showIndexesQuery(tableName) {
    return Utils.joinSQLFragments([
      `SHOW INDEX FROM ${this.quoteTable(tableName)}`,
    ]);
  }

  showConstraintsQuery(table, constraintName) {
    const tableName = table.tableName || table;
    const schemaName = table.schema;

    return Utils.joinSQLFragments([
      'SELECT CONSTRAINT_CATALOG AS constraintCatalog,',
      'CONSTRAINT_NAME AS constraintName,',
      'CONSTRAINT_SCHEMA AS constraintSchema,',
      'CONSTRAINT_TYPE AS constraintType,',
      'TABLE_NAME AS tableName,',
      'TABLE_SCHEMA AS tableSchema',
      'from INFORMATION_SCHEMA.TABLE_CONSTRAINTS',
      `WHERE table_name='${tableName}'`,
      constraintName && `AND constraint_name = '${constraintName}'`,
      schemaName && `AND TABLE_SCHEMA = '${schemaName}'`,
      ';',
    ]);
  }

  removeIndexQuery(tableName, indexNameOrAttributes) {
    let indexName = indexNameOrAttributes;

    if (typeof indexName !== 'string') {
      indexName = Utils.underscore(`${tableName}_${indexNameOrAttributes.join('_')}`);
    }

    return Utils.joinSQLFragments([
      'DROP INDEX',
      this.quoteIdentifier(indexName),
      'ON',
      this.quoteTable(tableName),
    ]);
  }

  attributeToSQL(attribute, options) {
    if (!_.isPlainObject(attribute)) {
      attribute = {
        type: attribute,
      };
    }

    const attributeString = attributeTypeToSql(attribute.type, { escape: this.escape.bind(this), dialect: this.dialect });
    let template = attributeString;

    if (attribute.allowNull === false) {
      template += ' NOT NULL';
    }

    if (attribute.autoIncrement) {
      template += ' auto_increment';
    }

    // BLOB/TEXT/GEOMETRY/JSON cannot have a default value
    if (!typeWithoutDefault.has(attributeString)
      && attribute.type._binary !== true
      && defaultValueSchemable(attribute.defaultValue)) {
      template += ` DEFAULT ${this.escape(attribute.defaultValue)}`;
    }

    if (attribute.unique === true) {
      template += ' UNIQUE';
    }

    if (attribute.primaryKey) {
      template += ' PRIMARY KEY';
    }

    if (attribute.comment) {
      template += ` COMMENT ${this.escape(attribute.comment)}`;
    }

    if (attribute.first) {
      template += ' FIRST';
    }

    if (attribute.after) {
      template += ` AFTER ${this.quoteIdentifier(attribute.after)}`;
    }

    if ((!options || !options.withoutForeignKeyConstraints) && attribute.references) {
      if (options && options.context === 'addColumn' && options.foreignKey) {
        const attrName = this.quoteIdentifier(options.foreignKey);
        const fkName = this.quoteIdentifier(`${options.tableName}_${attrName}_foreign_idx`);

        template += `, ADD CONSTRAINT ${fkName} FOREIGN KEY (${attrName})`;
      }

      template += ` REFERENCES ${this.quoteTable(attribute.references.model)}`;

      if (attribute.references.key) {
        template += ` (${this.quoteIdentifier(attribute.references.key)})`;
      } else {
        template += ` (${this.quoteIdentifier('id')})`;
      }

      if (attribute.onDelete) {
        template += ` ON DELETE ${attribute.onDelete.toUpperCase()}`;
      }

      if (attribute.onUpdate) {
        template += ` ON UPDATE ${attribute.onUpdate.toUpperCase()}`;
      }
    }

    return template;
  }

  attributesToSQL(attributes, options) {
    const result = {};

    for (const key in attributes) {
      const attribute = attributes[key];
      result[attribute.field || key] = this.attributeToSQL(attribute, options);
    }

    return result;
  }

  /**
   * Check whether the statement is json function or simple path
   *
   * @param   {string}  stmt  The statement to validate
   * @returns {boolean}       true if the given statement is json function
   * @throws  {Error}         throw if the statement looks like json function but has invalid token
   * @private
   */
  _checkValidJsonStatement(stmt) {
    if (typeof stmt !== 'string') {
      return false;
    }

    let currentIndex = 0;
    let openingBrackets = 0;
    let closingBrackets = 0;
    let hasJsonFunction = false;
    let hasInvalidToken = false;

    while (currentIndex < stmt.length) {
      const string = stmt.slice(currentIndex);
      const functionMatches = JSON_FUNCTION_REGEX.exec(string);
      if (functionMatches) {
        currentIndex += functionMatches[0].indexOf('(');
        hasJsonFunction = true;
        continue;
      }

      const operatorMatches = JSON_OPERATOR_REGEX.exec(string);
      if (operatorMatches) {
        currentIndex += operatorMatches[0].length;
        hasJsonFunction = true;
        continue;
      }

      const tokenMatches = TOKEN_CAPTURE_REGEX.exec(string);
      if (tokenMatches) {
        const capturedToken = tokenMatches[1];

        if (capturedToken === '(') {
          openingBrackets++;
        } else if (capturedToken === ')') {
          closingBrackets++;
        } else if (capturedToken === ';') {
          hasInvalidToken = true;
          break;
        }

        currentIndex += tokenMatches[0].length;
        continue;
      }

      break;
    }

    // Check invalid json statement
    if (hasJsonFunction && (hasInvalidToken || openingBrackets !== closingBrackets)) {
      throw new Error(`Invalid json statement: ${stmt}`);
    }

    // return true if the statement has valid json function
    return hasJsonFunction;
  }

  /**
   * Generates an SQL query that returns all foreign keys of a table.
   *
   * @param {object} table The table.
   * @returns {string} The generated sql query.
   * @private
   */
  getForeignKeysQuery(table) {
    const tableName = table.tableName || table;
    // TODO (https://github.com/sequelize/sequelize/pull/14687): use dialect.getDefaultSchema() instead of this.sequelize.config.database
    const schemaName = table.schema || this.sequelize.config.database;

    return Utils.joinSQLFragments([
      'SELECT',
      FOREIGN_KEY_FIELDS,
      `FROM INFORMATION_SCHEMA.KEY_COLUMN_USAGE where TABLE_NAME = '${tableName}'`,
      `AND CONSTRAINT_NAME!='PRIMARY' AND CONSTRAINT_SCHEMA='${schemaName}'`,
      'AND REFERENCED_TABLE_NAME IS NOT NULL',
      ';',
    ]);
  }

  /**
   * Generates an SQL query that returns the foreign key constraint of a given column.
   *
   * @param  {object} table  The table.
   * @param  {string} columnName The name of the column.
   * @returns {string}            The generated sql query.
   * @private
   */
  getForeignKeyQuery(table, columnName) {
    const quotedSchemaName = table.schema ? wrapSingleQuote(table.schema) : '';
    const quotedTableName = wrapSingleQuote(table.tableName || table);
    const quotedColumnName = wrapSingleQuote(columnName);

    return Utils.joinSQLFragments([
      'SELECT',
      FOREIGN_KEY_FIELDS,
      'FROM INFORMATION_SCHEMA.KEY_COLUMN_USAGE',
      'WHERE (',
      [
        `REFERENCED_TABLE_NAME = ${quotedTableName}`,
        table.schema && `AND REFERENCED_TABLE_SCHEMA = ${quotedSchemaName}`,
        `AND REFERENCED_COLUMN_NAME = ${quotedColumnName}`,
      ],
      ') OR (',
      [
        `TABLE_NAME = ${quotedTableName}`,
        table.schema && `AND TABLE_SCHEMA = ${quotedSchemaName}`,
        `AND COLUMN_NAME = ${quotedColumnName}`,
        'AND REFERENCED_TABLE_NAME IS NOT NULL',
      ],
      ')',
    ]);
  }

  /**
   * Generates an SQL query that removes a foreign key from a table.
   *
   * @param  {string} tableName  The name of the table.
   * @param  {string} foreignKey The name of the foreign key constraint.
   * @returns {string}            The generated sql query.
   * @private
   */
  dropForeignKeyQuery(tableName, foreignKey) {
    return Utils.joinSQLFragments([
      'ALTER TABLE',
      this.quoteTable(tableName),
      'DROP FOREIGN KEY',
      this.quoteIdentifier(foreignKey),
      ';',
    ]);
  }

  /**
   * Quote identifier in sql clause
   *
   * @param {string} identifier
   * @param {boolean} force
   *
   * @returns {string}
   */
  quoteIdentifier(identifier, force) {
    return Utils.addTicks(Utils.removeTicks(identifier, '`'), '`');
  }

  /**
   * Generates an SQL query that extract JSON property of given path.
   *
   * @param   {string}               column  The JSON column
   * @param   {string|Array<string>} [path]  The path to extract (optional)
   * @param   {boolean}              [isJson] The value is JSON use alt symbols (optional)
   * @returns {string}                       The generated sql query
   * @private
   */
  jsonPathExtractionQuery(column, path, isJson) {
    let paths = _.toPath(path);
    const quotedColumn = this.isIdentifierQuoted(column)
      ? column
      : this.quoteIdentifier(column);

    /**
     * Non digit sub paths need to be quoted as ECMAScript identifiers
     * https://bugs.mysql.com/bug.php?id=81896
     */
    paths = paths.map(subPath => {
      return /\D/.test(subPath)
        ? Utils.addTicks(subPath, '"')
        : subPath;
    });

    const pathStr = this.escape(['$']
      .concat(paths)
      .join('.')
      .replace(/\.(\d+)(?:(?=\.)|$)/g, (__, digit) => `[${digit}]`));

    return `json_unquote(json_extract(${quotedColumn},${pathStr}))`;
  }
}

// private methods
function wrapSingleQuote(identifier) {
  return Utils.addTicks(identifier, '\'');
}<|MERGE_RESOLUTION|>--- conflicted
+++ resolved
@@ -1,15 +1,12 @@
 'use strict';
 
-<<<<<<< HEAD
 import { defaultValueSchemable } from '../../utils/query-builder-utils';
-import { attributeTypeToSql } from '../abstract/data-types-utils';
-=======
+import { attributeTypeToSql, normalizeDataType } from '../abstract/data-types-utils';
 import { rejectInvalidOptions } from '../../utils';
 import {
   ADD_COLUMN_QUERY_SUPPORTABLE_OPTION,
   REMOVE_COLUMN_QUERY_SUPPORTABLE_OPTION,
 } from '../abstract/query-generator';
->>>>>>> 5f8600b9
 
 const _ = require('lodash');
 const Utils = require('../../utils');
@@ -212,6 +209,11 @@
       );
     }
 
+    dataType = {
+      ...dataType,
+      type: normalizeDataType(dataType.type, this.dialect),
+    };
+
     return Utils.joinSQLFragments([
       'ALTER TABLE',
       this.quoteTable(table),
