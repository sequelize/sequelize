--- conflicted
+++ resolved
@@ -62,13 +62,12 @@
     return createUnspecifiedOrderedBindCollector();
   }
 
-<<<<<<< HEAD
   getDefaultSchema() {
     return this.sequelize.options.database;
-=======
+  }
+
   canBackslashEscape() {
     return true;
->>>>>>> 7a15a4d0
   }
 
   static getDefaultPort() {
