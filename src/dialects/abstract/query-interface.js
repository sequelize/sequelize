--- conflicted
+++ resolved
@@ -1,10 +1,7 @@
 'use strict';
 
-<<<<<<< HEAD
 import { cloneDeep } from '../../utils/object';
-=======
 import { noSchemaParameter, noSchemaDelimiterParameter } from '../../utils/deprecations';
->>>>>>> 1be93360
 import { assertNoReservedBind, combineBinds } from '../../utils/sql';
 import { AbstractDataType } from './data-types';
 
