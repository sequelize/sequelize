--- conflicted
+++ resolved
@@ -450,7 +450,6 @@
 
     attribute = this.sequelize.normalizeAttribute(attribute);
 
-<<<<<<< HEAD
     if (
       attribute.type instanceof AbstractDataType
       // we don't give a context if it already has one, because it could come from a Model.
@@ -459,13 +458,10 @@
       attribute.type.attachUsageContext({ tableName: table, columnName: key, sequelize: this.sequelize });
     }
 
-    return await this.sequelize.queryRaw(this.queryGenerator.addColumnQuery(table, key, attribute), options);
-=======
     const { ifNotExists, ...rawQueryOptions } = options;
-    const addColumnQueryOptions = ifNotExists ? { ifNotExists } : null;
+    const addColumnQueryOptions = ifNotExists ? { ifNotExists } : undefined;
 
     return await this.sequelize.queryRaw(this.queryGenerator.addColumnQuery(table, key, attribute, addColumnQueryOptions), rawQueryOptions);
->>>>>>> 5f8600b9
   }
 
   /**
