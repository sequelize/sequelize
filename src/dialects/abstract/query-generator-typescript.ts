--- conflicted
+++ resolved
@@ -65,7 +65,6 @@
     throw new Error(`removeIndexQuery has not been implemented in ${this.dialect.name}.`);
   }
 
-<<<<<<< HEAD
   /**
    * Generates an SQL query that returns all foreign keys of a table or the foreign key constraint of a given column.
    *
@@ -77,9 +76,7 @@
     throw new Error(`getForeignKeyQuery has not been implemented in ${this.dialect.name}.`);
   }
 
-=======
   // TODO: rename to "normalizeTable" & move to sequelize class
->>>>>>> 8a323744
   extractTableDetails(
     tableNameOrModel: TableNameOrModel,
     options?: { schema?: string, delimiter?: string },
