'use strict';

import { isModelStatic } from '../../utils/model-utils';
import { injectReplacements } from '../../utils/sql';

const util = require('util');
const _ = require('lodash');
const uuidv4 = require('uuid').v4;

const Utils = require('../../utils');
const deprecations = require('../../utils/deprecations');
const SqlString = require('../../sql-string');
const DataTypes = require('../../data-types');
const { Model } = require('../../model');
const { Association } = require('../../associations/base');
const { BelongsTo } = require('../../associations/belongs-to');
const { BelongsToMany } = require('../../associations/belongs-to-many');
const { HasMany } = require('../../associations/has-many');
const { Op } = require('../../operators');
const sequelizeError = require('../../errors');
const { IndexHints } = require('../../index-hints');

/**
 * Abstract Query Generator
 *
 * @private
 */
export class AbstractQueryGenerator {
  constructor(options) {
    if (!options.sequelize) {
      throw new Error('QueryGenerator initialized without options.sequelize');
    }

    if (!options._dialect) {
      throw new Error('QueryGenerator initialized without options._dialect');
    }

    this.sequelize = options.sequelize;
    this.options = options.sequelize.options;

    // dialect name
    this.dialect = options._dialect.name;
    this._dialect = options._dialect;

    // wrap quoteIdentifier with common logic
    this._initQuoteIdentifier();
  }

  extractTableDetails(tableName, options) {
    options = options || {};
    tableName = tableName || {};

    return {
      schema: tableName.schema || options.schema || 'public',
      tableName: _.isPlainObject(tableName) ? tableName.tableName : tableName,
      delimiter: tableName.delimiter || options.delimiter || '.',
    };
  }

  // TODO: always return an object, instead of sometimes an object, sometimes a string
  addSchema(param) {
    if (!param._schema) {
      return param.tableName || param;
    }

    const self = this;

    return {
      tableName: param.tableName || param,
      table: param.tableName || param,
      name: param.name || param,
      schema: param._schema,
      delimiter: param._schemaDelimiter || '.',
      toString() {
        return self.quoteTable(this);
      },
    };
  }

  dropSchema(tableName, options) {
    return this.dropTableQuery(tableName, options);
  }

  describeTableQuery(tableName, schema, schemaDelimiter) {
    const table = this.quoteTable(
      this.addSchema({
        tableName,
        _schema: schema,
        _schemaDelimiter: schemaDelimiter,
      }),
    );

    return `DESCRIBE ${table};`;
  }

  dropTableQuery(tableName) {
    return `DROP TABLE IF EXISTS ${this.quoteTable(tableName)};`;
  }

  renameTableQuery(before, after) {
    return `ALTER TABLE ${this.quoteTable(before)} RENAME TO ${this.quoteTable(after)};`;
  }

  /**
   * Returns an insert into command
   *
   * @param {string} table
   * @param {object} valueHash       attribute value pairs
   * @param {object} modelAttributes
   * @param {object} [options]
   *
   * @private
   */
  insertQuery(table, valueHash, modelAttributes, options) {
    options = options || {};
    _.defaults(options, this.options);

    const modelAttributeMap = {};
    const bind = Object.create(null);
    const fields = [];
    const returningModelAttributes = [];
    const values = {};
    const quotedTable = this.quoteTable(table);
    const bindParam = options.bindParam === undefined ? this.bindParam(bind) : options.bindParam;
    let query;
    let valueQuery = '';
    let emptyQuery = '';
    let outputFragment = '';
    let returningFragment = '';
    let identityWrapperRequired = false;
    let tmpTable = ''; // tmpTable declaration for trigger

    if (modelAttributes) {
      _.each(modelAttributes, (attribute, key) => {
        modelAttributeMap[key] = attribute;
        if (attribute.field) {
          modelAttributeMap[attribute.field] = attribute;
        }
      });
    }

    if (this._dialect.supports['DEFAULT VALUES']) {
      emptyQuery += ' DEFAULT VALUES';
    } else if (this._dialect.supports['VALUES ()']) {
      emptyQuery += ' VALUES ()';
    }

    if (this._dialect.supports.returnValues && options.returning) {
      const returnValues = this.generateReturnValues(modelAttributes, options);

      returningModelAttributes.push(...returnValues.returnFields);
      returningFragment = returnValues.returningFragment;
      tmpTable = returnValues.tmpTable || '';
      outputFragment = returnValues.outputFragment || '';
    }

    if (_.get(this, ['sequelize', 'options', 'dialectOptions', 'prependSearchPath']) || options.searchPath) {
      // Not currently supported with search path (requires output of multiple queries)
      options.bindParam = false;
    }

    if (this._dialect.supports.EXCEPTION && options.exception) {
      // Not currently supported with bind parameters (requires output of multiple queries)
      options.bindParam = false;
    }

    valueHash = Utils.removeNullishValuesFromHash(valueHash, this.options.omitNull);
    for (const key in valueHash) {
      if (Object.prototype.hasOwnProperty.call(valueHash, key)) {
        const value = valueHash[key];
        fields.push(this.quoteIdentifier(key));

        // SERIALS' can't be NULL in postgresql, use DEFAULT where supported
        if (modelAttributeMap && modelAttributeMap[key] && modelAttributeMap[key].autoIncrement === true && value == null) {
          if (!this._dialect.supports.autoIncrement.defaultValue) {
            fields.splice(-1, 1);
          } else if (this._dialect.supports.DEFAULT) {
            values[key] = 'DEFAULT';
          } else {
            values[key] = this.escape(null);
          }
        } else {
          if (modelAttributeMap && modelAttributeMap[key] && modelAttributeMap[key].autoIncrement === true) {
            identityWrapperRequired = true;
          }

          if (value instanceof Utils.SequelizeMethod || options.bindParam === false) {
<<<<<<< HEAD
            values[key] = this.escape(value, modelAttributeMap && modelAttributeMap[key] || undefined, { context: 'INSERT' });
=======
            values.push(this.escape(value, modelAttributeMap && modelAttributeMap[key] || undefined, { context: 'INSERT', replacements: options.replacements }));
>>>>>>> 96686c04
          } else {
            values[key] = this.format(value, modelAttributeMap && modelAttributeMap[key] || undefined, { context: 'INSERT' }, bindParam);
          }
        }
      }
    }

    let onDuplicateKeyUpdate = '';

    // `options.updateOnDuplicate` is the list of field names to update if a duplicate key is hit during the insert.  It
    // contains just the field names.  This option is _usually_ explicitly set by the corresponding query-interface
    // upsert function.
    if (this._dialect.supports.inserts.updateOnDuplicate && options.updateOnDuplicate) {
      if (this._dialect.supports.inserts.updateOnDuplicate === ' ON CONFLICT DO UPDATE SET') { // postgres / sqlite
        // If no conflict target columns were specified, use the primary key names from options.upsertKeys
        const conflictKeys = options.upsertKeys.map(attr => this.quoteIdentifier(attr));
        const updateKeys = options.updateOnDuplicate.map(attr => `${this.quoteIdentifier(attr)}=EXCLUDED.${this.quoteIdentifier(attr)}`);
        onDuplicateKeyUpdate = ` ON CONFLICT (${conflictKeys.join(',')})`;
        // if update keys are provided, then apply them here.  if there are no updateKeys provided, then do not try to
        // do an update.  Instead, fall back to DO NOTHING.
        onDuplicateKeyUpdate += _.isEmpty(updateKeys) ? ' DO NOTHING ' : ` DO UPDATE SET ${updateKeys.join(',')}`;
      } else {
        const valueKeys = options.updateOnDuplicate.map(attr => `${this.quoteIdentifier(attr)}=${values[attr]}`);
        // the rough equivalent to ON CONFLICT DO NOTHING in mysql, etc is ON DUPLICATE KEY UPDATE id = id
        // So, if no update values were provided, fall back to the identifier columns provided in the upsertKeys array.
        // This will be the primary key in most cases, but it could be some other constraint.
        if (_.isEmpty(valueKeys) && options.upsertKeys) {
          valueKeys.push(...options.upsertKeys.map(attr => `${this.quoteIdentifier(attr)}=${this.quoteIdentifier(attr)}`));
        }

        // edge case... but if for some reason there were no valueKeys, and there were also no upsertKeys... then we
        // can no longer build the requested query without a syntax error.  Let's throw something more graceful here
        // so the devs know what the problem is.
        if (_.isEmpty(valueKeys)) {
          throw new Error('No update values found for ON DUPLICATE KEY UPDATE clause, and no identifier fields could be found to use instead.');
        }

        onDuplicateKeyUpdate += `${this._dialect.supports.inserts.updateOnDuplicate} ${valueKeys.join(',')}`;
      }
    }

    const replacements = {
      ignoreDuplicates: options.ignoreDuplicates ? this._dialect.supports.inserts.ignoreDuplicates : '',
      onConflictDoNothing: options.ignoreDuplicates ? this._dialect.supports.inserts.onConflictDoNothing : '',
      attributes: fields.join(','),
      output: outputFragment,
      values: Object.values(values).join(','),
      tmpTable,
    };

    valueQuery = `${tmpTable}INSERT${replacements.ignoreDuplicates} INTO ${quotedTable} (${replacements.attributes})${replacements.output} VALUES (${replacements.values})${onDuplicateKeyUpdate}${replacements.onConflictDoNothing}${valueQuery}`;
    emptyQuery = `${tmpTable}INSERT${replacements.ignoreDuplicates} INTO ${quotedTable}${replacements.output}${onDuplicateKeyUpdate}${replacements.onConflictDoNothing}${emptyQuery}`;

    // Mostly for internal use, so we expect the user to know what he's doing!
    // pg_temp functions are private per connection, so we never risk this function interfering with another one.
    if (this._dialect.supports.EXCEPTION && options.exception) {
      const dropFunction = 'DROP FUNCTION IF EXISTS pg_temp.testfunc()';

      if (returningModelAttributes.length === 0) {
        returningModelAttributes.push('*');
      }

      const delimiter = `$func_${uuidv4().replace(/-/g, '')}$`;
      const selectQuery = `SELECT (testfunc.response).${returningModelAttributes.join(', (testfunc.response).')}, testfunc.sequelize_caught_exception FROM pg_temp.testfunc();`;

      options.exception = 'WHEN unique_violation THEN GET STACKED DIAGNOSTICS sequelize_caught_exception = PG_EXCEPTION_DETAIL;';
      valueQuery = `CREATE OR REPLACE FUNCTION pg_temp.testfunc(OUT response ${quotedTable}, OUT sequelize_caught_exception text) RETURNS RECORD AS ${delimiter} BEGIN ${valueQuery} RETURNING * INTO response; EXCEPTION ${options.exception} END ${delimiter} LANGUAGE plpgsql; ${selectQuery} ${dropFunction}`;
    } else {
      valueQuery += returningFragment;
      emptyQuery += returningFragment;
    }

    query = `${`${replacements.attributes.length > 0 ? valueQuery : emptyQuery}`.trim()};`;
    if (this._dialect.supports.finalTable) {
      query = `SELECT * FROM FINAL TABLE (${replacements.attributes.length > 0 ? valueQuery : emptyQuery});`;
    }

    if (identityWrapperRequired && this._dialect.supports.autoIncrement.identityInsert) {
      query = `SET IDENTITY_INSERT ${quotedTable} ON; ${query} SET IDENTITY_INSERT ${quotedTable} OFF;`;
    }

    // Used by Postgres upsertQuery and calls to here with options.exception set to true
    const result = { query };
    if (options.bindParam !== false) {
      result.bind = bind;
    }

    return result;
  }

  /**
   * Returns an insert into command for multiple values.
   *
   * @param {string} tableName
   * @param {object} fieldValueHashes
   * @param {object} options
   * @param {object} fieldMappedAttributes
   *
   * @private
   */
  bulkInsertQuery(tableName, fieldValueHashes, options, fieldMappedAttributes) {
    options = options || {};
    fieldMappedAttributes = fieldMappedAttributes || {};

    const tuples = [];
    const serials = {};
    const allAttributes = [];
    let onDuplicateKeyUpdate = '';

    for (const fieldValueHash of fieldValueHashes) {
      _.forOwn(fieldValueHash, (value, key) => {
        if (!allAttributes.includes(key)) {
          allAttributes.push(key);
        }

        if (
          fieldMappedAttributes[key]
          && fieldMappedAttributes[key].autoIncrement === true
        ) {
          serials[key] = true;
        }
      });
    }

    for (const fieldValueHash of fieldValueHashes) {
      const values = allAttributes.map(key => {
        if (
          this._dialect.supports.bulkDefault
          && serials[key] === true
        ) {
          // fieldValueHashes[key] ?? 'DEFAULT'
          return fieldValueHash[key] != null ? fieldValueHash[key] : 'DEFAULT';
        }

        return this.escape(fieldValueHash[key], fieldMappedAttributes[key], { context: 'INSERT', replacements: options.replacements });
      });

      tuples.push(`(${values.join(',')})`);
    }

    // `options.updateOnDuplicate` is the list of field names to update if a duplicate key is hit during the insert.  It
    // contains just the field names.  This option is _usually_ explicitly set by the corresponding query-interface
    // upsert function.
    if (this._dialect.supports.inserts.updateOnDuplicate && options.updateOnDuplicate) {
      if (this._dialect.supports.inserts.updateOnDuplicate === ' ON CONFLICT DO UPDATE SET') { // postgres / sqlite
        // If no conflict target columns were specified, use the primary key names from options.upsertKeys
        const conflictKeys = options.upsertKeys.map(attr => this.quoteIdentifier(attr));
        const updateKeys = options.updateOnDuplicate.map(attr => `${this.quoteIdentifier(attr)}=EXCLUDED.${this.quoteIdentifier(attr)}`);
        onDuplicateKeyUpdate = ` ON CONFLICT (${conflictKeys.join(',')}) DO UPDATE SET ${updateKeys.join(',')}`;
      } else { // mysql / maria
        const valueKeys = options.updateOnDuplicate.map(attr => `${this.quoteIdentifier(attr)}=VALUES(${this.quoteIdentifier(attr)})`);
        onDuplicateKeyUpdate = `${this._dialect.supports.inserts.updateOnDuplicate} ${valueKeys.join(',')}`;
      }
    }

    const ignoreDuplicates = options.ignoreDuplicates ? this._dialect.supports.inserts.ignoreDuplicates : '';
    const attributes = allAttributes.map(attr => this.quoteIdentifier(attr)).join(',');
    const onConflictDoNothing = options.ignoreDuplicates ? this._dialect.supports.inserts.onConflictDoNothing : '';
    let returning = '';

    if (this._dialect.supports.returnValues && options.returning) {
      const returnValues = this.generateReturnValues(fieldMappedAttributes, options);

      returning += returnValues.returningFragment;
    }

    return Utils.joinSQLFragments([
      'INSERT',
      ignoreDuplicates,
      'INTO',
      this.quoteTable(tableName),
      `(${attributes})`,
      'VALUES',
      tuples.join(','),
      onDuplicateKeyUpdate,
      onConflictDoNothing,
      returning,
      ';',
    ]);
  }

  /**
   * Returns an update query
   *
   * @param {string} tableName
   * @param {object} attrValueHash
   * @param {object} where A hash with conditions (e.g. {name: 'foo'}) OR an ID as integer
   * @param {object} options
   * @param {object} columnDefinitions
   *
   * @private
   */
  updateQuery(tableName, attrValueHash, where, options, columnDefinitions) {
    options = options || {};
    _.defaults(options, this.options);

    attrValueHash = Utils.removeNullishValuesFromHash(attrValueHash, options.omitNull, options);

    const values = [];
    const bind = Object.create(null);
    const modelAttributeMap = {};
    let outputFragment = '';
    let tmpTable = ''; // tmpTable declaration for trigger
    let suffix = '';

    if (_.get(this, ['sequelize', 'options', 'dialectOptions', 'prependSearchPath']) || options.searchPath) {
      // Not currently supported with search path (requires output of multiple queries)
      options.bindParam = false;
    }

    const bindParam = options.bindParam === undefined ? this.bindParam(bind) : options.bindParam;

    if (this._dialect.supports['LIMIT ON UPDATE'] && options.limit && this.dialect !== 'mssql' && this.dialect !== 'db2') {
      suffix = ` LIMIT ${this.escape(options.limit, undefined, options)} `;
    }

    if (this._dialect.supports.returnValues && options.returning) {
      const returnValues = this.generateReturnValues(columnDefinitions, options);

      suffix += returnValues.returningFragment;
      tmpTable = returnValues.tmpTable || '';
      outputFragment = returnValues.outputFragment || '';

      // ensure that the return output is properly mapped to model fields.
      if (!this._dialect.supports.returnValues.output && options.returning) {
        options.mapToModel = true;
      }
    }

    if (columnDefinitions) {
      _.each(columnDefinitions, (attribute, key) => {
        modelAttributeMap[key] = attribute;
        if (attribute.field) {
          modelAttributeMap[attribute.field] = attribute;
        }
      });
    }

    for (const key in attrValueHash) {
      if (modelAttributeMap && modelAttributeMap[key]
        && modelAttributeMap[key].autoIncrement === true
        && !this._dialect.supports.autoIncrement.update) {
        // not allowed to update identity column
        continue;
      }

      const value = attrValueHash[key];

      if (value instanceof Utils.SequelizeMethod || options.bindParam === false) {
        values.push(`${this.quoteIdentifier(key)}=${this.escape(value, modelAttributeMap && modelAttributeMap[key] || undefined, { context: 'UPDATE', replacements: options.replacements })}`);
      } else {
        values.push(`${this.quoteIdentifier(key)}=${this.format(value, modelAttributeMap && modelAttributeMap[key] || undefined, { context: 'UPDATE' }, bindParam)}`);
      }
    }

    const whereOptions = { ...options, bindParam };

    if (values.length === 0) {
      return { query: '' };
    }

    const query = `${tmpTable}UPDATE ${this.quoteTable(tableName)} SET ${values.join(',')}${outputFragment} ${this.whereQuery(where, whereOptions)}${suffix}`.trim();

    // Used by Postgres upsertQuery and calls to here with options.exception set to true
    const result = { query };
    if (options.bindParam !== false) {
      result.bind = bind;
    }

    return result;
  }

  /**
   * Returns an update query using arithmetic operator
   *
   * @param {string} operator                    String with the arithmetic operator (e.g. '+' or '-')
   * @param {string} tableName                   Name of the table
   * @param {object} where                       A plain-object with conditions (e.g. {name: 'foo'}) OR an ID as integer
   * @param {object} incrementAmountsByField     A plain-object with attribute-value-pairs
   * @param {object} extraAttributesToBeUpdated  A plain-object with attribute-value-pairs
   * @param {object} options
   *
   * @private
   */
  arithmeticQuery(operator, tableName, where, incrementAmountsByField, extraAttributesToBeUpdated, options) {
    // TODO: this method should delegate to `updateQuery`

    options = options || {};
    _.defaults(options, { returning: true });

    const replacementOptions = _.pick(options, ['replacements']);

    extraAttributesToBeUpdated = Utils.removeNullishValuesFromHash(extraAttributesToBeUpdated, this.options.omitNull);

    let outputFragment = '';
    let returningFragment = '';

    if (this._dialect.supports.returnValues && options.returning) {
      const returnValues = this.generateReturnValues(null, options);

      outputFragment = returnValues.outputFragment;
      returningFragment = returnValues.returningFragment;
    }

    const updateSetSqlFragments = [];
    for (const field in incrementAmountsByField) {
      const incrementAmount = incrementAmountsByField[field];
      const quotedField = this.quoteIdentifier(field);
      const escapedAmount = this.escape(incrementAmount, undefined, replacementOptions);
      updateSetSqlFragments.push(`${quotedField}=${quotedField}${operator} ${escapedAmount}`);
    }

    for (const field in extraAttributesToBeUpdated) {
      const newValue = extraAttributesToBeUpdated[field];
      const quotedField = this.quoteIdentifier(field);
      const escapedValue = this.escape(newValue, undefined, replacementOptions);
      updateSetSqlFragments.push(`${quotedField}=${escapedValue}`);
    }

    return Utils.joinSQLFragments([
      'UPDATE',
      this.quoteTable(tableName),
      'SET',
      updateSetSqlFragments.join(','),
      outputFragment,
      this.whereQuery(where, replacementOptions),
      returningFragment,
    ]);
  }

  /*
    Returns an add index query.
    Parameters:
      - tableName -> Name of an existing table, possibly with schema.
      - options:
        - type: UNIQUE|FULLTEXT|SPATIAL
        - name: The name of the index. Default is <table>_<attr1>_<attr2>
        - fields: An array of attributes as string or as hash.
                  If the attribute is a hash, it must have the following content:
                  - name: The name of the attribute/column
                  - length: An integer. Optional
                  - order: 'ASC' or 'DESC'. Optional
        - parser
        - using
        - operator
        - concurrently: Pass CONCURRENT so other operations run while the index is created
      - rawTablename, the name of the table, without schema. Used to create the name of the index
   @private
  */
  addIndexQuery(tableName, attributes, options, rawTablename) {
    options = options || {};

    if (!Array.isArray(attributes)) {
      options = attributes;
      attributes = undefined;
    } else {
      options.fields = attributes;
    }

    options.prefix = options.prefix || rawTablename || tableName;
    if (options.prefix && typeof options.prefix === 'string') {
      options.prefix = options.prefix.replace(/\./g, '_');
      options.prefix = options.prefix.replace(/("|')/g, '');
    }

    const fieldsSql = options.fields.map(field => {
      if (field instanceof Utils.SequelizeMethod) {
        return this.handleSequelizeMethod(field);
      }

      if (typeof field === 'string') {
        field = {
          name: field,
        };
      }

      let result = '';

      if (field.attribute) {
        field.name = field.attribute;
      }

      if (!field.name) {
        throw new Error(`The following index field has no name: ${util.inspect(field)}`);
      }

      result += this.quoteIdentifier(field.name);

      if (this._dialect.supports.index.collate && field.collate) {
        result += ` COLLATE ${this.quoteIdentifier(field.collate)}`;
      }

      if (this._dialect.supports.index.operator) {
        const operator = field.operator || options.operator;
        if (operator) {
          result += ` ${operator}`;
        }
      }

      if (this._dialect.supports.index.length > 0 && field.length > 0) {
        result += `(${field.length})`;
      }

      if (field.order) {
        result += ` ${field.order}`;
      }

      return result;
    });

    if (!options.name) {
      // Mostly for cases where addIndex is called directly by the user without an options object (for example in migrations)
      // All calls that go through sequelize should already have a name
      options = Utils.nameIndex(options, options.prefix);
    }

    options = Model._conformIndex(options);

    if (!this._dialect.supports.index.type) {
      delete options.type;
    }

    if (options.where) {
      options.where = this.whereQuery(options.where);
    }

    if (typeof tableName === 'string') {
      tableName = this.quoteIdentifiers(tableName);
    } else {
      tableName = this.quoteTable(tableName);
    }

    const concurrently = this._dialect.supports.index.concurrently && options.concurrently ? 'CONCURRENTLY' : undefined;
    let ind;
    if (this._dialect.supports.indexViaAlter) {
      ind = [
        'ALTER TABLE',
        tableName,
        concurrently,
        'ADD',
      ];
    } else {
      ind = ['CREATE'];
    }

    ind = ind.concat(
      options.unique ? 'UNIQUE' : '',
      options.type, 'INDEX',
      !this._dialect.supports.indexViaAlter ? concurrently : undefined,
      this.quoteIdentifiers(options.name),
      this._dialect.supports.index.using === 1 && options.using ? `USING ${options.using}` : '',
      !this._dialect.supports.indexViaAlter ? `ON ${tableName}` : undefined,
      this._dialect.supports.index.using === 2 && options.using ? `USING ${options.using}` : '',
      `(${fieldsSql.join(', ')})`,
      this._dialect.supports.index.parser && options.parser ? `WITH PARSER ${options.parser}` : undefined,
      this._dialect.supports.index.where && options.where ? options.where : undefined,
    );

    return _.compact(ind).join(' ');
  }

  addConstraintQuery(tableName, options) {
    if (typeof tableName === 'string') {
      tableName = this.quoteIdentifiers(tableName);
    } else {
      tableName = this.quoteTable(tableName);
    }

    return Utils.joinSQLFragments([
      'ALTER TABLE',
      tableName,
      'ADD',
      this.getConstraintSnippet(tableName, options || {}),
      ';',
    ]);
  }

  getConstraintSnippet(tableName, options) {
    let constraintSnippet;
    let constraintName;

    const fieldsSql = options.fields.map(field => {
      if (typeof field === 'string') {
        return this.quoteIdentifier(field);
      }

      if (field instanceof Utils.SequelizeMethod) {
        return this.handleSequelizeMethod(field);
      }

      if (field.attribute) {
        field.name = field.attribute;
      }

      if (!field.name) {
        throw new Error(`The following index field has no name: ${field}`);
      }

      return this.quoteIdentifier(field.name);
    });

    const fieldsSqlQuotedString = fieldsSql.join(', ');
    const fieldsSqlString = fieldsSql.join('_');

    switch (options.type.toUpperCase()) {
      case 'UNIQUE':
        constraintName = this.quoteIdentifier(options.name || `${tableName}_${fieldsSqlString}_uk`);
        constraintSnippet = `CONSTRAINT ${constraintName} UNIQUE (${fieldsSqlQuotedString})`;
        break;
      case 'CHECK':
        options.where = this.whereItemsQuery(options.where);
        constraintName = this.quoteIdentifier(options.name || `${tableName}_${fieldsSqlString}_ck`);
        constraintSnippet = `CONSTRAINT ${constraintName} CHECK (${options.where})`;
        break;
      case 'DEFAULT':
        if (options.defaultValue === undefined) {
          throw new Error('Default value must be specified for DEFAULT CONSTRAINT');
        }

        if (this._dialect.name !== 'mssql') {
          throw new Error('Default constraints are supported only for MSSQL dialect.');
        }

        constraintName = this.quoteIdentifier(options.name || `${tableName}_${fieldsSqlString}_df`);
        constraintSnippet = `CONSTRAINT ${constraintName} DEFAULT (${this.escape(options.defaultValue, undefined, options)}) FOR ${fieldsSql[0]}`;
        break;
      case 'PRIMARY KEY':
        constraintName = this.quoteIdentifier(options.name || `${tableName}_${fieldsSqlString}_pk`);
        constraintSnippet = `CONSTRAINT ${constraintName} PRIMARY KEY (${fieldsSqlQuotedString})`;
        break;
      case 'FOREIGN KEY': {
        const references = options.references;
        if (!references || !references.table || !(references.field || references.fields)) {
          throw new Error('references object with table and field must be specified');
        }

        constraintName = this.quoteIdentifier(options.name || `${tableName}_${fieldsSqlString}_${references.table}_fk`);
        const quotedReferences
          = typeof references.field !== 'undefined'
          ? this.quoteIdentifier(references.field)
          : references.fields.map(f => this.quoteIdentifier(f)).join(', ');
        const referencesSnippet = `${this.quoteTable(references.table)} (${quotedReferences})`;
        constraintSnippet = `CONSTRAINT ${constraintName} `;
        constraintSnippet += `FOREIGN KEY (${fieldsSqlQuotedString}) REFERENCES ${referencesSnippet}`;
        if (options.onUpdate) {
          if (!this._dialect.supports.constraints.onUpdate) {
            throw new Error(`Constraint onUpdate is not supported by ${this._dialect}`);
          }

          constraintSnippet += ` ON UPDATE ${options.onUpdate.toUpperCase()}`;
        }

        if (options.onDelete) {
          constraintSnippet += ` ON DELETE ${options.onDelete.toUpperCase()}`;
        }

        break;
      }

      default: throw new Error(`${options.type} is invalid.`);
    }

    if (options.deferrable && ['UNIQUE', 'PRIMARY KEY', 'FOREIGN KEY'].includes(options.type.toUpperCase())) {
      constraintSnippet += ` ${this.deferConstraintsQuery(options)}`;
    }

    return constraintSnippet;
  }

  removeConstraintQuery(tableName, constraintName) {
    if (typeof tableName === 'string') {
      tableName = this.quoteIdentifiers(tableName);
    } else {
      tableName = this.quoteTable(tableName);
    }

    return Utils.joinSQLFragments([
      'ALTER TABLE',
      tableName,
      'DROP CONSTRAINT',
      this.quoteIdentifiers(constraintName),
    ]);
  }

  /*
    Quote an object based on its type. This is a more general version of quoteIdentifiers
    Strings: should proxy to quoteIdentifiers
    Arrays:
      * Expects array in the form: [<model> (optional), <model> (optional),... String, String (optional)]
        Each <model> can be a model, or an object {model: Model, as: String}, matching include, or an
        association object, or the name of an association.
      * Zero or more models can be included in the array and are used to trace a path through the tree of
        included nested associations. This produces the correct table name for the ORDER BY/GROUP BY SQL
        and quotes it.
      * If a single string is appended to end of array, it is quoted.
        If two strings appended, the 1st string is quoted, the 2nd string unquoted.
    Objects:
      * If raw is set, that value should be returned verbatim, without quoting
      * If fn is set, the string should start with the value of fn, starting paren, followed by
        the values of cols (which is assumed to be an array), quoted and joined with ', ',
        unless they are themselves objects
      * If direction is set, should be prepended

    Currently this function is only used for ordering / grouping columns and Sequelize.col(), but it could
    potentially also be used for other places where we want to be able to call SQL functions (e.g. as default values)
   @private
  */
  quote(collection, parent, connector = '.', options) {
    // init
    const validOrderOptions = [
      'ASC',
      'DESC',
      'ASC NULLS LAST',
      'DESC NULLS LAST',
      'ASC NULLS FIRST',
      'DESC NULLS FIRST',
      'NULLS FIRST',
      'NULLS LAST',
    ];

    // just quote as identifiers if string
    if (typeof collection === 'string') {
      return this.quoteIdentifiers(collection);
    }

    if (Array.isArray(collection)) {
      // iterate through the collection and mutate objects into associations
      collection.forEach((item, index) => {
        const previous = collection[index - 1];
        let previousAssociation;
        let previousModel;

        // set the previous as the parent when previous is undefined or the target of the association
        if (!previous && parent !== undefined) {
          previousModel = parent;
        } else if (previous && previous instanceof Association) {
          previousAssociation = previous;
          previousModel = previous.target;
        }

        // if the previous item is a model, then attempt getting an association
        if (isModelStatic(previousModel)) {
          let model;
          let as;

          if (isModelStatic(item)) {
            // set
            model = item;
          } else if (_.isPlainObject(item) && item.model && isModelStatic(item.model)) {
            // set
            model = item.model;
            as = item.as;
          }

          if (model) {
            // set the as to either the through name or the model name
            if (!as && previousAssociation && previousAssociation instanceof Association && previousAssociation.through && previousAssociation.through.model === model) {
              // get from previous association
              item = new Association(previousModel, model, {
                as: model.name,
              });
            } else {
              // get association from previous model
              item = previousModel.getAssociationForAlias(model, as);

              // attempt to use the model name if the item is still null
              if (!item) {
                item = previousModel.getAssociationForAlias(model, model.name);
              }
            }

            // make sure we have an association
            if (!(item instanceof Association)) {
              throw new TypeError(util.format('Unable to find a valid association for model, \'%s\'', model.name));
            }
          }
        }

        if (typeof item === 'string') {
          // get order index
          const orderIndex = validOrderOptions.indexOf(item.toUpperCase());

          // see if this is an order
          if (index > 0 && orderIndex !== -1) {
            item = this.sequelize.literal(` ${validOrderOptions[orderIndex]}`);
          } else if (previousModel && isModelStatic(previousModel)) {
            // only go down this path if we have preivous model and check only once
            if (previousModel.associations !== undefined && previousModel.associations[item]) {
              // convert the item to an association
              item = previousModel.associations[item];
            } else if (previousModel.rawAttributes !== undefined && previousModel.rawAttributes[item] && item !== previousModel.rawAttributes[item].field) {
              // convert the item attribute from its alias
              item = previousModel.rawAttributes[item].field;
            } else if (
              item.includes('.')
              && previousModel.rawAttributes !== undefined
            ) {
              const itemSplit = item.split('.');

              if (previousModel.rawAttributes[itemSplit[0]].type instanceof DataTypes.JSON) {
                // just quote identifiers for now
                const identifier = this.quoteIdentifiers(`${previousModel.name}.${previousModel.rawAttributes[itemSplit[0]].field}`);

                // get path
                const path = itemSplit.slice(1);

                // extract path
                item = this.jsonPathExtractionQuery(identifier, path);

                // literal because we don't want to append the model name when string
                item = this.sequelize.literal(item);
              }
            }
          }
        }

        collection[index] = item;
      });

      // loop through array, adding table names of models to quoted
      const collectionLength = collection.length;
      const tableNames = [];
      let item;
      let i = 0;

      for (i = 0; i < collectionLength - 1; i++) {
        item = collection[i];
        if (typeof item === 'string' || item._modelAttribute || item instanceof Utils.SequelizeMethod) {
          break;
        } else if (item instanceof Association) {
          tableNames[i] = item.as;
        }
      }

      // start building sql
      let sql = '';

      if (i > 0) {
        sql += `${this.quoteIdentifier(tableNames.join(connector))}.`;
      } else if (typeof collection[0] === 'string' && parent) {
        sql += `${this.quoteIdentifier(parent.name)}.`;
      }

      // loop through everything past i and append to the sql
      for (const collectionItem of collection.slice(i)) {
        sql += this.quote(collectionItem, parent, connector, options);
      }

      return sql;
    }

    if (collection._modelAttribute) {
      return `${this.quoteTable(collection.Model.name)}.${this.quoteIdentifier(collection.fieldName)}`;
    }

    if (collection instanceof Utils.SequelizeMethod) {
      return this.handleSequelizeMethod(collection, undefined, undefined, options);
    }

    if (_.isPlainObject(collection) && collection.raw) {
      // simple objects with raw is no longer supported
      throw new Error('The `{raw: "..."}` syntax is no longer supported.  Use `sequelize.literal` instead.');
    }

    throw new Error(`Unknown structure passed to order / group: ${util.inspect(collection)}`);
  }

  _initQuoteIdentifier() {
    this._quoteIdentifier = this.quoteIdentifier;
    this.quoteIdentifier = function quoteIdentifier(identifier, force) {
      if (identifier === '*') {
        return identifier;
      }

      return this._quoteIdentifier(identifier, force);
    };
  }

  /**
   * Adds quotes to identifier
   *
   * @param {string} _identifier
   * @param {boolean} _force
   *
   * @returns {string}
   */
  quoteIdentifier(_identifier, _force) {
    throw new Error(`quoteIdentifier for Dialect "${this.dialect}" is not implemented`);
  }

  /**
   * Split a list of identifiers by "." and quote each part.
   *
   * @param {string} identifiers
   *
   * @returns {string}
   */
  quoteIdentifiers(identifiers) {
    if (identifiers.includes('.')) {
      identifiers = identifiers.split('.');

      const head = identifiers.slice(0, -1).join('->');
      const tail = identifiers[identifiers.length - 1];

      return `${this.quoteIdentifier(head)}.${this.quoteIdentifier(tail)}`;
    }

    return this.quoteIdentifier(identifiers);
  }

  quoteAttribute(attribute, model) {
    if (model && attribute in model.rawAttributes) {
      return this.quoteIdentifier(attribute);
    }

    return this.quoteIdentifiers(attribute);
  }

  /**
   * Quote table name with optional alias and schema attribution
   *
   * @param {string|object}  param table string or object
   * @param {string|boolean} alias alias name
   *
   * @returns {string}
   */
  quoteTable(param, alias = false) {
    let table = '';

    if (alias === true) {
      alias = param.as || param.name || param;
    }

    if (_.isObject(param)) {
      if (this._dialect.supports.schemas) {
        if (param.schema) {
          table += `${this.quoteIdentifier(param.schema)}.`;
        }

        table += this.quoteIdentifier(param.tableName);
      } else {
        if (param.schema) {
          table += param.schema + (param.delimiter || '.');
        }

        table += param.tableName;
        table = this.quoteIdentifier(table);
      }
    } else {
      table = this.quoteIdentifier(param);
    }

    if (alias) {
      table += ` AS ${this.quoteIdentifier(alias)}`;
    }

    return table;
  }

  /*
    Escape a value (e.g. a string, number or date)
    @private
  */
  escape(value, field, options) {
    options = options || {};

    if (value !== null && value !== undefined) {
      if (value instanceof Utils.SequelizeMethod) {
        return this.handleSequelizeMethod(value, undefined, undefined, { replacements: options.replacements });
      }

      if (field && field.type) {
        this.validate(value, field, options);

        if (field.type.stringify) {
          // Users shouldn't have to worry about these args - just give them a function that takes a single arg
          const simpleEscape = escVal => SqlString.escape(escVal, this.options.timezone, this.dialect);

          value = field.type.stringify(value, { escape: simpleEscape, field, timezone: this.options.timezone, operation: options.operation });

          if (field.type.escape === false) {
            // The data-type already did the required escaping
            return value;
          }
        }
      }
    }

    return SqlString.escape(value, this.options.timezone, this.dialect);
  }

  bindParam(bind) {
    let i = 0;

    return value => {
      const bindName = `sequelize_${++i}`;

      bind[bindName] = value;

      return `$${bindName}`;
    };
  }

  /*
    Returns a bind parameter representation of a value (e.g. a string, number or date)
    @private
  */
  format(value, field, options, bindParam) {
    options = options || {};

    if (value !== null && value !== undefined) {
      if (value instanceof Utils.SequelizeMethod) {
        throw new TypeError('Cannot pass SequelizeMethod as a bind parameter - use escape instead');
      }

      if (field && field.type) {
        this.validate(value, field, options);

        if (field.type.bindParam) {
          return field.type.bindParam(value, { escape: _.identity, field, timezone: this.options.timezone, operation: options.operation, bindParam });
        }
      }
    }

    return bindParam(value);
  }

  /*
    Validate a value against a field specification
    @private
  */
  validate(value, field, options) {
    if (this.typeValidation && field.type.validate && value) {
      try {
        if (options.isList && Array.isArray(value)) {
          for (const item of value) {
            field.type.validate(item, options);
          }
        } else {
          field.type.validate(value, options);
        }
      } catch (error) {
        if (error instanceof sequelizeError.ValidationError) {
          error.errors.push(new sequelizeError.ValidationErrorItem(
            error.message,
            'Validation error',
            field.fieldName,
            value,
            null,
            `${field.type.key} validator`,
          ));
        }

        throw error;
      }
    }
  }

  isIdentifierQuoted(identifier) {
    return /^\s*(?:(["'`])(?:(?!\1).|\1{2})*\1\.?)+\s*$/i.test(identifier);
  }

  /**
   * Generates an SQL query that extract JSON property of given path.
   *
   * @param   {string}               _column   The JSON column
   * @param   {string|Array<string>} [_path]   The path to extract (optional)
   * @param   {boolean}              [_isJson] The value is JSON use alt symbols (optional)
   * @returns {string}                        The generated sql query
   * @private
   */
  jsonPathExtractionQuery(_column, _path, _isJson) {
    throw new Error(`JSON operations are not supported in ${this.dialect}`);
  }

  /*
    Returns a query for selecting elements in the table <tableName>.
    Options:
      - attributes -> An array of attributes (e.g. ['name', 'birthday']). Default: *
      - where -> A hash with conditions (e.g. {name: 'foo'})
                 OR an ID as integer
      - order -> e.g. 'id DESC'
      - group
      - limit -> The maximum count you want to get.
      - offset -> An offset value to start from. Only useable with limit!
   @private
  */
  selectQuery(tableName, options, model) {
    options = options || {};
    const limit = options.limit;
    const mainQueryItems = [];
    const subQueryItems = [];
    const subQuery = options.subQuery === undefined ? limit && options.hasMultiAssociation : options.subQuery;
    const attributes = {
      main: options.attributes && [...options.attributes],
      subQuery: null,
    };
    const mainTable = {
      name: tableName,
      quotedName: null,
      as: null,
      model,
    };
    const topLevelInfo = {
      names: mainTable,
      options,
      subQuery,
    };
    let mainJoinQueries = [];
    let subJoinQueries = [];
    let query;

    // Aliases can be passed through subqueries and we don't want to reset them
    if (this.options.minifyAliases && !options.aliasesMapping) {
      options.aliasesMapping = new Map();
      options.aliasesByTable = {};
      options.includeAliases = new Map();
    }

    // resolve table name options
    if (options.tableAs) {
      mainTable.as = this.quoteIdentifier(options.tableAs);
    } else if (!Array.isArray(mainTable.name) && mainTable.model) {
      mainTable.as = this.quoteIdentifier(mainTable.model.name);
    }

    mainTable.quotedName = !Array.isArray(mainTable.name) ? this.quoteTable(mainTable.name) : tableName.map(t => {
      return Array.isArray(t) ? this.quoteTable(t[0], t[1]) : this.quoteTable(t, true);
    }).join(', ');

    if (subQuery && attributes.main) {
      for (const keyAtt of mainTable.model.primaryKeyAttributes) {
        // Check if mainAttributes contain the primary key of the model either as a field or an aliased field
        if (!attributes.main.some(attr => keyAtt === attr || keyAtt === attr[0] || keyAtt === attr[1])) {
          attributes.main.push(mainTable.model.rawAttributes[keyAtt].field ? [keyAtt, mainTable.model.rawAttributes[keyAtt].field] : keyAtt);
        }
      }
    }

    attributes.main = this.escapeAttributes(attributes.main, options, mainTable.as);
    attributes.main = attributes.main || (options.include ? [`${mainTable.as}.*`] : ['*']);

    // If subquery, we add the mainAttributes to the subQuery and set the mainAttributes to select * from subquery
    if (subQuery || options.groupedLimit) {
      // We need primary keys
      attributes.subQuery = attributes.main;
      attributes.main = [`${mainTable.as || mainTable.quotedName}.*`];
    }

    if (options.include) {
      for (const include of options.include) {
        if (include.separate) {
          continue;
        }

        const joinQueries = this.generateInclude(include, { externalAs: mainTable.as, internalAs: mainTable.as }, topLevelInfo, { replacements: options.replacements });

        subJoinQueries = subJoinQueries.concat(joinQueries.subQuery);
        mainJoinQueries = mainJoinQueries.concat(joinQueries.mainQuery);

        if (joinQueries.attributes.main.length > 0) {
          attributes.main = _.uniq(attributes.main.concat(joinQueries.attributes.main));
        }

        if (joinQueries.attributes.subQuery.length > 0) {
          attributes.subQuery = _.uniq(attributes.subQuery.concat(joinQueries.attributes.subQuery));
        }
      }
    }

    if (subQuery) {
      subQueryItems.push(
        this.selectFromTableFragment(options, mainTable.model, attributes.subQuery, mainTable.quotedName, mainTable.as),
        subJoinQueries.join(''),
      );
    } else {
      if (options.groupedLimit) {
        if (!mainTable.as) {
          mainTable.as = mainTable.quotedName;
        }

        const where = { ...options.where };
        let groupedLimitOrder;
        let whereKey;
        let include;
        let groupedTableName = mainTable.as;

        if (typeof options.groupedLimit.on === 'string') {
          whereKey = options.groupedLimit.on;
        } else if (options.groupedLimit.on instanceof HasMany) {
          whereKey = options.groupedLimit.on.foreignKeyField;
        }

        if (options.groupedLimit.on instanceof BelongsToMany) {
          // BTM includes needs to join the through table on to check ID
          groupedTableName = options.groupedLimit.on.manyFromSource.as;
          const groupedLimitOptions = Model._validateIncludedElements({
            include: [{
              association: options.groupedLimit.on.manyFromSource,
              duplicating: false, // The UNION'ed query may contain duplicates, but each sub-query cannot
              required: true,
              where: {
                [Op.placeholder]: true,
                ...options.groupedLimit.through && options.groupedLimit.through.where,
              },
            }],
            model,
          });

          // Make sure attributes from the join table are mapped back to models
          options.hasJoin = true;
          options.hasMultiAssociation = true;
          options.includeMap = Object.assign(groupedLimitOptions.includeMap, options.includeMap);
          options.includeNames = groupedLimitOptions.includeNames.concat(options.includeNames || []);
          include = groupedLimitOptions.include;

          if (Array.isArray(options.order)) {
            // We need to make sure the order by attributes are available to the parent query
            options.order.forEach((order, i) => {
              if (Array.isArray(order)) {
                order = order[0];
              }

              let alias = `subquery_order_${i}`;
              options.attributes.push([order, alias]);

              // We don't want to prepend model name when we alias the attributes, so quote them here
              alias = this.sequelize.literal(this.quote(alias, undefined, undefined, options));

              if (Array.isArray(options.order[i])) {
                options.order[i][0] = alias;
              } else {
                options.order[i] = alias;
              }
            });
            groupedLimitOrder = options.order;
          }
        } else {
          // Ordering is handled by the subqueries, so ordering the UNION'ed result is not needed
          groupedLimitOrder = options.order;
          delete options.order;
          where[Op.placeholder] = true;
        }

        // Caching the base query and splicing the where part into it is consistently > twice
        // as fast than generating from scratch each time for values.length >= 5
        const baseQuery = `SELECT * FROM (${this.selectQuery(
          tableName,
          {
            attributes: options.attributes,
            offset: options.offset,
            limit: options.groupedLimit.limit,
            order: groupedLimitOrder,
            aliasesMapping: options.aliasesMapping,
            aliasesByTable: options.aliasesByTable,
            where,
            include,
            model,
          },
          model,
        ).replace(/;$/, '')}) AS sub`; // Every derived table must have its own alias
        const placeHolder = this.whereItemQuery(Op.placeholder, true, { model });
        const splicePos = baseQuery.indexOf(placeHolder);

        mainQueryItems.push(this.selectFromTableFragment(options, mainTable.model, attributes.main, `(${
          options.groupedLimit.values.map(value => {
            let groupWhere;
            if (whereKey) {
              groupWhere = {
                [whereKey]: value,
              };
            }

            if (include) {
              groupWhere = {
                [options.groupedLimit.on.foreignIdentifierField]: value,
              };
            }

            return Utils.spliceStr(baseQuery, splicePos, placeHolder.length, this.getWhereConditions(groupWhere, groupedTableName, undefined, options));
          }).join(
            this._dialect.supports['UNION ALL'] ? ' UNION ALL ' : ' UNION ',
          )
        })`, mainTable.as));
      } else {
        mainQueryItems.push(this.selectFromTableFragment(options, mainTable.model, attributes.main, mainTable.quotedName, mainTable.as));
      }

      mainQueryItems.push(mainJoinQueries.join(''));
    }

    // Add WHERE to sub or main query
    if (Object.prototype.hasOwnProperty.call(options, 'where') && !options.groupedLimit) {
      options.where = this.getWhereConditions(options.where, mainTable.as || tableName, model, options);
      if (options.where) {
        if (subQuery) {
          subQueryItems.push(` WHERE ${options.where}`);
        } else {
          mainQueryItems.push(` WHERE ${options.where}`);
          // Walk the main query to update all selects
          for (const [key, value] of mainQueryItems.entries()) {
            if (value.startsWith('SELECT')) {
              mainQueryItems[key] = this.selectFromTableFragment(options, model, attributes.main, mainTable.quotedName, mainTable.as, options.where);
            }
          }
        }
      }
    }

    // Add GROUP BY to sub or main query
    if (options.group) {
      options.group = Array.isArray(options.group) ? options.group.map(t => this.aliasGrouping(t, model, mainTable.as, options)).join(', ') : this.aliasGrouping(options.group, model, mainTable.as, options);

      if (subQuery && options.group) {
        subQueryItems.push(` GROUP BY ${options.group}`);
      } else if (options.group) {
        mainQueryItems.push(` GROUP BY ${options.group}`);
      }
    }

    // Add HAVING to sub or main query
    if (Object.prototype.hasOwnProperty.call(options, 'having')) {
      options.having = this.getWhereConditions(options.having, tableName, model, options, false);
      if (options.having) {
        if (subQuery) {
          subQueryItems.push(` HAVING ${options.having}`);
        } else {
          mainQueryItems.push(` HAVING ${options.having}`);
        }
      }
    }

    // Add ORDER to sub or main query
    if (options.order) {
      const orders = this.getQueryOrders(options, model, subQuery);
      if (orders.mainQueryOrder.length > 0) {
        mainQueryItems.push(` ORDER BY ${orders.mainQueryOrder.join(', ')}`);
      }

      if (orders.subQueryOrder.length > 0) {
        subQueryItems.push(` ORDER BY ${orders.subQueryOrder.join(', ')}`);
      }
    }

    // Add LIMIT, OFFSET to sub or main query
    const limitOrder = this.addLimitAndOffset(options, mainTable.model);
    if (limitOrder && !options.groupedLimit) {
      if (subQuery) {
        subQueryItems.push(limitOrder);
      } else {
        mainQueryItems.push(limitOrder);
      }
    }

    if (subQuery) {
      this._throwOnEmptyAttributes(attributes.main, { modelName: model && model.name, as: mainTable.as });
      query = `SELECT ${attributes.main.join(', ')} FROM (${subQueryItems.join('')}) AS ${mainTable.as}${mainJoinQueries.join('')}${mainQueryItems.join('')}`;
    } else {
      query = mainQueryItems.join('');
    }

    if (options.lock && this._dialect.supports.lock) {
      let lock = options.lock;
      if (typeof options.lock === 'object') {
        lock = options.lock.level;
      }

      if (this._dialect.supports.lockKey && ['KEY SHARE', 'NO KEY UPDATE'].includes(lock)) {
        query += ` FOR ${lock}`;
      } else if (lock === 'SHARE') {
        query += ` ${this._dialect.supports.forShare}`;
      } else {
        query += ' FOR UPDATE';
      }

      if (this._dialect.supports.lockOf && options.lock.of && isModelStatic(options.lock.of)) {
        query += ` OF ${this.quoteTable(options.lock.of.name)}`;
      }

      if (this._dialect.supports.skipLocked && options.skipLocked) {
        query += ' SKIP LOCKED';
      }
    }

    return `${query};`;
  }

  aliasGrouping(field, model, tableName, options) {
    const src = Array.isArray(field) ? field[0] : field;

    return this.quote(this._getAliasForField(tableName, src, options) || src, model, undefined, options);
  }

  escapeAttributes(attributes, options, mainTableAs) {
    return attributes && attributes.map(attr => {
      let addTable = true;

      if (attr instanceof Utils.SequelizeMethod) {
        return this.handleSequelizeMethod(attr, undefined, undefined, options);
      }

      if (Array.isArray(attr)) {
        if (attr.length !== 2) {
          throw new Error(`${JSON.stringify(attr)} is not a valid attribute definition. Please use the following format: ['attribute definition', 'alias']`);
        }

        attr = [...attr];

        if (attr[0] instanceof Utils.SequelizeMethod) {
          attr[0] = this.handleSequelizeMethod(attr[0], undefined, undefined, options);
          addTable = false;
        } else if (!attr[0].includes('(') && !attr[0].includes(')')) {
          attr[0] = this.quoteIdentifier(attr[0]);
        } else {
          deprecations.noRawAttributes();
        }

        let alias = attr[1];

        if (this.options.minifyAliases) {
          alias = this._getMinifiedAlias(alias, mainTableAs, options);
        }

        attr = [attr[0], this.quoteIdentifier(alias)].join(' AS ');
      } else {
        attr = !attr.includes(Utils.TICK_CHAR) && !attr.includes('"')
          ? this.quoteAttribute(attr, options.model)
          : this.escape(attr, undefined, options);
      }

      if (!_.isEmpty(options.include) && (!attr.includes('.') || options.dotNotation) && addTable) {
        attr = `${mainTableAs}.${attr}`;
      }

      return attr;
    });
  }

  generateInclude(include, parentTableName, topLevelInfo, options) {
    const joinQueries = {
      mainQuery: [],
      subQuery: [],
    };
    const mainChildIncludes = [];
    const subChildIncludes = [];
    let requiredMismatch = false;
    const includeAs = {
      internalAs: include.as,
      externalAs: include.as,
    };
    const attributes = {
      main: [],
      subQuery: [],
    };
    let joinQuery;

    topLevelInfo.options.keysEscaped = true;

    if (topLevelInfo.names.name !== parentTableName.externalAs && topLevelInfo.names.as !== parentTableName.externalAs) {
      includeAs.internalAs = `${parentTableName.internalAs}->${include.as}`;
      includeAs.externalAs = `${parentTableName.externalAs}.${include.as}`;
    }

    // includeIgnoreAttributes is used by aggregate functions
    if (topLevelInfo.options.includeIgnoreAttributes !== false) {
      include.model._expandAttributes(include);
      Utils.mapFinderOptions(include, include.model);

      const includeAttributes = include.attributes.map(attr => {
        let attrAs = attr;
        let verbatim = false;

        if (Array.isArray(attr) && attr.length === 2) {
          if (attr[0] instanceof Utils.SequelizeMethod && (
            attr[0] instanceof Utils.Literal
            || attr[0] instanceof Utils.Cast
            || attr[0] instanceof Utils.Fn
          )) {
            verbatim = true;
          }

          attr = attr.map(attrPart => (attrPart instanceof Utils.SequelizeMethod ? this.handleSequelizeMethod(attrPart, undefined, undefined, options) : attrPart));

          attrAs = attr[1];
          attr = attr[0];
        }

        if (attr instanceof Utils.Literal) {
          // We trust the user to rename the field correctly
          return this.handleSequelizeMethod(attr, undefined, undefined, options);
        }

        if (attr instanceof Utils.Cast || attr instanceof Utils.Fn) {
          throw new TypeError(
            'Tried to select attributes using Sequelize.cast or Sequelize.fn without specifying an alias for the result, during eager loading. '
            + 'This means the attribute will not be added to the returned instance',
          );
        }

        let prefix;
        if (verbatim === true) {
          prefix = attr;
        } else if (/#>>|->>/.test(attr)) {
          prefix = `(${this.quoteIdentifier(includeAs.internalAs)}.${attr.replace(/\(|\)/g, '')})`;
        } else if (/json_extract\(/.test(attr)) {
          prefix = attr.replace(/json_extract\(/i, `json_extract(${this.quoteIdentifier(includeAs.internalAs)}.`);
        } else {
          prefix = `${this.quoteIdentifier(includeAs.internalAs)}.${this.quoteIdentifier(attr)}`;
        }

        let alias = `${includeAs.externalAs}.${attrAs}`;

        if (this.options.minifyAliases) {
          alias = this._getMinifiedAlias(alias, includeAs.internalAs, topLevelInfo.options);
        }

        return Utils.joinSQLFragments([
          prefix,
          'AS',
          this.quoteIdentifier(alias, true),
        ]);
      });
      if (include.subQuery && topLevelInfo.subQuery) {
        for (const attr of includeAttributes) {
          attributes.subQuery.push(attr);
        }
      } else {
        for (const attr of includeAttributes) {
          attributes.main.push(attr);
        }
      }
    }

    // through
    if (include.through) {
      joinQuery = this.generateThroughJoin(include, includeAs, parentTableName.internalAs, topLevelInfo);
    } else {
      this._generateSubQueryFilter(include, includeAs, topLevelInfo);
      joinQuery = this.generateJoin(include, topLevelInfo, options);
    }

    // handle possible new attributes created in join
    if (joinQuery.attributes.main.length > 0) {
      attributes.main = attributes.main.concat(joinQuery.attributes.main);
    }

    if (joinQuery.attributes.subQuery.length > 0) {
      attributes.subQuery = attributes.subQuery.concat(joinQuery.attributes.subQuery);
    }

    if (include.include) {
      for (const childInclude of include.include) {
        if (childInclude.separate || childInclude._pseudo) {
          continue;
        }

        const childJoinQueries = this.generateInclude(childInclude, includeAs, topLevelInfo, options);

        if (include.required === false && childInclude.required === true) {
          requiredMismatch = true;
        }

        // if the child is a sub query we just give it to the
        if (childInclude.subQuery && topLevelInfo.subQuery) {
          subChildIncludes.push(childJoinQueries.subQuery);
        }

        if (childJoinQueries.mainQuery) {
          mainChildIncludes.push(childJoinQueries.mainQuery);
        }

        if (childJoinQueries.attributes.main.length > 0) {
          attributes.main = attributes.main.concat(childJoinQueries.attributes.main);
        }

        if (childJoinQueries.attributes.subQuery.length > 0) {
          attributes.subQuery = attributes.subQuery.concat(childJoinQueries.attributes.subQuery);
        }
      }
    }

    if (include.subQuery && topLevelInfo.subQuery) {
      if (requiredMismatch && subChildIncludes.length > 0) {
        joinQueries.subQuery.push(` ${joinQuery.join} ( ${joinQuery.body}${subChildIncludes.join('')} ) ON ${joinQuery.condition}`);
      } else {
        joinQueries.subQuery.push(` ${joinQuery.join} ${joinQuery.body} ON ${joinQuery.condition}`);
        if (subChildIncludes.length > 0) {
          joinQueries.subQuery.push(subChildIncludes.join(''));
        }
      }

      joinQueries.mainQuery.push(mainChildIncludes.join(''));
    } else {
      if (requiredMismatch && mainChildIncludes.length > 0) {
        joinQueries.mainQuery.push(` ${joinQuery.join} ( ${joinQuery.body}${mainChildIncludes.join('')} ) ON ${joinQuery.condition}`);
      } else {
        joinQueries.mainQuery.push(` ${joinQuery.join} ${joinQuery.body} ON ${joinQuery.condition}`);
        if (mainChildIncludes.length > 0) {
          joinQueries.mainQuery.push(mainChildIncludes.join(''));
        }
      }

      joinQueries.subQuery.push(subChildIncludes.join(''));
    }

    return {
      mainQuery: joinQueries.mainQuery.join(''),
      subQuery: joinQueries.subQuery.join(''),
      attributes,
    };
  }

  _getMinifiedAlias(alias, tableName, options) {
    // We do not want to re-alias in case of a subquery
    if (options.aliasesByTable[`${tableName}${alias}`]) {
      return options.aliasesByTable[`${tableName}${alias}`];
    }

    // Do not alias custom suquery_orders
    if (/subquery_order_\d/.test(alias)) {
      return alias;
    }

    const minifiedAlias = `_${options.aliasesMapping.size}`;

    options.aliasesMapping.set(minifiedAlias, alias);
    options.aliasesByTable[`${tableName}${alias}`] = minifiedAlias;

    return minifiedAlias;
  }

  _getAliasForField(tableName, field, options) {
    if (this.options.minifyAliases && options.aliasesByTable[`${tableName}${field}`]) {
      return options.aliasesByTable[`${tableName}${field}`];
    }

    return null;
  }

  generateJoin(include, topLevelInfo, options) {
    const association = include.association;
    const parent = include.parent;
    const parentIsTop = Boolean(parent) && !include.parent.association && include.parent.model.name === topLevelInfo.options.model.name;
    let $parent;
    let joinWhere;
    /* Attributes for the left side */
    const left = association.source;
    const attrLeft = association instanceof BelongsTo
      ? association.identifier
      : association.sourceKeyAttribute || left.primaryKeyAttribute;
    const fieldLeft = association instanceof BelongsTo
      ? association.identifierField
      : left.rawAttributes[association.sourceKeyAttribute || left.primaryKeyAttribute].field;
    let asLeft;
    /* Attributes for the right side */
    const right = include.model;
    const tableRight = right.getTableName();
    const fieldRight = association instanceof BelongsTo
      ? right.rawAttributes[association.targetIdentifier || right.primaryKeyAttribute].field
      : association.identifierField;
    let asRight = include.as;

    while (($parent = $parent && $parent.parent || include.parent) && $parent.association) {
      if (asLeft) {
        asLeft = `${$parent.as}->${asLeft}`;
      } else {
        asLeft = $parent.as;
      }
    }

    if (!asLeft) {
      asLeft = parent.as || parent.model.name;
    } else {
      asRight = `${asLeft}->${asRight}`;
    }

    let joinOn = `${this.quoteTable(asLeft)}.${this.quoteIdentifier(fieldLeft)}`;
    const subqueryAttributes = [];

    if (topLevelInfo.options.groupedLimit && parentIsTop || topLevelInfo.subQuery && include.parent.subQuery && !include.subQuery) {
      if (parentIsTop) {
        // The main model attributes is not aliased to a prefix
        const tableName = this.quoteTable(parent.as || parent.model.name);

        // Check for potential aliased JOIN condition
        joinOn = this._getAliasForField(tableName, attrLeft, topLevelInfo.options) || `${tableName}.${this.quoteIdentifier(attrLeft)}`;

        if (topLevelInfo.subQuery) {
          const dbIdentifier = `${tableName}.${this.quoteIdentifier(fieldLeft)}`;
          subqueryAttributes.push(dbIdentifier !== joinOn ? `${dbIdentifier} AS ${this.quoteIdentifier(attrLeft)}` : dbIdentifier);
        }
      } else {
        const joinSource = `${asLeft.replace(/->/g, '.')}.${attrLeft}`;

        // Check for potential aliased JOIN condition
        joinOn = this._getAliasForField(asLeft, joinSource, topLevelInfo.options) || this.quoteIdentifier(joinSource);
      }
    }

    joinOn += ` = ${this.quoteIdentifier(asRight)}.${this.quoteIdentifier(fieldRight)}`;

    if (include.on) {
      joinOn = this.whereItemsQuery(include.on, {
        prefix: this.sequelize.literal(this.quoteIdentifier(asRight)),
        model: include.model,
        replacements: options?.replacements,
      });
    }

    if (include.where) {
      joinWhere = this.whereItemsQuery(include.where, {
        prefix: this.sequelize.literal(this.quoteIdentifier(asRight)),
        model: include.model,
        replacements: options?.replacements,
      });
      if (joinWhere) {
        if (include.or) {
          joinOn += ` OR ${joinWhere}`;
        } else {
          joinOn += ` AND ${joinWhere}`;
        }
      }
    }

    if (this.options.minifyAliases && asRight.length > 63) {
      const alias = `%${topLevelInfo.options.includeAliases.size}`;

      topLevelInfo.options.includeAliases.set(alias, asRight);
    }

    return {
      join: include.required ? 'INNER JOIN' : include.right && this._dialect.supports['RIGHT JOIN'] ? 'RIGHT OUTER JOIN' : 'LEFT OUTER JOIN',
      body: this.quoteTable(tableRight, asRight),
      condition: joinOn,
      attributes: {
        main: [],
        subQuery: subqueryAttributes,
      },
    };
  }

  /**
   * Returns the SQL fragments to handle returning the attributes from an insert/update query.
   *
   * @param  {object} modelAttributes An object with the model attributes.
   * @param  {object} options         An object with options.
   *
   * @private
   */
  generateReturnValues(modelAttributes, options) {
    const returnFields = [];
    const returnTypes = [];
    let outputFragment = '';
    let returningFragment = '';
    let tmpTable = '';

    if (Array.isArray(options.returning)) {
      returnFields.push(...options.returning.map(field => this.quoteIdentifier(field)));
    } else if (modelAttributes) {
      _.each(modelAttributes, attribute => {
        if (!(attribute.type instanceof DataTypes.VIRTUAL)) {
          returnFields.push(this.quoteIdentifier(attribute.field));
          returnTypes.push(attribute.type);
        }
      });
    }

    if (_.isEmpty(returnFields)) {
      returnFields.push('*');
    }

    if (this._dialect.supports.returnValues.returning) {
      returningFragment = ` RETURNING ${returnFields.join(',')}`;
    } else if (this._dialect.supports.returnValues.output) {
      outputFragment = ` OUTPUT ${returnFields.map(field => `INSERTED.${field}`).join(',')}`;

      // To capture output rows when there is a trigger on MSSQL DB
      if (options.hasTrigger && this._dialect.supports.tmpTableTrigger) {
        const tmpColumns = returnFields.map((field, i) => `${field} ${returnTypes[i].toSql()}`);

        tmpTable = `DECLARE @tmp TABLE (${tmpColumns.join(',')}); `;
        outputFragment += ' INTO @tmp';
        returningFragment = '; SELECT * FROM @tmp';
      }
    }

    return { outputFragment, returnFields, returningFragment, tmpTable };
  }

  generateThroughJoin(include, includeAs, parentTableName, topLevelInfo) {
    const through = include.through;
    const throughTable = through.model.getTableName();
    const throughAs = `${includeAs.internalAs}->${through.as}`;
    const externalThroughAs = `${includeAs.externalAs}.${through.as}`;
    const throughAttributes = through.attributes.map(attr => {
      let alias = `${externalThroughAs}.${Array.isArray(attr) ? attr[1] : attr}`;

      if (this.options.minifyAliases) {
        alias = this._getMinifiedAlias(alias, throughAs, topLevelInfo.options);
      }

      return Utils.joinSQLFragments([
        `${this.quoteIdentifier(throughAs)}.${this.quoteIdentifier(Array.isArray(attr) ? attr[0] : attr)}`,
        'AS',
        this.quoteIdentifier(alias),
      ]);
    });
    const association = include.association;
    const parentIsTop = !include.parent.association && include.parent.model.name === topLevelInfo.options.model.name;
    const tableSource = parentTableName;
    const identSource = association.identifierField;
    const tableTarget = includeAs.internalAs;
    const identTarget = association.foreignIdentifierField;
    const attrTarget = association.targetKeyField;

    const joinType = include.required ? 'INNER JOIN' : include.right && this._dialect.supports['RIGHT JOIN'] ? 'RIGHT OUTER JOIN' : 'LEFT OUTER JOIN';
    let joinBody;
    let joinCondition;
    const attributes = {
      main: [],
      subQuery: [],
    };
    let attrSource = association.sourceKey;
    let sourceJoinOn;
    let targetJoinOn;
    let throughWhere;
    let targetWhere;

    if (topLevelInfo.options.includeIgnoreAttributes !== false) {
      // Through includes are always hasMany, so we need to add the attributes to the mainAttributes no matter what (Real join will never be executed in subquery)
      for (const attr of throughAttributes) {
        attributes.main.push(attr);
      }
    }

    // Figure out if we need to use field or attribute
    if (!topLevelInfo.subQuery) {
      attrSource = association.sourceKeyField;
    }

    if (topLevelInfo.subQuery && !include.subQuery && !include.parent.subQuery && include.parent.model !== topLevelInfo.options.mainModel) {
      attrSource = association.sourceKeyField;
    }

    // Filter statement for left side of through
    // Used by both join and subquery where
    // If parent include was in a subquery need to join on the aliased attribute
    if (topLevelInfo.subQuery && !include.subQuery && include.parent.subQuery && !parentIsTop) {
      // If we are minifying aliases and our JOIN target has been minified, we need to use the alias instead of the original column name
      const joinSource = this._getAliasForField(tableSource, `${tableSource}.${attrSource}`, topLevelInfo.options) || `${tableSource}.${attrSource}`;

      sourceJoinOn = `${this.quoteIdentifier(joinSource)} = `;
    } else {
      // If we are minifying aliases and our JOIN target has been minified, we need to use the alias instead of the original column name
      const aliasedSource = this._getAliasForField(tableSource, attrSource, topLevelInfo.options) || attrSource;

      sourceJoinOn = `${this.quoteTable(tableSource)}.${this.quoteIdentifier(aliasedSource)} = `;
    }

    sourceJoinOn += `${this.quoteIdentifier(throughAs)}.${this.quoteIdentifier(identSource)}`;

    // Filter statement for right side of through
    // Used by both join and subquery where
    targetJoinOn = `${this.quoteIdentifier(tableTarget)}.${this.quoteIdentifier(attrTarget)} = `;
    targetJoinOn += `${this.quoteIdentifier(throughAs)}.${this.quoteIdentifier(identTarget)}`;

    if (through.where) {
      throughWhere = this.getWhereConditions(through.where, this.sequelize.literal(this.quoteIdentifier(throughAs)), through.model, topLevelInfo.options);
    }

    // Generate a wrapped join so that the through table join can be dependent on the target join
    joinBody = `( ${this.quoteTable(throughTable, throughAs)} INNER JOIN ${this.quoteTable(include.model.getTableName(), includeAs.internalAs)} ON ${targetJoinOn}`;
    if (throughWhere) {
      joinBody += ` AND ${throughWhere}`;
    }

    joinBody += ')';
    joinCondition = sourceJoinOn;

    if ((include.where || include.through.where) && include.where) {
      targetWhere = this.getWhereConditions(include.where, this.sequelize.literal(this.quoteIdentifier(includeAs.internalAs)), include.model, topLevelInfo.options);
      if (targetWhere) {
        joinCondition += ` AND ${targetWhere}`;
      }
    }

    this._generateSubQueryFilter(include, includeAs, topLevelInfo);

    return {
      join: joinType,
      body: joinBody,
      condition: joinCondition,
      attributes,
    };
  }

  /*
   * Generates subQueryFilter - a select nested in the where clause of the subQuery.
   * For a given include a query is generated that contains all the way from the subQuery
   * table to the include table plus everything that's in required transitive closure of the
   * given include.
   */
  _generateSubQueryFilter(include, includeAs, topLevelInfo) {
    if (!topLevelInfo.subQuery || !include.subQueryFilter) {
      return;
    }

    if (!topLevelInfo.options.where) {
      topLevelInfo.options.where = {};
    }

    let parent = include;
    let child = include;
    let nestedIncludes = this._getRequiredClosure(include).include;
    let query;

    while ((parent = parent.parent)) {
      if (parent.parent && !parent.required) {
        return; // only generate subQueryFilter if all the parents of this include are required
      }

      if (parent.subQueryFilter) {
        // the include is already handled as this parent has the include on its required closure
        // skip to prevent duplicate subQueryFilter
        return;
      }

      nestedIncludes = [{ ...child, include: nestedIncludes, attributes: [] }];
      child = parent;
    }

    const topInclude = nestedIncludes[0];
    const topParent = topInclude.parent;
    const topAssociation = topInclude.association;
    topInclude.association = undefined;

    if (topInclude.through && Object(topInclude.through.model) === topInclude.through.model) {
      query = this.selectQuery(topInclude.through.model.getTableName(), {
        attributes: [topInclude.through.model.primaryKeyField],
        include: Model._validateIncludedElements({
          model: topInclude.through.model,
          include: [{
            association: topAssociation.toTarget,
            required: true,
            where: topInclude.where,
            include: topInclude.include,
          }],
        }).include,
        model: topInclude.through.model,
        where: {
          [Op.and]: [
            this.sequelize.literal([
              `${this.quoteTable(topParent.model.name)}.${this.quoteIdentifier(topParent.model.primaryKeyField)}`,
              `${this.quoteIdentifier(topInclude.through.model.name)}.${this.quoteIdentifier(topAssociation.identifierField)}`,
            ].join(' = ')),
            topInclude.through.where,
          ],
        },
        limit: 1,
        includeIgnoreAttributes: false,
      }, topInclude.through.model);
    } else {
      const isBelongsTo = topAssociation.associationType === 'BelongsTo';
      const sourceField = isBelongsTo ? topAssociation.identifierField : topAssociation.sourceKeyField || topParent.model.primaryKeyField;
      const targetField = isBelongsTo ? topAssociation.sourceKeyField || topInclude.model.primaryKeyField : topAssociation.identifierField;

      const join = [
        `${this.quoteIdentifier(topInclude.as)}.${this.quoteIdentifier(targetField)}`,
        `${this.quoteTable(topParent.as || topParent.model.name)}.${this.quoteIdentifier(sourceField)}`,
      ].join(' = ');

      query = this.selectQuery(topInclude.model.getTableName(), {
        attributes: [targetField],
        include: Model._validateIncludedElements(topInclude).include,
        model: topInclude.model,
        where: {
          [Op.and]: [
            topInclude.where,
            { [Op.join]: this.sequelize.literal(join) },
          ],
        },
        limit: 1,
        tableAs: topInclude.as,
        includeIgnoreAttributes: false,
      }, topInclude.model);
    }

    if (!topLevelInfo.options.where[Op.and]) {
      topLevelInfo.options.where[Op.and] = [];
    }

    topLevelInfo.options.where[`__${includeAs.internalAs}`] = this.sequelize.literal([
      '(',
      query.replace(/;$/, ''),
      ')',
      'IS NOT NULL',
    ].join(' '));
  }

  /*
   * For a given include hierarchy creates a copy of it where only the required includes
   * are preserved.
   */
  _getRequiredClosure(include) {
    const copy = { ...include, attributes: [], include: [] };

    if (Array.isArray(include.include)) {
      copy.include = include.include
        .filter(i => i.required)
        .map(inc => this._getRequiredClosure(inc));
    }

    return copy;
  }

  getQueryOrders(options, model, subQuery) {
    const mainQueryOrder = [];
    const subQueryOrder = [];

    if (Array.isArray(options.order)) {
      for (let order of options.order) {

        // wrap if not array
        if (!Array.isArray(order)) {
          order = [order];
        }

        if (
          subQuery
          && Array.isArray(order)
          && order[0]
          && !(order[0] instanceof Association)
          && !isModelStatic(order[0])
          && !isModelStatic(order[0].model)
          && !(typeof order[0] === 'string' && model && model.associations !== undefined && model.associations[order[0]])
        ) {
          subQueryOrder.push(this.quote(order, model, '->', options));
        }

        if (subQuery) {
          // Handle case where sub-query renames attribute we want to order by,
          // see https://github.com/sequelize/sequelize/issues/8739
          const subQueryAttribute = options.attributes.find(a => Array.isArray(a) && a[0] === order[0] && a[1]);
          if (subQueryAttribute) {
            const modelName = this.quoteIdentifier(model.name);

            order[0] = new Utils.Col(this._getAliasForField(modelName, subQueryAttribute[1], options) || subQueryAttribute[1]);
          }
        }

        mainQueryOrder.push(this.quote(order, model, '->', options));
      }
    } else if (options.order instanceof Utils.SequelizeMethod) {
      const sql = this.quote(options.order, model, '->', options);
      if (subQuery) {
        subQueryOrder.push(sql);
      }

      mainQueryOrder.push(sql);
    } else {
      throw new TypeError('Order must be type of array or instance of a valid sequelize method.');
    }

    return { mainQueryOrder, subQueryOrder };
  }

  _throwOnEmptyAttributes(attributes, extraInfo = {}) {
    if (attributes.length > 0) {
      return;
    }

    const asPart = extraInfo.as && `as ${extraInfo.as}` || '';
    const namePart = extraInfo.modelName && `for model '${extraInfo.modelName}'` || '';
    const message = `Attempted a SELECT query ${namePart} ${asPart} without selecting any columns`;
    throw new sequelizeError.QueryError(message.replace(/ +/g, ' '));
  }

  selectFromTableFragment(options, model, attributes, tables, mainTableAs) {
    this._throwOnEmptyAttributes(attributes, { modelName: model && model.name, as: mainTableAs });

    let fragment = `SELECT ${attributes.join(', ')} FROM ${tables}`;

    if (mainTableAs) {
      fragment += ` AS ${mainTableAs}`;
    }

    if (options.indexHints && this._dialect.supports.indexHints) {
      for (const hint of options.indexHints) {
        if (IndexHints[hint.type]) {
          fragment += ` ${IndexHints[hint.type]} INDEX (${hint.values.map(indexName => this.quoteIdentifiers(indexName)).join(',')})`;
        }
      }
    }

    return fragment;
  }

  /**
   * Returns an SQL fragment for adding result constraints.
   *
   * @param  {object} options An object with selectQuery options.
   * @param {ModelStatic} model
   * @returns {string}         The generated sql query.
   * @private
   */
  addLimitAndOffset(options, model) {
    let fragment = '';
    if (options.limit != null) {
      fragment += ` LIMIT ${this.escape(options.limit, undefined, options)}`;
    } else if (options.offset) {
      // limit must be specified if offset is specified.
      fragment += ` LIMIT 18446744073709551615`;
    }

    if (options.offset) {
      fragment += ` OFFSET ${this.escape(options.offset, undefined, options)}`;
    }

    return fragment;
  }

  handleSequelizeMethod(smth, tableName, factory, options, prepend) {
    let result;

    if (Object.prototype.hasOwnProperty.call(this.OperatorMap, smth.comparator)) {
      smth.comparator = this.OperatorMap[smth.comparator];
    }

    if (smth instanceof Utils.Where) {
      let value = smth.logic;
      let key;

      if (smth.attribute instanceof Utils.SequelizeMethod) {
        key = this.getWhereConditions(smth.attribute, tableName, factory, options, prepend);
      } else {
        key = `${this.quoteTable(smth.attribute.Model.name)}.${this.quoteIdentifier(smth.attribute.field || smth.attribute.fieldName)}`;
      }

      if (value && value instanceof Utils.SequelizeMethod) {
        value = this.getWhereConditions(value, tableName, factory, options, prepend);

        if (value === 'NULL') {
          if (smth.comparator === '=') {
            smth.comparator = 'IS';
          }

          if (smth.comparator === '!=') {
            smth.comparator = 'IS NOT';
          }
        }

        return [key, value].join(` ${smth.comparator} `);
      }

      if (_.isPlainObject(value)) {
        return this.whereItemQuery(smth.attribute, value, {
          model: factory,
        });
      }

      if ([this.OperatorMap[Op.between], this.OperatorMap[Op.notBetween]].includes(smth.comparator)) {
        value = `${this.escape(value[0], undefined, options)} AND ${this.escape(value[1], undefined, options)}`;
      } else if (typeof value === 'boolean') {
        value = this.booleanValue(value);
      } else {
        value = this.escape(value, undefined, options);
      }

      if (value === 'NULL') {
        if (smth.comparator === '=') {
          smth.comparator = 'IS';
        }

        if (smth.comparator === '!=') {
          smth.comparator = 'IS NOT';
        }
      }

      return [key, value].join(` ${smth.comparator} `);
    }

    if (smth instanceof Utils.Literal) {
      if (options?.replacements) {
        return injectReplacements(smth.val, this._dialect, options.replacements, {
          onPositionalReplacement: () => {
            throw new TypeError(`The following literal includes positional replacements (?).
Only named replacements (:name) are allowed in literal() because we cannot guarantee the order in which they will be evaluated:
➜ literal(${JSON.stringify(smth.val)})`);
          },
        });
      }

      return smth.val;

    }

    if (smth instanceof Utils.Cast) {
      if (smth.val instanceof Utils.SequelizeMethod) {
        result = this.handleSequelizeMethod(smth.val, tableName, factory, options, prepend);
      } else if (_.isPlainObject(smth.val)) {
        result = this.whereItemsQuery(smth.val);
      } else {
        result = this.escape(smth.val, undefined, options);
      }

      return `CAST(${result} AS ${smth.type.toUpperCase()})`;
    }

    if (smth instanceof Utils.Fn) {
      return `${smth.fn}(${
        smth.args.map(arg => {
          if (arg instanceof Utils.SequelizeMethod) {
            return this.handleSequelizeMethod(arg, tableName, factory, options, prepend);
          }

          if (_.isPlainObject(arg)) {
            return this.whereItemsQuery(arg);
          }

          return this.escape(arg, undefined, options);
        }).join(', ')
      })`;
    }

    if (smth instanceof Utils.Col) {
      if (Array.isArray(smth.col) && !factory) {
        throw new Error('Cannot call Sequelize.col() with array outside of order / group clause');
      }

      if (smth.col.startsWith('*')) {
        return '*';
      }

      return this.quote(smth.col, factory, undefined, options);
    }

    return smth.toString(this, factory);
  }

  whereQuery(where, options) {
    const query = this.whereItemsQuery(where, options);
    if (query && query.length > 0) {
      return `WHERE ${query}`;
    }

    return '';
  }

  whereItemsQuery(where, options, binding) {
    if (
      where === null
      || where === undefined
      || Utils.getComplexSize(where) === 0
    ) {
      // NO OP
      return '';
    }

    if (typeof where === 'string') {
      throw new TypeError('Support for `{where: \'raw query\'}` has been removed.');
    }

    const items = [];

    binding = binding || 'AND';
    if (binding[0] !== ' ') {
      binding = ` ${binding} `;
    }

    if (_.isPlainObject(where)) {
      for (const prop of Utils.getComplexKeys(where)) {
        const item = where[prop];
        items.push(this.whereItemQuery(prop, item, options));
      }
    } else {
      items.push(this.whereItemQuery(undefined, where, options));
    }

    return items.length && items.filter(item => item && item.length).join(binding) || '';
  }

  whereItemQuery(key, value, options = {}) {
    if (value === undefined) {
      throw new Error(`WHERE parameter "${key}" has invalid "undefined" value`);
    }

    if (typeof key === 'string' && key.includes('.') && options.model) {
      const keyParts = key.split('.');
      if (options.model.rawAttributes[keyParts[0]] && options.model.rawAttributes[keyParts[0]].type instanceof DataTypes.JSON) {
        const tmp = {};
        const field = options.model.rawAttributes[keyParts[0]];
        _.set(tmp, keyParts.slice(1), value);

        return this.whereItemQuery(field.field || keyParts[0], tmp, { field, ...options });
      }
    }

    const field = this._findField(key, options);
    const fieldType = field && field.type || options.type;

    const isPlainObject = _.isPlainObject(value);
    const isArray = !isPlainObject && Array.isArray(value);
    key = this.OperatorsAliasMap && this.OperatorsAliasMap[key] || key;
    if (isPlainObject) {
      value = this._replaceAliases(value);
    }

    const valueKeys = isPlainObject && Utils.getComplexKeys(value);

    if (key === undefined) {
      if (typeof value === 'string') {
        return value;
      }

      if (isPlainObject && valueKeys.length === 1) {
        return this.whereItemQuery(valueKeys[0], value[valueKeys[0]], options);
      }
    }

    if (value === null) {
      const opValue = options.bindParam ? 'NULL' : this.escape(value, field, options);

      return this._joinKeyValue(key, opValue, this.OperatorMap[Op.is], options.prefix);
    }

    if (!value) {
      const opValue = options.bindParam ? this.format(value, field, options, options.bindParam) : this.escape(value, field, options);

      return this._joinKeyValue(key, opValue, this.OperatorMap[Op.eq], options.prefix);
    }

    if (value instanceof Utils.SequelizeMethod && !(key !== undefined && value instanceof Utils.Fn)) {
      return this.handleSequelizeMethod(value, undefined, undefined, options);
    }

    // Convert where: [] to Op.and if possible, else treat as literal/replacements
    if (key === undefined && isArray) {
      if (Utils.canTreatArrayAsAnd(value)) {
        key = Op.and;
      } else {
        throw new Error('Support for literal replacements in the `where` object has been removed.');
      }
    }

    if (key === Op.or || key === Op.and || key === Op.not) {
      return this._whereGroupBind(key, value, options);
    }

    if (value[Op.or]) {
      return this._whereBind(this.OperatorMap[Op.or], key, value[Op.or], options);
    }

    if (value[Op.and]) {
      return this._whereBind(this.OperatorMap[Op.and], key, value[Op.and], options);
    }

    if (isArray && fieldType instanceof DataTypes.ARRAY) {
      const opValue = options.bindParam ? this.format(value, field, options, options.bindParam) : this.escape(value, field, options);

      return this._joinKeyValue(key, opValue, this.OperatorMap[Op.eq], options.prefix);
    }

    if (isPlainObject && fieldType instanceof DataTypes.JSON && options.json !== false) {
      return this._whereJSON(key, value, options);
    }

    // If multiple keys we combine the different logic conditions
    if (isPlainObject && valueKeys.length > 1) {
      return this._whereBind(this.OperatorMap[Op.and], key, value, options);
    }

    if (isArray) {
      return this._whereParseSingleValueObject(key, field, Op.in, value, options);
    }

    if (isPlainObject) {
      if (this.OperatorMap[valueKeys[0]]) {
        return this._whereParseSingleValueObject(key, field, valueKeys[0], value[valueKeys[0]], options);
      }

      return this._whereParseSingleValueObject(key, field, this.OperatorMap[Op.eq], value, options);
    }

    if (key === Op.placeholder) {
      const opValue = options.bindParam ? this.format(value, field, options, options.bindParam) : this.escape(value, field, options);

      return this._joinKeyValue(this.OperatorMap[key], opValue, this.OperatorMap[Op.eq], options.prefix);
    }

    const opValue = options.bindParam ? this.format(value, field, options, options.bindParam) : this.escape(value, field, options);

    return this._joinKeyValue(key, opValue, this.OperatorMap[Op.eq], options.prefix);
  }

  _findField(key, options) {
    if (options.field) {
      return options.field;
    }

    if (options.model && options.model.rawAttributes && options.model.rawAttributes[key]) {
      return options.model.rawAttributes[key];
    }

    if (options.model && options.model.fieldRawAttributesMap && options.model.fieldRawAttributesMap[key]) {
      return options.model.fieldRawAttributesMap[key];
    }
  }

  // OR/AND/NOT grouping logic
  _whereGroupBind(key, value, options) {
    const binding = key === Op.or ? this.OperatorMap[Op.or] : this.OperatorMap[Op.and];
    const outerBinding = key === Op.not ? 'NOT ' : '';

    if (Array.isArray(value)) {
      value = value.map(item => {
        let itemQuery = this.whereItemsQuery(item, options, this.OperatorMap[Op.and]);
        if (itemQuery && itemQuery.length > 0 && (Array.isArray(item) || _.isPlainObject(item)) && Utils.getComplexSize(item) > 1) {
          itemQuery = `(${itemQuery})`;
        }

        return itemQuery;
      }).filter(item => item && item.length);

      value = value.length && value.join(binding);
    } else {
      value = this.whereItemsQuery(value, options, binding);
    }

    // Op.or: [] should return no data.
    // Op.not of no restriction should also return no data
    if ((key === Op.or || key === Op.not) && !value) {
      return '0 = 1';
    }

    return value ? `${outerBinding}(${value})` : undefined;
  }

  _whereBind(binding, key, value, options) {
    if (_.isPlainObject(value)) {
      value = Utils.getComplexKeys(value).map(prop => {
        const item = value[prop];

        return this.whereItemQuery(key, { [prop]: item }, options);
      });
    } else {
      value = value.map(item => this.whereItemQuery(key, item, options));
    }

    value = value.filter(item => item && item.length);

    return value.length > 0 ? `(${value.join(binding)})` : undefined;
  }

  _whereJSON(key, value, options) {
    const items = [];
    let baseKey = this.quoteIdentifier(key);
    if (options.prefix) {
      if (options.prefix instanceof Utils.Literal) {
        baseKey = `${this.handleSequelizeMethod(options.prefix)}.${baseKey}`;
      } else {
        baseKey = `${this.quoteTable(options.prefix)}.${baseKey}`;
      }
    }

    for (const op of Utils.getOperators(value)) {
      const where = {
        [op]: value[op],
      };
      items.push(this.whereItemQuery(key, where, { ...options, json: false }));
    }

    _.forOwn(value, (item, prop) => {
      this._traverseJSON(items, baseKey, prop, item, [prop]);
    });

    const result = items.join(this.OperatorMap[Op.and]);

    return items.length > 1 ? `(${result})` : result;
  }

  _traverseJSON(items, baseKey, prop, item, path) {
    let cast;

    if (path[path.length - 1].includes('::')) {
      const tmp = path[path.length - 1].split('::');
      cast = tmp[1];
      path[path.length - 1] = tmp[0];
    }

    let pathKey = this.jsonPathExtractionQuery(baseKey, path);

    if (_.isPlainObject(item)) {
      for (const op of Utils.getOperators(item)) {
        const value = this._toJSONValue(item[op]);
        let isJson = false;
        if (typeof value === 'string' && op === Op.contains) {
          try {
            JSON.stringify(value);
            isJson = true;
          } catch {
            // failed to parse, is not json so isJson remains false
          }
        }

        pathKey = this.jsonPathExtractionQuery(baseKey, path, isJson);
        items.push(this.whereItemQuery(this._castKey(pathKey, value, cast), { [op]: value }));
      }

      _.forOwn(item, (value, itemProp) => {
        this._traverseJSON(items, baseKey, itemProp, value, [...path, itemProp]);
      });

      return;
    }

    item = this._toJSONValue(item);
    items.push(this.whereItemQuery(this._castKey(pathKey, item, cast), { [Op.eq]: item }));
  }

  _toJSONValue(value) {
    return value;
  }

  _castKey(key, value, cast, json) {
    cast = cast || this._getJsonCast(Array.isArray(value) ? value[0] : value);
    if (cast) {
      return new Utils.Literal(this.handleSequelizeMethod(new Utils.Cast(new Utils.Literal(key), cast, json)));
    }

    return new Utils.Literal(key);
  }

  _getJsonCast(value) {
    if (typeof value === 'number') {
      return 'double precision';
    }

    if (value instanceof Date) {
      return 'timestamptz';
    }

    if (typeof value === 'boolean') {
      return 'boolean';
    }

  }

  _joinKeyValue(key, value, comparator, prefix) {
    if (!key) {
      return value;
    }

    if (comparator === undefined) {
      throw new Error(`${key} and ${value} has no comparator`);
    }

    key = this._getSafeKey(key, prefix);

    return [key, value].join(` ${comparator} `);
  }

  _getSafeKey(key, prefix) {
    if (key instanceof Utils.SequelizeMethod) {
      key = this.handleSequelizeMethod(key);

      return this._prefixKey(this.handleSequelizeMethod(key), prefix);
    }

    if (Utils.isColString(key)) {
      key = key.slice(1, 1 + key.length - 2).split('.');

      if (key.length > 2) {
        key = [
          // join the tables by -> to match out internal namings
          key.slice(0, -1).join('->'),
          key[key.length - 1],
        ];
      }

      return key.map(identifier => this.quoteIdentifier(identifier)).join('.');
    }

    return this._prefixKey(this.quoteIdentifier(key), prefix);
  }

  _prefixKey(key, prefix) {
    if (prefix) {
      if (prefix instanceof Utils.Literal) {
        return [this.handleSequelizeMethod(prefix), key].join('.');
      }

      return [this.quoteTable(prefix), key].join('.');
    }

    return key;
  }

  _whereParseSingleValueObject(key, field, prop, value, options) {
    if (prop === Op.not) {
      if (Array.isArray(value)) {
        prop = Op.notIn;
      } else if (value !== null && value !== true && value !== false) {
        prop = Op.ne;
      }
    }

    let comparator = this.OperatorMap[prop] || this.OperatorMap[Op.eq];

    switch (prop) {
      case Op.in:
      case Op.notIn:
        if (value instanceof Utils.Literal) {
          return this._joinKeyValue(key, value.val, comparator, options.prefix);
        }

        if (value.length > 0) {
          return this._joinKeyValue(key, `(${value.map(item => this.escape(item, field, { where: true, replacements: options.replacements })).join(', ')})`, comparator, options.prefix);
        }

        if (comparator === this.OperatorMap[Op.in]) {
          return this._joinKeyValue(key, '(NULL)', comparator, options.prefix);
        }

        return '';
      case Op.any:
      case Op.all:
        comparator = `${this.OperatorMap[Op.eq]} ${comparator}`;
        if (value[Op.values]) {
          return this._joinKeyValue(key, `(VALUES ${value[Op.values].map(item => `(${this.escape(item, undefined, options)})`).join(', ')})`, comparator, options.prefix);
        }

        return this._joinKeyValue(key, `(${this.escape(value, field, options)})`, comparator, options.prefix);
      case Op.between:
      case Op.notBetween:
        return this._joinKeyValue(key, `${this.escape(value[0], field, options)} AND ${this.escape(value[1], field, options)}`, comparator, options.prefix);
      case Op.raw:
        throw new Error('The `$raw` where property is no longer supported.  Use `sequelize.literal` instead.');
      case Op.col:
        comparator = this.OperatorMap[Op.eq];
        value = value.split('.');

        if (value.length > 2) {
          value = [
            // join the tables by -> to match out internal namings
            value.slice(0, -1).join('->'),
            value[value.length - 1],
          ];
        }

        return this._joinKeyValue(key, value.map(identifier => this.quoteIdentifier(identifier)).join('.'), comparator, options.prefix);
      case Op.startsWith:
      case Op.endsWith:
      case Op.substring:
        comparator = this.OperatorMap[Op.like];
      case Op.notStartsWith:
      case Op.notEndsWith:
      case Op.notSubstring: {
        if (comparator !== this.OperatorMap[Op.like]) {
          comparator = this.OperatorMap[Op.notLike];
        }

        if (value instanceof Utils.Literal) {
          value = value.val;
        }

        let pattern = `${value}%`;

        if (prop === Op.endsWith || prop === Op.notEndsWith) {
          pattern = `%${value}`;
        }

        if (prop === Op.substring || prop === Op.notSubstring) {
          pattern = `%${value}%`;
        }

        return this._joinKeyValue(key, this.escape(pattern, undefined, options), comparator, options.prefix);
      }
    }

    const escapeOptions = {
      acceptStrings: comparator.includes(this.OperatorMap[Op.like]),
      replacements: options.replacements,
    };

    if (_.isPlainObject(value)) {
      if (value[Op.col]) {
        return this._joinKeyValue(key, this.whereItemQuery(null, value), comparator, options.prefix);
      }

      if (value[Op.any]) {
        escapeOptions.isList = true;

        return this._joinKeyValue(key, `(${this.escape(value[Op.any], field, escapeOptions)})`, `${comparator} ${this.OperatorMap[Op.any]}`, options.prefix);
      }

      if (value[Op.all]) {
        escapeOptions.isList = true;

        return this._joinKeyValue(key, `(${this.escape(value[Op.all], field, escapeOptions)})`, `${comparator} ${this.OperatorMap[Op.all]}`, options.prefix);
      }
    }

    if (value === null && comparator === this.OperatorMap[Op.eq]) {
      return this._joinKeyValue(key, this.escape(value, field, escapeOptions), this.OperatorMap[Op.is], options.prefix);
    }

    if (value === null && comparator === this.OperatorMap[Op.ne]) {
      return this._joinKeyValue(key, this.escape(value, field, escapeOptions), this.OperatorMap[Op.not], options.prefix);
    }

    return this._joinKeyValue(key, this.escape(value, field, escapeOptions), comparator, options.prefix);
  }

  /*
    Takes something and transforms it into values of a where condition.
   @private
  */
  getWhereConditions(smth, tableName, factory, options, prepend) {
    const where = {};

    if (Array.isArray(tableName)) {
      tableName = tableName[0];
      if (Array.isArray(tableName)) {
        tableName = tableName[1];
      }
    }

    options = options || {};

    if (prepend === undefined) {
      prepend = true;
    }

    if (smth && smth instanceof Utils.SequelizeMethod) { // Checking a property is cheaper than a lot of instanceof calls
      return this.handleSequelizeMethod(smth, tableName, factory, options, prepend);
    }

    if (_.isPlainObject(smth)) {
      return this.whereItemsQuery(smth, {
        model: factory,
        prefix: prepend && tableName,
        type: options.type,
        replacements: options.replacements,
      });
    }

    if (typeof smth === 'number' || typeof smth === 'bigint') {
      let primaryKeys = factory ? Object.keys(factory.primaryKeys) : [];

      if (primaryKeys.length > 0) {
        // Since we're just a number, assume only the first key
        primaryKeys = primaryKeys[0];
      } else {
        primaryKeys = 'id';
      }

      where[primaryKeys] = smth;

      return this.whereItemsQuery(where, {
        model: factory,
        prefix: prepend && tableName,
        replacements: options.replacements,
      });
    }

    if (typeof smth === 'string') {
      return this.whereItemsQuery(smth, {
        model: factory,
        prefix: prepend && tableName,
        replacements: options.replacements,
      });
    }

    if (Buffer.isBuffer(smth)) {
      return this.escape(smth, undefined, options);
    }

    if (Array.isArray(smth)) {
      if (smth.length === 0 || smth.length > 0 && smth[0].length === 0) {
        return '1=1';
      }

      if (Utils.canTreatArrayAsAnd(smth)) {
        const _smth = { [Op.and]: smth };

        return this.getWhereConditions(_smth, tableName, factory, options, prepend);
      }

      throw new Error('Support for literal replacements in the `where` object has been removed.');
    }

    if (smth === null) {
      return this.whereItemsQuery(smth, {
        model: factory,
        prefix: prepend && tableName,
        replacements: options.replacements,
      });
    }

    return '1=1';
  }

  // A recursive parser for nested where conditions
  parseConditionObject(conditions, path) {
    path = path || [];

    return _.reduce(conditions, (result, value, key) => {
      if (_.isObject(value)) {
        return result.concat(this.parseConditionObject(value, path.concat(key))); // Recursively parse objects
      }

      result.push({ path: path.concat(key), value });

      return result;
    }, []);
  }

  booleanValue(value) {
    return value;
  }
}

Object.assign(AbstractQueryGenerator.prototype, require('./query-generator/operators'));
Object.assign(AbstractQueryGenerator.prototype, require('./query-generator/transaction'));<|MERGE_RESOLUTION|>--- conflicted
+++ resolved
@@ -185,11 +185,7 @@
           }
 
           if (value instanceof Utils.SequelizeMethod || options.bindParam === false) {
-<<<<<<< HEAD
-            values[key] = this.escape(value, modelAttributeMap && modelAttributeMap[key] || undefined, { context: 'INSERT' });
-=======
-            values.push(this.escape(value, modelAttributeMap && modelAttributeMap[key] || undefined, { context: 'INSERT', replacements: options.replacements }));
->>>>>>> 96686c04
+            values[key] = this.escape(value, modelAttributeMap && modelAttributeMap[key] || undefined, { context: 'INSERT' replacements: options.replacements });
           } else {
             values[key] = this.format(value, modelAttributeMap && modelAttributeMap[key] || undefined, { context: 'INSERT' }, bindParam);
           }
