--- conflicted
+++ resolved
@@ -193,13 +193,8 @@
         if (modelAttributeMap && modelAttributeMap[key] && modelAttributeMap[key].autoIncrement === true && value == null) {
           if (!this.dialect.supports.autoIncrement.defaultValue) {
             fields.splice(-1, 1);
-<<<<<<< HEAD
-          } else if (this._dialect.supports.DEFAULT) {
+          } else if (this.dialect.supports.DEFAULT) {
             values[key] = 'DEFAULT';
-=======
-          } else if (this.dialect.supports.DEFAULT) {
-            values.push('DEFAULT');
->>>>>>> 95ae937a
           } else {
             values[key] = this.escape(null);
           }
