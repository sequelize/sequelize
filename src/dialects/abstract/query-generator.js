'use strict';

import NodeUtil from 'node:util';
import { getTextDataTypeForDialect } from '../../sql-string';
import { rejectInvalidOptions, isNullish, canTreatArrayAsAnd, isColString } from '../../utils/check';
import { TICK_CHAR } from '../../utils/dialect';
import {
  getComplexKeys,
  getComplexSize,
  getOperators,
  mapFinderOptions,
  removeNullishValuesFromHash,
} from '../../utils/format';
import { joinSQLFragments } from '../../utils/join-sql-fragments';
import { isModelStatic } from '../../utils/model-utils';
import { Cast, Col, Fn, Literal, SequelizeMethod, Where } from '../../utils/sequelize-method';
import { injectReplacements } from '../../utils/sql';
import { nameIndex, spliceStr } from '../../utils/string';
import { AbstractDataType } from './data-types';
import { attributeTypeToSql, validateDataType } from './data-types-utils';
import { AbstractQueryGeneratorTypeScript } from './query-generator-typescript';

const util = require('node:util');
const _ = require('lodash');
const crypto = require('node:crypto');

const deprecations = require('../../utils/deprecations');
const SqlString = require('../../sql-string');
const DataTypes = require('../../data-types');
const { Model } = require('../../model');
const { Association } = require('../../associations/base');
const { BelongsTo } = require('../../associations/belongs-to');
const { BelongsToMany } = require('../../associations/belongs-to-many');
const { HasMany } = require('../../associations/has-many');
const { Op } = require('../../operators');
const sequelizeError = require('../../errors');
const { IndexHints } = require('../../index-hints');
const { _validateIncludedElements } = require('../../model-internals');

/**
 * List of possible options listed in {@link CreateDatabaseQueryOptions}.
 * It is used to validate the options passed to {@link QueryGenerator#createDatabaseQuery},
 * as not all of them are supported by all dialects.
 */
export const CREATE_DATABASE_QUERY_SUPPORTABLE_OPTIONS = new Set(['collate', 'charset', 'encoding', 'ctype', 'template']);
export const CREATE_SCHEMA_QUERY_SUPPORTABLE_OPTIONS = new Set(['collate', 'charset']);
export const LIST_SCHEMAS_QUERY_SUPPORTABLE_OPTIONS = new Set(['skip']);
export const DROP_TABLE_QUERY_SUPPORTABLE_OPTIONS = new Set(['cascade']);
export const ADD_COLUMN_QUERY_SUPPORTABLE_OPTIONS = new Set(['ifNotExists']);
export const REMOVE_COLUMN_QUERY_SUPPORTABLE_OPTIONS = new Set(['ifExists']);

/**
 * Abstract Query Generator
 *
 * @private
 */
export class AbstractQueryGenerator extends AbstractQueryGeneratorTypeScript {
  createDatabaseQuery() {
    if (this.dialect.supports.multiDatabases) {
      throw new Error(`${this.dialect.name} declares supporting databases but createDatabaseQuery is not implemented.`);
    }

    throw new Error(`Databases are not supported in ${this.dialect.name}.`);
  }

  dropDatabaseQuery() {
    if (this.dialect.supports.multiDatabases) {
      throw new Error(`${this.dialect.name} declares supporting databases but dropDatabaseQuery is not implemented.`);
    }

    throw new Error(`Databases are not supported in ${this.dialect.name}.`);
  }

  listDatabasesQuery() {
    if (this.dialect.supports.multiDatabases) {
      throw new Error(`${this.dialect.name} declares supporting databases but listDatabasesQuery is not implemented.`);
    }

    throw new Error(`Databases are not supported in ${this.dialect.name}.`);
  }

  createSchemaQuery() {
    if (this.dialect.supports.schemas) {
      throw new Error(`${this.dialect.name} declares supporting schema but createSchemaQuery is not implemented.`);
    }

    throw new Error(`Schemas are not supported in ${this.dialect.name}.`);
  }

  dropSchemaQuery() {
    if (this.dialect.supports.schemas) {
      throw new Error(`${this.dialect.name} declares supporting schema but dropSchemaQuery is not implemented.`);
    }

    throw new Error(`Schemas are not supported in ${this.dialect.name}.`);
  }

  listSchemasQuery() {
    if (this.dialect.supports.schemas) {
      throw new Error(`${this.dialect.name} declares supporting schema but listSchemasQuery is not implemented.`);
    }

    throw new Error(`Schemas are not supported in ${this.dialect.name}.`);
  }

  dropTableQuery(tableName, options) {
    const DROP_TABLE_QUERY_SUPPORTED_OPTIONS = new Set();

    if (options) {
      rejectInvalidOptions(
        'dropTableQuery',
        this.dialect.name,
        DROP_TABLE_QUERY_SUPPORTABLE_OPTIONS,
        DROP_TABLE_QUERY_SUPPORTED_OPTIONS,
        options,
      );
    }

    return `DROP TABLE IF EXISTS ${this.quoteTable(tableName)};`;
  }

  renameTableQuery(before, after) {
    return `ALTER TABLE ${this.quoteTable(before)} RENAME TO ${this.quoteTable(after)};`;
  }

  /**
   * Returns an insert into command
   *
   * @param {string} table
   * @param {object} valueHash       attribute value pairs
   * @param {object} modelAttributes
   * @param {object} [options]
   *
   * @private
   */
  insertQuery(table, valueHash, modelAttributes, options) {
    options = options || {};
    _.defaults(options, this.options);

    const modelAttributeMap = {};
    const bind = Object.create(null);
    const fields = [];
    const returningModelAttributes = [];
    const values = Object.create(null);
    const quotedTable = this.quoteTable(table);
    const bindParam = options.bindParam === undefined ? this.bindParam(bind) : options.bindParam;
    let query;
    let valueQuery = '';
    let emptyQuery = '';
    let outputFragment = '';
    let returningFragment = '';
    let identityWrapperRequired = false;
    let tmpTable = ''; // tmpTable declaration for trigger

    if (modelAttributes) {
      _.each(modelAttributes, (attribute, key) => {
        modelAttributeMap[key] = attribute;
        if (attribute.field) {
          modelAttributeMap[attribute.field] = attribute;
        }
      });
    }

    if (this.dialect.supports['DEFAULT VALUES']) {
      emptyQuery += ' DEFAULT VALUES';
    } else if (this.dialect.supports['VALUES ()']) {
      emptyQuery += ' VALUES ()';
    }

    if (this.dialect.supports.returnValues && options.returning) {
      const returnValues = this.generateReturnValues(modelAttributes, options);

      returningModelAttributes.push(...returnValues.returnFields);
      returningFragment = returnValues.returningFragment;
      tmpTable = returnValues.tmpTable || '';
      outputFragment = returnValues.outputFragment || '';
    }

    if (_.get(this, ['sequelize', 'options', 'dialectOptions', 'prependSearchPath']) || options.searchPath) {
      // Not currently supported with search path (requires output of multiple queries)
      options.bindParam = false;
    }

    if (this.dialect.supports.EXCEPTION && options.exception) {
      // Not currently supported with bind parameters (requires output of multiple queries)
      options.bindParam = false;
    }

    valueHash = removeNullishValuesFromHash(valueHash, this.options.omitNull);
    for (const key in valueHash) {
      if (Object.prototype.hasOwnProperty.call(valueHash, key)) {
        const value = valueHash[key];
        fields.push(this.quoteIdentifier(key));

        // SERIALS' can't be NULL in postgresql, use DEFAULT where supported
        if (modelAttributeMap && modelAttributeMap[key] && modelAttributeMap[key].autoIncrement === true && value == null) {
          if (!this.dialect.supports.autoIncrement.defaultValue) {
            fields.splice(-1, 1);
          } else if (this.dialect.supports.DEFAULT) {
            values[key] = 'DEFAULT';
          } else {
            values[key] = this.escape(null);
          }
        } else {
          if (modelAttributeMap && modelAttributeMap[key] && modelAttributeMap[key].autoIncrement === true) {
            identityWrapperRequired = true;
          }

<<<<<<< HEAD
          if (value instanceof Utils.SequelizeMethod || options.bindParam === false) {
            values[key] = this.escape(value, modelAttributeMap && modelAttributeMap[key] || undefined, { context: 'INSERT', replacements: options.replacements });
=======
          if (value instanceof SequelizeMethod || options.bindParam === false) {
            values.push(this.escape(value, modelAttributeMap && modelAttributeMap[key] || undefined, { context: 'INSERT', replacements: options.replacements }));
>>>>>>> ceb22a15
          } else {
            values[key] = this.format(value, modelAttributeMap && modelAttributeMap[key] || undefined, { context: 'INSERT' }, bindParam);
          }
        }
      }
    }

    let onDuplicateKeyUpdate = '';

    // `options.updateOnDuplicate` is the list of field names to update if a duplicate key is hit during the insert.  It
    // contains just the field names.  This option is _usually_ explicitly set by the corresponding query-interface
    // upsert function.
    if (this.dialect.supports.inserts.updateOnDuplicate && options.updateOnDuplicate) {
      if (this.dialect.supports.inserts.updateOnDuplicate === ' ON CONFLICT DO UPDATE SET') { // postgres / sqlite
        // If no conflict target columns were specified, use the primary key names from options.upsertKeys
        const conflictKeys = options.upsertKeys.map(attr => this.quoteIdentifier(attr));
        const updateKeys = options.updateOnDuplicate.map(attr => `${this.quoteIdentifier(attr)}=EXCLUDED.${this.quoteIdentifier(attr)}`);
        onDuplicateKeyUpdate = ` ON CONFLICT (${conflictKeys.join(',')})`;
        // if update keys are provided, then apply them here.  if there are no updateKeys provided, then do not try to
        // do an update.  Instead, fall back to DO NOTHING.
        onDuplicateKeyUpdate += _.isEmpty(updateKeys) ? ' DO NOTHING ' : ` DO UPDATE SET ${updateKeys.join(',')}`;
      } else {
        const valueKeys = options.updateOnDuplicate.map(attr => `${this.quoteIdentifier(attr)}=${values[attr]}`);
        // the rough equivalent to ON CONFLICT DO NOTHING in mysql, etc is ON DUPLICATE KEY UPDATE id = id
        // So, if no update values were provided, fall back to the identifier columns provided in the upsertKeys array.
        // This will be the primary key in most cases, but it could be some other constraint.
        if (_.isEmpty(valueKeys) && options.upsertKeys) {
          valueKeys.push(...options.upsertKeys.map(attr => `${this.quoteIdentifier(attr)}=${this.quoteIdentifier(attr)}`));
        }

        // edge case... but if for some reason there were no valueKeys, and there were also no upsertKeys... then we
        // can no longer build the requested query without a syntax error.  Let's throw something more graceful here
        // so the devs know what the problem is.
        if (_.isEmpty(valueKeys)) {
          throw new Error('No update values found for ON DUPLICATE KEY UPDATE clause, and no identifier fields could be found to use instead.');
        }

        onDuplicateKeyUpdate += `${this.dialect.supports.inserts.updateOnDuplicate} ${valueKeys.join(',')}`;
      }
    }

    const replacements = {
      ignoreDuplicates: options.ignoreDuplicates ? this.dialect.supports.inserts.ignoreDuplicates : '',
      onConflictDoNothing: options.ignoreDuplicates ? this.dialect.supports.inserts.onConflictDoNothing : '',
      attributes: fields.join(','),
      output: outputFragment,
      values: Object.values(values).join(','),
      tmpTable,
    };

    valueQuery = `${tmpTable}INSERT${replacements.ignoreDuplicates} INTO ${quotedTable} (${replacements.attributes})${replacements.output} VALUES (${replacements.values})${onDuplicateKeyUpdate}${replacements.onConflictDoNothing}${valueQuery}`;
    emptyQuery = `${tmpTable}INSERT${replacements.ignoreDuplicates} INTO ${quotedTable}${replacements.output}${onDuplicateKeyUpdate}${replacements.onConflictDoNothing}${emptyQuery}`;

    // Mostly for internal use, so we expect the user to know what he's doing!
    // pg_temp functions are private per connection, so we never risk this function interfering with another one.
    if (this.dialect.supports.EXCEPTION && options.exception) {
      const dropFunction = 'DROP FUNCTION IF EXISTS pg_temp.testfunc()';

      if (returningModelAttributes.length === 0) {
        returningModelAttributes.push('*');
      }

      const delimiter = `$func_${crypto.randomUUID().replace(/-/g, '')}$`;
      const selectQuery = `SELECT (testfunc.response).${returningModelAttributes.join(', (testfunc.response).')}, testfunc.sequelize_caught_exception FROM pg_temp.testfunc();`;

      options.exception = 'WHEN unique_violation THEN GET STACKED DIAGNOSTICS sequelize_caught_exception = PG_EXCEPTION_DETAIL;';
      valueQuery = `CREATE OR REPLACE FUNCTION pg_temp.testfunc(OUT response ${quotedTable}, OUT sequelize_caught_exception text) RETURNS RECORD AS ${delimiter} BEGIN ${valueQuery} RETURNING * INTO response; EXCEPTION ${options.exception} END ${delimiter} LANGUAGE plpgsql; ${selectQuery} ${dropFunction}`;
    } else {
      valueQuery += returningFragment;
      emptyQuery += returningFragment;
    }

    query = `${`${replacements.attributes.length > 0 ? valueQuery : emptyQuery}`.trim()};`;
    if (this.dialect.supports.finalTable) {
      query = `SELECT * FROM FINAL TABLE (${replacements.attributes.length > 0 ? valueQuery : emptyQuery});`;
    }

    if (identityWrapperRequired && this.dialect.supports.autoIncrement.identityInsert) {
      query = `SET IDENTITY_INSERT ${quotedTable} ON; ${query} SET IDENTITY_INSERT ${quotedTable} OFF;`;
    }

    // Used by Postgres upsertQuery and calls to here with options.exception set to true
    const result = { query };
    if (options.bindParam !== false) {
      result.bind = bind;
    }

    return result;
  }

  /**
   * Returns an insert into command for multiple values.
   *
   * @param {string} tableName
   * @param {object} fieldValueHashes
   * @param {object} options
   * @param {object} fieldMappedAttributes
   *
   * @private
   */
  bulkInsertQuery(tableName, fieldValueHashes, options, fieldMappedAttributes) {
    options = options || {};
    fieldMappedAttributes = fieldMappedAttributes || {};

    const tuples = [];
    const serials = {};
    const allAttributes = [];
    let onDuplicateKeyUpdate = '';

    for (const fieldValueHash of fieldValueHashes) {
      _.forOwn(fieldValueHash, (value, key) => {
        if (!allAttributes.includes(key)) {
          allAttributes.push(key);
        }

        if (
          fieldMappedAttributes[key]
          && fieldMappedAttributes[key].autoIncrement === true
        ) {
          serials[key] = true;
        }
      });
    }

    for (const fieldValueHash of fieldValueHashes) {
      const values = allAttributes.map(key => {
        if (
          this.dialect.supports.bulkDefault
          && serials[key] === true
        ) {
          // fieldValueHashes[key] ?? 'DEFAULT'
          return fieldValueHash[key] != null ? fieldValueHash[key] : 'DEFAULT';
        }

        return this.escape(fieldValueHash[key], fieldMappedAttributes[key], { context: 'INSERT', replacements: options.replacements });
      });

      tuples.push(`(${values.join(',')})`);
    }

    // `options.updateOnDuplicate` is the list of field names to update if a duplicate key is hit during the insert.  It
    // contains just the field names.  This option is _usually_ explicitly set by the corresponding query-interface
    // upsert function.
    if (this.dialect.supports.inserts.updateOnDuplicate && options.updateOnDuplicate) {
      if (this.dialect.supports.inserts.updateOnDuplicate === ' ON CONFLICT DO UPDATE SET') { // postgres / sqlite
        // If no conflict target columns were specified, use the primary key names from options.upsertKeys
        const conflictKeys = options.upsertKeys.map(attr => this.quoteIdentifier(attr));
        const updateKeys = options.updateOnDuplicate.map(attr => `${this.quoteIdentifier(attr)}=EXCLUDED.${this.quoteIdentifier(attr)}`);
        onDuplicateKeyUpdate = ` ON CONFLICT (${conflictKeys.join(',')}) DO UPDATE SET ${updateKeys.join(',')}`;
      } else { // mysql / maria
        const valueKeys = options.updateOnDuplicate.map(attr => `${this.quoteIdentifier(attr)}=VALUES(${this.quoteIdentifier(attr)})`);
        onDuplicateKeyUpdate = `${this.dialect.supports.inserts.updateOnDuplicate} ${valueKeys.join(',')}`;
      }
    }

    const ignoreDuplicates = options.ignoreDuplicates ? this.dialect.supports.inserts.ignoreDuplicates : '';
    const attributes = allAttributes.map(attr => this.quoteIdentifier(attr)).join(',');
    const onConflictDoNothing = options.ignoreDuplicates ? this.dialect.supports.inserts.onConflictDoNothing : '';
    let returning = '';

    if (this.dialect.supports.returnValues && options.returning) {
      const returnValues = this.generateReturnValues(fieldMappedAttributes, options);

      returning += returnValues.returningFragment;
    }

    return joinSQLFragments([
      'INSERT',
      ignoreDuplicates,
      'INTO',
      this.quoteTable(tableName),
      `(${attributes})`,
      'VALUES',
      tuples.join(','),
      onDuplicateKeyUpdate,
      onConflictDoNothing,
      returning,
      ';',
    ]);
  }

  /**
   * Returns an update query
   *
   * @param {string} tableName
   * @param {object} attrValueHash
   * @param {object} where A hash with conditions (e.g. {name: 'foo'}) OR an ID as integer
   * @param {object} options
   * @param {object} columnDefinitions
   *
   * @private
   */
  updateQuery(tableName, attrValueHash, where, options, columnDefinitions) {
    options = options || {};
    _.defaults(options, this.options);

    attrValueHash = removeNullishValuesFromHash(attrValueHash, options.omitNull, options);

    const values = [];
    const bind = Object.create(null);
    const modelAttributeMap = {};
    let outputFragment = '';
    let tmpTable = ''; // tmpTable declaration for trigger
    let suffix = '';

    if (_.get(this, ['sequelize', 'options', 'dialectOptions', 'prependSearchPath']) || options.searchPath) {
      // Not currently supported with search path (requires output of multiple queries)
      options.bindParam = false;
    }

    const bindParam = options.bindParam === undefined ? this.bindParam(bind) : options.bindParam;

    if (this.dialect.supports['LIMIT ON UPDATE'] && options.limit && this.dialect.name !== 'mssql' && this.dialect.name !== 'db2') {
      suffix = ` LIMIT ${this.escape(options.limit, undefined, options)} `;
    }

    if (this.dialect.supports.returnValues && options.returning) {
      const returnValues = this.generateReturnValues(columnDefinitions, options);

      suffix += returnValues.returningFragment;
      tmpTable = returnValues.tmpTable || '';
      outputFragment = returnValues.outputFragment || '';

      // ensure that the return output is properly mapped to model fields.
      if (this.dialect.supports.returnValues !== 'output' && options.returning) {
        options.mapToModel = true;
      }
    }

    if (columnDefinitions) {
      _.each(columnDefinitions, (attribute, key) => {
        modelAttributeMap[key] = attribute;
        if (attribute.field) {
          modelAttributeMap[attribute.field] = attribute;
        }
      });
    }

    for (const key in attrValueHash) {
      if (modelAttributeMap && modelAttributeMap[key]
        && modelAttributeMap[key].autoIncrement === true
        && !this.dialect.supports.autoIncrement.update) {
        // not allowed to update identity column
        continue;
      }

      const value = attrValueHash[key];

      if (value instanceof SequelizeMethod || options.bindParam === false) {
        values.push(`${this.quoteIdentifier(key)}=${this.escape(value, modelAttributeMap && modelAttributeMap[key] || undefined, { context: 'UPDATE', replacements: options.replacements })}`);
      } else {
        values.push(`${this.quoteIdentifier(key)}=${this.format(value, modelAttributeMap && modelAttributeMap[key] || undefined, { context: 'UPDATE' }, bindParam)}`);
      }
    }

    const whereOptions = { ...options, bindParam };

    if (values.length === 0) {
      return { query: '' };
    }

    const query = `${tmpTable}UPDATE ${this.quoteTable(tableName)} SET ${values.join(',')}${outputFragment} ${this.whereQuery(where, whereOptions)}${suffix}`.trim();

    // Used by Postgres upsertQuery and calls to here with options.exception set to true
    const result = { query };
    if (options.bindParam !== false) {
      result.bind = bind;
    }

    return result;
  }

  /**
   * Returns an update query using arithmetic operator
   *
   * @param {string} operator                    String with the arithmetic operator (e.g. '+' or '-')
   * @param {string} tableName                   Name of the table
   * @param {object} where                       A plain-object with conditions (e.g. {name: 'foo'}) OR an ID as integer
   * @param {object} incrementAmountsByField     A plain-object with attribute-value-pairs
   * @param {object} extraAttributesToBeUpdated  A plain-object with attribute-value-pairs
   * @param {object} options
   *
   * @private
   */
  arithmeticQuery(operator, tableName, where, incrementAmountsByField, extraAttributesToBeUpdated, options) {
    // TODO: this method should delegate to `updateQuery`

    options = options || {};
    _.defaults(options, { returning: true });

    const replacementOptions = _.pick(options, ['replacements']);

    extraAttributesToBeUpdated = removeNullishValuesFromHash(extraAttributesToBeUpdated, this.options.omitNull);

    let outputFragment = '';
    let returningFragment = '';

    if (this.dialect.supports.returnValues && options.returning) {
      const returnValues = this.generateReturnValues(null, options);

      outputFragment = returnValues.outputFragment;
      returningFragment = returnValues.returningFragment;
    }

    const updateSetSqlFragments = [];
    for (const field in incrementAmountsByField) {
      const incrementAmount = incrementAmountsByField[field];
      const quotedField = this.quoteIdentifier(field);
      const escapedAmount = this.escape(incrementAmount, undefined, replacementOptions);
      updateSetSqlFragments.push(`${quotedField}=${quotedField}${operator} ${escapedAmount}`);
    }

    for (const field in extraAttributesToBeUpdated) {
      const newValue = extraAttributesToBeUpdated[field];
      const quotedField = this.quoteIdentifier(field);
      const escapedValue = this.escape(newValue, undefined, replacementOptions);
      updateSetSqlFragments.push(`${quotedField}=${escapedValue}`);
    }

    return joinSQLFragments([
      'UPDATE',
      this.quoteTable(tableName),
      'SET',
      updateSetSqlFragments.join(','),
      outputFragment,
      this.whereQuery(where, replacementOptions),
      returningFragment,
    ]);
  }

  /*
    Returns an add index query.
    Parameters:
      - tableName -> Name of an existing table, possibly with schema.
      - options:
        - type: UNIQUE|FULLTEXT|SPATIAL
        - name: The name of the index. Default is <table>_<attr1>_<attr2>
        - fields: An array of attributes as string or as hash.
                  If the attribute is a hash, it must have the following content:
                  - name: The name of the attribute/column
                  - length: An integer. Optional
                  - order: 'ASC' or 'DESC'. Optional
        - parser
        - using
        - operator
        - concurrently: Pass CONCURRENT so other operations run while the index is created
        - include
      - rawTablename, the name of the table, without schema. Used to create the name of the index
   @private
  */
  addIndexQuery(tableName, attributes, options, rawTablename) {
    options = options || {};

    if (!Array.isArray(attributes)) {
      options = attributes;
      attributes = undefined;
    } else {
      options.fields = attributes;
    }

    options.prefix = options.prefix || rawTablename || tableName;
    if (options.prefix && typeof options.prefix === 'string') {
      options.prefix = options.prefix.replace(/\./g, '_');
    }

    const fieldsSql = options.fields.map(field => {
      if (field instanceof SequelizeMethod) {
        return this.handleSequelizeMethod(field);
      }

      if (typeof field === 'string') {
        field = {
          name: field,
        };
      }

      let result = '';

      if (field.attribute) {
        field.name = field.attribute;
      }

      if (!field.name) {
        throw new Error(`The following index field has no name: ${util.inspect(field)}`);
      }

      result += this.quoteIdentifier(field.name);

      if (this.dialect.supports.index.collate && field.collate) {
        result += ` COLLATE ${this.quoteIdentifier(field.collate)}`;
      }

      if (this.dialect.supports.index.operator) {
        const operator = field.operator || options.operator;
        if (operator) {
          result += ` ${operator}`;
        }
      }

      if (this.dialect.supports.index.length > 0 && field.length > 0) {
        result += `(${field.length})`;
      }

      if (field.order) {
        result += ` ${field.order}`;
      }

      return result;
    });

    let includeSql;
    if (options.include) {
      if (!this.dialect.supports.index.include) {
        throw new Error(`The include attribute for indexes is not supported by ${this.dialect.name} dialect`);
      }

      if (options.include instanceof Literal) {
        includeSql = `INCLUDE ${options.include.val}`;
      } else if (Array.isArray(options.include)) {
        includeSql = `INCLUDE (${options.include.map(field => (field instanceof Literal ? field.val : this.quoteIdentifier(field))).join(', ')})`;
      } else {
        throw new TypeError('The include attribute for indexes must be an array or a literal.');
      }
    }

    if (!options.name) {
      // Mostly for cases where addIndex is called directly by the user without an options object (for example in migrations)
      // All calls that go through sequelize should already have a name
      options = nameIndex(options, options.prefix);
    }

    options = Model._conformIndex(options);

    if (!this.dialect.supports.index.type) {
      delete options.type;
    }

    if (options.where) {
      options.where = this.whereQuery(options.where);
    }

    const escapedTableName = this.quoteTable(tableName);

    const concurrently = this.dialect.supports.index.concurrently && options.concurrently ? 'CONCURRENTLY' : undefined;
    let ind;
    if (this.dialect.supports.indexViaAlter) {
      ind = [
        'ALTER TABLE',
        escapedTableName,
        concurrently,
        'ADD',
      ];
    } else {
      ind = ['CREATE'];
    }

    // DB2 incorrectly scopes the index if we don't specify the schema name,
    // which will cause it to error if another schema contains a table that uses an index with an identical name
    const escapedIndexName = tableName.schema && this.dialect.name === 'db2'
      // 'quoteTable' isn't the best name: it quotes any identifier.
      // in this case, the goal is to produce '"schema_name"."index_name"' to scope the index in this schema
      ? this.quoteTable({
        schema: tableName.schema,
        tableName: options.name,
      })
      : this.quoteIdentifiers(options.name);

    ind = ind.concat(
      options.unique ? 'UNIQUE' : '',
      options.type, 'INDEX',
      !this.dialect.supports.indexViaAlter ? concurrently : undefined,
      escapedIndexName,
      this.dialect.supports.index.using === 1 && options.using ? `USING ${options.using}` : '',
      !this.dialect.supports.indexViaAlter ? `ON ${escapedTableName}` : undefined,
      this.dialect.supports.index.using === 2 && options.using ? `USING ${options.using}` : '',
      `(${fieldsSql.join(', ')})`,
      this.dialect.supports.index.parser && options.parser ? `WITH PARSER ${options.parser}` : undefined,
      this.dialect.supports.index.include && options.include ? includeSql : undefined,
      this.dialect.supports.index.where && options.where ? options.where : undefined,
    );

    return _.compact(ind).join(' ');
  }

  addConstraintQuery(tableName, options) {
    return joinSQLFragments([
      'ALTER TABLE',
      this.quoteTable(tableName),
      'ADD',
      this.getConstraintSnippet(tableName, options || {}),
      ';',
    ]);
  }

  getConstraintSnippet(tableName, options) {
    let constraintSnippet;
    let constraintName;

    const quotedFields = options.fields.map(field => {
      if (typeof field === 'string') {
        return this.quoteIdentifier(field);
      }

      if (field instanceof SequelizeMethod) {
        return this.handleSequelizeMethod(field);
      }

      if (field.attribute) {
        field.name = field.attribute;
      }

      if (!field.name) {
        throw new Error(`The following index field has no name: ${field}`);
      }

      return this.quoteIdentifier(field.name);
    });

    const constraintNameParts = options.name ? null : options.fields.map(field => {
      if (typeof field === 'string') {
        return field;
      }

      if (field instanceof SequelizeMethod) {
        throw new TypeError(`The constraint name must be provided explicitly if one of Sequelize's method (literal(), col(), etc…) is used in the constraint's fields`);
      }

      if (field.attribute) {
        return field.attribute;
      }

      return field.name;
    });

    const fieldsSqlQuotedString = quotedFields.join(', ');
    const fieldsSqlString = constraintNameParts?.join('_');

    switch (options.type.toUpperCase()) {
      case 'UNIQUE':
        constraintName = this.quoteIdentifier(options.name || `${tableName}_${fieldsSqlString}_uk`);
        constraintSnippet = `CONSTRAINT ${constraintName} UNIQUE (${fieldsSqlQuotedString})`;
        break;
      case 'CHECK':
        options.where = this.whereItemsQuery(options.where);
        constraintName = this.quoteIdentifier(options.name || `${tableName}_${fieldsSqlString}_ck`);
        constraintSnippet = `CONSTRAINT ${constraintName} CHECK (${options.where})`;
        break;
      case 'DEFAULT':
        if (options.defaultValue === undefined) {
          throw new Error('Default value must be specified for DEFAULT CONSTRAINT');
        }

        if (this.dialect.name !== 'mssql') {
          throw new Error('Default constraints are supported only for MSSQL dialect.');
        }

        constraintName = this.quoteIdentifier(options.name || `${tableName}_${fieldsSqlString}_df`);
        constraintSnippet = `CONSTRAINT ${constraintName} DEFAULT (${this.escape(options.defaultValue, undefined, options)}) FOR ${quotedFields[0]}`;
        break;
      case 'PRIMARY KEY':
        constraintName = this.quoteIdentifier(options.name || `${tableName}_${fieldsSqlString}_pk`);
        constraintSnippet = `CONSTRAINT ${constraintName} PRIMARY KEY (${fieldsSqlQuotedString})`;
        break;
      case 'FOREIGN KEY': {
        const references = options.references;
        if (!references || !references.table || !(references.field || references.fields)) {
          throw new Error('references object with table and field must be specified');
        }

        constraintName = this.quoteIdentifier(options.name || `${tableName}_${fieldsSqlString}_${references.table}_fk`);
        const quotedReferences
          = typeof references.field !== 'undefined'
          ? this.quoteIdentifier(references.field)
          : references.fields.map(f => this.quoteIdentifier(f)).join(', ');
        const referencesSnippet = `${this.quoteTable(references.table)} (${quotedReferences})`;
        constraintSnippet = `CONSTRAINT ${constraintName} `;
        constraintSnippet += `FOREIGN KEY (${fieldsSqlQuotedString}) REFERENCES ${referencesSnippet}`;
        if (options.onUpdate) {
          if (!this.dialect.supports.constraints.onUpdate) {
            throw new Error(`Constraint onUpdate is not supported by ${this.dialect.name}`);
          }

          constraintSnippet += ` ON UPDATE ${options.onUpdate.toUpperCase()}`;
        }

        if (options.onDelete) {
          constraintSnippet += ` ON DELETE ${options.onDelete.toUpperCase()}`;
        }

        break;
      }

      default: throw new Error(`${options.type} is invalid.`);
    }

    if (options.deferrable && ['UNIQUE', 'PRIMARY KEY', 'FOREIGN KEY'].includes(options.type.toUpperCase())) {
      constraintSnippet += ` ${this.deferConstraintsQuery(options)}`;
    }

    return constraintSnippet;
  }

  removeConstraintQuery(tableName, constraintName) {
    return joinSQLFragments([
      'ALTER TABLE',
      this.quoteTable(tableName),
      'DROP CONSTRAINT',
      this.quoteIdentifiers(constraintName),
    ]);
  }

  /*
    Quote an object based on its type. This is a more general version of quoteIdentifiers
    Strings: should proxy to quoteIdentifiers
    Arrays:
      * Expects array in the form: [<model> (optional), <model> (optional),... String, String (optional)]
        Each <model> can be a model, or an object {model: Model, as: String}, matching include, or an
        association object, or the name of an association.
      * Zero or more models can be included in the array and are used to trace a path through the tree of
        included nested associations. This produces the correct table name for the ORDER BY/GROUP BY SQL
        and quotes it.
      * If a single string is appended to end of array, it is quoted.
        If two strings appended, the 1st string is quoted, the 2nd string unquoted.
    Objects:
      * If raw is set, that value should be returned verbatim, without quoting
      * If fn is set, the string should start with the value of fn, starting paren, followed by
        the values of cols (which is assumed to be an array), quoted and joined with ', ',
        unless they are themselves objects
      * If direction is set, should be prepended

    Currently this function is only used for ordering / grouping columns and Sequelize.col(), but it could
    potentially also be used for other places where we want to be able to call SQL functions (e.g. as default values)
   @private
  */
  quote(collection, parent, connector = '.', options) {
    // init
    const validOrderOptions = [
      'ASC',
      'DESC',
      'ASC NULLS LAST',
      'DESC NULLS LAST',
      'ASC NULLS FIRST',
      'DESC NULLS FIRST',
      'NULLS FIRST',
      'NULLS LAST',
    ];

    // just quote as identifiers if string
    if (typeof collection === 'string') {
      return this.quoteIdentifiers(collection);
    }

    if (Array.isArray(collection)) {
      // iterate through the collection and mutate objects into associations
      collection.forEach((item, index) => {
        const previous = collection[index - 1];
        let previousAssociation;
        let previousModel;

        // set the previous as the parent when previous is undefined or the target of the association
        if (!previous && parent !== undefined) {
          previousModel = parent;
        } else if (previous && previous instanceof Association) {
          previousAssociation = previous;
          previousModel = previous.target;
        }

        // if the previous item is a model, then attempt getting an association
        if (isModelStatic(previousModel)) {
          let model;
          let as;

          if (isModelStatic(item)) {
            // set
            model = item;
          } else if (_.isPlainObject(item) && item.model && isModelStatic(item.model)) {
            // set
            model = item.model;
            as = item.as;
          }

          if (model) {
            // set the as to either the through name or the model name
            if (!as && previousAssociation && previousAssociation instanceof Association && previousAssociation.through?.model === model) {
              // we get here for cases like
              // [manyToManyAssociation, throughModel]
              // "throughModel" must be replaced by the association from the many to many to the through model
              item = previousAssociation.fromSourceToThroughOne;
            } else {
              // get association from previous model
              item = previousModel.getAssociationWithModel(model, as);
            }

            // make sure we have an association
            if (!(item instanceof Association)) {
              throw new TypeError(`Unable to find a valid association between models "${previousModel.name}" and "${model.name}"`);
            }
          }
        }

        if (typeof item === 'string') {
          // get order index
          const orderIndex = validOrderOptions.indexOf(item.toUpperCase());

          // see if this is an order
          if (index > 0 && orderIndex !== -1) {
            item = this.sequelize.literal(` ${validOrderOptions[orderIndex]}`);
          } else if (previousModel && isModelStatic(previousModel)) {
            // only go down this path if we have preivous model and check only once
            if (previousModel.associations !== undefined && previousModel.associations[item]) {
              // convert the item to an association
              item = previousModel.associations[item];
            } else if (previousModel.rawAttributes !== undefined && previousModel.rawAttributes[item] && item !== previousModel.rawAttributes[item].field) {
              // convert the item attribute from its alias
              item = previousModel.rawAttributes[item].field;
            } else if (
              item.includes('.')
              && previousModel.rawAttributes !== undefined
            ) {
              const itemSplit = item.split('.');

              if (previousModel.rawAttributes[itemSplit[0]].type instanceof DataTypes.JSON) {
                // just quote identifiers for now
                const identifier = this.quoteIdentifiers(`${previousModel.name}.${previousModel.rawAttributes[itemSplit[0]].field}`);

                // get path
                const path = itemSplit.slice(1);

                // extract path
                item = this.jsonPathExtractionQuery(identifier, path);

                // literal because we don't want to append the model name when string
                item = this.sequelize.literal(item);
              }
            }
          }
        }

        collection[index] = item;
      });

      // loop through array, adding table names of models to quoted
      const collectionLength = collection.length;
      const tableNames = [];
      let item;
      let i = 0;

      for (i = 0; i < collectionLength - 1; i++) {
        item = collection[i];
        if (typeof item === 'string' || item._modelAttribute || item instanceof SequelizeMethod) {
          break;
        } else if (item instanceof Association) {
          const previousAssociation = collection[i - 1];

          // BelongsToMany.throughModel are a special case. We want
          //  through model to be loaded under the model's name instead of the association name,
          //  because we want them to be available under the model's name in the entity's data.
          if (previousAssociation instanceof BelongsToMany && item === previousAssociation.fromSourceToThroughOne) {
            tableNames[i] = previousAssociation.throughModel.name;
          } else {
            tableNames[i] = item.as;
          }
        }
      }

      // start building sql
      let sql = '';

      if (i > 0) {
        sql += `${this.quoteIdentifier(tableNames.join(connector))}.`;
      } else if (typeof collection[0] === 'string' && parent) {
        sql += `${this.quoteIdentifier(parent.name)}.`;
      }

      // loop through everything past i and append to the sql
      for (const collectionItem of collection.slice(i)) {
        sql += this.quote(collectionItem, parent, connector, options);
      }

      return sql;
    }

    if (collection._modelAttribute) {
      return `${this.quoteTable(collection.Model.name)}.${this.quoteIdentifier(collection.fieldName)}`;
    }

    if (collection instanceof SequelizeMethod) {
      return this.handleSequelizeMethod(collection, undefined, undefined, options);
    }

    if (_.isPlainObject(collection) && collection.raw) {
      // simple objects with raw is no longer supported
      throw new Error('The `{raw: "..."}` syntax is no longer supported.  Use `sequelize.literal` instead.');
    }

    throw new Error(`Unknown structure passed to order / group: ${util.inspect(collection)}`);
  }

  /**
   * Split a list of identifiers by "." and quote each part.
   *
   * ⚠️ You almost certainly want to use `quoteIdentifier` instead!
   * This method splits the identifier by "." into multiple identifiers, and has special meaning for "*".
   * This behavior should never be the default and should be explicitly opted into by using {@link Col}.
   *
   * @param {string} identifiers
   *
   * @returns {string}
   */
  quoteIdentifiers(identifiers) {
    if (identifiers.includes('.')) {
      identifiers = identifiers.split('.');

      const head = identifiers.slice(0, -1).join('->');
      const tail = identifiers[identifiers.length - 1];

      return `${this.quoteIdentifier(head)}.${tail === '*' ? '*' : this.quoteIdentifier(tail)}`;
    }

    if (identifiers === '*') {
      return '*';
    }

    return this.quoteIdentifier(identifiers);
  }

  /**
   * Escape a value (e.g. a string, number or date)
   *
   * @param {unknown} value
   * @param {object} field
   * @param {object} options
   * @private
   */
  escape(value, field, options = {}) {
    if (value instanceof SequelizeMethod) {
      return this.handleSequelizeMethod(value, undefined, undefined, { replacements: options.replacements });
    }

    if (value == null || field?.type == null || typeof field.type === 'string') {
      // use default escape mechanism instead of the DataType's.
      return SqlString.escape(value, this.options.timezone, this.dialect);
    }

    field.type = field.type.toDialectDataType(this.dialect);

    if (options.isList && Array.isArray(value)) {
      const escapeOptions = { ...options, isList: false };

      return `(${value.map(valueItem => {
        return this.escape(valueItem, field, escapeOptions);
      }).join(', ')})`;
    }

    this.validate(value, field, options);

    return field.type.escape(value, {
      field,
      timezone: this.options.timezone,
      operation: options.operation,
      dialect: this.dialect,
    });
  }

  bindParam(bind) {
    let i = 0;

    return value => {
      const bindName = `sequelize_${++i}`;

      bind[bindName] = value;

      return `$${bindName}`;
    };
  }

  /*
    Returns a bind parameter representation of a value (e.g. a string, number or date)
    @private
  */
  format(value, field, options, bindParam) {
    options = options || {};

    if (value instanceof SequelizeMethod) {
      throw new TypeError('Cannot pass SequelizeMethod as a bind parameter - use escape instead');
    }

    if (value == null || !field?.type || typeof field.type === 'string') {
      return bindParam(value);
    }

    this.validate(value, field, options);

    return field.type.getBindParamSql(value, {
      field,
      timezone: this.options.timezone,
      operation: options.operation,
      bindParam,
      dialect: this.dialect,
    });
  }

  /*
    Validate a value against a field specification
    @private
  */
  validate(value, field) {
    if (this.noTypeValidation || isNullish(value)) {
      return;
    }

    const error = field.type instanceof AbstractDataType
      ? validateDataType(field.type, field.fieldName, null, value)
      : null;
    if (error) {
      throw error;
    }
  }

  /**
   * @param {string} identifier
   *
   * @deprecated Do not use this method. A string starting & ending with the identifier quote (", `, []) does
   * not mean that it's already quoted. These characters are valid inside of identifiers and should be properly escaped.
   */
  isIdentifierQuoted(identifier) {
    return /^\s*(?:(["'`])(?:(?!\1).|\1{2})*\1\.?)+\s*$/i.test(identifier);
  }

  /**
   * Generates an SQL query that extract JSON property of given path.
   *
   * @param   {string}               _column   The JSON column
   * @param   {string|Array<string>} [_path]   The path to extract (optional)
   * @param   {boolean}              [_isJson] The value is JSON use alt symbols (optional)
   * @returns {string}                         The generated sql query
   * @private
   */
  jsonPathExtractionQuery(_column, _path, _isJson) {
    throw new Error(`JSON operations are not supported in ${this.dialect.name}.`);
  }

  /*
    Returns a query for selecting elements in the table <tableName>.
    Options:
      - attributes -> An array of attributes (e.g. ['name', 'birthday']). Default: *
      - where -> A hash with conditions (e.g. {name: 'foo'})
                 OR an ID as integer
      - order -> e.g. 'id DESC'
      - group
      - limit -> The maximum count you want to get.
      - offset -> An offset value to start from. Only useable with limit!
   @private
  */
  selectQuery(tableName, options, model) {
    options = options || {};
    const limit = options.limit;
    const mainQueryItems = [];
    const subQueryItems = [];
    const subQuery = options.subQuery === undefined ? limit && options.hasMultiAssociation : options.subQuery;
    const attributes = {
      main: options.attributes && [...options.attributes],
      subQuery: null,
    };
    const mainTable = {
      name: tableName,
      quotedName: null,
      as: null,
      quotedAs: null,
      model,
    };
    const topLevelInfo = {
      names: mainTable,
      options,
      subQuery,
    };
    let mainJoinQueries = [];
    let subJoinQueries = [];
    let query;

    // Aliases can be passed through subqueries and we don't want to reset them
    if (this.options.minifyAliases && !options.aliasesMapping) {
      options.aliasesMapping = new Map();
      options.aliasesByTable = {};
      options.includeAliases = new Map();
    }

    // resolve table name options
    if (options.tableAs) {
      mainTable.as = options.tableAs;
    } else if (!Array.isArray(mainTable.name) && mainTable.model) {
      mainTable.as = mainTable.model.name;
    }

    mainTable.quotedAs = mainTable.as && this.quoteIdentifier(mainTable.as);

    mainTable.quotedName = !Array.isArray(mainTable.name) ? this.quoteTable(mainTable.name) : tableName.map(t => {
      return Array.isArray(t) ? this.quoteTable(t[0], t[1]) : this.quoteTable(t, true);
    }).join(', ');

    if (subQuery && attributes.main) {
      for (const keyAtt of mainTable.model.primaryKeyAttributes) {
        // Check if mainAttributes contain the primary key of the model either as a field or an aliased field
        if (!attributes.main.some(attr => keyAtt === attr || keyAtt === attr[0] || keyAtt === attr[1])) {
          attributes.main.push(mainTable.model.rawAttributes[keyAtt].field ? [keyAtt, mainTable.model.rawAttributes[keyAtt].field] : keyAtt);
        }
      }
    }

    attributes.main = this.escapeAttributes(attributes.main, options, mainTable.as);
    attributes.main = attributes.main || (options.include ? [`${mainTable.quotedAs}.*`] : ['*']);

    // If subquery, we add the mainAttributes to the subQuery and set the mainAttributes to select * from subquery
    if (subQuery || options.groupedLimit) {
      // We need primary keys
      attributes.subQuery = attributes.main;
      attributes.main = [`${mainTable.quotedAs || mainTable.quotedName}.*`];
    }

    if (options.include) {
      for (const include of options.include) {
        if (include.separate) {
          continue;
        }

        const joinQueries = this.generateInclude(include, { externalAs: mainTable.as, internalAs: mainTable.as }, topLevelInfo, { replacements: options.replacements });

        subJoinQueries = subJoinQueries.concat(joinQueries.subQuery);
        mainJoinQueries = mainJoinQueries.concat(joinQueries.mainQuery);

        if (joinQueries.attributes.main.length > 0) {
          attributes.main = _.uniq(attributes.main.concat(joinQueries.attributes.main));
        }

        if (joinQueries.attributes.subQuery.length > 0) {
          attributes.subQuery = _.uniq(attributes.subQuery.concat(joinQueries.attributes.subQuery));
        }
      }
    }

    if (subQuery) {
      subQueryItems.push(
        this.selectFromTableFragment(options, mainTable.model, attributes.subQuery, mainTable.quotedName, mainTable.quotedAs),
        subJoinQueries.join(''),
      );
    } else {
      if (options.groupedLimit) {
        if (!mainTable.quotedAs) {
          mainTable.quotedAs = mainTable.quotedName;
        }

        if (!mainTable.as) {
          mainTable.as = mainTable.name;
        }

        const where = { ...options.where };
        let groupedLimitOrder;
        let whereKey;
        let include;
        let groupedTableName = mainTable.as;

        if (typeof options.groupedLimit.on === 'string') {
          whereKey = options.groupedLimit.on;
        } else if (options.groupedLimit.on instanceof HasMany) {
          whereKey = options.groupedLimit.on.identifierField;
        }

        if (options.groupedLimit.on instanceof BelongsToMany) {
          // BTM includes needs to join the through table on to check ID
          groupedTableName = options.groupedLimit.on.throughModel.name;

          const groupedLimitOptions = _validateIncludedElements({
            include: [{
              as: options.groupedLimit.on.throughModel.name,
              association: options.groupedLimit.on.fromSourceToThrough,
              duplicating: false, // The UNION'ed query may contain duplicates, but each sub-query cannot
              required: true,
              where: {
                [Op.placeholder]: true,
                ...options.groupedLimit.through?.where,
              },
            }],
            model,
          });

          // Make sure attributes from the join table are mapped back to models
          options.hasJoin = true;
          options.hasMultiAssociation = true;
          options.includeMap = Object.assign(groupedLimitOptions.includeMap, options.includeMap);
          options.includeNames = groupedLimitOptions.includeNames.concat(options.includeNames || []);
          include = groupedLimitOptions.include;

          if (Array.isArray(options.order)) {
            // We need to make sure the order by attributes are available to the parent query
            options.order.forEach((order, i) => {
              if (Array.isArray(order)) {
                order = order[0];
              }

              let alias = `subquery_order_${i}`;
              options.attributes.push([order, alias]);

              // We don't want to prepend model name when we alias the attributes, so quote them here
              alias = this.sequelize.literal(this.quote(alias, undefined, undefined, options));

              if (Array.isArray(options.order[i])) {
                options.order[i][0] = alias;
              } else {
                options.order[i] = alias;
              }
            });
            groupedLimitOrder = options.order;
          }
        } else {
          // Ordering is handled by the subqueries, so ordering the UNION'ed result is not needed
          groupedLimitOrder = options.order;
          delete options.order;
          where[Op.placeholder] = true;
        }

        // Caching the base query and splicing the where part into it is consistently > twice
        // as fast than generating from scratch each time for values.length >= 5
        const baseQuery = `SELECT * FROM (${this.selectQuery(
          tableName,
          {
            attributes: options.attributes,
            offset: options.offset,
            limit: options.groupedLimit.limit,
            order: groupedLimitOrder,
            aliasesMapping: options.aliasesMapping,
            aliasesByTable: options.aliasesByTable,
            where,
            include,
            model,
          },
          model,
        ).replace(/;$/, '')}) AS sub`; // Every derived table must have its own alias
        const placeHolder = this.whereItemQuery(Op.placeholder, true, { model });
        const splicePos = baseQuery.indexOf(placeHolder);

        mainQueryItems.push(this.selectFromTableFragment(options, mainTable.model, attributes.main, `(${
          options.groupedLimit.values.map(value => {
            let groupWhere;
            if (whereKey) {
              groupWhere = {
                [whereKey]: value,
              };
            }

            if (include) {
              groupWhere = {
                [options.groupedLimit.on.foreignIdentifierField]: value,
              };
            }

            return spliceStr(baseQuery, splicePos, placeHolder.length, this.getWhereConditions(groupWhere, groupedTableName, undefined, options));
          }).join(
            this.dialect.supports['UNION ALL'] ? ' UNION ALL ' : ' UNION ',
          )
        })`, mainTable.quotedAs));
      } else {
        mainQueryItems.push(this.selectFromTableFragment(options, mainTable.model, attributes.main, mainTable.quotedName, mainTable.quotedAs));
      }

      mainQueryItems.push(mainJoinQueries.join(''));
    }

    // Add WHERE to sub or main query
    if (Object.prototype.hasOwnProperty.call(options, 'where') && !options.groupedLimit) {
      options.where = this.getWhereConditions(options.where, mainTable.as || tableName, model, options);
      if (options.where) {
        if (subQuery) {
          subQueryItems.push(` WHERE ${options.where}`);
        } else {
          mainQueryItems.push(` WHERE ${options.where}`);
          // Walk the main query to update all selects
          for (const [key, value] of mainQueryItems.entries()) {
            if (value.startsWith('SELECT')) {
              mainQueryItems[key] = this.selectFromTableFragment(options, model, attributes.main, mainTable.quotedName, mainTable.quotedAs, options.where);
            }
          }
        }
      }
    }

    // Add GROUP BY to sub or main query
    if (options.group) {
      options.group = Array.isArray(options.group)
        ? options.group.map(t => this.aliasGrouping(t, model, mainTable.as, options)).join(', ')
        : this.aliasGrouping(options.group, model, mainTable.as, options);

      if (subQuery && options.group) {
        subQueryItems.push(` GROUP BY ${options.group}`);
      } else if (options.group) {
        mainQueryItems.push(` GROUP BY ${options.group}`);
      }
    }

    // Add HAVING to sub or main query
    if (Object.prototype.hasOwnProperty.call(options, 'having')) {
      options.having = this.getWhereConditions(options.having, tableName, model, options, false);
      if (options.having) {
        if (subQuery) {
          subQueryItems.push(` HAVING ${options.having}`);
        } else {
          mainQueryItems.push(` HAVING ${options.having}`);
        }
      }
    }

    // Add ORDER to sub or main query
    if (options.order) {
      const orders = this.getQueryOrders(options, model, subQuery);
      if (orders.mainQueryOrder.length > 0) {
        mainQueryItems.push(` ORDER BY ${orders.mainQueryOrder.join(', ')}`);
      }

      if (orders.subQueryOrder.length > 0) {
        subQueryItems.push(` ORDER BY ${orders.subQueryOrder.join(', ')}`);
      }
    }

    // Add LIMIT, OFFSET to sub or main query
    const limitOrder = this.addLimitAndOffset(options, mainTable.model);
    if (limitOrder && !options.groupedLimit) {
      if (subQuery) {
        subQueryItems.push(limitOrder);
      } else {
        mainQueryItems.push(limitOrder);
      }
    }

    if (subQuery) {
      this._throwOnEmptyAttributes(attributes.main, { modelName: model && model.name, as: mainTable.quotedAs });
      query = `SELECT ${attributes.main.join(', ')} FROM (${subQueryItems.join('')}) AS ${mainTable.quotedAs}${mainJoinQueries.join('')}${mainQueryItems.join('')}`;
    } else {
      query = mainQueryItems.join('');
    }

    if (options.lock && this.dialect.supports.lock) {
      let lock = options.lock;
      if (typeof options.lock === 'object') {
        lock = options.lock.level;
      }

      if (this.dialect.supports.lockKey && ['KEY SHARE', 'NO KEY UPDATE'].includes(lock)) {
        query += ` FOR ${lock}`;
      } else if (lock === 'SHARE') {
        query += ` ${this.dialect.supports.forShare}`;
      } else {
        query += ' FOR UPDATE';
      }

      if (this.dialect.supports.lockOf && options.lock.of && isModelStatic(options.lock.of)) {
        query += ` OF ${this.quoteTable(options.lock.of.name)}`;
      }

      if (this.dialect.supports.skipLocked && options.skipLocked) {
        query += ' SKIP LOCKED';
      }
    }

    return `${query};`;
  }

  aliasGrouping(field, model, tableName, options) {
    const src = Array.isArray(field) ? field[0] : field;

    return this.quote(this._getAliasForField(tableName, src, options) || src, model, undefined, options);
  }

  escapeAttributes(attributes, options, mainTableAs) {
    const quotedMainTableAs = mainTableAs && this.quoteIdentifier(mainTableAs);

    return attributes && attributes.map(attr => {
      let addTable = true;

      if (attr instanceof SequelizeMethod) {
        return this.handleSequelizeMethod(attr, undefined, undefined, options);
      }

      if (Array.isArray(attr)) {
        if (attr.length !== 2) {
          throw new Error(`${JSON.stringify(attr)} is not a valid attribute definition. Please use the following format: ['attribute definition', 'alias']`);
        }

        attr = [...attr];

        if (attr[0] instanceof SequelizeMethod) {
          attr[0] = this.handleSequelizeMethod(attr[0], undefined, undefined, options);
          addTable = false;
        } else {
          attr[0] = this.quoteIdentifier(attr[0]);
        }

        let alias = attr[1];

        if (this.options.minifyAliases) {
          alias = this._getMinifiedAlias(alias, mainTableAs, options);
        }

        attr = [attr[0], this.quoteIdentifier(alias)].join(' AS ');
      } else {
        attr = this.quoteIdentifier(attr, options.model);
      }

      if (!_.isEmpty(options.include) && (!attr.includes('.') || options.dotNotation) && addTable) {
        attr = `${quotedMainTableAs}.${attr}`;
      }

      return attr;
    });
  }

  generateInclude(include, parentTableName, topLevelInfo, options) {
    const joinQueries = {
      mainQuery: [],
      subQuery: [],
    };
    const mainChildIncludes = [];
    const subChildIncludes = [];
    let requiredMismatch = false;
    const includeAs = {
      internalAs: include.as,
      externalAs: include.as,
    };
    const attributes = {
      main: [],
      subQuery: [],
    };

    topLevelInfo.options.keysEscaped = true;

    if (topLevelInfo.names.name !== parentTableName.externalAs && topLevelInfo.names.as !== parentTableName.externalAs) {
      includeAs.internalAs = `${parentTableName.internalAs}->${include.as}`;
      includeAs.externalAs = `${parentTableName.externalAs}.${include.as}`;
    }

    // includeIgnoreAttributes is used by aggregate functions
    if (topLevelInfo.options.includeIgnoreAttributes !== false) {
      include.model._expandAttributes(include);
      mapFinderOptions(include, include.model);

      const includeAttributes = include.attributes.map(attr => {
        let attrAs = attr;
        let verbatim = false;

        if (Array.isArray(attr) && attr.length === 2) {
          if (attr[0] instanceof SequelizeMethod && (
            attr[0] instanceof Literal
            || attr[0] instanceof Cast
            || attr[0] instanceof Fn
          )) {
            verbatim = true;
          }

          attr = attr.map(attrPart => (attrPart instanceof SequelizeMethod ? this.handleSequelizeMethod(attrPart, undefined, undefined, options) : attrPart));

          attrAs = attr[1];
          attr = attr[0];
        }

        if (attr instanceof Literal) {
          // We trust the user to rename the field correctly
          return this.handleSequelizeMethod(attr, undefined, undefined, options);
        }

        if (attr instanceof Cast || attr instanceof Fn) {
          throw new TypeError(
            'Tried to select attributes using Sequelize.cast or Sequelize.fn without specifying an alias for the result, during eager loading. '
            + 'This means the attribute will not be added to the returned instance',
          );
        }

        let prefix;
        if (verbatim === true) {
          prefix = attr;
        } else if (/#>>|->>/.test(attr)) {
          prefix = `(${this.quoteIdentifier(includeAs.internalAs)}.${attr.replace(/\(|\)/g, '')})`;
        } else if (/json_extract\(/.test(attr)) {
          prefix = attr.replace(/json_extract\(/i, `json_extract(${this.quoteIdentifier(includeAs.internalAs)}.`);
        } else {
          prefix = `${this.quoteIdentifier(includeAs.internalAs)}.${this.quoteIdentifier(attr)}`;
        }

        let alias = `${includeAs.externalAs}.${attrAs}`;

        if (this.options.minifyAliases) {
          alias = this._getMinifiedAlias(alias, includeAs.internalAs, topLevelInfo.options);
        }

        return joinSQLFragments([
          prefix,
          'AS',
          this.quoteIdentifier(alias, true),
        ]);
      });
      if (include.subQuery && topLevelInfo.subQuery) {
        for (const attr of includeAttributes) {
          attributes.subQuery.push(attr);
        }
      } else {
        for (const attr of includeAttributes) {
          attributes.main.push(attr);
        }
      }
    }

    let joinQuery;
    if (include.through) {
      joinQuery = this.generateThroughJoin(include, includeAs, parentTableName.internalAs, topLevelInfo);
    } else {
      this._generateSubQueryFilter(include, includeAs, topLevelInfo);
      joinQuery = this.generateJoin(include, topLevelInfo, options);
    }

    // handle possible new attributes created in join
    if (joinQuery.attributes.main.length > 0) {
      attributes.main = attributes.main.concat(joinQuery.attributes.main);
    }

    if (joinQuery.attributes.subQuery.length > 0) {
      attributes.subQuery = attributes.subQuery.concat(joinQuery.attributes.subQuery);
    }

    if (include.include) {
      for (const childInclude of include.include) {
        if (childInclude.separate || childInclude._pseudo) {
          continue;
        }

        const childJoinQueries = this.generateInclude(childInclude, includeAs, topLevelInfo, options);

        if (include.required === false && childInclude.required === true) {
          requiredMismatch = true;
        }

        // if the child is a sub query we just give it to the
        if (childInclude.subQuery && topLevelInfo.subQuery) {
          subChildIncludes.push(childJoinQueries.subQuery);
        }

        if (childJoinQueries.mainQuery) {
          mainChildIncludes.push(childJoinQueries.mainQuery);
        }

        if (childJoinQueries.attributes.main.length > 0) {
          attributes.main = attributes.main.concat(childJoinQueries.attributes.main);
        }

        if (childJoinQueries.attributes.subQuery.length > 0) {
          attributes.subQuery = attributes.subQuery.concat(childJoinQueries.attributes.subQuery);
        }
      }
    }

    if (include.subQuery && topLevelInfo.subQuery) {
      if (requiredMismatch && subChildIncludes.length > 0) {
        joinQueries.subQuery.push(` ${joinQuery.join} ( ${joinQuery.body}${subChildIncludes.join('')} ) ON ${joinQuery.condition}`);
      } else {
        joinQueries.subQuery.push(` ${joinQuery.join} ${joinQuery.body} ON ${joinQuery.condition}`);
        if (subChildIncludes.length > 0) {
          joinQueries.subQuery.push(subChildIncludes.join(''));
        }
      }

      joinQueries.mainQuery.push(mainChildIncludes.join(''));
    } else {
      if (requiredMismatch && mainChildIncludes.length > 0) {
        joinQueries.mainQuery.push(` ${joinQuery.join} ( ${joinQuery.body}${mainChildIncludes.join('')} ) ON ${joinQuery.condition}`);
      } else {
        joinQueries.mainQuery.push(` ${joinQuery.join} ${joinQuery.body} ON ${joinQuery.condition}`);
        if (mainChildIncludes.length > 0) {
          joinQueries.mainQuery.push(mainChildIncludes.join(''));
        }
      }

      joinQueries.subQuery.push(subChildIncludes.join(''));
    }

    return {
      mainQuery: joinQueries.mainQuery.join(''),
      subQuery: joinQueries.subQuery.join(''),
      attributes,
    };
  }

  _getMinifiedAlias(alias, tableName, options) {
    // We do not want to re-alias in case of a subquery
    if (options.aliasesByTable[`${tableName}${alias}`]) {
      return options.aliasesByTable[`${tableName}${alias}`];
    }

    // Do not alias custom suquery_orders
    if (/subquery_order_\d/.test(alias)) {
      return alias;
    }

    const minifiedAlias = `_${options.aliasesMapping.size}`;

    options.aliasesMapping.set(minifiedAlias, alias);
    options.aliasesByTable[`${tableName}${alias}`] = minifiedAlias;

    return minifiedAlias;
  }

  _getAliasForField(tableName, field, options) {
    if (this.options.minifyAliases && options.aliasesByTable[`${tableName}${field}`]) {
      return options.aliasesByTable[`${tableName}${field}`];
    }

    return null;
  }

  _getAliasForFieldFromQueryOptions(field, options) {
    return (options.attributes || []).find(
      attr => Array.isArray(attr) && attr[1] && (attr[0] === field || attr[1] === field),
    );
  }

  generateJoin(include, topLevelInfo, options) {
    const association = include.association;
    const parent = include.parent;
    const parentIsTop = Boolean(parent) && !include.parent.association && include.parent.model.name === topLevelInfo.options.model.name;
    let $parent;
    let joinWhere;
    /* Attributes for the left side */
    const left = association.source;
    const attrLeft = association instanceof BelongsTo
      ? association.identifier
      : association.sourceKeyAttribute || left.primaryKeyAttribute;
    const fieldLeft = association instanceof BelongsTo
      ? association.identifierField
      : left.rawAttributes[association.sourceKeyAttribute || left.primaryKeyAttribute].field;
    let asLeft;
    /* Attributes for the right side */
    const right = include.model;
    const tableRight = right.getTableName();
    const fieldRight = association instanceof BelongsTo
      ? right.rawAttributes[association.targetIdentifier || right.primaryKeyAttribute].field
      : association.identifierField;
    let asRight = include.as;

    while (($parent = $parent && $parent.parent || include.parent) && $parent.association) {
      if (asLeft) {
        asLeft = `${$parent.as}->${asLeft}`;
      } else {
        asLeft = $parent.as;
      }
    }

    if (!asLeft) {
      asLeft = parent.as || parent.model.name;
    } else {
      asRight = `${asLeft}->${asRight}`;
    }

    let joinOn = `${this.quoteTable(asLeft)}.${this.quoteIdentifier(fieldLeft)}`;
    const subqueryAttributes = [];

    if (topLevelInfo.options.groupedLimit && parentIsTop || topLevelInfo.subQuery && include.parent.subQuery && !include.subQuery) {
      if (parentIsTop) {
        // The main model attributes is not aliased to a prefix
        const tableName = parent.as || parent.model.name;
        const quotedTableName = this.quoteTable(tableName);

        // Check for potential aliased JOIN condition
        joinOn = this._getAliasForField(tableName, attrLeft, topLevelInfo.options) || `${quotedTableName}.${this.quoteIdentifier(attrLeft)}`;

        if (topLevelInfo.subQuery) {
          const dbIdentifier = `${quotedTableName}.${this.quoteIdentifier(fieldLeft)}`;
          subqueryAttributes.push(dbIdentifier !== joinOn ? `${dbIdentifier} AS ${this.quoteIdentifier(attrLeft)}` : dbIdentifier);
        }
      } else {
        const joinSource = `${asLeft.replace(/->/g, '.')}.${attrLeft}`;

        // Check for potential aliased JOIN condition
        joinOn = this._getAliasForField(asLeft, joinSource, topLevelInfo.options) || this.quoteIdentifier(joinSource);
      }
    }

    joinOn += ` = ${this.quoteIdentifier(asRight)}.${this.quoteIdentifier(fieldRight)}`;

    if (include.on) {
      joinOn = this.whereItemsQuery(include.on, {
        prefix: this.sequelize.literal(this.quoteIdentifier(asRight)),
        model: include.model,
        replacements: options?.replacements,
      });
    }

    if (include.where) {
      joinWhere = this.whereItemsQuery(include.where, {
        prefix: this.sequelize.literal(this.quoteIdentifier(asRight)),
        model: include.model,
        replacements: options?.replacements,
      });
      if (joinWhere) {
        if (include.or) {
          joinOn += ` OR ${joinWhere}`;
        } else {
          joinOn += ` AND ${joinWhere}`;
        }
      }
    }

    if (this.options.minifyAliases && asRight.length > 63) {
      const alias = `%${topLevelInfo.options.includeAliases.size}`;

      topLevelInfo.options.includeAliases.set(alias, asRight);
    }

    return {
      join: include.required ? 'INNER JOIN' : include.right && this.dialect.supports['RIGHT JOIN'] ? 'RIGHT OUTER JOIN' : 'LEFT OUTER JOIN',
      body: this.quoteTable(tableRight, asRight),
      condition: joinOn,
      attributes: {
        main: [],
        subQuery: subqueryAttributes,
      },
    };
  }

  /**
   * Returns the SQL fragments to handle returning the attributes from an insert/update query.
   *
   * @param  {object} modelAttributes An object with the model attributes.
   * @param  {object} options         An object with options.
   *
   * @private
   */
  generateReturnValues(modelAttributes, options) {
    const returnFields = [];
    const returnTypes = [];
    let outputFragment = '';
    let returningFragment = '';
    let tmpTable = '';

    const returnValuesType = this.dialect.supports.returnValues;

    if (Array.isArray(options.returning)) {
      returnFields.push(...options.returning.map(field => {
        if (typeof field === 'string') {
          return this.quoteIdentifier(field);
        } else if (field instanceof Literal) {
          // Due to how the mssql query is built, using a literal would never result in a properly formed query.
          // It's better to warn early.
          if (returnValuesType === 'output') {
            throw new Error(`literal() cannot be used in the "returning" option array in ${this.dialect.name}. Use col(), or a string instead.`);
          }

          return this.handleSequelizeMethod(field);
        } else if (field instanceof Col) {
          return this.handleSequelizeMethod(field);
        }

        throw new Error(`Unsupported value in "returning" option: ${NodeUtil.inspect(field)}. This option only accepts true, false, or an array of strings, col() or literal().`);
      }));
    } else if (modelAttributes) {
      _.each(modelAttributes, attribute => {
        if (!(attribute.type instanceof DataTypes.VIRTUAL)) {
          returnFields.push(this.quoteIdentifier(attribute.field));
          returnTypes.push(attribute.type);
        }
      });
    }

    if (_.isEmpty(returnFields)) {
      returnFields.push(`*`);
    }

    if (returnValuesType === 'returning') {
      returningFragment = ` RETURNING ${returnFields.join(', ')}`;
    } else if (returnValuesType === 'output') {
      outputFragment = ` OUTPUT ${returnFields.map(field => `INSERTED.${field}`).join(', ')}`;

      // To capture output rows when there is a trigger on MSSQL DB
      if (options.hasTrigger && this.dialect.supports.tmpTableTrigger) {
        const tmpColumns = returnFields.map((field, i) => {
          return `${field} ${attributeTypeToSql(returnTypes[i], { dialect: this.dialect })}`;
        });

        tmpTable = `DECLARE @tmp TABLE (${tmpColumns.join(',')}); `;
        outputFragment += ' INTO @tmp';
        returningFragment = '; SELECT * FROM @tmp';
      }
    }

    return { outputFragment, returnFields, returningFragment, tmpTable };
  }

  generateThroughJoin(include, includeAs, parentTableName, topLevelInfo) {
    const through = include.through;
    const throughTable = through.model.getTableName();
    const throughAs = `${includeAs.internalAs}->${through.as}`;
    const externalThroughAs = `${includeAs.externalAs}.${through.as}`;
    const throughAttributes = through.attributes.map(attr => {
      let alias = `${externalThroughAs}.${Array.isArray(attr) ? attr[1] : attr}`;

      if (this.options.minifyAliases) {
        alias = this._getMinifiedAlias(alias, throughAs, topLevelInfo.options);
      }

      return joinSQLFragments([
        `${this.quoteIdentifier(throughAs)}.${this.quoteIdentifier(Array.isArray(attr) ? attr[0] : attr)}`,
        'AS',
        this.quoteIdentifier(alias),
      ]);
    });
    const association = include.association;
    const parentIsTop = !include.parent.association && include.parent.model.name === topLevelInfo.options.model.name;
    const tableSource = parentTableName;
    const identSource = association.identifierField;
    const tableTarget = includeAs.internalAs;
    const identTarget = association.foreignIdentifierField;
    const attrTarget = association.targetKeyField;

    const joinType = include.required ? 'INNER JOIN' : include.right && this.dialect.supports['RIGHT JOIN'] ? 'RIGHT OUTER JOIN' : 'LEFT OUTER JOIN';
    let joinBody;
    let joinCondition;
    const attributes = {
      main: [],
      subQuery: [],
    };
    let attrSource = association.sourceKey;
    let sourceJoinOn;
    let targetJoinOn;
    let throughWhere;
    let targetWhere;

    if (this.options.minifyAliases && throughAs.length > 63) {
      topLevelInfo.options.includeAliases.set(`%${topLevelInfo.options.includeAliases.size}`, throughAs);
      if (includeAs.internalAs.length > 63) {
        topLevelInfo.options.includeAliases.set(`%${topLevelInfo.options.includeAliases.size}`, includeAs.internalAs);
      }
    }

    if (topLevelInfo.options.includeIgnoreAttributes !== false) {
      // Through includes are always hasMany, so we need to add the attributes to the mainAttributes no matter what (Real join will never be executed in subquery)
      for (const attr of throughAttributes) {
        attributes.main.push(attr);
      }
    }

    // Figure out if we need to use field or attribute
    if (!topLevelInfo.subQuery) {
      attrSource = association.sourceKeyField;
    }

    if (topLevelInfo.subQuery && !include.subQuery && !include.parent.subQuery && include.parent.model !== topLevelInfo.options.mainModel) {
      attrSource = association.sourceKeyField;
    }

    // Filter statement for left side of through
    // Used by both join and subquery where
    // If parent include was in a subquery need to join on the aliased attribute
    if (topLevelInfo.subQuery && !include.subQuery && include.parent.subQuery && !parentIsTop) {
      // If we are minifying aliases and our JOIN target has been minified, we need to use the alias instead of the original column name
      const joinSource = this._getAliasForField(tableSource, `${tableSource}.${attrSource}`, topLevelInfo.options) || `${tableSource}.${attrSource}`;

      sourceJoinOn = `${this.quoteIdentifier(joinSource)} = `;
    } else {
      // If we are minifying aliases and our JOIN target has been minified, we need to use the alias instead of the original column name
      const aliasedSource = this._getAliasForField(tableSource, attrSource, topLevelInfo.options) || attrSource;

      sourceJoinOn = `${this.quoteTable(tableSource)}.${this.quoteIdentifier(aliasedSource)} = `;
    }

    sourceJoinOn += `${this.quoteIdentifier(throughAs)}.${this.quoteIdentifier(identSource)}`;

    // Filter statement for right side of through
    // Used by both join and subquery where
    targetJoinOn = `${this.quoteIdentifier(tableTarget)}.${this.quoteIdentifier(attrTarget)} = `;
    targetJoinOn += `${this.quoteIdentifier(throughAs)}.${this.quoteIdentifier(identTarget)}`;

    if (through.where) {
      throughWhere = this.getWhereConditions(through.where, this.sequelize.literal(this.quoteIdentifier(throughAs)), through.model, topLevelInfo.options);
    }

    // Generate a wrapped join so that the through table join can be dependent on the target join
    joinBody = `( ${this.quoteTable(throughTable, throughAs)} INNER JOIN ${this.quoteTable(include.model.getTableName(), includeAs.internalAs)} ON ${targetJoinOn}`;
    if (throughWhere) {
      joinBody += ` AND ${throughWhere}`;
    }

    joinBody += ')';
    joinCondition = sourceJoinOn;

    if ((include.where || include.through.where) && include.where) {
      targetWhere = this.getWhereConditions(include.where, this.sequelize.literal(this.quoteIdentifier(includeAs.internalAs)), include.model, topLevelInfo.options);
      if (targetWhere) {
        joinCondition += ` AND ${targetWhere}`;
      }
    }

    this._generateSubQueryFilter(include, includeAs, topLevelInfo);

    return {
      join: joinType,
      body: joinBody,
      condition: joinCondition,
      attributes,
    };
  }

  /*
   * Generates subQueryFilter - a select nested in the where clause of the subQuery.
   * For a given include a query is generated that contains all the way from the subQuery
   * table to the include table plus everything that's in required transitive closure of the
   * given include.
   */
  _generateSubQueryFilter(include, includeAs, topLevelInfo) {
    if (!topLevelInfo.subQuery || !include.subQueryFilter) {
      return;
    }

    if (!topLevelInfo.options.where) {
      topLevelInfo.options.where = {};
    }

    let parent = include;
    let child = include;
    let nestedIncludes = this._getRequiredClosure(include).include;
    let query;

    while ((parent = parent.parent)) {
      if (parent.parent && !parent.required) {
        return; // only generate subQueryFilter if all the parents of this include are required
      }

      if (parent.subQueryFilter) {
        // the include is already handled as this parent has the include on its required closure
        // skip to prevent duplicate subQueryFilter
        return;
      }

      nestedIncludes = [{ ...child, include: nestedIncludes, attributes: [] }];
      child = parent;
    }

    const topInclude = nestedIncludes[0];
    const topParent = topInclude.parent;
    const topAssociation = topInclude.association;
    topInclude.association = undefined;

    if (topInclude.through && Object(topInclude.through.model) === topInclude.through.model) {
      query = this.selectQuery(topInclude.through.model.getTableName(), {
        attributes: [topInclude.through.model.primaryKeyField],
        include: _validateIncludedElements({
          model: topInclude.through.model,
          include: [{
            association: topAssociation.fromThroughToTarget,
            required: true,
            where: topInclude.where,
            include: topInclude.include,
          }],
        }).include,
        model: topInclude.through.model,
        where: {
          [Op.and]: [
            this.sequelize.literal([
              `${this.quoteTable(topParent.model.name)}.${this.quoteIdentifier(topParent.model.primaryKeyField)}`,
              `${this.quoteIdentifier(topInclude.through.model.name)}.${this.quoteIdentifier(topAssociation.identifierField)}`,
            ].join(' = ')),
            topInclude.through.where,
          ],
        },
        limit: 1,
        includeIgnoreAttributes: false,
      }, topInclude.through.model);
    } else {
      const isBelongsTo = topAssociation.associationType === 'BelongsTo';
      const sourceField = isBelongsTo ? topAssociation.identifierField : topAssociation.sourceKeyField || topParent.model.primaryKeyField;
      const targetField = isBelongsTo ? topAssociation.sourceKeyField || topInclude.model.primaryKeyField : topAssociation.identifierField;

      const join = [
        `${this.quoteIdentifier(topInclude.as)}.${this.quoteIdentifier(targetField)}`,
        `${this.quoteTable(topParent.as || topParent.model.name)}.${this.quoteIdentifier(sourceField)}`,
      ].join(' = ');

      query = this.selectQuery(topInclude.model.getTableName(), {
        attributes: [targetField],
        include: _validateIncludedElements(topInclude).include,
        model: topInclude.model,
        where: {
          [Op.and]: [
            topInclude.where,
            { [Op.join]: this.sequelize.literal(join) },
          ],
        },
        limit: 1,
        tableAs: topInclude.as,
        includeIgnoreAttributes: false,
      }, topInclude.model);
    }

    if (!topLevelInfo.options.where[Op.and]) {
      topLevelInfo.options.where[Op.and] = [];
    }

    topLevelInfo.options.where[`__${includeAs.internalAs}`] = this.sequelize.literal([
      '(',
      query.replace(/;$/, ''),
      ')',
      'IS NOT NULL',
    ].join(' '));
  }

  /*
   * For a given include hierarchy creates a copy of it where only the required includes
   * are preserved.
   */
  _getRequiredClosure(include) {
    const copy = { ...include, attributes: [], include: [] };

    if (Array.isArray(include.include)) {
      copy.include = include.include
        .filter(i => i.required)
        .map(inc => this._getRequiredClosure(inc));
    }

    return copy;
  }

  getQueryOrders(options, model, subQuery) {
    const mainQueryOrder = [];
    const subQueryOrder = [];

    if (Array.isArray(options.order)) {
      for (let order of options.order) {

        // wrap if not array
        if (!Array.isArray(order)) {
          order = [order];
        }

        if (
          subQuery
          && Array.isArray(order)
          && order[0]
          && !(order[0] instanceof Association)
          && !isModelStatic(order[0])
          && !isModelStatic(order[0].model)
          && !(typeof order[0] === 'string' && model && model.associations !== undefined && model.associations[order[0]])
        ) {
          // TODO - refactor this.quote() to not change the first argument
          const field = model.rawAttributes[order[0]]?.field || order[0];
          const subQueryAlias = this._getAliasForField(model.name, field, options);

          let parent = null;
          let orderToQuote = [];

          // we need to ensure that the parent is null if we use the subquery alias, else we'll get an exception since
          // "model_name"."alias" doesn't exist - only "alias" does. we also need to ensure that we preserve order direction
          // by pushing order[1] to the subQueryOrder as well - in case it doesn't exist, we want to push "ASC"
          if (subQueryAlias === null) {
            orderToQuote = order;
            parent = model;
          } else {
            orderToQuote = [subQueryAlias, order.length > 1 ? order[1] : 'ASC'];
            parent = null;
          }

          subQueryOrder.push(this.quote(orderToQuote, parent, '->', options));
        }

        // Handle case where renamed attributes are used to order by,
        // see https://github.com/sequelize/sequelize/issues/8739
        // need to check if either of the attribute options match the order
        if (options.attributes && model) {
          const aliasedAttribute = this._getAliasForFieldFromQueryOptions(order[0], options);

          if (aliasedAttribute) {
            const alias = this._getAliasForField(model.name, aliasedAttribute[1], options);

            order[0] = new Col(alias || aliasedAttribute[1]);
          }
        }

        mainQueryOrder.push(this.quote(order, model, '->', options));
      }
    } else if (options.order instanceof SequelizeMethod) {
      const sql = this.quote(options.order, model, '->', options);
      if (subQuery) {
        subQueryOrder.push(sql);
      }

      mainQueryOrder.push(sql);
    } else {
      throw new TypeError('Order must be type of array or instance of a valid sequelize method.');
    }

    return { mainQueryOrder, subQueryOrder };
  }

  _throwOnEmptyAttributes(attributes, extraInfo = {}) {
    if (attributes.length > 0) {
      return;
    }

    const asPart = extraInfo.as && `as ${extraInfo.as}` || '';
    const namePart = extraInfo.modelName && `for model '${extraInfo.modelName}'` || '';
    const message = `Attempted a SELECT query ${namePart} ${asPart} without selecting any columns`;
    throw new sequelizeError.QueryError(message.replace(/ +/g, ' '));
  }

  selectFromTableFragment(options, model, attributes, tables, mainTableAs) {
    this._throwOnEmptyAttributes(attributes, { modelName: model && model.name, as: mainTableAs });

    let fragment = `SELECT ${attributes.join(', ')} FROM ${tables}`;

    if (mainTableAs) {
      fragment += ` AS ${mainTableAs}`;
    }

    if (options.indexHints && this.dialect.supports.indexHints) {
      for (const hint of options.indexHints) {
        if (IndexHints[hint.type]) {
          fragment += ` ${IndexHints[hint.type]} INDEX (${hint.values.map(indexName => this.quoteIdentifiers(indexName)).join(',')})`;
        }
      }
    }

    return fragment;
  }

  /**
   * Returns an SQL fragment for adding result constraints.
   *
   * @param  {object} options An object with selectQuery options.
   * @param {ModelStatic} model
   * @returns {string}         The generated sql query.
   * @private
   */
  addLimitAndOffset(options, model) {
    let fragment = '';
    if (options.limit != null) {
      fragment += ` LIMIT ${this.escape(options.limit, undefined, options)}`;
    } else if (options.offset) {
      // limit must be specified if offset is specified.
      fragment += ` LIMIT 18446744073709551615`;
    }

    if (options.offset) {
      fragment += ` OFFSET ${this.escape(options.offset, undefined, options)}`;
    }

    return fragment;
  }

  handleSequelizeMethod(smth, tableName, factory, options, prepend) {
    let result;

    if (Object.prototype.hasOwnProperty.call(this.OperatorMap, smth.comparator)) {
      smth.comparator = this.OperatorMap[smth.comparator];
    }

    if (smth instanceof Where) {
      let value = smth.logic;
      let key;

      if (smth.attribute instanceof SequelizeMethod) {
        key = this.getWhereConditions(smth.attribute, tableName, factory, options, prepend);
      } else {
        key = `${this.quoteTable(smth.attribute.Model.name)}.${this.quoteIdentifier(smth.attribute.field || smth.attribute.fieldName)}`;
      }

      if (value && value instanceof SequelizeMethod) {
        value = this.getWhereConditions(value, tableName, factory, options, prepend);

        if (value === 'NULL') {
          if (smth.comparator === '=') {
            smth.comparator = 'IS';
          }

          if (smth.comparator === '!=') {
            smth.comparator = 'IS NOT';
          }
        }

        return [key, value].join(` ${smth.comparator} `);
      }

      if (_.isPlainObject(value)) {
        return this.whereItemQuery(smth.attribute, value, {
          model: factory,
        });
      }

      if ([this.OperatorMap[Op.between], this.OperatorMap[Op.notBetween]].includes(smth.comparator)) {
        value = `${this.escape(value[0], undefined, options)} AND ${this.escape(value[1], undefined, options)}`;
      } else if (typeof value === 'boolean') {
        value = this.booleanValue(value);
      } else {
        value = this.escape(value, undefined, options);
      }

      if (value === 'NULL') {
        if (smth.comparator === '=') {
          smth.comparator = 'IS';
        }

        if (smth.comparator === '!=') {
          smth.comparator = 'IS NOT';
        }
      }

      return [key, value].join(` ${smth.comparator} `);
    }

    if (smth instanceof Literal) {
      if (options?.replacements) {
        return injectReplacements(smth.val, this.dialect, options.replacements, {
          onPositionalReplacement: () => {
            throw new TypeError(`The following literal includes positional replacements (?).
Only named replacements (:name) are allowed in literal() because we cannot guarantee the order in which they will be evaluated:
➜ literal(${JSON.stringify(smth.val)})`);
          },
        });
      }

      return smth.val;

    }

    if (smth instanceof Cast) {
      if (smth.val instanceof SequelizeMethod) {
        result = this.handleSequelizeMethod(smth.val, tableName, factory, options, prepend);
      } else if (_.isPlainObject(smth.val)) {
        result = this.whereItemsQuery(smth.val);
      } else {
        result = this.escape(smth.val, undefined, options);
      }

      return `CAST(${result} AS ${smth.type.toUpperCase()})`;
    }

    if (smth instanceof Fn) {
      return `${smth.fn}(${
        smth.args.map(arg => {
          if (arg instanceof SequelizeMethod) {
            return this.handleSequelizeMethod(arg, tableName, factory, options, prepend);
          }

          if (_.isPlainObject(arg)) {
            return this.whereItemsQuery(arg);
          }

          return this.escape(arg, undefined, options);
        }).join(', ')
      })`;
    }

    if (smth instanceof Col) {
      if (Array.isArray(smth.col) && !factory) {
        throw new Error('Cannot call Sequelize.col() with array outside of order / group clause');
      }

      if (smth.col.startsWith('*')) {
        return '*';
      }

      return this.quote(smth.col, factory, undefined, options);
    }

    return smth.toString(this, factory);
  }

  whereQuery(where, options) {
    const query = this.whereItemsQuery(where, options);
    if (query && query.length > 0) {
      return `WHERE ${query}`;
    }

    return '';
  }

  whereItemsQuery(where, options, binding) {
    if (
      where === null
      || where === undefined
      || getComplexSize(where) === 0
    ) {
      // NO OP
      return '';
    }

    if (typeof where === 'string') {
      throw new TypeError('Support for `{where: \'raw query\'}` has been removed.');
    }

    const items = [];

    binding = binding || 'AND';
    if (binding[0] !== ' ') {
      binding = ` ${binding} `;
    }

    if (_.isPlainObject(where)) {
      for (const prop of getComplexKeys(where)) {
        const item = where[prop];
        items.push(this.whereItemQuery(prop, item, options));
      }
    } else {
      items.push(this.whereItemQuery(undefined, where, options));
    }

    return items.length && items.filter(item => item && item.length).join(binding) || '';
  }

  whereItemQuery(key, value, options = {}) {
    if (value === undefined) {
      throw new Error(`WHERE parameter "${key}" has invalid "undefined" value`);
    }

    if (typeof key === 'string' && key.includes('.') && options.model) {
      const keyParts = key.split('.');
      if (options.model.rawAttributes[keyParts[0]] && options.model.rawAttributes[keyParts[0]].type instanceof DataTypes.JSON) {
        const tmp = {};
        const field = options.model.rawAttributes[keyParts[0]];
        _.set(tmp, keyParts.slice(1), value);

        return this.whereItemQuery(field.field || keyParts[0], tmp, { field, ...options });
      }
    }

    const field = this._findField(key, options);
    const fieldType = field && field.type || options.type;

    const isPlainObject = _.isPlainObject(value);
    const isArray = !isPlainObject && Array.isArray(value);
    key = this.OperatorsAliasMap && this.OperatorsAliasMap[key] || key;
    if (isPlainObject) {
      value = this._replaceAliases(value);
    }

    const valueKeys = isPlainObject && getComplexKeys(value);

    if (key === undefined) {
      if (typeof value === 'string') {
        return value;
      }

      if (isPlainObject && valueKeys.length === 1) {
        return this.whereItemQuery(valueKeys[0], value[valueKeys[0]], options);
      }
    }

    if (value === null) {
      const opValue = options.bindParam ? 'NULL' : this.escape(value, field, options);

      return this._joinKeyValue(key, opValue, this.OperatorMap[Op.is], options.prefix);
    }

    if (!value) {
      const opValue = options.bindParam ? this.format(value, field, options, options.bindParam) : this.escape(value, field, options);

      return this._joinKeyValue(key, opValue, this.OperatorMap[Op.eq], options.prefix);
    }

    if (value instanceof SequelizeMethod && !(key !== undefined && value instanceof Fn)) {
      return this.handleSequelizeMethod(value, undefined, undefined, options);
    }

    // Convert where: [] to Op.and if possible, else treat as literal/replacements
    if (key === undefined && isArray) {
      if (canTreatArrayAsAnd(value)) {
        key = Op.and;
      } else {
        throw new Error('Support for literal replacements in the `where` object has been removed.');
      }
    }

    if (key === Op.or || key === Op.and || key === Op.not) {
      return this._whereGroupBind(key, value, options);
    }

    if (value[Op.or]) {
      return this._whereBind(this.OperatorMap[Op.or], key, value[Op.or], options);
    }

    if (value[Op.and]) {
      return this._whereBind(this.OperatorMap[Op.and], key, value[Op.and], options);
    }

    if (isArray && fieldType instanceof DataTypes.ARRAY) {
      const opValue = options.bindParam ? this.format(value, field, options, options.bindParam) : this.escape(value, field, options);

      return this._joinKeyValue(key, opValue, this.OperatorMap[Op.eq], options.prefix);
    }

    if (isPlainObject && fieldType instanceof DataTypes.JSON && options.json !== false) {
      return this._whereJSON(key, value, options);
    }

    // If multiple keys we combine the different logic conditions
    if (isPlainObject && valueKeys.length > 1) {
      return this._whereBind(this.OperatorMap[Op.and], key, value, options);
    }

    if (isArray) {
      return this._whereParseSingleValueObject(key, field, Op.in, value, options);
    }

    if (isPlainObject) {
      if (this.OperatorMap[valueKeys[0]]) {
        return this._whereParseSingleValueObject(key, field, valueKeys[0], value[valueKeys[0]], options);
      }

      return this._whereParseSingleValueObject(key, field, this.OperatorMap[Op.eq], value, options);
    }

    if (key === Op.placeholder) {
      const opValue = options.bindParam ? this.format(value, field, options, options.bindParam) : this.escape(value, field, options);

      return this._joinKeyValue(this.OperatorMap[key], opValue, this.OperatorMap[Op.eq], options.prefix);
    }

    const opValue = options.bindParam ? this.format(value, field, options, options.bindParam) : this.escape(value, field, options);

    return this._joinKeyValue(key, opValue, this.OperatorMap[Op.eq], options.prefix);
  }

  _findField(key, options) {
    if (options.field) {
      return options.field;
    }

    if (options.model && options.model.rawAttributes && options.model.rawAttributes[key]) {
      return options.model.rawAttributes[key];
    }

    if (options.model && options.model.fieldRawAttributesMap && options.model.fieldRawAttributesMap[key]) {
      return options.model.fieldRawAttributesMap[key];
    }
  }

  // OR/AND/NOT grouping logic
  _whereGroupBind(key, value, options) {
    const binding = key === Op.or ? this.OperatorMap[Op.or] : this.OperatorMap[Op.and];
    const outerBinding = key === Op.not ? 'NOT ' : '';

    if (Array.isArray(value)) {
      value = value.map(item => {
        let itemQuery = this.whereItemsQuery(item, options, this.OperatorMap[Op.and]);
        if (itemQuery && itemQuery.length > 0 && (Array.isArray(item) || _.isPlainObject(item)) && getComplexSize(item) > 1) {
          itemQuery = `(${itemQuery})`;
        }

        return itemQuery;
      }).filter(item => item && item.length);

      value = value.length && value.join(binding);
    } else {
      value = this.whereItemsQuery(value, options, binding);
    }

    // Op.or: [] should return no data.
    // Op.not of no restriction should also return no data
    if ((key === Op.or || key === Op.not) && !value) {
      return '0 = 1';
    }

    return value ? `${outerBinding}(${value})` : undefined;
  }

  _whereBind(binding, key, value, options) {
    if (_.isPlainObject(value)) {
      value = getComplexKeys(value).map(prop => {
        const item = value[prop];

        return this.whereItemQuery(key, { [prop]: item }, options);
      });
    } else {
      value = value.map(item => this.whereItemQuery(key, item, options));
    }

    value = value.filter(item => item && item.length);

    return value.length > 0 ? `(${value.join(binding)})` : undefined;
  }

  _whereJSON(key, value, options) {
    const items = [];
    let baseKey = this.quoteIdentifier(key);
    if (options.prefix) {
      if (options.prefix instanceof Literal) {
        baseKey = `${this.handleSequelizeMethod(options.prefix)}.${baseKey}`;
      } else {
        baseKey = `${this.quoteTable(options.prefix)}.${baseKey}`;
      }
    }

    for (const op of getOperators(value)) {
      const where = {
        [op]: value[op],
      };
      items.push(this.whereItemQuery(key, where, { ...options, json: false }));
    }

    _.forOwn(value, (item, prop) => {
      this._traverseJSON(items, baseKey, prop, item, [prop]);
    });

    const result = items.join(this.OperatorMap[Op.and]);

    return items.length > 1 ? `(${result})` : result;
  }

  _traverseJSON(items, baseKey, prop, item, path) {
    let cast;

    if (path[path.length - 1].includes('::')) {
      const tmp = path[path.length - 1].split('::');
      cast = tmp[1];
      path[path.length - 1] = tmp[0];
    }

    let pathKey = this.jsonPathExtractionQuery(baseKey, path);

    if (_.isPlainObject(item)) {
      for (const op of getOperators(item)) {
        const value = this._toJSONValue(item[op]);
        let isJson = false;
        if (typeof value === 'string' && op === Op.contains) {
          try {
            JSON.stringify(value);
            isJson = true;
          } catch {
            // failed to parse, is not json so isJson remains false
          }
        }

        pathKey = this.jsonPathExtractionQuery(baseKey, path, isJson);
        items.push(this.whereItemQuery(this._castKey(pathKey, value, cast), { [op]: value }));
      }

      _.forOwn(item, (value, itemProp) => {
        this._traverseJSON(items, baseKey, itemProp, value, [...path, itemProp]);
      });

      return;
    }

    item = this._toJSONValue(item);
    items.push(this.whereItemQuery(this._castKey(pathKey, item, cast), { [Op.eq]: item }));
  }

  _toJSONValue(value) {
    return value;
  }

  _castKey(key, value, cast, json) {
    cast = cast || this._getJsonCast(Array.isArray(value) ? value[0] : value);
    if (cast) {
      return new Literal(this.handleSequelizeMethod(new Cast(new Literal(key), cast, json)));
    }

    return new Literal(key);
  }

  _getJsonCast(value) {
    if (typeof value === 'number') {
      return 'double precision';
    }

    if (value instanceof Date) {
      return 'timestamptz';
    }

    if (typeof value === 'boolean') {
      return 'boolean';
    }

  }

  _joinKeyValue(key, value, comparator, prefix) {
    if (!key) {
      return value;
    }

    if (comparator === undefined) {
      throw new Error(`${key} and ${value} has no comparator`);
    }

    key = this._getSafeKey(key, prefix);

    return [key, value].join(` ${comparator} `);
  }

  _getSafeKey(key, prefix) {
    if (key instanceof SequelizeMethod) {
      key = this.handleSequelizeMethod(key);

      return this._prefixKey(this.handleSequelizeMethod(key), prefix);
    }

    if (isColString(key)) {
      key = key.slice(1, 1 + key.length - 2).split('.');

      if (key.length > 2) {
        key = [
          // join the tables by -> to match out internal namings
          key.slice(0, -1).join('->'),
          key[key.length - 1],
        ];
      }

      return key.map(identifier => this.quoteIdentifier(identifier)).join('.');
    }

    return this._prefixKey(this.quoteIdentifier(key), prefix);
  }

  _prefixKey(key, prefix) {
    if (prefix) {
      if (prefix instanceof Literal) {
        return [this.handleSequelizeMethod(prefix), key].join('.');
      }

      return [this.quoteTable(prefix), key].join('.');
    }

    return key;
  }

  _whereParseSingleValueObject(key, field, prop, value, options) {
    if (prop === Op.not) {
      if (Array.isArray(value)) {
        prop = Op.notIn;
      } else if (value !== null && value !== true && value !== false) {
        prop = Op.ne;
      }
    }

    let comparator = this.OperatorMap[prop] || this.OperatorMap[Op.eq];

    switch (prop) {
      case Op.in:
      case Op.notIn:
        if (value instanceof Literal) {
          return this._joinKeyValue(key, value.val, comparator, options.prefix);
        }

        if (value.length > 0) {
          return this._joinKeyValue(key, `(${value.map(item => this.escape(item, field, { where: true, replacements: options.replacements })).join(', ')})`, comparator, options.prefix);
        }

        if (comparator === this.OperatorMap[Op.in]) {
          return this._joinKeyValue(key, '(NULL)', comparator, options.prefix);
        }

        return '';
      case Op.any:
      case Op.all:
        comparator = `${this.OperatorMap[Op.eq]} ${comparator}`;
        if (value[Op.values]) {
          return this._joinKeyValue(key, `(VALUES ${value[Op.values].map(item => `(${this.escape(item, undefined, options)})`).join(', ')})`, comparator, options.prefix);
        }

        return this._joinKeyValue(key, `(${this.escape(value, field, options)})`, comparator, options.prefix);
      case Op.between:
      case Op.notBetween:
        return this._joinKeyValue(key, `${this.escape(value[0], field, options)} AND ${this.escape(value[1], field, options)}`, comparator, options.prefix);
      case Op.raw:
        throw new Error('The `$raw` where property is no longer supported.  Use `sequelize.literal` instead.');
      case Op.col:
        comparator = this.OperatorMap[Op.eq];
        value = value.split('.');

        if (value.length > 2) {
          value = [
            // join the tables by -> to match out internal namings
            value.slice(0, -1).join('->'),
            value[value.length - 1],
          ];
        }

        return this._joinKeyValue(key, value.map(identifier => this.quoteIdentifier(identifier)).join('.'), comparator, options.prefix);
      case Op.startsWith:
      case Op.endsWith:
      case Op.substring:
        comparator = this.OperatorMap[Op.like];
      case Op.notStartsWith:
      case Op.notEndsWith:
      case Op.notSubstring: {
        if (comparator !== this.OperatorMap[Op.like]) {
          comparator = this.OperatorMap[Op.notLike];
        }

        if (value instanceof Literal) {
          value = value.val;
        }

        let pattern = `${value}%`;

        if (prop === Op.endsWith || prop === Op.notEndsWith) {
          pattern = `%${value}`;
        }

        if (prop === Op.substring || prop === Op.notSubstring) {
          pattern = `%${value}%`;
        }

        return this._joinKeyValue(key, this.escape(pattern, undefined, options), comparator, options.prefix);
      }
    }

    const escapeOptions = {
      replacements: options.replacements,
    };

    // because UUID is implemented as CHAR() in most dialects (except postgres)
    //  we accept comparing to non-uuid values when using LIKE and similar operators.
    // TODO: https://github.com/sequelize/sequelize/issues/13828 - in postgres, automatically cast to CHAR(36)
    //  to have the same behavior as the others dialects.
    if (comparator.includes(this.OperatorMap[Op.like]) && field?.type) {
      field = {
        ...field,
        // replace DataType with DataTypes.TEXT() to accept all string values.
        type: getTextDataTypeForDialect(this.dialect),
      };
    }

    if (_.isPlainObject(value)) {
      if (value[Op.col]) {
        return this._joinKeyValue(key, this.whereItemQuery(null, value), comparator, options.prefix);
      }

      if (value[Op.any]) {
        escapeOptions.isList = true;

        return this._joinKeyValue(key, `(${this.escape(value[Op.any], field, escapeOptions)})`, `${comparator} ${this.OperatorMap[Op.any]}`, options.prefix);
      }

      if (value[Op.all]) {
        escapeOptions.isList = true;

        return this._joinKeyValue(key, `(${this.escape(value[Op.all], field, escapeOptions)})`, `${comparator} ${this.OperatorMap[Op.all]}`, options.prefix);
      }
    }

    if (value === null && comparator === this.OperatorMap[Op.eq]) {
      return this._joinKeyValue(key, this.escape(value, field, escapeOptions), this.OperatorMap[Op.is], options.prefix);
    }

    if (value === null && comparator === this.OperatorMap[Op.ne]) {
      return this._joinKeyValue(key, this.escape(value, field, escapeOptions), this.OperatorMap[Op.not], options.prefix);
    }

    // In postgres, Op.contains has multiple signatures:
    // - RANGE<VALUE> Op.contains RANGE<VALUE> (both represented by fixed-size arrays in JS)
    // - RANGE<VALUE> Op.contains VALUE
    // - ARRAY<VALUE> Op.contains ARRAY<VALUE>
    // Since the left operand is a RANGE, the type validation must allow the right operand to be either RANGE or VALUE.
    if (prop === Op.contains && field?.type instanceof DataTypes.RANGE && !Array.isArray(value)) {
      // Since the right operand is not an array, it must be a value.
      // We'll serialize using the range's subtype (i.e. if a range of integers, we'll serialize "value" as an integer).
      return this._joinKeyValue(key, this.escape(value, {
        ...field,
        type: field.type.options.subtype,
      }, escapeOptions), comparator, options.prefix);

      // The case where "value" is a 'RANGE<VALUE>' is not a special case and is handled by the default case below.
    }

    return this._joinKeyValue(key, this.escape(value, field, escapeOptions), comparator, options.prefix);
  }

  /*
    Takes something and transforms it into values of a where condition.
   @private
  */
  getWhereConditions(smth, tableName, factory, options, prepend) {
    const where = {};

    if (Array.isArray(tableName)) {
      tableName = tableName[0];
      if (Array.isArray(tableName)) {
        tableName = tableName[1];
      }
    }

    options = options || {};

    if (prepend === undefined) {
      prepend = true;
    }

    if (smth && smth instanceof SequelizeMethod) { // Checking a property is cheaper than a lot of instanceof calls
      return this.handleSequelizeMethod(smth, tableName, factory, options, prepend);
    }

    if (_.isPlainObject(smth)) {
      return this.whereItemsQuery(smth, {
        model: factory,
        prefix: prepend && tableName,
        type: options.type,
        replacements: options.replacements,
      });
    }

    if (typeof smth === 'number' || typeof smth === 'bigint') {
      let primaryKeys = factory ? Object.keys(factory.primaryKeys) : [];

      if (primaryKeys.length > 0) {
        // Since we're just a number, assume only the first key
        primaryKeys = primaryKeys[0];
      } else {
        primaryKeys = 'id';
      }

      where[primaryKeys] = smth;

      return this.whereItemsQuery(where, {
        model: factory,
        prefix: prepend && tableName,
        replacements: options.replacements,
      });
    }

    if (typeof smth === 'string') {
      return this.whereItemsQuery(smth, {
        model: factory,
        prefix: prepend && tableName,
        replacements: options.replacements,
      });
    }

    if (Buffer.isBuffer(smth)) {
      return this.escape(smth, undefined, options);
    }

    if (Array.isArray(smth)) {
      if (smth.length === 0 || smth.length > 0 && smth[0].length === 0) {
        return '1=1';
      }

      if (canTreatArrayAsAnd(smth)) {
        const _smth = { [Op.and]: smth };

        return this.getWhereConditions(_smth, tableName, factory, options, prepend);
      }

      throw new Error('Support for literal replacements in the `where` object has been removed.');
    }

    if (smth === null) {
      return this.whereItemsQuery(smth, {
        model: factory,
        prefix: prepend && tableName,
        replacements: options.replacements,
      });
    }

    throw new Error(`Unsupported where option value: ${NodeUtil.inspect(smth)}. Please refer to the Sequelize documentation to learn more about which values are accepted as part of the where option.`);
  }

  // A recursive parser for nested where conditions
  parseConditionObject(conditions, path) {
    path = path || [];

    return _.reduce(conditions, (result, value, key) => {
      if (_.isObject(value)) {
        return result.concat(this.parseConditionObject(value, path.concat(key))); // Recursively parse objects
      }

      result.push({ path: path.concat(key), value });

      return result;
    }, []);
  }

  booleanValue(value) {
    return value;
  }
}

Object.assign(AbstractQueryGenerator.prototype, require('./query-generator/operators'));
Object.assign(AbstractQueryGenerator.prototype, require('./query-generator/transaction'));<|MERGE_RESOLUTION|>--- conflicted
+++ resolved
@@ -206,13 +206,8 @@
             identityWrapperRequired = true;
           }
 
-<<<<<<< HEAD
-          if (value instanceof Utils.SequelizeMethod || options.bindParam === false) {
+          if (value instanceof SequelizeMethod || options.bindParam === false) {
             values[key] = this.escape(value, modelAttributeMap && modelAttributeMap[key] || undefined, { context: 'INSERT', replacements: options.replacements });
-=======
-          if (value instanceof SequelizeMethod || options.bindParam === false) {
-            values.push(this.escape(value, modelAttributeMap && modelAttributeMap[key] || undefined, { context: 'INSERT', replacements: options.replacements }));
->>>>>>> ceb22a15
           } else {
             values[key] = this.format(value, modelAttributeMap && modelAttributeMap[key] || undefined, { context: 'INSERT' }, bindParam);
           }
