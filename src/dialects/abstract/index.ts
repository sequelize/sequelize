--- conflicted
+++ resolved
@@ -313,11 +313,7 @@
     indexHints: false,
     searchPath: false,
     escapeStringConstants: false,
-<<<<<<< HEAD
-    milliseconds: false,
-=======
     milliseconds: true,
->>>>>>> 0f4914f2
   };
 
   protected static extendSupport(supportsOverwrite: DeepPartial<DialectSupports>): DialectSupports {
