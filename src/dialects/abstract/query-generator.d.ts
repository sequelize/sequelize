--- conflicted
+++ resolved
@@ -74,16 +74,12 @@
 
 };
 
-<<<<<<< HEAD
-// keep CREATE_DATABASE_QUERY_SUPPORTABLE_OPTIONS updated when modifying this
-=======
 interface QueryGeneratorOptions {
   sequelize: Sequelize;
   dialect: AbstractDialect;
 }
 
-// keep CREATE_DATABASE_QUERY_OPTION_NAMES updated when modifying this
->>>>>>> 68b64f89
+// keep CREATE_DATABASE_QUERY_SUPPORTABLE_OPTIONS updated when modifying this
 export interface CreateDatabaseQueryOptions {
   collate?: string;
   charset?: string;
