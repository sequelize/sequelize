// TODO: complete me - this file is a stub that will be completed when query-generator.ts is migrated to TS

import type {
  BuiltModelAttributeColumnOptions,
  FindOptions,
  Model,
  ModelAttributeColumnOptions,
  ModelStatic,
  SearchPathable,
  WhereOptions,
} from '../../model.js';
import type { QueryTypes } from '../../query-types.js';
import type { Literal, SequelizeMethod } from '../../utils/index.js';
import type { DataType } from './data-types.js';
import type { QueryGeneratorOptions } from './query-generator-typescript.js';
import { AbstractQueryGeneratorTypeScript } from './query-generator-typescript.js';
import type { TableName } from './query-interface.js';

type ParameterOptions = {
  // only named replacements are allowed
  replacements?: { [key: string]: unknown },
};

type EscapeOptions = ParameterOptions & {
  /**
   * Set to true if the value to escape is in a list (e.g. used inside of Op.any or Op.all).
   */
  isList?: boolean,
};

type SelectOptions<M extends Model> = FindOptions<M> & {
  model: ModelStatic<M>,
};

type InsertOptions = ParameterOptions & SearchPathable & {
  exception?: boolean,
  bindParam?: false | ((value: unknown) => string),

  updateOnDuplicate?: string[],
  ignoreDuplicates?: boolean,
  upsertKeys?: string[],
  returning?: boolean | string[],
};

type BulkInsertOptions = ParameterOptions & {
  hasTrigger?: boolean,

  updateOnDuplicate?: string[],
  ignoreDuplicates?: boolean,
  upsertKeys?: string[],
  returning?: boolean | string[],
};

type UpdateOptions = ParameterOptions & {
  bindParam?: false | ((value: unknown) => string),
};

type DeleteOptions = ParameterOptions & {
  limit?: number | Literal | null | undefined,
};

type ArithmeticQueryOptions = ParameterOptions & {
  returning?: boolean | string[],
};

export type WhereItemsQueryOptions = ParameterOptions & {
  model?: ModelStatic,
  type?: QueryTypes,
  prefix?: string | Literal,
  field?: ModelAttributeColumnOptions,
};

type HandleSequelizeMethodOptions = ParameterOptions & {

};

<<<<<<< HEAD
// keep CREATE_DATABASE_QUERY_OPTION_NAMES updated when modifying this
=======
interface QueryGeneratorOptions {
  sequelize: Sequelize;
  dialect: AbstractDialect;
}

// keep CREATE_DATABASE_QUERY_SUPPORTABLE_OPTIONS updated when modifying this
>>>>>>> c68f8c8a
export interface CreateDatabaseQueryOptions {
  collate?: string;
  charset?: string;
  encoding?: string;
  ctype?: string;
  template?: string;
}

// keep CREATE_SCHEMA_QUERY_SUPPORTABLE_OPTIONS updated when modifying this
export interface CreateSchemaQueryOptions {
  collate?: string;
  charset?: string;
}

// keep DROP_TABLE_QUERY_SUPPORTABLE_OPTIONS updated when modifying this
export interface DropTableQueryOptions {
  cascade?: boolean;
}

// keep LIST_SCHEMAS_QUERY_SUPPORTABLE_OPTIONS updated when modifying this
export interface ListSchemasQueryOptions {
  /** List of schemas to exclude from output */
  skip?: string[];
}

// keep ADD_COLUMN_QUERY_SUPPORTABLE_OPTIONS updated when modifying this
export interface AddColumnQueryOptions {
  ifNotExists?: boolean;
}

// keep REMOVE_COLUMN_QUERY_SUPPORTABLE_OPTIONS updated when modifying this
export interface RemoveColumnQueryOptions {
  ifExists?: boolean;
}

export class AbstractQueryGenerator extends AbstractQueryGeneratorTypeScript {
  constructor(options: QueryGeneratorOptions);

  setImmediateQuery(constraints: string[]): string;
  setDeferredQuery(constraints: string[]): string;
  generateTransactionId(): string;
  whereQuery(where: object, options?: ParameterOptions): string;
  whereItemsQuery(where: WhereOptions, options: WhereItemsQueryOptions, binding?: string): string;
  validate(value: unknown, field?: BuiltModelAttributeColumnOptions): void;
  escape(value: unknown, field?: BuiltModelAttributeColumnOptions, options?: EscapeOptions): string;
  quoteIdentifiers(identifiers: string): string;
  handleSequelizeMethod(
    smth: SequelizeMethod,
    tableName?: TableName,
    factory?: ModelStatic,
    options?: HandleSequelizeMethodOptions,
    prepend?: boolean,
  ): string;

  /**
   * Generates an SQL query that extract JSON property of given path.
   *
   * @param   {string}               column   The JSON column
   * @param   {string|Array<string>} [path]   The path to extract (optional)
   * @param   {boolean}              [isJson] The value is JSON use alt symbols (optional)
   * @returns {string}                        The generated sql query
   * @private
   */
  // TODO: see how we can make the typings protected/private while still allowing it to be typed in tests
  jsonPathExtractionQuery(column: string, path?: string | string[], isJson?: boolean): string;

  selectQuery<M extends Model>(tableName: string, options?: SelectOptions<M>, model?: ModelStatic<M>): string;
  insertQuery(
    table: TableName,
    valueHash: object,
    columnDefinitions?: { [columnName: string]: BuiltModelAttributeColumnOptions },
    options?: InsertOptions
  ): { query: string, bind?: unknown[] };
  bulkInsertQuery(
    tableName: TableName,
    newEntries: object[],
    options?: BulkInsertOptions,
    columnDefinitions?: { [columnName: string]: BuiltModelAttributeColumnOptions }
  ): string;

  addColumnQuery(
    table: TableName,
    columnName: string,
    columnDefinition: ModelAttributeColumnOptions | DataType,
    options?: AddColumnQueryOptions,
  ): string;

  removeColumnQuery(
    table: TableName,
    attributeName: string,
    options?: RemoveColumnQueryOptions,
  ): string;

  updateQuery(
    tableName: TableName,
    attrValueHash: object,
    where: WhereOptions,
    options?: UpdateOptions,
    columnDefinitions?: { [columnName: string]: BuiltModelAttributeColumnOptions },
  ): { query: string, bind?: unknown[] };

  deleteQuery(
    tableName: TableName,
    where?: WhereOptions,
    options?: DeleteOptions,
    model?: ModelStatic<Model>,
  ): string;

  arithmeticQuery(
    operator: string,
    tableName: TableName,
    where: WhereOptions,
    incrementAmountsByField: { [key: string]: number | Literal },
    extraAttributesToBeUpdated: { [key: string]: unknown },
    options?: ArithmeticQueryOptions,
  ): string;

  showIndexesQuery(tableName: TableName): string;

  dropTableQuery(tableName: TableName, options?: DropTableQueryOptions): string;
  // TODO: this should become `describeTableQuery(tableName: TableName): string`
  describeTableQuery(tableName: TableName, schema?: string, schemaDelimiter?: string): string;

  createSchemaQuery(schemaName: string, options?: CreateSchemaQueryOptions): string;
  dropSchemaQuery(schemaName: string): string | { query: string, bind?: unknown[] };
  listSchemasQuery(options?: ListSchemasQueryOptions): string;

  createDatabaseQuery(databaseName: string, options?: CreateDatabaseQueryOptions): string;
  dropDatabaseQuery(databaseName: string): string;
  listDatabasesQuery(): string;

  /**
   * Creates a function that can be used to collect bind parameters.
   *
   * @param bind A mutable object to which bind parameters will be added.
   */
  bindParam(bind: Record<string, unknown>): (newBind: unknown) => string;
}<|MERGE_RESOLUTION|>--- conflicted
+++ resolved
@@ -74,16 +74,7 @@
 
 };
 
-<<<<<<< HEAD
-// keep CREATE_DATABASE_QUERY_OPTION_NAMES updated when modifying this
-=======
-interface QueryGeneratorOptions {
-  sequelize: Sequelize;
-  dialect: AbstractDialect;
-}
-
 // keep CREATE_DATABASE_QUERY_SUPPORTABLE_OPTIONS updated when modifying this
->>>>>>> c68f8c8a
 export interface CreateDatabaseQueryOptions {
   collate?: string;
   charset?: string;
