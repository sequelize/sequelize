--- conflicted
+++ resolved
@@ -15,12 +15,8 @@
 import type { Transaction } from '../../transaction';
 import type { Fn, Literal } from '../../utils';
 import type { SetRequired } from '../../utils/set-required';
-<<<<<<< HEAD
-import type { AbstractQueryGenerator, ChangeColumnAttributes, ChangeColumnAttribute } from './query-generator.js';
-=======
 import type { DataType } from './data-types.js';
-import type { AbstractQueryGenerator, AddColumnQueryOptions, RemoveColumnQueryOptions } from './query-generator.js';
->>>>>>> 096ed3ac
+import type { AbstractQueryGenerator, ChangeColumnAttributes, ChangeColumnAttribute, AddColumnQueryOptions, RemoveColumnQueryOptions } from './query-generator.js';
 
 interface Replaceable {
   /**
