--- conflicted
+++ resolved
@@ -68,11 +68,7 @@
   }
 
   getDefaultSchema(): string {
-<<<<<<< HEAD
-    throw new Error('NYI');
-=======
     return 'PUBLIC';
->>>>>>> a2df9799
   }
 
   static getDefaultPort() {
