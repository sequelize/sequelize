--- conflicted
+++ resolved
@@ -97,11 +97,6 @@
   createTableQuery(tableName, attributes, options) {
     options = { ...options };
 
-<<<<<<< HEAD
-    // Postgres 9.0 does not support CREATE TABLE IF NOT EXISTS, 9.1 and above do
-    const databaseVersion = this.sequelize.getDatabaseVersion();
-=======
->>>>>>> 0c1d4f08
     const attrStr = [];
     let comments = '';
     let columnComments = '';
@@ -821,15 +816,7 @@
 
   pgEnumAdd(tableName, attr, value, options) {
     const enumName = this.pgEnumName(tableName, attr);
-<<<<<<< HEAD
-    let sql = `ALTER TYPE ${enumName} ADD VALUE `;
-
-    if (semver.gte(this.sequelize.getDatabaseVersion(), '9.3.0')) {
-      sql += 'IF NOT EXISTS ';
-    }
-=======
     let sql = `ALTER TYPE ${enumName} ADD VALUE IF NOT EXISTS `;
->>>>>>> 0c1d4f08
 
     sql += this.escape(value);
 
