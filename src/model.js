'use strict';

import { isModelStatic, isSameInitialModel } from './utils/model-utils';

const assert = require('assert');
const NodeUtil = require('util');
const _ = require('lodash');
const Dottie = require('dottie');
const Utils = require('./utils');
const { logger } = require('./utils/logger');
const { BelongsTo, BelongsToMany, Association, HasMany, HasOne } = require('./associations');
const { AssociationSecret } = require('./associations/helpers');
const { InstanceValidator } = require('./instance-validator');
const { QueryTypes } = require('./query-types');
const sequelizeErrors = require('./errors');
const DataTypes = require('./data-types');
const Hooks = require('./hooks');
const { Op } = require('./operators');
const { _validateIncludedElements, combineIncludes, throwInvalidInclude } = require('./model-internals');
const { noDoubleNestedGroup, scopeRenamedToWithScope, schemaRenamedToWithSchema, noModelDropSchema } = require('./utils/deprecations');

// This list will quickly become dated, but failing to maintain this list just means
// we won't throw a warning when we should. At least most common cases will forever be covered
// so we stop throwing erroneous warnings when we shouldn't.
const validQueryKeywords = new Set(['where', 'attributes', 'paranoid', 'include', 'order', 'limit', 'offset',
  'transaction', 'lock', 'raw', 'logging', 'benchmark', 'having', 'searchPath', 'rejectOnEmpty', 'plain',
  'scope', 'group', 'through', 'defaults', 'distinct', 'primary', 'exception', 'type', 'hooks', 'force',
  'name']);

// List of attributes that should not be implicitly passed into subqueries/includes.
const nonCascadingOptions = ['include', 'attributes', 'originalAttributes', 'order', 'where', 'limit', 'offset', 'plain', 'group', 'having'];

/**
 * A Model represents a table in the database. Instances of this class represent a database row.
 *
 * Model instances operate with the concept of a `dataValues` property, which stores the actual values represented by the
 * instance. By default, the values from dataValues can also be accessed directly from the Instance, that is:
 * ```js
 * instance.field
 * // is the same as
 * instance.get('field')
 * // is the same as
 * instance.getDataValue('field')
 * ```
 * However, if getters and/or setters are defined for `field` they will be invoked, instead of returning the value from
 * `dataValues`. Accessing properties directly or using `get` is preferred for regular use, `getDataValue` should only be
 * used for custom getters.
 *
 * @see {Sequelize#define} for more information about getters and setters
 * @mixes Hooks
 */
export class Model {
  static get queryInterface() {
    return this.sequelize.getQueryInterface();
  }

  static get queryGenerator() {
    return this.queryInterface.queryGenerator;
  }

  /**
   * A reference to the sequelize instance
   *
   * @property sequelize
   *
   * @returns {Sequelize}
   */
  get sequelize() {
    return this.constructor.sequelize;
  }

  /**
   * Builds a new model instance.
   *
   * @param {object}  [values={}] an object of key value pairs
   * @param {object}  [options] instance construction options
   * @param {boolean} [options.raw=false] If set to true, values will ignore field and virtual setters.
   * @param {boolean} [options.isNewRecord=true] Is this a new record
   * @param {Array}   [options.include] an array of include options - Used to build prefetched/included model instances. See
   *   `set`
   */
  constructor(values = {}, options = {}) {
    if (!this.constructor._overwrittenAttributesChecked) {
      this.constructor._overwrittenAttributesChecked = true;

      // setTimeout is hacky but necessary.
      // Public Class Fields declared by descendants of this class
      // will not be available until after their call to super, so after
      // this constructor is done running.
      setTimeout(() => {
        const overwrittenAttributes = [];
        for (const key of Object.keys(this.constructor._attributeManipulation)) {
          if (Object.prototype.hasOwnProperty.call(this, key)) {
            overwrittenAttributes.push(key);
          }
        }

        if (overwrittenAttributes.length > 0) {
          logger.warn(`Model ${JSON.stringify(this.constructor.name)} is declaring public class fields for attribute(s): ${overwrittenAttributes.map(attr => JSON.stringify(attr)).join(', ')}.`
            + '\nThese class fields are shadowing Sequelize\'s attribute getters & setters.'
            + '\nSee https://sequelize.org/docs/v7/core-concepts/model-basics/#caveat-with-public-class-fields');
        }
      }, 0);
    }

    options = {
      isNewRecord: true,
      _schema: this.constructor._schema,
      _schemaDelimiter: this.constructor._schemaDelimiter,
      ...options,
      model: this.constructor,
    };

    if (options.attributes) {
      options.attributes = options.attributes.map(attribute => (Array.isArray(attribute) ? attribute[1] : attribute));
    }

    if (!options.includeValidated) {
      this.constructor._conformIncludes(options, this.constructor);
      if (options.include) {
        this.constructor._expandIncludeAll(options);
        _validateIncludedElements(options);
      }
    }

    this.dataValues = {};
    this._previousDataValues = {};
    this.uniqno = 1;
    this._changed = new Set();
    this._options = options;

    /**
     * Returns true if this instance has not yet been persisted to the database
     *
     * @property isNewRecord
     * @returns {boolean}
     */
    this.isNewRecord = options.isNewRecord;

    this._initValues(values, options);
  }

  _initValues(values, options) {
    let defaults;
    let key;

    values = { ...values };

    if (options.isNewRecord) {
      defaults = {};

      if (this.constructor._hasDefaultValues) {
        defaults = _.mapValues(this.constructor._defaultValues, valueFn => {
          const value = valueFn();

          return value && value instanceof Utils.SequelizeMethod ? value : _.cloneDeep(value);
        });
      }

      // set id to null if not passed as value, a newly created dao has no id
      // removing this breaks bulkCreate
      // do after default values since it might have UUID as a default value
      if (this.constructor.primaryKeyAttributes.length > 0) {
        for (const primaryKeyAttribute of this.constructor.primaryKeyAttributes) {
          if (!Object.prototype.hasOwnProperty.call(defaults, primaryKeyAttribute)) {
            defaults[primaryKeyAttribute] = null;
          }
        }
      }

      if (this.constructor._timestampAttributes.createdAt && defaults[this.constructor._timestampAttributes.createdAt]) {
        this.dataValues[this.constructor._timestampAttributes.createdAt] = Utils.toDefaultValue(defaults[this.constructor._timestampAttributes.createdAt], this.sequelize.options.dialect);
        delete defaults[this.constructor._timestampAttributes.createdAt];
      }

      if (this.constructor._timestampAttributes.updatedAt && defaults[this.constructor._timestampAttributes.updatedAt]) {
        this.dataValues[this.constructor._timestampAttributes.updatedAt] = Utils.toDefaultValue(defaults[this.constructor._timestampAttributes.updatedAt], this.sequelize.options.dialect);
        delete defaults[this.constructor._timestampAttributes.updatedAt];
      }

      if (this.constructor._timestampAttributes.deletedAt && defaults[this.constructor._timestampAttributes.deletedAt]) {
        this.dataValues[this.constructor._timestampAttributes.deletedAt] = Utils.toDefaultValue(defaults[this.constructor._timestampAttributes.deletedAt], this.sequelize.options.dialect);
        delete defaults[this.constructor._timestampAttributes.deletedAt];
      }

      for (key in defaults) {
        if (values[key] === undefined) {
          this.set(key, Utils.toDefaultValue(defaults[key], this.sequelize.options.dialect), { raw: true });
          delete values[key];
        }
      }
    }

    this.set(values, options);
  }

  // validateIncludedElements should have been called before this method
  static _paranoidClause(model, options = {}) {
    // Apply on each include
    // This should be handled before handling where conditions because of logic with returns
    // otherwise this code will never run on includes of a already conditionable where
    if (options.include) {
      for (const include of options.include) {
        this._paranoidClause(include.model, include);
      }
    }

    // apply paranoid when groupedLimit is used
    if (_.get(options, 'groupedLimit.on.through.model.options.paranoid')) {
      const throughModel = _.get(options, 'groupedLimit.on.through.model');
      if (throughModel) {
        options.groupedLimit.through = this._paranoidClause(throughModel, options.groupedLimit.through);
      }
    }

    if (!model.options.timestamps || !model.options.paranoid || options.paranoid === false) {
      // This model is not paranoid, nothing to do here;
      return options;
    }

    const deletedAtCol = model._timestampAttributes.deletedAt;
    const deletedAtAttribute = model.rawAttributes[deletedAtCol];
    const deletedAtObject = {};

    let deletedAtDefaultValue = Object.prototype.hasOwnProperty.call(deletedAtAttribute, 'defaultValue') ? deletedAtAttribute.defaultValue : null;

    deletedAtDefaultValue = deletedAtDefaultValue || {
      [Op.eq]: null,
    };

    deletedAtObject[deletedAtAttribute.field || deletedAtCol] = deletedAtDefaultValue;

    if (Utils.isWhereEmpty(options.where)) {
      options.where = deletedAtObject;
    } else {
      options.where = { [Op.and]: [deletedAtObject, options.where] };
    }

    return options;
  }

  static _addDefaultAttributes() {
    const tail = {};
    let head = {};

    // Add id if no primary key was manually added to definition
    if (!this.options.noPrimaryKey && !_.some(this.rawAttributes, 'primaryKey')) {
      if ('id' in this.rawAttributes && this.rawAttributes.id.primaryKey === undefined) {
        throw new Error(`An attribute called 'id' was defined in model '${this.tableName}' but primaryKey is not set. This is likely to be an error, which can be fixed by setting its 'primaryKey' option to true. If this is intended, explicitly set its 'primaryKey' option to false`);
      }

      head = {
        id: {
          type: new DataTypes.INTEGER(),
          allowNull: false,
          primaryKey: true,
          autoIncrement: true,
          _autoGenerated: true,
        },
      };
    }

    if (this._timestampAttributes.createdAt) {
      tail[this._timestampAttributes.createdAt] = {
        type: DataTypes.DATE,
        allowNull: false,
        _autoGenerated: true,
      };
    }

    if (this._timestampAttributes.updatedAt) {
      tail[this._timestampAttributes.updatedAt] = {
        type: DataTypes.DATE,
        allowNull: false,
        _autoGenerated: true,
      };
    }

    if (this._timestampAttributes.deletedAt) {
      tail[this._timestampAttributes.deletedAt] = {
        type: DataTypes.DATE,
        _autoGenerated: true,
      };
    }

    if (this._versionAttribute) {
      tail[this._versionAttribute] = {
        type: DataTypes.INTEGER,
        allowNull: false,
        defaultValue: 0,
        _autoGenerated: true,
      };
    }

    const newRawAttributes = {
      ...head,
      ...this.rawAttributes,
    };
    _.each(tail, (value, attr) => {
      if (newRawAttributes[attr] === undefined) {
        newRawAttributes[attr] = value;
      }
    });

    this.rawAttributes = newRawAttributes;
  }

  /**
   * Returns the attributes of the model.
   *
   * @returns {object|any}
  */
  static getAttributes() {
    return this.rawAttributes;
  }

  static _findAutoIncrementAttribute() {
    this.autoIncrementAttribute = null;

    for (const name in this.rawAttributes) {
      if (Object.prototype.hasOwnProperty.call(this.rawAttributes, name)) {
        const definition = this.rawAttributes[name];
        if (definition && definition.autoIncrement) {
          if (this.autoIncrementAttribute) {
            throw new Error('Invalid Instance definition. Only one autoincrement field allowed.');
          }

          this.autoIncrementAttribute = name;
        }
      }
    }
  }

  static _getAssociationDebugList() {
    return `The following associations are defined on "${this.name}": ${Object.keys(this.associations).map(associationName => `"${associationName}"`).join(', ')}`;
  }

  static getAssociation(associationName) {
    if (!Object.prototype.hasOwnProperty.call(this.associations, associationName)) {
      throw new Error(`Association with alias "${associationName}" does not exist on ${this.name}.
${this._getAssociationDebugList()}`);
    }

    return this.associations[associationName];
  }

  static _getAssociationsByModel(model) {
    const matchingAssociations = [];

    for (const associationName of Object.keys(this.associations)) {
      const association = this.associations[associationName];
      if (!isSameInitialModel(association.target, model)) {
        continue;
      }

      matchingAssociations.push(association);
    }

    return matchingAssociations;
  }

  static _normalizeIncludes(options, associationOwner) {
    this._conformIncludes(options, associationOwner);
    this._expandIncludeAll(options, associationOwner);
  }

  static _conformIncludes(options, associationOwner) {
    if (!options.include) {
      return;
    }

    // if include is not an array, wrap in an array
    if (!Array.isArray(options.include)) {
      options.include = [options.include];
    } else if (options.include.length === 0) {
      delete options.include;

      return;
    }

    // convert all included elements to { model: Model } form
    options.include = options.include.map(include => this._conformInclude(include, associationOwner));
  }

  static _conformInclude(include, associationOwner) {
    if (!include) {
      throwInvalidInclude(include);
    }

    if (!associationOwner || !isModelStatic(associationOwner)) {
      throw new TypeError(`Sequelize sanity check: associationOwner must be a model subclass. Got ${NodeUtil.inspect(associationOwner)} (${typeof associationOwner})`);
    }

    if (include._pseudo) {
      return include;
    }

    if (include.all) {
      this._conformIncludes(include, associationOwner);

      return include;
    }

    // normalize to IncludeOptions
    if (!_.isPlainObject(include)) {
      if (isModelStatic(include)) {
        include = {
          model: include,
        };
      } else {
        include = {
          association: include,
        };
      }
    } else {
      // copy object so we can mutate it without side effects
      include = { ...include };
    }

    if (include.as && !include.association) {
      include.association = include.as;
    }

    if (!include.association) {
      include.association = associationOwner.getAssociationWithModel(include.model, include.as);
    } else if (typeof include.association === 'string') {
      include.association = associationOwner.getAssociation(include.association);
    } else {
      if (!(include.association instanceof Association)) {
        throwInvalidInclude(include);
      }

      if (!isSameInitialModel(include.association.source, associationOwner)) {
        throw new Error(`Invalid Include received: the specified association "${include.association.as}" is not defined on model "${associationOwner.name}". It is owned by model "${include.association.source.name}".
${associationOwner._getAssociationDebugList()}`);
      }
    }

    if (!include.model) {
      include.model = include.association.target;
    }

    if (!isSameInitialModel(include.model, include.association.target)) {
      throw new TypeError(`Invalid Include received: the specified "model" option ("${include.model.name}") does not match the target ("${include.association.target.name}") of the "${include.association.as}" association.`);
    }

    if (!include.as) {
      include.as = include.association.as;
    }

    this._conformIncludes(include, include.model);

    return include;
  }

  static _expandIncludeAllElement(includes, include) {
    // check 'all' attribute provided is valid
    let { all, nested, ...includeOptions } = include;

    if (Object.keys(includeOptions).length > 0) {
      throw new Error('"include: { all: true }" does not allow extra options (except for "nested") because they are unsafe. Select includes one by one if you want to specify more options.');
    }

    if (all !== true) {
      if (!Array.isArray(all)) {
        all = [all];
      }

      const validTypes = {
        BelongsTo: true,
        HasOne: true,
        HasMany: true,
        One: ['BelongsTo', 'HasOne'],
        Has: ['HasOne', 'HasMany'],
        Many: ['HasMany'],
      };

      for (let i = 0; i < all.length; i++) {
        const type = all[i];
        if (type === 'All') {
          all = true;
          break;
        }

        const types = validTypes[type];
        if (!types) {
          throw new sequelizeErrors.EagerLoadingError(`include all '${type}' is not valid - must be BelongsTo, HasOne, HasMany, One, Has, Many or All`);
        }

        if (types !== true) {
          // replace type placeholder e.g. 'One' with its constituent types e.g. 'HasOne', 'BelongsTo'
          all.splice(i, 1);
          i--;
          for (const type_ of types) {
            if (!all.includes(type_)) {
              all.unshift(type_);
              i++;
            }
          }
        }
      }
    }

    const visitedModels = [];
    const addAllIncludes = (parent, includes) => {
      _.forEach(parent.associations, association => {
        if (all !== true && !all.includes(association.associationType)) {
          return;
        }

        // 'fromSourceToThroughOne' is a bit hacky and should not be included when { all: true } is specified
        //  because its parent 'belongsToMany' will be replaced by it in query generator.
        if (association.parentAssociation instanceof BelongsToMany
          && association === association.parentAssociation.fromSourceToThroughOne) {
          return;
        }

        // skip if the association is already included
        if (includes.some(existingInclude => existingInclude.association === association)) {
          return;
        }

        const newInclude = { association };

        const model = association.target;

        // skip if recursing over a model whose associations have already been included
        // to prevent infinite loops with associations such as this:
        // user -> projects -> user
        if (nested && visitedModels.includes(model)) {
          return;
        }

        // include this model
        const normalizedNewInclude = this._conformInclude(newInclude, parent);
        includes.push(normalizedNewInclude);

        // run recursively if nested
        if (nested) {
          visitedModels.push(parent);

          const subIncludes = [];
          addAllIncludes(model, subIncludes);
          visitedModels.pop();

          if (subIncludes.length > 0) {
            normalizedNewInclude.include = subIncludes;
          }
        }
      });
    };

    addAllIncludes(this, includes);
  }

  static _validateIncludedElement(include, tableNames, options) {
    tableNames[include.model.getTableName()] = true;

    if (include.attributes && !options.raw) {
      include.model._expandAttributes(include);

      include.originalAttributes = include.model._injectDependentVirtualAttributes(include.attributes);

      include = Utils.mapFinderOptions(include, include.model);

      if (include.attributes.length > 0) {
        _.each(include.model.primaryKeys, (attr, key) => {
          // Include the primary key if it's not already included - take into account that the pk might be aliased (due to a .field prop)
          if (!include.attributes.some(includeAttr => {
            if (attr.field !== key) {
              return Array.isArray(includeAttr) && includeAttr[0] === attr.field && includeAttr[1] === key;
            }

            return includeAttr === key;
          })) {
            include.attributes.unshift(key);
          }
        });
      }
    } else {
      include = Utils.mapFinderOptions(include, include.model);
    }

    // pseudo include just needed the attribute logic, return
    if (include._pseudo) {
      if (!include.attributes) {
        include.attributes = Object.keys(include.model.tableAttributes);
      }

      return Utils.mapFinderOptions(include, include.model);
    }

    // check if the current Model is actually associated with the passed Model - or it's a pseudo include
    const association = include.association || this.getAssociationWithModel(include.model, include.as);

    include.association = association;
    include.as ||= association.as;

    // If through, we create a pseudo child include, to ease our parsing later on
    if (association instanceof BelongsToMany) {
      if (!include.include) {
        include.include = [];
      }

      const through = include.association.through;

      include.through = _.defaults(include.through || {}, {
        model: through.model,
        // Through Models are a special case: we always want to load them as the name of the model, not the name of the association
        as: through.model.name,
        association: {
          isSingleAssociation: true,
        },
        _pseudo: true,
        parent: include,
      });

      if (through.scope) {
        include.through.where = include.through.where ? { [Op.and]: [include.through.where, through.scope] } : through.scope;
      }

      include.include.push(include.through);
      tableNames[through.tableName] = true;
    }

    // include.model may be the main model, while the association target may be scoped - thus we need to look at association.target/source
    let model;
    if (include.model.scoped === true) {
      // If the passed model is already scoped, keep that
      model = include.model;
    } else {
      // Otherwise use the model that was originally passed to the association
      model = include.association.target.name === include.model.name ? include.association.target : include.association.source;
    }

    model._injectScope(include);

    // This check should happen after injecting the scope, since the scope may contain a .attributes
    if (!include.attributes) {
      include.attributes = Object.keys(include.model.tableAttributes);
    }

    include = Utils.mapFinderOptions(include, include.model);

    if (include.required === undefined) {
      include.required = Boolean(include.where);
    }

    if (include.association.scope) {
      include.where = include.where ? { [Op.and]: [include.where, include.association.scope] } : include.association.scope;
    }

    if (include.limit && include.separate === undefined) {
      include.separate = true;
    }

    if (include.separate === true) {
      if (!(include.association instanceof HasMany)) {
        throw new TypeError('Only HasMany associations support include.separate');
      }

      include.duplicating = false;

      if (
        options.attributes
        && options.attributes.length > 0
        && !_.flattenDepth(options.attributes, 2).includes(association.sourceKey)
      ) {
        options.attributes.push(association.sourceKey);
      }

      if (
        include.attributes
        && include.attributes.length > 0
        && !_.flattenDepth(include.attributes, 2).includes(association.foreignKey)
      ) {
        include.attributes.push(association.foreignKey);
      }
    }

    // Validate child includes
    if (Object.prototype.hasOwnProperty.call(include, 'include')) {
      _validateIncludedElements(include, tableNames);
    }

    return include;
  }

  static _expandIncludeAll(options, associationOwner) {
    const includes = options.include;
    if (!includes) {
      return;
    }

    for (let index = 0; index < includes.length; index++) {
      const include = includes[index];

      if (include.all) {
        includes.splice(index, 1);
        index--;

        associationOwner._expandIncludeAllElement(includes, include);
      }
    }

    for (const include of includes) {
      this._expandIncludeAll(include, include.model);
    }
  }

  static _conformIndex(index) {
    if (!index.fields) {
      throw new Error('Missing "fields" property for index definition');
    }

    index = _.defaults(index, {
      type: '',
      parser: null,
    });

    if (index.type && index.type.toLowerCase() === 'unique') {
      index.unique = true;
      delete index.type;
    }

    return index;
  }

  static _baseMerge(...args) {
    _.assignWith(...args);

    return args[0];
  }

  static _mergeFunction(objValue, srcValue, key) {
    if (key === 'include') {
      return combineIncludes(objValue, srcValue);
    }

    if (Array.isArray(objValue) && Array.isArray(srcValue)) {
      return _.union(objValue, srcValue);
    }

    if (['where', 'having'].includes(key)) {
      return combineWheresWithAnd(objValue, srcValue);
    } else if (key === 'attributes' && _.isPlainObject(objValue) && _.isPlainObject(srcValue)) {
      return _.assignWith(objValue, srcValue, (objValue, srcValue) => {
        if (Array.isArray(objValue) && Array.isArray(srcValue)) {
          return _.union(objValue, srcValue);
        }
      });
    }

    // If we have a possible object/array to clone, we try it.
    // Otherwise, we return the original value when it's not undefined,
    // or the resulting object in that case.
    if (srcValue) {
      return Utils.cloneDeep(srcValue, true);
    }

    return srcValue === undefined ? objValue : srcValue;
  }

  static _assignOptions(...args) {
    return this._baseMerge(...args, this._mergeFunction);
  }

  static _defaultsOptions(target, opts) {
    return this._baseMerge(target, opts, (srcValue, objValue, key) => {
      return this._mergeFunction(objValue, srcValue, key);
    });
  }

  /**
   * Indexes created from options.indexes when calling Model.init
   */
  static _manualIndexes;

  /**
   * Indexes created from {@link ModelAttributeColumnOptions.unique}
   */
  static _attributeIndexes;

  static getIndexes() {
    return [
      ...(this._manualIndexes ?? []),
      ...(this._attributeIndexes ?? []),
      ...(this.uniqueKeys ? Object.values(this.uniqueKeys) : []),
    ];
  }

  static get _indexes() {
    throw new Error('Model._indexes has been replaced with Model.getIndexes()');
  }

  static _nameIndex(newIndex) {
    if (Object.prototype.hasOwnProperty.call(newIndex, 'name')) {
      return newIndex;
    }

    const newName = Utils.generateIndexName(this.getTableName(), newIndex);

    // TODO: check for collisions on *all* models, not just this one, as index names are global.
    for (const index of this.getIndexes()) {
      if (index.name === newName) {
        throw new Error(`Sequelize tried to give the name "${newName}" to index:
${NodeUtil.inspect(newIndex)}
on model "${this.name}", but that name is already taken by index:
${NodeUtil.inspect(index)}

Specify a different name for either index to resolve this issue.`);
      }
    }

    newIndex.name = newName;

    return newIndex;
  }

  /**
   * Initialize a model, representing a table in the DB, with attributes and options.
   *
   * The table columns are defined by the hash that is given as the first argument.
   * Each attribute of the hash represents a column.
   *
   * @example
   * ```javascript
   * Project.init({
   *   columnA: {
   *     type: Sequelize.BOOLEAN,
   *     validate: {
   *       is: ['[a-z]','i'],        // will only allow letters
   *       max: 23,                  // only allow values <= 23
   *       isIn: {
   *         args: [['en', 'zh']],
   *         msg: "Must be English or Chinese"
   *       }
   *     },
   *     field: 'column_a'
   *     // Other attributes here
   *   },
   *   columnB: Sequelize.STRING,
   *   columnC: 'MY VERY OWN COLUMN TYPE'
   * }, {sequelize})
   * ```
   *
   * sequelize.models.modelName // The model will now be available in models under the class name
   *
   * @see https://sequelize.org/docs/v7/core-concepts/model-basics/
   * @see https://sequelize.org/docs/v7/core-concepts/validations-and-constraints/
   *
   * @param {object} attributes An object, where each attribute is a column of the table. Each column can be either a
   *   DataType, a string or a type-description object.
   * @param {object} options These options are merged with the default define options provided to the Sequelize constructor
   * @returns {Model}
   */
  static init(attributes, options = {}) {
    if (!options.sequelize) {
      throw new Error('No Sequelize instance passed');
    }

    this.sequelize = options.sequelize;

    const globalOptions = this.sequelize.options;

    options = Utils.merge(_.cloneDeep(globalOptions.define), options);

    if (!options.modelName) {
      options.modelName = this.name;
    }

    options = Utils.merge({
      name: {
        plural: Utils.pluralize(options.modelName),
        singular: Utils.singularize(options.modelName),
      },
      indexes: [],
      omitNull: globalOptions.omitNull,
      schema: globalOptions.schema,
    }, options);

    this.sequelize.runHooks('beforeDefine', attributes, options);

    if (options.modelName !== this.name) {
      Object.defineProperty(this, 'name', { value: options.modelName });
    }

    delete options.modelName;

    this.options = {
      noPrimaryKey: false,
      timestamps: true,
      validate: {},
      freezeTableName: false,
      underscored: false,
      paranoid: false,
      rejectOnEmpty: false,
      whereCollection: null,
      schema: '',
      schemaDelimiter: '',
      defaultScope: {},
      scopes: {},
      indexes: [],
      ...options,
    };

    // if you call "define" multiple times for the same modelName, do not clutter the factory
    if (this.sequelize.isDefined(this.name)) {
      this.sequelize.modelManager.removeModel(this.sequelize.modelManager.getModel(this.name));
    }

    this.associations = Object.create(null);
    this._setupHooks(options.hooks);

    // TODO: use private field
    this.underscored = this.options.underscored;

    if (!this.options.tableName) {
      this.tableName = this.options.freezeTableName ? this.name : Utils.underscoredIf(Utils.pluralize(this.name), this.underscored);
    } else {
      this.tableName = this.options.tableName;
    }

    this._schema = this.options.schema || '';
    this._schemaDelimiter = this.options.schemaDelimiter || '';

    // error check options
    _.each(options.validate, (validator, validatorType) => {
      if (Object.prototype.hasOwnProperty.call(attributes, validatorType)) {
        throw new Error(`A model validator function must not have the same name as a field. Model: ${this.name}, field/validation name: ${validatorType}`);
      }

      if (typeof validator !== 'function') {
        throw new TypeError(`Members of the validate option must be functions. Model: ${this.name}, error with validate member ${validatorType}`);
      }
    });

    this.rawAttributes = _.mapValues(attributes, (attribute, name) => {
      attribute = this.sequelize.normalizeAttribute(attribute);

      // Checks whether the name is ambiguous with Utils.isColString
      // we check whether the attribute starts *or* ends because the following query:
      // { '$json.key$' }
      // could be interpreted as both
      // "json"."key" (accessible attribute 'key' on model 'json')
      // or
      // "$json" #>> {key$} (accessing key 'key$' on attribute '$json')
      if (name.startsWith('$') || name.endsWith('$')) {
        throw new Error(`Name of attribute "${name}" in model "${this.name}" cannot start or end with "$" as "$attribute$" is reserved syntax used to reference nested columns in queries.`);
      }

      if (name.includes('.')) {
        throw new Error(`Name of attribute "${name}" in model "${this.name}" cannot include the character "." as it would be ambiguous with the syntax used to reference nested columns, and nested json keys, in queries.`);
      }

      if (name.includes('::')) {
        throw new Error(`Name of attribute "${name}" in model "${this.name}" cannot include the character sequence "::" as it is reserved syntax used to cast attributes in queries.`);
      }

      if (name.includes('->')) {
        throw new Error(`Name of attribute "${name}" in model "${this.name}" cannot include the character sequence "->" as it is reserved syntax used in SQL generated by Sequelize to target nested associations.`);
      }

      if (attribute.type === undefined) {
        throw new Error(`Unrecognized datatype for attribute "${this.name}.${name}"`);
      }

      if (attribute.allowNull !== false && _.get(attribute, 'validate.notNull')) {
        throw new Error(`Invalid definition for "${this.name}.${name}", "notNull" validator is only allowed with "allowNull:false"`);
      }

      if (_.get(attribute, 'references.model.prototype') instanceof Model) {
        attribute.references.model = attribute.references.model.getTableName();
      }

      return attribute;
    });

    this._manualIndexes = this.options.indexes
      .map(index => this._nameIndex(this._conformIndex(index)));

    this.primaryKeys = Object.create(null);
    this._readOnlyAttributes = new Set();
    this._timestampAttributes = Object.create(null);

    // setup names of timestamp attributes
    if (this.options.timestamps) {
      for (const key of ['createdAt', 'updatedAt', 'deletedAt']) {
        if (!['undefined', 'string', 'boolean'].includes(typeof this.options[key])) {
          throw new Error(`Value for "${key}" option must be a string or a boolean, got ${typeof this.options[key]}`);
        }

        if (this.options[key] === '') {
          throw new Error(`Value for "${key}" option cannot be an empty string`);
        }
      }

      if (this.options.createdAt !== false) {
        this._timestampAttributes.createdAt
          = typeof this.options.createdAt === 'string' ? this.options.createdAt : 'createdAt';
        this._readOnlyAttributes.add(this._timestampAttributes.createdAt);
      }

      if (this.options.updatedAt !== false) {
        this._timestampAttributes.updatedAt
          = typeof this.options.updatedAt === 'string' ? this.options.updatedAt : 'updatedAt';
        this._readOnlyAttributes.add(this._timestampAttributes.updatedAt);
      }

      if (this.options.paranoid && this.options.deletedAt !== false) {
        this._timestampAttributes.deletedAt
          = typeof this.options.deletedAt === 'string' ? this.options.deletedAt : 'deletedAt';
        this._readOnlyAttributes.add(this._timestampAttributes.deletedAt);
      }
    }

    // setup name for version attribute
    if (this.options.version) {
      this._versionAttribute = typeof this.options.version === 'string' ? this.options.version : 'version';
      this._readOnlyAttributes.add(this._versionAttribute);
    }

    this._hasReadOnlyAttributes = this._readOnlyAttributes.size > 0;

    // Add head and tail default attributes (id, timestamps)
    this._addDefaultAttributes();
    this.refreshAttributes();
    this._findAutoIncrementAttribute();

    this._scope = this.options.defaultScope;
    this._scopeNames = ['defaultScope'];

    this.sequelize.modelManager.addModel(this);
    this.sequelize.runHooks('afterDefine', this);

    return this;
  }

  static refreshAttributes() {
    const attributeManipulation = {};

    this.prototype._customGetters = {};
    this.prototype._customSetters = {};

    for (const type of ['get', 'set']) {
      const opt = `${type}terMethods`;
      const funcs = { ...this.options[opt] };
      const _custom = type === 'get' ? this.prototype._customGetters : this.prototype._customSetters;

      _.each(funcs, (method, attribute) => {
        _custom[attribute] = method;

        if (type === 'get') {
          funcs[attribute] = function () {
            return this.get(attribute);
          };
        }

        if (type === 'set') {
          funcs[attribute] = function (value) {
            return this.set(attribute, value);
          };
        }
      });

      _.each(this.rawAttributes, (options, attribute) => {
        if (Object.prototype.hasOwnProperty.call(options, type)) {
          _custom[attribute] = options[type];
        }

        if (type === 'get') {
          funcs[attribute] = function () {
            return this.get(attribute);
          };
        }

        if (type === 'set') {
          funcs[attribute] = function (value) {
            return this.set(attribute, value);
          };
        }
      });

      _.each(funcs, (fct, name) => {
        if (!attributeManipulation[name]) {
          attributeManipulation[name] = {
            configurable: true,
          };
        }

        attributeManipulation[name][type] = fct;
      });
    }

    this._dataTypeChanges = {};
    this._dataTypeSanitizers = {};

    this._hasBooleanAttributes = false;
    this._hasDateAttributes = false;
    this._jsonAttributes = new Set();
    this._virtualAttributes = new Set();
    this._defaultValues = {};
    this.prototype.validators = {};

    this.fieldRawAttributesMap = Object.create(null);

    this.primaryKeys = Object.create(null);
    this.uniqueKeys = Object.create(null);

    this._attributeIndexes = [];

    _.each(this.rawAttributes, (definition, name) => {
      definition.type = this.sequelize.normalizeDataType(definition.type);

      definition.Model = this;
      definition.fieldName = name;
      definition._modelAttribute = true;

      if (definition.field === undefined) {
        definition.field = Utils.underscoredIf(name, this.underscored);
      }

      if (definition.primaryKey === true) {
        this.primaryKeys[name] = definition;
      }

      this.fieldRawAttributesMap[definition.field] = definition;

      if (definition.type._sanitize) {
        this._dataTypeSanitizers[name] = definition.type._sanitize;
      }

      if (definition.type._isChanged) {
        this._dataTypeChanges[name] = definition.type._isChanged;
      }

      if (definition.type instanceof DataTypes.BOOLEAN) {
        this._hasBooleanAttributes = true;
      } else if (definition.type instanceof DataTypes.DATE || definition.type instanceof DataTypes.DATEONLY) {
        this._hasDateAttributes = true;
      } else if (definition.type instanceof DataTypes.JSON) {
        this._jsonAttributes.add(name);
      } else if (definition.type instanceof DataTypes.VIRTUAL) {
        this._virtualAttributes.add(name);
      }

      if (Object.prototype.hasOwnProperty.call(definition, 'defaultValue')) {
        this._defaultValues[name] = () => Utils.toDefaultValue(definition.defaultValue, this.sequelize.options.dialect);
      }

      if (Object.prototype.hasOwnProperty.call(definition, 'unique') && definition.unique) {
        if (typeof definition.unique === 'string') {
          definition.unique = {
            name: definition.unique,
          };
        } else if (definition.unique === true) {
          definition.unique = {};
        }

        const index = definition.unique.name && this.uniqueKeys[definition.unique.name]
          ? this.uniqueKeys[definition.unique.name]
          : { fields: [] };

        index.fields.push(definition.field);
        index.msg = index.msg || definition.unique.msg || null;

        // TODO: remove this 'column'? It does not work with composite indexes, and is only used by db2 which should use fields instead.
        index.column = name;

        index.customIndex = definition.unique !== true;
        index.unique = true;

        if (definition.unique.name) {
          index.name = definition.unique.name;
        } else {
          this._nameIndex(index);
        }

        definition.unique.name ??= index.name;

        this.uniqueKeys[index.name] = index;
      }

      if (Object.prototype.hasOwnProperty.call(definition, 'validate')) {
        this.prototype.validators[name] = definition.validate;
      }

      if (definition.index === true && definition.type instanceof DataTypes.JSONB) {
        this._attributeIndexes.push(
          this._nameIndex(
            this._conformIndex({
              fields: [definition.field || name],
              using: 'gin',
            }),
          ),
        );

        delete definition.index;
      }
    });

    // Create a map of field to attribute names
    this.fieldAttributeMap = _.reduce(this.fieldRawAttributesMap, (map, value, key) => {
      if (key !== value.fieldName) {
        map[key] = value.fieldName;
      }

      return map;
    }, {});

    this._hasJsonAttributes = this._jsonAttributes.size > 0;

    this._hasVirtualAttributes = this._virtualAttributes.size > 0;

    this._hasDefaultValues = !_.isEmpty(this._defaultValues);

    this.tableAttributes = _.omitBy(this.rawAttributes, (_a, key) => this._virtualAttributes.has(key));

    this.prototype._hasCustomGetters = Object.keys(this.prototype._customGetters).length;
    this.prototype._hasCustomSetters = Object.keys(this.prototype._customSetters).length;

    for (const key of Object.keys(attributeManipulation)) {
      if (Object.prototype.hasOwnProperty.call(Model.prototype, key)) {
        this.sequelize.log(`Not overriding built-in method from model attribute: ${key}`);
        continue;
      }

      Object.defineProperty(this.prototype, key, attributeManipulation[key]);
    }

    this.prototype.rawAttributes = this.rawAttributes;
    this.prototype._isAttribute = key => Object.prototype.hasOwnProperty.call(this.prototype.rawAttributes, key);

    // Primary key convenience constiables
    this.primaryKeyAttributes = Object.keys(this.primaryKeys);
    this.primaryKeyAttribute = this.primaryKeyAttributes[0];
    if (this.primaryKeyAttribute) {
      this.primaryKeyField = this.rawAttributes[this.primaryKeyAttribute].field || this.primaryKeyAttribute;
    }

    this._hasPrimaryKeys = this.primaryKeyAttributes.length > 0;
    this._isPrimaryKey = key => this.primaryKeyAttributes.includes(key);

    this._attributeManipulation = attributeManipulation;
  }

  /**
   * Remove attribute from model definition.
   * Only use if you know what you're doing.
   *
   * @param {string} attribute name of attribute to remove
   */
  static removeAttribute(attribute) {
    delete this.rawAttributes[attribute];
    this.refreshAttributes();
  }

  /**
   * Merges new attributes with the existing ones.
   * Only use if you know what you're doing.
   *
   * Warning: Attributes are not replaced, they are merged.
   *
   * @param {object} newAttributes
   */
  static mergeAttributesDefault(newAttributes) {
    Utils.mergeDefaults(this.rawAttributes, newAttributes);

    this.refreshAttributes();

    return this.rawAttributes;
  }

  /**
   * Sync this Model to the DB, that is create the table.
   * See {@link Sequelize#sync} for options
   *
   * @param {object} [options] sync options
   *
   * @returns {Promise<Model>}
   */
  static async sync(options) {
    options = { ...this.options, ...options };
    options.hooks = options.hooks === undefined ? true : Boolean(options.hooks);

    const attributes = this.tableAttributes;
    const rawAttributes = this.fieldRawAttributesMap;

    if (options.hooks) {
      await this.runHooks('beforeSync', options);
    }

    const tableName = this.getTableName(options);

    let tableExists;
    if (options.force) {
      await this.drop(options);
      tableExists = false;
    } else {
      tableExists = await this.queryInterface.tableExists(tableName, options);
    }

    if (!tableExists) {
      await this.queryInterface.createTable(tableName, attributes, options, this);
    } else {
      // enums are always updated, even if alter is not set. createTable calls it too.
      await this.queryInterface.ensureEnums(tableName, attributes, options, this);
    }

    if (tableExists && options.alter) {
      const tableInfos = await Promise.all([
        this.queryInterface.describeTable(tableName, options),
        this.queryInterface.getForeignKeyReferencesForTable(tableName, options),
      ]);

      const columns = tableInfos[0];
      // Use for alter foreign keys
      const foreignKeyReferences = tableInfos[1];
      const removedConstraints = {};

      for (const columnName in attributes) {
        if (!Object.prototype.hasOwnProperty.call(attributes, columnName)) {
          continue;
        }

        if (!columns[columnName] && !columns[attributes[columnName].field]) {
          await this.queryInterface.addColumn(tableName, attributes[columnName].field || columnName, attributes[columnName], options);
        }
      }

      if (options.alter === true || typeof options.alter === 'object' && options.alter.drop !== false) {
        for (const columnName in columns) {
          if (!Object.prototype.hasOwnProperty.call(columns, columnName)) {
            continue;
          }

          const currentAttribute = rawAttributes[columnName];
          if (!currentAttribute) {
            await this.queryInterface.removeColumn(tableName, columnName, options);
            continue;
          }

          if (currentAttribute.primaryKey) {
            continue;
          }

          // Check foreign keys. If it's a foreign key, it should remove constraint first.
          const references = currentAttribute.references;
          if (currentAttribute.references) {
            const database = this.sequelize.config.database;
            const schema = this.sequelize.config.schema;
            // Find existed foreign keys
            for (const foreignKeyReference of foreignKeyReferences) {
              const constraintName = foreignKeyReference.constraintName;
              if ((Boolean(constraintName)
                && foreignKeyReference.tableCatalog === database
                && (schema ? foreignKeyReference.tableSchema === schema : true)
                && foreignKeyReference.referencedTableName === references.model
                && foreignKeyReference.referencedColumnName === references.key
                && (schema ? foreignKeyReference.referencedTableSchema === schema : true)
                && !removedConstraints[constraintName])
                || this.sequelize.options.dialect === 'ibmi') {
                // Remove constraint on foreign keys.
                await this.queryInterface.removeConstraint(tableName, constraintName, options);
                removedConstraints[constraintName] = true;
              }
            }
          }

          await this.queryInterface.changeColumn(tableName, columnName, currentAttribute, options);
        }
      }
    }

<<<<<<< HEAD
    const existingIndexes = await this.queryInterface.showIndex(tableName, options);
    const missingIndexes = this._indexes
      .filter(item1 => !existingIndexes.some(item2 => item1.name === item2.name))
      .sort((index1, index2) => {
        if (this.sequelize.options.dialect === 'postgres') {
          // move concurrent indexes to the bottom to avoid weird deadlocks
          if (index1.concurrently === true) {
            return 1;
          }
=======
    let indexes = await this.queryInterface.showIndex(tableName, options);

    indexes = this.getIndexes().filter(item1 => !indexes.some(item2 => item1.name === item2.name)).sort((index1, index2) => {
      if (this.sequelize.options.dialect === 'postgres') {
      // move concurrent indexes to the bottom to avoid weird deadlocks
        if (index1.concurrently === true) {
          return 1;
        }
>>>>>>> f5c9a904

          if (index2.concurrently === true) {
            return -1;
          }
        }

        return 0;
      });

<<<<<<< HEAD
    for (const index of missingIndexes) {
      await this.queryInterface.addIndex(tableName, { ...options, ...index });
=======
    for (const index of indexes) {
      await this.queryInterface.addIndex(tableName, index, options);
>>>>>>> f5c9a904
    }

    if (options.hooks) {
      await this.runHooks('afterSync', options);
    }

    return this;
  }

  /**
   * Drop the table represented by this Model
   *
   * @param {object} [options] drop options
   * @returns {Promise}
   */
  static async drop(options) {
    return await this.queryInterface.dropTable(this.getTableName(options), options);
  }

  /**
   * @param {object | string} schema
   * @deprecated use {@link Sequelize#dropSchema} or {@link QueryInterface#dropSchema}
   */
  // TODO [>=2023-01-01]: remove me in Sequelize >= 8
  static async dropSchema(schema) {
    noModelDropSchema();

    return await this.queryInterface.dropSchema(schema);
  }

  /**
   * Returns a copy of this model with the corresponding table located in the specified schema.
   *
   * For postgres, this will actually place the schema in front of the table name (`"schema"."tableName"`),
   * while the schema will be prepended to the table name for mysql and sqlite (`'schema.tablename'`).
   *
   * This method is intended for use cases where the same model is needed in multiple schemas.
   * In such a use case it is important to call {@link Model.sync} (or use migrations!) for each model created by this method
   * to ensure the models are created in the correct schema.
   *
   * If a single default schema per model is needed, set the {@link ModelOptions.schema} option instead.
   *
   * @param {string|object} schema The name of the schema
   *
   * @returns {Model}
   */
  static withSchema(schema) {
    if (arguments.length > 1) {
      throw new TypeError('Unlike Model.schema, Model.withSchema only accepts 1 argument which may be either a string or an option bag.');
    }

    const schemaOptions = typeof schema === 'string' ? { schema } : schema;

    return this.getInitialModel()
      ._withScopeAndSchema(schemaOptions, this._scope, this._scopeNames);
  }

  // TODO [>=2023-01-01]: remove in Sequelize 8
  static schema(schema, options) {
    schemaRenamedToWithSchema();

    return this.withSchema({
      schema,
      schemaDelimiter: typeof options === 'string' ? options : options?.schemaDelimiter,
    });
  }

  /**
   * Returns the initial model, the one returned by {@link Model.init} or {@link Sequelize#define},
   * before any scope or schema was applied.
   */
  static getInitialModel() {
    // '_initialModel' is set on model variants (withScope, withSchema, etc)
    return this._initialModel ?? this;
  }

  /**
   * Get the table name of the model, taking schema into account. The method will return The name as a string if the model
   * has no schema, or an object with `tableName`, `schema` and `delimiter` properties.
   *
   * @returns {string|object}
   */
  static getTableName() {
    return this.queryGenerator.addSchema(this);
  }

  /**
   * Add a new scope to the model
   *
   * This is especially useful for adding scopes with includes, when the model you want to
   * include is not available at the time this model is defined.
   *
   * By default, this will throw an error if a scope with that name already exists.
   * Use {@link AddScopeOptions.override} in the options object to silence this error.
   *
   * See {@link https://sequelize.org/docs/v7/other-topics/scopes/} to learn more about scopes.
   *
   * @param {string}          name The name of the scope. Use `defaultScope` to override the default scope
   * @param {object|Function} scope scope or options
   * @param {object}          [options] scope options
   */
  static addScope(name, scope, options) {
    if (this !== this.getInitialModel()) {
      throw new Error(`Model.addScope can only be called on the initial model. Use "${this.name}.getInitialModel()" to access the initial model.`);
    }

    options = { override: false, ...options };

    if ((name === 'defaultScope' && Object.keys(this.options.defaultScope).length > 0 || name in this.options.scopes) && options.override === false) {
      throw new Error(`The scope ${name} already exists. Pass { override: true } as options to silence this error`);
    }

    if (name === 'defaultScope') {
      this.options.defaultScope = this._scope = scope;
    } else {
      this.options.scopes[name] = scope;
    }
  }

  // TODO [>=2023-01-01]: remove in Sequelize 8
  static scope(...options) {
    scopeRenamedToWithScope();

    return this.withScope(...options);
  }

  /**
   * Creates a copy of this model, with one or more scopes applied.
   *
   * See {@link https://sequelize.org/docs/v7/other-topics/scopes/} to learn more about scopes.
   *
   * @param {?Array|object|string} [scopes] The scope(s) to apply. Scopes can either be passed as consecutive arguments, or
   *   as an array of arguments. To apply simple scopes and scope functions with no arguments, pass them as strings. For
   *   scope function, pass an object, with a `method` property. The value can either be a string, if the method does not
   *   take any arguments, or an array, where the first element is the name of the method, and consecutive elements are
   *   arguments to that method. Pass null to remove all scopes, including the default.
   *
   * @example <caption>To invoke scope functions you can do</caption>
   * Model.scope({ method: ['complexFunction', 'dan@sequelize.com', 42]}).findAll()
   * // WHERE email like 'dan@sequelize.com%' AND access_level >= 42
   *
   * @returns {Model} A reference to the model, with the scope(s) applied. Calling scope again on the returned model will
   *   clear the previous scope.
   */
  static withScope(...scopes) {
    scopes = scopes.flat().filter(Boolean);

    const initialModel = this.getInitialModel();

    const mergedScope = {};
    const scopeNames = [];

    for (const option of scopes) {
      let scope = null;
      let scopeName = null;

      if (_.isPlainObject(option)) {
        if (option.method) {
          if (Array.isArray(option.method) && Boolean(initialModel.options.scopes[option.method[0]])) {
            scopeName = option.method[0];
            scope = initialModel.options.scopes[scopeName].apply(initialModel, option.method.slice(1));
          } else if (initialModel.options.scopes[option.method]) {
            scopeName = option.method;
            scope = initialModel.options.scopes[scopeName].apply(initialModel);
          }
        } else {
          scope = option;
        }
      } else if (option === 'defaultScope' && _.isPlainObject(initialModel.options.defaultScope)) {
        scope = initialModel.options.defaultScope;
      } else {
        scopeName = option;
        scope = initialModel.options.scopes[scopeName];
        if (typeof scope === 'function') {
          scope = scope();
        }
      }

      if (!scope) {
        throw new sequelizeErrors.SequelizeScopeError(`"${this.name}.withScope()" has been called with an invalid scope: "${scopeName}" does not exist.`);
      }

      this._conformIncludes(scope, this);
      // clone scope so it doesn't get modified
      this._assignOptions(mergedScope, Utils.cloneDeep(scope));
      scopeNames.push(scopeName ? scopeName : 'defaultScope');
    }

    return initialModel._withScopeAndSchema({
      schema: this._schema || '',
      schemaDelimiter: this._schemaDelimiter || '',
    }, mergedScope, scopeNames);
  }

  // TODO [>=2023-01-01]: remove in Sequelize 8
  /**
   * Returns a model without scope. The default scope is also omitted.
   *
   * See {@link https://sequelize.org/docs/v7/other-topics/scopes/} to learn more about scopes.
   */
  static unscoped() {
    scopeRenamedToWithScope();

    return this.withoutScope();
  }

  /**
   * Returns a model without scope. The default scope is also omitted.
   *
   * See {@link https://sequelize.org/docs/v7/other-topics/scopes/} to learn more about scopes.
   */
  static withoutScope() {
    return this.withScope(null);
  }

  /**
   * Returns the base model, with its initial scope.
   */
  static withInitialScope() {
    const initialModel = this.getInitialModel();

    if (this._schema !== initialModel._schema || this._schemaDelimiter !== initialModel._schemaDelimiter) {
      return initialModel.withSchema({
        schema: this._schema,
        schemaDelimiter: this._schemaDelimiter,
      });
    }

    return initialModel;
  }

  static _withScopeAndSchema(schemaOptions, mergedScope, scopeNames) {
    if (!this._modelVariantRefs) {
      // technically this weakref is unnecessary because we're referencing ourselves but it simplifies the code
      // eslint-disable-next-line no-undef -- eslint doesn't know about WeakRef, this will be resolved once we migrate to TS.
      this._modelVariantRefs = new Set([new WeakRef(this)]);
    }

    for (const modelVariantRef of this._modelVariantRefs) {
      const modelVariant = modelVariantRef.deref();

      if (!modelVariant) {
        this._modelVariantRefs.delete(modelVariantRef);
        continue;
      }

      if (modelVariant._schema !== (schemaOptions.schema || '')) {
        continue;
      }

      if (modelVariant._schemaDelimiter !== (schemaOptions.schemaDelimiter || '')) {
        continue;
      }

      // the item order of these arrays is important! scope('a', 'b') is not equal to scope('b', 'a')
      if (!_.isEqual(modelVariant._scopeNames, scopeNames)) {
        continue;
      }

      if (!_.isEqual(modelVariant._scope, mergedScope)) {
        continue;
      }

      return modelVariant;
    }

    const clone = this._createModelVariant();
    // eslint-disable-next-line no-undef -- eslint doesn't know about WeakRef, this will be resolved once we migrate to TS.
    this._modelVariantRefs.add(new WeakRef(clone));

    clone._schema = schemaOptions.schema || '';
    clone._schemaDelimiter = schemaOptions.schemaDelimiter || '';
    clone._scope = mergedScope;
    clone._scopeNames = scopeNames;

    if (scopeNames.length !== 1 || scopeNames[0] !== 'defaultScope') {
      clone.scoped = true;
    }

    return clone;
  }

  static _createModelVariant() {
    const model = class extends this {};
    model._initialModel = this;
    Object.defineProperty(model, 'name', { value: this.name });

    return model;
  }

  /**
   * Search for multiple instances.
   * See {@link https://sequelize.org/docs/v7/core-concepts/model-querying-basics/} for more information about querying.
   *
   * __Example of a simple search:__
   * ```js
   * Model.findAll({
   *   where: {
   *     attr1: 42,
   *     attr2: 'cake'
   *   }
   * })
   * ```
   *
   * See also:
   * - {@link Model.findOne}
   * - {@link Sequelize#query}
   *
   * @param {object} options
   * @returns {Promise} A promise that will resolve with the array containing the results of the SELECT query.
   */
  static async findAll(options) {
    if (options !== undefined && !_.isPlainObject(options)) {
      throw new sequelizeErrors.QueryError('The argument passed to findAll must be an options object, use findByPk if you wish to pass a single primary key value');
    }

    if (options !== undefined && options.attributes && !Array.isArray(options.attributes) && !_.isPlainObject(options.attributes)) {
      throw new sequelizeErrors.QueryError('The attributes option must be an array of column names or an object');
    }

    this._warnOnInvalidOptions(options, Object.keys(this.rawAttributes));

    const tableNames = {};

    tableNames[this.getTableName(options)] = true;
    options = Utils.cloneDeep(options);

    _.defaults(options, { hooks: true, model: this });

    // set rejectOnEmpty option, defaults to model options
    options.rejectOnEmpty = Object.prototype.hasOwnProperty.call(options, 'rejectOnEmpty')
      ? options.rejectOnEmpty
      : this.options.rejectOnEmpty;

    this._conformIncludes(options, this);
    this._injectScope(options);

    if (options.hooks) {
      await this.runHooks('beforeFind', options);
      this._conformIncludes(options, this);
    }

    this._expandAttributes(options);
    this._expandIncludeAll(options, options.model);

    if (options.hooks) {
      await this.runHooks('beforeFindAfterExpandIncludeAll', options);
    }

    options.originalAttributes = this._injectDependentVirtualAttributes(options.attributes);

    if (options.include) {
      options.hasJoin = true;

      _validateIncludedElements(options, tableNames);

      // If we're not raw, we have to make sure we include the primary key for de-duplication
      if (
        options.attributes
        && !options.raw
        && this.primaryKeyAttribute
        && !options.attributes.includes(this.primaryKeyAttribute)
        && (!options.group || !options.hasSingleAssociation || options.hasMultiAssociation)
      ) {
        options.attributes = [this.primaryKeyAttribute].concat(options.attributes);
      }
    }

    if (!options.attributes) {
      options.attributes = Object.keys(this.rawAttributes);
      options.originalAttributes = this._injectDependentVirtualAttributes(options.attributes);
    }

    // whereCollection is used for non-primary key updates
    this.options.whereCollection = options.where || null;

    Utils.mapFinderOptions(options, this);

    options = this._paranoidClause(this, options);

    if (options.hooks) {
      await this.runHooks('beforeFindAfterOptions', options);
    }

    const selectOptions = { ...options, tableNames: Object.keys(tableNames) };
    const results = await this.queryInterface.select(this, this.getTableName(selectOptions), selectOptions);
    if (options.hooks) {
      await this.runHooks('afterFind', results, options);
    }

    // rejectOnEmpty mode
    if (_.isEmpty(results) && options.rejectOnEmpty) {
      if (typeof options.rejectOnEmpty === 'function') {
        throw new options.rejectOnEmpty();
      }

      if (typeof options.rejectOnEmpty === 'object') {
        throw options.rejectOnEmpty;
      }

      throw new sequelizeErrors.EmptyResultError();
    }

    return await Model._findSeparate(results, options);
  }

  static _warnOnInvalidOptions(options, validColumnNames) {
    if (!_.isPlainObject(options)) {
      return;
    }

    const unrecognizedOptions = Object.keys(options).filter(k => !validQueryKeywords.has(k));
    const unexpectedModelAttributes = _.intersection(unrecognizedOptions, validColumnNames);
    if (!options.where && unexpectedModelAttributes.length > 0) {
      logger.warn(`Model attributes (${unexpectedModelAttributes.join(', ')}) passed into finder method options of model ${this.name}, but the options.where object is empty. Did you forget to use options.where?`);
    }
  }

  static _injectDependentVirtualAttributes(attributes) {
    if (!this._hasVirtualAttributes) {
      return attributes;
    }

    if (!attributes || !Array.isArray(attributes)) {
      return attributes;
    }

    for (const attribute of attributes) {
      if (
        this._virtualAttributes.has(attribute)
        && this.rawAttributes[attribute].type.fields
      ) {
        attributes = attributes.concat(this.rawAttributes[attribute].type.fields);
      }
    }

    attributes = _.uniq(attributes);

    return attributes;
  }

  static async _findSeparate(results, options) {
    if (!options.include || options.raw || !results) {
      return results;
    }

    const original = results;
    if (options.plain) {
      results = [results];
    }

    if (!Array.isArray(results) || results.length === 0) {
      return original;
    }

    await Promise.all(options.include.map(async include => {
      if (!include.separate) {
        return await Model._findSeparate(
          results.reduce((memo, result) => {
            let associations = result.get(include.association.as);

            // Might be an empty belongsTo relation
            if (!associations) {
              return memo;
            }

            // Force array so we can concat no matter if it's 1:1 or :M
            if (!Array.isArray(associations)) {
              associations = [associations];
            }

            for (let i = 0, len = associations.length; i !== len; ++i) {
              memo.push(associations[i]);
            }

            return memo;
          }, []),
          {

            ..._.omit(options, 'include', 'attributes', 'order', 'where', 'limit', 'offset', 'plain', 'scope'),
            include: include.include || [],
          },
        );
      }

      const map = await include.association.get(results, {

        ..._.omit(options, nonCascadingOptions),
        ..._.omit(include, ['parent', 'association', 'as', 'originalAttributes']),
      });

      for (const result of results) {
        result.set(
          include.association.as,
          map.get(result.get(include.association.sourceKey)),
          { raw: true },
        );
      }
    }));

    return original;
  }

  /**
   * Search for a single instance by its primary key.
   *
   * This applies LIMIT 1, only a single instance will be returned.
   *
   * Returns the model with the matching primary key.
   * If not found, returns null or throws an error if {@link FindOptions.rejectOnEmpty} is set.
   *
   * @param  {number|bigint|string|Buffer}      param The value of the desired instance's primary key.
   * @param  {object}                           [options] find options
   * @returns {Promise<Model|null>}
   */
  static async findByPk(param, options) {
    // return Promise resolved with null if no arguments are passed
    if ([null, undefined].includes(param)) {
      return null;
    }

    options = Utils.cloneDeep(options) || {};

    if (typeof param === 'number' || typeof param === 'bigint' || typeof param === 'string' || Buffer.isBuffer(param)) {
      options.where = {
        [this.primaryKeyAttribute]: param,
      };
    } else {
      throw new TypeError(`Argument passed to findByPk is invalid: ${param}`);
    }

    // Bypass a possible overloaded findOne
    return await Model.findOne.call(this, options);
  }

  /**
   * Search for a single instance.
   *
   * Returns the first instance corresponding matching the query.
   * If not found, returns null or throws an error if {@link FindOptions.rejectOnEmpty} is set.
   *
   * @param  {object}       [options] A hash of options to describe the scope of the search
   * @returns {Promise<Model|null>}
   */
  static async findOne(options) {
    if (options !== undefined && !_.isPlainObject(options)) {
      throw new Error('The argument passed to findOne must be an options object, use findByPk if you wish to pass a single primary key value');
    }

    options = Utils.cloneDeep(options);

    if (options.limit === undefined) {
      const uniqueSingleColumns = _.chain(this.uniqueKeys).values().filter(c => c.fields.length === 1)
        .map('column')
        .value();

      // Don't add limit if querying directly on the pk or a unique column
      if (!options.where || !_.some(options.where, (value, key) => (key === this.primaryKeyAttribute || uniqueSingleColumns.includes(key))
          && (Utils.isPrimitive(value) || Buffer.isBuffer(value)))) {
        options.limit = 1;
      }
    }

    // Bypass a possible overloaded findAll.
    return await Model.findAll.call(this, (_.defaults(options, {
      model: this,
      plain: true,
    })));
  }

  /**
   * Run an aggregation method on the specified field.
   *
   * Returns the aggregate result cast to {@link AggregateOptions.dataType},
   * unless `options.plain` is false, in which case the complete data result is returned.
   *
   * @param {string}          attribute The attribute to aggregate over. Can be a field name or *
   * @param {string}          aggregateFunction The function to use for aggregation, e.g. sum, max etc.
   * @param {object}          [options] Query options. See sequelize.query for full options
   *
   * @returns {Promise<DataTypes|object>}
   */
  static async aggregate(attribute, aggregateFunction, options) {
    options = Utils.cloneDeep(options);
    options.model = this;

    // We need to preserve attributes here as the `injectScope` call would inject non aggregate columns.
    const prevAttributes = options.attributes;
    this._injectScope(options);
    options.attributes = prevAttributes;
    this._conformIncludes(options, this);

    if (options.include) {
      this._expandIncludeAll(options);
      _validateIncludedElements(options);
    }

    const attrOptions = this.rawAttributes[attribute];
    const field = attrOptions && attrOptions.field || attribute;
    let aggregateColumn = this.sequelize.col(field);

    if (options.distinct) {
      aggregateColumn = this.sequelize.fn('DISTINCT', aggregateColumn);
    }

    let { group } = options;
    if (Array.isArray(group) && Array.isArray(group[0])) {
      noDoubleNestedGroup();
      group = group.flat();
    }

    options.attributes = _.unionBy(
      options.attributes,
      group,
      [[this.sequelize.fn(aggregateFunction, aggregateColumn), aggregateFunction]],
      a => (Array.isArray(a) ? a[1] : a),
    );

    if (!options.dataType) {
      if (attrOptions) {
        options.dataType = attrOptions.type;
      } else {
        // Use FLOAT as fallback
        options.dataType = new DataTypes.FLOAT();
      }
    } else {
      options.dataType = this.sequelize.normalizeDataType(options.dataType);
    }

    Utils.mapOptionFieldNames(options, this);
    options = this._paranoidClause(this, options);

    const value = await this.queryInterface.rawSelect(this.getTableName(options), options, aggregateFunction, this);

    return value;
  }

  /**
   * Count the number of records matching the provided where clause.
   *
   * If you provide an `include` option, the number of matching associations will be counted instead.
   *
   * @param {object}        [options] options
   * @returns {Promise<number>}
   */
  static async count(options) {
    options = Utils.cloneDeep(options);
    options = _.defaults(options, { hooks: true });
    options.raw = true;
    if (options.hooks) {
      await this.runHooks('beforeCount', options);
    }

    let col = options.col || '*';
    if (options.include) {
      col = `${this.name}.${options.col || this.primaryKeyField}`;
    }

    if (options.distinct && col === '*') {
      col = this.primaryKeyField;
    }

    options.plain = !options.group;
    options.dataType = new DataTypes.INTEGER();
    options.includeIgnoreAttributes = false;

    // No limit, offset or order for the options max be given to count()
    // Set them to null to prevent scopes setting those values
    options.limit = null;
    options.offset = null;
    options.order = null;

    const result = await this.aggregate(col, 'count', options);

    // When grouping is used, some dialects such as PG are returning the count as string
    // --> Manually convert it to number
    if (Array.isArray(result)) {
      return result.map(item => ({
        ...item,
        count: Number(item.count),
      }));
    }

    return result;
  }

  /**
   * Finds all the rows matching your query, within a specified offset / limit, and get the total number of
   * rows matching your query. This is very useful for pagination.
   *
   * ```js
   * Model.findAndCountAll({
   *   where: ...,
   *   limit: 12,
   *   offset: 12
   * }).then(result => {
   *   ...
   * })
   * ```
   * In the above example, `result.rows` will contain rows 13 through 24, while `result.count` will return
   * the total number of rows that matched your query.
   *
   * When you add includes, only those which are required (either because they have a where clause, or
   * because required` is explicitly set to true on the include) will be added to the count part.
   *
   * Suppose you want to find all users who have a profile attached:
   * ```js
   * User.findAndCountAll({
   *   include: [
   *      { model: Profile, required: true}
   *   ],
   *   limit: 3
   * });
   * ```
   * Because the include for `Profile` has `required` set it will result in an inner join, and only the users
   * who have a profile will be counted. If we remove `required` from the include, both users with and
   * without profiles will be counted
   *
   * This function also support grouping, when `group` is provided, the count will be an array of objects
   * containing the count for each group and the projected attributes.
   * ```js
   * User.findAndCountAll({
   *   group: 'type'
   * });
   * ```
   *
   * @param {object} [options] See findAll options
   * @returns {Promise<{count: number | number[], rows: Model[]}>}
   */
  static async findAndCountAll(options) {
    if (options !== undefined && !_.isPlainObject(options)) {
      throw new Error('The argument passed to findAndCountAll must be an options object, use findByPk if you wish to pass a single primary key value');
    }

    const countOptions = Utils.cloneDeep(options);

    if (countOptions.attributes) {
      countOptions.attributes = undefined;
    }

    const [count, rows] = await Promise.all([
      this.count(countOptions),
      this.findAll(options),
    ]);

    return {
      count,
      rows: count === 0 ? [] : rows,
    };
  }

  /**
   * Finds the maximum value of field
   *
   * @param {string} field attribute / field name
   * @param {object} [options] See aggregate
   * @returns {Promise<*>}
   */
  static async max(field, options) {
    return await this.aggregate(field, 'max', options);
  }

  /**
   * Finds the minimum value of field
   *
   * @param {string} field attribute / field name
   * @param {object} [options] See aggregate
   * @returns {Promise<*>}
   */
  static async min(field, options) {
    return await this.aggregate(field, 'min', options);
  }

  /**
   * Retrieves the sum of field
   *
   * @param {string} field attribute / field name
   * @param {object} [options] See aggregate
   * @returns {Promise<number>}
   */
  static async sum(field, options) {
    return await this.aggregate(field, 'sum', options);
  }

  /**
   * Builds a new model instance.
   * Unlike {@link Model.create}, the instance is not persisted, you need to call {@link Model#save} yourself.
   *
   * @param {object|Array} values An object of key value pairs or an array of such. If an array, the function will return an
   *   array of instances.
   * @param {object}  [options] Instance build options
   *
   * @returns {Model|Array<Model>}
   */
  static build(values, options) {
    if (Array.isArray(values)) {
      return this.bulkBuild(values, options);
    }

    return new this(values, options);
  }

  /**
   * Builds multiple new model instances.
   * Unlike {@link Model.create}, the instances are not persisted, you need to call {@link Model#save} yourself.
   *
   * @param {Array} valueSets An array of objects with key value pairs.
   * @param {object}  [options] Instance build options
   */
  static bulkBuild(valueSets, options) {
    options = { isNewRecord: true, ...options };

    if (!options.includeValidated) {
      this._conformIncludes(options, this);
      if (options.include) {
        this._expandIncludeAll(options);
        _validateIncludedElements(options);
      }
    }

    if (options.attributes) {
      options.attributes = options.attributes.map(attribute => (Array.isArray(attribute) ? attribute[1] : attribute));
    }

    return valueSets.map(values => this.build(values, options));
  }

  /**
   * Builds a new model instance and persists it.
   * Equivalent to calling {@link Model.build} then {@link Model.save}.
   *
   * @param {object} values
   * @param {object} options
   * @returns {Promise<Model>}
   *
   */
  static async create(values, options) {
    options = Utils.cloneDeep(options || {});

    return await this.build(values, {
      isNewRecord: true,
      attributes: options.fields,
      include: options.include,
      raw: options.raw,
      silent: options.silent,
    }).save(options);
  }

  /**
   * Find an entity that matches the query, or build (but don't save) the entity if none is found.
   * The successful result of the promise will be the tuple [instance, initialized].
   *
   * @param {object} options find options
   * @returns {Promise<Model,boolean>}
   */
  static async findOrBuild(options) {
    if (!options || !options.where || arguments.length > 1) {
      throw new Error(
        'Missing where attribute in the options parameter passed to findOrBuild. '
        + 'Please note that the API has changed, and is now options only (an object with where, defaults keys, transaction etc.)',
      );
    }

    let values;

    let instance = await this.findOne(options);
    if (instance === null) {
      values = { ...options.defaults };
      if (_.isPlainObject(options.where)) {
        values = Utils.defaults(values, options.where);
      }

      instance = this.build(values, options);

      return [instance, true];
    }

    return [instance, false];
  }

  /**
   * Find an entity that matches the query, or {@link Model.create} the entity if none is found
   * The successful result of the promise will be the tuple [instance, initialized].
   *
   * If no transaction is passed in the `options` object, a new transaction will be created internally, to
   * prevent the race condition where a matching row is created by another connection after the find but
   * before the insert call.
   * However, it is not always possible to handle this case in SQLite, specifically if one transaction inserts
   * and another tries to select before the first one has committed.
   * In this case, an instance of {@link TimeoutError} will be thrown instead.
   *
   * If a transaction is passed, a savepoint will be created instead,
   * and any unique constraint violation will be handled internally.
   *
   * @param {object} options find and create options
   * @returns {Promise<Model,boolean>}
   */
  static async findOrCreate(options) {
    if (!options || !options.where || arguments.length > 1) {
      throw new Error(
        'Missing where attribute in the options parameter passed to findOrCreate. '
        + 'Please note that the API has changed, and is now options only (an object with where, defaults keys, transaction etc.)',
      );
    }

    options = { ...options };

    if (options.defaults) {
      const defaults = Object.keys(options.defaults);
      const unknownDefaults = defaults.filter(name => !this.rawAttributes[name]);

      if (unknownDefaults.length > 0) {
        logger.warn(`Unknown attributes (${unknownDefaults}) passed to defaults option of findOrCreate`);
      }
    }

    if (options.transaction === undefined && this.sequelize.constructor._cls) {
      const t = this.sequelize.constructor._cls.get('transaction');
      if (t) {
        options.transaction = t;
      }
    }

    const internalTransaction = !options.transaction;
    let values;
    let transaction;

    try {
      const t = await this.sequelize.transaction(options);
      transaction = t;
      options.transaction = t;

      const found = await this.findOne(Utils.defaults({ transaction }, options));
      if (found !== null) {
        return [found, false];
      }

      values = { ...options.defaults };
      if (_.isPlainObject(options.where)) {
        values = Utils.defaults(values, options.where);
      }

      options.exception = true;
      options.returning = true;

      try {
        const created = await this.create(values, options);
        if (created.get(this.primaryKeyAttribute, { raw: true }) === null) {
          // If the query returned an empty result for the primary key, we know that this was actually a unique constraint violation
          throw new sequelizeErrors.UniqueConstraintError();
        }

        return [created, true];
      } catch (error) {
        if (!(error instanceof sequelizeErrors.UniqueConstraintError)) {
          throw error;
        }

        const flattenedWhere = Utils.flattenObjectDeep(options.where);
        const flattenedWhereKeys = Object.keys(flattenedWhere).map(name => _.last(name.split('.')));
        const whereFields = flattenedWhereKeys.map(name => _.get(this.rawAttributes, `${name}.field`, name));
        const defaultFields = options.defaults && Object.keys(options.defaults)
          .filter(name => this.rawAttributes[name])
          .map(name => this.rawAttributes[name].field || name);

        const errFieldKeys = Object.keys(error.fields);
        const errFieldsWhereIntersects = Utils.intersects(errFieldKeys, whereFields);
        if (defaultFields && !errFieldsWhereIntersects && Utils.intersects(errFieldKeys, defaultFields)) {
          throw error;
        }

        if (errFieldsWhereIntersects) {
          _.each(error.fields, (value, key) => {
            const name = this.fieldRawAttributesMap[key].fieldName;
            if (value.toString() !== options.where[name].toString()) {
              throw new Error(`${this.name}#findOrCreate: value used for ${name} was not equal for both the find and the create calls, '${options.where[name]}' vs '${value}'`);
            }
          });
        }

        // Someone must have created a matching instance inside the same transaction since we last did a find. Let's find it!
        const otherCreated = await this.findOne(Utils.defaults({
          transaction: internalTransaction ? null : transaction,
        }, options));

        // Sanity check, ideally we caught this at the defaultFeilds/err.fields check
        // But if we didn't and instance is null, we will throw
        if (otherCreated === null) {
          throw error;
        }

        return [otherCreated, false];
      }
    } finally {
      if (internalTransaction && transaction) {
        await transaction.commit();
      }
    }
  }

  /**
   * A more performant {@link Model.findOrCreate} that will not start its own transaction or savepoint (at least not in
   * postgres)
   *
   * It will execute a find call, attempt to create if empty, then attempt to find again if a unique constraint fails.
   *
   * The successful result of the promise will be the tuple [instance, initialized].
   *
   * @param {object} options find options
   * @returns {Promise<Model,boolean>}
   */
  static async findCreateFind(options) {
    if (!options || !options.where) {
      throw new Error(
        'Missing where attribute in the options parameter passed to findCreateFind.',
      );
    }

    let values = { ...options.defaults };
    if (_.isPlainObject(options.where)) {
      values = Utils.defaults(values, options.where);
    }

    const found = await this.findOne(options);
    if (found) {
      return [found, false];
    }

    try {
      const createOptions = { ...options };

      // To avoid breaking a postgres transaction, run the create with `ignoreDuplicates`.
      if (this.sequelize.options.dialect === 'postgres' && options.transaction) {
        createOptions.ignoreDuplicates = true;
      }

      const created = await this.create(values, createOptions);

      return [created, true];
    } catch (error) {
      if (!(error instanceof sequelizeErrors.UniqueConstraintError || error instanceof sequelizeErrors.EmptyResultError)) {
        throw error;
      }

      const foundAgain = await this.findOne(options);

      return [foundAgain, false];
    }
  }

  /**
   * Inserts or updates a single entity. An update will be executed if a row which matches the supplied values on
   * either the primary key or a unique key is found. Note that the unique index must be defined in your
   * sequelize model and not just in the table. Otherwise, you may experience a unique constraint violation,
   * because sequelize fails to identify the row that should be updated.
   *
   * **Implementation details:**
   *
   * * MySQL - Implemented as a single query `INSERT values ON DUPLICATE KEY UPDATE values`
   * * PostgreSQL - Implemented as a temporary function with exception handling: INSERT EXCEPTION WHEN
   *   unique_constraint UPDATE
   * * SQLite - Implemented as two queries `INSERT; UPDATE`. This means that the update is executed regardless
   *   of whether the row already existed or not
   *
   * **Note:** SQLite returns null for created, no matter if the row was created or updated. This is
   * because SQLite always runs INSERT OR IGNORE + UPDATE, in a single query, so there is no way to know
   * whether the row was inserted or not.
   *
   * @param  {object} values hash of values to upsert
   * @param  {object} [options] upsert options
   * @returns {Promise<Array<Model, boolean | null>>} an array with two elements, the first being the new record and
   *   the second being `true` if it was just created or `false` if it already existed (except on Postgres and SQLite, which
   *   can't detect this and will always return `null` instead of a boolean).
   */
  static async upsert(values, options) {
    options = {
      hooks: true,
      returning: true,
      validate: true,
      ...Utils.cloneDeep(options),
    };

    const createdAtAttr = this._timestampAttributes.createdAt;
    const updatedAtAttr = this._timestampAttributes.updatedAt;
    const hasPrimary = this.primaryKeyField in values || this.primaryKeyAttribute in values;
    const instance = this.build(values);

    options.model = this;
    options.instance = instance;

    const changed = [...instance._changed];
    if (!options.fields) {
      options.fields = changed;
    }

    if (options.validate) {
      await instance.validate(options);
    }

    // Map field names
    const updatedDataValues = _.pick(instance.dataValues, changed);
    const insertValues = Utils.mapValueFieldNames(instance.dataValues, Object.keys(instance.rawAttributes), this);
    const updateValues = Utils.mapValueFieldNames(updatedDataValues, options.fields, this);
    const now = Utils.now(this.sequelize.options.dialect);

    // Attach createdAt
    if (createdAtAttr && !insertValues[createdAtAttr]) {
      const field = this.rawAttributes[createdAtAttr].field || createdAtAttr;
      insertValues[field] = this._getDefaultTimestamp(createdAtAttr) || now;
    }

    if (updatedAtAttr && !insertValues[updatedAtAttr]) {
      const field = this.rawAttributes[updatedAtAttr].field || updatedAtAttr;
      insertValues[field] = updateValues[field] = this._getDefaultTimestamp(updatedAtAttr) || now;
    }

    // Db2 does not allow NULL values for unique columns.
    // Add dummy values if not provided by test case or user.
    if (this.sequelize.options.dialect === 'db2') {
      this.uniqno = this.sequelize.dialect.queryGenerator.addUniqueFields(
        insertValues, this.rawAttributes, this.uniqno,
      );
    }

    // Build adds a null value for the primary key, if none was given by the user.
    // We need to remove that because of some Postgres technicalities.
    if (!hasPrimary && this.primaryKeyAttribute && !this.rawAttributes[this.primaryKeyAttribute].defaultValue) {
      delete insertValues[this.primaryKeyField];
      delete updateValues[this.primaryKeyField];
    }

    if (options.hooks) {
      await this.runHooks('beforeUpsert', values, options);
    }

    const result = await this.queryInterface.upsert(this.getTableName(options), insertValues, updateValues, instance.where(), options);

    const [record] = result;
    record.isNewRecord = false;

    if (options.hooks) {
      await this.runHooks('afterUpsert', result, options);

      return result;
    }

    return result;
  }

  /**
   * Creates and inserts multiple instances in bulk.
   *
   * The promise resolves with an array of instances.
   *
   * Please note that, depending on your dialect, the resulting instances may not accurately
   * represent the state of their rows in the database.
   * This is because MySQL and SQLite do not make it easy to obtain back automatically generated IDs
   * and other default values in a way that can be mapped to multiple records.
   * To obtain the correct data for the newly created instance, you will need to query for them again.
   *
   * If validation fails, the promise is rejected with {@link AggregateError}
   *
   * @param  {Array}          records                          List of objects (key/value pairs) to create instances from
   * @param  {object}         [options]                        Bulk create options
   * @returns {Promise<Array<Model>>}
   */
  static async bulkCreate(records, options = {}) {
    if (records.length === 0) {
      return [];
    }

    const dialect = this.sequelize.options.dialect;
    const now = Utils.now(this.sequelize.options.dialect);
    options = Utils.cloneDeep(options);

    options.model = this;

    if (!options.includeValidated) {
      this._conformIncludes(options, this);
      if (options.include) {
        this._expandIncludeAll(options);
        _validateIncludedElements(options);
      }
    }

    const instances = records.map(values => this.build(values, { isNewRecord: true, include: options.include }));

    const recursiveBulkCreate = async (instances, options) => {
      options = {
        validate: false,
        hooks: true,
        individualHooks: false,
        ignoreDuplicates: false,
        ...options,
      };

      if (options.returning === undefined) {
        if (options.association) {
          options.returning = false;
        } else {
          options.returning = true;
        }
      }

      if (options.ignoreDuplicates && ['mssql', 'db2', 'ibmi'].includes(dialect)) {
        throw new Error(`${dialect} does not support the ignoreDuplicates option.`);
      }

      if (options.updateOnDuplicate && !['mysql', 'mariadb', 'sqlite', 'postgres', 'ibmi'].includes(dialect)) {
        throw new Error(`${dialect} does not support the updateOnDuplicate option.`);
      }

      const model = options.model;

      options.fields = options.fields || Object.keys(model.rawAttributes);
      const createdAtAttr = model._timestampAttributes.createdAt;
      const updatedAtAttr = model._timestampAttributes.updatedAt;

      if (options.updateOnDuplicate !== undefined) {
        if (Array.isArray(options.updateOnDuplicate) && options.updateOnDuplicate.length > 0) {
          options.updateOnDuplicate = _.intersection(
            _.without(Object.keys(model.tableAttributes), createdAtAttr),
            options.updateOnDuplicate,
          );
        } else {
          throw new Error('updateOnDuplicate option only supports non-empty array.');
        }
      }

      // Run before hook
      if (options.hooks) {
        await model.runHooks('beforeBulkCreate', instances, options);
      }

      // Validate
      if (options.validate) {
        const errors = [];
        const validateOptions = { ...options };
        validateOptions.hooks = options.individualHooks;

        await Promise.all(instances.map(async instance => {
          try {
            await instance.validate(validateOptions);
          } catch (error) {
            errors.push(new sequelizeErrors.BulkRecordError(error, instance));
          }
        }));

        delete options.skip;
        if (errors.length > 0) {
          throw new sequelizeErrors.AggregateError(errors);
        }
      }

      if (options.individualHooks) {
        await Promise.all(instances.map(async instance => {
          const individualOptions = {
            ...options,
            validate: false,
            hooks: true,
          };
          delete individualOptions.fields;
          delete individualOptions.individualHooks;
          delete individualOptions.ignoreDuplicates;

          await instance.save(individualOptions);
        }));
      } else {
        if (options.include && options.include.length > 0) {
          await Promise.all(options.include.filter(include => include.association instanceof BelongsTo).map(async include => {
            const associationInstances = [];
            const associationInstanceIndexToInstanceMap = [];

            for (const instance of instances) {
              const associationInstance = instance.get(include.as);
              if (associationInstance) {
                associationInstances.push(associationInstance);
                associationInstanceIndexToInstanceMap.push(instance);
              }
            }

            if (associationInstances.length === 0) {
              return;
            }

            const includeOptions = _(Utils.cloneDeep(include))
              .omit(['association'])
              .defaults({
                transaction: options.transaction,
                logging: options.logging,
              })
              .value();

            const createdAssociationInstances = await recursiveBulkCreate(associationInstances, includeOptions);
            for (const idx in createdAssociationInstances) {
              const associationInstance = createdAssociationInstances[idx];
              const instance = associationInstanceIndexToInstanceMap[idx];

              await include.association.set(instance, associationInstance, { save: false, logging: options.logging });
            }
          }));
        }

        // Create all in one query
        // Recreate records from instances to represent any changes made in hooks or validation
        records = instances.map(instance => {
          const values = instance.dataValues;

          // set createdAt/updatedAt attributes
          if (createdAtAttr && !values[createdAtAttr]) {
            values[createdAtAttr] = now;
            if (!options.fields.includes(createdAtAttr)) {
              options.fields.push(createdAtAttr);
            }
          }

          if (updatedAtAttr && !values[updatedAtAttr]) {
            values[updatedAtAttr] = now;
            if (!options.fields.includes(updatedAtAttr)) {
              options.fields.push(updatedAtAttr);
            }
          }

          const out = Utils.mapValueFieldNames(values, options.fields, model);
          for (const key of model._virtualAttributes) {
            delete out[key];
          }

          return out;
        });

        // Map attributes to fields for serial identification
        const fieldMappedAttributes = {};
        for (const attr in model.tableAttributes) {
          fieldMappedAttributes[model.rawAttributes[attr].field || attr] = model.rawAttributes[attr];
        }

        // Map updateOnDuplicate attributes to fields
        if (options.updateOnDuplicate) {
          options.updateOnDuplicate = options.updateOnDuplicate.map(attr => model.rawAttributes[attr].field || attr);

          const upsertKeys = [];

          for (const i of model.getIndexes()) {
            if (i.unique && !i.where) { // Don't infer partial indexes
              upsertKeys.push(...i.fields);
            }
          }

          options.upsertKeys = upsertKeys.length > 0
            ? upsertKeys
            : Object.values(model.primaryKeys).map(x => x.field);
        }

        // Map returning attributes to fields
        if (options.returning && Array.isArray(options.returning)) {
          options.returning = options.returning.map(attr => _.get(model.rawAttributes[attr], 'field', attr));
        }

        const results = await model.queryInterface.bulkInsert(model.getTableName(options), records, options, fieldMappedAttributes);
        if (Array.isArray(results)) {
          for (const [i, result] of results.entries()) {
            const instance = instances[i];

            for (const key in result) {
              if (!instance || key === model.primaryKeyAttribute
                && instance.get(model.primaryKeyAttribute)
                && ['mysql', 'mariadb', 'sqlite'].includes(dialect)) {
                // The query.js for these DBs is blind, it autoincrements the
                // primarykey value, even if it was set manually. Also, it can
                // return more results than instances, bug?.
                continue;
              }

              if (Object.prototype.hasOwnProperty.call(result, key)) {
                const record = result[key];

                const attr = _.find(model.rawAttributes, attribute => attribute.fieldName === key || attribute.field === key);

                instance.dataValues[attr && attr.fieldName || key] = record;
              }
            }
          }
        }
      }

      if (options.include && options.include.length > 0) {
        await Promise.all(options.include.filter(include => !(include.association instanceof BelongsTo
          || include.parent && include.parent.association instanceof BelongsToMany)).map(async include => {
          const associationInstances = [];
          const associationInstanceIndexToInstanceMap = [];

          for (const instance of instances) {
            let associated = instance.get(include.as);
            if (!Array.isArray(associated)) {
              associated = [associated];
            }

            for (const associationInstance of associated) {
              if (associationInstance) {
                if (!(include.association instanceof BelongsToMany)) {
                  associationInstance.set(include.association.foreignKey, instance.get(include.association.sourceKey || instance.constructor.primaryKeyAttribute, { raw: true }), { raw: true });
                  Object.assign(associationInstance, include.association.scope);
                }

                associationInstances.push(associationInstance);
                associationInstanceIndexToInstanceMap.push(instance);
              }
            }
          }

          if (associationInstances.length === 0) {
            return;
          }

          const includeOptions = _(Utils.cloneDeep(include))
            .omit(['association'])
            .defaults({
              transaction: options.transaction,
              logging: options.logging,
            })
            .value();

          const createdAssociationInstances = await recursiveBulkCreate(associationInstances, includeOptions);
          if (include.association instanceof BelongsToMany) {
            const valueSets = [];

            for (const idx in createdAssociationInstances) {
              const associationInstance = createdAssociationInstances[idx];
              const instance = associationInstanceIndexToInstanceMap[idx];

              const values = {
                [include.association.foreignKey]: instance.get(instance.constructor.primaryKeyAttribute, { raw: true }),
                [include.association.otherKey]: associationInstance.get(associationInstance.constructor.primaryKeyAttribute, { raw: true }),
                // Include values defined in the association
                ...include.association.through.scope,
              };
              if (associationInstance[include.association.through.model.name]) {
                for (const attr of Object.keys(include.association.through.model.rawAttributes)) {
                  if (include.association.through.model.rawAttributes[attr]._autoGenerated
                    || attr === include.association.foreignKey
                    || attr === include.association.otherKey
                    || typeof associationInstance[include.association.through.model.name][attr] === 'undefined') {
                    continue;
                  }

                  values[attr] = associationInstance[include.association.through.model.name][attr];
                }
              }

              valueSets.push(values);
            }

            const throughOptions = _(Utils.cloneDeep(include))
              .omit(['association', 'attributes'])
              .defaults({
                transaction: options.transaction,
                logging: options.logging,
              })
              .value();
            throughOptions.model = include.association.throughModel;
            const throughInstances = include.association.throughModel.bulkBuild(valueSets, throughOptions);

            await recursiveBulkCreate(throughInstances, throughOptions);
          }
        }));
      }

      // map fields back to attributes
      for (const instance of instances) {
        for (const attr in model.rawAttributes) {
          if (model.rawAttributes[attr].field
              && instance.dataValues[model.rawAttributes[attr].field] !== undefined
              && model.rawAttributes[attr].field !== attr
          ) {
            instance.dataValues[attr] = instance.dataValues[model.rawAttributes[attr].field];
            delete instance.dataValues[model.rawAttributes[attr].field];
          }

          instance._previousDataValues[attr] = instance.dataValues[attr];
          instance.changed(attr, false);
        }

        instance.isNewRecord = false;
      }

      // Run after hook
      if (options.hooks) {
        await model.runHooks('afterBulkCreate', instances, options);
      }

      return instances;
    };

    return await recursiveBulkCreate(instances, options);
  }

  /**
   * Destroys all instances of the model.
   * This is a convenient method for `MyModel.destroy({ truncate: true })`.
   *
   * __Danger__: This will completely empty your table!
   *
   * @param {object} [options] truncate options
   * @returns {Promise}
   */
  static async truncate(options) {
    options = Utils.cloneDeep(options) || {};
    options.truncate = true;

    return await this.destroy(options);
  }

  /**
   * Deletes multiple instances, or set their deletedAt timestamp to the current time if `paranoid` is enabled.
   *
   * @param  {object} options destroy options
   * @returns {Promise<number>} The number of destroyed rows
   */
  static async destroy(options) {
    options = Utils.cloneDeep(options);

    this._injectScope(options);

    if (!options || !(options.where || options.truncate)) {
      throw new Error('Missing where or truncate attribute in the options parameter of model.destroy.');
    }

    if (!options.truncate && !_.isPlainObject(options.where) && !Array.isArray(options.where) && !(options.where instanceof Utils.SequelizeMethod)) {
      throw new Error('Expected plain object, array or sequelize method in the options.where parameter of model.destroy.');
    }

    options = _.defaults(options, {
      hooks: true,
      individualHooks: false,
      force: false,
      cascade: false,
      restartIdentity: false,
    });

    options.type = QueryTypes.BULKDELETE;

    Utils.mapOptionFieldNames(options, this);
    options.model = this;

    // Run before hook
    if (options.hooks) {
      await this.runHooks('beforeBulkDestroy', options);
    }

    let instances;
    // Get daos and run beforeDestroy hook on each record individually
    if (options.individualHooks) {
      instances = await this.findAll({ where: options.where, transaction: options.transaction, logging: options.logging, benchmark: options.benchmark });

      await Promise.all(instances.map(instance => this.runHooks('beforeDestroy', instance, options)));
    }

    let result;
    // Run delete query (or update if paranoid)
    if (this._timestampAttributes.deletedAt && !options.force) {
      // Set query type appropriately when running soft delete
      options.type = QueryTypes.BULKUPDATE;

      const attrValueHash = {};
      const deletedAtAttribute = this.rawAttributes[this._timestampAttributes.deletedAt];
      const field = this.rawAttributes[this._timestampAttributes.deletedAt].field;
      const where = {
        [field]: Object.prototype.hasOwnProperty.call(deletedAtAttribute, 'defaultValue') ? deletedAtAttribute.defaultValue : null,
      };

      attrValueHash[field] = Utils.now(this.sequelize.options.dialect);
      result = await this.queryInterface.bulkUpdate(this.getTableName(options), attrValueHash, Object.assign(where, options.where), options, this.rawAttributes);
    } else {
      result = await this.queryInterface.bulkDelete(this.getTableName(options), options.where, options, this);
    }

    // Run afterDestroy hook on each record individually
    if (options.individualHooks) {
      await Promise.all(
        instances.map(instance => this.runHooks('afterDestroy', instance, options)),
      );
    }

    // Run after hook
    if (options.hooks) {
      await this.runHooks('afterBulkDestroy', options);
    }

    return result;
  }

  /**
   * Restores multiple paranoid instances.
   * Only usable if {@link ModelOptions.paranoid} is true.
   *
   * @param {object} options restore options
   * @returns {Promise}
   */
  static async restore(options) {
    if (!this._timestampAttributes.deletedAt) {
      throw new Error('Model is not paranoid');
    }

    options = {
      hooks: true,
      individualHooks: false,
      ...options,
    };

    options.type = QueryTypes.RAW;
    options.model = this;

    Utils.mapOptionFieldNames(options, this);

    // Run before hook
    if (options.hooks) {
      await this.runHooks('beforeBulkRestore', options);
    }

    let instances;
    // Get daos and run beforeRestore hook on each record individually
    if (options.individualHooks) {
      instances = await this.findAll({ where: options.where, transaction: options.transaction, logging: options.logging, benchmark: options.benchmark, paranoid: false });

      await Promise.all(instances.map(instance => this.runHooks('beforeRestore', instance, options)));
    }

    // Run undelete query
    const attrValueHash = {};
    const deletedAtCol = this._timestampAttributes.deletedAt;
    const deletedAtAttribute = this.rawAttributes[deletedAtCol];
    const deletedAtDefaultValue = Object.prototype.hasOwnProperty.call(deletedAtAttribute, 'defaultValue') ? deletedAtAttribute.defaultValue : null;

    attrValueHash[deletedAtAttribute.field || deletedAtCol] = deletedAtDefaultValue;
    options.omitNull = false;
    const result = await this.queryInterface.bulkUpdate(this.getTableName(options), attrValueHash, options.where, options, this.rawAttributes);
    // Run afterDestroy hook on each record individually
    if (options.individualHooks) {
      await Promise.all(
        instances.map(instance => this.runHooks('afterRestore', instance, options)),
      );
    }

    // Run after hook
    if (options.hooks) {
      await this.runHooks('afterBulkRestore', options);
    }

    return result;
  }

  /**
   * Updates multiple instances that match the where options.
   *
   * The promise resolves with an array of one or two elements:
   * - The first element is always the number of affected rows,
   * - the second element is the list of affected entities (only supported in postgres and mssql with
   * {@link UpdateOptions.returning} true.)
   *
   * @param  {object} values hash of values to update
   * @param  {object} options update options
   * @returns {Promise<Array<number,number>>}
   */
  static async update(values, options) {
    options = Utils.cloneDeep(options);

    this._injectScope(options);
    this._optionsMustContainWhere(options);

    options = this._paranoidClause(this, _.defaults(options, {
      validate: true,
      hooks: true,
      individualHooks: false,
      returning: false,
      force: false,
      sideEffects: true,
    }));

    options.type = QueryTypes.BULKUPDATE;

    // Clone values so it doesn't get modified for caller scope and ignore undefined values
    values = _.omitBy(values, value => value === undefined);

    // Remove values that are not in the options.fields
    if (options.fields && Array.isArray(options.fields)) {
      for (const key of Object.keys(values)) {
        if (!options.fields.includes(key)) {
          delete values[key];
        }
      }
    } else {
      const updatedAtAttr = this._timestampAttributes.updatedAt;
      options.fields = _.intersection(Object.keys(values), Object.keys(this.tableAttributes));
      if (updatedAtAttr && !options.fields.includes(updatedAtAttr)) {
        options.fields.push(updatedAtAttr);
      }
    }

    if (this._timestampAttributes.updatedAt && !options.silent) {
      values[this._timestampAttributes.updatedAt] = this._getDefaultTimestamp(this._timestampAttributes.updatedAt) || Utils.now(this.sequelize.options.dialect);
    }

    options.model = this;

    let valuesUse;
    // Validate
    if (options.validate) {
      const build = this.build(values);
      build.set(this._timestampAttributes.updatedAt, values[this._timestampAttributes.updatedAt], { raw: true });

      if (options.sideEffects) {
        Object.assign(values, _.pick(build.get(), build.changed()));
        options.fields = _.union(options.fields, Object.keys(values));
      }

      // We want to skip validations for all other fields
      options.skip = _.difference(Object.keys(this.rawAttributes), Object.keys(values));
      const attributes = await build.validate(options);
      options.skip = undefined;
      if (attributes && attributes.dataValues) {
        values = _.pick(attributes.dataValues, Object.keys(values));
      }
    }

    // Run before hook
    if (options.hooks) {
      options.attributes = values;
      await this.runHooks('beforeBulkUpdate', options);
      values = options.attributes;
      delete options.attributes;
    }

    valuesUse = values;

    // Get instances and run beforeUpdate hook on each record individually
    let instances;
    let updateDoneRowByRow = false;
    if (options.individualHooks) {
      instances = await this.findAll({
        where: options.where,
        transaction: options.transaction,
        logging: options.logging,
        benchmark: options.benchmark,
        paranoid: options.paranoid,
      });

      if (instances.length > 0) {
        // Run beforeUpdate hooks on each record and check whether beforeUpdate hook changes values uniformly
        // i.e. whether they change values for each record in the same way
        let changedValues;
        let different = false;

        instances = await Promise.all(instances.map(async instance => {
          // Record updates in instances dataValues
          Object.assign(instance.dataValues, values);
          // Set the changed fields on the instance
          _.forIn(valuesUse, (newValue, attr) => {
            if (newValue !== instance._previousDataValues[attr]) {
              instance.setDataValue(attr, newValue);
            }
          });

          // Run beforeUpdate hook
          await this.runHooks('beforeUpdate', instance, options);
          if (!different) {
            const thisChangedValues = {};
            _.forIn(instance.dataValues, (newValue, attr) => {
              if (newValue !== instance._previousDataValues[attr]) {
                thisChangedValues[attr] = newValue;
              }
            });

            if (!changedValues) {
              changedValues = thisChangedValues;
            } else {
              different = !_.isEqual(changedValues, thisChangedValues);
            }
          }

          return instance;
        }));

        if (!different) {
          const keys = Object.keys(changedValues);
          // Hooks do not change values or change them uniformly
          if (keys.length > 0) {
            // Hooks change values - record changes in valuesUse so they are executed
            valuesUse = changedValues;
            options.fields = _.union(options.fields, keys);
          }
        } else {
          instances = await Promise.all(instances.map(async instance => {
            const individualOptions = {
              ...options,
              hooks: false,
              validate: false,
            };
            delete individualOptions.individualHooks;

            return instance.save(individualOptions);
          }));
          updateDoneRowByRow = true;
        }
      }
    }

    let result;
    if (updateDoneRowByRow) {
      result = [instances.length, instances];
    } else if (_.isEmpty(valuesUse)
       || Object.keys(valuesUse).length === 1 && valuesUse[this._timestampAttributes.updatedAt]) {
      // only updatedAt is being passed, then skip update
      result = [0];
    } else {
      valuesUse = Utils.mapValueFieldNames(valuesUse, options.fields, this);
      options = Utils.mapOptionFieldNames(options, this);
      options.hasTrigger = this.options ? this.options.hasTrigger : false;

      const affectedRows = await this.queryInterface.bulkUpdate(this.getTableName(options), valuesUse, options.where, options, this.tableAttributes);
      if (options.returning) {
        result = [affectedRows.length, affectedRows];
        instances = affectedRows;
      } else {
        result = [affectedRows];
      }
    }

    if (options.individualHooks) {
      await Promise.all(instances.map(instance => this.runHooks('afterUpdate', instance, options)));
      result[1] = instances;
    }

    // Run after hook
    if (options.hooks) {
      options.attributes = values;
      await this.runHooks('afterBulkUpdate', options);
      delete options.attributes;
    }

    return result;
  }

  /**
   * Runs a describe query on the table.
   *
   * @param {string} [schema] schema name to search table in
   * @param {object} [options] query options
   *
   * @returns {Promise} hash of attributes and their types
   */
  static async describe(schema, options) {
    return await this.queryInterface.describeTable(this.tableName, { schema: schema || this._schema || '', ...options });
  }

  static _getDefaultTimestamp(attr) {
    if (Boolean(this.rawAttributes[attr]) && Boolean(this.rawAttributes[attr].defaultValue)) {
      return Utils.toDefaultValue(this.rawAttributes[attr].defaultValue, this.sequelize.options.dialect);
    }

  }

  static _expandAttributes(options) {
    if (!_.isPlainObject(options.attributes)) {
      return;
    }

    let attributes = Object.keys(this.rawAttributes);

    if (options.attributes.exclude) {
      attributes = attributes.filter(elem => !options.attributes.exclude.includes(elem));
    }

    if (options.attributes.include) {
      attributes = attributes.concat(options.attributes.include);
    }

    options.attributes = attributes;
  }

  // Inject _scope into options.
  static _injectScope(options) {
    const scope = Utils.cloneDeep(this._scope);
    this._normalizeIncludes(scope, this);
    this._defaultsOptions(options, scope);
  }

  static [Symbol.for('nodejs.util.inspect.custom')]() {
    return this.name;
  }

  static hasAlias(alias) {
    return Object.prototype.hasOwnProperty.call(this.associations, alias);
  }

  static getAssociations(target) {
    return Object.values(this.associations).filter(association => association.target.name === target.name);
  }

  static getAssociationWithModel(targetModel, targetAlias) {
    if (targetAlias) {
      return this.getAssociation(targetAlias);
    }

    if (!targetModel) {
      throwInvalidInclude({ model: targetModel, as: targetAlias });
    }

    const matchingAssociations = this._getAssociationsByModel(targetModel);
    if (matchingAssociations.length === 0) {
      throw new sequelizeErrors.EagerLoadingError(`Invalid Include received: no associations exist between "${this.name}" and "${targetModel.name}"`);
    }

    if (matchingAssociations.length > 1) {
      throw new sequelizeErrors.EagerLoadingError(`
Ambiguous Include received:
You're trying to include the model "${targetModel.name}", but is associated to "${this.name}" multiple times.

Instead of specifying a Model, either:
1. pass one of the Association object (available in "${this.name}.associations") in the "association" option, e.g.:
   include: {
     association: ${this.name}.associations.${matchingAssociations[0].as},
   },

2. pass the name of one of the associations in the "association" option, e.g.:
   include: {
     association: '${matchingAssociations[0].as}',
   },

"${this.name}" is associated to "${targetModel.name}" through the following associations: ${matchingAssociations.map(association => `"${association.as}"`).join(', ')}
`.trim());
    }

    return matchingAssociations[0];
  }

  /**
   * Increments the value of one or more attributes.
   *
   * The increment is done using a `SET column = column + X WHERE foo = 'bar'` query.
   *
   * @example <caption>increment number by 1</caption>
   * Model.increment('number', { where: { foo: 'bar' });
   *
   * @example <caption>increment number and count by 2</caption>
   * Model.increment(['number', 'count'], { by: 2, where: { foo: 'bar' } });
   *
   * @example <caption>increment answer by 42, and decrement tries by 1</caption>
   * // `by` cannot be used, as each attribute specifies its own value
   * Model.increment({ answer: 42, tries: -1}, { where: { foo: 'bar' } });
   *
   * @param  {string|Array|object} fields If a string is provided, that column is incremented by the
   *   value of `by` given in options. If an array is provided, the same is true for each column.
   *   If an object is provided, each key is incremented by the corresponding value, `by` is ignored.
   * @param  {object} options increment options
   * @param  {object} options.where conditions hash
   *
   * @returns {Promise<Model[],?number>} an array of affected rows and affected count with `options.returning` true,  whenever supported by dialect
   */
  static async increment(fields, options) {
    options = options || {};
    if (typeof fields === 'string') {
      fields = [fields];
    }

    if (Array.isArray(fields)) {
      fields = fields.map(f => {
        if (this.rawAttributes[f] && this.rawAttributes[f].field && this.rawAttributes[f].field !== f) {
          return this.rawAttributes[f].field;
        }

        return f;
      });
    } else if (fields && typeof fields === 'object') {
      fields = Object.keys(fields).reduce((rawFields, f) => {
        if (this.rawAttributes[f] && this.rawAttributes[f].field && this.rawAttributes[f].field !== f) {
          rawFields[this.rawAttributes[f].field] = fields[f];
        } else {
          rawFields[f] = fields[f];
        }

        return rawFields;
      }, {});
    }

    this._injectScope(options);
    this._optionsMustContainWhere(options);

    options = Utils.defaults({}, options, {
      by: 1,
      where: {},
      increment: true,
    });
    const isSubtraction = !options.increment;

    Utils.mapOptionFieldNames(options, this);

    const where = { ...options.where };

    // A plain object whose keys are the fields to be incremented and whose values are
    // the amounts to be incremented by.
    let incrementAmountsByField = {};
    if (Array.isArray(fields)) {
      incrementAmountsByField = {};
      for (const field of fields) {
        incrementAmountsByField[field] = options.by;
      }
    } else {
      // If the `fields` argument is not an array, then we assume it already has the
      // form necessary to be placed directly in the `incrementAmountsByField` variable.
      incrementAmountsByField = fields;
    }

    // If optimistic locking is enabled, we can take advantage that this is an
    // increment/decrement operation and send it here as well. We put `-1` for
    // decrementing because it will be subtracted, getting `-(-1)` which is `+1`
    if (this._versionAttribute) {
      incrementAmountsByField[this._versionAttribute] = isSubtraction ? -1 : 1;
    }

    const extraAttributesToBeUpdated = {};

    const updatedAtAttr = this._timestampAttributes.updatedAt;
    if (!options.silent && updatedAtAttr && !incrementAmountsByField[updatedAtAttr]) {
      const attrName = this.rawAttributes[updatedAtAttr].field || updatedAtAttr;
      extraAttributesToBeUpdated[attrName] = this._getDefaultTimestamp(updatedAtAttr) || Utils.now(this.sequelize.options.dialect);
    }

    const tableName = this.getTableName(options);
    let affectedRows;
    if (isSubtraction) {
      affectedRows = await this.queryInterface.decrement(
        this, tableName, where, incrementAmountsByField, extraAttributesToBeUpdated, options,
      );
    } else {
      affectedRows = await this.queryInterface.increment(
        this, tableName, where, incrementAmountsByField, extraAttributesToBeUpdated, options,
      );
    }

    if (options.returning) {
      return [affectedRows, affectedRows.length];
    }

    return [affectedRows];
  }

  /**
   * Decrement the value of one or more columns. This is done in the database, which means it does not use the values
   * currently stored on the Instance. The decrement is done using a
   * ```sql SET column = column - X WHERE foo = 'bar'``` query. To get the correct value after a decrement into the Instance
   * you should do a reload.
   *
   * @example <caption>decrement number by 1</caption>
   * Model.decrement('number', { where: { foo: 'bar' });
   *
   * @example <caption>decrement number and count by 2</caption>
   * Model.decrement(['number', 'count'], { by: 2, where: { foo: 'bar' } });
   *
   * @example <caption>decrement answer by 42, and decrement tries by -1</caption>
   * // `by` is ignored, since each column has its own value
   * Model.decrement({ answer: 42, tries: -1}, { by: 2, where: { foo: 'bar' } });
   *
   * @param {string|Array|object} fields If a string is provided, that column is incremented by the value of `by` given in
   *   options. If an array is provided, the same is true for each column. If and object is provided, each column is
   *   incremented by the value given.
   * @param {object} options decrement options, similar to increment
   *
   * @since 4.36.0
   *
   * @returns {Promise<Model[],?number>} returns an array of affected rows and affected count with `options.returning` true,
   *   whenever supported by dialect
   */
  static async decrement(fields, options) {
    return this.increment(fields, {
      by: 1,
      ...options,
      increment: false,
    });
  }

  static _optionsMustContainWhere(options) {
    assert(options && options.where, 'Missing where attribute in the options parameter');
    assert(_.isPlainObject(options.where) || Array.isArray(options.where) || options.where instanceof Utils.SequelizeMethod,
      'Expected plain object, array or sequelize method in the options.where parameter');
  }

  /**
   * Returns an object representing the query for this instance, use with `options.where`
   *
   * @param {boolean} [checkVersion=false] include version attribute in where hash
   *
   * @returns {object}
   */
  where(checkVersion) {
    const where = this.constructor.primaryKeyAttributes.reduce((result, attribute) => {
      result[attribute] = this.get(attribute, { raw: true });

      return result;
    }, {});

    if (_.size(where) === 0) {
      return this.constructor.options.whereCollection;
    }

    const versionAttr = this.constructor._versionAttribute;
    if (checkVersion && versionAttr) {
      where[versionAttr] = this.get(versionAttr, { raw: true });
    }

    return Utils.mapWhereFieldNames(where, this.constructor);
  }

  toString() {
    return `[object SequelizeInstance:${this.constructor.name}]`;
  }

  /**
   * Returns the underlying data value
   *
   * Unlike {@link Model#get}, this method returns the value as it was retrieved, bypassing
   * getters, cloning, virtual attributes.
   *
   * @param {string} key The name of the attribute to return.
   * @returns {any}
   */
  getDataValue(key) {
    return this.dataValues[key];
  }

  /**
   * Updates the underlying data value
   *
   * Unlike {@link Model#set}, this method skips any special behavior and directly replaces the raw value.
   *
   * @param {string} key The name of the attribute to update.
   * @param {any} value The new value for that attribute.
   */
  setDataValue(key, value) {
    const originalValue = this._previousDataValues[key];

    if (!_.isEqual(value, originalValue)) {
      this.changed(key, true);
    }

    this.dataValues[key] = value;
  }

  /**
   * If no key is given, returns all values of the instance, also invoking virtual getters.
   *
   * If key is given and a field or virtual getter is present for the key it will call that getter - else it will return the
   * value for key.
   *
   * @param {string}  [key] key to get value of
   * @param {object}  [options] get options
   *
   * @returns {object|any}
   */
  get(key, options) {
    if (options === undefined && typeof key === 'object') {
      options = key;
      key = undefined;
    }

    options = options || {};

    if (key) {
      if (Object.prototype.hasOwnProperty.call(this._customGetters, key) && !options.raw) {
        return this._customGetters[key].call(this, key, options);
      }

      if (options.plain && this._options.include && this._options.includeNames.includes(key)) {
        if (Array.isArray(this.dataValues[key])) {
          return this.dataValues[key].map(instance => instance.get(options));
        }

        if (this.dataValues[key] instanceof Model) {
          return this.dataValues[key].get(options);
        }

        return this.dataValues[key];
      }

      return this.dataValues[key];
    }

    if (
      this._hasCustomGetters
      || options.plain && this._options.include
      || options.clone
    ) {
      const values = {};
      let _key;

      if (this._hasCustomGetters) {
        for (_key in this._customGetters) {
          if (
            this._options.attributes
            && !this._options.attributes.includes(_key)
          ) {
            continue;
          }

          if (Object.prototype.hasOwnProperty.call(this._customGetters, _key)) {
            values[_key] = this.get(_key, options);
          }
        }
      }

      for (_key in this.dataValues) {
        if (
          !Object.prototype.hasOwnProperty.call(values, _key)
          && Object.prototype.hasOwnProperty.call(this.dataValues, _key)
        ) {
          values[_key] = this.get(_key, options);
        }
      }

      return values;
    }

    return this.dataValues;
  }

  /**
   * Set is used to update values on the instance (the Sequelize representation of the instance that is, remember that
   * nothing will be persisted before you actually call `save`). In its most basic form `set` will update a value stored in
   * the underlying `dataValues` object. However, if a custom setter function is defined for the key, that function will be
   * called instead. To bypass the setter, you can pass `raw: true` in the options object.
   *
   * If set is called with an object, it will loop over the object, and call set recursively for each key, value pair. If
   * you set raw to true, the underlying dataValues will either be set directly to the object passed, or used to extend
   * dataValues, if dataValues already contain values.
   *
   * When set is called, the previous value of the field is stored and sets a changed flag(see `changed`).
   *
   * Set can also be used to build instances for associations, if you have values for those.
   * When using set with associations you need to make sure the property key matches the alias of the association
   * while also making sure that the proper include options have been set (from .build() or .findOne())
   *
   * If called with a dot.separated key on a JSON/JSONB attribute it will set the value nested and flag the entire object as
   * changed.
   *
   * @param {string|object} key key to set, it can be string or object. When string it will set that key, for object it will
   *   loop over all object properties nd set them.
   * @param {any} value value to set
   * @param {object} [options] set options
   *
   * @returns {Model}
   */
  set(key, value, options) {
    let values;
    let originalValue;

    if (typeof key === 'object' && key !== null) {
      values = key;
      options = value || {};

      if (options.reset) {
        this.dataValues = {};
        for (const key in values) {
          this.changed(key, false);
        }
      }

      // If raw, and we're not dealing with includes or special attributes, just set it straight on the dataValues object
      if (options.raw && !(this._options && this._options.include) && !(options && options.attributes) && !this.constructor._hasDateAttributes && !this.constructor._hasBooleanAttributes) {
        if (Object.keys(this.dataValues).length > 0) {
          Object.assign(this.dataValues, values);
        } else {
          this.dataValues = values;
        }

        // If raw, .changed() shouldn't be true
        this._previousDataValues = { ...this.dataValues };
      } else {
        // Loop and call set
        if (options.attributes) {
          const setKeys = data => {
            for (const k of data) {
              if (values[k] === undefined) {
                continue;
              }

              this.set(k, values[k], options);
            }
          };

          setKeys(options.attributes);
          if (this.constructor._hasVirtualAttributes) {
            setKeys(this.constructor._virtualAttributes);
          }

          if (this._options.includeNames) {
            setKeys(this._options.includeNames);
          }
        } else {
          for (const key in values) {
            this.set(key, values[key], options);
          }
        }

        if (options.raw) {
          // If raw, .changed() shouldn't be true
          this._previousDataValues = { ...this.dataValues };
        }
      }

      return this;
    }

    if (!options) {
      options = {};
    }

    if (!options.raw) {
      originalValue = this.dataValues[key];
    }

    // If not raw, and there's a custom setter
    if (!options.raw && this._customSetters[key]) {
      this._customSetters[key].call(this, value, key);
      // custom setter should have changed value, get that changed value
      // TODO: v5 make setters return new value instead of changing internal store
      const newValue = this.dataValues[key];
      if (!_.isEqual(newValue, originalValue)) {
        this._previousDataValues[key] = originalValue;
        this.changed(key, true);
      }
    } else {
      // Check if we have included models, and if this key matches the include model names/aliases
      if (this._options && this._options.include && this._options.includeNames.includes(key)) {
        // Pass it on to the include handler
        this._setInclude(key, value, options);

        return this;
      }

      // Bunch of stuff we won't do when it's raw
      if (!options.raw) {
        // If attribute is not in model definition, return
        if (!this._isAttribute(key)) {
          if (key.includes('.') && this.constructor._jsonAttributes.has(key.split('.')[0])) {
            const previousNestedValue = Dottie.get(this.dataValues, key);
            if (!_.isEqual(previousNestedValue, value)) {
              Dottie.set(this.dataValues, key, value);
              this.changed(key.split('.')[0], true);
            }
          }

          return this;
        }

        // If attempting to set primary key and primary key is already defined, return
        if (this.constructor._hasPrimaryKeys && originalValue && this.constructor._isPrimaryKey(key)) {
          return this;
        }

        // If attempting to set read only attributes, return
        if (!this.isNewRecord && this.constructor._hasReadOnlyAttributes && this.constructor._readOnlyAttributes.has(key)) {
          return this;
        }
      }

      // If there's a data type sanitizer
      if (
        !(value instanceof Utils.SequelizeMethod)
        && Object.prototype.hasOwnProperty.call(this.constructor._dataTypeSanitizers, key)
      ) {
        value = this.constructor._dataTypeSanitizers[key].call(this, value, options);
      }

      // Set when the value has changed and not raw
      if (
        !options.raw
        && (
          // True when sequelize method
          value instanceof Utils.SequelizeMethod
          // Check for data type type comparators
          || !(value instanceof Utils.SequelizeMethod) && this.constructor._dataTypeChanges[key] && this.constructor._dataTypeChanges[key].call(this, value, originalValue, options) // Check default
          || !this.constructor._dataTypeChanges[key] && !_.isEqual(value, originalValue)
        )
      ) {
        this._previousDataValues[key] = originalValue;
        this.changed(key, true);
      }

      // set data value
      this.dataValues[key] = value;
    }

    return this;
  }

  setAttributes(updates) {
    return this.set(updates);
  }

  /**
   * If changed is called with a string it will return a boolean indicating whether the value of that key in `dataValues` is
   * different from the value in `_previousDataValues`.
   *
   * If changed is called without an argument, it will return an array of keys that have changed.
   *
   * If changed is called without an argument and no keys have changed, it will return `false`.
   *
   * Please note that this function will return `false` when a property from a nested (for example JSON) property
   * was edited manually, you must call `changed('key', true)` manually in these cases.
   * Writing an entirely new object (eg. deep cloned) will be detected.
   *
   * @example
   * ```
   * const mdl = await MyModel.findOne();
   * mdl.myJsonField.a = 1;
   * console.log(mdl.changed()) => false
   * mdl.save(); // this will not save anything
   * mdl.changed('myJsonField', true);
   * console.log(mdl.changed()) => ['myJsonField']
   * mdl.save(); // will save
   * ```
   *
   * @param {string} [key] key to check or change status of
   * @param {any} [value] value to set
   *
   * @returns {boolean|Array}
   */
  changed(key, value) {
    if (key === undefined) {
      if (this._changed.size > 0) {
        return [...this._changed];
      }

      return false;
    }

    if (value === true) {
      this._changed.add(key);

      return this;
    }

    if (value === false) {
      this._changed.delete(key);

      return this;
    }

    return this._changed.has(key);
  }

  /**
   * Returns the previous value for key from `_previousDataValues`.
   *
   * If called without a key, returns the previous values for all values which have changed
   *
   * @param {string} [key] key to get previous value of
   *
   * @returns {any|Array<any>}
   */
  previous(key) {
    if (key) {
      return this._previousDataValues[key];
    }

    return _.pickBy(this._previousDataValues, (value, key) => this.changed(key));
  }

  _setInclude(key, value, options) {
    if (!Array.isArray(value)) {
      value = [value];
    }

    if (value[0] instanceof Model) {
      value = value.map(instance => instance.dataValues);
    }

    const include = this._options.includeMap[key];
    const association = include.association;
    const accessor = key;
    const primaryKeyAttribute = include.model.primaryKeyAttribute;
    const childOptions = {
      isNewRecord: this.isNewRecord,
      include: include.include,
      includeNames: include.includeNames,
      includeMap: include.includeMap,
      includeValidated: true,
      raw: options.raw,
      attributes: include.originalAttributes,
    };
    let isEmpty;

    if (include.originalAttributes === undefined || include.originalAttributes.length > 0) {
      if (association.isSingleAssociation) {
        if (Array.isArray(value)) {
          value = value[0];
        }

        isEmpty = value && value[primaryKeyAttribute] === null || value === null;
        this[accessor] = this.dataValues[accessor] = isEmpty ? null : include.model.build(value, childOptions);
      } else {
        isEmpty = value[0] && value[0][primaryKeyAttribute] === null;
        this[accessor] = this.dataValues[accessor] = isEmpty ? [] : include.model.bulkBuild(value, childOptions);
      }
    }
  }

  /**
   * Validates this instance, and if the validation passes, persists it to the database.
   *
   * Returns a Promise that resolves to the saved instance (or rejects with a {@link ValidationError},
   * which will have a property for each of the fields for which the validation failed, with the error message for that field).
   *
   * This method is optimized to perform an UPDATE only into the fields that changed.
   * If nothing has changed, no SQL query will be performed.
   *
   * This method is not aware of eager loaded associations.
   * In other words, if some other model instance (child) was eager loaded with this instance (parent),
   * and you change something in the child, calling `save()` will simply ignore the change that happened on the child.
   *
   * @param {object} [options] save options
   * @returns {Promise<Model>}
   */
  async save(options) {
    if (arguments.length > 1) {
      throw new Error('The second argument was removed in favor of the options object.');
    }

    options = Utils.cloneDeep(options);
    options = _.defaults(options, {
      hooks: true,
      validate: true,
    });

    if (!options.fields) {
      if (this.isNewRecord) {
        options.fields = Object.keys(this.constructor.rawAttributes);
      } else {
        options.fields = _.intersection(this.changed(), Object.keys(this.constructor.rawAttributes));
      }

      options.defaultFields = options.fields;
    }

    if (options.returning === undefined) {
      if (options.association) {
        options.returning = false;
      } else if (this.isNewRecord) {
        options.returning = true;
      }
    }

    const primaryKeyName = this.constructor.primaryKeyAttribute;
    const primaryKeyAttribute = primaryKeyName && this.constructor.rawAttributes[primaryKeyName];
    const createdAtAttr = this.constructor._timestampAttributes.createdAt;
    const versionAttr = this.constructor._versionAttribute;
    const hook = this.isNewRecord ? 'Create' : 'Update';
    const wasNewRecord = this.isNewRecord;
    const now = Utils.now(this.sequelize.options.dialect);
    let updatedAtAttr = this.constructor._timestampAttributes.updatedAt;

    if (updatedAtAttr && options.fields.length > 0 && !options.fields.includes(updatedAtAttr)) {
      options.fields.push(updatedAtAttr);
    }

    if (versionAttr && options.fields.length > 0 && !options.fields.includes(versionAttr)) {
      options.fields.push(versionAttr);
    }

    if (options.silent === true && !(this.isNewRecord && this.get(updatedAtAttr, { raw: true }))) {
      // UpdateAtAttr might have been added as a result of Object.keys(Model.rawAttributes). In that case we have to remove it again
      _.remove(options.fields, val => val === updatedAtAttr);
      updatedAtAttr = false;
    }

    if (this.isNewRecord === true) {
      if (createdAtAttr && !options.fields.includes(createdAtAttr)) {
        options.fields.push(createdAtAttr);
      }

      if (primaryKeyAttribute && primaryKeyAttribute.defaultValue && !options.fields.includes(primaryKeyName)) {
        options.fields.unshift(primaryKeyName);
      }
    }

    if (this.isNewRecord === false && primaryKeyName && this.get(primaryKeyName, { raw: true }) === undefined) {
      throw new Error('You attempted to save an instance with no primary key, this is not allowed since it would result in a global update');
    }

    if (updatedAtAttr && !options.silent && options.fields.includes(updatedAtAttr)) {
      this.dataValues[updatedAtAttr] = this.constructor._getDefaultTimestamp(updatedAtAttr) || now;
    }

    if (this.isNewRecord && createdAtAttr && !this.dataValues[createdAtAttr]) {
      this.dataValues[createdAtAttr] = this.constructor._getDefaultTimestamp(createdAtAttr) || now;
    }

    // Db2 does not allow NULL values for unique columns.
    // Add dummy values if not provided by test case or user.
    if (this.sequelize.options.dialect === 'db2' && this.isNewRecord) {
      this.uniqno = this.sequelize.dialect.queryGenerator.addUniqueFields(
        this.dataValues, this.constructor.rawAttributes, this.uniqno,
      );
    }

    // Validate
    if (options.validate) {
      await this.validate(options);
    }

    // Run before hook
    if (options.hooks) {
      const beforeHookValues = _.pick(this.dataValues, options.fields);
      let ignoreChanged = _.difference(this.changed(), options.fields); // In case of update where it's only supposed to update the passed values and the hook values
      let hookChanged;
      let afterHookValues;

      if (updatedAtAttr && options.fields.includes(updatedAtAttr)) {
        ignoreChanged = _.without(ignoreChanged, updatedAtAttr);
      }

      await this.constructor.runHooks(`before${hook}`, this, options);
      if (options.defaultFields && !this.isNewRecord) {
        afterHookValues = _.pick(this.dataValues, _.difference(this.changed(), ignoreChanged));

        hookChanged = [];
        for (const key of Object.keys(afterHookValues)) {
          if (afterHookValues[key] !== beforeHookValues[key]) {
            hookChanged.push(key);
          }
        }

        options.fields = _.uniq(options.fields.concat(hookChanged));
      }

      if (hookChanged && options.validate) {
        // Validate again

        options.skip = _.difference(Object.keys(this.constructor.rawAttributes), hookChanged);
        await this.validate(options);
        delete options.skip;
      }
    }

    if (options.fields.length > 0 && this.isNewRecord && this._options.include && this._options.include.length > 0) {
      await Promise.all(this._options.include.filter(include => include.association instanceof BelongsTo).map(async include => {
        const instance = this.get(include.as);
        if (!instance) {
          return;
        }

        const includeOptions = _(Utils.cloneDeep(include))
          .omit(['association'])
          .defaults({
            transaction: options.transaction,
            logging: options.logging,
            parentRecord: this,
          })
          .value();

        await instance.save(includeOptions);

        await this[include.association.accessors.set](instance, { save: false, logging: options.logging });
      }));
    }

    const realFields = options.fields.filter(field => !this.constructor._virtualAttributes.has(field));
    if (realFields.length === 0) {
      return this;
    }

    if (!this.changed() && !this.isNewRecord) {
      return this;
    }

    const versionFieldName = _.get(this.constructor.rawAttributes[versionAttr], 'field') || versionAttr;
    const values = Utils.mapValueFieldNames(this.dataValues, options.fields, this.constructor);
    let query = null;
    let args = [];
    let where;

    if (this.isNewRecord) {
      query = 'insert';
      args = [this, this.constructor.getTableName(options), values, options];
    } else {
      where = this.where(true);
      if (versionAttr) {
        values[versionFieldName] = Number.parseInt(values[versionFieldName], 10) + 1;
      }

      query = 'update';
      args = [this, this.constructor.getTableName(options), values, where, options];
    }

    const [result, rowsUpdated] = await this.constructor.queryInterface[query](...args);
    if (versionAttr) {
      // Check to see that a row was updated, otherwise it's an optimistic locking error.
      if (rowsUpdated < 1) {
        throw new sequelizeErrors.OptimisticLockError({
          modelName: this.constructor.name,
          values,
          where,
        });
      } else {
        result.dataValues[versionAttr] = values[versionFieldName];
      }
    }

    // Transfer database generated values (defaults, autoincrement, etc)
    for (const attr of Object.keys(this.constructor.rawAttributes)) {
      if (this.constructor.rawAttributes[attr].field
          && values[this.constructor.rawAttributes[attr].field] !== undefined
          && this.constructor.rawAttributes[attr].field !== attr
      ) {
        values[attr] = values[this.constructor.rawAttributes[attr].field];
        delete values[this.constructor.rawAttributes[attr].field];
      }
    }

    Object.assign(values, result.dataValues);

    Object.assign(result.dataValues, values);
    if (wasNewRecord && this._options.include && this._options.include.length > 0) {
      await Promise.all(
        this._options.include.filter(include => !(include.association instanceof BelongsTo
          || include.parent && include.parent.association instanceof BelongsToMany)).map(async include => {
          let instances = this.get(include.as);

          if (!instances) {
            return;
          }

          if (!Array.isArray(instances)) {
            instances = [instances];
          }

          const includeOptions = _(Utils.cloneDeep(include))
            .omit(['association'])
            .defaults({
              transaction: options.transaction,
              logging: options.logging,
              parentRecord: this,
            })
            .value();

          // Instances will be updated in place so we can safely treat HasOne like a HasMany
          await Promise.all(instances.map(async instance => {
            if (include.association instanceof BelongsToMany) {
              await instance.save(includeOptions);
              const values0 = {
                [include.association.foreignKey]: this.get(this.constructor.primaryKeyAttribute, { raw: true }),
                [include.association.otherKey]: instance.get(instance.constructor.primaryKeyAttribute, { raw: true }),
                // Include values defined in the association
                ...include.association.through.scope,
              };

              if (instance[include.association.through.model.name]) {
                for (const attr of Object.keys(include.association.through.model.rawAttributes)) {
                  if (include.association.through.model.rawAttributes[attr]._autoGenerated
                    || attr === include.association.foreignKey
                    || attr === include.association.otherKey
                    || typeof instance[include.association.through.model.name][attr] === 'undefined') {
                    continue;
                  }

                  values0[attr] = instance[include.association.through.model.name][attr];
                }
              }

              await include.association.throughModel.create(values0, includeOptions);
            } else {
              instance.set(include.association.foreignKey, this.get(include.association.sourceKey || this.constructor.primaryKeyAttribute, { raw: true }), { raw: true });
              Object.assign(instance, include.association.scope);
              await instance.save(includeOptions);
            }
          }));
        }),
      );
    }

    // Run after hook
    if (options.hooks) {
      await this.constructor.runHooks(`after${hook}`, result, options);
    }

    for (const field of options.fields) {
      result._previousDataValues[field] = result.dataValues[field];
      this.changed(field, false);
    }

    this.isNewRecord = false;

    return result;
  }

  /**
   * Refreshes the current instance in-place, i.e. update the object with current data from the DB and return
   * the same object. This is different from doing a `find(Instance.id)`, because that would create and
   * return a new instance. With this method, all references to the Instance are updated with the new data
   * and no new objects are created.
   *
   * @param {object} [options] Options that are passed on to `Model.find`
   *
   * @returns {Promise<Model>}
   */
  async reload(options) {
    options = Utils.defaults({
      where: this.where(),
    }, options, {
      include: this._options.include || undefined,
    });

    const reloaded = await this.constructor.findOne(options);
    if (!reloaded) {
      throw new sequelizeErrors.InstanceError(
        'Instance could not be reloaded because it does not exist anymore (find call returned null)',
      );
    }

    // update the internal options of the instance
    this._options = reloaded._options;
    // re-set instance values
    this.set(reloaded.dataValues, {
      raw: true,
      reset: true && !options.attributes,
    });

    return this;
  }

  /**
   * Validate the attribute of this instance according to validation rules set in the model definition.
   *
   * Emits null if and only if validation successful; otherwise an Error instance containing
   * { field name : [error msgs] } entries.
  *
  * @param {object} [options] Options that are passed to the validator
  * @returns {Promise}
  */
  async validate(options) {
    return new InstanceValidator(this, options).validate();
  }

  /**
   * This is the same as calling {@link Model#set} followed by calling {@link Model#save},
   * but it only saves attributes values passed to it, making it safer.
   *
   * @param {object} values See `set`
   * @param {object} options See `save`
   *
   * @returns {Promise<Model>}
   */
  async update(values, options) {
    // Clone values so it doesn't get modified for caller scope and ignore undefined values
    values = _.omitBy(values, value => value === undefined);

    const changedBefore = this.changed() || [];

    options = options || {};
    if (Array.isArray(options)) {
      options = { fields: options };
    }

    options = Utils.cloneDeep(options);
    const setOptions = Utils.cloneDeep(options);
    setOptions.attributes = options.fields;
    this.set(values, setOptions);

    // Now we need to figure out which fields were actually affected by the setter.
    const sideEffects = _.without(this.changed(), ...changedBefore);
    const fields = _.union(Object.keys(values), sideEffects);

    if (!options.fields) {
      options.fields = _.intersection(fields, this.changed());
      options.defaultFields = options.fields;
    }

    return await this.save(options);
  }

  /**
   * Destroys the row corresponding to this instance. Depending on your setting for paranoid, the row will either be
   * completely deleted, or have its deletedAt timestamp set to the current time.
   *
   * @param {object} [options={}] destroy options
   * @returns {Promise}
   */
  async destroy(options) {
    options = {
      hooks: true,
      force: false,
      ...options,
    };

    // Run before hook
    if (options.hooks) {
      await this.constructor.runHooks('beforeDestroy', this, options);
    }

    const where = this.where(true);

    let result;
    if (this.constructor._timestampAttributes.deletedAt && options.force === false) {
      const attributeName = this.constructor._timestampAttributes.deletedAt;
      const attribute = this.constructor.rawAttributes[attributeName];
      const defaultValue = Object.prototype.hasOwnProperty.call(attribute, 'defaultValue')
        ? attribute.defaultValue
        : null;
      const currentValue = this.getDataValue(attributeName);
      const undefinedOrNull = currentValue == null && defaultValue == null;
      if (undefinedOrNull || _.isEqual(currentValue, defaultValue)) {
        // only update timestamp if it wasn't already set
        this.setDataValue(attributeName, new Date());
      }

      result = await this.save({ ...options, hooks: false });
    } else {
      result = await this.constructor.queryInterface.delete(this, this.constructor.getTableName(options), where, { type: QueryTypes.DELETE, limit: null, ...options });
    }

    // Run after hook
    if (options.hooks) {
      await this.constructor.runHooks('afterDestroy', this, options);
    }

    return result;
  }

  /**
   * Returns true if this instance is "soft deleted".
   * Throws an error if {@link ModelOptions.paranoid} is not enabled.
   *
   * See {@link https://sequelize.org/docs/v7/core-concepts/paranoid/} to learn more about soft deletion / paranoid models.
   *
   * @returns {boolean}
   */
  isSoftDeleted() {
    if (!this.constructor._timestampAttributes.deletedAt) {
      throw new Error('Model is not paranoid');
    }

    const deletedAtAttribute = this.constructor.rawAttributes[this.constructor._timestampAttributes.deletedAt];
    const defaultValue = Object.prototype.hasOwnProperty.call(deletedAtAttribute, 'defaultValue') ? deletedAtAttribute.defaultValue : null;
    const deletedAt = this.get(this.constructor._timestampAttributes.deletedAt) || null;
    const isSet = deletedAt !== defaultValue;

    return isSet;
  }

  /**
   * Restores the row corresponding to this instance.
   * Only available for paranoid models.
   *
   * See {@link https://sequelize.org/docs/v7/core-concepts/paranoid/} to learn more about soft deletion / paranoid models.
   *
   * @param {object}      [options={}] restore options
   * @returns {Promise}
   */
  async restore(options) {
    if (!this.constructor._timestampAttributes.deletedAt) {
      throw new Error('Model is not paranoid');
    }

    options = {
      hooks: true,
      force: false,
      ...options,
    };

    // Run before hook
    if (options.hooks) {
      await this.constructor.runHooks('beforeRestore', this, options);
    }

    const deletedAtCol = this.constructor._timestampAttributes.deletedAt;
    const deletedAtAttribute = this.constructor.rawAttributes[deletedAtCol];
    const deletedAtDefaultValue = Object.prototype.hasOwnProperty.call(deletedAtAttribute, 'defaultValue') ? deletedAtAttribute.defaultValue : null;

    this.setDataValue(deletedAtCol, deletedAtDefaultValue);
    const result = await this.save({ ...options, hooks: false, omitNull: false });
    // Run after hook
    if (options.hooks) {
      await this.constructor.runHooks('afterRestore', this, options);

      return result;
    }

    return result;
  }

  /**
   * Increment the value of one or more columns. This is done in the database, which means it does not use the values
   * currently stored on the Instance. The increment is done using a
   * ```sql
   * SET column = column + X
   * ```
   * query. The updated instance will be returned by default in Postgres. However, in other dialects, you will need to do a
   * reload to get the new values.
   *
   * @example
   * instance.increment('number') // increment number by 1
   *
   * instance.increment(['number', 'count'], { by: 2 }) // increment number and count by 2
   *
   * // increment answer by 42, and tries by 1.
   * // `by` is ignored, since each column has its own value
   * instance.increment({ answer: 42, tries: 1}, { by: 2 })
   *
   * @param {string|Array|object} fields If a string is provided, that column is incremented by the value of `by` given in
   *   options. If an array is provided, the same is true for each column. If and object is provided, each column is
   *   incremented by the value given.
   * @param {object} [options] options
   *
   * @returns {Promise<Model>}
   * @since 4.0.0
   */
  async increment(fields, options) {
    const identifier = this.where();

    options = Utils.cloneDeep(options);
    options.where = { ...options.where, ...identifier };
    options.instance = this;

    await this.constructor.increment(fields, options);

    return this;
  }

  /**
   * Decrement the value of one or more columns. This is done in the database, which means it does not use the values
   * currently stored on the Instance. The decrement is done using a
   * ```sql
   * SET column = column - X
   * ```
   * query. The updated instance will be returned by default in Postgres. However, in other dialects, you will need to do a
   * reload to get the new values.
   *
   * @example
   * instance.decrement('number') // decrement number by 1
   *
   * instance.decrement(['number', 'count'], { by: 2 }) // decrement number and count by 2
   *
   * // decrement answer by 42, and tries by 1.
   * // `by` is ignored, since each column has its own value
   * instance.decrement({ answer: 42, tries: 1}, { by: 2 })
   *
   * @param {string|Array|object} fields If a string is provided, that column is decremented by the value of `by` given in
   *   options. If an array is provided, the same is true for each column. If and object is provided, each column is
   *   decremented by the value given
   * @param {object}      [options] decrement options
   * @returns {Promise}
   */
  async decrement(fields, options) {
    return this.increment(fields, {
      by: 1,
      ...options,
      increment: false,
    });
  }

  /**
   * Check whether this and `other` Instance refer to the same row
   *
   * @param {Model} other Other instance to compare against
   *
   * @returns {boolean}
   */
  equals(other) {
    if (!other || !other.constructor) {
      return false;
    }

    if (!(other instanceof this.constructor)) {
      return false;
    }

    return this.constructor.primaryKeyAttributes.every(attribute => this.get(attribute, { raw: true }) === other.get(attribute, { raw: true }));
  }

  /**
   * Check if this is equal to one of `others` by calling equals
   *
   * @param {Array<Model>} others An array of instances to check against
   *
   * @returns {boolean}
   */
  equalsOneOf(others) {
    return others.some(other => this.equals(other));
  }

  setValidators(attribute, validators) {
    this.validators[attribute] = validators;
  }

  /**
   * Convert the instance to a JSON representation.
   * Proxies to calling `get` with no keys.
   * This means get all values gotten from the DB, and apply all custom getters.
   *
   * @see
   * {@link Model#get}
   *
   * @returns {object}
   */
  toJSON() {
    return _.cloneDeep(
      this.get({
        plain: true,
      }),
    );
  }

  /**
   * Defines a 1:n association between two models.
   * The foreign key is added on the target model.
   *
   * See {@link https://sequelize.org/docs/v7/core-concepts/assocs/} to learn more about associations.
   *
   * @example
   * ```javascript
   * Profile.hasMany(User)
   * ```
   *
   * @param {Model} target The model that will be associated with a hasMany relationship
   * @param {object} options Options for the association
   * @returns {HasMany} The newly defined association (also available in {@link Model.associations}).
   */
  static hasMany(target, options) {
    return HasMany.associate(AssociationSecret, this, target, options);
  }

  /**
   * Create an N:M association with a join table. Defining `through` is required.
   * The foreign keys are added on the through model.
   *
   * See {@link https://sequelize.org/docs/v7/core-concepts/assocs/} to learn more about associations.
   *
   * @example
   * ```javascript
   * // Automagically generated join model
   * User.belongsToMany(Project, { through: 'UserProjects' })
   *
   * // Join model with additional attributes
   * const UserProjects = sequelize.define('UserProjects', {
   *   started: Sequelize.BOOLEAN
   * })
   * User.belongsToMany(Project, { through: UserProjects })
   * ```
   *
   * @param {Model} target Target model
   * @param {object} options belongsToMany association options
   * @returns {BelongsToMany} The newly defined association (also available in {@link Model.associations}).
   */
  static belongsToMany(target, options) {
    return BelongsToMany.associate(AssociationSecret, this, target, options);
  }

  /**
   * Creates a 1:1 association between this model (the source) and the provided target.
   * The foreign key is added on the target model.
   *
   * See {@link https://sequelize.org/docs/v7/core-concepts/assocs/} to learn more about associations.
   *
   * @example
   * ```javascript
   * User.hasOne(Profile)
   * ```
   *
   * @param {Model} target The model that will be associated with hasOne relationship
   * @param {object} [options] hasOne association options
   * @returns {HasOne} The newly defined association (also available in {@link Model.associations}).
   */
  static hasOne(target, options) {
    return HasOne.associate(AssociationSecret, this, target, options);
  }

  /**
   * Creates an association between this (the source) and the provided target.
   * The foreign key is added on the source Model.
   *
   * See {@link https://sequelize.org/docs/v7/core-concepts/assocs/} to learn more about associations.
   *
   * @example
   * ```javascript
   * Profile.belongsTo(User)
   * ```
   *
   * @param {Model} target The target model
   * @param {object} [options] belongsTo association options
   * @returns {BelongsTo} The newly defined association (also available in {@link Model.associations}).
   */
  static belongsTo(target, options) {
    return BelongsTo.associate(AssociationSecret, this, target, options);
  }
}

/**
 * Unpacks an object that only contains a single Op.and key to the value of Op.and
 *
 * Internal method used by {@link combineWheresWithAnd}
 *
 * @param {WhereOptions} where The object to unpack
 * @example `{ [Op.and]: [a, b] }` becomes `[a, b]`
 * @example `{ [Op.and]: { key: val } }` becomes `{ key: val }`
 * @example `{ [Op.or]: [a, b] }` remains as `{ [Op.or]: [a, b] }`
 * @example `{ [Op.and]: [a, b], key: c }` remains as `{ [Op.and]: [a, b], key: c }`
 * @private
 */
function unpackAnd(where) {
  if (!_.isObject(where)) {
    return where;
  }

  const keys = Utils.getComplexKeys(where);

  // object is empty, remove it.
  if (keys.length === 0) {
    return;
  }

  // we have more than just Op.and, keep as-is
  if (keys.length !== 1 || keys[0] !== Op.and) {
    return where;
  }

  const andParts = where[Op.and];

  return andParts;
}

function combineWheresWithAnd(whereA, whereB) {
  const unpackedA = unpackAnd(whereA);

  if (unpackedA === undefined) {
    return whereB;
  }

  const unpackedB = unpackAnd(whereB);

  if (unpackedB === undefined) {
    return whereA;
  }

  return {
    [Op.and]: [unpackedA, unpackedB].flat(),
  };
}

Hooks.applyTo(Model, true);<|MERGE_RESOLUTION|>--- conflicted
+++ resolved
@@ -1372,9 +1372,8 @@
       }
     }
 
-<<<<<<< HEAD
     const existingIndexes = await this.queryInterface.showIndex(tableName, options);
-    const missingIndexes = this._indexes
+    const missingIndexes = this.getIndexes()
       .filter(item1 => !existingIndexes.some(item2 => item1.name === item2.name))
       .sort((index1, index2) => {
         if (this.sequelize.options.dialect === 'postgres') {
@@ -1382,16 +1381,6 @@
           if (index1.concurrently === true) {
             return 1;
           }
-=======
-    let indexes = await this.queryInterface.showIndex(tableName, options);
-
-    indexes = this.getIndexes().filter(item1 => !indexes.some(item2 => item1.name === item2.name)).sort((index1, index2) => {
-      if (this.sequelize.options.dialect === 'postgres') {
-      // move concurrent indexes to the bottom to avoid weird deadlocks
-        if (index1.concurrently === true) {
-          return 1;
-        }
->>>>>>> f5c9a904
 
           if (index2.concurrently === true) {
             return -1;
@@ -1401,13 +1390,8 @@
         return 0;
       });
 
-<<<<<<< HEAD
     for (const index of missingIndexes) {
-      await this.queryInterface.addIndex(tableName, { ...options, ...index });
-=======
-    for (const index of indexes) {
       await this.queryInterface.addIndex(tableName, index, options);
->>>>>>> f5c9a904
     }
 
     if (options.hooks) {
