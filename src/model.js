'use strict';

<<<<<<< HEAD
import { AbstractDataType } from './dialects/abstract/data-types';
import { isModelStatic } from './utils/model-utils';
=======
import { isModelStatic, isSameInitialModel } from './utils/model-utils';
>>>>>>> 751826a7

const assert = require('assert');
const NodeUtil = require('util');
const _ = require('lodash');
const Dottie = require('dottie');
const Utils = require('./utils');
const { logger } = require('./utils/logger');
const { BelongsTo, BelongsToMany, Association, HasMany, HasOne } = require('./associations');
const { AssociationSecret } = require('./associations/helpers');
const { InstanceValidator } = require('./instance-validator');
const { QueryTypes } = require('./query-types');
const sequelizeErrors = require('./errors');
const DataTypes = require('./data-types');
const Hooks = require('./hooks');
const { Op } = require('./operators');
const { _validateIncludedElements, combineIncludes, throwInvalidInclude } = require('./model-internals');
const { noDoubleNestedGroup, scopeRenamedToWithScope, schemaRenamedToWithSchema, noModelDropSchema } = require('./utils/deprecations');

// This list will quickly become dated, but failing to maintain this list just means
// we won't throw a warning when we should. At least most common cases will forever be covered
// so we stop throwing erroneous warnings when we shouldn't.
const validQueryKeywords = new Set(['where', 'attributes', 'paranoid', 'include', 'order', 'limit', 'offset',
  'transaction', 'lock', 'raw', 'logging', 'benchmark', 'having', 'searchPath', 'rejectOnEmpty', 'plain',
  'scope', 'group', 'through', 'defaults', 'distinct', 'primary', 'exception', 'type', 'hooks', 'force',
  'name']);

// List of attributes that should not be implicitly passed into subqueries/includes.
const nonCascadingOptions = ['include', 'attributes', 'originalAttributes', 'order', 'where', 'limit', 'offset', 'plain', 'group', 'having'];

/**
 * A Model represents a table in the database. Instances of this class represent a database row.
 *
 * Model instances operate with the concept of a `dataValues` property, which stores the actual values represented by the
 * instance. By default, the values from dataValues can also be accessed directly from the Instance, that is:
 * ```js
 * instance.field
 * // is the same as
 * instance.get('field')
 * // is the same as
 * instance.getDataValue('field')
 * ```
 * However, if getters and/or setters are defined for `field` they will be invoked, instead of returning the value from
 * `dataValues`. Accessing properties directly or using `get` is preferred for regular use, `getDataValue` should only be
 * used for custom getters.
 *
 * @see {Sequelize#define} for more information about getters and setters
 * @mixes Hooks
 */
export class Model {
  static get queryInterface() {
    return this.sequelize.getQueryInterface();
  }

  static get queryGenerator() {
    return this.queryInterface.queryGenerator;
  }

  /**
   * A reference to the sequelize instance
   *
   * @property sequelize
   *
   * @returns {Sequelize}
   */
  get sequelize() {
    return this.constructor.sequelize;
  }

  /**
   * Builds a new model instance.
   *
   * @param {object}  [values={}] an object of key value pairs
   * @param {object}  [options] instance construction options
   * @param {boolean} [options.raw=false] If set to true, values will ignore field and virtual setters.
   * @param {boolean} [options.isNewRecord=true] Is this a new record
   * @param {Array}   [options.include] an array of include options - Used to build prefetched/included model instances. See
   *   `set`
   */
  constructor(values = {}, options = {}) {
    if (!this.constructor._overwrittenAttributesChecked) {
      this.constructor._overwrittenAttributesChecked = true;

      // setTimeout is hacky but necessary.
      // Public Class Fields declared by descendants of this class
      // will not be available until after their call to super, so after
      // this constructor is done running.
      setTimeout(() => {
        const overwrittenAttributes = [];
        for (const key of Object.keys(this.constructor._attributeManipulation)) {
          if (Object.prototype.hasOwnProperty.call(this, key)) {
            overwrittenAttributes.push(key);
          }
        }

        if (overwrittenAttributes.length > 0) {
          logger.warn(`Model ${JSON.stringify(this.constructor.name)} is declaring public class fields for attribute(s): ${overwrittenAttributes.map(attr => JSON.stringify(attr)).join(', ')}.`
            + '\nThese class fields are shadowing Sequelize\'s attribute getters & setters.'
            + '\nSee https://sequelize.org/docs/v7/core-concepts/model-basics/#caveat-with-public-class-fields');
        }
      }, 0);
    }

    options = {
      isNewRecord: true,
      _schema: this.constructor._schema,
      _schemaDelimiter: this.constructor._schemaDelimiter,
      ...options,
      model: this.constructor,
    };

    if (options.attributes) {
      options.attributes = options.attributes.map(attribute => (Array.isArray(attribute) ? attribute[1] : attribute));
    }

    if (!options.includeValidated) {
      this.constructor._conformIncludes(options, this.constructor);
      if (options.include) {
        this.constructor._expandIncludeAll(options);
        _validateIncludedElements(options);
      }
    }

    this.dataValues = {};
    this._previousDataValues = {};
    this.uniqno = 1;
    this._changed = new Set();
    this._options = options;

    /**
     * Returns true if this instance has not yet been persisted to the database
     *
     * @property isNewRecord
     * @returns {boolean}
     */
    this.isNewRecord = options.isNewRecord;

    this._initValues(values, options);
  }

  _initValues(values, options) {
    let defaults;
    let key;

    values = { ...values };

    if (options.isNewRecord) {
      defaults = {};

      if (this.constructor._hasDefaultValues) {
        defaults = _.mapValues(this.constructor._defaultValues, valueFn => {
          const value = valueFn();

          return value && value instanceof Utils.SequelizeMethod ? value : _.cloneDeep(value);
        });
      }

      // set id to null if not passed as value, a newly created dao has no id
      // removing this breaks bulkCreate
      // do after default values since it might have UUID as a default value
      if (this.constructor.primaryKeyAttributes.length > 0) {
        for (const primaryKeyAttribute of this.constructor.primaryKeyAttributes) {
          if (!Object.prototype.hasOwnProperty.call(defaults, primaryKeyAttribute)) {
            defaults[primaryKeyAttribute] = null;
          }
        }
      }

      if (this.constructor._timestampAttributes.createdAt && defaults[this.constructor._timestampAttributes.createdAt]) {
        this.dataValues[this.constructor._timestampAttributes.createdAt] = Utils.toDefaultValue(defaults[this.constructor._timestampAttributes.createdAt], this.sequelize.options.dialect);
        delete defaults[this.constructor._timestampAttributes.createdAt];
      }

      if (this.constructor._timestampAttributes.updatedAt && defaults[this.constructor._timestampAttributes.updatedAt]) {
        this.dataValues[this.constructor._timestampAttributes.updatedAt] = Utils.toDefaultValue(defaults[this.constructor._timestampAttributes.updatedAt], this.sequelize.options.dialect);
        delete defaults[this.constructor._timestampAttributes.updatedAt];
      }

      if (this.constructor._timestampAttributes.deletedAt && defaults[this.constructor._timestampAttributes.deletedAt]) {
        this.dataValues[this.constructor._timestampAttributes.deletedAt] = Utils.toDefaultValue(defaults[this.constructor._timestampAttributes.deletedAt], this.sequelize.options.dialect);
        delete defaults[this.constructor._timestampAttributes.deletedAt];
      }

      for (key in defaults) {
        if (values[key] === undefined) {
          this.set(key, Utils.toDefaultValue(defaults[key], this.sequelize.options.dialect), { raw: true });
          delete values[key];
        }
      }
    }

    this.set(values, options);
  }

  // validateIncludedElements should have been called before this method
  static _paranoidClause(model, options = {}) {
    // Apply on each include
    // This should be handled before handling where conditions because of logic with returns
    // otherwise this code will never run on includes of a already conditionable where
    if (options.include) {
      for (const include of options.include) {
        this._paranoidClause(include.model, include);
      }
    }

    // apply paranoid when groupedLimit is used
    if (_.get(options, 'groupedLimit.on.through.model.options.paranoid')) {
      const throughModel = _.get(options, 'groupedLimit.on.through.model');
      if (throughModel) {
        options.groupedLimit.through = this._paranoidClause(throughModel, options.groupedLimit.through);
      }
    }

    if (!model.options.timestamps || !model.options.paranoid || options.paranoid === false) {
      // This model is not paranoid, nothing to do here;
      return options;
    }

    const deletedAtCol = model._timestampAttributes.deletedAt;
    const deletedAtAttribute = model.rawAttributes[deletedAtCol];
    const deletedAtObject = {};

    let deletedAtDefaultValue = Object.prototype.hasOwnProperty.call(deletedAtAttribute, 'defaultValue') ? deletedAtAttribute.defaultValue : null;

    deletedAtDefaultValue = deletedAtDefaultValue || {
      [Op.eq]: null,
    };

    deletedAtObject[deletedAtAttribute.field || deletedAtCol] = deletedAtDefaultValue;

    if (Utils.isWhereEmpty(options.where)) {
      options.where = deletedAtObject;
    } else {
      options.where = { [Op.and]: [deletedAtObject, options.where] };
    }

    return options;
  }

  static _addDefaultAttributes() {
    const tail = {};
    let head = {};

    // Add id if no primary key was manually added to definition
    if (!this.options.noPrimaryKey && !_.some(this.rawAttributes, 'primaryKey')) {
      if ('id' in this.rawAttributes && this.rawAttributes.id.primaryKey === undefined) {
        throw new Error(`An attribute called 'id' was defined in model '${this.tableName}' but primaryKey is not set. This is likely to be an error, which can be fixed by setting its 'primaryKey' option to true. If this is intended, explicitly set its 'primaryKey' option to false`);
      }

      head = {
        id: {
          type: new DataTypes.INTEGER(),
          allowNull: false,
          primaryKey: true,
          autoIncrement: true,
          _autoGenerated: true,
        },
      };
    }

    if (this._timestampAttributes.createdAt) {
      tail[this._timestampAttributes.createdAt] = {
        type: DataTypes.DATE,
        allowNull: false,
        _autoGenerated: true,
      };
    }

    if (this._timestampAttributes.updatedAt) {
      tail[this._timestampAttributes.updatedAt] = {
        type: DataTypes.DATE,
        allowNull: false,
        _autoGenerated: true,
      };
    }

    if (this._timestampAttributes.deletedAt) {
      tail[this._timestampAttributes.deletedAt] = {
        type: DataTypes.DATE,
        _autoGenerated: true,
      };
    }

    if (this._versionAttribute) {
      tail[this._versionAttribute] = {
        type: DataTypes.INTEGER,
        allowNull: false,
        defaultValue: 0,
        _autoGenerated: true,
      };
    }

    const newRawAttributes = {
      ...head,
      ...this.rawAttributes,
    };
    _.each(tail, (value, attr) => {
      if (newRawAttributes[attr] === undefined) {
        newRawAttributes[attr] = value;
      }
    });

    this.rawAttributes = newRawAttributes;
  }

  /**
   * Returns the attributes of the model.
   *
   * @returns {object|any}
  */
  static getAttributes() {
    return this.rawAttributes;
  }

  static _findAutoIncrementAttribute() {
    this.autoIncrementAttribute = null;

    for (const name in this.rawAttributes) {
      if (Object.prototype.hasOwnProperty.call(this.rawAttributes, name)) {
        const definition = this.rawAttributes[name];
        if (definition && definition.autoIncrement) {
          if (this.autoIncrementAttribute) {
            throw new Error('Invalid Instance definition. Only one autoincrement field allowed.');
          }

          this.autoIncrementAttribute = name;
        }
      }
    }
  }

  static _getAssociationDebugList() {
    return `The following associations are defined on "${this.name}": ${Object.keys(this.associations).map(associationName => `"${associationName}"`).join(', ')}`;
  }

  static getAssociation(associationName) {
    if (!Object.prototype.hasOwnProperty.call(this.associations, associationName)) {
      throw new Error(`Association with alias "${associationName}" does not exist on ${this.name}.
${this._getAssociationDebugList()}`);
    }

    return this.associations[associationName];
  }

  static _getAssociationsByModel(model) {
    const matchingAssociations = [];

    for (const associationName of Object.keys(this.associations)) {
      const association = this.associations[associationName];
      if (!isSameInitialModel(association.target, model)) {
        continue;
      }

      matchingAssociations.push(association);
    }

    return matchingAssociations;
  }

  static _normalizeIncludes(options, associationOwner) {
    this._conformIncludes(options, associationOwner);
    this._expandIncludeAll(options, associationOwner);
  }

  static _conformIncludes(options, associationOwner) {
    if (!options.include) {
      return;
    }

    // if include is not an array, wrap in an array
    if (!Array.isArray(options.include)) {
      options.include = [options.include];
    } else if (options.include.length === 0) {
      delete options.include;

      return;
    }

    // convert all included elements to { model: Model } form
    options.include = options.include.map(include => this._conformInclude(include, associationOwner));
  }

  static _conformInclude(include, associationOwner) {
    if (!include) {
      throwInvalidInclude(include);
    }

    if (!associationOwner || !isModelStatic(associationOwner)) {
      throw new TypeError(`Sequelize sanity check: associationOwner must be a model subclass. Got ${NodeUtil.inspect(associationOwner)} (${typeof associationOwner})`);
    }

    if (include._pseudo) {
      return include;
    }

    if (include.all) {
      this._conformIncludes(include, associationOwner);

      return include;
    }

    // normalize to IncludeOptions
    if (!_.isPlainObject(include)) {
      if (isModelStatic(include)) {
        include = {
          model: include,
        };
      } else {
        include = {
          association: include,
        };
      }
    } else {
      // copy object so we can mutate it without side effects
      include = { ...include };
    }

    if (include.as && !include.association) {
      include.association = include.as;
    }

    if (!include.association) {
      include.association = associationOwner.getAssociationWithModel(include.model, include.as);
    } else if (typeof include.association === 'string') {
      include.association = associationOwner.getAssociation(include.association);
    } else {
      if (!(include.association instanceof Association)) {
        throwInvalidInclude(include);
      }

      if (!isSameInitialModel(include.association.source, associationOwner)) {
        throw new Error(`Invalid Include received: the specified association "${include.association.as}" is not defined on model "${associationOwner.name}". It is owned by model "${include.association.source.name}".
${associationOwner._getAssociationDebugList()}`);
      }
    }

    if (!include.model) {
      include.model = include.association.target;
    }

    if (!isSameInitialModel(include.model, include.association.target)) {
      throw new TypeError(`Invalid Include received: the specified "model" option ("${include.model.name}") does not match the target ("${include.association.target.name}") of the "${include.association.as}" association.`);
    }

    if (!include.as) {
      include.as = include.association.as;
    }

    this._conformIncludes(include, include.model);

    return include;
  }

  static _expandIncludeAllElement(includes, include) {
    // check 'all' attribute provided is valid
    let { all, nested, ...includeOptions } = include;

    if (Object.keys(includeOptions).length > 0) {
      throw new Error('"include: { all: true }" does not allow extra options (except for "nested") because they are unsafe. Select includes one by one if you want to specify more options.');
    }

    if (all !== true) {
      if (!Array.isArray(all)) {
        all = [all];
      }

      const validTypes = {
        BelongsTo: true,
        HasOne: true,
        HasMany: true,
        One: ['BelongsTo', 'HasOne'],
        Has: ['HasOne', 'HasMany'],
        Many: ['HasMany'],
      };

      for (let i = 0; i < all.length; i++) {
        const type = all[i];
        if (type === 'All') {
          all = true;
          break;
        }

        const types = validTypes[type];
        if (!types) {
          throw new sequelizeErrors.EagerLoadingError(`include all '${type}' is not valid - must be BelongsTo, HasOne, HasMany, One, Has, Many or All`);
        }

        if (types !== true) {
          // replace type placeholder e.g. 'One' with its constituent types e.g. 'HasOne', 'BelongsTo'
          all.splice(i, 1);
          i--;
          for (const type_ of types) {
            if (!all.includes(type_)) {
              all.unshift(type_);
              i++;
            }
          }
        }
      }
    }

    const visitedModels = [];
    const addAllIncludes = (parent, includes) => {
      _.forEach(parent.associations, association => {
        if (all !== true && !all.includes(association.associationType)) {
          return;
        }

        // 'fromSourceToThroughOne' is a bit hacky and should not be included when { all: true } is specified
        //  because its parent 'belongsToMany' will be replaced by it in query generator.
        if (association.parentAssociation instanceof BelongsToMany
          && association === association.parentAssociation.fromSourceToThroughOne) {
          return;
        }

        // skip if the association is already included
        if (includes.some(existingInclude => existingInclude.association === association)) {
          return;
        }

        const newInclude = { association };

        const model = association.target;

        // skip if recursing over a model whose associations have already been included
        // to prevent infinite loops with associations such as this:
        // user -> projects -> user
        if (nested && visitedModels.includes(model)) {
          return;
        }

        // include this model
        const normalizedNewInclude = this._conformInclude(newInclude, parent);
        includes.push(normalizedNewInclude);

        // run recursively if nested
        if (nested) {
          visitedModels.push(parent);

          const subIncludes = [];
          addAllIncludes(model, subIncludes);
          visitedModels.pop();

          if (subIncludes.length > 0) {
            normalizedNewInclude.include = subIncludes;
          }
        }
      });
    };

    addAllIncludes(this, includes);
  }

  static _validateIncludedElement(include, tableNames, options) {
    tableNames[include.model.getTableName()] = true;

    if (include.attributes && !options.raw) {
      include.model._expandAttributes(include);

      include.originalAttributes = include.model._injectDependentVirtualAttributes(include.attributes);

      include = Utils.mapFinderOptions(include, include.model);

      if (include.attributes.length > 0) {
        _.each(include.model.primaryKeys, (attr, key) => {
          // Include the primary key if it's not already included - take into account that the pk might be aliased (due to a .field prop)
          if (!include.attributes.some(includeAttr => {
            if (attr.field !== key) {
              return Array.isArray(includeAttr) && includeAttr[0] === attr.field && includeAttr[1] === key;
            }

            return includeAttr === key;
          })) {
            include.attributes.unshift(key);
          }
        });
      }
    } else {
      include = Utils.mapFinderOptions(include, include.model);
    }

    // pseudo include just needed the attribute logic, return
    if (include._pseudo) {
      if (!include.attributes) {
        include.attributes = Object.keys(include.model.tableAttributes);
      }

      return Utils.mapFinderOptions(include, include.model);
    }

    // check if the current Model is actually associated with the passed Model - or it's a pseudo include
    const association = include.association || this.getAssociationWithModel(include.model, include.as);

    include.association = association;
    include.as ||= association.as;

    // If through, we create a pseudo child include, to ease our parsing later on
    if (association instanceof BelongsToMany) {
      if (!include.include) {
        include.include = [];
      }

      const through = include.association.through;

      include.through = _.defaults(include.through || {}, {
        model: through.model,
        // Through Models are a special case: we always want to load them as the name of the model, not the name of the association
        as: through.model.name,
        association: {
          isSingleAssociation: true,
        },
        _pseudo: true,
        parent: include,
      });

      if (through.scope) {
        include.through.where = include.through.where ? { [Op.and]: [include.through.where, through.scope] } : through.scope;
      }

      include.include.push(include.through);
      tableNames[through.tableName] = true;
    }

    // include.model may be the main model, while the association target may be scoped - thus we need to look at association.target/source
    let model;
    if (include.model.scoped === true) {
      // If the passed model is already scoped, keep that
      model = include.model;
    } else {
      // Otherwise use the model that was originally passed to the association
      model = include.association.target.name === include.model.name ? include.association.target : include.association.source;
    }

    model._injectScope(include);

    // This check should happen after injecting the scope, since the scope may contain a .attributes
    if (!include.attributes) {
      include.attributes = Object.keys(include.model.tableAttributes);
    }

    include = Utils.mapFinderOptions(include, include.model);

    if (include.required === undefined) {
      include.required = Boolean(include.where);
    }

    if (include.association.scope) {
      include.where = include.where ? { [Op.and]: [include.where, include.association.scope] } : include.association.scope;
    }

    if (include.limit && include.separate === undefined) {
      include.separate = true;
    }

    if (include.separate === true) {
      if (!(include.association instanceof HasMany)) {
        throw new TypeError('Only HasMany associations support include.separate');
      }

      include.duplicating = false;

      if (
        options.attributes
        && options.attributes.length > 0
        && !_.flattenDepth(options.attributes, 2).includes(association.sourceKey)
      ) {
        options.attributes.push(association.sourceKey);
      }

      if (
        include.attributes
        && include.attributes.length > 0
        && !_.flattenDepth(include.attributes, 2).includes(association.foreignKey)
      ) {
        include.attributes.push(association.foreignKey);
      }
    }

    // Validate child includes
    if (Object.prototype.hasOwnProperty.call(include, 'include')) {
      _validateIncludedElements(include, tableNames);
    }

    return include;
  }

  static _expandIncludeAll(options, associationOwner) {
    const includes = options.include;
    if (!includes) {
      return;
    }

    for (let index = 0; index < includes.length; index++) {
      const include = includes[index];

      if (include.all) {
        includes.splice(index, 1);
        index--;

        associationOwner._expandIncludeAllElement(includes, include);
      }
    }

    for (const include of includes) {
      this._expandIncludeAll(include, include.model);
    }
  }

  static _conformIndex(index) {
    if (!index.fields) {
      throw new Error('Missing "fields" property for index definition');
    }

    index = _.defaults(index, {
      type: '',
      parser: null,
    });

    if (index.type && index.type.toLowerCase() === 'unique') {
      index.unique = true;
      delete index.type;
    }

    return index;
  }

  static _baseMerge(...args) {
    _.assignWith(...args);

    return args[0];
  }

  static _mergeFunction(objValue, srcValue, key) {
    if (key === 'include') {
      return combineIncludes(objValue, srcValue);
    }

    if (Array.isArray(objValue) && Array.isArray(srcValue)) {
      return _.union(objValue, srcValue);
    }

    if (['where', 'having'].includes(key)) {
      return combineWheresWithAnd(objValue, srcValue);
    } else if (key === 'attributes' && _.isPlainObject(objValue) && _.isPlainObject(srcValue)) {
      return _.assignWith(objValue, srcValue, (objValue, srcValue) => {
        if (Array.isArray(objValue) && Array.isArray(srcValue)) {
          return _.union(objValue, srcValue);
        }
      });
    }

    // If we have a possible object/array to clone, we try it.
    // Otherwise, we return the original value when it's not undefined,
    // or the resulting object in that case.
    if (srcValue) {
      return Utils.cloneDeep(srcValue, true);
    }

    return srcValue === undefined ? objValue : srcValue;
  }

  static _assignOptions(...args) {
    return this._baseMerge(...args, this._mergeFunction);
  }

  static _defaultsOptions(target, opts) {
    return this._baseMerge(target, opts, (srcValue, objValue, key) => {
      return this._mergeFunction(objValue, srcValue, key);
    });
  }

  /**
   * Indexes created from options.indexes when calling Model.init
   */
  static _manualIndexes;

  /**
   * Indexes created from {@link ModelAttributeColumnOptions.unique}
   */
  static _attributeIndexes;

  static getIndexes() {
    return [
      ...(this._manualIndexes ?? []),
      ...(this._attributeIndexes ?? []),
      ...(this.uniqueKeys ? Object.values(this.uniqueKeys) : []),
    ];
  }

  static get _indexes() {
    throw new Error('Model._indexes has been replaced with Model.getIndexes()');
  }

  static _nameIndex(newIndex) {
    if (Object.prototype.hasOwnProperty.call(newIndex, 'name')) {
      return newIndex;
    }

    const newName = Utils.generateIndexName(this.getTableName(), newIndex);

    // TODO: check for collisions on *all* models, not just this one, as index names are global.
    for (const index of this.getIndexes()) {
      if (index.name === newName) {
        throw new Error(`Sequelize tried to give the name "${newName}" to index:
${NodeUtil.inspect(newIndex)}
on model "${this.name}", but that name is already taken by index:
${NodeUtil.inspect(index)}

Specify a different name for either index to resolve this issue.`);
      }
    }

    newIndex.name = newName;

    return newIndex;
  }

  /**
   * Initialize a model, representing a table in the DB, with attributes and options.
   *
   * The table columns are defined by the hash that is given as the first argument.
   * Each attribute of the hash represents a column.
   *
   * @example
   * ```javascript
   * Project.init({
   *   columnA: {
   *     type: Sequelize.BOOLEAN,
   *     validate: {
   *       is: ['[a-z]','i'],        // will only allow letters
   *       max: 23,                  // only allow values <= 23
   *       isIn: {
   *         args: [['en', 'zh']],
   *         msg: "Must be English or Chinese"
   *       }
   *     },
   *     field: 'column_a'
   *     // Other attributes here
   *   },
   *   columnB: Sequelize.STRING,
   *   columnC: 'MY VERY OWN COLUMN TYPE'
   * }, {sequelize})
   * ```
   *
   * sequelize.models.modelName // The model will now be available in models under the class name
   *
   * @see https://sequelize.org/docs/v7/core-concepts/model-basics/
   * @see https://sequelize.org/docs/v7/core-concepts/validations-and-constraints/
   *
   * @param {object} attributes An object, where each attribute is a column of the table. Each column can be either a
   *   DataType, a string or a type-description object.
   * @param {object} options These options are merged with the default define options provided to the Sequelize constructor
   * @returns {Model}
   */
  static init(attributes, options = {}) {
    if (!options.sequelize) {
      throw new Error('No Sequelize instance passed');
    }

    this.sequelize = options.sequelize;

    const globalOptions = this.sequelize.options;

    options = Utils.merge(_.cloneDeep(globalOptions.define), options);

    if (!options.modelName) {
      options.modelName = this.name;
    }

    options = Utils.merge({
      name: {
        plural: Utils.pluralize(options.modelName),
        singular: Utils.singularize(options.modelName),
      },
      indexes: [],
      omitNull: globalOptions.omitNull,
      schema: globalOptions.schema,
    }, options);

    this.sequelize.runHooks('beforeDefine', attributes, options);

    if (options.modelName !== this.name) {
      Object.defineProperty(this, 'name', { value: options.modelName });
    }

    delete options.modelName;

    this.options = {
      noPrimaryKey: false,
      timestamps: true,
      validate: {},
      freezeTableName: false,
      underscored: false,
      paranoid: false,
      rejectOnEmpty: false,
      whereCollection: null,
      schema: '',
      schemaDelimiter: '',
      defaultScope: {},
      scopes: {},
      indexes: [],
      ...options,
    };

    // if you call "define" multiple times for the same modelName, do not clutter the factory
    if (this.sequelize.isDefined(this.name)) {
      this.sequelize.modelManager.removeModel(this.sequelize.modelManager.getModel(this.name));
    }

    this.associations = Object.create(null);
    this._setupHooks(options.hooks);

    // TODO: use private field
    this.underscored = this.options.underscored;

    if (!this.options.tableName) {
      this.tableName = this.options.freezeTableName ? this.name : Utils.underscoredIf(Utils.pluralize(this.name), this.underscored);
    } else {
      this.tableName = this.options.tableName;
    }

    this._schema = this.options.schema || '';
    this._schemaDelimiter = this.options.schemaDelimiter || '';

    // error check options
    _.each(options.validate, (validator, validatorType) => {
      if (Object.prototype.hasOwnProperty.call(attributes, validatorType)) {
        throw new Error(`A model validator function must not have the same name as a field. Model: ${this.name}, field/validation name: ${validatorType}`);
      }

      if (typeof validator !== 'function') {
        throw new TypeError(`Members of the validate option must be functions. Model: ${this.name}, error with validate member ${validatorType}`);
      }
    });

    this.rawAttributes = _.mapValues(attributes, (attribute, name) => {
      attribute = this.sequelize.normalizeAttribute(attribute);
      if (attribute.type instanceof AbstractDataType) {
        attribute.type.attachUsageContext({
          model: this,
          attributeName: name,
          sequelize: this.sequelize,
        });
      }

      // Checks whether the name is ambiguous with Utils.isColString
      // we check whether the attribute starts *or* ends because the following query:
      // { '$json.key$' }
      // could be interpreted as both
      // "json"."key" (accessible attribute 'key' on model 'json')
      // or
      // "$json" #>> {key$} (accessing key 'key$' on attribute '$json')
      if (name.startsWith('$') || name.endsWith('$')) {
        throw new Error(`Name of attribute "${name}" in model "${this.name}" cannot start or end with "$" as "$attribute$" is reserved syntax used to reference nested columns in queries.`);
      }

      if (name.includes('.')) {
        throw new Error(`Name of attribute "${name}" in model "${this.name}" cannot include the character "." as it would be ambiguous with the syntax used to reference nested columns, and nested json keys, in queries.`);
      }

      if (name.includes('::')) {
        throw new Error(`Name of attribute "${name}" in model "${this.name}" cannot include the character sequence "::" as it is reserved syntax used to cast attributes in queries.`);
      }

      if (name.includes('->')) {
        throw new Error(`Name of attribute "${name}" in model "${this.name}" cannot include the character sequence "->" as it is reserved syntax used in SQL generated by Sequelize to target nested associations.`);
      }

      if (attribute.type === undefined) {
        throw new Error(`Unrecognized datatype for attribute "${this.name}.${name}"`);
      }

      if (attribute.allowNull !== false && _.get(attribute, 'validate.notNull')) {
        throw new Error(`Invalid definition for "${this.name}.${name}", "notNull" validator is only allowed with "allowNull:false"`);
      }

      if (_.get(attribute, 'references.model.prototype') instanceof Model) {
        attribute.references.model = attribute.references.model.getTableName();
      }

      return attribute;
    });

    this._manualIndexes = this.options.indexes
      .map(index => this._nameIndex(this._conformIndex(index)));

    this.primaryKeys = Object.create(null);
    this._readOnlyAttributes = new Set();
    this._timestampAttributes = Object.create(null);

    // setup names of timestamp attributes
    if (this.options.timestamps) {
      for (const key of ['createdAt', 'updatedAt', 'deletedAt']) {
        if (!['undefined', 'string', 'boolean'].includes(typeof this.options[key])) {
          throw new Error(`Value for "${key}" option must be a string or a boolean, got ${typeof this.options[key]}`);
        }

        if (this.options[key] === '') {
          throw new Error(`Value for "${key}" option cannot be an empty string`);
        }
      }

      if (this.options.createdAt !== false) {
        this._timestampAttributes.createdAt
          = typeof this.options.createdAt === 'string' ? this.options.createdAt : 'createdAt';
        this._readOnlyAttributes.add(this._timestampAttributes.createdAt);
      }

      if (this.options.updatedAt !== false) {
        this._timestampAttributes.updatedAt
          = typeof this.options.updatedAt === 'string' ? this.options.updatedAt : 'updatedAt';
        this._readOnlyAttributes.add(this._timestampAttributes.updatedAt);
      }

      if (this.options.paranoid && this.options.deletedAt !== false) {
        this._timestampAttributes.deletedAt
          = typeof this.options.deletedAt === 'string' ? this.options.deletedAt : 'deletedAt';
        this._readOnlyAttributes.add(this._timestampAttributes.deletedAt);
      }
    }

    // setup name for version attribute
    if (this.options.version) {
      this._versionAttribute = typeof this.options.version === 'string' ? this.options.version : 'version';
      this._readOnlyAttributes.add(this._versionAttribute);
    }

    this._hasReadOnlyAttributes = this._readOnlyAttributes.size > 0;

    // Add head and tail default attributes (id, timestamps)
    this._addDefaultAttributes();
    this.refreshAttributes();
    this._findAutoIncrementAttribute();

    this._scope = this.options.defaultScope;
    this._scopeNames = ['defaultScope'];

    this.sequelize.modelManager.addModel(this);
    this.sequelize.runHooks('afterDefine', this);

    return this;
  }

  static refreshAttributes() {
    const attributeManipulation = {};

    this.prototype._customGetters = {};
    this.prototype._customSetters = {};

    for (const type of ['get', 'set']) {
      const opt = `${type}terMethods`;
      const funcs = { ...this.options[opt] };
      const _custom = type === 'get' ? this.prototype._customGetters : this.prototype._customSetters;

      _.each(funcs, (method, attribute) => {
        _custom[attribute] = method;

        if (type === 'get') {
          funcs[attribute] = function () {
            return this.get(attribute);
          };
        }

        if (type === 'set') {
          funcs[attribute] = function (value) {
            return this.set(attribute, value);
          };
        }
      });

      _.each(this.rawAttributes, (options, attribute) => {
        if (Object.prototype.hasOwnProperty.call(options, type)) {
          _custom[attribute] = options[type];
        }

        if (type === 'get') {
          funcs[attribute] = function () {
            return this.get(attribute);
          };
        }

        if (type === 'set') {
          funcs[attribute] = function (value) {
            return this.set(attribute, value);
          };
        }
      });

      _.each(funcs, (fct, name) => {
        if (!attributeManipulation[name]) {
          attributeManipulation[name] = {
            configurable: true,
          };
        }

        attributeManipulation[name][type] = fct;
      });
    }

    this._hasBooleanAttributes = false;
    this._hasDateAttributes = false;
    this._jsonAttributes = new Set();
    this._virtualAttributes = new Set();
    this._defaultValues = {};
    this.prototype.validators = {};

    this.fieldRawAttributesMap = Object.create(null);

    this.primaryKeys = Object.create(null);
    this.uniqueKeys = Object.create(null);

    this._attributeIndexes = [];

    _.each(this.rawAttributes, (definition, name) => {
      try {
        definition.type = this.sequelize.normalizeDataType(definition.type);
        if (definition.type instanceof AbstractDataType) {
          definition.type.attachUsageContext({
            model: this,
            attributeName: name,
            sequelize: this.sequelize,
          });
        }

        definition.Model = this;
        definition.fieldName = name;
        definition._modelAttribute = true;

        if (definition.field === undefined) {
          definition.field = Utils.underscoredIf(name, this.underscored);
        }

        if (definition.primaryKey === true) {
          this.primaryKeys[name] = definition;
        }

        this.fieldRawAttributesMap[definition.field] = definition;

        if (definition.type instanceof DataTypes.BOOLEAN) {
          this._hasBooleanAttributes = true;
        } else if (definition.type instanceof DataTypes.DATE || definition.type instanceof DataTypes.DATEONLY) {
          this._hasDateAttributes = true;
        } else if (definition.type instanceof DataTypes.JSON) {
          this._jsonAttributes.add(name);
        } else if (definition.type instanceof DataTypes.VIRTUAL) {
          this._virtualAttributes.add(name);
        }

        if (Object.prototype.hasOwnProperty.call(definition, 'defaultValue')) {
          this._defaultValues[name] = () => Utils.toDefaultValue(definition.defaultValue, this.sequelize.options.dialect);
        }

<<<<<<< HEAD
        if (Object.prototype.hasOwnProperty.call(definition, 'unique') && definition.unique) {
          let idxName;
          if (
            typeof definition.unique === 'object'
          && Object.prototype.hasOwnProperty.call(definition.unique, 'name')
          ) {
            idxName = definition.unique.name;
          } else if (typeof definition.unique === 'string') {
            idxName = definition.unique;
          } else {
            idxName = `${this.tableName}_${name}_unique`;
          }

          const idx = this.uniqueKeys[idxName] || { fields: [] };

          idx.fields.push(definition.field);
          idx.msg = idx.msg || definition.unique.msg || null;
          idx.name = idxName || false;
          idx.column = name;
          idx.customIndex = definition.unique !== true;

          this.uniqueKeys[idxName] = idx;
        }
=======
      if (Object.prototype.hasOwnProperty.call(definition, 'unique') && definition.unique) {
        if (typeof definition.unique === 'string') {
          definition.unique = {
            name: definition.unique,
          };
        } else if (definition.unique === true) {
          definition.unique = {};
        }

        const index = definition.unique.name && this.uniqueKeys[definition.unique.name]
          ? this.uniqueKeys[definition.unique.name]
          : { fields: [] };

        index.fields.push(definition.field);
        index.msg = index.msg || definition.unique.msg || null;

        // TODO: remove this 'column'? It does not work with composite indexes, and is only used by db2 which should use fields instead.
        index.column = name;

        index.customIndex = definition.unique !== true;
        index.unique = true;

        if (definition.unique.name) {
          index.name = definition.unique.name;
        } else {
          this._nameIndex(index);
        }

        definition.unique.name ??= index.name;

        this.uniqueKeys[index.name] = index;
      }
>>>>>>> 751826a7

        if (Object.prototype.hasOwnProperty.call(definition, 'validate')) {
          this.prototype.validators[name] = definition.validate;
        }

<<<<<<< HEAD
        if (definition.index === true && definition.type instanceof DataTypes.JSONB) {
          this._indexes.push(
            Utils.nameIndex(
              this._conformIndex({
                fields: [definition.field || name],
                using: 'gin',
              }),
              this.getTableName(),
            ),
          );
=======
      if (definition.index === true && definition.type instanceof DataTypes.JSONB) {
        this._attributeIndexes.push(
          this._nameIndex(
            this._conformIndex({
              fields: [definition.field || name],
              using: 'gin',
            }),
          ),
        );
>>>>>>> 751826a7

          delete definition.index;
        }
      } catch (error) {
        throw new TypeError(`An error occured while normalizing attribute ${this.name}#${name}.`, { cause: error });
      }
    });

    // Create a map of field to attribute names
    this.fieldAttributeMap = _.reduce(this.fieldRawAttributesMap, (map, value, key) => {
      if (key !== value.fieldName) {
        map[key] = value.fieldName;
      }

      return map;
    }, {});

    this._hasJsonAttributes = this._jsonAttributes.size > 0;

    this._hasVirtualAttributes = this._virtualAttributes.size > 0;

    this._hasDefaultValues = !_.isEmpty(this._defaultValues);

    this.tableAttributes = _.omitBy(this.rawAttributes, (_a, key) => this._virtualAttributes.has(key));

    this.prototype._hasCustomGetters = Object.keys(this.prototype._customGetters).length;
    this.prototype._hasCustomSetters = Object.keys(this.prototype._customSetters).length;

    for (const key of Object.keys(attributeManipulation)) {
      if (Object.prototype.hasOwnProperty.call(Model.prototype, key)) {
        this.sequelize.log(`Not overriding built-in method from model attribute: ${key}`);
        continue;
      }

      Object.defineProperty(this.prototype, key, attributeManipulation[key]);
    }

    this.prototype.rawAttributes = this.rawAttributes;
    this.prototype._isAttribute = key => Object.prototype.hasOwnProperty.call(this.prototype.rawAttributes, key);

    // Primary key convenience constiables
    this.primaryKeyAttributes = Object.keys(this.primaryKeys);
    this.primaryKeyAttribute = this.primaryKeyAttributes[0];
    if (this.primaryKeyAttribute) {
      this.primaryKeyField = this.rawAttributes[this.primaryKeyAttribute].field || this.primaryKeyAttribute;
    }

    this._hasPrimaryKeys = this.primaryKeyAttributes.length > 0;
    this._isPrimaryKey = key => this.primaryKeyAttributes.includes(key);

    this._attributeManipulation = attributeManipulation;
  }

  /**
   * Remove attribute from model definition.
   * Only use if you know what you're doing.
   *
   * @param {string} attribute name of attribute to remove
   */
  static removeAttribute(attribute) {
    delete this.rawAttributes[attribute];
    this.refreshAttributes();
  }

  /**
   * Merges new attributes with the existing ones.
   * Only use if you know what you're doing.
   *
   * Warning: Attributes are not replaced, they are merged.
   *
   * @param {object} newAttributes
   */
  static mergeAttributesDefault(newAttributes) {
    Utils.mergeDefaults(this.rawAttributes, newAttributes);

    this.refreshAttributes();

    return this.rawAttributes;
  }

  /**
   * Sync this Model to the DB, that is create the table.
   * See {@link Sequelize#sync} for options
   *
   * @param {object} [options] sync options
   *
   * @returns {Promise<Model>}
   */
  static async sync(options) {
    options = { ...this.options, ...options };
    options.hooks = options.hooks === undefined ? true : Boolean(options.hooks);

    const attributes = this.tableAttributes;
    const rawAttributes = this.fieldRawAttributesMap;

    if (options.hooks) {
      await this.runHooks('beforeSync', options);
    }

    const tableName = this.getTableName(options);

    let tableExists;
    if (options.force) {
      await this.drop(options);
      tableExists = false;
    } else {
      tableExists = await this.queryInterface.tableExists(tableName, options);
    }

    if (!tableExists) {
      await this.queryInterface.createTable(tableName, attributes, options, this);
    } else {
      // enums are always updated, even if alter is not set. createTable calls it too.
      await this.queryInterface.ensureEnums(tableName, attributes, options, this);
    }

    if (tableExists && options.alter) {
      const tableInfos = await Promise.all([
        this.queryInterface.describeTable(tableName, options),
        this.queryInterface.getForeignKeyReferencesForTable(tableName, options),
      ]);

      const columns = tableInfos[0];
      // Use for alter foreign keys
      const foreignKeyReferences = tableInfos[1];
      const removedConstraints = {};

      for (const columnName in attributes) {
        if (!Object.prototype.hasOwnProperty.call(attributes, columnName)) {
          continue;
        }

        if (!columns[columnName] && !columns[attributes[columnName].field]) {
          await this.queryInterface.addColumn(tableName, attributes[columnName].field || columnName, attributes[columnName], options);
        }
      }

      if (options.alter === true || typeof options.alter === 'object' && options.alter.drop !== false) {
        for (const columnName in columns) {
          if (!Object.prototype.hasOwnProperty.call(columns, columnName)) {
            continue;
          }

          const currentAttribute = rawAttributes[columnName];
          if (!currentAttribute) {
            await this.queryInterface.removeColumn(tableName, columnName, options);
            continue;
          }

          if (currentAttribute.primaryKey) {
            continue;
          }

          // Check foreign keys. If it's a foreign key, it should remove constraint first.
          const references = currentAttribute.references;
          if (currentAttribute.references) {
            const database = this.sequelize.config.database;
            const schema = this.sequelize.config.schema;
            // Find existed foreign keys
            for (const foreignKeyReference of foreignKeyReferences) {
              const constraintName = foreignKeyReference.constraintName;
              if ((Boolean(constraintName)
                && foreignKeyReference.tableCatalog === database
                && (schema ? foreignKeyReference.tableSchema === schema : true)
                && foreignKeyReference.referencedTableName === references.model
                && foreignKeyReference.referencedColumnName === references.key
                && (schema ? foreignKeyReference.referencedTableSchema === schema : true)
                && !removedConstraints[constraintName])
                || this.sequelize.options.dialect === 'ibmi') {
                // Remove constraint on foreign keys.
                await this.queryInterface.removeConstraint(tableName, constraintName, options);
                removedConstraints[constraintName] = true;
              }
            }
          }

          await this.queryInterface.changeColumn(tableName, columnName, currentAttribute, options);
        }
      }
    }

    const existingIndexes = await this.queryInterface.showIndex(tableName, options);
    const missingIndexes = this.getIndexes()
      .filter(item1 => !existingIndexes.some(item2 => item1.name === item2.name))
      .sort((index1, index2) => {
        if (this.sequelize.options.dialect === 'postgres') {
          // move concurrent indexes to the bottom to avoid weird deadlocks
          if (index1.concurrently === true) {
            return 1;
          }

          if (index2.concurrently === true) {
            return -1;
          }
        }

        return 0;
      });

    for (const index of missingIndexes) {
      await this.queryInterface.addIndex(tableName, index, options);
    }

    if (options.hooks) {
      await this.runHooks('afterSync', options);
    }

    return this;
  }

  /**
   * Drop the table represented by this Model
   *
   * @param {object} [options] drop options
   * @returns {Promise}
   */
  static async drop(options) {
    return await this.queryInterface.dropTable(this.getTableName(options), options);
  }

  /**
   * @param {object | string} schema
   * @deprecated use {@link Sequelize#dropSchema} or {@link QueryInterface#dropSchema}
   */
  // TODO [>=2023-01-01]: remove me in Sequelize >= 8
  static async dropSchema(schema) {
    noModelDropSchema();

    return await this.queryInterface.dropSchema(schema);
  }

  /**
   * Returns a copy of this model with the corresponding table located in the specified schema.
   *
   * For postgres, this will actually place the schema in front of the table name (`"schema"."tableName"`),
   * while the schema will be prepended to the table name for mysql and sqlite (`'schema.tablename'`).
   *
   * This method is intended for use cases where the same model is needed in multiple schemas.
   * In such a use case it is important to call {@link Model.sync} (or use migrations!) for each model created by this method
   * to ensure the models are created in the correct schema.
   *
   * If a single default schema per model is needed, set the {@link ModelOptions.schema} option instead.
   *
   * @param {string|object} schema The name of the schema
   *
   * @returns {Model}
   */
  static withSchema(schema) {
    if (arguments.length > 1) {
      throw new TypeError('Unlike Model.schema, Model.withSchema only accepts 1 argument which may be either a string or an option bag.');
    }

    const schemaOptions = typeof schema === 'string' ? { schema } : schema;

    return this.getInitialModel()
      ._withScopeAndSchema(schemaOptions, this._scope, this._scopeNames);
  }

  // TODO [>=2023-01-01]: remove in Sequelize 8
  static schema(schema, options) {
    schemaRenamedToWithSchema();

    return this.withSchema({
      schema,
      schemaDelimiter: typeof options === 'string' ? options : options?.schemaDelimiter,
    });
  }

  /**
   * Returns the initial model, the one returned by {@link Model.init} or {@link Sequelize#define},
   * before any scope or schema was applied.
   */
  static getInitialModel() {
    // '_initialModel' is set on model variants (withScope, withSchema, etc)
    return this._initialModel ?? this;
  }

  /**
   * Get the table name of the model, taking schema into account. The method will return The name as a string if the model
   * has no schema, or an object with `tableName`, `schema` and `delimiter` properties.
   *
   * @returns {string|object}
   */
  static getTableName() {
    return this.queryGenerator.addSchema(this);
  }

  /**
   * Add a new scope to the model
   *
   * This is especially useful for adding scopes with includes, when the model you want to
   * include is not available at the time this model is defined.
   *
   * By default, this will throw an error if a scope with that name already exists.
   * Use {@link AddScopeOptions.override} in the options object to silence this error.
   *
   * See {@link https://sequelize.org/docs/v7/other-topics/scopes/} to learn more about scopes.
   *
   * @param {string}          name The name of the scope. Use `defaultScope` to override the default scope
   * @param {object|Function} scope scope or options
   * @param {object}          [options] scope options
   */
  static addScope(name, scope, options) {
    if (this !== this.getInitialModel()) {
      throw new Error(`Model.addScope can only be called on the initial model. Use "${this.name}.getInitialModel()" to access the initial model.`);
    }

    options = { override: false, ...options };

    if ((name === 'defaultScope' && Object.keys(this.options.defaultScope).length > 0 || name in this.options.scopes) && options.override === false) {
      throw new Error(`The scope ${name} already exists. Pass { override: true } as options to silence this error`);
    }

    if (name === 'defaultScope') {
      this.options.defaultScope = this._scope = scope;
    } else {
      this.options.scopes[name] = scope;
    }
  }

  // TODO [>=2023-01-01]: remove in Sequelize 8
  static scope(...options) {
    scopeRenamedToWithScope();

    return this.withScope(...options);
  }

  /**
   * Creates a copy of this model, with one or more scopes applied.
   *
   * See {@link https://sequelize.org/docs/v7/other-topics/scopes/} to learn more about scopes.
   *
   * @param {?Array|object|string} [scopes] The scope(s) to apply. Scopes can either be passed as consecutive arguments, or
   *   as an array of arguments. To apply simple scopes and scope functions with no arguments, pass them as strings. For
   *   scope function, pass an object, with a `method` property. The value can either be a string, if the method does not
   *   take any arguments, or an array, where the first element is the name of the method, and consecutive elements are
   *   arguments to that method. Pass null to remove all scopes, including the default.
   *
   * @example <caption>To invoke scope functions you can do</caption>
   * Model.scope({ method: ['complexFunction', 'dan@sequelize.com', 42]}).findAll()
   * // WHERE email like 'dan@sequelize.com%' AND access_level >= 42
   *
   * @returns {Model} A reference to the model, with the scope(s) applied. Calling scope again on the returned model will
   *   clear the previous scope.
   */
  static withScope(...scopes) {
    scopes = scopes.flat().filter(Boolean);

    const initialModel = this.getInitialModel();

    const mergedScope = {};
    const scopeNames = [];

    for (const option of scopes) {
      let scope = null;
      let scopeName = null;

      if (_.isPlainObject(option)) {
        if (option.method) {
          if (Array.isArray(option.method) && Boolean(initialModel.options.scopes[option.method[0]])) {
            scopeName = option.method[0];
            scope = initialModel.options.scopes[scopeName].apply(initialModel, option.method.slice(1));
          } else if (initialModel.options.scopes[option.method]) {
            scopeName = option.method;
            scope = initialModel.options.scopes[scopeName].apply(initialModel);
          }
        } else {
          scope = option;
        }
      } else if (option === 'defaultScope' && _.isPlainObject(initialModel.options.defaultScope)) {
        scope = initialModel.options.defaultScope;
      } else {
        scopeName = option;
        scope = initialModel.options.scopes[scopeName];
        if (typeof scope === 'function') {
          scope = scope();
        }
      }

      if (!scope) {
        throw new sequelizeErrors.SequelizeScopeError(`"${this.name}.withScope()" has been called with an invalid scope: "${scopeName}" does not exist.`);
      }

      this._conformIncludes(scope, this);
      // clone scope so it doesn't get modified
      this._assignOptions(mergedScope, Utils.cloneDeep(scope));
      scopeNames.push(scopeName ? scopeName : 'defaultScope');
    }

    return initialModel._withScopeAndSchema({
      schema: this._schema || '',
      schemaDelimiter: this._schemaDelimiter || '',
    }, mergedScope, scopeNames);
  }

  // TODO [>=2023-01-01]: remove in Sequelize 8
  /**
   * Returns a model without scope. The default scope is also omitted.
   *
   * See {@link https://sequelize.org/docs/v7/other-topics/scopes/} to learn more about scopes.
   */
  static unscoped() {
    scopeRenamedToWithScope();

    return this.withoutScope();
  }

  /**
   * Returns a model without scope. The default scope is also omitted.
   *
   * See {@link https://sequelize.org/docs/v7/other-topics/scopes/} to learn more about scopes.
   */
  static withoutScope() {
    return this.withScope(null);
  }

  /**
   * Returns the base model, with its initial scope.
   */
  static withInitialScope() {
    const initialModel = this.getInitialModel();

    if (this._schema !== initialModel._schema || this._schemaDelimiter !== initialModel._schemaDelimiter) {
      return initialModel.withSchema({
        schema: this._schema,
        schemaDelimiter: this._schemaDelimiter,
      });
    }

    return initialModel;
  }

  static _withScopeAndSchema(schemaOptions, mergedScope, scopeNames) {
    if (!this._modelVariantRefs) {
      // technically this weakref is unnecessary because we're referencing ourselves but it simplifies the code
      // eslint-disable-next-line no-undef -- eslint doesn't know about WeakRef, this will be resolved once we migrate to TS.
      this._modelVariantRefs = new Set([new WeakRef(this)]);
    }

    for (const modelVariantRef of this._modelVariantRefs) {
      const modelVariant = modelVariantRef.deref();

      if (!modelVariant) {
        this._modelVariantRefs.delete(modelVariantRef);
        continue;
      }

      if (modelVariant._schema !== (schemaOptions.schema || '')) {
        continue;
      }

      if (modelVariant._schemaDelimiter !== (schemaOptions.schemaDelimiter || '')) {
        continue;
      }

      // the item order of these arrays is important! scope('a', 'b') is not equal to scope('b', 'a')
      if (!_.isEqual(modelVariant._scopeNames, scopeNames)) {
        continue;
      }

      if (!_.isEqual(modelVariant._scope, mergedScope)) {
        continue;
      }

      return modelVariant;
    }

    const clone = this._createModelVariant();
    // eslint-disable-next-line no-undef -- eslint doesn't know about WeakRef, this will be resolved once we migrate to TS.
    this._modelVariantRefs.add(new WeakRef(clone));

    clone._schema = schemaOptions.schema || '';
    clone._schemaDelimiter = schemaOptions.schemaDelimiter || '';
    clone._scope = mergedScope;
    clone._scopeNames = scopeNames;

    if (scopeNames.length !== 1 || scopeNames[0] !== 'defaultScope') {
      clone.scoped = true;
    }

    return clone;
  }

  static _createModelVariant() {
    const model = class extends this {};
    model._initialModel = this;
    Object.defineProperty(model, 'name', { value: this.name });

    model.rawAttributes = _.mapValues(this.rawAttributes, attributeDefinition => {
      return {
        ...attributeDefinition,
        // DataTypes can only belong to one model at a time. The variant must receive a copy, or their usage context will be wrong.
        type: attributeDefinition.type instanceof AbstractDataType
          ? attributeDefinition.type.clone()
          : attributeDefinition.type,
      };
    });

    model.refreshAttributes();

    return model;
  }

  /**
   * Search for multiple instances.
   * See {@link https://sequelize.org/docs/v7/core-concepts/model-querying-basics/} for more information about querying.
   *
   * __Example of a simple search:__
   * ```js
   * Model.findAll({
   *   where: {
   *     attr1: 42,
   *     attr2: 'cake'
   *   }
   * })
   * ```
   *
   * See also:
   * - {@link Model.findOne}
   * - {@link Sequelize#query}
   *
   * @param {object} options
   * @returns {Promise} A promise that will resolve with the array containing the results of the SELECT query.
   */
  static async findAll(options) {
    if (options !== undefined && !_.isPlainObject(options)) {
      throw new sequelizeErrors.QueryError('The argument passed to findAll must be an options object, use findByPk if you wish to pass a single primary key value');
    }

    if (options !== undefined && options.attributes && !Array.isArray(options.attributes) && !_.isPlainObject(options.attributes)) {
      throw new sequelizeErrors.QueryError('The attributes option must be an array of column names or an object');
    }

    this._warnOnInvalidOptions(options, Object.keys(this.rawAttributes));

    const tableNames = {};

    tableNames[this.getTableName(options)] = true;
    options = Utils.cloneDeep(options);

    _.defaults(options, { hooks: true, model: this });

    // set rejectOnEmpty option, defaults to model options
    options.rejectOnEmpty = Object.prototype.hasOwnProperty.call(options, 'rejectOnEmpty')
      ? options.rejectOnEmpty
      : this.options.rejectOnEmpty;

    this._conformIncludes(options, this);
    this._injectScope(options);

    if (options.hooks) {
      await this.runHooks('beforeFind', options);
      this._conformIncludes(options, this);
    }

    this._expandAttributes(options);
    this._expandIncludeAll(options, options.model);

    if (options.hooks) {
      await this.runHooks('beforeFindAfterExpandIncludeAll', options);
    }

    options.originalAttributes = this._injectDependentVirtualAttributes(options.attributes);

    if (options.include) {
      options.hasJoin = true;

      _validateIncludedElements(options, tableNames);

      // If we're not raw, we have to make sure we include the primary key for de-duplication
      if (
        options.attributes
        && !options.raw
        && this.primaryKeyAttribute
        && !options.attributes.includes(this.primaryKeyAttribute)
        && (!options.group || !options.hasSingleAssociation || options.hasMultiAssociation)
      ) {
        options.attributes = [this.primaryKeyAttribute].concat(options.attributes);
      }
    }

    if (!options.attributes) {
      options.attributes = Object.keys(this.rawAttributes);
      options.originalAttributes = this._injectDependentVirtualAttributes(options.attributes);
    }

    // whereCollection is used for non-primary key updates
    this.options.whereCollection = options.where || null;

    Utils.mapFinderOptions(options, this);

    options = this._paranoidClause(this, options);

    if (options.hooks) {
      await this.runHooks('beforeFindAfterOptions', options);
    }

    const selectOptions = { ...options, tableNames: Object.keys(tableNames) };
    const results = await this.queryInterface.select(this, this.getTableName(selectOptions), selectOptions);
    if (options.hooks) {
      await this.runHooks('afterFind', results, options);
    }

    // rejectOnEmpty mode
    if (_.isEmpty(results) && options.rejectOnEmpty) {
      if (typeof options.rejectOnEmpty === 'function') {
        throw new options.rejectOnEmpty();
      }

      if (typeof options.rejectOnEmpty === 'object') {
        throw options.rejectOnEmpty;
      }

      throw new sequelizeErrors.EmptyResultError();
    }

    return await Model._findSeparate(results, options);
  }

  static _warnOnInvalidOptions(options, validColumnNames) {
    if (!_.isPlainObject(options)) {
      return;
    }

    const unrecognizedOptions = Object.keys(options).filter(k => !validQueryKeywords.has(k));
    const unexpectedModelAttributes = _.intersection(unrecognizedOptions, validColumnNames);
    if (!options.where && unexpectedModelAttributes.length > 0) {
      logger.warn(`Model attributes (${unexpectedModelAttributes.join(', ')}) passed into finder method options of model ${this.name}, but the options.where object is empty. Did you forget to use options.where?`);
    }
  }

  static _injectDependentVirtualAttributes(attributes) {
    if (!this._hasVirtualAttributes) {
      return attributes;
    }

    if (!attributes || !Array.isArray(attributes)) {
      return attributes;
    }

    for (const attribute of attributes) {
      if (
        this._virtualAttributes.has(attribute)
        && this.rawAttributes[attribute].type.fields
      ) {
        attributes = attributes.concat(this.rawAttributes[attribute].type.fields);
      }
    }

    attributes = _.uniq(attributes);

    return attributes;
  }

  static async _findSeparate(results, options) {
    if (!options.include || options.raw || !results) {
      return results;
    }

    const original = results;
    if (options.plain) {
      results = [results];
    }

    if (!Array.isArray(results) || results.length === 0) {
      return original;
    }

    await Promise.all(options.include.map(async include => {
      if (!include.separate) {
        return await Model._findSeparate(
          results.reduce((memo, result) => {
            let associations = result.get(include.association.as);

            // Might be an empty belongsTo relation
            if (!associations) {
              return memo;
            }

            // Force array so we can concat no matter if it's 1:1 or :M
            if (!Array.isArray(associations)) {
              associations = [associations];
            }

            for (let i = 0, len = associations.length; i !== len; ++i) {
              memo.push(associations[i]);
            }

            return memo;
          }, []),
          {

            ..._.omit(options, 'include', 'attributes', 'order', 'where', 'limit', 'offset', 'plain', 'scope'),
            include: include.include || [],
          },
        );
      }

      const map = await include.association.get(results, {

        ..._.omit(options, nonCascadingOptions),
        ..._.omit(include, ['parent', 'association', 'as', 'originalAttributes']),
      });

      for (const result of results) {
        result.set(
          include.association.as,
          map.get(result.get(include.association.sourceKey)),
          { raw: true },
        );
      }
    }));

    return original;
  }

  /**
   * Search for a single instance by its primary key.
   *
   * This applies LIMIT 1, only a single instance will be returned.
   *
   * Returns the model with the matching primary key.
   * If not found, returns null or throws an error if {@link FindOptions.rejectOnEmpty} is set.
   *
   * @param  {number|bigint|string|Buffer}      param The value of the desired instance's primary key.
   * @param  {object}                           [options] find options
   * @returns {Promise<Model|null>}
   */
  static async findByPk(param, options) {
    // return Promise resolved with null if no arguments are passed
    if ([null, undefined].includes(param)) {
      return null;
    }

    options = Utils.cloneDeep(options) || {};

    if (typeof param === 'number' || typeof param === 'bigint' || typeof param === 'string' || Buffer.isBuffer(param)) {
      options.where = {
        [this.primaryKeyAttribute]: param,
      };
    } else {
      throw new TypeError(`Argument passed to findByPk is invalid: ${param}`);
    }

    // Bypass a possible overloaded findOne
    return await Model.findOne.call(this, options);
  }

  /**
   * Search for a single instance.
   *
   * Returns the first instance corresponding matching the query.
   * If not found, returns null or throws an error if {@link FindOptions.rejectOnEmpty} is set.
   *
   * @param  {object}       [options] A hash of options to describe the scope of the search
   * @returns {Promise<Model|null>}
   */
  static async findOne(options) {
    if (options !== undefined && !_.isPlainObject(options)) {
      throw new Error('The argument passed to findOne must be an options object, use findByPk if you wish to pass a single primary key value');
    }

    options = Utils.cloneDeep(options);
    // findOne only ever needs one result
    // conditional temporarily fixes 14618
    // https://github.com/sequelize/sequelize/issues/14618
    if (options.limit === undefined) {
      options.limit = 1;
    }

    // Bypass a possible overloaded findAll.
    return await Model.findAll.call(this, (_.defaults(options, {
      model: this,
      plain: true,
    })));
  }

  /**
   * Run an aggregation method on the specified field.
   *
   * Returns the aggregate result cast to {@link AggregateOptions.dataType},
   * unless `options.plain` is false, in which case the complete data result is returned.
   *
   * @param {string}          attribute The attribute to aggregate over. Can be a field name or *
   * @param {string}          aggregateFunction The function to use for aggregation, e.g. sum, max etc.
   * @param {object}          [options] Query options. See sequelize.query for full options
   *
   * @returns {Promise<DataTypes|object>}
   */
  static async aggregate(attribute, aggregateFunction, options) {
    options = Utils.cloneDeep(options);
    options.model = this;

    // We need to preserve attributes here as the `injectScope` call would inject non aggregate columns.
    const prevAttributes = options.attributes;
    this._injectScope(options);
    options.attributes = prevAttributes;
    this._conformIncludes(options, this);

    if (options.include) {
      this._expandIncludeAll(options);
      _validateIncludedElements(options);
    }

    const attrOptions = this.rawAttributes[attribute];
    const field = attrOptions && attrOptions.field || attribute;
    let aggregateColumn = this.sequelize.col(field);

    if (options.distinct) {
      aggregateColumn = this.sequelize.fn('DISTINCT', aggregateColumn);
    }

    let { group } = options;
    if (Array.isArray(group) && Array.isArray(group[0])) {
      noDoubleNestedGroup();
      group = group.flat();
    }

    options.attributes = _.unionBy(
      options.attributes,
      group,
      [[this.sequelize.fn(aggregateFunction, aggregateColumn), aggregateFunction]],
      a => (Array.isArray(a) ? a[1] : a),
    );

    if (!options.dataType) {
      if (attrOptions) {
        options.dataType = attrOptions.type;
      } else {
        // Use FLOAT as fallback
        options.dataType = new DataTypes.FLOAT();
      }
    } else {
      options.dataType = this.sequelize.normalizeDataType(options.dataType);
    }

    Utils.mapOptionFieldNames(options, this);
    options = this._paranoidClause(this, options);

    const value = await this.queryInterface.rawSelect(this.getTableName(options), options, aggregateFunction, this);

    return value;
  }

  /**
   * Count the number of records matching the provided where clause.
   *
   * If you provide an `include` option, the number of matching associations will be counted instead.
   *
   * @param {object}        [options] options
   * @returns {Promise<number>}
   */
  static async count(options) {
    options = Utils.cloneDeep(options);
    options = _.defaults(options, { hooks: true });
    options.raw = true;
    if (options.hooks) {
      await this.runHooks('beforeCount', options);
    }

    let col = options.col || '*';
    if (options.include) {
      col = `${this.name}.${options.col || this.primaryKeyField}`;
    }

    if (options.distinct && col === '*') {
      col = this.primaryKeyField;
    }

    options.plain = !options.group;
    options.dataType = new DataTypes.INTEGER();
    options.includeIgnoreAttributes = false;

    // No limit, offset or order for the options max be given to count()
    // Set them to null to prevent scopes setting those values
    options.limit = null;
    options.offset = null;
    options.order = null;

    const result = await this.aggregate(col, 'count', options);

    // When grouping is used, some dialects such as PG are returning the count as string
    // --> Manually convert it to number
    if (Array.isArray(result)) {
      return result.map(item => ({
        ...item,
        count: Number(item.count),
      }));
    }

    return result;
  }

  /**
   * Finds all the rows matching your query, within a specified offset / limit, and get the total number of
   * rows matching your query. This is very useful for pagination.
   *
   * ```js
   * Model.findAndCountAll({
   *   where: ...,
   *   limit: 12,
   *   offset: 12
   * }).then(result => {
   *   ...
   * })
   * ```
   * In the above example, `result.rows` will contain rows 13 through 24, while `result.count` will return
   * the total number of rows that matched your query.
   *
   * When you add includes, only those which are required (either because they have a where clause, or
   * because required` is explicitly set to true on the include) will be added to the count part.
   *
   * Suppose you want to find all users who have a profile attached:
   * ```js
   * User.findAndCountAll({
   *   include: [
   *      { model: Profile, required: true}
   *   ],
   *   limit: 3
   * });
   * ```
   * Because the include for `Profile` has `required` set it will result in an inner join, and only the users
   * who have a profile will be counted. If we remove `required` from the include, both users with and
   * without profiles will be counted
   *
   * This function also support grouping, when `group` is provided, the count will be an array of objects
   * containing the count for each group and the projected attributes.
   * ```js
   * User.findAndCountAll({
   *   group: 'type'
   * });
   * ```
   *
   * @param {object} [options] See findAll options
   * @returns {Promise<{count: number | number[], rows: Model[]}>}
   */
  static async findAndCountAll(options) {
    if (options !== undefined && !_.isPlainObject(options)) {
      throw new Error('The argument passed to findAndCountAll must be an options object, use findByPk if you wish to pass a single primary key value');
    }

    const countOptions = Utils.cloneDeep(options);

    if (countOptions.attributes) {
      countOptions.attributes = undefined;
    }

    const [count, rows] = await Promise.all([
      this.count(countOptions),
      this.findAll(options),
    ]);

    return {
      count,
      rows: count === 0 ? [] : rows,
    };
  }

  /**
   * Finds the maximum value of field
   *
   * @param {string} field attribute / field name
   * @param {object} [options] See aggregate
   * @returns {Promise<*>}
   */
  static async max(field, options) {
    return await this.aggregate(field, 'max', options);
  }

  /**
   * Finds the minimum value of field
   *
   * @param {string} field attribute / field name
   * @param {object} [options] See aggregate
   * @returns {Promise<*>}
   */
  static async min(field, options) {
    return await this.aggregate(field, 'min', options);
  }

  /**
   * Retrieves the sum of field
   *
   * @param {string} field attribute / field name
   * @param {object} [options] See aggregate
   * @returns {Promise<number>}
   */
  static async sum(field, options) {
    return await this.aggregate(field, 'sum', options);
  }

  /**
   * Builds a new model instance.
   * Unlike {@link Model.create}, the instance is not persisted, you need to call {@link Model#save} yourself.
   *
   * @param {object|Array} values An object of key value pairs or an array of such. If an array, the function will return an
   *   array of instances.
   * @param {object}  [options] Instance build options
   *
   * @returns {Model|Array<Model>}
   */
  static build(values, options) {
    if (Array.isArray(values)) {
      return this.bulkBuild(values, options);
    }

    return new this(values, options);
  }

  /**
   * Builds multiple new model instances.
   * Unlike {@link Model.create}, the instances are not persisted, you need to call {@link Model#save} yourself.
   *
   * @param {Array} valueSets An array of objects with key value pairs.
   * @param {object}  [options] Instance build options
   */
  static bulkBuild(valueSets, options) {
    options = { isNewRecord: true, ...options };

    if (!options.includeValidated) {
      this._conformIncludes(options, this);
      if (options.include) {
        this._expandIncludeAll(options);
        _validateIncludedElements(options);
      }
    }

    if (options.attributes) {
      options.attributes = options.attributes.map(attribute => (Array.isArray(attribute) ? attribute[1] : attribute));
    }

    return valueSets.map(values => this.build(values, options));
  }

  /**
   * Builds a new model instance and persists it.
   * Equivalent to calling {@link Model.build} then {@link Model.save}.
   *
   * @param {object} values
   * @param {object} options
   * @returns {Promise<Model>}
   *
   */
  static async create(values, options) {
    options = Utils.cloneDeep(options || {});

    return await this.build(values, {
      isNewRecord: true,
      attributes: options.fields,
      include: options.include,
      raw: options.raw,
      silent: options.silent,
    }).save(options);
  }

  /**
   * Find an entity that matches the query, or build (but don't save) the entity if none is found.
   * The successful result of the promise will be the tuple [instance, initialized].
   *
   * @param {object} options find options
   * @returns {Promise<Model,boolean>}
   */
  static async findOrBuild(options) {
    if (!options || !options.where || arguments.length > 1) {
      throw new Error(
        'Missing where attribute in the options parameter passed to findOrBuild. '
        + 'Please note that the API has changed, and is now options only (an object with where, defaults keys, transaction etc.)',
      );
    }

    let values;

    let instance = await this.findOne(options);
    if (instance === null) {
      values = { ...options.defaults };
      if (_.isPlainObject(options.where)) {
        values = Utils.defaults(values, options.where);
      }

      instance = this.build(values, options);

      return [instance, true];
    }

    return [instance, false];
  }

  /**
   * Find an entity that matches the query, or {@link Model.create} the entity if none is found
   * The successful result of the promise will be the tuple [instance, initialized].
   *
   * If no transaction is passed in the `options` object, a new transaction will be created internally, to
   * prevent the race condition where a matching row is created by another connection after the find but
   * before the insert call.
   * However, it is not always possible to handle this case in SQLite, specifically if one transaction inserts
   * and another tries to select before the first one has committed.
   * In this case, an instance of {@link TimeoutError} will be thrown instead.
   *
   * If a transaction is passed, a savepoint will be created instead,
   * and any unique constraint violation will be handled internally.
   *
   * @param {object} options find and create options
   * @returns {Promise<Model,boolean>}
   */
  static async findOrCreate(options) {
    if (!options || !options.where || arguments.length > 1) {
      throw new Error(
        'Missing where attribute in the options parameter passed to findOrCreate. '
        + 'Please note that the API has changed, and is now options only (an object with where, defaults keys, transaction etc.)',
      );
    }

    options = { ...options };

    if (options.defaults) {
      const defaults = Object.keys(options.defaults);
      const unknownDefaults = defaults.filter(name => !this.rawAttributes[name]);

      if (unknownDefaults.length > 0) {
        logger.warn(`Unknown attributes (${unknownDefaults}) passed to defaults option of findOrCreate`);
      }
    }

    if (options.transaction === undefined && this.sequelize.constructor._cls) {
      const t = this.sequelize.constructor._cls.get('transaction');
      if (t) {
        options.transaction = t;
      }
    }

    const internalTransaction = !options.transaction;
    let values;
    let transaction;

    try {
      const t = await this.sequelize.transaction(options);
      transaction = t;
      options.transaction = t;

      const found = await this.findOne(Utils.defaults({ transaction }, options));
      if (found !== null) {
        return [found, false];
      }

      values = { ...options.defaults };
      if (_.isPlainObject(options.where)) {
        values = Utils.defaults(values, options.where);
      }

      options.exception = true;
      options.returning = true;

      try {
        const created = await this.create(values, options);
        if (created.get(this.primaryKeyAttribute, { raw: true }) === null) {
          // If the query returned an empty result for the primary key, we know that this was actually a unique constraint violation
          throw new sequelizeErrors.UniqueConstraintError();
        }

        return [created, true];
      } catch (error) {
        if (!(error instanceof sequelizeErrors.UniqueConstraintError)) {
          throw error;
        }

        const flattenedWhere = Utils.flattenObjectDeep(options.where);
        const flattenedWhereKeys = Object.keys(flattenedWhere).map(name => _.last(name.split('.')));
        const whereFields = flattenedWhereKeys.map(name => _.get(this.rawAttributes, `${name}.field`, name));
        const defaultFields = options.defaults && Object.keys(options.defaults)
          .filter(name => this.rawAttributes[name])
          .map(name => this.rawAttributes[name].field || name);

        const errFieldKeys = Object.keys(error.fields);
        const errFieldsWhereIntersects = Utils.intersects(errFieldKeys, whereFields);
        if (defaultFields && !errFieldsWhereIntersects && Utils.intersects(errFieldKeys, defaultFields)) {
          throw error;
        }

        if (errFieldsWhereIntersects) {
          _.each(error.fields, (value, key) => {
            const name = this.fieldRawAttributesMap[key].fieldName;
            if (value.toString() !== options.where[name].toString()) {
              throw new Error(`${this.name}#findOrCreate: value used for ${name} was not equal for both the find and the create calls, '${options.where[name]}' vs '${value}'`);
            }
          });
        }

        // Someone must have created a matching instance inside the same transaction since we last did a find. Let's find it!
        const otherCreated = await this.findOne(Utils.defaults({
          transaction: internalTransaction ? null : transaction,
        }, options));

        // Sanity check, ideally we caught this at the defaultFeilds/err.fields check
        // But if we didn't and instance is null, we will throw
        if (otherCreated === null) {
          throw error;
        }

        return [otherCreated, false];
      }
    } finally {
      if (internalTransaction && transaction) {
        await transaction.commit();
      }
    }
  }

  /**
   * A more performant {@link Model.findOrCreate} that will not start its own transaction or savepoint (at least not in
   * postgres)
   *
   * It will execute a find call, attempt to create if empty, then attempt to find again if a unique constraint fails.
   *
   * The successful result of the promise will be the tuple [instance, initialized].
   *
   * @param {object} options find options
   * @returns {Promise<Model,boolean>}
   */
  static async findCreateFind(options) {
    if (!options || !options.where) {
      throw new Error(
        'Missing where attribute in the options parameter passed to findCreateFind.',
      );
    }

    let values = { ...options.defaults };
    if (_.isPlainObject(options.where)) {
      values = Utils.defaults(values, options.where);
    }

    const found = await this.findOne(options);
    if (found) {
      return [found, false];
    }

    try {
      const createOptions = { ...options };

      // To avoid breaking a postgres transaction, run the create with `ignoreDuplicates`.
      if (this.sequelize.options.dialect === 'postgres' && options.transaction) {
        createOptions.ignoreDuplicates = true;
      }

      const created = await this.create(values, createOptions);

      return [created, true];
    } catch (error) {
      if (!(error instanceof sequelizeErrors.UniqueConstraintError || error instanceof sequelizeErrors.EmptyResultError)) {
        throw error;
      }

      const foundAgain = await this.findOne(options);

      return [foundAgain, false];
    }
  }

  /**
   * Inserts or updates a single entity. An update will be executed if a row which matches the supplied values on
   * either the primary key or a unique key is found. Note that the unique index must be defined in your
   * sequelize model and not just in the table. Otherwise, you may experience a unique constraint violation,
   * because sequelize fails to identify the row that should be updated.
   *
   * **Implementation details:**
   *
   * * MySQL - Implemented as a single query `INSERT values ON DUPLICATE KEY UPDATE values`
   * * PostgreSQL - Implemented as a temporary function with exception handling: INSERT EXCEPTION WHEN
   *   unique_constraint UPDATE
   * * SQLite - Implemented as two queries `INSERT; UPDATE`. This means that the update is executed regardless
   *   of whether the row already existed or not
   *
   * **Note:** SQLite returns null for created, no matter if the row was created or updated. This is
   * because SQLite always runs INSERT OR IGNORE + UPDATE, in a single query, so there is no way to know
   * whether the row was inserted or not.
   *
   * @param  {object} values hash of values to upsert
   * @param  {object} [options] upsert options
   * @returns {Promise<Array<Model, boolean | null>>} an array with two elements, the first being the new record and
   *   the second being `true` if it was just created or `false` if it already existed (except on Postgres and SQLite, which
   *   can't detect this and will always return `null` instead of a boolean).
   */
  static async upsert(values, options) {
    options = {
      hooks: true,
      returning: true,
      validate: true,
      ...Utils.cloneDeep(options),
    };

    const createdAtAttr = this._timestampAttributes.createdAt;
    const updatedAtAttr = this._timestampAttributes.updatedAt;
    const hasPrimary = this.primaryKeyField in values || this.primaryKeyAttribute in values;
    const instance = this.build(values);

    options.model = this;
    options.instance = instance;

    const changed = [...instance._changed];
    if (!options.fields) {
      options.fields = changed;
    }

    if (options.validate) {
      await instance.validate(options);
    }

    // Map field names
    const updatedDataValues = _.pick(instance.dataValues, changed);
    const insertValues = Utils.mapValueFieldNames(instance.dataValues, Object.keys(instance.rawAttributes), this);
    const updateValues = Utils.mapValueFieldNames(updatedDataValues, options.fields, this);
    const now = Utils.now(this.sequelize.options.dialect);

    // Attach createdAt
    if (createdAtAttr && !insertValues[createdAtAttr]) {
      const field = this.rawAttributes[createdAtAttr].field || createdAtAttr;
      insertValues[field] = this._getDefaultTimestamp(createdAtAttr) || now;
    }

    if (updatedAtAttr && !insertValues[updatedAtAttr]) {
      const field = this.rawAttributes[updatedAtAttr].field || updatedAtAttr;
      insertValues[field] = updateValues[field] = this._getDefaultTimestamp(updatedAtAttr) || now;
    }

    // Db2 does not allow NULL values for unique columns.
    // Add dummy values if not provided by test case or user.
    if (this.sequelize.options.dialect === 'db2') {
      this.uniqno = this.sequelize.dialect.queryGenerator.addUniqueFields(
        insertValues, this.rawAttributes, this.uniqno,
      );
    }

    // Build adds a null value for the primary key, if none was given by the user.
    // We need to remove that because of some Postgres technicalities.
    if (!hasPrimary && this.primaryKeyAttribute && !this.rawAttributes[this.primaryKeyAttribute].defaultValue) {
      delete insertValues[this.primaryKeyField];
      delete updateValues[this.primaryKeyField];
    }

    if (options.hooks) {
      await this.runHooks('beforeUpsert', values, options);
    }

    const result = await this.queryInterface.upsert(this.getTableName(options), insertValues, updateValues, instance.where(), options);

    const [record] = result;
    record.isNewRecord = false;

    if (options.hooks) {
      await this.runHooks('afterUpsert', result, options);

      return result;
    }

    return result;
  }

  /**
   * Creates and inserts multiple instances in bulk.
   *
   * The promise resolves with an array of instances.
   *
   * Please note that, depending on your dialect, the resulting instances may not accurately
   * represent the state of their rows in the database.
   * This is because MySQL and SQLite do not make it easy to obtain back automatically generated IDs
   * and other default values in a way that can be mapped to multiple records.
   * To obtain the correct data for the newly created instance, you will need to query for them again.
   *
   * If validation fails, the promise is rejected with {@link AggregateError}
   *
   * @param  {Array}          records                          List of objects (key/value pairs) to create instances from
   * @param  {object}         [options]                        Bulk create options
   * @returns {Promise<Array<Model>>}
   */
  static async bulkCreate(records, options = {}) {
    if (records.length === 0) {
      return [];
    }

    const dialect = this.sequelize.options.dialect;
    const now = Utils.now(this.sequelize.options.dialect);
    options = Utils.cloneDeep(options);

    options.model = this;

    if (!options.includeValidated) {
      this._conformIncludes(options, this);
      if (options.include) {
        this._expandIncludeAll(options);
        _validateIncludedElements(options);
      }
    }

    const instances = records.map(values => this.build(values, { isNewRecord: true, include: options.include }));

    const recursiveBulkCreate = async (instances, options) => {
      options = {
        validate: false,
        hooks: true,
        individualHooks: false,
        ignoreDuplicates: false,
        ...options,
      };

      if (options.returning === undefined) {
        if (options.association) {
          options.returning = false;
        } else {
          options.returning = true;
        }
      }

      if (options.ignoreDuplicates && ['mssql', 'db2', 'ibmi'].includes(dialect)) {
        throw new Error(`${dialect} does not support the ignoreDuplicates option.`);
      }

      if (options.updateOnDuplicate && !['mysql', 'mariadb', 'sqlite', 'postgres', 'ibmi'].includes(dialect)) {
        throw new Error(`${dialect} does not support the updateOnDuplicate option.`);
      }

      const model = options.model;

      options.fields = options.fields || Object.keys(model.rawAttributes);
      const createdAtAttr = model._timestampAttributes.createdAt;
      const updatedAtAttr = model._timestampAttributes.updatedAt;

      if (options.updateOnDuplicate !== undefined) {
        if (Array.isArray(options.updateOnDuplicate) && options.updateOnDuplicate.length > 0) {
          options.updateOnDuplicate = _.intersection(
            _.without(Object.keys(model.tableAttributes), createdAtAttr),
            options.updateOnDuplicate,
          );
        } else {
          throw new Error('updateOnDuplicate option only supports non-empty array.');
        }
      }

      // Run before hook
      if (options.hooks) {
        await model.runHooks('beforeBulkCreate', instances, options);
      }

      // Validate
      if (options.validate) {
        const errors = [];
        const validateOptions = { ...options };
        validateOptions.hooks = options.individualHooks;

        await Promise.all(instances.map(async instance => {
          try {
            await instance.validate(validateOptions);
          } catch (error) {
            errors.push(new sequelizeErrors.BulkRecordError(error, instance));
          }
        }));

        delete options.skip;
        if (errors.length > 0) {
          throw new sequelizeErrors.AggregateError(errors);
        }
      }

      if (options.individualHooks) {
        await Promise.all(instances.map(async instance => {
          const individualOptions = {
            ...options,
            validate: false,
            hooks: true,
          };
          delete individualOptions.fields;
          delete individualOptions.individualHooks;
          delete individualOptions.ignoreDuplicates;

          await instance.save(individualOptions);
        }));
      } else {
        if (options.include && options.include.length > 0) {
          await Promise.all(options.include.filter(include => include.association instanceof BelongsTo).map(async include => {
            const associationInstances = [];
            const associationInstanceIndexToInstanceMap = [];

            for (const instance of instances) {
              const associationInstance = instance.get(include.as);
              if (associationInstance) {
                associationInstances.push(associationInstance);
                associationInstanceIndexToInstanceMap.push(instance);
              }
            }

            if (associationInstances.length === 0) {
              return;
            }

            const includeOptions = _(Utils.cloneDeep(include))
              .omit(['association'])
              .defaults({
                transaction: options.transaction,
                logging: options.logging,
              })
              .value();

            const createdAssociationInstances = await recursiveBulkCreate(associationInstances, includeOptions);
            for (const idx in createdAssociationInstances) {
              const associationInstance = createdAssociationInstances[idx];
              const instance = associationInstanceIndexToInstanceMap[idx];

              await include.association.set(instance, associationInstance, { save: false, logging: options.logging });
            }
          }));
        }

        // Create all in one query
        // Recreate records from instances to represent any changes made in hooks or validation
        records = instances.map(instance => {
          const values = instance.dataValues;

          // set createdAt/updatedAt attributes
          if (createdAtAttr && !values[createdAtAttr]) {
            values[createdAtAttr] = now;
            if (!options.fields.includes(createdAtAttr)) {
              options.fields.push(createdAtAttr);
            }
          }

          if (updatedAtAttr && !values[updatedAtAttr]) {
            values[updatedAtAttr] = now;
            if (!options.fields.includes(updatedAtAttr)) {
              options.fields.push(updatedAtAttr);
            }
          }

          const out = Utils.mapValueFieldNames(values, options.fields, model);
          for (const key of model._virtualAttributes) {
            delete out[key];
          }

          return out;
        });

        // Map attributes to fields for serial identification
        const fieldMappedAttributes = {};
        for (const attr in model.tableAttributes) {
          fieldMappedAttributes[model.rawAttributes[attr].field || attr] = model.rawAttributes[attr];
        }

        // Map updateOnDuplicate attributes to fields
        if (options.updateOnDuplicate) {
          options.updateOnDuplicate = options.updateOnDuplicate.map(attr => model.rawAttributes[attr].field || attr);

          const upsertKeys = [];

          for (const i of model.getIndexes()) {
            if (i.unique && !i.where) { // Don't infer partial indexes
              upsertKeys.push(...i.fields);
            }
          }

          options.upsertKeys = upsertKeys.length > 0
            ? upsertKeys
            : Object.values(model.primaryKeys).map(x => x.field);
        }

        // Map returning attributes to fields
        if (options.returning && Array.isArray(options.returning)) {
          options.returning = options.returning.map(attr => _.get(model.rawAttributes[attr], 'field', attr));
        }

        const results = await model.queryInterface.bulkInsert(model.getTableName(options), records, options, fieldMappedAttributes);
        if (Array.isArray(results)) {
          for (const [i, result] of results.entries()) {
            const instance = instances[i];

            for (const key in result) {
              if (!instance || key === model.primaryKeyAttribute
                && instance.get(model.primaryKeyAttribute)
                && ['mysql', 'mariadb', 'sqlite'].includes(dialect)) {
                // The query.js for these DBs is blind, it autoincrements the
                // primarykey value, even if it was set manually. Also, it can
                // return more results than instances, bug?.
                continue;
              }

              if (Object.prototype.hasOwnProperty.call(result, key)) {
                const record = result[key];

                const attr = _.find(model.rawAttributes, attribute => attribute.fieldName === key || attribute.field === key);

                instance.dataValues[attr && attr.fieldName || key] = record;
              }
            }
          }
        }
      }

      if (options.include && options.include.length > 0) {
        await Promise.all(options.include.filter(include => !(include.association instanceof BelongsTo
          || include.parent && include.parent.association instanceof BelongsToMany)).map(async include => {
          const associationInstances = [];
          const associationInstanceIndexToInstanceMap = [];

          for (const instance of instances) {
            let associated = instance.get(include.as);
            if (!Array.isArray(associated)) {
              associated = [associated];
            }

            for (const associationInstance of associated) {
              if (associationInstance) {
                if (!(include.association instanceof BelongsToMany)) {
                  associationInstance.set(include.association.foreignKey, instance.get(include.association.sourceKey || instance.constructor.primaryKeyAttribute, { raw: true }), { raw: true });
                  Object.assign(associationInstance, include.association.scope);
                }

                associationInstances.push(associationInstance);
                associationInstanceIndexToInstanceMap.push(instance);
              }
            }
          }

          if (associationInstances.length === 0) {
            return;
          }

          const includeOptions = _(Utils.cloneDeep(include))
            .omit(['association'])
            .defaults({
              transaction: options.transaction,
              logging: options.logging,
            })
            .value();

          const createdAssociationInstances = await recursiveBulkCreate(associationInstances, includeOptions);
          if (include.association instanceof BelongsToMany) {
            const valueSets = [];

            for (const idx in createdAssociationInstances) {
              const associationInstance = createdAssociationInstances[idx];
              const instance = associationInstanceIndexToInstanceMap[idx];

              const values = {
                [include.association.foreignKey]: instance.get(instance.constructor.primaryKeyAttribute, { raw: true }),
                [include.association.otherKey]: associationInstance.get(associationInstance.constructor.primaryKeyAttribute, { raw: true }),
                // Include values defined in the association
                ...include.association.through.scope,
              };
              if (associationInstance[include.association.through.model.name]) {
                for (const attr of Object.keys(include.association.through.model.rawAttributes)) {
                  if (include.association.through.model.rawAttributes[attr]._autoGenerated
                    || attr === include.association.foreignKey
                    || attr === include.association.otherKey
                    || typeof associationInstance[include.association.through.model.name][attr] === 'undefined') {
                    continue;
                  }

                  values[attr] = associationInstance[include.association.through.model.name][attr];
                }
              }

              valueSets.push(values);
            }

            const throughOptions = _(Utils.cloneDeep(include))
              .omit(['association', 'attributes'])
              .defaults({
                transaction: options.transaction,
                logging: options.logging,
              })
              .value();
            throughOptions.model = include.association.throughModel;
            const throughInstances = include.association.throughModel.bulkBuild(valueSets, throughOptions);

            await recursiveBulkCreate(throughInstances, throughOptions);
          }
        }));
      }

      // map fields back to attributes
      for (const instance of instances) {
        for (const attr in model.rawAttributes) {
          if (model.rawAttributes[attr].field
              && instance.dataValues[model.rawAttributes[attr].field] !== undefined
              && model.rawAttributes[attr].field !== attr
          ) {
            instance.dataValues[attr] = instance.dataValues[model.rawAttributes[attr].field];
            delete instance.dataValues[model.rawAttributes[attr].field];
          }

          instance._previousDataValues[attr] = instance.dataValues[attr];
          instance.changed(attr, false);
        }

        instance.isNewRecord = false;
      }

      // Run after hook
      if (options.hooks) {
        await model.runHooks('afterBulkCreate', instances, options);
      }

      return instances;
    };

    return await recursiveBulkCreate(instances, options);
  }

  /**
   * Destroys all instances of the model.
   * This is a convenient method for `MyModel.destroy({ truncate: true })`.
   *
   * __Danger__: This will completely empty your table!
   *
   * @param {object} [options] truncate options
   * @returns {Promise}
   */
  static async truncate(options) {
    options = Utils.cloneDeep(options) || {};
    options.truncate = true;

    return await this.destroy(options);
  }

  /**
   * Deletes multiple instances, or set their deletedAt timestamp to the current time if `paranoid` is enabled.
   *
   * @param  {object} options destroy options
   * @returns {Promise<number>} The number of destroyed rows
   */
  static async destroy(options) {
    options = Utils.cloneDeep(options);

    this._injectScope(options);

    if (!options || !(options.where || options.truncate)) {
      throw new Error('Missing where or truncate attribute in the options parameter of model.destroy.');
    }

    if (!options.truncate && !_.isPlainObject(options.where) && !Array.isArray(options.where) && !(options.where instanceof Utils.SequelizeMethod)) {
      throw new Error('Expected plain object, array or sequelize method in the options.where parameter of model.destroy.');
    }

    options = _.defaults(options, {
      hooks: true,
      individualHooks: false,
      force: false,
      cascade: false,
      restartIdentity: false,
    });

    options.type = QueryTypes.BULKDELETE;

    Utils.mapOptionFieldNames(options, this);
    options.model = this;

    // Run before hook
    if (options.hooks) {
      await this.runHooks('beforeBulkDestroy', options);
    }

    let instances;
    // Get daos and run beforeDestroy hook on each record individually
    if (options.individualHooks) {
      instances = await this.findAll({ where: options.where, transaction: options.transaction, logging: options.logging, benchmark: options.benchmark });

      await Promise.all(instances.map(instance => this.runHooks('beforeDestroy', instance, options)));
    }

    let result;
    // Run delete query (or update if paranoid)
    if (this._timestampAttributes.deletedAt && !options.force) {
      // Set query type appropriately when running soft delete
      options.type = QueryTypes.BULKUPDATE;

      const attrValueHash = {};
      const deletedAtAttribute = this.rawAttributes[this._timestampAttributes.deletedAt];
      const field = this.rawAttributes[this._timestampAttributes.deletedAt].field;
      const where = {
        [field]: Object.prototype.hasOwnProperty.call(deletedAtAttribute, 'defaultValue') ? deletedAtAttribute.defaultValue : null,
      };

      attrValueHash[field] = Utils.now(this.sequelize.options.dialect);
      result = await this.queryInterface.bulkUpdate(this.getTableName(options), attrValueHash, Object.assign(where, options.where), options, this.rawAttributes);
    } else {
      result = await this.queryInterface.bulkDelete(this.getTableName(options), options.where, options, this);
    }

    // Run afterDestroy hook on each record individually
    if (options.individualHooks) {
      await Promise.all(
        instances.map(instance => this.runHooks('afterDestroy', instance, options)),
      );
    }

    // Run after hook
    if (options.hooks) {
      await this.runHooks('afterBulkDestroy', options);
    }

    return result;
  }

  /**
   * Restores multiple paranoid instances.
   * Only usable if {@link ModelOptions.paranoid} is true.
   *
   * @param {object} options restore options
   * @returns {Promise}
   */
  static async restore(options) {
    if (!this._timestampAttributes.deletedAt) {
      throw new Error('Model is not paranoid');
    }

    options = {
      hooks: true,
      individualHooks: false,
      ...options,
    };

    options.type = QueryTypes.RAW;
    options.model = this;

    Utils.mapOptionFieldNames(options, this);

    // Run before hook
    if (options.hooks) {
      await this.runHooks('beforeBulkRestore', options);
    }

    let instances;
    // Get daos and run beforeRestore hook on each record individually
    if (options.individualHooks) {
      instances = await this.findAll({ where: options.where, transaction: options.transaction, logging: options.logging, benchmark: options.benchmark, paranoid: false });

      await Promise.all(instances.map(instance => this.runHooks('beforeRestore', instance, options)));
    }

    // Run undelete query
    const attrValueHash = {};
    const deletedAtCol = this._timestampAttributes.deletedAt;
    const deletedAtAttribute = this.rawAttributes[deletedAtCol];
    const deletedAtDefaultValue = Object.prototype.hasOwnProperty.call(deletedAtAttribute, 'defaultValue') ? deletedAtAttribute.defaultValue : null;

    attrValueHash[deletedAtAttribute.field || deletedAtCol] = deletedAtDefaultValue;
    options.omitNull = false;
    const result = await this.queryInterface.bulkUpdate(this.getTableName(options), attrValueHash, options.where, options, this.rawAttributes);
    // Run afterDestroy hook on each record individually
    if (options.individualHooks) {
      await Promise.all(
        instances.map(instance => this.runHooks('afterRestore', instance, options)),
      );
    }

    // Run after hook
    if (options.hooks) {
      await this.runHooks('afterBulkRestore', options);
    }

    return result;
  }

  /**
   * Updates multiple instances that match the where options.
   *
   * The promise resolves with an array of one or two elements:
   * - The first element is always the number of affected rows,
   * - the second element is the list of affected entities (only supported in postgres and mssql with
   * {@link UpdateOptions.returning} true.)
   *
   * @param  {object} values hash of values to update
   * @param  {object} options update options
   * @returns {Promise<Array<number,number>>}
   */
  static async update(values, options) {
    options = Utils.cloneDeep(options);

    this._injectScope(options);
    this._optionsMustContainWhere(options);

    options = this._paranoidClause(this, _.defaults(options, {
      validate: true,
      hooks: true,
      individualHooks: false,
      returning: false,
      force: false,
      sideEffects: true,
    }));

    options.type = QueryTypes.BULKUPDATE;

    // Clone values so it doesn't get modified for caller scope and ignore undefined values
    values = _.omitBy(values, value => value === undefined);

    // Remove values that are not in the options.fields
    if (options.fields && Array.isArray(options.fields)) {
      for (const key of Object.keys(values)) {
        if (!options.fields.includes(key)) {
          delete values[key];
        }
      }
    } else {
      const updatedAtAttr = this._timestampAttributes.updatedAt;
      options.fields = _.intersection(Object.keys(values), Object.keys(this.tableAttributes));
      if (updatedAtAttr && !options.fields.includes(updatedAtAttr)) {
        options.fields.push(updatedAtAttr);
      }
    }

    if (this._timestampAttributes.updatedAt && !options.silent) {
      values[this._timestampAttributes.updatedAt] = this._getDefaultTimestamp(this._timestampAttributes.updatedAt) || Utils.now(this.sequelize.options.dialect);
    }

    options.model = this;

    let valuesUse;
    // Validate
    if (options.validate) {
      const build = this.build(values);
      build.set(this._timestampAttributes.updatedAt, values[this._timestampAttributes.updatedAt], { raw: true });

      if (options.sideEffects) {
        Object.assign(values, _.pick(build.get(), build.changed()));
        options.fields = _.union(options.fields, Object.keys(values));
      }

      // We want to skip validations for all other fields
      options.skip = _.difference(Object.keys(this.rawAttributes), Object.keys(values));
      const attributes = await build.validate(options);
      options.skip = undefined;
      if (attributes && attributes.dataValues) {
        values = _.pick(attributes.dataValues, Object.keys(values));
      }
    }

    // Run before hook
    if (options.hooks) {
      options.attributes = values;
      await this.runHooks('beforeBulkUpdate', options);
      values = options.attributes;
      delete options.attributes;
    }

    valuesUse = values;

    // Get instances and run beforeUpdate hook on each record individually
    let instances;
    let updateDoneRowByRow = false;
    if (options.individualHooks) {
      instances = await this.findAll({
        where: options.where,
        transaction: options.transaction,
        logging: options.logging,
        benchmark: options.benchmark,
        paranoid: options.paranoid,
      });

      if (instances.length > 0) {
        // Run beforeUpdate hooks on each record and check whether beforeUpdate hook changes values uniformly
        // i.e. whether they change values for each record in the same way
        let changedValues;
        let different = false;

        instances = await Promise.all(instances.map(async instance => {
          // Record updates in instances dataValues
          Object.assign(instance.dataValues, values);
          // Set the changed fields on the instance
          _.forIn(valuesUse, (newValue, attr) => {
            if (newValue !== instance._previousDataValues[attr]) {
              instance.setDataValue(attr, newValue);
            }
          });

          // Run beforeUpdate hook
          await this.runHooks('beforeUpdate', instance, options);
          if (!different) {
            const thisChangedValues = {};
            _.forIn(instance.dataValues, (newValue, attr) => {
              if (newValue !== instance._previousDataValues[attr]) {
                thisChangedValues[attr] = newValue;
              }
            });

            if (!changedValues) {
              changedValues = thisChangedValues;
            } else {
              different = !_.isEqual(changedValues, thisChangedValues);
            }
          }

          return instance;
        }));

        if (!different) {
          const keys = Object.keys(changedValues);
          // Hooks do not change values or change them uniformly
          if (keys.length > 0) {
            // Hooks change values - record changes in valuesUse so they are executed
            valuesUse = changedValues;
            options.fields = _.union(options.fields, keys);
          }
        } else {
          instances = await Promise.all(instances.map(async instance => {
            const individualOptions = {
              ...options,
              hooks: false,
              validate: false,
            };
            delete individualOptions.individualHooks;

            return instance.save(individualOptions);
          }));
          updateDoneRowByRow = true;
        }
      }
    }

    let result;
    if (updateDoneRowByRow) {
      result = [instances.length, instances];
    } else if (_.isEmpty(valuesUse)
       || Object.keys(valuesUse).length === 1 && valuesUse[this._timestampAttributes.updatedAt]) {
      // only updatedAt is being passed, then skip update
      result = [0];
    } else {
      valuesUse = Utils.mapValueFieldNames(valuesUse, options.fields, this);
      options = Utils.mapOptionFieldNames(options, this);
      options.hasTrigger = this.options ? this.options.hasTrigger : false;

      const affectedRows = await this.queryInterface.bulkUpdate(this.getTableName(options), valuesUse, options.where, options, this.tableAttributes);
      if (options.returning) {
        result = [affectedRows.length, affectedRows];
        instances = affectedRows;
      } else {
        result = [affectedRows];
      }
    }

    if (options.individualHooks) {
      await Promise.all(instances.map(instance => this.runHooks('afterUpdate', instance, options)));
      result[1] = instances;
    }

    // Run after hook
    if (options.hooks) {
      options.attributes = values;
      await this.runHooks('afterBulkUpdate', options);
      delete options.attributes;
    }

    return result;
  }

  /**
   * Runs a describe query on the table.
   *
   * @param {string} [schema] schema name to search table in
   * @param {object} [options] query options
   *
   * @returns {Promise} hash of attributes and their types
   */
  static async describe(schema, options) {
    return await this.queryInterface.describeTable(this.tableName, { schema: schema || this._schema || '', ...options });
  }

  static _getDefaultTimestamp(attr) {
    if (Boolean(this.rawAttributes[attr]) && Boolean(this.rawAttributes[attr].defaultValue)) {
      return Utils.toDefaultValue(this.rawAttributes[attr].defaultValue, this.sequelize.options.dialect);
    }

  }

  static _expandAttributes(options) {
    if (!_.isPlainObject(options.attributes)) {
      return;
    }

    let attributes = Object.keys(this.rawAttributes);

    if (options.attributes.exclude) {
      attributes = attributes.filter(elem => !options.attributes.exclude.includes(elem));
    }

    if (options.attributes.include) {
      attributes = attributes.concat(options.attributes.include);
    }

    options.attributes = attributes;
  }

  // Inject _scope into options.
  static _injectScope(options) {
    const scope = Utils.cloneDeep(this._scope);
    this._normalizeIncludes(scope, this);
    this._defaultsOptions(options, scope);
  }

  static [Symbol.for('nodejs.util.inspect.custom')]() {
    return this.name;
  }

  static hasAlias(alias) {
    return Object.prototype.hasOwnProperty.call(this.associations, alias);
  }

  static getAssociations(target) {
    return Object.values(this.associations).filter(association => association.target.name === target.name);
  }

  static getAssociationWithModel(targetModel, targetAlias) {
    if (targetAlias) {
      return this.getAssociation(targetAlias);
    }

    if (!targetModel) {
      throwInvalidInclude({ model: targetModel, as: targetAlias });
    }

    const matchingAssociations = this._getAssociationsByModel(targetModel);
    if (matchingAssociations.length === 0) {
      throw new sequelizeErrors.EagerLoadingError(`Invalid Include received: no associations exist between "${this.name}" and "${targetModel.name}"`);
    }

    if (matchingAssociations.length > 1) {
      throw new sequelizeErrors.EagerLoadingError(`
Ambiguous Include received:
You're trying to include the model "${targetModel.name}", but is associated to "${this.name}" multiple times.

Instead of specifying a Model, either:
1. pass one of the Association object (available in "${this.name}.associations") in the "association" option, e.g.:
   include: {
     association: ${this.name}.associations.${matchingAssociations[0].as},
   },

2. pass the name of one of the associations in the "association" option, e.g.:
   include: {
     association: '${matchingAssociations[0].as}',
   },

"${this.name}" is associated to "${targetModel.name}" through the following associations: ${matchingAssociations.map(association => `"${association.as}"`).join(', ')}
`.trim());
    }

    return matchingAssociations[0];
  }

  /**
   * Increments the value of one or more attributes.
   *
   * The increment is done using a `SET column = column + X WHERE foo = 'bar'` query.
   *
   * @example <caption>increment number by 1</caption>
   * Model.increment('number', { where: { foo: 'bar' });
   *
   * @example <caption>increment number and count by 2</caption>
   * Model.increment(['number', 'count'], { by: 2, where: { foo: 'bar' } });
   *
   * @example <caption>increment answer by 42, and decrement tries by 1</caption>
   * // `by` cannot be used, as each attribute specifies its own value
   * Model.increment({ answer: 42, tries: -1}, { where: { foo: 'bar' } });
   *
   * @param  {string|Array|object} fields If a string is provided, that column is incremented by the
   *   value of `by` given in options. If an array is provided, the same is true for each column.
   *   If an object is provided, each key is incremented by the corresponding value, `by` is ignored.
   * @param  {object} options increment options
   * @param  {object} options.where conditions hash
   *
   * @returns {Promise<Model[],?number>} an array of affected rows and affected count with `options.returning` true,  whenever supported by dialect
   */
  static async increment(fields, options) {
    options = options || {};
    if (typeof fields === 'string') {
      fields = [fields];
    }

    if (Array.isArray(fields)) {
      fields = fields.map(f => {
        if (this.rawAttributes[f] && this.rawAttributes[f].field && this.rawAttributes[f].field !== f) {
          return this.rawAttributes[f].field;
        }

        return f;
      });
    } else if (fields && typeof fields === 'object') {
      fields = Object.keys(fields).reduce((rawFields, f) => {
        if (this.rawAttributes[f] && this.rawAttributes[f].field && this.rawAttributes[f].field !== f) {
          rawFields[this.rawAttributes[f].field] = fields[f];
        } else {
          rawFields[f] = fields[f];
        }

        return rawFields;
      }, {});
    }

    this._injectScope(options);
    this._optionsMustContainWhere(options);

    options = Utils.defaults({}, options, {
      by: 1,
      where: {},
      increment: true,
    });
    const isSubtraction = !options.increment;

    Utils.mapOptionFieldNames(options, this);

    const where = { ...options.where };

    // A plain object whose keys are the fields to be incremented and whose values are
    // the amounts to be incremented by.
    let incrementAmountsByField = {};
    if (Array.isArray(fields)) {
      incrementAmountsByField = {};
      for (const field of fields) {
        incrementAmountsByField[field] = options.by;
      }
    } else {
      // If the `fields` argument is not an array, then we assume it already has the
      // form necessary to be placed directly in the `incrementAmountsByField` variable.
      incrementAmountsByField = fields;
    }

    // If optimistic locking is enabled, we can take advantage that this is an
    // increment/decrement operation and send it here as well. We put `-1` for
    // decrementing because it will be subtracted, getting `-(-1)` which is `+1`
    if (this._versionAttribute) {
      incrementAmountsByField[this._versionAttribute] = isSubtraction ? -1 : 1;
    }

    const extraAttributesToBeUpdated = {};

    const updatedAtAttr = this._timestampAttributes.updatedAt;
    if (!options.silent && updatedAtAttr && !incrementAmountsByField[updatedAtAttr]) {
      const attrName = this.rawAttributes[updatedAtAttr].field || updatedAtAttr;
      extraAttributesToBeUpdated[attrName] = this._getDefaultTimestamp(updatedAtAttr) || Utils.now(this.sequelize.options.dialect);
    }

    const tableName = this.getTableName(options);
    let affectedRows;
    if (isSubtraction) {
      affectedRows = await this.queryInterface.decrement(
        this, tableName, where, incrementAmountsByField, extraAttributesToBeUpdated, options,
      );
    } else {
      affectedRows = await this.queryInterface.increment(
        this, tableName, where, incrementAmountsByField, extraAttributesToBeUpdated, options,
      );
    }

    if (options.returning) {
      return [affectedRows, affectedRows.length];
    }

    return [affectedRows];
  }

  /**
   * Decrement the value of one or more columns. This is done in the database, which means it does not use the values
   * currently stored on the Instance. The decrement is done using a
   * ```sql SET column = column - X WHERE foo = 'bar'``` query. To get the correct value after a decrement into the Instance
   * you should do a reload.
   *
   * @example <caption>decrement number by 1</caption>
   * Model.decrement('number', { where: { foo: 'bar' });
   *
   * @example <caption>decrement number and count by 2</caption>
   * Model.decrement(['number', 'count'], { by: 2, where: { foo: 'bar' } });
   *
   * @example <caption>decrement answer by 42, and decrement tries by -1</caption>
   * // `by` is ignored, since each column has its own value
   * Model.decrement({ answer: 42, tries: -1}, { by: 2, where: { foo: 'bar' } });
   *
   * @param {string|Array|object} fields If a string is provided, that column is incremented by the value of `by` given in
   *   options. If an array is provided, the same is true for each column. If and object is provided, each column is
   *   incremented by the value given.
   * @param {object} options decrement options, similar to increment
   *
   * @since 4.36.0
   *
   * @returns {Promise<Model[],?number>} returns an array of affected rows and affected count with `options.returning` true,
   *   whenever supported by dialect
   */
  static async decrement(fields, options) {
    return this.increment(fields, {
      by: 1,
      ...options,
      increment: false,
    });
  }

  static _optionsMustContainWhere(options) {
    assert(options && options.where, 'Missing where attribute in the options parameter');
    assert(_.isPlainObject(options.where) || Array.isArray(options.where) || options.where instanceof Utils.SequelizeMethod,
      'Expected plain object, array or sequelize method in the options.where parameter');
  }

  /**
   * Returns an object representing the query for this instance, use with `options.where`
   *
   * @param {boolean} [checkVersion=false] include version attribute in where hash
   *
   * @returns {object}
   */
  where(checkVersion) {
    const where = this.constructor.primaryKeyAttributes.reduce((result, attribute) => {
      result[attribute] = this.get(attribute, { raw: true });

      return result;
    }, {});

    if (_.size(where) === 0) {
      return this.constructor.options.whereCollection;
    }

    const versionAttr = this.constructor._versionAttribute;
    if (checkVersion && versionAttr) {
      where[versionAttr] = this.get(versionAttr, { raw: true });
    }

    return Utils.mapWhereFieldNames(where, this.constructor);
  }

  toString() {
    return `[object SequelizeInstance:${this.constructor.name}]`;
  }

  /**
   * Returns the underlying data value
   *
   * Unlike {@link Model#get}, this method returns the value as it was retrieved, bypassing
   * getters, cloning, virtual attributes.
   *
   * @param {string} key The name of the attribute to return.
   * @returns {any}
   */
  getDataValue(key) {
    return this.dataValues[key];
  }

  /**
   * Updates the underlying data value
   *
   * Unlike {@link Model#set}, this method skips any special behavior and directly replaces the raw value.
   *
   * @param {string} key The name of the attribute to update.
   * @param {any} value The new value for that attribute.
   */
  setDataValue(key, value) {
    const originalValue = this._previousDataValues[key];

    if (!_.isEqual(value, originalValue)) {
      this.changed(key, true);
    }

    this.dataValues[key] = value;
  }

  /**
   * If no key is given, returns all values of the instance, also invoking virtual getters.
   *
   * If key is given and a field or virtual getter is present for the key it will call that getter - else it will return the
   * value for key.
   *
   * @param {string}  [key] key to get value of
   * @param {object}  [options] get options
   *
   * @returns {object|any}
   */
  get(key, options) {
    if (options === undefined && typeof key === 'object') {
      options = key;
      key = undefined;
    }

    options = options || {};

    if (key) {
      if (Object.prototype.hasOwnProperty.call(this._customGetters, key) && !options.raw) {
        return this._customGetters[key].call(this, key, options);
      }

      if (options.plain && this._options.include && this._options.includeNames.includes(key)) {
        if (Array.isArray(this.dataValues[key])) {
          return this.dataValues[key].map(instance => instance.get(options));
        }

        if (this.dataValues[key] instanceof Model) {
          return this.dataValues[key].get(options);
        }

        return this.dataValues[key];
      }

      return this.dataValues[key];
    }

    if (
      this._hasCustomGetters
      || options.plain && this._options.include
      || options.clone
    ) {
      const values = {};
      let _key;

      if (this._hasCustomGetters) {
        for (_key in this._customGetters) {
          if (
            this._options.attributes
            && !this._options.attributes.includes(_key)
          ) {
            continue;
          }

          if (Object.prototype.hasOwnProperty.call(this._customGetters, _key)) {
            values[_key] = this.get(_key, options);
          }
        }
      }

      for (_key in this.dataValues) {
        if (
          !Object.prototype.hasOwnProperty.call(values, _key)
          && Object.prototype.hasOwnProperty.call(this.dataValues, _key)
        ) {
          values[_key] = this.get(_key, options);
        }
      }

      return values;
    }

    return this.dataValues;
  }

  /**
   * Set is used to update values on the instance (the Sequelize representation of the instance that is, remember that
   * nothing will be persisted before you actually call `save`). In its most basic form `set` will update a value stored in
   * the underlying `dataValues` object. However, if a custom setter function is defined for the key, that function will be
   * called instead. To bypass the setter, you can pass `raw: true` in the options object.
   *
   * If set is called with an object, it will loop over the object, and call set recursively for each key, value pair. If
   * you set raw to true, the underlying dataValues will either be set directly to the object passed, or used to extend
   * dataValues, if dataValues already contain values.
   *
   * When set is called, the previous value of the field is stored and sets a changed flag(see `changed`).
   *
   * Set can also be used to build instances for associations, if you have values for those.
   * When using set with associations you need to make sure the property key matches the alias of the association
   * while also making sure that the proper include options have been set (from .build() or .findOne())
   *
   * If called with a dot.separated key on a JSON/JSONB attribute it will set the value nested and flag the entire object as
   * changed.
   *
   * @param {string|object} key key to set, it can be string or object. When string it will set that key, for object it will
   *   loop over all object properties nd set them.
   * @param {any} value value to set
   * @param {object} [options] set options
   *
   * @returns {Model}
   */
  set(key, value, options) {
    let values;
    let originalValue;

    if (typeof key === 'object' && key !== null) {
      values = key;
      options = value || {};

      if (options.reset) {
        this.dataValues = {};
        for (const key in values) {
          this.changed(key, false);
        }
      }

      // If raw, and we're not dealing with includes or special attributes, just set it straight on the dataValues object
      if (options.raw && !(this._options && this._options.include) && !(options && options.attributes) && !this.constructor._hasDateAttributes && !this.constructor._hasBooleanAttributes) {
        if (Object.keys(this.dataValues).length > 0) {
          Object.assign(this.dataValues, values);
        } else {
          this.dataValues = values;
        }

        // If raw, .changed() shouldn't be true
        this._previousDataValues = { ...this.dataValues };
      } else {
        // Loop and call set
        if (options.attributes) {
          const setKeys = data => {
            for (const k of data) {
              if (values[k] === undefined) {
                continue;
              }

              this.set(k, values[k], options);
            }
          };

          setKeys(options.attributes);
          if (this.constructor._hasVirtualAttributes) {
            setKeys(this.constructor._virtualAttributes);
          }

          if (this._options.includeNames) {
            setKeys(this._options.includeNames);
          }
        } else {
          for (const key in values) {
            this.set(key, values[key], options);
          }
        }

        if (options.raw) {
          // If raw, .changed() shouldn't be true
          this._previousDataValues = { ...this.dataValues };
        }
      }

      return this;
    }

    if (!options) {
      options = {};
    }

    if (!options.raw) {
      originalValue = this.dataValues[key];
    }

    // If not raw, and there's a custom setter
    if (!options.raw && this._customSetters[key]) {
      this._customSetters[key].call(this, value, key);
      // custom setter should have changed value, get that changed value
      // TODO: v5 make setters return new value instead of changing internal store
      const newValue = this.dataValues[key];
      if (!_.isEqual(newValue, originalValue)) {
        this._previousDataValues[key] = originalValue;
        this.changed(key, true);
      }
    } else {
      // Check if we have included models, and if this key matches the include model names/aliases
      if (this._options && this._options.include && this._options.includeNames.includes(key)) {
        // Pass it on to the include handler
        this._setInclude(key, value, options);

        return this;
      }

      // Bunch of stuff we won't do when it's raw
      if (!options.raw) {
        // If attribute is not in model definition, return
        if (!this._isAttribute(key)) {
          if (key.includes('.') && this.constructor._jsonAttributes.has(key.split('.')[0])) {
            const previousNestedValue = Dottie.get(this.dataValues, key);
            if (!_.isEqual(previousNestedValue, value)) {
              Dottie.set(this.dataValues, key, value);
              this.changed(key.split('.')[0], true);
            }
          }

          return this;
        }

        // If attempting to set primary key and primary key is already defined, return
        if (this.constructor._hasPrimaryKeys && originalValue && this.constructor._isPrimaryKey(key)) {
          return this;
        }

        // If attempting to set read only attributes, return
        if (!this.isNewRecord && this.constructor._hasReadOnlyAttributes && this.constructor._readOnlyAttributes.has(key)) {
          return this;
        }
      }

      // If there's a data type sanitizer
      if (
        value != null
        && !(value instanceof Utils.SequelizeMethod)
        && this.rawAttributes[key]?.type
      ) {
        value = this.rawAttributes[key].type.sanitize(value, options);
      }

      // Set when the value has changed and not raw
      if (
        !options.raw
        && (
          // True when sequelize method
          value instanceof Utils.SequelizeMethod
          // Otherwise, check for data type type comparators
          || (value != null && !(value instanceof Utils.SequelizeMethod) && !this.constructor.rawAttributes[key]?.type.areValuesEqual(value, originalValue, options))
          || (value == null || !this.constructor.rawAttributes[key]) && !_.isEqual(value, originalValue)
        )
      ) {
        this._previousDataValues[key] = originalValue;
        this.changed(key, true);
      }

      // set data value
      this.dataValues[key] = value;
    }

    return this;
  }

  setAttributes(updates) {
    return this.set(updates);
  }

  /**
   * If changed is called with a string it will return a boolean indicating whether the value of that key in `dataValues` is
   * different from the value in `_previousDataValues`.
   *
   * If changed is called without an argument, it will return an array of keys that have changed.
   *
   * If changed is called without an argument and no keys have changed, it will return `false`.
   *
   * Please note that this function will return `false` when a property from a nested (for example JSON) property
   * was edited manually, you must call `changed('key', true)` manually in these cases.
   * Writing an entirely new object (eg. deep cloned) will be detected.
   *
   * @example
   * ```
   * const mdl = await MyModel.findOne();
   * mdl.myJsonField.a = 1;
   * console.log(mdl.changed()) => false
   * mdl.save(); // this will not save anything
   * mdl.changed('myJsonField', true);
   * console.log(mdl.changed()) => ['myJsonField']
   * mdl.save(); // will save
   * ```
   *
   * @param {string} [key] key to check or change status of
   * @param {any} [value] value to set
   *
   * @returns {boolean|Array}
   */
  changed(key, value) {
    if (key === undefined) {
      if (this._changed.size > 0) {
        return [...this._changed];
      }

      return false;
    }

    if (value === true) {
      this._changed.add(key);

      return this;
    }

    if (value === false) {
      this._changed.delete(key);

      return this;
    }

    return this._changed.has(key);
  }

  /**
   * Returns the previous value for key from `_previousDataValues`.
   *
   * If called without a key, returns the previous values for all values which have changed
   *
   * @param {string} [key] key to get previous value of
   *
   * @returns {any|Array<any>}
   */
  previous(key) {
    if (key) {
      return this._previousDataValues[key];
    }

    return _.pickBy(this._previousDataValues, (value, key) => this.changed(key));
  }

  _setInclude(key, value, options) {
    if (!Array.isArray(value)) {
      value = [value];
    }

    if (value[0] instanceof Model) {
      value = value.map(instance => instance.dataValues);
    }

    const include = this._options.includeMap[key];
    const association = include.association;
    const accessor = key;
    const primaryKeyAttribute = include.model.primaryKeyAttribute;
    const childOptions = {
      isNewRecord: this.isNewRecord,
      include: include.include,
      includeNames: include.includeNames,
      includeMap: include.includeMap,
      includeValidated: true,
      raw: options.raw,
      attributes: include.originalAttributes,
    };
    let isEmpty;

    if (include.originalAttributes === undefined || include.originalAttributes.length > 0) {
      if (association.isSingleAssociation) {
        if (Array.isArray(value)) {
          value = value[0];
        }

        isEmpty = value && value[primaryKeyAttribute] === null || value === null;
        this[accessor] = this.dataValues[accessor] = isEmpty ? null : include.model.build(value, childOptions);
      } else {
        isEmpty = value[0] && value[0][primaryKeyAttribute] === null;
        this[accessor] = this.dataValues[accessor] = isEmpty ? [] : include.model.bulkBuild(value, childOptions);
      }
    }
  }

  /**
   * Validates this instance, and if the validation passes, persists it to the database.
   *
   * Returns a Promise that resolves to the saved instance (or rejects with a {@link ValidationError},
   * which will have a property for each of the fields for which the validation failed, with the error message for that field).
   *
   * This method is optimized to perform an UPDATE only into the fields that changed.
   * If nothing has changed, no SQL query will be performed.
   *
   * This method is not aware of eager loaded associations.
   * In other words, if some other model instance (child) was eager loaded with this instance (parent),
   * and you change something in the child, calling `save()` will simply ignore the change that happened on the child.
   *
   * @param {object} [options] save options
   * @returns {Promise<Model>}
   */
  async save(options) {
    if (arguments.length > 1) {
      throw new Error('The second argument was removed in favor of the options object.');
    }

    options = Utils.cloneDeep(options);
    options = _.defaults(options, {
      hooks: true,
      validate: true,
    });

    if (!options.fields) {
      if (this.isNewRecord) {
        options.fields = Object.keys(this.constructor.rawAttributes);
      } else {
        options.fields = _.intersection(this.changed(), Object.keys(this.constructor.rawAttributes));
      }

      options.defaultFields = options.fields;
    }

    if (options.returning === undefined) {
      if (options.association) {
        options.returning = false;
      } else if (this.isNewRecord) {
        options.returning = true;
      }
    }

    const primaryKeyName = this.constructor.primaryKeyAttribute;
    const primaryKeyAttribute = primaryKeyName && this.constructor.rawAttributes[primaryKeyName];
    const createdAtAttr = this.constructor._timestampAttributes.createdAt;
    const versionAttr = this.constructor._versionAttribute;
    const hook = this.isNewRecord ? 'Create' : 'Update';
    const wasNewRecord = this.isNewRecord;
    const now = Utils.now(this.sequelize.options.dialect);
    let updatedAtAttr = this.constructor._timestampAttributes.updatedAt;

    if (updatedAtAttr && options.fields.length > 0 && !options.fields.includes(updatedAtAttr)) {
      options.fields.push(updatedAtAttr);
    }

    if (versionAttr && options.fields.length > 0 && !options.fields.includes(versionAttr)) {
      options.fields.push(versionAttr);
    }

    if (options.silent === true && !(this.isNewRecord && this.get(updatedAtAttr, { raw: true }))) {
      // UpdateAtAttr might have been added as a result of Object.keys(Model.rawAttributes). In that case we have to remove it again
      _.remove(options.fields, val => val === updatedAtAttr);
      updatedAtAttr = false;
    }

    if (this.isNewRecord === true) {
      if (createdAtAttr && !options.fields.includes(createdAtAttr)) {
        options.fields.push(createdAtAttr);
      }

      if (primaryKeyAttribute && primaryKeyAttribute.defaultValue && !options.fields.includes(primaryKeyName)) {
        options.fields.unshift(primaryKeyName);
      }
    }

    if (this.isNewRecord === false && primaryKeyName && this.get(primaryKeyName, { raw: true }) === undefined) {
      throw new Error('You attempted to save an instance with no primary key, this is not allowed since it would result in a global update');
    }

    if (updatedAtAttr && !options.silent && options.fields.includes(updatedAtAttr)) {
      this.dataValues[updatedAtAttr] = this.constructor._getDefaultTimestamp(updatedAtAttr) || now;
    }

    if (this.isNewRecord && createdAtAttr && !this.dataValues[createdAtAttr]) {
      this.dataValues[createdAtAttr] = this.constructor._getDefaultTimestamp(createdAtAttr) || now;
    }

    // Db2 does not allow NULL values for unique columns.
    // Add dummy values if not provided by test case or user.
    if (this.sequelize.options.dialect === 'db2' && this.isNewRecord) {
      this.uniqno = this.sequelize.dialect.queryGenerator.addUniqueFields(
        this.dataValues, this.constructor.rawAttributes, this.uniqno,
      );
    }

    // Validate
    if (options.validate) {
      await this.validate(options);
    }

    // Run before hook
    if (options.hooks) {
      const beforeHookValues = _.pick(this.dataValues, options.fields);
      let ignoreChanged = _.difference(this.changed(), options.fields); // In case of update where it's only supposed to update the passed values and the hook values
      let hookChanged;
      let afterHookValues;

      if (updatedAtAttr && options.fields.includes(updatedAtAttr)) {
        ignoreChanged = _.without(ignoreChanged, updatedAtAttr);
      }

      await this.constructor.runHooks(`before${hook}`, this, options);
      if (options.defaultFields && !this.isNewRecord) {
        afterHookValues = _.pick(this.dataValues, _.difference(this.changed(), ignoreChanged));

        hookChanged = [];
        for (const key of Object.keys(afterHookValues)) {
          if (afterHookValues[key] !== beforeHookValues[key]) {
            hookChanged.push(key);
          }
        }

        options.fields = _.uniq(options.fields.concat(hookChanged));
      }

      if (hookChanged && options.validate) {
        // Validate again

        options.skip = _.difference(Object.keys(this.constructor.rawAttributes), hookChanged);
        await this.validate(options);
        delete options.skip;
      }
    }

    if (options.fields.length > 0 && this.isNewRecord && this._options.include && this._options.include.length > 0) {
      await Promise.all(this._options.include.filter(include => include.association instanceof BelongsTo).map(async include => {
        const instance = this.get(include.as);
        if (!instance) {
          return;
        }

        const includeOptions = _(Utils.cloneDeep(include))
          .omit(['association'])
          .defaults({
            transaction: options.transaction,
            logging: options.logging,
            parentRecord: this,
          })
          .value();

        await instance.save(includeOptions);

        await this[include.association.accessors.set](instance, { save: false, logging: options.logging });
      }));
    }

    const realFields = options.fields.filter(field => !this.constructor._virtualAttributes.has(field));
    if (realFields.length === 0) {
      return this;
    }

    if (!this.changed() && !this.isNewRecord) {
      return this;
    }

    const versionFieldName = _.get(this.constructor.rawAttributes[versionAttr], 'field') || versionAttr;
    const values = Utils.mapValueFieldNames(this.dataValues, options.fields, this.constructor);
    let query;
    let args;
    let where;

    if (this.isNewRecord) {
      query = 'insert';
      args = [this, this.constructor.getTableName(options), values, options];
    } else {
      where = this.where(true);
      if (versionAttr) {
        values[versionFieldName] = Number.parseInt(values[versionFieldName], 10) + 1;
      }

      query = 'update';
      args = [this, this.constructor.getTableName(options), values, where, options];
    }

    const [result, rowsUpdated] = await this.constructor.queryInterface[query](...args);

    if (versionAttr) {
      // Check to see that a row was updated, otherwise it's an optimistic locking error.
      if (rowsUpdated < 1) {
        throw new sequelizeErrors.OptimisticLockError({
          modelName: this.constructor.name,
          values,
          where,
        });
      } else {
        result.dataValues[versionAttr] = values[versionFieldName];
      }
    }

    // Transfer database generated values (defaults, autoincrement, etc)
    for (const attr of Object.keys(this.constructor.rawAttributes)) {
      if (this.constructor.rawAttributes[attr].field
          && values[this.constructor.rawAttributes[attr].field] !== undefined
          && this.constructor.rawAttributes[attr].field !== attr
      ) {
        values[attr] = values[this.constructor.rawAttributes[attr].field];
        delete values[this.constructor.rawAttributes[attr].field];
      }
    }

    Object.assign(values, result.dataValues);

    Object.assign(result.dataValues, values);
    if (wasNewRecord && this._options.include && this._options.include.length > 0) {
      await Promise.all(
        this._options.include.filter(include => !(include.association instanceof BelongsTo
          || include.parent && include.parent.association instanceof BelongsToMany)).map(async include => {
          let instances = this.get(include.as);

          if (!instances) {
            return;
          }

          if (!Array.isArray(instances)) {
            instances = [instances];
          }

          const includeOptions = _(Utils.cloneDeep(include))
            .omit(['association'])
            .defaults({
              transaction: options.transaction,
              logging: options.logging,
              parentRecord: this,
            })
            .value();

          // Instances will be updated in place so we can safely treat HasOne like a HasMany
          await Promise.all(instances.map(async instance => {
            if (include.association instanceof BelongsToMany) {
              await instance.save(includeOptions);
              const values0 = {
                [include.association.foreignKey]: this.get(this.constructor.primaryKeyAttribute, { raw: true }),
                [include.association.otherKey]: instance.get(instance.constructor.primaryKeyAttribute, { raw: true }),
                // Include values defined in the association
                ...include.association.through.scope,
              };

              if (instance[include.association.through.model.name]) {
                for (const attr of Object.keys(include.association.through.model.rawAttributes)) {
                  if (include.association.through.model.rawAttributes[attr]._autoGenerated
                    || attr === include.association.foreignKey
                    || attr === include.association.otherKey
                    || typeof instance[include.association.through.model.name][attr] === 'undefined') {
                    continue;
                  }

                  values0[attr] = instance[include.association.through.model.name][attr];
                }
              }

              await include.association.throughModel.create(values0, includeOptions);
            } else {
              instance.set(include.association.foreignKey, this.get(include.association.sourceKey || this.constructor.primaryKeyAttribute, { raw: true }), { raw: true });
              Object.assign(instance, include.association.scope);
              await instance.save(includeOptions);
            }
          }));
        }),
      );
    }

    // Run after hook
    if (options.hooks) {
      await this.constructor.runHooks(`after${hook}`, result, options);
    }

    for (const field of options.fields) {
      result._previousDataValues[field] = result.dataValues[field];
      this.changed(field, false);
    }

    this.isNewRecord = false;

    return result;
  }

  /**
   * Refreshes the current instance in-place, i.e. update the object with current data from the DB and return
   * the same object. This is different from doing a `find(Instance.id)`, because that would create and
   * return a new instance. With this method, all references to the Instance are updated with the new data
   * and no new objects are created.
   *
   * @param {object} [options] Options that are passed on to `Model.find`
   *
   * @returns {Promise<Model>}
   */
  async reload(options) {
    options = Utils.defaults({
      where: this.where(),
    }, options, {
      include: this._options.include || undefined,
    });

    const reloaded = await this.constructor.findOne(options);
    if (!reloaded) {
      throw new sequelizeErrors.InstanceError(
        'Instance could not be reloaded because it does not exist anymore (find call returned null)',
      );
    }

    // update the internal options of the instance
    this._options = reloaded._options;
    // re-set instance values
    this.set(reloaded.dataValues, {
      raw: true,
      reset: true && !options.attributes,
    });

    return this;
  }

  /**
   * Validate the attribute of this instance according to validation rules set in the model definition.
   *
   * Emits null if and only if validation successful; otherwise an Error instance containing
   * { field name : [error msgs] } entries.
  *
  * @param {object} [options] Options that are passed to the validator
  * @returns {Promise}
  */
  async validate(options) {
    return new InstanceValidator(this, options).validate();
  }

  /**
   * This is the same as calling {@link Model#set} followed by calling {@link Model#save},
   * but it only saves attributes values passed to it, making it safer.
   *
   * @param {object} values See `set`
   * @param {object} options See `save`
   *
   * @returns {Promise<Model>}
   */
  async update(values, options) {
    // Clone values so it doesn't get modified for caller scope and ignore undefined values
    values = _.omitBy(values, value => value === undefined);

    const changedBefore = this.changed() || [];

    options = options || {};
    if (Array.isArray(options)) {
      options = { fields: options };
    }

    options = Utils.cloneDeep(options);
    const setOptions = Utils.cloneDeep(options);
    setOptions.attributes = options.fields;
    this.set(values, setOptions);

    // Now we need to figure out which fields were actually affected by the setter.
    const sideEffects = _.without(this.changed(), ...changedBefore);
    const fields = _.union(Object.keys(values), sideEffects);

    if (!options.fields) {
      options.fields = _.intersection(fields, this.changed());
      options.defaultFields = options.fields;
    }

    return await this.save(options);
  }

  /**
   * Destroys the row corresponding to this instance. Depending on your setting for paranoid, the row will either be
   * completely deleted, or have its deletedAt timestamp set to the current time.
   *
   * @param {object} [options={}] destroy options
   * @returns {Promise}
   */
  async destroy(options) {
    options = {
      hooks: true,
      force: false,
      ...options,
    };

    // Run before hook
    if (options.hooks) {
      await this.constructor.runHooks('beforeDestroy', this, options);
    }

    const where = this.where(true);

    let result;
    if (this.constructor._timestampAttributes.deletedAt && options.force === false) {
      const attributeName = this.constructor._timestampAttributes.deletedAt;
      const attribute = this.constructor.rawAttributes[attributeName];
      const defaultValue = Object.prototype.hasOwnProperty.call(attribute, 'defaultValue')
        ? attribute.defaultValue
        : null;
      const currentValue = this.getDataValue(attributeName);
      const undefinedOrNull = currentValue == null && defaultValue == null;
      if (undefinedOrNull || _.isEqual(currentValue, defaultValue)) {
        // only update timestamp if it wasn't already set
        this.setDataValue(attributeName, new Date());
      }

      result = await this.save({ ...options, hooks: false });
    } else {
      result = await this.constructor.queryInterface.delete(this, this.constructor.getTableName(options), where, { type: QueryTypes.DELETE, limit: null, ...options });
    }

    // Run after hook
    if (options.hooks) {
      await this.constructor.runHooks('afterDestroy', this, options);
    }

    return result;
  }

  /**
   * Returns true if this instance is "soft deleted".
   * Throws an error if {@link ModelOptions.paranoid} is not enabled.
   *
   * See {@link https://sequelize.org/docs/v7/core-concepts/paranoid/} to learn more about soft deletion / paranoid models.
   *
   * @returns {boolean}
   */
  isSoftDeleted() {
    if (!this.constructor._timestampAttributes.deletedAt) {
      throw new Error('Model is not paranoid');
    }

    const deletedAtAttribute = this.constructor.rawAttributes[this.constructor._timestampAttributes.deletedAt];
    const defaultValue = Object.prototype.hasOwnProperty.call(deletedAtAttribute, 'defaultValue') ? deletedAtAttribute.defaultValue : null;
    const deletedAt = this.get(this.constructor._timestampAttributes.deletedAt) || null;
    const isSet = deletedAt !== defaultValue;

    return isSet;
  }

  /**
   * Restores the row corresponding to this instance.
   * Only available for paranoid models.
   *
   * See {@link https://sequelize.org/docs/v7/core-concepts/paranoid/} to learn more about soft deletion / paranoid models.
   *
   * @param {object}      [options={}] restore options
   * @returns {Promise}
   */
  async restore(options) {
    if (!this.constructor._timestampAttributes.deletedAt) {
      throw new Error('Model is not paranoid');
    }

    options = {
      hooks: true,
      force: false,
      ...options,
    };

    // Run before hook
    if (options.hooks) {
      await this.constructor.runHooks('beforeRestore', this, options);
    }

    const deletedAtCol = this.constructor._timestampAttributes.deletedAt;
    const deletedAtAttribute = this.constructor.rawAttributes[deletedAtCol];
    const deletedAtDefaultValue = Object.prototype.hasOwnProperty.call(deletedAtAttribute, 'defaultValue') ? deletedAtAttribute.defaultValue : null;

    this.setDataValue(deletedAtCol, deletedAtDefaultValue);
    const result = await this.save({ ...options, hooks: false, omitNull: false });
    // Run after hook
    if (options.hooks) {
      await this.constructor.runHooks('afterRestore', this, options);

      return result;
    }

    return result;
  }

  /**
   * Increment the value of one or more columns. This is done in the database, which means it does not use the values
   * currently stored on the Instance. The increment is done using a
   * ```sql
   * SET column = column + X
   * ```
   * query. The updated instance will be returned by default in Postgres. However, in other dialects, you will need to do a
   * reload to get the new values.
   *
   * @example
   * instance.increment('number') // increment number by 1
   *
   * instance.increment(['number', 'count'], { by: 2 }) // increment number and count by 2
   *
   * // increment answer by 42, and tries by 1.
   * // `by` is ignored, since each column has its own value
   * instance.increment({ answer: 42, tries: 1}, { by: 2 })
   *
   * @param {string|Array|object} fields If a string is provided, that column is incremented by the value of `by` given in
   *   options. If an array is provided, the same is true for each column. If and object is provided, each column is
   *   incremented by the value given.
   * @param {object} [options] options
   *
   * @returns {Promise<Model>}
   * @since 4.0.0
   */
  async increment(fields, options) {
    const identifier = this.where();

    options = Utils.cloneDeep(options);
    options.where = { ...options.where, ...identifier };
    options.instance = this;

    await this.constructor.increment(fields, options);

    return this;
  }

  /**
   * Decrement the value of one or more columns. This is done in the database, which means it does not use the values
   * currently stored on the Instance. The decrement is done using a
   * ```sql
   * SET column = column - X
   * ```
   * query. The updated instance will be returned by default in Postgres. However, in other dialects, you will need to do a
   * reload to get the new values.
   *
   * @example
   * instance.decrement('number') // decrement number by 1
   *
   * instance.decrement(['number', 'count'], { by: 2 }) // decrement number and count by 2
   *
   * // decrement answer by 42, and tries by 1.
   * // `by` is ignored, since each column has its own value
   * instance.decrement({ answer: 42, tries: 1}, { by: 2 })
   *
   * @param {string|Array|object} fields If a string is provided, that column is decremented by the value of `by` given in
   *   options. If an array is provided, the same is true for each column. If and object is provided, each column is
   *   decremented by the value given
   * @param {object}      [options] decrement options
   * @returns {Promise}
   */
  async decrement(fields, options) {
    return this.increment(fields, {
      by: 1,
      ...options,
      increment: false,
    });
  }

  /**
   * Check whether this and `other` Instance refer to the same row
   *
   * @param {Model} other Other instance to compare against
   *
   * @returns {boolean}
   */
  equals(other) {
    if (!other || !other.constructor) {
      return false;
    }

    if (!(other instanceof this.constructor)) {
      return false;
    }

    return this.constructor.primaryKeyAttributes.every(attribute => this.get(attribute, { raw: true }) === other.get(attribute, { raw: true }));
  }

  /**
   * Check if this is equal to one of `others` by calling equals
   *
   * @param {Array<Model>} others An array of instances to check against
   *
   * @returns {boolean}
   */
  equalsOneOf(others) {
    return others.some(other => this.equals(other));
  }

  setValidators(attribute, validators) {
    this.validators[attribute] = validators;
  }

  /**
   * Convert the instance to a JSON representation.
   * Proxies to calling `get` with no keys.
   * This means get all values gotten from the DB, and apply all custom getters.
   *
   * @see
   * {@link Model#get}
   *
   * @returns {object}
   */
  toJSON() {
    return _.cloneDeep(
      this.get({
        plain: true,
      }),
    );
  }

  /**
   * Defines a 1:n association between two models.
   * The foreign key is added on the target model.
   *
   * See {@link https://sequelize.org/docs/v7/core-concepts/assocs/} to learn more about associations.
   *
   * @example
   * ```javascript
   * Profile.hasMany(User)
   * ```
   *
   * @param {Model} target The model that will be associated with a hasMany relationship
   * @param {object} options Options for the association
   * @returns {HasMany} The newly defined association (also available in {@link Model.associations}).
   */
  static hasMany(target, options) {
    return HasMany.associate(AssociationSecret, this, target, options);
  }

  /**
   * Create an N:M association with a join table. Defining `through` is required.
   * The foreign keys are added on the through model.
   *
   * See {@link https://sequelize.org/docs/v7/core-concepts/assocs/} to learn more about associations.
   *
   * @example
   * ```javascript
   * // Automagically generated join model
   * User.belongsToMany(Project, { through: 'UserProjects' })
   *
   * // Join model with additional attributes
   * const UserProjects = sequelize.define('UserProjects', {
   *   started: Sequelize.BOOLEAN
   * })
   * User.belongsToMany(Project, { through: UserProjects })
   * ```
   *
   * @param {Model} target Target model
   * @param {object} options belongsToMany association options
   * @returns {BelongsToMany} The newly defined association (also available in {@link Model.associations}).
   */
  static belongsToMany(target, options) {
    return BelongsToMany.associate(AssociationSecret, this, target, options);
  }

  /**
   * Creates a 1:1 association between this model (the source) and the provided target.
   * The foreign key is added on the target model.
   *
   * See {@link https://sequelize.org/docs/v7/core-concepts/assocs/} to learn more about associations.
   *
   * @example
   * ```javascript
   * User.hasOne(Profile)
   * ```
   *
   * @param {Model} target The model that will be associated with hasOne relationship
   * @param {object} [options] hasOne association options
   * @returns {HasOne} The newly defined association (also available in {@link Model.associations}).
   */
  static hasOne(target, options) {
    return HasOne.associate(AssociationSecret, this, target, options);
  }

  /**
   * Creates an association between this (the source) and the provided target.
   * The foreign key is added on the source Model.
   *
   * See {@link https://sequelize.org/docs/v7/core-concepts/assocs/} to learn more about associations.
   *
   * @example
   * ```javascript
   * Profile.belongsTo(User)
   * ```
   *
   * @param {Model} target The target model
   * @param {object} [options] belongsTo association options
   * @returns {BelongsTo} The newly defined association (also available in {@link Model.associations}).
   */
  static belongsTo(target, options) {
    return BelongsTo.associate(AssociationSecret, this, target, options);
  }
}

/**
 * Unpacks an object that only contains a single Op.and key to the value of Op.and
 *
 * Internal method used by {@link combineWheresWithAnd}
 *
 * @param {WhereOptions} where The object to unpack
 * @example `{ [Op.and]: [a, b] }` becomes `[a, b]`
 * @example `{ [Op.and]: { key: val } }` becomes `{ key: val }`
 * @example `{ [Op.or]: [a, b] }` remains as `{ [Op.or]: [a, b] }`
 * @example `{ [Op.and]: [a, b], key: c }` remains as `{ [Op.and]: [a, b], key: c }`
 * @private
 */
function unpackAnd(where) {
  if (!_.isObject(where)) {
    return where;
  }

  const keys = Utils.getComplexKeys(where);

  // object is empty, remove it.
  if (keys.length === 0) {
    return;
  }

  // we have more than just Op.and, keep as-is
  if (keys.length !== 1 || keys[0] !== Op.and) {
    return where;
  }

  const andParts = where[Op.and];

  return andParts;
}

function combineWheresWithAnd(whereA, whereB) {
  const unpackedA = unpackAnd(whereA);

  if (unpackedA === undefined) {
    return whereB;
  }

  const unpackedB = unpackAnd(whereB);

  if (unpackedB === undefined) {
    return whereA;
  }

  return {
    [Op.and]: [unpackedA, unpackedB].flat(),
  };
}

Hooks.applyTo(Model, true);<|MERGE_RESOLUTION|>--- conflicted
+++ resolved
@@ -1,11 +1,7 @@
 'use strict';
 
-<<<<<<< HEAD
 import { AbstractDataType } from './dialects/abstract/data-types';
-import { isModelStatic } from './utils/model-utils';
-=======
 import { isModelStatic, isSameInitialModel } from './utils/model-utils';
->>>>>>> 751826a7
 
 const assert = require('assert');
 const NodeUtil = require('util');
@@ -1157,91 +1153,52 @@
           this._defaultValues[name] = () => Utils.toDefaultValue(definition.defaultValue, this.sequelize.options.dialect);
         }
 
-<<<<<<< HEAD
         if (Object.prototype.hasOwnProperty.call(definition, 'unique') && definition.unique) {
-          let idxName;
-          if (
-            typeof definition.unique === 'object'
-          && Object.prototype.hasOwnProperty.call(definition.unique, 'name')
-          ) {
-            idxName = definition.unique.name;
-          } else if (typeof definition.unique === 'string') {
-            idxName = definition.unique;
+          if (typeof definition.unique === 'string') {
+            definition.unique = {
+              name: definition.unique,
+            };
+          } else if (definition.unique === true) {
+            definition.unique = {};
+          }
+
+          const index = definition.unique.name && this.uniqueKeys[definition.unique.name]
+            ? this.uniqueKeys[definition.unique.name]
+            : { fields: [] };
+
+          index.fields.push(definition.field);
+          index.msg = index.msg || definition.unique.msg || null;
+
+          // TODO: remove this 'column'? It does not work with composite indexes, and is only used by db2 which should use fields instead.
+          index.column = name;
+
+          index.customIndex = definition.unique !== true;
+          index.unique = true;
+
+          if (definition.unique.name) {
+            index.name = definition.unique.name;
           } else {
-            idxName = `${this.tableName}_${name}_unique`;
+            this._nameIndex(index);
           }
 
-          const idx = this.uniqueKeys[idxName] || { fields: [] };
-
-          idx.fields.push(definition.field);
-          idx.msg = idx.msg || definition.unique.msg || null;
-          idx.name = idxName || false;
-          idx.column = name;
-          idx.customIndex = definition.unique !== true;
-
-          this.uniqueKeys[idxName] = idx;
-        }
-=======
-      if (Object.prototype.hasOwnProperty.call(definition, 'unique') && definition.unique) {
-        if (typeof definition.unique === 'string') {
-          definition.unique = {
-            name: definition.unique,
-          };
-        } else if (definition.unique === true) {
-          definition.unique = {};
-        }
-
-        const index = definition.unique.name && this.uniqueKeys[definition.unique.name]
-          ? this.uniqueKeys[definition.unique.name]
-          : { fields: [] };
-
-        index.fields.push(definition.field);
-        index.msg = index.msg || definition.unique.msg || null;
-
-        // TODO: remove this 'column'? It does not work with composite indexes, and is only used by db2 which should use fields instead.
-        index.column = name;
-
-        index.customIndex = definition.unique !== true;
-        index.unique = true;
-
-        if (definition.unique.name) {
-          index.name = definition.unique.name;
-        } else {
-          this._nameIndex(index);
-        }
-
-        definition.unique.name ??= index.name;
-
-        this.uniqueKeys[index.name] = index;
-      }
->>>>>>> 751826a7
+          definition.unique.name ??= index.name;
+
+          this.uniqueKeys[index.name] = index;
+        }
 
         if (Object.prototype.hasOwnProperty.call(definition, 'validate')) {
           this.prototype.validators[name] = definition.validate;
         }
 
-<<<<<<< HEAD
         if (definition.index === true && definition.type instanceof DataTypes.JSONB) {
-          this._indexes.push(
-            Utils.nameIndex(
+          this._attributeIndexes.push(
+            this._nameIndex(
               this._conformIndex({
                 fields: [definition.field || name],
                 using: 'gin',
               }),
-              this.getTableName(),
             ),
           );
-=======
-      if (definition.index === true && definition.type instanceof DataTypes.JSONB) {
-        this._attributeIndexes.push(
-          this._nameIndex(
-            this._conformIndex({
-              fields: [definition.field || name],
-              using: 'gin',
-            }),
-          ),
-        );
->>>>>>> 751826a7
 
           delete definition.index;
         }
