--- conflicted
+++ resolved
@@ -1,6 +1,6 @@
 'use strict';
 
-import { isModelStatic } from './utils/model-utils';
+import { isModelStatic, isSameInitialModel } from './utils/model-utils';
 
 const assert = require('assert');
 const NodeUtil = require('util');
@@ -353,7 +353,7 @@
 
     for (const associationName of Object.keys(this.associations)) {
       const association = this.associations[associationName];
-      if (!isSameModel(association.target, model)) {
+      if (!isSameInitialModel(association.target, model)) {
         continue;
       }
 
@@ -434,14 +434,9 @@
         throwInvalidInclude(include);
       }
 
-<<<<<<< HEAD
-      if (!isSameModel(include.association.source, associationOwner)) {
+      if (!isSameInitialModel(include.association.source, associationOwner)) {
         throw new Error(`Invalid Include received: the specified association "${include.association.as}" is not defined on model "${associationOwner.name}". It is owned by model "${include.association.source.name}".
 ${associationOwner._getAssociationDebugList()}`);
-=======
-      if (isModelStatic(include)) {
-        return { model: include };
->>>>>>> 9caa5a89
       }
     }
 
@@ -449,7 +444,7 @@
       include.model = include.association.target;
     }
 
-    if (!isSameModel(include.model, include.association.target)) {
+    if (!isSameInitialModel(include.model, include.association.target)) {
       throw new TypeError(`Invalid Include received: the specified "model" option ("${include.model.name}") does not match the target ("${include.association.target.name}") of the "${include.association.as}" association.`);
     }
 
@@ -4891,24 +4886,4 @@
   };
 }
 
-Hooks.applyTo(Model, true);
-
-export function isModelStatic(val) {
-  return typeof val === 'function' && val.prototype instanceof Model;
-}
-
-/**
- * Returns true if a & b are the same model.
- * The difference with doing `a === b` is that this method will also
- * return true if one of the models is a scoped ones.
- *
- * @example
- * isSameModel(a, a.scope('myScope')) // true;
- *
- * @param {Model} a
- * @param {Model} b
- */
-export function isSameModel(a, b) {
-  return isModelStatic(a) && isModelStatic(b)
-    && (a.getInitialModel() === b.getInitialModel());
-}+Hooks.applyTo(Model, true);