'use strict';

import { isModelStatic, isSameInitialModel } from './utils/model-utils';

const assert = require('assert');
const NodeUtil = require('util');
const _ = require('lodash');
const Dottie = require('dottie');
const Utils = require('./utils');
const { logger } = require('./utils/logger');
const { BelongsTo, BelongsToMany, Association, HasMany, HasOne } = require('./associations');
const { AssociationConstructorSecret } = require('./associations/helpers');
const { InstanceValidator } = require('./instance-validator');
const { QueryTypes } = require('./query-types');
const sequelizeErrors = require('./errors');
const DataTypes = require('./data-types');
const Hooks = require('./hooks');
const { Op } = require('./operators');
<<<<<<< HEAD
const { noDoubleNestedGroup, scopeRenamedToWithScope, schemaRenamedToWithSchema } = require('./utils/deprecations');
const { _validateIncludedElements, combineIncludes, throwInvalidInclude } = require('./model-internals');
=======
const { noDoubleNestedGroup, scopeRenamedToWithScope, schemaRenamedToWithSchema, noModelDropSchema, useModelSet } = require('./utils/deprecations');
>>>>>>> d84fef94

// This list will quickly become dated, but failing to maintain this list just means
// we won't throw a warning when we should. At least most common cases will forever be covered
// so we stop throwing erroneous warnings when we shouldn't.
const validQueryKeywords = new Set(['where', 'attributes', 'paranoid', 'include', 'order', 'limit', 'offset',
  'transaction', 'lock', 'raw', 'logging', 'benchmark', 'having', 'searchPath', 'rejectOnEmpty', 'plain',
  'scope', 'group', 'through', 'defaults', 'distinct', 'primary', 'exception', 'type', 'hooks', 'force',
  'name']);

// List of attributes that should not be implicitly passed into subqueries/includes.
const nonCascadingOptions = ['include', 'attributes', 'originalAttributes', 'order', 'where', 'limit', 'offset', 'plain', 'group', 'having'];

/**
 * A Model represents a table in the database. Instances of this class represent a database row.
 *
 * Model instances operate with the concept of a `dataValues` property, which stores the actual values represented by the
 * instance. By default, the values from dataValues can also be accessed directly from the Instance, that is:
 * ```js
 * instance.field
 * // is the same as
 * instance.get('field')
 * // is the same as
 * instance.getDataValue('field')
 * ```
 * However, if getters and/or setters are defined for `field` they will be invoked, instead of returning the value from
 * `dataValues`. Accessing properties directly or using `get` is preferred for regular use, `getDataValue` should only be
 * used for custom getters.
 *
 * @see {Sequelize#define} for more information about getters and setters
 * @mixes Hooks
 */
export class Model {
  static get queryInterface() {
    return this.sequelize.getQueryInterface();
  }

  static get queryGenerator() {
    return this.queryInterface.queryGenerator;
  }

  /**
   * A reference to the sequelize instance
   *
   * @property sequelize
   *
   * @returns {Sequelize}
   */
  get sequelize() {
    return this.constructor.sequelize;
  }

  /**
   * Builds a new model instance.
   *
   * @param {object}  [values={}] an object of key value pairs
   * @param {object}  [options] instance construction options
   * @param {boolean} [options.raw=false] If set to true, values will ignore field and virtual setters.
   * @param {boolean} [options.isNewRecord=true] Is this a new record
   * @param {Array}   [options.include] an array of include options - Used to build prefetched/included model instances. See
   *   `set`
   */
  constructor(values = {}, options = {}) {
    if (!this.constructor._overwrittenAttributesChecked) {
      this.constructor._overwrittenAttributesChecked = true;

      // setTimeout is hacky but necessary.
      // Public Class Fields declared by descendants of this class
      // will not be available until after their call to super, so after
      // this constructor is done running.
      setTimeout(() => {
        const overwrittenAttributes = [];
        for (const key of Object.keys(this.constructor._attributeManipulation)) {
          if (Object.prototype.hasOwnProperty.call(this, key)) {
            overwrittenAttributes.push(key);
          }
        }

        if (overwrittenAttributes.length > 0) {
          logger.warn(`Model ${JSON.stringify(this.constructor.name)} is declaring public class fields for attribute(s): ${overwrittenAttributes.map(attr => JSON.stringify(attr)).join(', ')}.`
            + '\nThese class fields are shadowing Sequelize\'s attribute getters & setters.'
            + '\nSee https://sequelize.org/docs/v7/core-concepts/model-basics/#caveat-with-public-class-fields');
        }
      }, 0);
    }

    options = {
      isNewRecord: true,
      _schema: this.constructor._schema,
      _schemaDelimiter: this.constructor._schemaDelimiter,
      ...options,
      model: this.constructor,
    };

    if (options.attributes) {
      options.attributes = options.attributes.map(attribute => (Array.isArray(attribute) ? attribute[1] : attribute));
    }

    if (!options.includeValidated) {
      this.constructor._conformIncludes(options, this.constructor);
      if (options.include) {
        this.constructor._expandIncludeAll(options);
        _validateIncludedElements(options);
      }
    }

    this.dataValues = {};
    this._previousDataValues = {};
    this.uniqno = 1;
    this._changed = new Set();
    this._options = options;

    /**
     * Returns true if this instance has not yet been persisted to the database
     *
     * @property isNewRecord
     * @returns {boolean}
     */
    this.isNewRecord = options.isNewRecord;

    this._initValues(values, options);
  }

  _initValues(values, options) {
    let defaults;
    let key;

    values = { ...values };

    if (options.isNewRecord) {
      defaults = {};

      if (this.constructor._hasDefaultValues) {
        defaults = _.mapValues(this.constructor._defaultValues, valueFn => {
          const value = valueFn();

          return value && value instanceof Utils.SequelizeMethod ? value : _.cloneDeep(value);
        });
      }

      // set id to null if not passed as value, a newly created dao has no id
      // removing this breaks bulkCreate
      // do after default values since it might have UUID as a default value
      if (this.constructor.primaryKeyAttributes.length > 0) {
        for (const primaryKeyAttribute of this.constructor.primaryKeyAttributes) {
          if (!Object.prototype.hasOwnProperty.call(defaults, primaryKeyAttribute)) {
            defaults[primaryKeyAttribute] = null;
          }
        }
      }

      if (this.constructor._timestampAttributes.createdAt && defaults[this.constructor._timestampAttributes.createdAt]) {
        this.dataValues[this.constructor._timestampAttributes.createdAt] = Utils.toDefaultValue(defaults[this.constructor._timestampAttributes.createdAt], this.sequelize.options.dialect);
        delete defaults[this.constructor._timestampAttributes.createdAt];
      }

      if (this.constructor._timestampAttributes.updatedAt && defaults[this.constructor._timestampAttributes.updatedAt]) {
        this.dataValues[this.constructor._timestampAttributes.updatedAt] = Utils.toDefaultValue(defaults[this.constructor._timestampAttributes.updatedAt], this.sequelize.options.dialect);
        delete defaults[this.constructor._timestampAttributes.updatedAt];
      }

      if (this.constructor._timestampAttributes.deletedAt && defaults[this.constructor._timestampAttributes.deletedAt]) {
        this.dataValues[this.constructor._timestampAttributes.deletedAt] = Utils.toDefaultValue(defaults[this.constructor._timestampAttributes.deletedAt], this.sequelize.options.dialect);
        delete defaults[this.constructor._timestampAttributes.deletedAt];
      }

      for (key in defaults) {
        if (values[key] === undefined) {
          this.set(key, Utils.toDefaultValue(defaults[key], this.sequelize.options.dialect), { raw: true });
          delete values[key];
        }
      }
    }

    this.set(values, options);
  }

  // validateIncludedElements should have been called before this method
  static _paranoidClause(model, options = {}) {
    // Apply on each include
    // This should be handled before handling where conditions because of logic with returns
    // otherwise this code will never run on includes of a already conditionable where
    if (options.include) {
      for (const include of options.include) {
        this._paranoidClause(include.model, include);
      }
    }

    // apply paranoid when groupedLimit is used
    if (_.get(options, 'groupedLimit.on.through.model.options.paranoid')) {
      const throughModel = _.get(options, 'groupedLimit.on.through.model');
      if (throughModel) {
        options.groupedLimit.through = this._paranoidClause(throughModel, options.groupedLimit.through);
      }
    }

    if (!model.options.timestamps || !model.options.paranoid || options.paranoid === false) {
      // This model is not paranoid, nothing to do here;
      return options;
    }

    const deletedAtCol = model._timestampAttributes.deletedAt;
    const deletedAtAttribute = model.rawAttributes[deletedAtCol];
    const deletedAtObject = {};

    let deletedAtDefaultValue = Object.prototype.hasOwnProperty.call(deletedAtAttribute, 'defaultValue') ? deletedAtAttribute.defaultValue : null;

    deletedAtDefaultValue = deletedAtDefaultValue || {
      [Op.eq]: null,
    };

    deletedAtObject[deletedAtAttribute.field || deletedAtCol] = deletedAtDefaultValue;

    if (Utils.isWhereEmpty(options.where)) {
      options.where = deletedAtObject;
    } else {
      options.where = { [Op.and]: [deletedAtObject, options.where] };
    }

    return options;
  }

  static _addDefaultAttributes() {
    const tail = {};
    let head = {};

    // Add id if no primary key was manually added to definition
    if (!this.options.noPrimaryKey && !_.some(this.rawAttributes, 'primaryKey')) {
      if ('id' in this.rawAttributes && this.rawAttributes.id.primaryKey === undefined) {
        throw new Error(`An attribute called 'id' was defined in model '${this.tableName}' but primaryKey is not set. This is likely to be an error, which can be fixed by setting its 'primaryKey' option to true. If this is intended, explicitly set its 'primaryKey' option to false`);
      }

      head = {
        id: {
          type: new DataTypes.INTEGER(),
          allowNull: false,
          primaryKey: true,
          autoIncrement: true,
          _autoGenerated: true,
        },
      };
    }

    if (this._timestampAttributes.createdAt) {
      tail[this._timestampAttributes.createdAt] = {
        type: DataTypes.DATE,
        allowNull: false,
        _autoGenerated: true,
      };
    }

    if (this._timestampAttributes.updatedAt) {
      tail[this._timestampAttributes.updatedAt] = {
        type: DataTypes.DATE,
        allowNull: false,
        _autoGenerated: true,
      };
    }

    if (this._timestampAttributes.deletedAt) {
      tail[this._timestampAttributes.deletedAt] = {
        type: DataTypes.DATE,
        _autoGenerated: true,
      };
    }

    if (this._versionAttribute) {
      tail[this._versionAttribute] = {
        type: DataTypes.INTEGER,
        allowNull: false,
        defaultValue: 0,
        _autoGenerated: true,
      };
    }

    const newRawAttributes = {
      ...head,
      ...this.rawAttributes,
    };
    _.each(tail, (value, attr) => {
      if (newRawAttributes[attr] === undefined) {
        newRawAttributes[attr] = value;
      }
    });

    this.rawAttributes = newRawAttributes;
  }

  /**
   * Returns the attributes of the model.
   *
   * @returns {object|any}
  */
  static getAttributes() {
    return this.rawAttributes;
  }

  static _findAutoIncrementAttribute() {
    this.autoIncrementAttribute = null;

    for (const name in this.rawAttributes) {
      if (Object.prototype.hasOwnProperty.call(this.rawAttributes, name)) {
        const definition = this.rawAttributes[name];
        if (definition && definition.autoIncrement) {
          if (this.autoIncrementAttribute) {
            throw new Error('Invalid Instance definition. Only one autoincrement field allowed.');
          }

          this.autoIncrementAttribute = name;
        }
      }
    }
  }

  static _getAssociationDebugList() {
    return `The following associations are defined on "${this.name}": ${Object.keys(this.associations).map(associationName => `"${associationName}"`).join(', ')}`;
  }

  static getAssociation(associationName) {
    if (!Object.prototype.hasOwnProperty.call(this.associations, associationName)) {
      throw new Error(`Association with alias "${associationName}" does not exist on ${this.name}.
${this._getAssociationDebugList()}`);
    }

    return this.associations[associationName];
  }

  static _getAssociationsByModel(model) {
    const matchingAssociations = [];

    for (const associationName of Object.keys(this.associations)) {
      const association = this.associations[associationName];
      if (!isSameInitialModel(association.target, model)) {
        continue;
      }

      matchingAssociations.push(association);
    }

    return matchingAssociations;
  }

  static _normalizeIncludes(options, associationOwner) {
    this._conformIncludes(options, associationOwner);
    this._expandIncludeAll(options, associationOwner);
  }

  static _conformIncludes(options, associationOwner) {
    if (!options.include) {
      return;
    }

    // if include is not an array, wrap in an array
    if (!Array.isArray(options.include)) {
      options.include = [options.include];
    } else if (options.include.length === 0) {
      delete options.include;

      return;
    }

    // convert all included elements to { model: Model } form
    options.include = options.include.map(include => this._conformInclude(include, associationOwner));
  }

  static _conformInclude(include, associationOwner) {
    if (!include) {
      throwInvalidInclude(include);
    }

    if (!associationOwner || !isModelStatic(associationOwner)) {
      throw new TypeError(`Sequelize sanity check: associationOwner must be a model subclass. Got ${NodeUtil.inspect(associationOwner)} (${typeof associationOwner})`);
    }

    if (include._pseudo) {
      return include;
    }

    if (include.all) {
      this._conformIncludes(include, associationOwner);

      return include;
    }

    // normalize to IncludeOptions
    if (!_.isPlainObject(include)) {
      if (isModelStatic(include)) {
        include = {
          model: include,
        };
      } else {
        include = {
          association: include,
        };
      }
    } else {
      // copy object so we can mutate it without side effects
      include = { ...include };
    }

    if (include.as && !include.association) {
      include.association = include.as;
    }

    if (!include.association) {
      include.association = associationOwner.getAssociationWithModel(include.model, include.as);
    } else if (typeof include.association === 'string') {
      include.association = associationOwner.getAssociation(include.association);
    } else {
      if (!(include.association instanceof Association)) {
        throwInvalidInclude(include);
      }

      if (!isSameInitialModel(include.association.source, associationOwner)) {
        throw new Error(`Invalid Include received: the specified association "${include.association.as}" is not defined on model "${associationOwner.name}". It is owned by model "${include.association.source.name}".
${associationOwner._getAssociationDebugList()}`);
      }
    }

    if (!include.model) {
      include.model = include.association.target;
    }

    if (!isSameInitialModel(include.model, include.association.target)) {
      throw new TypeError(`Invalid Include received: the specified "model" option ("${include.model.name}") does not match the target ("${include.association.target.name}") of the "${include.association.as}" association.`);
    }

    if (!include.as) {
      include.as = include.association.as;
    }
    // else if (include.association.as !== include.as) {
    //   throw new TypeError(`Invalid Include: If both "association" and "as" are specified, they must have the same value.`);
    // }

    this._conformIncludes(include, include.model);

    return include;
  }

  static _expandIncludeAllElement(includes, include) {
    // check 'all' attribute provided is valid
    let { all, nested, ...includeOptions } = include;

    if (Object.keys(includeOptions).length > 0) {
      throw new Error('"include: { all: true }" does not allow extra options (except for "nested") because they are unsafe. Select includes one by one if you want to specify more options.');
    }

    if (all !== true) {
      if (!Array.isArray(all)) {
        all = [all];
      }

      const validTypes = {
        BelongsTo: true,
        HasOne: true,
        HasMany: true,
        One: ['BelongsTo', 'HasOne'],
        Has: ['HasOne', 'HasMany'],
        Many: ['HasMany'],
      };

      for (let i = 0; i < all.length; i++) {
        const type = all[i];
        if (type === 'All') {
          all = true;
          break;
        }

        const types = validTypes[type];
        if (!types) {
          throw new sequelizeErrors.EagerLoadingError(`include all '${type}' is not valid - must be BelongsTo, HasOne, HasMany, One, Has, Many or All`);
        }

        if (types !== true) {
          // replace type placeholder e.g. 'One' with its constituent types e.g. 'HasOne', 'BelongsTo'
          all.splice(i, 1);
          i--;
          for (const type_ of types) {
            if (!all.includes(type_)) {
              all.unshift(type_);
              i++;
            }
          }
        }
      }
    }

    const visitedModels = [];
    const addAllIncludes = (parent, includes) => {
      _.forEach(parent.associations, association => {
        if (all !== true && !all.includes(association.associationType)) {
          return;
        }

        // 'fromSourceToThroughOne' is a bit hacky and should not be included when { all: true } is specified
        //  because its parent 'belongsToMany' will be replaced by it in query generator.
        if (association.parentAssociation instanceof BelongsToMany
          && association === association.parentAssociation.fromSourceToThroughOne) {
          return;
        }

        // skip if the association is already included
        if (includes.some(existingInclude => existingInclude.association === association)) {
          return;
        }

        const newInclude = { association };

        const model = association.target;

        // skip if recursing over a model whose associations have already been included
        // to prevent infinite loops with associations such as this:
        // user -> projects -> user
        if (nested && visitedModels.includes(model)) {
          return;
        }

        // include this model
        const normalizedNewInclude = this._conformInclude(newInclude, parent);
        includes.push(normalizedNewInclude);

        // run recursively if nested
        if (nested) {
          visitedModels.push(parent);

          const subIncludes = [];
          addAllIncludes(model, subIncludes);
          visitedModels.pop();

          if (subIncludes.length > 0) {
            normalizedNewInclude.include = subIncludes;
          }
        }
      });
    };

    addAllIncludes(this, includes);
  }

  static _validateIncludedElement(include, tableNames, options) {
    tableNames[include.model.getTableName()] = true;

    if (include.attributes && !options.raw) {
      include.model._expandAttributes(include);

      include.originalAttributes = include.model._injectDependentVirtualAttributes(include.attributes);

      include = Utils.mapFinderOptions(include, include.model);

      if (include.attributes.length > 0) {
        _.each(include.model.primaryKeys, (attr, key) => {
          // Include the primary key if it's not already included - take into account that the pk might be aliased (due to a .field prop)
          if (!include.attributes.some(includeAttr => {
            if (attr.field !== key) {
              return Array.isArray(includeAttr) && includeAttr[0] === attr.field && includeAttr[1] === key;
            }

            return includeAttr === key;
          })) {
            include.attributes.unshift(key);
          }
        });
      }
    } else {
      include = Utils.mapFinderOptions(include, include.model);
    }

    // pseudo include just needed the attribute logic, return
    if (include._pseudo) {
      if (!include.attributes) {
        include.attributes = Object.keys(include.model.tableAttributes);
      }

      return Utils.mapFinderOptions(include, include.model);
    }

    // check if the current Model is actually associated with the passed Model - or it's a pseudo include
    const association = include.association || this.getAssociationWithModel(include.model, include.as);

    include.association = association;
    include.as ||= association.as;

    // If through, we create a pseudo child include, to ease our parsing later on
    if (association instanceof BelongsToMany) {
      if (!include.include) {
        include.include = [];
      }

      const through = include.association.through;

      include.through = _.defaults(include.through || {}, {
        model: through.model,
        // Through Models are a special case: we always want to load them as the name of the model, not the name of the association
        as: through.model.name,
        association: {
          isSingleAssociation: true,
        },
        _pseudo: true,
        parent: include,
      });

      if (through.scope) {
        include.through.where = include.through.where ? { [Op.and]: [include.through.where, through.scope] } : through.scope;
      }

      include.include.push(include.through);
      tableNames[through.tableName] = true;
    }

    // include.model may be the main model, while the association target may be scoped - thus we need to look at association.target/source
    let model;
    if (include.model.scoped === true) {
      // If the passed model is already scoped, keep that
      model = include.model;
    } else {
      // Otherwise use the model that was originally passed to the association
      model = include.association.target.name === include.model.name ? include.association.target : include.association.source;
    }

    model._injectScope(include);

    // This check should happen after injecting the scope, since the scope may contain a .attributes
    if (!include.attributes) {
      include.attributes = Object.keys(include.model.tableAttributes);
    }

    include = Utils.mapFinderOptions(include, include.model);

    if (include.required === undefined) {
      include.required = Boolean(include.where);
    }

    if (include.association.scope) {
      include.where = include.where ? { [Op.and]: [include.where, include.association.scope] } : include.association.scope;
    }

    if (include.limit && include.separate === undefined) {
      include.separate = true;
    }

    if (include.separate === true) {
      if (!(include.association instanceof HasMany)) {
        throw new TypeError('Only HasMany associations support include.separate');
      }

      include.duplicating = false;

      if (
        options.attributes
        && options.attributes.length > 0
        && !_.flattenDepth(options.attributes, 2).includes(association.sourceKey)
      ) {
        options.attributes.push(association.sourceKey);
      }

      if (
        include.attributes
        && include.attributes.length > 0
        && !_.flattenDepth(include.attributes, 2).includes(association.foreignKey)
      ) {
        include.attributes.push(association.foreignKey);
      }
    }

    // Validate child includes
    if (Object.prototype.hasOwnProperty.call(include, 'include')) {
      _validateIncludedElements(include, tableNames);
    }

    return include;
  }

  static _expandIncludeAll(options, associationOwner) {
    const includes = options.include;
    if (!includes) {
      return;
    }

    for (let index = 0; index < includes.length; index++) {
      const include = includes[index];

      if (include.all) {
        includes.splice(index, 1);
        index--;

        associationOwner._expandIncludeAllElement(includes, include);
      }
    }

    for (const include of includes) {
      this._expandIncludeAll(include, include.model);
    }
  }

  static _conformIndex(index) {
    if (!index.fields) {
      throw new Error('Missing "fields" property for index definition');
    }

    index = _.defaults(index, {
      type: '',
      parser: null,
    });

    if (index.type && index.type.toLowerCase() === 'unique') {
      index.unique = true;
      delete index.type;
    }

    return index;
  }

  // FIXME:
  //  includes need to be merged more carefully:
  //   - first normalize the user input
  //   - normalize scopes
  //   - merge, and dedupe during merge, instead of after.
  //   '_conformIncludes' should not happen here.
  static _baseMerge(...args) {
    _.assignWith(...args);

    return args[0];
  }

  static _mergeFunction(objValue, srcValue, key) {
    if (key === 'include') {
      return combineIncludes(objValue, srcValue);
    }

    if (Array.isArray(objValue) && Array.isArray(srcValue)) {
      return _.union(objValue, srcValue);
    }

    if (['where', 'having'].includes(key)) {
      return combineWheresWithAnd(objValue, srcValue);
    } else if (key === 'attributes' && _.isPlainObject(objValue) && _.isPlainObject(srcValue)) {
      return _.assignWith(objValue, srcValue, (objValue, srcValue) => {
        if (Array.isArray(objValue) && Array.isArray(srcValue)) {
          return _.union(objValue, srcValue);
        }
      });
    }

    // If we have a possible object/array to clone, we try it.
    // Otherwise, we return the original value when it's not undefined,
    // or the resulting object in that case.
    if (srcValue) {
      return Utils.cloneDeep(srcValue, true);
    }

    return srcValue === undefined ? objValue : srcValue;
  }

  static _assignOptions(...args) {
    return this._baseMerge(...args, this._mergeFunction);
  }

  static _defaultsOptions(target, opts) {
    return this._baseMerge(target, opts, (srcValue, objValue, key) => {
      return this._mergeFunction(objValue, srcValue, key);
    });
  }

  /**
   * Initialize a model, representing a table in the DB, with attributes and options.
   *
   * The table columns are defined by the hash that is given as the first argument.
   * Each attribute of the hash represents a column.
   *
   * @example
   * ```javascript
   * Project.init({
   *   columnA: {
   *     type: Sequelize.BOOLEAN,
   *     validate: {
   *       is: ['[a-z]','i'],        // will only allow letters
   *       max: 23,                  // only allow values <= 23
   *       isIn: {
   *         args: [['en', 'zh']],
   *         msg: "Must be English or Chinese"
   *       }
   *     },
   *     field: 'column_a'
   *     // Other attributes here
   *   },
   *   columnB: Sequelize.STRING,
   *   columnC: 'MY VERY OWN COLUMN TYPE'
   * }, {sequelize})
   * ```
   *
   * sequelize.models.modelName // The model will now be available in models under the class name
   *
   * @see https://sequelize.org/docs/v7/core-concepts/model-basics/
   * @see https://sequelize.org/docs/v7/core-concepts/validations-and-constraints/
   *
   * @param {object} attributes An object, where each attribute is a column of the table. Each column can be either a
   *   DataType, a string or a type-description object.
   * @param {object} options These options are merged with the default define options provided to the Sequelize constructor
   * @returns {Model}
   */
  static init(attributes, options = {}) {
    if (!options.sequelize) {
      throw new Error('No Sequelize instance passed');
    }

    this.sequelize = options.sequelize;

    const globalOptions = this.sequelize.options;

    options = Utils.merge(_.cloneDeep(globalOptions.define), options);

    if (!options.modelName) {
      options.modelName = this.name;
    }

    options = Utils.merge({
      name: {
        plural: Utils.pluralize(options.modelName),
        singular: Utils.singularize(options.modelName),
      },
      indexes: [],
      omitNull: globalOptions.omitNull,
      schema: globalOptions.schema,
    }, options);

    this.sequelize.runHooks('beforeDefine', attributes, options);

    if (options.modelName !== this.name) {
      Object.defineProperty(this, 'name', { value: options.modelName });
    }

    delete options.modelName;

    this.options = {
      noPrimaryKey: false,
      timestamps: true,
      validate: {},
      freezeTableName: false,
      underscored: false,
      paranoid: false,
      rejectOnEmpty: false,
      whereCollection: null,
      schema: '',
      schemaDelimiter: '',
      defaultScope: {},
      scopes: {},
      indexes: [],
      ...options,
    };

    // if you call "define" multiple times for the same modelName, do not clutter the factory
    if (this.sequelize.isDefined(this.name)) {
      this.sequelize.modelManager.removeModel(this.sequelize.modelManager.getModel(this.name));
    }

    this.associations = Object.create(null);
    this._setupHooks(options.hooks);

    // TODO: use private field
    this.underscored = this.options.underscored;

    if (!this.options.tableName) {
      this.tableName = this.options.freezeTableName ? this.name : Utils.underscoredIf(Utils.pluralize(this.name), this.underscored);
    } else {
      this.tableName = this.options.tableName;
    }

    this._schema = this.options.schema || '';
    this._schemaDelimiter = this.options.schemaDelimiter || '';

    // error check options
    _.each(options.validate, (validator, validatorType) => {
      if (Object.prototype.hasOwnProperty.call(attributes, validatorType)) {
        throw new Error(`A model validator function must not have the same name as a field. Model: ${this.name}, field/validation name: ${validatorType}`);
      }

      if (typeof validator !== 'function') {
        throw new TypeError(`Members of the validate option must be functions. Model: ${this.name}, error with validate member ${validatorType}`);
      }
    });

    this.rawAttributes = _.mapValues(attributes, (attribute, name) => {
      attribute = this.sequelize.normalizeAttribute(attribute);

      // Checks whether the name is ambiguous with Utils.isColString
      // we check whether the attribute starts *or* ends because the following query:
      // { '$json.key$' }
      // could be interpreted as both
      // "json"."key" (accessible attribute 'key' on model 'json')
      // or
      // "$json" #>> {key$} (accessing key 'key$' on attribute '$json')
      if (name.startsWith('$') || name.endsWith('$')) {
        throw new Error(`Name of attribute "${name}" in model "${this.name}" cannot start or end with "$" as "$attribute$" is reserved syntax used to reference nested columns in queries.`);
      }

      if (name.includes('.')) {
        throw new Error(`Name of attribute "${name}" in model "${this.name}" cannot include the character "." as it would be ambiguous with the syntax used to reference nested columns, and nested json keys, in queries.`);
      }

      if (name.includes('::')) {
        throw new Error(`Name of attribute "${name}" in model "${this.name}" cannot include the character sequence "::" as it is reserved syntax used to cast attributes in queries.`);
      }

      if (name.includes('->')) {
        throw new Error(`Name of attribute "${name}" in model "${this.name}" cannot include the character sequence "->" as it is reserved syntax used in SQL generated by Sequelize to target nested associations.`);
      }

      if (attribute.type === undefined) {
        throw new Error(`Unrecognized datatype for attribute "${this.name}.${name}"`);
      }

      if (attribute.allowNull !== false && _.get(attribute, 'validate.notNull')) {
        throw new Error(`Invalid definition for "${this.name}.${name}", "notNull" validator is only allowed with "allowNull:false"`);
      }

      if (_.get(attribute, 'references.model.prototype') instanceof Model) {
        attribute.references.model = attribute.references.model.getTableName();
      }

      return attribute;
    });

    const tableName = this.getTableName();
    this._indexes = this.options.indexes
      .map(index => Utils.nameIndex(this._conformIndex(index), tableName));

    this.primaryKeys = {};
    this._readOnlyAttributes = new Set();
    this._timestampAttributes = {};

    // setup names of timestamp attributes
    if (this.options.timestamps) {
      for (const key of ['createdAt', 'updatedAt', 'deletedAt']) {
        if (!['undefined', 'string', 'boolean'].includes(typeof this.options[key])) {
          throw new Error(`Value for "${key}" option must be a string or a boolean, got ${typeof this.options[key]}`);
        }

        if (this.options[key] === '') {
          throw new Error(`Value for "${key}" option cannot be an empty string`);
        }
      }

      if (this.options.createdAt !== false) {
        this._timestampAttributes.createdAt
          = typeof this.options.createdAt === 'string' ? this.options.createdAt : 'createdAt';
        this._readOnlyAttributes.add(this._timestampAttributes.createdAt);
      }

      if (this.options.updatedAt !== false) {
        this._timestampAttributes.updatedAt
          = typeof this.options.updatedAt === 'string' ? this.options.updatedAt : 'updatedAt';
        this._readOnlyAttributes.add(this._timestampAttributes.updatedAt);
      }

      if (this.options.paranoid && this.options.deletedAt !== false) {
        this._timestampAttributes.deletedAt
          = typeof this.options.deletedAt === 'string' ? this.options.deletedAt : 'deletedAt';
        this._readOnlyAttributes.add(this._timestampAttributes.deletedAt);
      }
    }

    // setup name for version attribute
    if (this.options.version) {
      this._versionAttribute = typeof this.options.version === 'string' ? this.options.version : 'version';
      this._readOnlyAttributes.add(this._versionAttribute);
    }

    this._hasReadOnlyAttributes = this._readOnlyAttributes.size > 0;

    // Add head and tail default attributes (id, timestamps)
    this._addDefaultAttributes();
    this.refreshAttributes();
    this._findAutoIncrementAttribute();

    this._scope = this.options.defaultScope;
    this._scopeNames = ['defaultScope'];

    this.sequelize.modelManager.addModel(this);
    this.sequelize.runHooks('afterDefine', this);

    return this;
  }

  static refreshAttributes() {
    const attributeManipulation = {};

    this.prototype._customGetters = {};
    this.prototype._customSetters = {};

    for (const type of ['get', 'set']) {
      const opt = `${type}terMethods`;
      const funcs = { ...this.options[opt] };
      const _custom = type === 'get' ? this.prototype._customGetters : this.prototype._customSetters;

      _.each(funcs, (method, attribute) => {
        _custom[attribute] = method;

        if (type === 'get') {
          funcs[attribute] = function () {
            return this.get(attribute);
          };
        }

        if (type === 'set') {
          funcs[attribute] = function (value) {
            return this.set(attribute, value);
          };
        }
      });

      _.each(this.rawAttributes, (options, attribute) => {
        if (Object.prototype.hasOwnProperty.call(options, type)) {
          _custom[attribute] = options[type];
        }

        if (type === 'get') {
          funcs[attribute] = function () {
            return this.get(attribute);
          };
        }

        if (type === 'set') {
          funcs[attribute] = function (value) {
            return this.set(attribute, value);
          };
        }
      });

      _.each(funcs, (fct, name) => {
        if (!attributeManipulation[name]) {
          attributeManipulation[name] = {
            configurable: true,
          };
        }

        attributeManipulation[name][type] = fct;
      });
    }

    this._dataTypeChanges = {};
    this._dataTypeSanitizers = {};

    this._hasBooleanAttributes = false;
    this._hasDateAttributes = false;
    this._jsonAttributes = new Set();
    this._virtualAttributes = new Set();
    this._defaultValues = {};
    this.prototype.validators = {};

    this.fieldRawAttributesMap = Object.create(null);

    this.primaryKeys = Object.create(null);
    this.uniqueKeys = Object.create(null);

    _.each(this.rawAttributes, (definition, name) => {
      definition.type = this.sequelize.normalizeDataType(definition.type);

      definition.Model = this;
      definition.fieldName = name;
      definition._modelAttribute = true;

      if (definition.field === undefined) {
        definition.field = Utils.underscoredIf(name, this.underscored);
      }

      if (definition.primaryKey === true) {
        this.primaryKeys[name] = definition;
      }

      this.fieldRawAttributesMap[definition.field] = definition;

      if (definition.type._sanitize) {
        this._dataTypeSanitizers[name] = definition.type._sanitize;
      }

      if (definition.type._isChanged) {
        this._dataTypeChanges[name] = definition.type._isChanged;
      }

      if (definition.type instanceof DataTypes.BOOLEAN) {
        this._hasBooleanAttributes = true;
      } else if (definition.type instanceof DataTypes.DATE || definition.type instanceof DataTypes.DATEONLY) {
        this._hasDateAttributes = true;
      } else if (definition.type instanceof DataTypes.JSON) {
        this._jsonAttributes.add(name);
      } else if (definition.type instanceof DataTypes.VIRTUAL) {
        this._virtualAttributes.add(name);
      }

      if (Object.prototype.hasOwnProperty.call(definition, 'defaultValue')) {
        this._defaultValues[name] = () => Utils.toDefaultValue(definition.defaultValue, this.sequelize.options.dialect);
      }

      if (Object.prototype.hasOwnProperty.call(definition, 'unique') && definition.unique) {
        let idxName;
        if (
          typeof definition.unique === 'object'
          && Object.prototype.hasOwnProperty.call(definition.unique, 'name')
        ) {
          idxName = definition.unique.name;
        } else if (typeof definition.unique === 'string') {
          idxName = definition.unique;
        } else {
          idxName = `${this.tableName}_${name}_unique`;
        }

        const idx = this.uniqueKeys[idxName] || { fields: [] };

        idx.fields.push(definition.field);
        idx.msg = idx.msg || definition.unique.msg || null;
        idx.name = idxName || false;
        idx.column = name;
        idx.customIndex = definition.unique !== true;

        this.uniqueKeys[idxName] = idx;
      }

      if (Object.prototype.hasOwnProperty.call(definition, 'validate')) {
        this.prototype.validators[name] = definition.validate;
      }

      if (definition.index === true && definition.type instanceof DataTypes.JSONB) {
        this._indexes.push(
          Utils.nameIndex(
            this._conformIndex({
              fields: [definition.field || name],
              using: 'gin',
            }),
            this.getTableName(),
          ),
        );

        delete definition.index;
      }
    });

    // Create a map of field to attribute names
    this.fieldAttributeMap = _.reduce(this.fieldRawAttributesMap, (map, value, key) => {
      if (key !== value.fieldName) {
        map[key] = value.fieldName;
      }

      return map;
    }, {});

    this._hasJsonAttributes = this._jsonAttributes.size > 0;

    this._hasVirtualAttributes = this._virtualAttributes.size > 0;

    this._hasDefaultValues = !_.isEmpty(this._defaultValues);

    this.tableAttributes = _.omitBy(this.rawAttributes, (_a, key) => this._virtualAttributes.has(key));

    this.prototype._hasCustomGetters = Object.keys(this.prototype._customGetters).length;
    this.prototype._hasCustomSetters = Object.keys(this.prototype._customSetters).length;

    for (const key of Object.keys(attributeManipulation)) {
      if (Object.prototype.hasOwnProperty.call(Model.prototype, key)) {
        this.sequelize.log(`Not overriding built-in method from model attribute: ${key}`);
        continue;
      }

      Object.defineProperty(this.prototype, key, attributeManipulation[key]);
    }

    this.prototype.rawAttributes = this.rawAttributes;
    this.prototype._isAttribute = key => Object.prototype.hasOwnProperty.call(this.prototype.rawAttributes, key);

    // Primary key convenience constiables
    this.primaryKeyAttributes = Object.keys(this.primaryKeys);
    this.primaryKeyAttribute = this.primaryKeyAttributes[0];
    if (this.primaryKeyAttribute) {
      this.primaryKeyField = this.rawAttributes[this.primaryKeyAttribute].field || this.primaryKeyAttribute;
    }

    this._hasPrimaryKeys = this.primaryKeyAttributes.length > 0;
    this._isPrimaryKey = key => this.primaryKeyAttributes.includes(key);

    this._attributeManipulation = attributeManipulation;
  }

  /**
   * Remove attribute from model definition.
   * Only use if you know what you're doing.
   *
   * @param {string} attribute name of attribute to remove
   */
  static removeAttribute(attribute) {
    delete this.rawAttributes[attribute];
    this.refreshAttributes();
  }

  /**
   * Merges new attributes with the existing ones.
   * Only use if you know what you're doing.
   *
   * Warning: Attributes are not replaced, they are merged.
   *
   * @param {object} newAttributes
   */
  static mergeAttributesDefault(newAttributes) {
    Utils.mergeDefaults(this.rawAttributes, newAttributes);

    this.refreshAttributes();

    return this.rawAttributes;
  }

  static mergeAttributesOverwrite(newAttributes) {
    for (const attributeName of Object.keys(newAttributes)) {
      if (!this.rawAttributes[attributeName]) {
        this.rawAttributes[attributeName] = newAttributes[attributeName];
      } else {
        Object.assign(this.rawAttributes[attributeName], newAttributes[attributeName]);
      }
    }

    this.refreshAttributes();

    return this.rawAttributes;
  }

  /**
   * Sync this Model to the DB, that is create the table.
   * See {@link Sequelize#sync} for options
   *
   * @param {object} [options] sync options
   *
   * @returns {Promise<Model>}
   */
  static async sync(options) {
    options = { ...this.options, ...options };
    options.hooks = options.hooks === undefined ? true : Boolean(options.hooks);

    const attributes = this.tableAttributes;
    const rawAttributes = this.fieldRawAttributesMap;

    if (options.hooks) {
      await this.runHooks('beforeSync', options);
    }

    if (options.force) {
      await this.drop(options);
    }

    const tableName = this.getTableName(options);

    await this.queryInterface.createTable(tableName, attributes, options, this);

    if (options.alter) {
      const tableInfos = await Promise.all([
        this.queryInterface.describeTable(tableName, options),
        this.queryInterface.getForeignKeyReferencesForTable(tableName, options),
      ]);
      const columns = tableInfos[0];
      // Use for alter foreign keys
      const foreignKeyReferences = tableInfos[1];
      const removedConstraints = {};

      for (const columnName in attributes) {
        if (!Object.prototype.hasOwnProperty.call(attributes, columnName)) {
          continue;
        }

        if (!columns[columnName] && !columns[attributes[columnName].field]) {
          await this.queryInterface.addColumn(tableName, attributes[columnName].field || columnName, attributes[columnName], options);
        }
      }

      if (options.alter === true || typeof options.alter === 'object' && options.alter.drop !== false) {
        for (const columnName in columns) {
          if (!Object.prototype.hasOwnProperty.call(columns, columnName)) {
            continue;
          }

          const currentAttribute = rawAttributes[columnName];
          if (!currentAttribute) {
            await this.queryInterface.removeColumn(tableName, columnName, options);
            continue;
          }

          if (currentAttribute.primaryKey) {
            continue;
          }

          // Check foreign keys. If it's a foreign key, it should remove constraint first.
          const references = currentAttribute.references;
          if (currentAttribute.references) {
            const database = this.sequelize.config.database;
            const schema = this.sequelize.config.schema;
            // Find existed foreign keys
            for (const foreignKeyReference of foreignKeyReferences) {
              const constraintName = foreignKeyReference.constraintName;
              if ((Boolean(constraintName)
                && foreignKeyReference.tableCatalog === database
                && (schema ? foreignKeyReference.tableSchema === schema : true)
                && foreignKeyReference.referencedTableName === references.model
                && foreignKeyReference.referencedColumnName === references.key
                && (schema ? foreignKeyReference.referencedTableSchema === schema : true)
                && !removedConstraints[constraintName])
                || this.sequelize.options.dialect === 'ibmi') {
                // Remove constraint on foreign keys.
                await this.queryInterface.removeConstraint(tableName, constraintName, options);
                removedConstraints[constraintName] = true;
              }
            }
          }

          await this.queryInterface.changeColumn(tableName, columnName, currentAttribute, options);
        }
      }
    }

    let indexes = await this.queryInterface.showIndex(tableName, options);
    indexes = this._indexes.filter(item1 => !indexes.some(item2 => item1.name === item2.name)).sort((index1, index2) => {
      if (this.sequelize.options.dialect === 'postgres') {
      // move concurrent indexes to the bottom to avoid weird deadlocks
        if (index1.concurrently === true) {
          return 1;
        }

        if (index2.concurrently === true) {
          return -1;
        }
      }

      return 0;
    });

    for (const index of indexes) {
      await this.queryInterface.addIndex(tableName, { ...options, ...index });
    }

    if (options.hooks) {
      await this.runHooks('afterSync', options);
    }

    return this;
  }

  /**
   * Drop the table represented by this Model
   *
   * @param {object} [options] drop options
   * @returns {Promise}
   */
  static async drop(options) {
    return await this.queryInterface.dropTable(this.getTableName(options), options);
  }

  /**
   * @param {object | string} schema
   * @deprecated use {@link Sequelize#dropSchema} or {@link QueryInterface#dropSchema}
   */
  // TODO [>=2023-01-01]: remove me in Sequelize >= 8
  static async dropSchema(schema) {
    noModelDropSchema();

    return await this.queryInterface.dropSchema(schema);
  }

  /**
   * Returns a copy of this model with the corresponding table located in the specified schema.
   *
   * For postgres, this will actually place the schema in front of the table name (`"schema"."tableName"`),
   * while the schema will be prepended to the table name for mysql and sqlite (`'schema.tablename'`).
   *
   * This method is intended for use cases where the same model is needed in multiple schemas.
   * In such a use case it is important to call {@link Model.sync} (or use migrations!) for each model created by this method
   * to ensure the models are created in the correct schema.
   *
   * If a single default schema per model is needed, set the {@link ModelOptions.schema} option instead.
   *
   * @param {string|object} schema The name of the schema
   *
   * @returns {Model}
   */
  static withSchema(schema) {
    if (arguments.length > 1) {
      throw new TypeError('Unlike Model.schema, Model.withSchema only accepts 1 argument which may be either a string or an option bag.');
    }

    const schemaOptions = typeof schema === 'string' ? { schema } : schema;

    return this.getInitialModel()
      ._withScopeAndSchema(schemaOptions, this._scope, this._scopeNames);
  }

  // TODO [>=2023-01-01]: remove in Sequelize 8
  static schema(schema, options) {
    schemaRenamedToWithSchema();

    return this.withSchema({
      schema,
      schemaDelimiter: typeof options === 'string' ? options : options?.schemaDelimiter,
    });
  }

  /**
   * Returns the initial model, the one returned by {@link Model.init} or {@link Sequelize#define},
   * before any scope or schema was applied.
   */
  static getInitialModel() {
    // '_initialModel' is set on model variants (withScope, withSchema, etc)
    return this._initialModel ?? this;
  }

  /**
   * Get the table name of the model, taking schema into account. The method will return The name as a string if the model
   * has no schema, or an object with `tableName`, `schema` and `delimiter` properties.
   *
   * @returns {string|object}
   */
  static getTableName() {
    return this.queryGenerator.addSchema(this);
  }

  /**
   * Add a new scope to the model
   *
   * This is especially useful for adding scopes with includes, when the model you want to
   * include is not available at the time this model is defined.
   *
   * By default, this will throw an error if a scope with that name already exists.
   * Use {@link AddScopeOptions.override} in the options object to silence this error.
   *
   * See {@link https://sequelize.org/docs/v7/other-topics/scopes/} to learn more about scopes.
   *
   * @param {string}          name The name of the scope. Use `defaultScope` to override the default scope
   * @param {object|Function} scope scope or options
   * @param {object}          [options] scope options
   */
  static addScope(name, scope, options) {
    if (this !== this.getInitialModel()) {
      throw new Error(`Model.addScope can only be called on the initial model. Use "${this.name}.getInitialModel()" to access the initial model.`);
    }

    options = { override: false, ...options };

    if ((name === 'defaultScope' && Object.keys(this.options.defaultScope).length > 0 || name in this.options.scopes) && options.override === false) {
      throw new Error(`The scope ${name} already exists. Pass { override: true } as options to silence this error`);
    }

    if (name === 'defaultScope') {
      this.options.defaultScope = this._scope = scope;
    } else {
      this.options.scopes[name] = scope;
    }
  }

  // TODO [>=2023-01-01]: remove in Sequelize 8
  static scope(...options) {
    scopeRenamedToWithScope();

    return this.withScope(...options);
  }

  /**
   * Creates a copy of this model, with one or more scopes applied.
   *
   * See {@link https://sequelize.org/docs/v7/other-topics/scopes/} to learn more about scopes.
   *
   * @param {?Array|object|string} [scopes] The scope(s) to apply. Scopes can either be passed as consecutive arguments, or
   *   as an array of arguments. To apply simple scopes and scope functions with no arguments, pass them as strings. For
   *   scope function, pass an object, with a `method` property. The value can either be a string, if the method does not
   *   take any arguments, or an array, where the first element is the name of the method, and consecutive elements are
   *   arguments to that method. Pass null to remove all scopes, including the default.
   *
<<<<<<< HEAD
   * @example <caption>To invoke scope functions you can do</caption>
   * Model.scope({ method: ['complexFunction', 'dan@sequelize.com', 42]}).findAll()
   * // WHERE email like 'dan@sequelize.com%' AND access_level >= 42
   *
   * @param {?Array<object|string>} [options] The scope(s) to apply. Scopes can either be passed as consecutive arguments, or as an array of arguments. To apply simple scopes and scope functions with no arguments, pass them as strings. For scope function, pass an object, with a `method` property. The value can either be a string, if the method does not take any arguments, or an array, where the first element is the name of the method, and consecutive elements are arguments to that method. Pass null to remove all scopes, including the default.
   *
   * @returns {Model} A reference to the model, with the scope(s) applied. Calling scope again on the returned model will clear the previous scope.
=======
   * @returns {Model} A reference to the model, with the scope(s) applied. Calling scope again on the returned model will
   *   clear the previous scope.
>>>>>>> d84fef94
   */
  static withScope(...scopes) {
    scopes = scopes.flat().filter(Boolean);

    const initialModel = this.getInitialModel();

    const mergedScope = {};
    const scopeNames = [];

    for (const option of scopes) {
      let scope = null;
      let scopeName = null;

      if (_.isPlainObject(option)) {
        if (option.method) {
          if (Array.isArray(option.method) && Boolean(initialModel.options.scopes[option.method[0]])) {
            scopeName = option.method[0];
            scope = initialModel.options.scopes[scopeName].apply(initialModel, option.method.slice(1));
          } else if (initialModel.options.scopes[option.method]) {
            scopeName = option.method;
            scope = initialModel.options.scopes[scopeName].apply(initialModel);
          }
        } else {
          scope = option;
        }
      } else if (option === 'defaultScope' && _.isPlainObject(initialModel.options.defaultScope)) {
        scope = initialModel.options.defaultScope;
      } else {
        scopeName = option;
        scope = initialModel.options.scopes[scopeName];
        if (typeof scope === 'function') {
          scope = scope();
        }
      }

      if (!scope) {
        throw new sequelizeErrors.SequelizeScopeError(`"${this.name}.withScope()" has been called with an invalid scope: "${scopeName}" does not exist.`);
      }

      this._conformIncludes(scope, this);
      // clone scope so it doesn't get modified
      this._assignOptions(mergedScope, Utils.cloneDeep(scope));
      scopeNames.push(scopeName ? scopeName : 'defaultScope');
    }

    return initialModel._withScopeAndSchema({
      schema: this._schema || '',
      schemaDelimiter: this._schemaDelimiter || '',
    }, mergedScope, scopeNames);
  }

  // TODO [>=2023-01-01]: remove in Sequelize 8
  /**
   * Returns a model without scope. The default scope is also omitted.
   *
   * See {@link https://sequelize.org/docs/v7/other-topics/scopes/} to learn more about scopes.
   */
  static unscoped() {
    scopeRenamedToWithScope();

    return this.withoutScope();
  }

  /**
   * Returns a model without scope. The default scope is also omitted.
   *
   * See {@link https://sequelize.org/docs/v7/other-topics/scopes/} to learn more about scopes.
   */
  static withoutScope() {
    return this.withScope(null);
  }

  /**
   * Returns the base model, with its initial scope.
   */
  static withInitialScope() {
    const initialModel = this.getInitialModel();

    if (this._schema !== initialModel._schema || this._schemaDelimiter !== initialModel._schemaDelimiter) {
      return initialModel.withSchema({
        schema: this._schema,
        schemaDelimiter: this._schemaDelimiter,
      });
    }

    return initialModel;
  }

  static _withScopeAndSchema(schemaOptions, mergedScope, scopeNames) {
    if (!this._modelVariantRefs) {
      // technically this weakref is unnecessary because we're referencing ourselves but it simplifies the code
      // eslint-disable-next-line no-undef -- eslint doesn't know about WeakRef, this will be resolved once we migrate to TS.
      this._modelVariantRefs = new Set([new WeakRef(this)]);
    }

    for (const modelVariantRef of this._modelVariantRefs) {
      const modelVariant = modelVariantRef.deref();

      if (!modelVariant) {
        this._modelVariantRefs.delete(modelVariantRef);
        continue;
      }

      if (modelVariant._schema !== (schemaOptions.schema || '')) {
        continue;
      }

      if (modelVariant._schemaDelimiter !== (schemaOptions.schemaDelimiter || '')) {
        continue;
      }

      // the item order of these arrays is important! scope('a', 'b') is not equal to scope('b', 'a')
      if (!_.isEqual(modelVariant._scopeNames, scopeNames)) {
        continue;
      }

      if (!_.isEqual(modelVariant._scope, mergedScope)) {
        continue;
      }

      return modelVariant;
    }

    const clone = this._createModelVariant();
    // eslint-disable-next-line no-undef -- eslint doesn't know about WeakRef, this will be resolved once we migrate to TS.
    this._modelVariantRefs.add(new WeakRef(clone));

    clone._schema = schemaOptions.schema || '';
    clone._schemaDelimiter = schemaOptions.schemaDelimiter || '';
    clone._scope = mergedScope;
    clone._scopeNames = scopeNames;

    if (scopeNames.length !== 1 || scopeNames[0] !== 'defaultScope') {
      clone.scoped = true;
    }

    return clone;
  }

  static _createModelVariant() {
    const model = class extends this {};
    model._initialModel = this;
    Object.defineProperty(model, 'name', { value: this.name });

    return model;
  }

  /**
   * Search for multiple instances.
   * See {@link https://sequelize.org/docs/v7/core-concepts/model-querying-basics/} for more information about querying.
   *
   * __Example of a simple search:__
   * ```js
   * Model.findAll({
   *   where: {
   *     attr1: 42,
   *     attr2: 'cake'
   *   }
   * })
   * ```
   *
   * See also:
   * - {@link Model.findOne}
   * - {@link Sequelize#query}
   *
   * @param {object} options
   * @returns {Promise} A promise that will resolve with the array containing the results of the SELECT query.
   */
  static async findAll(options) {
    if (options !== undefined && !_.isPlainObject(options)) {
      throw new sequelizeErrors.QueryError('The argument passed to findAll must be an options object, use findByPk if you wish to pass a single primary key value');
    }

    if (options !== undefined && options.attributes && !Array.isArray(options.attributes) && !_.isPlainObject(options.attributes)) {
      throw new sequelizeErrors.QueryError('The attributes option must be an array of column names or an object');
    }

    this._warnOnInvalidOptions(options, Object.keys(this.rawAttributes));

    const tableNames = {};

    tableNames[this.getTableName(options)] = true;
    options = Utils.cloneDeep(options);

    _.defaults(options, { hooks: true, model: this });

    // set rejectOnEmpty option, defaults to model options
    options.rejectOnEmpty = Object.prototype.hasOwnProperty.call(options, 'rejectOnEmpty')
      ? options.rejectOnEmpty
      : this.options.rejectOnEmpty;

    this._conformIncludes(options, this);
    this._injectScope(options);

    if (options.hooks) {
      await this.runHooks('beforeFind', options);
      this._conformIncludes(options, this);
    }

    this._expandAttributes(options);
    this._expandIncludeAll(options, options.model);

    if (options.hooks) {
      await this.runHooks('beforeFindAfterExpandIncludeAll', options);
    }

    options.originalAttributes = this._injectDependentVirtualAttributes(options.attributes);

    if (options.include) {
      options.hasJoin = true;

      _validateIncludedElements(options, tableNames);

      // If we're not raw, we have to make sure we include the primary key for de-duplication
      if (
        options.attributes
        && !options.raw
        && this.primaryKeyAttribute
        && !options.attributes.includes(this.primaryKeyAttribute)
        && (!options.group || !options.hasSingleAssociation || options.hasMultiAssociation)
      ) {
        options.attributes = [this.primaryKeyAttribute].concat(options.attributes);
      }
    }

    if (!options.attributes) {
      options.attributes = Object.keys(this.rawAttributes);
      options.originalAttributes = this._injectDependentVirtualAttributes(options.attributes);
    }

    // whereCollection is used for non-primary key updates
    this.options.whereCollection = options.where || null;

    Utils.mapFinderOptions(options, this);

    options = this._paranoidClause(this, options);

    if (options.hooks) {
      await this.runHooks('beforeFindAfterOptions', options);
    }

    const selectOptions = { ...options, tableNames: Object.keys(tableNames) };
    const results = await this.queryInterface.select(this, this.getTableName(selectOptions), selectOptions);
    if (options.hooks) {
      await this.runHooks('afterFind', results, options);
    }

    // rejectOnEmpty mode
    if (_.isEmpty(results) && options.rejectOnEmpty) {
      if (typeof options.rejectOnEmpty === 'function') {
        throw new options.rejectOnEmpty();
      }

      if (typeof options.rejectOnEmpty === 'object') {
        throw options.rejectOnEmpty;
      }

      throw new sequelizeErrors.EmptyResultError();
    }

    return await Model._findSeparate(results, options);
  }

  static _warnOnInvalidOptions(options, validColumnNames) {
    if (!_.isPlainObject(options)) {
      return;
    }

    const unrecognizedOptions = Object.keys(options).filter(k => !validQueryKeywords.has(k));
    const unexpectedModelAttributes = _.intersection(unrecognizedOptions, validColumnNames);
    if (!options.where && unexpectedModelAttributes.length > 0) {
      logger.warn(`Model attributes (${unexpectedModelAttributes.join(', ')}) passed into finder method options of model ${this.name}, but the options.where object is empty. Did you forget to use options.where?`);
    }
  }

  static _injectDependentVirtualAttributes(attributes) {
    if (!this._hasVirtualAttributes) {
      return attributes;
    }

    if (!attributes || !Array.isArray(attributes)) {
      return attributes;
    }

    for (const attribute of attributes) {
      if (
        this._virtualAttributes.has(attribute)
        && this.rawAttributes[attribute].type.fields
      ) {
        attributes = attributes.concat(this.rawAttributes[attribute].type.fields);
      }
    }

    attributes = _.uniq(attributes);

    return attributes;
  }

  static async _findSeparate(results, options) {
    if (!options.include || options.raw || !results) {
      return results;
    }

    const original = results;
    if (options.plain) {
      results = [results];
    }

    if (!Array.isArray(results) || results.length === 0) {
      return original;
    }

    await Promise.all(options.include.map(async include => {
      if (!include.separate) {
        return await Model._findSeparate(
          results.reduce((memo, result) => {
            let associations = result.get(include.association.as);

            // Might be an empty belongsTo relation
            if (!associations) {
              return memo;
            }

            // Force array so we can concat no matter if it's 1:1 or :M
            if (!Array.isArray(associations)) {
              associations = [associations];
            }

            for (let i = 0, len = associations.length; i !== len; ++i) {
              memo.push(associations[i]);
            }

            return memo;
          }, []),
          {

            ..._.omit(options, 'include', 'attributes', 'order', 'where', 'limit', 'offset', 'plain', 'scope'),
            include: include.include || [],
          },
        );
      }

      const map = await include.association.get(results, {

        ..._.omit(options, nonCascadingOptions),
        ..._.omit(include, ['parent', 'association', 'as', 'originalAttributes']),
      });

      for (const result of results) {
        result.set(
          include.association.as,
          map.get(result.get(include.association.sourceKey)),
          { raw: true },
        );
      }
    }));

    return original;
  }

  /**
   * Search for a single instance by its primary key.
   *
   * This applies LIMIT 1, only a single instance will be returned.
   *
   * Returns the model with the matching primary key.
   * If not found, returns null or throws an error if {@link FindOptions.rejectOnEmpty} is set.
   *
   * @param  {number|string|Buffer}      param The value of the desired instance's primary key.
   * @param  {object}                    [options] find options
   * @returns {Promise<Model|null>}
   */
  static async findByPk(param, options) {
    // return Promise resolved with null if no arguments are passed
    if ([null, undefined].includes(param)) {
      return null;
    }

    options = Utils.cloneDeep(options) || {};

    if (typeof param === 'number' || typeof param === 'string' || Buffer.isBuffer(param)) {
      options.where = {
        [this.primaryKeyAttribute]: param,
      };
    } else {
      throw new TypeError(`Argument passed to findByPk is invalid: ${param}`);
    }

    // Bypass a possible overloaded findOne
    return await Model.findOne.call(this, options);
  }

  /**
   * Search for a single instance.
   *
   * Returns the first instance corresponding matching the query.
   * If not found, returns null or throws an error if {@link FindOptions.rejectOnEmpty} is set.
   *
   * @param  {object}       [options] A hash of options to describe the scope of the search
   * @returns {Promise<Model|null>}
   */
  static async findOne(options) {
    if (options !== undefined && !_.isPlainObject(options)) {
      throw new Error('The argument passed to findOne must be an options object, use findByPk if you wish to pass a single primary key value');
    }

    options = Utils.cloneDeep(options);

    if (options.limit === undefined) {
      const uniqueSingleColumns = _.chain(this.uniqueKeys).values().filter(c => c.fields.length === 1)
        .map('column')
        .value();

      // Don't add limit if querying directly on the pk or a unique column
      if (!options.where || !_.some(options.where, (value, key) => (key === this.primaryKeyAttribute || uniqueSingleColumns.includes(key))
          && (Utils.isPrimitive(value) || Buffer.isBuffer(value)))) {
        options.limit = 1;
      }
    }

    // Bypass a possible overloaded findAll.
    return await Model.findAll.call(this, (_.defaults(options, {
      model: this,
      plain: true,
    })));
  }

  /**
   * Run an aggregation method on the specified field.
   *
   * Returns the aggregate result cast to {@link AggregateOptions.dataType},
   * unless `options.plain` is false, in which case the complete data result is returned.
   *
   * @param {string}          attribute The attribute to aggregate over. Can be a field name or *
   * @param {string}          aggregateFunction The function to use for aggregation, e.g. sum, max etc.
   * @param {object}          [options] Query options. See sequelize.query for full options
   *
   * @returns {Promise<DataTypes|object>}
   */
  static async aggregate(attribute, aggregateFunction, options) {
    options = Utils.cloneDeep(options);
    options.model = this;

    // We need to preserve attributes here as the `injectScope` call would inject non aggregate columns.
    const prevAttributes = options.attributes;
    this._injectScope(options);
    options.attributes = prevAttributes;
    this._conformIncludes(options, this);

    if (options.include) {
      this._expandIncludeAll(options);
      _validateIncludedElements(options);
    }

    const attrOptions = this.rawAttributes[attribute];
    const field = attrOptions && attrOptions.field || attribute;
    let aggregateColumn = this.sequelize.col(field);

    if (options.distinct) {
      aggregateColumn = this.sequelize.fn('DISTINCT', aggregateColumn);
    }

    let { group } = options;
    if (Array.isArray(group) && Array.isArray(group[0])) {
      noDoubleNestedGroup();
      group = group.flat();
    }

    options.attributes = _.unionBy(
      options.attributes,
      group,
      [[this.sequelize.fn(aggregateFunction, aggregateColumn), aggregateFunction]],
      a => (Array.isArray(a) ? a[1] : a),
    );

    if (!options.dataType) {
      if (attrOptions) {
        options.dataType = attrOptions.type;
      } else {
        // Use FLOAT as fallback
        options.dataType = new DataTypes.FLOAT();
      }
    } else {
      options.dataType = this.sequelize.normalizeDataType(options.dataType);
    }

    Utils.mapOptionFieldNames(options, this);
    options = this._paranoidClause(this, options);

    const value = await this.queryInterface.rawSelect(this.getTableName(options), options, aggregateFunction, this);

    return value;
  }

  /**
   * Count the number of records matching the provided where clause.
   *
   * If you provide an `include` option, the number of matching associations will be counted instead.
   *
   * @param {object}        [options] options
   * @returns {Promise<number>}
   */
  static async count(options) {
    options = Utils.cloneDeep(options);
    options = _.defaults(options, { hooks: true });
    options.raw = true;
    if (options.hooks) {
      await this.runHooks('beforeCount', options);
    }

    let col = options.col || '*';
    if (options.include) {
      col = `${this.name}.${options.col || this.primaryKeyField}`;
    }

    if (options.distinct && col === '*') {
      col = this.primaryKeyField;
    }

    options.plain = !options.group;
    options.dataType = new DataTypes.INTEGER();
    options.includeIgnoreAttributes = false;

    // No limit, offset or order for the options max be given to count()
    // Set them to null to prevent scopes setting those values
    options.limit = null;
    options.offset = null;
    options.order = null;

    const result = await this.aggregate(col, 'count', options);

    // When grouping is used, some dialects such as PG are returning the count as string
    // --> Manually convert it to number
    if (Array.isArray(result)) {
      return result.map(item => ({
        ...item,
        count: Number(item.count),
      }));
    }

    return result;
  }

  /**
   * Finds all the rows matching your query, within a specified offset / limit, and get the total number of
   * rows matching your query. This is very useful for pagination.
   *
   * ```js
   * Model.findAndCountAll({
   *   where: ...,
   *   limit: 12,
   *   offset: 12
   * }).then(result => {
   *   ...
   * })
   * ```
   * In the above example, `result.rows` will contain rows 13 through 24, while `result.count` will return
   * the total number of rows that matched your query.
   *
   * When you add includes, only those which are required (either because they have a where clause, or
   * because required` is explicitly set to true on the include) will be added to the count part.
   *
   * Suppose you want to find all users who have a profile attached:
   * ```js
   * User.findAndCountAll({
   *   include: [
   *      { model: Profile, required: true}
   *   ],
   *   limit: 3
   * });
   * ```
   * Because the include for `Profile` has `required` set it will result in an inner join, and only the users
   * who have a profile will be counted. If we remove `required` from the include, both users with and
   * without profiles will be counted
   *
   * This function also support grouping, when `group` is provided, the count will be an array of objects
   * containing the count for each group and the projected attributes.
   * ```js
   * User.findAndCountAll({
   *   group: 'type'
   * });
   * ```
   *
   * @param {object} [options] See findAll options
   * @returns {Promise<{count: number | number[], rows: Model[]}>}
   */
  static async findAndCountAll(options) {
    if (options !== undefined && !_.isPlainObject(options)) {
      throw new Error('The argument passed to findAndCountAll must be an options object, use findByPk if you wish to pass a single primary key value');
    }

    const countOptions = Utils.cloneDeep(options);

    if (countOptions.attributes) {
      countOptions.attributes = undefined;
    }

    const [count, rows] = await Promise.all([
      this.count(countOptions),
      this.findAll(options),
    ]);

    return {
      count,
      rows: count === 0 ? [] : rows,
    };
  }

  /**
   * Finds the maximum value of field
   *
   * @param {string} field attribute / field name
   * @param {object} [options] See aggregate
   * @returns {Promise<*>}
   */
  static async max(field, options) {
    return await this.aggregate(field, 'max', options);
  }

  /**
   * Finds the minimum value of field
   *
   * @param {string} field attribute / field name
   * @param {object} [options] See aggregate
   * @returns {Promise<*>}
   */
  static async min(field, options) {
    return await this.aggregate(field, 'min', options);
  }

  /**
   * Retrieves the sum of field
   *
   * @param {string} field attribute / field name
   * @param {object} [options] See aggregate
   * @returns {Promise<number>}
   */
  static async sum(field, options) {
    return await this.aggregate(field, 'sum', options);
  }

  /**
   * Builds a new model instance.
   * Unlike {@link Model.create}, the instance is not persisted, you need to call {@link Model#save} yourself.
   *
   * @param {object|Array} values An object of key value pairs or an array of such. If an array, the function will return an
   *   array of instances.
   * @param {object}  [options] Instance build options
   *
   * @returns {Model|Array<Model>}
   */
  static build(values, options) {
    if (Array.isArray(values)) {
      return this.bulkBuild(values, options);
    }

    return new this(values, options);
  }

  /**
   * Builds multiple new model instances.
   * Unlike {@link Model.create}, the instances are not persisted, you need to call {@link Model#save} yourself.
   *
   * @param {Array} valueSets An array of objects with key value pairs.
   * @param {object}  [options] Instance build options
   */
  static bulkBuild(valueSets, options) {
    options = { isNewRecord: true, ...options };

    if (!options.includeValidated) {
      this._conformIncludes(options, this);
      if (options.include) {
        this._expandIncludeAll(options);
        _validateIncludedElements(options);
      }
    }

    if (options.attributes) {
      options.attributes = options.attributes.map(attribute => (Array.isArray(attribute) ? attribute[1] : attribute));
    }

    return valueSets.map(values => this.build(values, options));
  }

  /**
   * Builds a new model instance and persists it.
   * Equivalent to calling {@link Model.build} then {@link Model.save}.
   *
   * @param {object} values
   * @param {object} options
   * @returns {Promise<Model>}
   *
   */
  static async create(values, options) {
    options = Utils.cloneDeep(options || {});

    return await this.build(values, {
      isNewRecord: true,
      attributes: options.fields,
      include: options.include,
      raw: options.raw,
      silent: options.silent,
    }).save(options);
  }

  /**
   * Find an entity that matches the query, or build (but don't save) the entity if none is found.
   * The successful result of the promise will be the tuple [instance, initialized].
   *
   * @param {object} options find options
   * @returns {Promise<Model,boolean>}
   */
  static async findOrBuild(options) {
    if (!options || !options.where || arguments.length > 1) {
      throw new Error(
        'Missing where attribute in the options parameter passed to findOrBuild. '
        + 'Please note that the API has changed, and is now options only (an object with where, defaults keys, transaction etc.)',
      );
    }

    let values;

    let instance = await this.findOne(options);
    if (instance === null) {
      values = { ...options.defaults };
      if (_.isPlainObject(options.where)) {
        values = Utils.defaults(values, options.where);
      }

      instance = this.build(values, options);

      return [instance, true];
    }

    return [instance, false];
  }

  /**
   * Find an entity that matches the query, or {@link Model.create} the entity if none is found
   * The successful result of the promise will be the tuple [instance, initialized].
   *
   * If no transaction is passed in the `options` object, a new transaction will be created internally, to
   * prevent the race condition where a matching row is created by another connection after the find but
   * before the insert call.
   * However, it is not always possible to handle this case in SQLite, specifically if one transaction inserts
   * and another tries to select before the first one has committed.
   * In this case, an instance of {@link TimeoutError} will be thrown instead.
   *
   * If a transaction is passed, a savepoint will be created instead,
   * and any unique constraint violation will be handled internally.
   *
   * @param {object} options find and create options
   * @returns {Promise<Model,boolean>}
   */
  static async findOrCreate(options) {
    if (!options || !options.where || arguments.length > 1) {
      throw new Error(
        'Missing where attribute in the options parameter passed to findOrCreate. '
        + 'Please note that the API has changed, and is now options only (an object with where, defaults keys, transaction etc.)',
      );
    }

    options = { ...options };

    if (options.defaults) {
      const defaults = Object.keys(options.defaults);
      const unknownDefaults = defaults.filter(name => !this.rawAttributes[name]);

      if (unknownDefaults.length > 0) {
        logger.warn(`Unknown attributes (${unknownDefaults}) passed to defaults option of findOrCreate`);
      }
    }

    if (options.transaction === undefined && this.sequelize.constructor._cls) {
      const t = this.sequelize.constructor._cls.get('transaction');
      if (t) {
        options.transaction = t;
      }
    }

    const internalTransaction = !options.transaction;
    let values;
    let transaction;

    try {
      const t = await this.sequelize.transaction(options);
      transaction = t;
      options.transaction = t;

      const found = await this.findOne(Utils.defaults({ transaction }, options));
      if (found !== null) {
        return [found, false];
      }

      values = { ...options.defaults };
      if (_.isPlainObject(options.where)) {
        values = Utils.defaults(values, options.where);
      }

      options.exception = true;
      options.returning = true;

      try {
        const created = await this.create(values, options);
        if (created.get(this.primaryKeyAttribute, { raw: true }) === null) {
          // If the query returned an empty result for the primary key, we know that this was actually a unique constraint violation
          throw new sequelizeErrors.UniqueConstraintError();
        }

        return [created, true];
      } catch (error) {
        if (!(error instanceof sequelizeErrors.UniqueConstraintError)) {
          throw error;
        }

        const flattenedWhere = Utils.flattenObjectDeep(options.where);
        const flattenedWhereKeys = Object.keys(flattenedWhere).map(name => _.last(name.split('.')));
        const whereFields = flattenedWhereKeys.map(name => _.get(this.rawAttributes, `${name}.field`, name));
        const defaultFields = options.defaults && Object.keys(options.defaults)
          .filter(name => this.rawAttributes[name])
          .map(name => this.rawAttributes[name].field || name);

        const errFieldKeys = Object.keys(error.fields);
        const errFieldsWhereIntersects = Utils.intersects(errFieldKeys, whereFields);
        if (defaultFields && !errFieldsWhereIntersects && Utils.intersects(errFieldKeys, defaultFields)) {
          throw error;
        }

        if (errFieldsWhereIntersects) {
          _.each(error.fields, (value, key) => {
            const name = this.fieldRawAttributesMap[key].fieldName;
            if (value.toString() !== options.where[name].toString()) {
              throw new Error(`${this.name}#findOrCreate: value used for ${name} was not equal for both the find and the create calls, '${options.where[name]}' vs '${value}'`);
            }
          });
        }

        // Someone must have created a matching instance inside the same transaction since we last did a find. Let's find it!
        const otherCreated = await this.findOne(Utils.defaults({
          transaction: internalTransaction ? null : transaction,
        }, options));

        // Sanity check, ideally we caught this at the defaultFeilds/err.fields check
        // But if we didn't and instance is null, we will throw
        if (otherCreated === null) {
          throw error;
        }

        return [otherCreated, false];
      }
    } finally {
      if (internalTransaction && transaction) {
        await transaction.commit();
      }
    }
  }

  /**
   * A more performant {@link Model.findOrCreate} that will not start its own transaction or savepoint (at least not in
   * postgres)
   *
<<<<<<< HEAD
   * See {@link Model.findAll} for a full specification of find and options
=======
   * It will execute a find call, attempt to create if empty, then attempt to find again if a unique constraint fails.
>>>>>>> d84fef94
   *
   * The successful result of the promise will be the tuple [instance, initialized].
   *
   * @param {object} options find options
   * @returns {Promise<Model,boolean>}
   */
  static async findCreateFind(options) {
    if (!options || !options.where) {
      throw new Error(
        'Missing where attribute in the options parameter passed to findCreateFind.',
      );
    }

    let values = { ...options.defaults };
    if (_.isPlainObject(options.where)) {
      values = Utils.defaults(values, options.where);
    }

    const found = await this.findOne(options);
    if (found) {
      return [found, false];
    }

    try {
      const createOptions = { ...options };

      // To avoid breaking a postgres transaction, run the create with `ignoreDuplicates`.
      if (this.sequelize.options.dialect === 'postgres' && options.transaction) {
        createOptions.ignoreDuplicates = true;
      }

      const created = await this.create(values, createOptions);

      return [created, true];
    } catch (error) {
      if (!(error instanceof sequelizeErrors.UniqueConstraintError || error instanceof sequelizeErrors.EmptyResultError)) {
        throw error;
      }

      const foundAgain = await this.findOne(options);

      return [foundAgain, false];
    }
  }

  /**
   * Inserts or updates a single entity. An update will be executed if a row which matches the supplied values on
   * either the primary key or a unique key is found. Note that the unique index must be defined in your
   * sequelize model and not just in the table. Otherwise, you may experience a unique constraint violation,
   * because sequelize fails to identify the row that should be updated.
   *
   * **Implementation details:**
   *
   * * MySQL - Implemented as a single query `INSERT values ON DUPLICATE KEY UPDATE values`
   * * PostgreSQL - Implemented as a temporary function with exception handling: INSERT EXCEPTION WHEN
   *   unique_constraint UPDATE
   * * SQLite - Implemented as two queries `INSERT; UPDATE`. This means that the update is executed regardless
   *   of whether the row already existed or not
   *
   * **Note:** SQLite returns null for created, no matter if the row was created or updated. This is
   * because SQLite always runs INSERT OR IGNORE + UPDATE, in a single query, so there is no way to know
   * whether the row was inserted or not.
   *
   * @param  {object} values hash of values to upsert
   * @param  {object} [options] upsert options
   * @returns {Promise<Array<Model, boolean | null>>} an array with two elements, the first being the new record and
   *   the second being `true` if it was just created or `false` if it already existed (except on Postgres and SQLite, which
   *   can't detect this and will always return `null` instead of a boolean).
   */
  static async upsert(values, options) {
    options = {
      hooks: true,
      returning: true,
      validate: true,
      ...Utils.cloneDeep(options),
    };

    const createdAtAttr = this._timestampAttributes.createdAt;
    const updatedAtAttr = this._timestampAttributes.updatedAt;
    const hasPrimary = this.primaryKeyField in values || this.primaryKeyAttribute in values;
    const instance = this.build(values);

    options.model = this;
    options.instance = instance;

    const changed = [...instance._changed];
    if (!options.fields) {
      options.fields = changed;
    }

    if (options.validate) {
      await instance.validate(options);
    }

    // Map field names
    const updatedDataValues = _.pick(instance.dataValues, changed);
    const insertValues = Utils.mapValueFieldNames(instance.dataValues, Object.keys(instance.rawAttributes), this);
    const updateValues = Utils.mapValueFieldNames(updatedDataValues, options.fields, this);
    const now = Utils.now(this.sequelize.options.dialect);

    // Attach createdAt
    if (createdAtAttr && !insertValues[createdAtAttr]) {
      const field = this.rawAttributes[createdAtAttr].field || createdAtAttr;
      insertValues[field] = this._getDefaultTimestamp(createdAtAttr) || now;
    }

    if (updatedAtAttr && !insertValues[updatedAtAttr]) {
      const field = this.rawAttributes[updatedAtAttr].field || updatedAtAttr;
      insertValues[field] = updateValues[field] = this._getDefaultTimestamp(updatedAtAttr) || now;
    }

    // Db2 does not allow NULL values for unique columns.
    // Add dummy values if not provided by test case or user.
    if (this.sequelize.options.dialect === 'db2') {
      this.uniqno = this.sequelize.dialect.queryGenerator.addUniqueFields(
        insertValues, this.rawAttributes, this.uniqno,
      );
    }

    // Build adds a null value for the primary key, if none was given by the user.
    // We need to remove that because of some Postgres technicalities.
    if (!hasPrimary && this.primaryKeyAttribute && !this.rawAttributes[this.primaryKeyAttribute].defaultValue) {
      delete insertValues[this.primaryKeyField];
      delete updateValues[this.primaryKeyField];
    }

    if (options.hooks) {
      await this.runHooks('beforeUpsert', values, options);
    }

    const result = await this.queryInterface.upsert(this.getTableName(options), insertValues, updateValues, instance.where(), options);

    const [record] = result;
    record.isNewRecord = false;

    if (options.hooks) {
      await this.runHooks('afterUpsert', result, options);

      return result;
    }

    return result;
  }

  /**
   * Creates and inserts multiple instances in bulk.
   *
   * The promise resolves with an array of instances.
   *
   * Please note that, depending on your dialect, the resulting instances may not accurately
   * represent the state of their rows in the database.
   * This is because MySQL and SQLite do not make it easy to obtain back automatically generated IDs
   * and other default values in a way that can be mapped to multiple records.
   * To obtain the correct data for the newly created instance, you will need to query for them again.
   *
   * If validation fails, the promise is rejected with {@link AggregateError}
   *
   * @param  {Array}          records                          List of objects (key/value pairs) to create instances from
   * @param  {object}         [options]                        Bulk create options
   * @returns {Promise<Array<Model>>}
   */
  static async bulkCreate(records, options = {}) {
    if (records.length === 0) {
      return [];
    }

    const dialect = this.sequelize.options.dialect;
    const now = Utils.now(this.sequelize.options.dialect);
    options = Utils.cloneDeep(options);

    options.model = this;

    if (!options.includeValidated) {
      this._conformIncludes(options, this);
      if (options.include) {
        this._expandIncludeAll(options);
        _validateIncludedElements(options);
      }
    }

    const instances = records.map(values => this.build(values, { isNewRecord: true, include: options.include }));

    const recursiveBulkCreate = async (instances, options) => {
      options = {
        validate: false,
        hooks: true,
        individualHooks: false,
        ignoreDuplicates: false,
        ...options,
      };

      if (options.returning === undefined) {
        if (options.association) {
          options.returning = false;
        } else {
          options.returning = true;
        }
      }

      if (options.ignoreDuplicates && ['mssql', 'db2', 'ibmi'].includes(dialect)) {
        throw new Error(`${dialect} does not support the ignoreDuplicates option.`);
      }

      if (options.updateOnDuplicate && !['mysql', 'mariadb', 'sqlite', 'postgres', 'ibmi'].includes(dialect)) {
        throw new Error(`${dialect} does not support the updateOnDuplicate option.`);
      }

      const model = options.model;

      options.fields = options.fields || Object.keys(model.rawAttributes);
      const createdAtAttr = model._timestampAttributes.createdAt;
      const updatedAtAttr = model._timestampAttributes.updatedAt;

      if (options.updateOnDuplicate !== undefined) {
        if (Array.isArray(options.updateOnDuplicate) && options.updateOnDuplicate.length > 0) {
          options.updateOnDuplicate = _.intersection(
            _.without(Object.keys(model.tableAttributes), createdAtAttr),
            options.updateOnDuplicate,
          );
        } else {
          throw new Error('updateOnDuplicate option only supports non-empty array.');
        }
      }

      // Run before hook
      if (options.hooks) {
        await model.runHooks('beforeBulkCreate', instances, options);
      }

      // Validate
      if (options.validate) {
        const errors = [];
        const validateOptions = { ...options };
        validateOptions.hooks = options.individualHooks;

        await Promise.all(instances.map(async instance => {
          try {
            await instance.validate(validateOptions);
          } catch (error) {
            errors.push(new sequelizeErrors.BulkRecordError(error, instance));
          }
        }));

        delete options.skip;
        if (errors.length > 0) {
          throw new sequelizeErrors.AggregateError(errors);
        }
      }

      if (options.individualHooks) {
        await Promise.all(instances.map(async instance => {
          const individualOptions = {
            ...options,
            validate: false,
            hooks: true,
          };
          delete individualOptions.fields;
          delete individualOptions.individualHooks;
          delete individualOptions.ignoreDuplicates;

          await instance.save(individualOptions);
        }));
      } else {
        if (options.include && options.include.length > 0) {
          await Promise.all(options.include.filter(include => include.association instanceof BelongsTo).map(async include => {
            const associationInstances = [];
            const associationInstanceIndexToInstanceMap = [];

            for (const instance of instances) {
              const associationInstance = instance.get(include.as);
              if (associationInstance) {
                associationInstances.push(associationInstance);
                associationInstanceIndexToInstanceMap.push(instance);
              }
            }

            if (associationInstances.length === 0) {
              return;
            }

            const includeOptions = _(Utils.cloneDeep(include))
              .omit(['association'])
              .defaults({
                transaction: options.transaction,
                logging: options.logging,
              })
              .value();

            const createdAssociationInstances = await recursiveBulkCreate(associationInstances, includeOptions);
            for (const idx in createdAssociationInstances) {
              const associationInstance = createdAssociationInstances[idx];
              const instance = associationInstanceIndexToInstanceMap[idx];

              await include.association.set(instance, associationInstance, { save: false, logging: options.logging });
            }
          }));
        }

        // Create all in one query
        // Recreate records from instances to represent any changes made in hooks or validation
        records = instances.map(instance => {
          const values = instance.dataValues;

          // set createdAt/updatedAt attributes
          if (createdAtAttr && !values[createdAtAttr]) {
            values[createdAtAttr] = now;
            if (!options.fields.includes(createdAtAttr)) {
              options.fields.push(createdAtAttr);
            }
          }

          if (updatedAtAttr && !values[updatedAtAttr]) {
            values[updatedAtAttr] = now;
            if (!options.fields.includes(updatedAtAttr)) {
              options.fields.push(updatedAtAttr);
            }
          }

          const out = Utils.mapValueFieldNames(values, options.fields, model);
          for (const key of model._virtualAttributes) {
            delete out[key];
          }

          return out;
        });

        // Map attributes to fields for serial identification
        const fieldMappedAttributes = {};
        for (const attr in model.tableAttributes) {
          fieldMappedAttributes[model.rawAttributes[attr].field || attr] = model.rawAttributes[attr];
        }

        // Map updateOnDuplicate attributes to fields
        if (options.updateOnDuplicate) {
          options.updateOnDuplicate = options.updateOnDuplicate.map(attr => model.rawAttributes[attr].field || attr);

          const upsertKeys = [];

          for (const i of model._indexes) {
            if (i.unique && !i.where) { // Don't infer partial indexes
              upsertKeys.push(...i.fields);
            }
          }

          const firstUniqueKey = Object.values(model.uniqueKeys).find(c => c.fields.length > 0);

          if (firstUniqueKey && firstUniqueKey.fields) {
            upsertKeys.push(...firstUniqueKey.fields);
          }

          options.upsertKeys = upsertKeys.length > 0
            ? upsertKeys
            : Object.values(model.primaryKeys).map(x => x.field);
        }

        // Map returning attributes to fields
        if (options.returning && Array.isArray(options.returning)) {
          options.returning = options.returning.map(attr => _.get(model.rawAttributes[attr], 'field', attr));
        }

        const results = await model.queryInterface.bulkInsert(model.getTableName(options), records, options, fieldMappedAttributes);
        if (Array.isArray(results)) {
          for (const [i, result] of results.entries()) {
            const instance = instances[i];

            for (const key in result) {
              if (!instance || key === model.primaryKeyAttribute
                && instance.get(model.primaryKeyAttribute)
                && ['mysql', 'mariadb', 'sqlite'].includes(dialect)) {
                // The query.js for these DBs is blind, it autoincrements the
                // primarykey value, even if it was set manually. Also, it can
                // return more results than instances, bug?.
                continue;
              }

              if (Object.prototype.hasOwnProperty.call(result, key)) {
                const record = result[key];

                const attr = _.find(model.rawAttributes, attribute => attribute.fieldName === key || attribute.field === key);

                instance.dataValues[attr && attr.fieldName || key] = record;
              }
            }
          }
        }
      }

      if (options.include && options.include.length > 0) {
        await Promise.all(options.include.filter(include => !(include.association instanceof BelongsTo
          || include.parent && include.parent.association instanceof BelongsToMany)).map(async include => {
          const associationInstances = [];
          const associationInstanceIndexToInstanceMap = [];

          for (const instance of instances) {
            let associated = instance.get(include.as);
            if (!Array.isArray(associated)) {
              associated = [associated];
            }

            for (const associationInstance of associated) {
              if (associationInstance) {
                if (!(include.association instanceof BelongsToMany)) {
                  associationInstance.set(include.association.foreignKey, instance.get(include.association.sourceKey || instance.constructor.primaryKeyAttribute, { raw: true }), { raw: true });
                  Object.assign(associationInstance, include.association.scope);
                }

                associationInstances.push(associationInstance);
                associationInstanceIndexToInstanceMap.push(instance);
              }
            }
          }

          if (associationInstances.length === 0) {
            return;
          }

          const includeOptions = _(Utils.cloneDeep(include))
            .omit(['association'])
            .defaults({
              transaction: options.transaction,
              logging: options.logging,
            })
            .value();

          const createdAssociationInstances = await recursiveBulkCreate(associationInstances, includeOptions);
          if (include.association instanceof BelongsToMany) {
            const valueSets = [];

            for (const idx in createdAssociationInstances) {
              const associationInstance = createdAssociationInstances[idx];
              const instance = associationInstanceIndexToInstanceMap[idx];

              const values = {
                [include.association.foreignKey]: instance.get(instance.constructor.primaryKeyAttribute, { raw: true }),
                [include.association.otherKey]: associationInstance.get(associationInstance.constructor.primaryKeyAttribute, { raw: true }),
                // Include values defined in the association
                ...include.association.through.scope,
              };
              if (associationInstance[include.association.through.model.name]) {
                for (const attr of Object.keys(include.association.through.model.rawAttributes)) {
                  if (include.association.through.model.rawAttributes[attr]._autoGenerated
                    || attr === include.association.foreignKey
                    || attr === include.association.otherKey
                    || typeof associationInstance[include.association.through.model.name][attr] === 'undefined') {
                    continue;
                  }

                  values[attr] = associationInstance[include.association.through.model.name][attr];
                }
              }

              valueSets.push(values);
            }

            const throughOptions = _(Utils.cloneDeep(include))
              .omit(['association', 'attributes'])
              .defaults({
                transaction: options.transaction,
                logging: options.logging,
              })
              .value();
            throughOptions.model = include.association.throughModel;
            const throughInstances = include.association.throughModel.bulkBuild(valueSets, throughOptions);

            await recursiveBulkCreate(throughInstances, throughOptions);
          }
        }));
      }

      // map fields back to attributes
      for (const instance of instances) {
        for (const attr in model.rawAttributes) {
          if (model.rawAttributes[attr].field
              && instance.dataValues[model.rawAttributes[attr].field] !== undefined
              && model.rawAttributes[attr].field !== attr
          ) {
            instance.dataValues[attr] = instance.dataValues[model.rawAttributes[attr].field];
            delete instance.dataValues[model.rawAttributes[attr].field];
          }

          instance._previousDataValues[attr] = instance.dataValues[attr];
          instance.changed(attr, false);
        }

        instance.isNewRecord = false;
      }

      // Run after hook
      if (options.hooks) {
        await model.runHooks('afterBulkCreate', instances, options);
      }

      return instances;
    };

    return await recursiveBulkCreate(instances, options);
  }

  /**
   * Destroys all instances of the model.
   * This is a convenient method for `MyModel.destroy({ truncate: true })`.
   *
   * __Danger__: This will completely empty your table!
   *
   * @param {object} [options] truncate options
   * @returns {Promise}
   */
  static async truncate(options) {
    options = Utils.cloneDeep(options) || {};
    options.truncate = true;

    return await this.destroy(options);
  }

  /**
   * Deletes multiple instances, or set their deletedAt timestamp to the current time if `paranoid` is enabled.
   *
   * @param  {object} options destroy options
   * @returns {Promise<number>} The number of destroyed rows
   */
  static async destroy(options) {
    options = Utils.cloneDeep(options);

    this._injectScope(options);

    if (!options || !(options.where || options.truncate)) {
      throw new Error('Missing where or truncate attribute in the options parameter of model.destroy.');
    }

    if (!options.truncate && !_.isPlainObject(options.where) && !Array.isArray(options.where) && !(options.where instanceof Utils.SequelizeMethod)) {
      throw new Error('Expected plain object, array or sequelize method in the options.where parameter of model.destroy.');
    }

    options = _.defaults(options, {
      hooks: true,
      individualHooks: false,
      force: false,
      cascade: false,
      restartIdentity: false,
    });

    options.type = QueryTypes.BULKDELETE;

    Utils.mapOptionFieldNames(options, this);
    options.model = this;

    // Run before hook
    if (options.hooks) {
      await this.runHooks('beforeBulkDestroy', options);
    }

    let instances;
    // Get daos and run beforeDestroy hook on each record individually
    if (options.individualHooks) {
      instances = await this.findAll({ where: options.where, transaction: options.transaction, logging: options.logging, benchmark: options.benchmark });

      await Promise.all(instances.map(instance => this.runHooks('beforeDestroy', instance, options)));
    }

    let result;
    // Run delete query (or update if paranoid)
    if (this._timestampAttributes.deletedAt && !options.force) {
      // Set query type appropriately when running soft delete
      options.type = QueryTypes.BULKUPDATE;

      const attrValueHash = {};
      const deletedAtAttribute = this.rawAttributes[this._timestampAttributes.deletedAt];
      const field = this.rawAttributes[this._timestampAttributes.deletedAt].field;
      const where = {
        [field]: Object.prototype.hasOwnProperty.call(deletedAtAttribute, 'defaultValue') ? deletedAtAttribute.defaultValue : null,
      };

      attrValueHash[field] = Utils.now(this.sequelize.options.dialect);
      result = await this.queryInterface.bulkUpdate(this.getTableName(options), attrValueHash, Object.assign(where, options.where), options, this.rawAttributes);
    } else {
      result = await this.queryInterface.bulkDelete(this.getTableName(options), options.where, options, this);
    }

    // Run afterDestroy hook on each record individually
    if (options.individualHooks) {
      await Promise.all(
        instances.map(instance => this.runHooks('afterDestroy', instance, options)),
      );
    }

    // Run after hook
    if (options.hooks) {
      await this.runHooks('afterBulkDestroy', options);
    }

    return result;
  }

  /**
   * Restores multiple paranoid instances.
   * Only usable if {@link ModelOptions.paranoid} is true.
   *
   * @param {object} options restore options
   * @returns {Promise}
   */
  static async restore(options) {
    if (!this._timestampAttributes.deletedAt) {
      throw new Error('Model is not paranoid');
    }

    options = {
      hooks: true,
      individualHooks: false,
      ...options,
    };

    options.type = QueryTypes.RAW;
    options.model = this;

    Utils.mapOptionFieldNames(options, this);

    // Run before hook
    if (options.hooks) {
      await this.runHooks('beforeBulkRestore', options);
    }

    let instances;
    // Get daos and run beforeRestore hook on each record individually
    if (options.individualHooks) {
      instances = await this.findAll({ where: options.where, transaction: options.transaction, logging: options.logging, benchmark: options.benchmark, paranoid: false });

      await Promise.all(instances.map(instance => this.runHooks('beforeRestore', instance, options)));
    }

    // Run undelete query
    const attrValueHash = {};
    const deletedAtCol = this._timestampAttributes.deletedAt;
    const deletedAtAttribute = this.rawAttributes[deletedAtCol];
    const deletedAtDefaultValue = Object.prototype.hasOwnProperty.call(deletedAtAttribute, 'defaultValue') ? deletedAtAttribute.defaultValue : null;

    attrValueHash[deletedAtAttribute.field || deletedAtCol] = deletedAtDefaultValue;
    options.omitNull = false;
    const result = await this.queryInterface.bulkUpdate(this.getTableName(options), attrValueHash, options.where, options, this.rawAttributes);
    // Run afterDestroy hook on each record individually
    if (options.individualHooks) {
      await Promise.all(
        instances.map(instance => this.runHooks('afterRestore', instance, options)),
      );
    }

    // Run after hook
    if (options.hooks) {
      await this.runHooks('afterBulkRestore', options);
    }

    return result;
  }

  /**
   * Updates multiple instances that match the where options.
   *
   * The promise resolves with an array of one or two elements:
   * - The first element is always the number of affected rows,
   * - the second element is the list of affected entities (only supported in postgres and mssql with
   * {@link UpdateOptions.returning} true.)
   *
   * @param  {object} values hash of values to update
   * @param  {object} options update options
   * @returns {Promise<Array<number,number>>}
   */
  static async update(values, options) {
    options = Utils.cloneDeep(options);

    this._injectScope(options);
    this._optionsMustContainWhere(options);

    options = this._paranoidClause(this, _.defaults(options, {
      validate: true,
      hooks: true,
      individualHooks: false,
      returning: false,
      force: false,
      sideEffects: true,
    }));

    options.type = QueryTypes.BULKUPDATE;

    // Clone values so it doesn't get modified for caller scope and ignore undefined values
    values = _.omitBy(values, value => value === undefined);

    // Remove values that are not in the options.fields
    if (options.fields && Array.isArray(options.fields)) {
      for (const key of Object.keys(values)) {
        if (!options.fields.includes(key)) {
          delete values[key];
        }
      }
    } else {
      const updatedAtAttr = this._timestampAttributes.updatedAt;
      options.fields = _.intersection(Object.keys(values), Object.keys(this.tableAttributes));
      if (updatedAtAttr && !options.fields.includes(updatedAtAttr)) {
        options.fields.push(updatedAtAttr);
      }
    }

    if (this._timestampAttributes.updatedAt && !options.silent) {
      values[this._timestampAttributes.updatedAt] = this._getDefaultTimestamp(this._timestampAttributes.updatedAt) || Utils.now(this.sequelize.options.dialect);
    }

    options.model = this;

    let valuesUse;
    // Validate
    if (options.validate) {
      const build = this.build(values);
      build.set(this._timestampAttributes.updatedAt, values[this._timestampAttributes.updatedAt], { raw: true });

      if (options.sideEffects) {
        Object.assign(values, _.pick(build.get(), build.changed()));
        options.fields = _.union(options.fields, Object.keys(values));
      }

      // We want to skip validations for all other fields
      options.skip = _.difference(Object.keys(this.rawAttributes), Object.keys(values));
      const attributes = await build.validate(options);
      options.skip = undefined;
      if (attributes && attributes.dataValues) {
        values = _.pick(attributes.dataValues, Object.keys(values));
      }
    }

    // Run before hook
    if (options.hooks) {
      options.attributes = values;
      await this.runHooks('beforeBulkUpdate', options);
      values = options.attributes;
      delete options.attributes;
    }

    valuesUse = values;

    // Get instances and run beforeUpdate hook on each record individually
    let instances;
    let updateDoneRowByRow = false;
    if (options.individualHooks) {
      instances = await this.findAll({
        where: options.where,
        transaction: options.transaction,
        logging: options.logging,
        benchmark: options.benchmark,
        paranoid: options.paranoid,
      });

      if (instances.length > 0) {
        // Run beforeUpdate hooks on each record and check whether beforeUpdate hook changes values uniformly
        // i.e. whether they change values for each record in the same way
        let changedValues;
        let different = false;

        instances = await Promise.all(instances.map(async instance => {
          // Record updates in instances dataValues
          Object.assign(instance.dataValues, values);
          // Set the changed fields on the instance
          _.forIn(valuesUse, (newValue, attr) => {
            if (newValue !== instance._previousDataValues[attr]) {
              instance.setDataValue(attr, newValue);
            }
          });

          // Run beforeUpdate hook
          await this.runHooks('beforeUpdate', instance, options);
          if (!different) {
            const thisChangedValues = {};
            _.forIn(instance.dataValues, (newValue, attr) => {
              if (newValue !== instance._previousDataValues[attr]) {
                thisChangedValues[attr] = newValue;
              }
            });

            if (!changedValues) {
              changedValues = thisChangedValues;
            } else {
              different = !_.isEqual(changedValues, thisChangedValues);
            }
          }

          return instance;
        }));

        if (!different) {
          const keys = Object.keys(changedValues);
          // Hooks do not change values or change them uniformly
          if (keys.length > 0) {
            // Hooks change values - record changes in valuesUse so they are executed
            valuesUse = changedValues;
            options.fields = _.union(options.fields, keys);
          }
        } else {
          instances = await Promise.all(instances.map(async instance => {
            const individualOptions = {
              ...options,
              hooks: false,
              validate: false,
            };
            delete individualOptions.individualHooks;

            return instance.save(individualOptions);
          }));
          updateDoneRowByRow = true;
        }
      }
    }

    let result;
    if (updateDoneRowByRow) {
      result = [instances.length, instances];
    } else if (_.isEmpty(valuesUse)
       || Object.keys(valuesUse).length === 1 && valuesUse[this._timestampAttributes.updatedAt]) {
      // only updatedAt is being passed, then skip update
      result = [0];
    } else {
      valuesUse = Utils.mapValueFieldNames(valuesUse, options.fields, this);
      options = Utils.mapOptionFieldNames(options, this);
      options.hasTrigger = this.options ? this.options.hasTrigger : false;

      const affectedRows = await this.queryInterface.bulkUpdate(this.getTableName(options), valuesUse, options.where, options, this.tableAttributes);
      if (options.returning) {
        result = [affectedRows.length, affectedRows];
        instances = affectedRows;
      } else {
        result = [affectedRows];
      }
    }

    if (options.individualHooks) {
      await Promise.all(instances.map(instance => this.runHooks('afterUpdate', instance, options)));
      result[1] = instances;
    }

    // Run after hook
    if (options.hooks) {
      options.attributes = values;
      await this.runHooks('afterBulkUpdate', options);
      delete options.attributes;
    }

    return result;
  }

  /**
   * Runs a describe query on the table.
   *
   * @param {string} [schema] schema name to search table in
   * @param {object} [options] query options
   *
   * @returns {Promise} hash of attributes and their types
   */
  static async describe(schema, options) {
    return await this.queryInterface.describeTable(this.tableName, { schema: schema || this._schema || '', ...options });
  }

  static _getDefaultTimestamp(attr) {
    if (Boolean(this.rawAttributes[attr]) && Boolean(this.rawAttributes[attr].defaultValue)) {
      return Utils.toDefaultValue(this.rawAttributes[attr].defaultValue, this.sequelize.options.dialect);
    }

  }

  static _expandAttributes(options) {
    if (!_.isPlainObject(options.attributes)) {
      return;
    }

    let attributes = Object.keys(this.rawAttributes);

    if (options.attributes.exclude) {
      attributes = attributes.filter(elem => !options.attributes.exclude.includes(elem));
    }

    if (options.attributes.include) {
      attributes = attributes.concat(options.attributes.include);
    }

    options.attributes = attributes;
  }

  // Inject _scope into options.
  static _injectScope(options) {
    const scope = Utils.cloneDeep(this._scope);
    this._normalizeIncludes(scope, this);
    this._defaultsOptions(options, scope);
  }

  static [Symbol.for('nodejs.util.inspect.custom')]() {
    return this.name;
  }

  static hasAlias(alias) {
    return Object.prototype.hasOwnProperty.call(this.associations, alias);
  }

  static getAssociations(target) {
    return Object.values(this.associations).filter(association => association.target.name === target.name);
  }

  static getAssociationWithModel(targetModel, targetAlias) {
    if (targetAlias) {
      return this.getAssociation(targetAlias);
    }

    if (!targetModel) {
      throwInvalidInclude({ model: targetModel, as: targetAlias });
    }

    const matchingAssociations = this._getAssociationsByModel(targetModel);
    if (matchingAssociations.length === 0) {
      throw new sequelizeErrors.EagerLoadingError(`Invalid Include received: no associations exist between "${this.name}" and "${targetModel.name}"`);
    }

    if (matchingAssociations.length > 1) {
      throw new sequelizeErrors.EagerLoadingError(`
Ambiguous Include received:
You're trying to include the model "${targetModel.name}", but is associated to "${this.name}" multiple times.

Instead of specifying a Model, either:
1. pass one of the Association object (available in "${this.name}.associations") in the "association" option, e.g.:
   include: {
     association: ${this.name}.associations.${matchingAssociations[0].as},
   },

2. pass the name of one of the associations in the "association" option, e.g.:
   include: {
     association: '${matchingAssociations[0].as}',
   },

"${this.name}" is associated to "${targetModel.name}" through the following associations: ${matchingAssociations.map(association => `"${association.as}"`).join(', ')}
`.trim());
    }

    return matchingAssociations[0];
  }

  /**
   * Increments the value of one or more attributes.
   *
   * The increment is done using a `SET column = column + X WHERE foo = 'bar'` query.
   *
   * @example <caption>increment number by 1</caption>
   * Model.increment('number', { where: { foo: 'bar' });
   *
   * @example <caption>increment number and count by 2</caption>
   * Model.increment(['number', 'count'], { by: 2, where: { foo: 'bar' } });
   *
   * @example <caption>increment answer by 42, and decrement tries by 1</caption>
   * // `by` cannot be used, as each attribute specifies its own value
   * Model.increment({ answer: 42, tries: -1}, { where: { foo: 'bar' } });
   *
   * @param  {string|Array|object} fields If a string is provided, that column is incremented by the
   *   value of `by` given in options. If an array is provided, the same is true for each column.
   *   If an object is provided, each key is incremented by the corresponding value, `by` is ignored.
   * @param  {object} options increment options
   * @param  {object} options.where conditions hash
   *
   * @returns {Promise<Model[],?number>} an array of affected rows and affected count with `options.returning` true,  whenever supported by dialect
   */
  static async increment(fields, options) {
    options = options || {};
    if (typeof fields === 'string') {
      fields = [fields];
    }

    if (Array.isArray(fields)) {
      fields = fields.map(f => {
        if (this.rawAttributes[f] && this.rawAttributes[f].field && this.rawAttributes[f].field !== f) {
          return this.rawAttributes[f].field;
        }

        return f;
      });
    } else if (fields && typeof fields === 'object') {
      fields = Object.keys(fields).reduce((rawFields, f) => {
        if (this.rawAttributes[f] && this.rawAttributes[f].field && this.rawAttributes[f].field !== f) {
          rawFields[this.rawAttributes[f].field] = fields[f];
        } else {
          rawFields[f] = fields[f];
        }

        return rawFields;
      }, {});
    }

    this._injectScope(options);
    this._optionsMustContainWhere(options);

    options = Utils.defaults({}, options, {
      by: 1,
      where: {},
      increment: true,
    });
    const isSubtraction = !options.increment;

    Utils.mapOptionFieldNames(options, this);

    const where = { ...options.where };

    // A plain object whose keys are the fields to be incremented and whose values are
    // the amounts to be incremented by.
    let incrementAmountsByField = {};
    if (Array.isArray(fields)) {
      incrementAmountsByField = {};
      for (const field of fields) {
        incrementAmountsByField[field] = options.by;
      }
    } else {
      // If the `fields` argument is not an array, then we assume it already has the
      // form necessary to be placed directly in the `incrementAmountsByField` variable.
      incrementAmountsByField = fields;
    }

    // If optimistic locking is enabled, we can take advantage that this is an
    // increment/decrement operation and send it here as well. We put `-1` for
    // decrementing because it will be subtracted, getting `-(-1)` which is `+1`
    if (this._versionAttribute) {
      incrementAmountsByField[this._versionAttribute] = isSubtraction ? -1 : 1;
    }

    const extraAttributesToBeUpdated = {};

    const updatedAtAttr = this._timestampAttributes.updatedAt;
    if (!options.silent && updatedAtAttr && !incrementAmountsByField[updatedAtAttr]) {
      const attrName = this.rawAttributes[updatedAtAttr].field || updatedAtAttr;
      extraAttributesToBeUpdated[attrName] = this._getDefaultTimestamp(updatedAtAttr) || Utils.now(this.sequelize.options.dialect);
    }

    const tableName = this.getTableName(options);
    let affectedRows;
    if (isSubtraction) {
      affectedRows = await this.queryInterface.decrement(
        this, tableName, where, incrementAmountsByField, extraAttributesToBeUpdated, options,
      );
    } else {
      affectedRows = await this.queryInterface.increment(
        this, tableName, where, incrementAmountsByField, extraAttributesToBeUpdated, options,
      );
    }

    if (options.returning) {
      return [affectedRows, affectedRows.length];
    }

    return [affectedRows];
  }

  /**
   * Decrement the value of one or more columns. This is done in the database, which means it does not use the values
   * currently stored on the Instance. The decrement is done using a
   * ```sql SET column = column - X WHERE foo = 'bar'``` query. To get the correct value after a decrement into the Instance
   * you should do a reload.
   *
   * @example <caption>decrement number by 1</caption>
   * Model.decrement('number', { where: { foo: 'bar' });
   *
   * @example <caption>decrement number and count by 2</caption>
   * Model.decrement(['number', 'count'], { by: 2, where: { foo: 'bar' } });
   *
   * @example <caption>decrement answer by 42, and decrement tries by -1</caption>
   * // `by` is ignored, since each column has its own value
   * Model.decrement({ answer: 42, tries: -1}, { by: 2, where: { foo: 'bar' } });
   *
   * @param {string|Array|object} fields If a string is provided, that column is incremented by the value of `by` given in
   *   options. If an array is provided, the same is true for each column. If and object is provided, each column is
   *   incremented by the value given.
   * @param {object} options decrement options, similar to increment
   *
   * @since 4.36.0
   *
   * @returns {Promise<Model[],?number>} returns an array of affected rows and affected count with `options.returning` true,
   *   whenever supported by dialect
   */
  static async decrement(fields, options) {
    return this.increment(fields, {
      by: 1,
      ...options,
      increment: false,
    });
  }

  static _optionsMustContainWhere(options) {
    assert(options && options.where, 'Missing where attribute in the options parameter');
    assert(_.isPlainObject(options.where) || Array.isArray(options.where) || options.where instanceof Utils.SequelizeMethod,
      'Expected plain object, array or sequelize method in the options.where parameter');
  }

  /**
   * Returns an object representing the query for this instance, use with `options.where`
   *
   * @param {boolean} [checkVersion=false] include version attribute in where hash
   *
   * @returns {object}
   */
  where(checkVersion) {
    const where = this.constructor.primaryKeyAttributes.reduce((result, attribute) => {
      result[attribute] = this.get(attribute, { raw: true });

      return result;
    }, {});

    if (_.size(where) === 0) {
      return this.constructor.options.whereCollection;
    }

    const versionAttr = this.constructor._versionAttribute;
    if (checkVersion && versionAttr) {
      where[versionAttr] = this.get(versionAttr, { raw: true });
    }

    return Utils.mapWhereFieldNames(where, this.constructor);
  }

  toString() {
    return `[object SequelizeInstance:${this.constructor.name}]`;
  }

  /**
   * Returns the underlying data value
   *
   * Unlike {@link Model#get}, this method returns the value as it was retrieved, bypassing
   * getters, cloning, virtual attributes.
   *
   * @param {string} key The name of the attribute to return.
   * @returns {any}
   */
  getDataValue(key) {
    return this.dataValues[key];
  }

  /**
   * Updates the underlying data value
   *
   * Unlike {@link Model#set}, this method skips any special behavior and directly replaces the raw value.
   *
   * @param {string} key The name of the attribute to update.
   * @param {any} value The new value for that attribute.
   */
  setDataValue(key, value) {
    const originalValue = this._previousDataValues[key];

    if (!_.isEqual(value, originalValue)) {
      this.changed(key, true);
    }

    this.dataValues[key] = value;
  }

  /**
   * If no key is given, returns all values of the instance, also invoking virtual getters.
   *
   * If key is given and a field or virtual getter is present for the key it will call that getter - else it will return the
   * value for key.
   *
   * @param {string}  [key] key to get value of
   * @param {object}  [options] get options
   *
   * @returns {object|any}
   */
  get(key, options) {
    if (options === undefined && typeof key === 'object') {
      options = key;
      key = undefined;
    }

    options = options || {};

    if (key) {
      if (Object.prototype.hasOwnProperty.call(this._customGetters, key) && !options.raw) {
        return this._customGetters[key].call(this, key, options);
      }

      if (options.plain && this._options.include && this._options.includeNames.includes(key)) {
        if (Array.isArray(this.dataValues[key])) {
          return this.dataValues[key].map(instance => instance.get(options));
        }

        if (this.dataValues[key] instanceof Model) {
          return this.dataValues[key].get(options);
        }

        return this.dataValues[key];
      }

      return this.dataValues[key];
    }

    if (
      this._hasCustomGetters
      || options.plain && this._options.include
      || options.clone
    ) {
      const values = {};
      let _key;

      if (this._hasCustomGetters) {
        for (_key in this._customGetters) {
          if (
            this._options.attributes
            && !this._options.attributes.includes(_key)
          ) {
            continue;
          }

          if (Object.prototype.hasOwnProperty.call(this._customGetters, _key)) {
            values[_key] = this.get(_key, options);
          }
        }
      }

      for (_key in this.dataValues) {
        if (
          !Object.prototype.hasOwnProperty.call(values, _key)
          && Object.prototype.hasOwnProperty.call(this.dataValues, _key)
        ) {
          values[_key] = this.get(_key, options);
        }
      }

      return values;
    }

    return this.dataValues;
  }

  /**
   * Set is used to update values on the instance (the Sequelize representation of the instance that is, remember that
   * nothing will be persisted before you actually call `save`). In its most basic form `set` will update a value stored in
   * the underlying `dataValues` object. However, if a custom setter function is defined for the key, that function will be
   * called instead. To bypass the setter, you can pass `raw: true` in the options object.
   *
   * If set is called with an object, it will loop over the object, and call set recursively for each key, value pair. If
   * you set raw to true, the underlying dataValues will either be set directly to the object passed, or used to extend
   * dataValues, if dataValues already contain values.
   *
   * When set is called, the previous value of the field is stored and sets a changed flag(see `changed`).
   *
   * Set can also be used to build instances for associations, if you have values for those.
   * When using set with associations you need to make sure the property key matches the alias of the association
   * while also making sure that the proper include options have been set (from .build() or .findOne())
   *
   * If called with a dot.separated key on a JSON/JSONB attribute it will set the value nested and flag the entire object as
   * changed.
   *
   * @param {string|object} key key to set, it can be string or object. When string it will set that key, for object it will
   *   loop over all object properties nd set them.
   * @param {any} value value to set
   * @param {object} [options] set options
   *
   * @returns {Model}
   */
  set(key, value, options) {
    let values;
    let originalValue;

    if (typeof key === 'object' && key !== null) {
      values = key;
      options = value || {};

      if (options.reset) {
        this.dataValues = {};
        for (const key in values) {
          this.changed(key, false);
        }
      }

      // If raw, and we're not dealing with includes or special attributes, just set it straight on the dataValues object
      if (options.raw && !(this._options && this._options.include) && !(options && options.attributes) && !this.constructor._hasDateAttributes && !this.constructor._hasBooleanAttributes) {
        if (Object.keys(this.dataValues).length > 0) {
          Object.assign(this.dataValues, values);
        } else {
          this.dataValues = values;
        }

        // If raw, .changed() shouldn't be true
        this._previousDataValues = { ...this.dataValues };
      } else {
        // Loop and call set
        if (options.attributes) {
          const setKeys = data => {
            for (const k of data) {
              if (values[k] === undefined) {
                continue;
              }

              this.set(k, values[k], options);
            }
          };

          setKeys(options.attributes);
          if (this.constructor._hasVirtualAttributes) {
            setKeys(this.constructor._virtualAttributes);
          }

          if (this._options.includeNames) {
            setKeys(this._options.includeNames);
          }
        } else {
          for (const key in values) {
            this.set(key, values[key], options);
          }
        }

        if (options.raw) {
          // If raw, .changed() shouldn't be true
          this._previousDataValues = { ...this.dataValues };
        }
      }

      return this;
    }

    if (!options) {
      options = {};
    }

    if (!options.raw) {
      originalValue = this.dataValues[key];
    }

    // If not raw, and there's a custom setter
    if (!options.raw && this._customSetters[key]) {
      this._customSetters[key].call(this, value, key);
      // custom setter should have changed value, get that changed value
      // TODO: v5 make setters return new value instead of changing internal store
      const newValue = this.dataValues[key];
      if (!_.isEqual(newValue, originalValue)) {
        this._previousDataValues[key] = originalValue;
        this.changed(key, true);
      }
    } else {
      // Check if we have included models, and if this key matches the include model names/aliases
      if (this._options && this._options.include && this._options.includeNames.includes(key)) {
        // Pass it on to the include handler
        this._setInclude(key, value, options);

        return this;
      }

      // Bunch of stuff we won't do when it's raw
      if (!options.raw) {
        // If attribute is not in model definition, return
        if (!this._isAttribute(key)) {
          if (key.includes('.') && this.constructor._jsonAttributes.has(key.split('.')[0])) {
            const previousNestedValue = Dottie.get(this.dataValues, key);
            if (!_.isEqual(previousNestedValue, value)) {
              Dottie.set(this.dataValues, key, value);
              this.changed(key.split('.')[0], true);
            }
          }

          return this;
        }

        // If attempting to set primary key and primary key is already defined, return
        if (this.constructor._hasPrimaryKeys && originalValue && this.constructor._isPrimaryKey(key)) {
          return this;
        }

        // If attempting to set read only attributes, return
        if (!this.isNewRecord && this.constructor._hasReadOnlyAttributes && this.constructor._readOnlyAttributes.has(key)) {
          return this;
        }
      }

      // If there's a data type sanitizer
      if (
        !(value instanceof Utils.SequelizeMethod)
        && Object.prototype.hasOwnProperty.call(this.constructor._dataTypeSanitizers, key)
      ) {
        value = this.constructor._dataTypeSanitizers[key].call(this, value, options);
      }

      // Set when the value has changed and not raw
      if (
        !options.raw
        && (
          // True when sequelize method
          value instanceof Utils.SequelizeMethod
          // Check for data type type comparators
          || !(value instanceof Utils.SequelizeMethod) && this.constructor._dataTypeChanges[key] && this.constructor._dataTypeChanges[key].call(this, value, originalValue, options) // Check default
          || !this.constructor._dataTypeChanges[key] && !_.isEqual(value, originalValue)
        )
      ) {
        this._previousDataValues[key] = originalValue;
        this.changed(key, true);
      }

      // set data value
      this.dataValues[key] = value;
    }

    return this;
  }

  setAttributes(updates) {
    return this.set(updates);
  }

  /**
   * If changed is called with a string it will return a boolean indicating whether the value of that key in `dataValues` is
   * different from the value in `_previousDataValues`.
   *
   * If changed is called without an argument, it will return an array of keys that have changed.
   *
   * If changed is called without an argument and no keys have changed, it will return `false`.
   *
   * Please note that this function will return `false` when a property from a nested (for example JSON) property
   * was edited manually, you must call `changed('key', true)` manually in these cases.
   * Writing an entirely new object (eg. deep cloned) will be detected.
   *
   * @example
   * ```
   * const mdl = await MyModel.findOne();
   * mdl.myJsonField.a = 1;
   * console.log(mdl.changed()) => false
   * mdl.save(); // this will not save anything
   * mdl.changed('myJsonField', true);
   * console.log(mdl.changed()) => ['myJsonField']
   * mdl.save(); // will save
   * ```
   *
   * @param {string} [key] key to check or change status of
   * @param {any} [value] value to set
   *
   * @returns {boolean|Array}
   */
  changed(key, value) {
    if (key === undefined) {
      if (this._changed.size > 0) {
        return [...this._changed];
      }

      return false;
    }

    if (value === true) {
      this._changed.add(key);

      return this;
    }

    if (value === false) {
      this._changed.delete(key);

      return this;
    }

    return this._changed.has(key);
  }

  /**
   * Returns the previous value for key from `_previousDataValues`.
   *
   * If called without a key, returns the previous values for all values which have changed
   *
   * @param {string} [key] key to get previous value of
   *
   * @returns {any|Array<any>}
   */
  previous(key) {
    if (key) {
      return this._previousDataValues[key];
    }

    return _.pickBy(this._previousDataValues, (value, key) => this.changed(key));
  }

  _setInclude(key, value, options) {
    if (!Array.isArray(value)) {
      value = [value];
    }

    if (value[0] instanceof Model) {
      value = value.map(instance => instance.dataValues);
    }

    const include = this._options.includeMap[key];
    const association = include.association;
    const accessor = key;
    const primaryKeyAttribute = include.model.primaryKeyAttribute;
    const childOptions = {
      isNewRecord: this.isNewRecord,
      include: include.include,
      includeNames: include.includeNames,
      includeMap: include.includeMap,
      includeValidated: true,
      raw: options.raw,
      attributes: include.originalAttributes,
    };
    let isEmpty;

    if (include.originalAttributes === undefined || include.originalAttributes.length > 0) {
      if (association.isSingleAssociation) {
        if (Array.isArray(value)) {
          value = value[0];
        }

        isEmpty = value && value[primaryKeyAttribute] === null || value === null;
        this[accessor] = this.dataValues[accessor] = isEmpty ? null : include.model.build(value, childOptions);
      } else {
        isEmpty = value[0] && value[0][primaryKeyAttribute] === null;
        this[accessor] = this.dataValues[accessor] = isEmpty ? [] : include.model.bulkBuild(value, childOptions);
      }
    }
  }

  /**
   * Validates this instance, and if the validation passes, persists it to the database.
   *
   * Returns a Promise that resolves to the saved instance (or rejects with a {@link ValidationError},
   * which will have a property for each of the fields for which the validation failed, with the error message for that field).
   *
   * This method is optimized to perform an UPDATE only into the fields that changed.
   * If nothing has changed, no SQL query will be performed.
   *
   * This method is not aware of eager loaded associations.
   * In other words, if some other model instance (child) was eager loaded with this instance (parent),
   * and you change something in the child, calling `save()` will simply ignore the change that happened on the child.
   *
   * @param {object} [options] save options
   * @returns {Promise<Model>}
   */
  async save(options) {
    if (arguments.length > 1) {
      throw new Error('The second argument was removed in favor of the options object.');
    }

    options = Utils.cloneDeep(options);
    options = _.defaults(options, {
      hooks: true,
      validate: true,
    });

    if (!options.fields) {
      if (this.isNewRecord) {
        options.fields = Object.keys(this.constructor.rawAttributes);
      } else {
        options.fields = _.intersection(this.changed(), Object.keys(this.constructor.rawAttributes));
      }

      options.defaultFields = options.fields;
    }

    if (options.returning === undefined) {
      if (options.association) {
        options.returning = false;
      } else if (this.isNewRecord) {
        options.returning = true;
      }
    }

    const primaryKeyName = this.constructor.primaryKeyAttribute;
    const primaryKeyAttribute = primaryKeyName && this.constructor.rawAttributes[primaryKeyName];
    const createdAtAttr = this.constructor._timestampAttributes.createdAt;
    const versionAttr = this.constructor._versionAttribute;
    const hook = this.isNewRecord ? 'Create' : 'Update';
    const wasNewRecord = this.isNewRecord;
    const now = Utils.now(this.sequelize.options.dialect);
    let updatedAtAttr = this.constructor._timestampAttributes.updatedAt;

    if (updatedAtAttr && options.fields.length > 0 && !options.fields.includes(updatedAtAttr)) {
      options.fields.push(updatedAtAttr);
    }

    if (versionAttr && options.fields.length > 0 && !options.fields.includes(versionAttr)) {
      options.fields.push(versionAttr);
    }

    if (options.silent === true && !(this.isNewRecord && this.get(updatedAtAttr, { raw: true }))) {
      // UpdateAtAttr might have been added as a result of Object.keys(Model.rawAttributes). In that case we have to remove it again
      _.remove(options.fields, val => val === updatedAtAttr);
      updatedAtAttr = false;
    }

    if (this.isNewRecord === true) {
      if (createdAtAttr && !options.fields.includes(createdAtAttr)) {
        options.fields.push(createdAtAttr);
      }

      if (primaryKeyAttribute && primaryKeyAttribute.defaultValue && !options.fields.includes(primaryKeyName)) {
        options.fields.unshift(primaryKeyName);
      }
    }

    if (this.isNewRecord === false && primaryKeyName && this.get(primaryKeyName, { raw: true }) === undefined) {
      throw new Error('You attempted to save an instance with no primary key, this is not allowed since it would result in a global update');
    }

    if (updatedAtAttr && !options.silent && options.fields.includes(updatedAtAttr)) {
      this.dataValues[updatedAtAttr] = this.constructor._getDefaultTimestamp(updatedAtAttr) || now;
    }

    if (this.isNewRecord && createdAtAttr && !this.dataValues[createdAtAttr]) {
      this.dataValues[createdAtAttr] = this.constructor._getDefaultTimestamp(createdAtAttr) || now;
    }

    // Db2 does not allow NULL values for unique columns.
    // Add dummy values if not provided by test case or user.
    if (this.sequelize.options.dialect === 'db2' && this.isNewRecord) {
      this.uniqno = this.sequelize.dialect.queryGenerator.addUniqueFields(
        this.dataValues, this.constructor.rawAttributes, this.uniqno,
      );
    }

    // Validate
    if (options.validate) {
      await this.validate(options);
    }

    // Run before hook
    if (options.hooks) {
      const beforeHookValues = _.pick(this.dataValues, options.fields);
      let ignoreChanged = _.difference(this.changed(), options.fields); // In case of update where it's only supposed to update the passed values and the hook values
      let hookChanged;
      let afterHookValues;

      if (updatedAtAttr && options.fields.includes(updatedAtAttr)) {
        ignoreChanged = _.without(ignoreChanged, updatedAtAttr);
      }

      await this.constructor.runHooks(`before${hook}`, this, options);
      if (options.defaultFields && !this.isNewRecord) {
        afterHookValues = _.pick(this.dataValues, _.difference(this.changed(), ignoreChanged));

        hookChanged = [];
        for (const key of Object.keys(afterHookValues)) {
          if (afterHookValues[key] !== beforeHookValues[key]) {
            hookChanged.push(key);
          }
        }

        options.fields = _.uniq(options.fields.concat(hookChanged));
      }

      if (hookChanged && options.validate) {
        // Validate again

        options.skip = _.difference(Object.keys(this.constructor.rawAttributes), hookChanged);
        await this.validate(options);
        delete options.skip;
      }
    }

    if (options.fields.length > 0 && this.isNewRecord && this._options.include && this._options.include.length > 0) {
      await Promise.all(this._options.include.filter(include => include.association instanceof BelongsTo).map(async include => {
        const instance = this.get(include.as);
        if (!instance) {
          return;
        }

        const includeOptions = _(Utils.cloneDeep(include))
          .omit(['association'])
          .defaults({
            transaction: options.transaction,
            logging: options.logging,
            parentRecord: this,
          })
          .value();

        await instance.save(includeOptions);

        await this[include.association.accessors.set](instance, { save: false, logging: options.logging });
      }));
    }

    const realFields = options.fields.filter(field => !this.constructor._virtualAttributes.has(field));
    if (realFields.length === 0) {
      return this;
    }

    if (!this.changed() && !this.isNewRecord) {
      return this;
    }

    const versionFieldName = _.get(this.constructor.rawAttributes[versionAttr], 'field') || versionAttr;
    const values = Utils.mapValueFieldNames(this.dataValues, options.fields, this.constructor);
    let query = null;
    let args = [];
    let where;

    if (this.isNewRecord) {
      query = 'insert';
      args = [this, this.constructor.getTableName(options), values, options];
    } else {
      where = this.where(true);
      if (versionAttr) {
        values[versionFieldName] = Number.parseInt(values[versionFieldName], 10) + 1;
      }

      query = 'update';
      args = [this, this.constructor.getTableName(options), values, where, options];
    }

    const [result, rowsUpdated] = await this.constructor.queryInterface[query](...args);
    if (versionAttr) {
      // Check to see that a row was updated, otherwise it's an optimistic locking error.
      if (rowsUpdated < 1) {
        throw new sequelizeErrors.OptimisticLockError({
          modelName: this.constructor.name,
          values,
          where,
        });
      } else {
        result.dataValues[versionAttr] = values[versionFieldName];
      }
    }

    // Transfer database generated values (defaults, autoincrement, etc)
    for (const attr of Object.keys(this.constructor.rawAttributes)) {
      if (this.constructor.rawAttributes[attr].field
          && values[this.constructor.rawAttributes[attr].field] !== undefined
          && this.constructor.rawAttributes[attr].field !== attr
      ) {
        values[attr] = values[this.constructor.rawAttributes[attr].field];
        delete values[this.constructor.rawAttributes[attr].field];
      }
    }

    Object.assign(values, result.dataValues);

    Object.assign(result.dataValues, values);
    if (wasNewRecord && this._options.include && this._options.include.length > 0) {
      await Promise.all(
        this._options.include.filter(include => !(include.association instanceof BelongsTo
          || include.parent && include.parent.association instanceof BelongsToMany)).map(async include => {
          let instances = this.get(include.as);

          if (!instances) {
            return;
          }

          if (!Array.isArray(instances)) {
            instances = [instances];
          }

          const includeOptions = _(Utils.cloneDeep(include))
            .omit(['association'])
            .defaults({
              transaction: options.transaction,
              logging: options.logging,
              parentRecord: this,
            })
            .value();

          // Instances will be updated in place so we can safely treat HasOne like a HasMany
          await Promise.all(instances.map(async instance => {
            if (include.association instanceof BelongsToMany) {
              await instance.save(includeOptions);
              const values0 = {
                [include.association.foreignKey]: this.get(this.constructor.primaryKeyAttribute, { raw: true }),
                [include.association.otherKey]: instance.get(instance.constructor.primaryKeyAttribute, { raw: true }),
                // Include values defined in the association
                ...include.association.through.scope,
              };

              if (instance[include.association.through.model.name]) {
                for (const attr of Object.keys(include.association.through.model.rawAttributes)) {
                  if (include.association.through.model.rawAttributes[attr]._autoGenerated
                    || attr === include.association.foreignKey
                    || attr === include.association.otherKey
                    || typeof instance[include.association.through.model.name][attr] === 'undefined') {
                    continue;
                  }

                  values0[attr] = instance[include.association.through.model.name][attr];
                }
              }

              await include.association.throughModel.create(values0, includeOptions);
            } else {
              instance.set(include.association.foreignKey, this.get(include.association.sourceKey || this.constructor.primaryKeyAttribute, { raw: true }), { raw: true });
              Object.assign(instance, include.association.scope);
              await instance.save(includeOptions);
            }
          }));
        }),
      );
    }

    // Run after hook
    if (options.hooks) {
      await this.constructor.runHooks(`after${hook}`, result, options);
    }

    for (const field of options.fields) {
      result._previousDataValues[field] = result.dataValues[field];
      this.changed(field, false);
    }

    this.isNewRecord = false;

    return result;
  }

  /**
   * Refreshes the current instance in-place, i.e. update the object with current data from the DB and return
   * the same object. This is different from doing a `find(Instance.id)`, because that would create and
   * return a new instance. With this method, all references to the Instance are updated with the new data
   * and no new objects are created.
   *
   * @param {object} [options] Options that are passed on to `Model.find`
   *
   * @returns {Promise<Model>}
   */
  async reload(options) {
    options = Utils.defaults({
      where: this.where(),
    }, options, {
      include: this._options.include || undefined,
    });

    const reloaded = await this.constructor.findOne(options);
    if (!reloaded) {
      throw new sequelizeErrors.InstanceError(
        'Instance could not be reloaded because it does not exist anymore (find call returned null)',
      );
    }

    // update the internal options of the instance
    this._options = reloaded._options;
    // re-set instance values
    this.set(reloaded.dataValues, {
      raw: true,
      reset: true && !options.attributes,
    });

    return this;
  }

  /**
   * Validate the attribute of this instance according to validation rules set in the model definition.
   *
   * Emits null if and only if validation successful; otherwise an Error instance containing
   * { field name : [error msgs] } entries.
  *
  * @param {object} [options] Options that are passed to the validator
  * @returns {Promise}
  */
  async validate(options) {
    return new InstanceValidator(this, options).validate();
  }

  /**
   * This is the same as calling {@link Model#set} followed by calling {@link Model#save},
   * but it only saves attributes values passed to it, making it safer.
   *
   * @param {object} values See `set`
   * @param {object} options See `save`
   *
   * @returns {Promise<Model>}
   */
  async update(values, options) {
    // Clone values so it doesn't get modified for caller scope and ignore undefined values
    values = _.omitBy(values, value => value === undefined);

    const changedBefore = this.changed() || [];

    options = options || {};
    if (Array.isArray(options)) {
      options = { fields: options };
    }

    options = Utils.cloneDeep(options);
    const setOptions = Utils.cloneDeep(options);
    setOptions.attributes = options.fields;
    this.set(values, setOptions);

    // Now we need to figure out which fields were actually affected by the setter.
    const sideEffects = _.without(this.changed(), ...changedBefore);
    const fields = _.union(Object.keys(values), sideEffects);

    if (!options.fields) {
      options.fields = _.intersection(fields, this.changed());
      options.defaultFields = options.fields;
    }

    return await this.save(options);
  }

  /**
   * Destroys the row corresponding to this instance. Depending on your setting for paranoid, the row will either be
   * completely deleted, or have its deletedAt timestamp set to the current time.
   *
   * @param {object} [options={}] destroy options
   * @returns {Promise}
   */
  async destroy(options) {
    options = {
      hooks: true,
      force: false,
      ...options,
    };

    // Run before hook
    if (options.hooks) {
      await this.constructor.runHooks('beforeDestroy', this, options);
    }

    const where = this.where(true);

    let result;
    if (this.constructor._timestampAttributes.deletedAt && options.force === false) {
      const attributeName = this.constructor._timestampAttributes.deletedAt;
      const attribute = this.constructor.rawAttributes[attributeName];
      const defaultValue = Object.prototype.hasOwnProperty.call(attribute, 'defaultValue')
        ? attribute.defaultValue
        : null;
      const currentValue = this.getDataValue(attributeName);
      const undefinedOrNull = currentValue == null && defaultValue == null;
      if (undefinedOrNull || _.isEqual(currentValue, defaultValue)) {
        // only update timestamp if it wasn't already set
        this.setDataValue(attributeName, new Date());
      }

      result = await this.save({ ...options, hooks: false });
    } else {
      result = await this.constructor.queryInterface.delete(this, this.constructor.getTableName(options), where, { type: QueryTypes.DELETE, limit: null, ...options });
    }

    // Run after hook
    if (options.hooks) {
      await this.constructor.runHooks('afterDestroy', this, options);
    }

    return result;
  }

  /**
   * Returns true if this instance is "soft deleted".
   * Throws an error if {@link ModelOptions.paranoid} is not enabled.
   *
   * See {@link https://sequelize.org/docs/v7/core-concepts/paranoid/} to learn more about soft deletion / paranoid models.
   *
   * @returns {boolean}
   */
  isSoftDeleted() {
    if (!this.constructor._timestampAttributes.deletedAt) {
      throw new Error('Model is not paranoid');
    }

    const deletedAtAttribute = this.constructor.rawAttributes[this.constructor._timestampAttributes.deletedAt];
    const defaultValue = Object.prototype.hasOwnProperty.call(deletedAtAttribute, 'defaultValue') ? deletedAtAttribute.defaultValue : null;
    const deletedAt = this.get(this.constructor._timestampAttributes.deletedAt) || null;
    const isSet = deletedAt !== defaultValue;

    return isSet;
  }

  /**
   * Restores the row corresponding to this instance.
   * Only available for paranoid models.
   *
   * See {@link https://sequelize.org/docs/v7/core-concepts/paranoid/} to learn more about soft deletion / paranoid models.
   *
   * @param {object}      [options={}] restore options
   * @returns {Promise}
   */
  async restore(options) {
    if (!this.constructor._timestampAttributes.deletedAt) {
      throw new Error('Model is not paranoid');
    }

    options = {
      hooks: true,
      force: false,
      ...options,
    };

    // Run before hook
    if (options.hooks) {
      await this.constructor.runHooks('beforeRestore', this, options);
    }

    const deletedAtCol = this.constructor._timestampAttributes.deletedAt;
    const deletedAtAttribute = this.constructor.rawAttributes[deletedAtCol];
    const deletedAtDefaultValue = Object.prototype.hasOwnProperty.call(deletedAtAttribute, 'defaultValue') ? deletedAtAttribute.defaultValue : null;

    this.setDataValue(deletedAtCol, deletedAtDefaultValue);
    const result = await this.save({ ...options, hooks: false, omitNull: false });
    // Run after hook
    if (options.hooks) {
      await this.constructor.runHooks('afterRestore', this, options);

      return result;
    }

    return result;
  }

  /**
   * Increment the value of one or more columns. This is done in the database, which means it does not use the values
   * currently stored on the Instance. The increment is done using a
   * ```sql
   * SET column = column + X
   * ```
   * query. The updated instance will be returned by default in Postgres. However, in other dialects, you will need to do a
   * reload to get the new values.
   *
   * @example
   * instance.increment('number') // increment number by 1
   *
   * instance.increment(['number', 'count'], { by: 2 }) // increment number and count by 2
   *
   * // increment answer by 42, and tries by 1.
   * // `by` is ignored, since each column has its own value
   * instance.increment({ answer: 42, tries: 1}, { by: 2 })
   *
   * @param {string|Array|object} fields If a string is provided, that column is incremented by the value of `by` given in
   *   options. If an array is provided, the same is true for each column. If and object is provided, each column is
   *   incremented by the value given.
   * @param {object} [options] options
   *
   * @returns {Promise<Model>}
   * @since 4.0.0
   */
  async increment(fields, options) {
    const identifier = this.where();

    options = Utils.cloneDeep(options);
    options.where = { ...options.where, ...identifier };
    options.instance = this;

    await this.constructor.increment(fields, options);

    return this;
  }

  /**
   * Decrement the value of one or more columns. This is done in the database, which means it does not use the values
   * currently stored on the Instance. The decrement is done using a
   * ```sql
   * SET column = column - X
   * ```
   * query. The updated instance will be returned by default in Postgres. However, in other dialects, you will need to do a
   * reload to get the new values.
   *
   * @example
   * instance.decrement('number') // decrement number by 1
   *
   * instance.decrement(['number', 'count'], { by: 2 }) // decrement number and count by 2
   *
   * // decrement answer by 42, and tries by 1.
   * // `by` is ignored, since each column has its own value
   * instance.decrement({ answer: 42, tries: 1}, { by: 2 })
   *
   * @param {string|Array|object} fields If a string is provided, that column is decremented by the value of `by` given in
   *   options. If an array is provided, the same is true for each column. If and object is provided, each column is
   *   decremented by the value given
   * @param {object}      [options] decrement options
   * @returns {Promise}
   */
  async decrement(fields, options) {
    return this.increment(fields, {
      by: 1,
      ...options,
      increment: false,
    });
  }

  /**
   * Check whether this and `other` Instance refer to the same row
   *
   * @param {Model} other Other instance to compare against
   *
   * @returns {boolean}
   */
  equals(other) {
    if (!other || !other.constructor) {
      return false;
    }

    if (!(other instanceof this.constructor)) {
      return false;
    }

    return this.constructor.primaryKeyAttributes.every(attribute => this.get(attribute, { raw: true }) === other.get(attribute, { raw: true }));
  }

  /**
   * Check if this is equal to one of `others` by calling equals
   *
   * @param {Array<Model>} others An array of instances to check against
   *
   * @returns {boolean}
   */
  equalsOneOf(others) {
    return others.some(other => this.equals(other));
  }

  setValidators(attribute, validators) {
    this.validators[attribute] = validators;
  }

  /**
   * Convert the instance to a JSON representation.
   * Proxies to calling `get` with no keys.
   * This means get all values gotten from the DB, and apply all custom getters.
   *
   * @see
   * {@link Model#get}
   *
   * @returns {object}
   */
  toJSON() {
    return _.cloneDeep(
      this.get({
        plain: true,
      }),
    );
  }

  /**
   * Defines a 1:n association between two models.
   * The foreign key is added on the target model.
   *
   * See {@link https://sequelize.org/docs/v7/core-concepts/assocs/} to learn more about associations.
   *
   * @example
   * ```javascript
   * Profile.hasMany(User)
   * ```
   *
   * @param {Model} target The model that will be associated with a hasMany relationship
   * @param {object} options Options for the association
   * @returns {HasMany} The newly defined association (also available in {@link Model.associations}).
   */
  static hasMany(target, options) {
    return HasMany.associate(AssociationConstructorSecret, this, target, options);
  }

  /**
   * Create an N:M association with a join table. Defining `through` is required.
   * The foreign keys are added on the through model.
   *
   * See {@link https://sequelize.org/docs/v7/core-concepts/assocs/} to learn more about associations.
   *
   * @example
   * ```javascript
   * // Automagically generated join model
   * User.belongsToMany(Project, { through: 'UserProjects' })
   *
   * // Join model with additional attributes
   * const UserProjects = sequelize.define('UserProjects', {
   *   started: Sequelize.BOOLEAN
   * })
   * User.belongsToMany(Project, { through: UserProjects })
   * ```
   *
   * @param {Model} target Target model
   * @param {object} options belongsToMany association options
   * @returns {BelongsToMany} The newly defined association (also available in {@link Model.associations}).
   */
  static belongsToMany(target, options) {
    return BelongsToMany.associate(AssociationConstructorSecret, this, target, options);
  }

  /**
   * Creates a 1:1 association between this model (the source) and the provided target.
   * The foreign key is added on the target model.
   *
   * See {@link https://sequelize.org/docs/v7/core-concepts/assocs/} to learn more about associations.
   *
   * @example
   * ```javascript
   * User.hasOne(Profile)
   * ```
   *
   * @param {Model} target The model that will be associated with hasOne relationship
   * @param {object} [options] hasOne association options
   * @returns {HasOne} The newly defined association (also available in {@link Model.associations}).
   */
  static hasOne(target, options) {
    return HasOne.associate(AssociationConstructorSecret, this, target, options);
  }

  /**
   * Creates an association between this (the source) and the provided target.
   * The foreign key is added on the source Model.
   *
   * See {@link https://sequelize.org/docs/v7/core-concepts/assocs/} to learn more about associations.
   *
   * @example
   * ```javascript
   * Profile.belongsTo(User)
   * ```
   *
   * @param {Model} target The target model
   * @param {object} [options] belongsTo association options
   * @returns {BelongsTo} The newly defined association (also available in {@link Model.associations}).
   */
  static belongsTo(target, options) {
    return BelongsTo.associate(AssociationConstructorSecret, this, target, options);
  }
}

/**
 * Unpacks an object that only contains a single Op.and key to the value of Op.and
 *
 * Internal method used by {@link combineWheresWithAnd}
 *
 * @param {WhereOptions} where The object to unpack
 * @example `{ [Op.and]: [a, b] }` becomes `[a, b]`
 * @example `{ [Op.and]: { key: val } }` becomes `{ key: val }`
 * @example `{ [Op.or]: [a, b] }` remains as `{ [Op.or]: [a, b] }`
 * @example `{ [Op.and]: [a, b], key: c }` remains as `{ [Op.and]: [a, b], key: c }`
 * @private
 */
function unpackAnd(where) {
  if (!_.isObject(where)) {
    return where;
  }

  const keys = Utils.getComplexKeys(where);

  // object is empty, remove it.
  if (keys.length === 0) {
    return;
  }

  // we have more than just Op.and, keep as-is
  if (keys.length !== 1 || keys[0] !== Op.and) {
    return where;
  }

  const andParts = where[Op.and];

  return andParts;
}

function combineWheresWithAnd(whereA, whereB) {
  const unpackedA = unpackAnd(whereA);

  if (unpackedA === undefined) {
    return whereB;
  }

  const unpackedB = unpackAnd(whereB);

  if (unpackedB === undefined) {
    return whereA;
  }

  return {
    [Op.and]: [unpackedA, unpackedB].flat(),
  };
}

Hooks.applyTo(Model, true);<|MERGE_RESOLUTION|>--- conflicted
+++ resolved
@@ -16,12 +16,8 @@
 const DataTypes = require('./data-types');
 const Hooks = require('./hooks');
 const { Op } = require('./operators');
-<<<<<<< HEAD
-const { noDoubleNestedGroup, scopeRenamedToWithScope, schemaRenamedToWithSchema } = require('./utils/deprecations');
 const { _validateIncludedElements, combineIncludes, throwInvalidInclude } = require('./model-internals');
-=======
-const { noDoubleNestedGroup, scopeRenamedToWithScope, schemaRenamedToWithSchema, noModelDropSchema, useModelSet } = require('./utils/deprecations');
->>>>>>> d84fef94
+const { noDoubleNestedGroup, scopeRenamedToWithScope, schemaRenamedToWithSchema, noModelDropSchema } = require('./utils/deprecations');
 
 // This list will quickly become dated, but failing to maintain this list just means
 // we won't throw a warning when we should. At least most common cases will forever be covered
@@ -1489,18 +1485,12 @@
    *   take any arguments, or an array, where the first element is the name of the method, and consecutive elements are
    *   arguments to that method. Pass null to remove all scopes, including the default.
    *
-<<<<<<< HEAD
    * @example <caption>To invoke scope functions you can do</caption>
    * Model.scope({ method: ['complexFunction', 'dan@sequelize.com', 42]}).findAll()
    * // WHERE email like 'dan@sequelize.com%' AND access_level >= 42
    *
-   * @param {?Array<object|string>} [options] The scope(s) to apply. Scopes can either be passed as consecutive arguments, or as an array of arguments. To apply simple scopes and scope functions with no arguments, pass them as strings. For scope function, pass an object, with a `method` property. The value can either be a string, if the method does not take any arguments, or an array, where the first element is the name of the method, and consecutive elements are arguments to that method. Pass null to remove all scopes, including the default.
-   *
-   * @returns {Model} A reference to the model, with the scope(s) applied. Calling scope again on the returned model will clear the previous scope.
-=======
    * @returns {Model} A reference to the model, with the scope(s) applied. Calling scope again on the returned model will
    *   clear the previous scope.
->>>>>>> d84fef94
    */
   static withScope(...scopes) {
     scopes = scopes.flat().filter(Boolean);
@@ -2362,11 +2352,7 @@
    * A more performant {@link Model.findOrCreate} that will not start its own transaction or savepoint (at least not in
    * postgres)
    *
-<<<<<<< HEAD
-   * See {@link Model.findAll} for a full specification of find and options
-=======
    * It will execute a find call, attempt to create if empty, then attempt to find again if a unique constraint fails.
->>>>>>> d84fef94
    *
    * The successful result of the promise will be the tuple [instance, initialized].
    *
