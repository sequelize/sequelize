--- conflicted
+++ resolved
@@ -2494,29 +2494,6 @@
    *
    * **Implementation details:**
    *
-<<<<<<< HEAD
-   * * MySQL - Implemented with ON DUPLICATE KEY UPDATE`
-   * * PostgreSQL - Implemented with ON CONFLICT DO UPDATE. If update data contains PK field, then PK is selected as the default conflict key. Otherwise first unique constraint/index will be selected, which can satisfy conflict key requirements.
-   * * SQLite - Implemented with ON CONFLICT DO UPDATE
-   * * MSSQL - Implemented as a single query using `MERGE` and `WHEN (NOT) MATCHED THEN`
-   *
-   * **Note** that Postgres/SQLite returns null for created, no matter if the row was created or updated
-   *
-   * @param  {object}        values                                        hash of values to upsert
-   * @param  {object}        [options]                                     upsert options
-   * @param  {boolean}       [options.validate=true]                       Run validations before the row is inserted
-   * @param  {Array}         [options.fields=Object.keys(this.attributes)] The fields to update if the record already exists. Defaults to all changed fields.  If none of the specified fields are present on the provided `values` object, an insert will still be attempted, but duplicate key conflicts will be ignored.
-   * @param  {boolean}       [options.hooks=true]                          Run before / after upsert hooks?
-   * @param  {boolean}       [options.returning=true]                      If true, fetches back auto generated values
-   * @param  {Transaction}   [options.transaction]                         Transaction to run query under
-   * @param  {Function}      [options.logging=false]                       A function that gets executed while running the query to log the sql.
-   * @param  {boolean}       [options.benchmark=false]                     Pass query execution time in milliseconds as second argument to logging function (options.logging).
-   * @param  {string}        [options.searchPath=DEFAULT]                  An optional parameter to specify the schema search_path (Postgres only)
-   * @param  {object}        [options.conflictWhere]                       An optional parameter that specifies a where clause for the `ON CONFLICT` part of the query (in particular: for applying to partial unique indexes). Only supported in Postgres >= 9.5 and SQLite >= 3.24.0.
-   * @param  {Array<string>} [options.conflictFields]                      Optional override for the conflict fields in the ON CONFLICT part of the query. Only supported in Postgres >= 9.5 and SQLite >= 3.24.0
-   *
-   * @returns {Promise<Array<Model, boolean | null>>} returns an array with two elements, the first being the new record and the second being `true` if it was just created or `false` if it already existed (except on Postgres and SQLite, which can't detect this and will always return `null` instead of a boolean).
-=======
    * * MySQL - Implemented as a single query `INSERT values ON DUPLICATE KEY UPDATE values`
    * * PostgreSQL - Implemented as a temporary function with exception handling: INSERT EXCEPTION WHEN
    *   unique_constraint UPDATE
@@ -2532,7 +2509,6 @@
    * @returns {Promise<Array<Model, boolean | null>>} an array with two elements, the first being the new record and
    *   the second being `true` if it was just created or `false` if it already existed (except on Postgres and SQLite, which
    *   can't detect this and will always return `null` instead of a boolean).
->>>>>>> e77dcf78
    */
   static async upsert(values, options) {
     options = {
