version: '2'

services:
  sequelize:
    build: .
    links:
     - mysql-57
     - postgres-95
     - mssql
    volumes:
      - .:/sequelize
    environment:
      SEQ_DB: sequelize_test
      SEQ_USER: sequelize_test
      SEQ_PW: sequelize_test

  # PostgreSQL
  postgres-95:
    image: camptocamp/postgis:9.5
    environment:
      POSTGRES_USER: sequelize_test
      POSTGRES_PASSWORD: sequelize_test
      POSTGRES_DB: sequelize_test
    ports:
      - "127.0.0.1:8998:5432"
    container_name: postgres-95

  # MySQL
  mysql-57:
    image: mysql:5.7
    environment:
      MYSQL_ROOT_PASSWORD: lollerskates
      MYSQL_DATABASE: sequelize_test
      MYSQL_USER: sequelize_test
      MYSQL_PASSWORD: sequelize_test
    ports:
      - "127.0.0.1:8999:3306"
    container_name: mysql-57

<<<<<<< HEAD
  oracle-12c:
    image: konnecteam/oracle12c-database-sequelize
    ports:
      - "127.0.0.1:1521:1521"
    container_name: oracle
=======
  # MSSQL
  mssql:
    image: microsoft/mssql-server-linux:latest
    environment:
      ACCEPT_EULA: "Y"
      SA_PASSWORD: yourStrong(!)Password
    ports:
      - "127.0.0.1:8997:1433"
    container_name: mssql
>>>>>>> a056b5aa
<|MERGE_RESOLUTION|>--- conflicted
+++ resolved
@@ -37,13 +37,12 @@
       - "127.0.0.1:8999:3306"
     container_name: mysql-57
 
-<<<<<<< HEAD
   oracle-12c:
     image: konnecteam/oracle12c-database-sequelize
     ports:
       - "127.0.0.1:1521:1521"
     container_name: oracle
-=======
+    
   # MSSQL
   mssql:
     image: microsoft/mssql-server-linux:latest
@@ -52,5 +51,4 @@
       SA_PASSWORD: yourStrong(!)Password
     ports:
       - "127.0.0.1:8997:1433"
-    container_name: mssql
->>>>>>> a056b5aa
+    container_name: mssql