--- conflicted
+++ resolved
@@ -27,29 +27,15 @@
     console.warn(`(${this.config.context}) Warning: ${message}`);
   }
 
-<<<<<<< HEAD
   inspect(value) {
     return this.config.inspector(value);
   }
 
-  debugContext(childContext) {
-    if (!childContext) {
-      throw new Error('No context supplied to debug');
-    }
-    return debug([this.config.context, childContext].join(':'));
-=======
   debugContext(name) {
     return debug(`${this.config.context}:${name}`);
->>>>>>> cc765cc8
   }
 }
 
 exports.logger = new Logger();
 
-<<<<<<< HEAD
-exports.warn = logger.warn.bind(logger);
-exports.inspect = logger.inspect.bind(logger);
-exports.getLogger = () =>  logger ;
-=======
-exports.Logger = Logger;
->>>>>>> cc765cc8
+exports.Logger = Logger;