'use strict';

const _ = require('lodash');
const { AbstractDialect } = require('../abstract');
const ConnectionManager = require('./connection-manager');
const Query = require('./query');
const QueryGenerator = require('./query-generator');
const DataTypes = require('../../data-types').sqlite;
const { SQLiteQueryInterface } = require('./query-interface');

class SqliteDialect extends AbstractDialect {
<<<<<<< HEAD
  static supports = _.merge(_.cloneDeep(AbstractDialect.supports), {
=======
  constructor(sequelize) {
    super();
    this.sequelize = sequelize;
    this.connectionManager = new ConnectionManager(this, sequelize);
    this.queryGenerator = new QueryGenerator({
      _dialect: this,
      sequelize,
    });

    this.queryInterface = new SQLiteQueryInterface(
      sequelize,
      this.queryGenerator,
    );
  }
}

SqliteDialect.prototype.supports = _.merge(
  _.cloneDeep(AbstractDialect.prototype.supports),
  {
>>>>>>> 63408faa
    DEFAULT: false,
    'DEFAULT VALUES': true,
    'UNION ALL': false,
    'RIGHT JOIN': false,
    inserts: {
      ignoreDuplicates: ' OR IGNORE',
      updateOnDuplicate: ' ON CONFLICT DO UPDATE SET',
      conflictFields: true,
    },
    index: {
      using: false,
      where: true,
      functionBased: true,
    },
    transactionOptions: {
      type: true,
    },
    constraints: {
      addConstraint: false,
      dropConstraint: false,
    },
    groupedLimit: false,
<<<<<<< HEAD
    JSON: true
  });

  constructor(sequelize) {
    super();
    this.sequelize = sequelize;
    this.connectionManager = new ConnectionManager(this, sequelize);
    this.queryGenerator = new QueryGenerator({
      _dialect: this,
      sequelize
    });

    this.queryInterface = new SQLiteQueryInterface(
      sequelize,
      this.queryGenerator
    );
  }
}
=======
    JSON: true,
  },
);
>>>>>>> 63408faa

SqliteDialect.prototype.defaultVersion = '3.8.0'; // minimum supported version
SqliteDialect.prototype.Query = Query;
SqliteDialect.prototype.DataTypes = DataTypes;
SqliteDialect.prototype.name = 'sqlite';
SqliteDialect.prototype.TICK_CHAR = '`';
SqliteDialect.prototype.TICK_CHAR_LEFT = SqliteDialect.prototype.TICK_CHAR;
SqliteDialect.prototype.TICK_CHAR_RIGHT = SqliteDialect.prototype.TICK_CHAR;

module.exports = SqliteDialect;
module.exports.SqliteDialect = SqliteDialect;
module.exports.default = SqliteDialect;<|MERGE_RESOLUTION|>--- conflicted
+++ resolved
@@ -9,29 +9,7 @@
 const { SQLiteQueryInterface } = require('./query-interface');
 
 class SqliteDialect extends AbstractDialect {
-<<<<<<< HEAD
   static supports = _.merge(_.cloneDeep(AbstractDialect.supports), {
-=======
-  constructor(sequelize) {
-    super();
-    this.sequelize = sequelize;
-    this.connectionManager = new ConnectionManager(this, sequelize);
-    this.queryGenerator = new QueryGenerator({
-      _dialect: this,
-      sequelize,
-    });
-
-    this.queryInterface = new SQLiteQueryInterface(
-      sequelize,
-      this.queryGenerator,
-    );
-  }
-}
-
-SqliteDialect.prototype.supports = _.merge(
-  _.cloneDeep(AbstractDialect.prototype.supports),
-  {
->>>>>>> 63408faa
     DEFAULT: false,
     'DEFAULT VALUES': true,
     'UNION ALL': false,
@@ -54,8 +32,7 @@
       dropConstraint: false,
     },
     groupedLimit: false,
-<<<<<<< HEAD
-    JSON: true
+    JSON: true,
   });
 
   constructor(sequelize) {
@@ -64,20 +41,15 @@
     this.connectionManager = new ConnectionManager(this, sequelize);
     this.queryGenerator = new QueryGenerator({
       _dialect: this,
-      sequelize
+      sequelize,
     });
 
     this.queryInterface = new SQLiteQueryInterface(
       sequelize,
-      this.queryGenerator
+      this.queryGenerator,
     );
   }
 }
-=======
-    JSON: true,
-  },
-);
->>>>>>> 63408faa
 
 SqliteDialect.prototype.defaultVersion = '3.8.0'; // minimum supported version
 SqliteDialect.prototype.Query = Query;
