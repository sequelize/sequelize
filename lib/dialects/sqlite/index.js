--- conflicted
+++ resolved
@@ -35,12 +35,9 @@
   joinTableDependent: false,
   groupedLimit: false,
   ignoreDuplicates: ' OR IGNORE',
-<<<<<<< HEAD
   cteQueries: true,
-  cteLimitOffsetOrder: true
-=======
+  cteLimitOffsetOrder: true,
   JSON: true
->>>>>>> 370dbbb6
 });
 
 ConnectionManager.prototype.defaultVersion = '3.8.0';
