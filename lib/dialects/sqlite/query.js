'use strict';

const _ = require('lodash');
const Utils = require('../../utils');
const debug = Utils.getLogger().debugContext('sql:sqlite');
const Promise = require('../../promise');
const AbstractQuery = require('../abstract/query');
const QueryTypes = require('../../query-types');
const sequelizeErrors = require('../../errors.js');
const parserStore = require('../parserStore')('sqlite');

class Query extends AbstractQuery {

  constructor(database, sequelize, options) {
    super();
    this.database = database;
    this.sequelize = sequelize;
    this.instance = options.instance;
    this.model = options.model;
    this.options = _.extend({
      logging: console.log,
      plain: false,
      raw: false
    }, options || {});

    this.checkLoggingOption();
  }

  getInsertIdField() {
    return 'lastID';
  }

  /**
   * rewrite query with parameters
   * @private
   */
  static formatBindParameters(sql, values, dialect) {
    let bindParam;
    if (Array.isArray(values)) {
      bindParam = {};
      values.forEach((v, i) => {
        bindParam['$'+(i+1)] = v;
      });
      sql = AbstractQuery.formatBindParameters(sql, values, dialect, { skipValueReplace: true })[0];
    } else {
      bindParam = {};
      if (typeof values === 'object') {
        for (const k of Object.keys(values)) {
          bindParam['$'+k] = values[k];
        }
      }
      sql = AbstractQuery.formatBindParameters(sql, values, dialect, { skipValueReplace: true })[0];
    }
    return [sql, bindParam];
  }

  _collectModels(include, prefix) {
    const ret = {};

    if (include) {
      for (const _include of include) {
        let key;
        if (!prefix) {
          key = _include.as;
        } else {
          key = prefix + '.' + _include.as;
        }
        ret[key] = _include.model;

        if (_include.include) {
          _.merge(ret, this._collectModels(_include.include, key));
        }
      }
    }

    return ret;
  }

  run(sql, parameters) {
    this.sql = sql;
    const method = this.getDatabaseMethod();
    if (method === 'exec') {
      // exec does not support bind parameter
      sql = AbstractQuery.formatBindParameters(sql, this.options.bind, this.options.dialect, { skipUnescape: true })[0];
      this.sql = sql;
    }

    //do we need benchmark for this query execution
    const benchmark = this.sequelize.options.benchmark || this.options.benchmark;

    let queryBegin;
    if (benchmark) {
      queryBegin = Date.now();
    } else {
      this.sequelize.log('Executing (' + (this.database.uuid || 'default') + '): ' + this.sql, this.options);
    }

    debug(`executing(${this.database.uuid || 'default'}) : ${this.sql}`);

    return new Promise(resolve => {
      const columnTypes = {};
      this.database.serialize(() => {
        const executeSql = () => {
          if (this.sql.indexOf('-- ') === 0) {
            return resolve();
          } else {
            resolve(new Promise((resolve, reject) => {
              const query = this;
              // cannot use arrow function here because the function is bound to the statement
              function afterExecute(err, results) {
                /* jshint validthis:true */

                debug(`executed(${query.database.uuid || 'default'}) : ${query.sql}`);

                if (benchmark) {
                  query.sequelize.log('Executed (' + (query.database.uuid || 'default') + '): ' + query.sql, (Date.now() - queryBegin), query.options);
                }

                if (err) {
                  err.sql = query.sql;
                  reject(query.formatError(err));
                } else {
                  const metaData = this;
                  let result = query.instance;

                  // add the inserted row id to the instance
                  if (query.isInsertQuery(results, metaData)) {
                    query.handleInsertQuery(results, metaData);
                    if (!query.instance) {
                      // handle bulkCreate AI primary key
                      if (
                        metaData.constructor.name === 'Statement'
                        && query.model
                        && query.model.autoIncrementField
                        && query.model.autoIncrementField === query.model.primaryKeyAttribute
                        && query.model.rawAttributes[query.model.primaryKeyAttribute]
                      ) {
                        const startId = metaData[query.getInsertIdField()] - metaData.changes + 1;
                        result = [];
                        for (let i = startId; i < startId + metaData.changes; i++) {
                          result.push({ [query.model.rawAttributes[query.model.primaryKeyAttribute].field]: i });
                        }
                      } else {
                        result = metaData[query.getInsertIdField()];
                      }
                    }
                  }

                  if (query.sql.indexOf('sqlite_master') !== -1) {
                    result = results.map(resultSet => resultSet.name);
                  } else if (query.isSelectQuery()) {
                    if (!query.options.raw) {
                      // This is a map of prefix strings to models, e.g. user.projects -> Project model
                      const prefixes = query._collectModels(query.options.include);

                      results = results.map(result => {
                        return _.mapValues(result, (value, name) => {
                          let model;
                          if (name.indexOf('.') !== -1) {
                            const lastind = name.lastIndexOf('.');

<<<<<<< HEAD
                        var tableName = model.getTableName().toString().replace(/`/g, '')
                          , tableTypes = columnTypes[tableName] || {};

                        if (tableTypes && !(name in tableTypes)) {
                          // The column is aliased
                           _.forOwn(model.rawAttributes, function (attribute, key) {
                            if (name === key && attribute.field) {
                              name = attribute.field;
                              return false;
                            }
                          });
                        }
=======
                            model = prefixes[name.substr(0, lastind)];
>>>>>>> 7137b837

                            name = name.substr(lastind + 1);
                          } else {
                            model = query.options.model;
                          }

                          const tableName = model.getTableName().toString().replace(/`/g, '');
                          const tableTypes = columnTypes[tableName] || {};

                          if (tableTypes && !(name in tableTypes)) {
                            // The column is aliased
                            _.forOwn(model.rawAttributes, (attribute, key) => {
                              if (name === key && attribute.field) {
                                name = attribute.field;
                                return false;
                              }
                            });
                          }

                          return tableTypes[name]
                                  ? query.applyParsers(tableTypes[name], value)
                                  : value;
                        });
                      });
                    }

                    result = query.handleSelectQuery(results);
                  } else if (query.isShowOrDescribeQuery()) {
                    result = results;
                  } else if (query.sql.indexOf('PRAGMA INDEX_LIST') !== -1) {
                    result = query.handleShowIndexesQuery(results);
                  } else if (query.sql.indexOf('PRAGMA INDEX_INFO') !== -1) {
                    result = results;
                  } else if (query.sql.indexOf('PRAGMA TABLE_INFO') !== -1) {
                    // this is the sqlite way of getting the metadata of a table
                    result = {};

                    let defaultValue;
                    for (const _result of results) {
                      if (_result.dflt_value === null) {
                        // Column schema omits any "DEFAULT ..."
                        defaultValue = undefined;
                      } else if (_result.dflt_value === 'NULL') {
                        // Column schema is a "DEFAULT NULL"
                        defaultValue = null;
                      } else {
                        defaultValue = _result.dflt_value;
                      }

                      result[_result.name] = {
                        type: _result.type,
                        allowNull: (_result.notnull === 0),
                        defaultValue,
                        primaryKey: (_result.pk !== 0)
                      };

                      if (result[_result.name].type === 'TINYINT(1)') {
                        result[_result.name].defaultValue = { '0': false, '1': true }[result[_result.name].defaultValue];
                      }

                      if (typeof result[_result.name].defaultValue === 'string') {
                        result[_result.name].defaultValue = result[_result.name].defaultValue.replace(/'/g, '');
                      }
                    }
                  } else if (query.sql.indexOf('PRAGMA foreign_keys;') !== -1) {
                    result = results[0];
                  } else if (query.sql.indexOf('PRAGMA foreign_keys') !== -1) {
                    result = results;
                  } else if (query.sql.indexOf('PRAGMA foreign_key_list') !== -1) {
                    result = results;
                  } else if ([QueryTypes.BULKUPDATE, QueryTypes.BULKDELETE].indexOf(query.options.type) !== -1) {
                    result = metaData.changes;
                  } else if (query.options.type === QueryTypes.UPSERT) {
                    result = undefined;
                  } else if (query.options.type === QueryTypes.VERSION) {
                    result = results[0].version;
                  } else if (query.options.type === QueryTypes.RAW) {
                    result = [results, metaData];
                  } else if (query.isUpdateQuery() || query.isInsertQuery()) {
                    result = [result, metaData.changes];
                  }

                  resolve(result);
                }
              }

              if (method === 'exec') {
                // exec does not support bind parameter
                this.database[method](this.sql, afterExecute);
              } else {
                if (!parameters) parameters = [];
                this.database[method](this.sql, parameters, afterExecute);
              }
            }));
            return null;
          }
        };

        if ((this.getDatabaseMethod() === 'all')) {
          let tableNames = [];
          if (this.options && this.options.tableNames) {
            tableNames = this.options.tableNames;
          } else if (/FROM `(.*?)`/i.exec(this.sql)) {
            tableNames.push(/FROM `(.*?)`/i.exec(this.sql)[1]);
          }

          // If we already have the metadata for the table, there's no need to ask for it again
          tableNames = _.filter(tableNames, tableName => !(tableName in columnTypes) && tableName !== 'sqlite_master');

          if (!tableNames.length) {
            return executeSql();
          } else {
            return Promise.map(tableNames, tableName =>
              new Promise(resolve => {
                tableName = tableName.replace(/`/g, '');
                columnTypes[tableName] = {};

                this.database.all('PRAGMA table_info(`' + tableName + '`)', (err, results) => {
                  if (!err) {
                    for (const result of results) {
                      columnTypes[tableName][result.name] = result.type;
                    }
                  }
                  resolve();
                });
              })
            ).then(executeSql);
          }
        } else {
          return executeSql();
        }
      });
    });
  }

  applyParsers(type, value) {
    if (type.indexOf('(') !== -1) {
      // Remove the length part
      type = type.substr(0, type.indexOf('('));
    }
    type = type.replace('UNSIGNED', '').replace('ZEROFILL', '');
    type = type.trim().toUpperCase();
    const parse = parserStore.get(type);

    if (value !== null && parse) {
      return parse(value, { timezone: this.sequelize.options.timezone });
    }
    return value;
  }

  formatError(err) {

    switch (err.code) {
      case 'SQLITE_CONSTRAINT': {
        let match = err.message.match(/FOREIGN KEY constraint failed/);
        if (match !== null) {
          return new sequelizeErrors.ForeignKeyConstraintError({
            parent :err
          });
        }

        let fields = [];

        // Sqlite pre 2.2 behavior - Error: SQLITE_CONSTRAINT: columns x, y are not unique
        match = err.message.match(/columns (.*?) are/);
        if (match !== null && match.length >= 2) {
          fields = match[1].split(', ');
        } else {

          // Sqlite post 2.2 behavior - Error: SQLITE_CONSTRAINT: UNIQUE constraint failed: table.x, table.y
          match = err.message.match(/UNIQUE constraint failed: (.*)/);
          if (match !== null && match.length >= 2) {
            fields = match[1].split(', ').map(columnWithTable => columnWithTable.split('.')[1]);
          }
        }

        const errors = [];
        let message = 'Validation error';

        for (const field of fields) {
          errors.push(new sequelizeErrors.ValidationErrorItem(
            this.getUniqueConstraintErrorMessage(field),
            'unique violation', field, this.instance && this.instance[field]));
        }

        if (this.model) {
          _.forOwn(this.model.uniqueKeys, constraint => {
            if (_.isEqual(constraint.fields, fields) && !!constraint.msg) {
              message = constraint.msg;
              return false;
            }
          });
        }

        return new sequelizeErrors.UniqueConstraintError({message, errors, parent: err, fields});
      }
      case 'SQLITE_BUSY':
        return new sequelizeErrors.TimeoutError(err);

      default:
        return new sequelizeErrors.DatabaseError(err);
    }
  }

  handleShowIndexesQuery(data) {

    // Sqlite returns indexes so the one that was defined last is returned first. Lets reverse that!
    return this.sequelize.Promise.map(data.reverse(), item => {
      item.fields = [];
      item.primary = false;
      item.unique = !!item.unique;

      return this.run('PRAGMA INDEX_INFO(`' + item.name + '`)').then(columns => {
        for (const column of columns) {
          item.fields[column.seqno] = {
            attribute: column.name,
            length: undefined,
            order: undefined
          };
        }

        return item;
      });
    });
  }

  getDatabaseMethod() {
    if (this.isUpsertQuery()) {
      return 'exec'; // Needed to run multiple queries in one
    } else if (this.isInsertQuery() || this.isUpdateQuery() || this.isBulkUpdateQuery() || (this.sql.toLowerCase().indexOf('CREATE TEMPORARY TABLE'.toLowerCase()) !== -1) || this.options.type === QueryTypes.BULKDELETE) {
      return 'run';
    } else {
      return 'all';
    }
  }
}

module.exports = Query;
module.exports.Query = Query;
module.exports.default = Query;<|MERGE_RESOLUTION|>--- conflicted
+++ resolved
@@ -159,22 +159,7 @@
                           if (name.indexOf('.') !== -1) {
                             const lastind = name.lastIndexOf('.');
 
-<<<<<<< HEAD
-                        var tableName = model.getTableName().toString().replace(/`/g, '')
-                          , tableTypes = columnTypes[tableName] || {};
-
-                        if (tableTypes && !(name in tableTypes)) {
-                          // The column is aliased
-                           _.forOwn(model.rawAttributes, function (attribute, key) {
-                            if (name === key && attribute.field) {
-                              name = attribute.field;
-                              return false;
-                            }
-                          });
-                        }
-=======
                             model = prefixes[name.substr(0, lastind)];
->>>>>>> 7137b837
 
                             name = name.substr(lastind + 1);
                           } else {
