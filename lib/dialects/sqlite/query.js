'use strict';

const _ = require('lodash');
const Utils = require('../../utils');
const logger = require('../../utils/logger');
const debug = logger.getLogger().debugContext('sql:sqlite');
const Promise = require('../../promise');
const AbstractQuery = require('../abstract/query');
const QueryTypes = require('../../query-types');
const sequelizeErrors = require('../../errors');
const parserStore = require('../parserStore')('sqlite');

class Query extends AbstractQuery {
  getInsertIdField() {
    return 'lastID';
  }

  /**
   * rewrite query with parameters.
   *
   * @param {string} sql
   * @param {Array|Object} values
   * @param {string} dialect
   * @private
   */
  static formatBindParameters(sql, values, dialect) {
    const bindParam = {};
    if (Array.isArray(values)) {
      values.forEach((v, i) => {
        bindParam[`$${i+1}`] = v;
      });
      sql = AbstractQuery.formatBindParameters(sql, values, dialect, { skipValueReplace: true })[0];
    } else {
      if (typeof values === 'object') {
        for (const k of Object.keys(values)) {
          bindParam[`$${k}`] = values[k];
        }
      }
      sql = AbstractQuery.formatBindParameters(sql, values, dialect, { skipValueReplace: true })[0];
    }
    return [sql, bindParam];
  }

  _collectModels(include, prefix) {
    const ret = {};

    if (include) {
      for (const _include of include) {
        let key;
        if (!prefix) {
          key = _include.as;
        } else {
          key = `${prefix}.${_include.as}`;
        }
        ret[key] = _include.model;

        if (_include.include) {
          _.merge(ret, this._collectModels(_include.include, key));
        }
      }
    }

    return ret;
  }

  _handleQueryResponse(metaData, columnTypes, benchmark, queryBegin, err, results) {
<<<<<<< HEAD
    debug(`executed(${this.database.uuid || 'default'}) : ${this.sql} with parameters ${logger.inspect(this.options.bind)}`);

    if (benchmark) {
      this.sequelize.log(`Executed (${this.database.uuid || 'default'}): ${this.sql} with parameters ${logger.inspect(this.options.bind)}`, Date.now() - queryBegin, this.options);
=======
    debug(`executed(${this.connection.uuid || 'default'}) : ${this.sql}`);

    if (benchmark) {
      this.sequelize.log(`Executed (${this.connection.uuid || 'default'}): ${this.sql}`, Date.now() - queryBegin, this.options);
>>>>>>> ab7a9548
    }

    if (err) {
      err.sql = this.sql;
      throw this.formatError(err);
    }
    let result = this.instance;

    // add the inserted row id to the instance
    if (this.isInsertQuery(results, metaData)) {
      this.handleInsertQuery(results, metaData);
      if (!this.instance) {
        // handle bulkCreate AI primary key
        if (
          metaData.constructor.name === 'Statement'
          && this.model
          && this.model.autoIncrementAttribute
          && this.model.autoIncrementAttribute === this.model.primaryKeyAttribute
          && this.model.rawAttributes[this.model.primaryKeyAttribute]
        ) {
          const startId = metaData[this.getInsertIdField()] - metaData.changes + 1;
          result = [];
          for (let i = startId; i < startId + metaData.changes; i++) {
            result.push({ [this.model.rawAttributes[this.model.primaryKeyAttribute].field]: i });
          }
        } else {
          result = metaData[this.getInsertIdField()];
        }
      }
    }

    if (this.isShowTablesQuery()) {
      return results.map(row => row.name);
    }
    if (this.isShowConstraintsQuery()) {
      result = results;
      if (results && results[0] && results[0].sql) {
        result = this.parseConstraintsFromSql(results[0].sql);
      }
      return result;
    }
    if (this.isSelectQuery()) {
      if (this.options.raw) {
        return this.handleSelectQuery(results);
      }
      // This is a map of prefix strings to models, e.g. user.projects -> Project model
      const prefixes = this._collectModels(this.options.include);

      results = results.map(result => {
        return _.mapValues(result, (value, name) => {
          let model;
          if (name.includes('.')) {
            const lastind = name.lastIndexOf('.');

            model = prefixes[name.substr(0, lastind)];

            name = name.substr(lastind + 1);
          } else {
            model = this.options.model;
          }

          const tableName = model.getTableName().toString().replace(/`/g, '');
          const tableTypes = columnTypes[tableName] || {};

          if (tableTypes && !(name in tableTypes)) {
            // The column is aliased
            _.forOwn(model.rawAttributes, (attribute, key) => {
              if (name === key && attribute.field) {
                name = attribute.field;
                return false;
              }
            });
          }

          return tableTypes.hasOwnProperty(name)
            ? this.applyParsers(tableTypes[name], value)
            : value;
        });
      });

      return this.handleSelectQuery(results);
    }
    if (this.isShowOrDescribeQuery()) {
      return results;
    }
    if (this.sql.includes('PRAGMA INDEX_LIST')) {
      return this.handleShowIndexesQuery(results);
    }
    if (this.sql.includes('PRAGMA INDEX_INFO')) {
      return results;
    }
    if (this.sql.includes('PRAGMA TABLE_INFO')) {
      // this is the sqlite way of getting the metadata of a table
      result = {};

      let defaultValue;
      for (const _result of results) {
        if (_result.dflt_value === null) {
          // Column schema omits any "DEFAULT ..."
          defaultValue = undefined;
        } else if (_result.dflt_value === 'NULL') {
          // Column schema is a "DEFAULT NULL"
          defaultValue = null;
        } else {
          defaultValue = _result.dflt_value;
        }

        result[_result.name] = {
          type: _result.type,
          allowNull: _result.notnull === 0,
          defaultValue,
          primaryKey: _result.pk !== 0
        };

        if (result[_result.name].type === 'TINYINT(1)') {
          result[_result.name].defaultValue = { '0': false, '1': true }[result[_result.name].defaultValue];
        }

        if (typeof result[_result.name].defaultValue === 'string') {
          result[_result.name].defaultValue = result[_result.name].defaultValue.replace(/'/g, '');
        }
      }
      return result;
    }
    if (this.sql.includes('PRAGMA foreign_keys;')) {
      return results[0];
    }
    if (this.sql.includes('PRAGMA foreign_keys')) {
      return results;
    }
    if (this.sql.includes('PRAGMA foreign_key_list')) {
      return results;
    }
    if ([QueryTypes.BULKUPDATE, QueryTypes.BULKDELETE].includes(this.options.type)) {
      return metaData.changes;
    }
    if (this.options.type === QueryTypes.UPSERT) {
      return undefined;
    }
    if (this.options.type === QueryTypes.VERSION) {
      return results[0].version;
    }
    if (this.options.type === QueryTypes.RAW) {
      return [results, metaData];
    }
    if (this.isUpdateQuery() || this.isInsertQuery()) {
      return [result, metaData.changes];
    }
    return result;
  }

  run(sql, parameters) {
    const conn = this.connection;
    this.sql = sql;
    const method = this.getDatabaseMethod();

    //do we need benchmark for this query execution
    const benchmark = this.sequelize.options.benchmark || this.options.benchmark;

    let queryBegin;
    if (benchmark) {
      queryBegin = Date.now();
    } else {
<<<<<<< HEAD
      this.sequelize.log(`Executing (${this.database.uuid || 'default'}): ${this.sql} with parameters ${logger.inspect(parameters)}`, this.options);
    }

    debug(`executing(${this.database.uuid || 'default'}) : ${this.sql} with parameters ${logger.inspect(this.options.bind)}`);
=======
      this.sequelize.log(`Executing (${conn.uuid || 'default'}): ${this.sql}`, this.options);
    }

    debug(`executing(${conn.uuid || 'default'}) : ${this.sql}`);
>>>>>>> ab7a9548

    return new Promise(resolve => {
      const columnTypes = {};
      conn.serialize(() => {
        const executeSql = () => {
          if (this.sql.startsWith('-- ')) {
            return resolve();
          }
          resolve(new Promise((resolve, reject) => {
            const query = this;
            // cannot use arrow function here because the function is bound to the statement
            function afterExecute(executionError, results) {
              try {
                // `this` is passed from sqlite, we have no control over this.
                // eslint-disable-next-line no-invalid-this
                resolve(query._handleQueryResponse(this, columnTypes, benchmark, queryBegin, executionError, results));
                return;
              } catch (error) {
                reject(error);
              }
            }

<<<<<<< HEAD
            if (!parameters) parameters = [];
            this.database[method](this.sql, parameters, afterExecute);
=======
            if (method === 'exec') {
              // exec does not support bind parameter
              conn[method](this.sql, afterExecute);
            } else {
              if (!parameters) parameters = [];
              conn[method](this.sql, parameters, afterExecute);
            }
>>>>>>> ab7a9548
          }));
          return null;
        };

        if (method === 'all') {
          let tableNames = [];
          if (this.options && this.options.tableNames) {
            tableNames = this.options.tableNames;
          } else if (/FROM `(.*?)`/i.exec(this.sql)) {
            tableNames.push(/FROM `(.*?)`/i.exec(this.sql)[1]);
          }

          // If we already have the metadata for the table, there's no need to ask for it again
          tableNames = tableNames.filter(tableName => !(tableName in columnTypes) && tableName !== 'sqlite_master');

          if (!tableNames.length) {
            return executeSql();
          }
          return Promise.map(tableNames, tableName =>
            new Promise(resolve => {
              tableName = tableName.replace(/`/g, '');
              columnTypes[tableName] = {};

              conn.all(`PRAGMA table_info(\`${tableName}\`)`, (err, results) => {
                if (!err) {
                  for (const result of results) {
                    columnTypes[tableName][result.name] = result.type;
                  }
                }
                resolve();
              });
            })
          ).then(executeSql);
        }
        return executeSql();
      });
    });
  }

  parseConstraintsFromSql(sql) {
    let constraints = sql.split('CONSTRAINT ');
    let referenceTableName, referenceTableKeys, updateAction, deleteAction;
    constraints.splice(0, 1);
    constraints = constraints.map(constraintSql => {
      //Parse foreign key snippets
      if (constraintSql.includes('REFERENCES')) {
        //Parse out the constraint condition form sql string
        updateAction = constraintSql.match(/ON UPDATE (CASCADE|SET NULL|RESTRICT|NO ACTION|SET DEFAULT){1}/);
        deleteAction = constraintSql.match(/ON DELETE (CASCADE|SET NULL|RESTRICT|NO ACTION|SET DEFAULT){1}/);

        if (updateAction) {
          updateAction = updateAction[1];
        }

        if (deleteAction) {
          deleteAction = deleteAction[1];
        }

        const referencesRegex = /REFERENCES.+\((?:[^)(]+|\((?:[^)(]+|\([^)(]*\))*\))*\)/;
        const referenceConditions = constraintSql.match(referencesRegex)[0].split(' ');
        referenceTableName = Utils.removeTicks(referenceConditions[1]);
        let columnNames = referenceConditions[2];
        columnNames = columnNames.replace(/\(|\)/g, '').split(', ');
        referenceTableKeys = columnNames.map(column => Utils.removeTicks(column));
      }

      const constraintCondition = constraintSql.match(/\((?:[^)(]+|\((?:[^)(]+|\([^)(]*\))*\))*\)/)[0];
      constraintSql = constraintSql.replace(/\(.+\)/, '');
      const constraint = constraintSql.split(' ');

      if (constraint[1] === 'PRIMARY' || constraint[1] === 'FOREIGN') {
        constraint[1]+= ' KEY';
      }

      return {
        constraintName: Utils.removeTicks(constraint[0]),
        constraintType: constraint[1],
        updateAction,
        deleteAction,
        sql: sql.replace(/"/g, '`'), //Sqlite returns double quotes for table name
        constraintCondition,
        referenceTableName,
        referenceTableKeys
      };
    });

    return constraints;
  }

  applyParsers(type, value) {
    if (type.includes('(')) {
      // Remove the length part
      type = type.substr(0, type.indexOf('('));
    }
    type = type.replace('UNSIGNED', '').replace('ZEROFILL', '');
    type = type.trim().toUpperCase();
    const parse = parserStore.get(type);

    if (value !== null && parse) {
      return parse(value, { timezone: this.sequelize.options.timezone });
    }
    return value;
  }

  formatError(err) {

    switch (err.code) {
      case 'SQLITE_CONSTRAINT': {
        if (err.message.includes('FOREIGN KEY constraint failed')) {
          return new sequelizeErrors.ForeignKeyConstraintError({
            parent: err
          });
        }

        let fields = [];

        // Sqlite pre 2.2 behavior - Error: SQLITE_CONSTRAINT: columns x, y are not unique
        let match = err.message.match(/columns (.*?) are/);
        if (match !== null && match.length >= 2) {
          fields = match[1].split(', ');
        } else {

          // Sqlite post 2.2 behavior - Error: SQLITE_CONSTRAINT: UNIQUE constraint failed: table.x, table.y
          match = err.message.match(/UNIQUE constraint failed: (.*)/);
          if (match !== null && match.length >= 2) {
            fields = match[1].split(', ').map(columnWithTable => columnWithTable.split('.')[1]);
          }
        }

        const errors = [];
        let message = 'Validation error';

        for (const field of fields) {
          errors.push(new sequelizeErrors.ValidationErrorItem(
            this.getUniqueConstraintErrorMessage(field),
            'unique violation', // sequelizeErrors.ValidationErrorItem.Origins.DB,
            field,
            this.instance && this.instance[field],
            this.instance,
            'not_unique'
          ));
        }

        if (this.model) {
          _.forOwn(this.model.uniqueKeys, constraint => {
            if (_.isEqual(constraint.fields, fields) && !!constraint.msg) {
              message = constraint.msg;
              return false;
            }
          });
        }

        return new sequelizeErrors.UniqueConstraintError({ message, errors, parent: err, fields });
      }
      case 'SQLITE_BUSY':
        return new sequelizeErrors.TimeoutError(err);

      default:
        return new sequelizeErrors.DatabaseError(err);
    }
  }

  handleShowIndexesQuery(data) {
    // Sqlite returns indexes so the one that was defined last is returned first. Lets reverse that!
    return Promise.map(data.reverse(), item => {
      item.fields = [];
      item.primary = false;
      item.unique = !!item.unique;
      item.constraintName = item.name;
      return this.run(`PRAGMA INDEX_INFO(\`${item.name}\`)`).then(columns => {
        for (const column of columns) {
          item.fields[column.seqno] = {
            attribute: column.name,
            length: undefined,
            order: undefined
          };
        }

        return item;
      });
    });
  }

  getDatabaseMethod() {
    if (this.isInsertQuery() || this.isUpdateQuery() || this.isUpsertQuery() || this.isBulkUpdateQuery() || this.sql.toLowerCase().includes('CREATE TEMPORARY TABLE'.toLowerCase()) || this.options.type === QueryTypes.BULKDELETE) {
      return 'run';
    }
    return 'all';
  }
}

module.exports = Query;
module.exports.Query = Query;
module.exports.default = Query;<|MERGE_RESOLUTION|>--- conflicted
+++ resolved
@@ -64,17 +64,10 @@
   }
 
   _handleQueryResponse(metaData, columnTypes, benchmark, queryBegin, err, results) {
-<<<<<<< HEAD
-    debug(`executed(${this.database.uuid || 'default'}) : ${this.sql} with parameters ${logger.inspect(this.options.bind)}`);
+    debug(`executed(${this.connection.uuid || 'default'}) : ${this.sql} with parameters ${logger.inspect(this.options.bind)}`);
 
     if (benchmark) {
-      this.sequelize.log(`Executed (${this.database.uuid || 'default'}): ${this.sql} with parameters ${logger.inspect(this.options.bind)}`, Date.now() - queryBegin, this.options);
-=======
-    debug(`executed(${this.connection.uuid || 'default'}) : ${this.sql}`);
-
-    if (benchmark) {
-      this.sequelize.log(`Executed (${this.connection.uuid || 'default'}): ${this.sql}`, Date.now() - queryBegin, this.options);
->>>>>>> ab7a9548
+      this.sequelize.log(`Executed (${this.connection.uuid || 'default'}): ${this.sql} with parameters ${logger.inspect(this.options.bind)}`, Date.now() - queryBegin, this.options);
     }
 
     if (err) {
@@ -238,17 +231,10 @@
     if (benchmark) {
       queryBegin = Date.now();
     } else {
-<<<<<<< HEAD
-      this.sequelize.log(`Executing (${this.database.uuid || 'default'}): ${this.sql} with parameters ${logger.inspect(parameters)}`, this.options);
-    }
-
-    debug(`executing(${this.database.uuid || 'default'}) : ${this.sql} with parameters ${logger.inspect(this.options.bind)}`);
-=======
-      this.sequelize.log(`Executing (${conn.uuid || 'default'}): ${this.sql}`, this.options);
-    }
-
-    debug(`executing(${conn.uuid || 'default'}) : ${this.sql}`);
->>>>>>> ab7a9548
+      this.sequelize.log(`Executing (${conn.uuid || 'default'}): ${this.sql} with parameters ${logger.inspect(parameters)}`, this.options);
+    }
+
+    debug(`executing(${conn.uuid || 'default'}) : ${this.sql} with parameters ${logger.inspect(this.options.bind)}`);
 
     return new Promise(resolve => {
       const columnTypes = {};
@@ -271,18 +257,8 @@
               }
             }
 
-<<<<<<< HEAD
             if (!parameters) parameters = [];
-            this.database[method](this.sql, parameters, afterExecute);
-=======
-            if (method === 'exec') {
-              // exec does not support bind parameter
-              conn[method](this.sql, afterExecute);
-            } else {
-              if (!parameters) parameters = [];
-              conn[method](this.sql, parameters, afterExecute);
-            }
->>>>>>> ab7a9548
+            conn[method](this.sql, parameters, afterExecute);
           }));
           return null;
         };
