--- conflicted
+++ resolved
@@ -52,11 +52,8 @@
     inserts: {
       onConflictDoNothing: ' ON CONFLICT DO NOTHING',
       updateOnDuplicate: ' ON CONFLICT DO UPDATE SET',
-<<<<<<< HEAD
-      onConflictWhere: true
-=======
+      onConflictWhere: true,
       conflictFields: true
->>>>>>> 490a3ccb
     },
     NUMERIC: true,
     ARRAY: true,
