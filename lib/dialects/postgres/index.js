'use strict';

const _ = require('lodash');
const { AbstractDialect } = require('../abstract');
const ConnectionManager = require('./connection-manager');
const Query = require('./query');
const QueryGenerator = require('./query-generator');
const DataTypes = require('../../data-types').postgres;
const { PostgresQueryInterface } = require('./query-interface');

class PostgresDialect extends AbstractDialect {
<<<<<<< HEAD
  static supports = _.merge(_.cloneDeep(AbstractDialect.supports), {
=======
  constructor(sequelize) {
    super();
    this.sequelize = sequelize;
    this.connectionManager = new ConnectionManager(this, sequelize);
    this.queryGenerator = new QueryGenerator({
      _dialect: this,
      sequelize,
    });
    this.queryInterface = new PostgresQueryInterface(
      sequelize,
      this.queryGenerator,
    );
  }
}

PostgresDialect.prototype.supports = _.merge(
  _.cloneDeep(AbstractDialect.prototype.supports),
  {
>>>>>>> 63408faa
    'DEFAULT VALUES': true,
    EXCEPTION: true,
    'ON DUPLICATE KEY': false,
    'ORDER NULLS': true,
    returnValues: {
      returning: true,
    },
    bulkDefault: true,
    schemas: true,
    lock: true,
    lockOf: true,
    lockKey: true,
    lockOuterJoinFailure: true,
    skipLocked: true,
    forShare: 'FOR SHARE',
    index: {
      concurrently: true,
      using: 2,
      where: true,
      functionBased: true,
      operator: true,
    },
    inserts: {
      onConflictDoNothing: ' ON CONFLICT DO NOTHING',
      updateOnDuplicate: ' ON CONFLICT DO UPDATE SET',
      conflictFields: true,
    },
    NUMERIC: true,
    ARRAY: true,
    RANGE: true,
    GEOMETRY: true,
    REGEXP: true,
    GEOGRAPHY: true,
    JSON: true,
    JSONB: true,
    HSTORE: true,
    TSVECTOR: true,
    deferrableConstraints: true,
<<<<<<< HEAD
    searchPath: true
  });

  constructor(sequelize) {
    super();
    this.sequelize = sequelize;
    this.connectionManager = new ConnectionManager(this, sequelize);
    this.queryGenerator = new QueryGenerator({
      _dialect: this,
      sequelize
    });
    this.queryInterface = new PostgresQueryInterface(
      sequelize,
      this.queryGenerator
    );
  }
}
=======
    searchPath: true,
  },
);
>>>>>>> 63408faa

PostgresDialect.prototype.defaultVersion = '9.5.0'; // minimum supported version
PostgresDialect.prototype.Query = Query;
PostgresDialect.prototype.DataTypes = DataTypes;
PostgresDialect.prototype.name = 'postgres';
PostgresDialect.prototype.TICK_CHAR = '"';
PostgresDialect.prototype.TICK_CHAR_LEFT = PostgresDialect.prototype.TICK_CHAR;
PostgresDialect.prototype.TICK_CHAR_RIGHT = PostgresDialect.prototype.TICK_CHAR;

module.exports = PostgresDialect;
module.exports.default = PostgresDialect;
module.exports.PostgresDialect = PostgresDialect;<|MERGE_RESOLUTION|>--- conflicted
+++ resolved
@@ -9,28 +9,7 @@
 const { PostgresQueryInterface } = require('./query-interface');
 
 class PostgresDialect extends AbstractDialect {
-<<<<<<< HEAD
   static supports = _.merge(_.cloneDeep(AbstractDialect.supports), {
-=======
-  constructor(sequelize) {
-    super();
-    this.sequelize = sequelize;
-    this.connectionManager = new ConnectionManager(this, sequelize);
-    this.queryGenerator = new QueryGenerator({
-      _dialect: this,
-      sequelize,
-    });
-    this.queryInterface = new PostgresQueryInterface(
-      sequelize,
-      this.queryGenerator,
-    );
-  }
-}
-
-PostgresDialect.prototype.supports = _.merge(
-  _.cloneDeep(AbstractDialect.prototype.supports),
-  {
->>>>>>> 63408faa
     'DEFAULT VALUES': true,
     EXCEPTION: true,
     'ON DUPLICATE KEY': false,
@@ -69,8 +48,7 @@
     HSTORE: true,
     TSVECTOR: true,
     deferrableConstraints: true,
-<<<<<<< HEAD
-    searchPath: true
+    searchPath: true,
   });
 
   constructor(sequelize) {
@@ -79,19 +57,14 @@
     this.connectionManager = new ConnectionManager(this, sequelize);
     this.queryGenerator = new QueryGenerator({
       _dialect: this,
-      sequelize
+      sequelize,
     });
     this.queryInterface = new PostgresQueryInterface(
       sequelize,
-      this.queryGenerator
+      this.queryGenerator,
     );
   }
 }
-=======
-    searchPath: true,
-  },
-);
->>>>>>> 63408faa
 
 PostgresDialect.prototype.defaultVersion = '9.5.0'; // minimum supported version
 PostgresDialect.prototype.Query = Query;
