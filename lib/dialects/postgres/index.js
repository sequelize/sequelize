--- conflicted
+++ resolved
@@ -50,13 +50,10 @@
   JSONB: true,
   HSTORE: true,
   deferrableConstraints: true,
-<<<<<<< HEAD
   searchPath : true,
   ctes: true,
   cteLimitOffsetOrder: false
-=======
-  searchPath: true
->>>>>>> b8cfde9d
+
 });
 
 ConnectionManager.prototype.defaultVersion = '9.4.0';
