--- conflicted
+++ resolved
@@ -54,7 +54,7 @@
       // If query is parametrized, run a separate query for setting dialect
       // Postgres does not support running multiple parametrized queries at once
       if (isParam) {
-        preQuery = new Promise((resolve, reject) => this.client.query(
+        preQuery = new Promise((resolve, reject) => connection.query(
           searchPathQuery,
           (error, result) => error ? reject(error) : resolve(result)));
       } else {
@@ -62,17 +62,11 @@
       }
     }
 
-<<<<<<< HEAD
     const query = preQuery.then(() => {
-      return new Promise((resolve, reject) => this.client.query(this.sql,
+      return new Promise((resolve, reject) => connection.query(this.sql,
         isParam ? parameters : undefined,
         (error, result) => error ? reject(error) : resolve(result)));
     });
-=======
-    const query = parameters && parameters.length
-      ? new Promise((resolve, reject) => connection.query(this.sql, parameters, (error, result) => error ? reject(error) : resolve(result)))
-      : new Promise((resolve, reject) => connection.query(this.sql, (error, result) => error ? reject(error) : resolve(result)));
->>>>>>> ab7a9548
 
     //do we need benchmark for this query execution
     const benchmark = this.sequelize.options.benchmark || this.options.benchmark;
@@ -81,17 +75,10 @@
     if (benchmark) {
       queryBegin = Date.now();
     } else {
-<<<<<<< HEAD
-      this.sequelize.log(`Executing (${this.client.uuid || 'default'}): ${this.sql} with parameters ${logger.inspect(parameters)}`, this.options);
+      this.sequelize.log(`Executing (${connection.uuid || 'default'}): ${this.sql} with parameters ${logger.inspect(parameters)}`, this.options);
     }
 
-    debug(`executing(${this.client.uuid || 'default'}) : ${this.sql} with parameters ${logger.inspect(parameters)}`);
-=======
-      this.sequelize.log(`Executing (${connection.uuid || 'default'}): ${this.sql}`, this.options);
-    }
-
-    debug(`executing(${connection.uuid || 'default'}) : ${this.sql}`);
->>>>>>> ab7a9548
+    debug(`executing(${connection.uuid || 'default'}) : ${this.sql} with parameters ${logger.inspect(parameters)}`);
 
     return query.catch(err => {
       // set the client so that it will be reaped if the connection resets while executing
@@ -103,17 +90,10 @@
       throw this.formatError(err);
     })
       .then(queryResult => {
-<<<<<<< HEAD
-        debug(`executed(${this.client.uuid || 'default'}) : ${this.sql} with parameters ${logger.inspect(parameters)}`);
+        debug(`executed(${connection.uuid || 'default'}) : ${this.sql} with parameters ${logger.inspect(parameters)}`);
 
         if (benchmark) {
-          this.sequelize.log(`Executed (${this.client.uuid || 'default'}): ${this.sql} with parameters ${logger.inspect(parameters)}`, Date.now() - queryBegin, this.options);
-=======
-        debug(`executed(${connection.uuid || 'default'}) : ${this.sql}`);
-
-        if (benchmark) {
-          this.sequelize.log(`Executed (${connection.uuid || 'default'}): ${this.sql}`, Date.now() - queryBegin, this.options);
->>>>>>> ab7a9548
+          this.sequelize.log(`Executed (${connection.uuid || 'default'}): ${this.sql} with parameters ${logger.inspect(parameters)}`, Date.now() - queryBegin, this.options);
         }
 
         return queryResult;
