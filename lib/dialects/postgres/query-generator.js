'use strict';

const Utils = require('../../utils');
const util = require('util');
const DataTypes = require('../../data-types');
const AbstractQueryGenerator = require('../abstract/query-generator');
const semver = require('semver');
const _ = require('lodash');

class PostgresQueryGenerator extends AbstractQueryGenerator {
  setSearchPath(searchPath) {
    return `SET search_path to ${searchPath};`;
  }

  createDatabaseQuery(databaseName, options) {
    options = Object.assign({
      encoding: null,
      collate: null
    }, options || {});

    const values = {
      database: this.quoteTable(databaseName),
      encoding: options.encoding ? ` ENCODING = ${this.escape(options.encoding)}` : '',
      collation: options.collate ? ` LC_COLLATE = ${this.escape(options.collate)}` : '',
      ctype: options.ctype ? ` LC_CTYPE = ${this.escape(options.ctype)}` : '',
      template: options.template ? ` TEMPLATE = ${this.escape(options.template)}` : ''
    };

    return `CREATE DATABASE ${values.database}${values.encoding}${values.collation}${values.ctype}${values.template};`;
  }

  dropDatabaseQuery(databaseName) {
    return `DROP DATABASE IF EXISTS ${this.quoteTable(databaseName)};`;
  }

  createSchema(schema) {
    const databaseVersion = _.get(this, 'sequelize.options.databaseVersion', 0);

    if (databaseVersion && semver.gte(databaseVersion, '9.2.0')) {
      return `CREATE SCHEMA IF NOT EXISTS ${schema};`;
    }

    return `CREATE SCHEMA ${schema};`;
  }

  dropSchema(schema) {
    return `DROP SCHEMA IF EXISTS ${schema} CASCADE;`;
  }

  showSchemasQuery() {
    return "SELECT schema_name FROM information_schema.schemata WHERE schema_name <> 'information_schema' AND schema_name != 'public' AND schema_name !~ E'^pg_';";
  }

  versionQuery() {
    return 'SHOW SERVER_VERSION';
  }

  createTableQuery(tableName, attributes, options) {
    options = Object.assign({}, options || {});

    //Postgres 9.0 does not support CREATE TABLE IF NOT EXISTS, 9.1 and above do
    const databaseVersion = _.get(this, 'sequelize.options.databaseVersion', 0);
    const attrStr = [];
    let comments = '';
    let columnComments = '';

    const quotedTable = this.quoteTable(tableName);

    if (options.comment && typeof options.comment === 'string') {
      comments += `; COMMENT ON TABLE ${quotedTable} IS ${this.escape(options.comment)}`;
    }

    for (const attr in attributes) {
      const quotedAttr = this.quoteIdentifier(attr);
      const i = attributes[attr].indexOf('COMMENT ');
      if (i !== -1) {
        // Move comment to a separate query
        const escapedCommentText = this.escape(attributes[attr].substring(i + 8));
        columnComments += `; COMMENT ON COLUMN ${quotedTable}.${quotedAttr} IS ${escapedCommentText}`;
        attributes[attr] = attributes[attr].substring(0, i);
      }

      const dataType = this.dataTypeMapping(tableName, attr, attributes[attr]);
      attrStr.push(`${quotedAttr} ${dataType}`);
    }


    let attributesClause = attrStr.join(', ');

    if (options.uniqueKeys) {
      _.each(options.uniqueKeys, columns => {
        if (columns.customIndex) {
          attributesClause += `, UNIQUE (${columns.fields.map(field => this.quoteIdentifier(field)).join(', ')})`;
        }
      });
    }

    const pks = _.reduce(attributes, (acc, attribute, key) => {
      if (attribute.includes('PRIMARY KEY')) {
        acc.push(this.quoteIdentifier(key));
      }
      return acc;
    }, []).join(',');

    if (pks.length > 0) {
      attributesClause += `, PRIMARY KEY (${pks})`;
    }

    return `CREATE TABLE ${databaseVersion === 0 || semver.gte(databaseVersion, '9.1.0') ? 'IF NOT EXISTS ' : ''}${quotedTable} (${attributesClause})${comments}${columnComments};`;
  }

  dropTableQuery(tableName, options) {
    options = options || {};
    return `DROP TABLE IF EXISTS ${this.quoteTable(tableName)}${options.cascade ? ' CASCADE' : ''};`;
  }

  showTablesQuery() {
    return "SELECT table_name FROM information_schema.tables WHERE table_schema = 'public' AND table_type LIKE '%TABLE' AND table_name != 'spatial_ref_sys';";
  }

  describeTableQuery(tableName, schema) {
    if (!schema) schema = 'public';

    return 'SELECT ' +
      'pk.constraint_type as "Constraint",' +
      'c.column_name as "Field", ' +
      'c.column_default as "Default",' +
      'c.is_nullable as "Null", ' +
      '(CASE WHEN c.udt_name = \'hstore\' THEN c.udt_name ELSE c.data_type END) || (CASE WHEN c.character_maximum_length IS NOT NULL THEN \'(\' || c.character_maximum_length || \')\' ELSE \'\' END) as "Type", ' +
      '(SELECT array_agg(e.enumlabel) FROM pg_catalog.pg_type t JOIN pg_catalog.pg_enum e ON t.oid=e.enumtypid WHERE t.typname=c.udt_name) AS "special", ' +
      '(SELECT pgd.description FROM pg_catalog.pg_statio_all_tables AS st INNER JOIN pg_catalog.pg_description pgd on (pgd.objoid=st.relid) WHERE c.ordinal_position=pgd.objsubid AND c.table_name=st.relname) AS "Comment" ' +
      'FROM information_schema.columns c ' +
      'LEFT JOIN (SELECT tc.table_schema, tc.table_name, ' +
      'cu.column_name, tc.constraint_type ' +
      'FROM information_schema.TABLE_CONSTRAINTS tc ' +
      'JOIN information_schema.KEY_COLUMN_USAGE  cu ' +
      'ON tc.table_schema=cu.table_schema and tc.table_name=cu.table_name ' +
      'and tc.constraint_name=cu.constraint_name ' +
      'and tc.constraint_type=\'PRIMARY KEY\') pk ' +
      'ON pk.table_schema=c.table_schema ' +
      'AND pk.table_name=c.table_name ' +
      'AND pk.column_name=c.column_name ' +
      `WHERE c.table_name = ${this.escape(tableName)} AND c.table_schema = ${this.escape(schema)} `;
  }

  /**
   * Check whether the statmement is json function or simple path
   *
   * @param   {string}  stmt  The statement to validate
   * @returns {boolean}       true if the given statement is json function
   * @throws  {Error}         throw if the statement looks like json function but has invalid token
   */
  _checkValidJsonStatement(stmt) {
    if (typeof stmt !== 'string') {
      return false;
    }

    // https://www.postgresql.org/docs/current/static/functions-json.html
    const jsonFunctionRegex = /^\s*((?:[a-z]+_){0,2}jsonb?(?:_[a-z]+){0,2})\([^)]*\)/i;
    const jsonOperatorRegex = /^\s*(->>?|#>>?|@>|<@|\?[|&]?|\|{2}|#-)/i;
    const tokenCaptureRegex = /^\s*((?:([`"'])(?:(?!\2).|\2{2})*\2)|[\w\d\s]+|[().,;+-])/i;

    let currentIndex = 0;
    let openingBrackets = 0;
    let closingBrackets = 0;
    let hasJsonFunction = false;
    let hasInvalidToken = false;

    while (currentIndex < stmt.length) {
      const string = stmt.substr(currentIndex);
      const functionMatches = jsonFunctionRegex.exec(string);
      if (functionMatches) {
        currentIndex += functionMatches[0].indexOf('(');
        hasJsonFunction = true;
        continue;
      }

      const operatorMatches = jsonOperatorRegex.exec(string);
      if (operatorMatches) {
        currentIndex += operatorMatches[0].length;
        hasJsonFunction = true;
        continue;
      }

      const tokenMatches = tokenCaptureRegex.exec(string);
      if (tokenMatches) {
        const capturedToken = tokenMatches[1];
        if (capturedToken === '(') {
          openingBrackets++;
        } else if (capturedToken === ')') {
          closingBrackets++;
        } else if (capturedToken === ';') {
          hasInvalidToken = true;
          break;
        }
        currentIndex += tokenMatches[0].length;
        continue;
      }

      break;
    }

    // Check invalid json statement
    hasInvalidToken |= openingBrackets !== closingBrackets;
    if (hasJsonFunction && hasInvalidToken) {
      throw new Error(`Invalid json statement: ${stmt}`);
    }

    // return true if the statement has valid json function
    return hasJsonFunction;
  }

  handleSequelizeMethod(smth, tableName, factory, options, prepend) {
    if (smth instanceof Utils.Json) {
      // Parse nested object
      if (smth.conditions) {
        const conditions = this.parseConditionObject(smth.conditions).map(condition =>
          `${this.jsonPathExtractionQuery(condition.path[0], _.tail(condition.path))} = '${condition.value}'`
        );

        return conditions.join(' AND ');
      }
      if (smth.path) {
        let str;

        // Allow specifying conditions using the postgres json syntax
        if (this._checkValidJsonStatement(smth.path)) {
          str = smth.path;
        } else {
          // Also support json property accessors
          const paths = _.toPath(smth.path);
          const column = paths.shift();
          str = this.jsonPathExtractionQuery(column, paths);
        }

        if (smth.value) {
          str += util.format(' = %s', this.escape(smth.value));
        }

        return str;
      }
    }
    return super.handleSequelizeMethod.call(this, smth, tableName, factory, options, prepend);
  }

  addColumnQuery(table, key, dataType) {

    const dbDataType = this.attributeToSQL(dataType, { context: 'addColumn', table, key });
    const definition = this.dataTypeMapping(table, key, dbDataType);
    const quotedKey = this.quoteIdentifier(key);
    const quotedTable = this.quoteTable(this.extractTableDetails(table));

    let query = `ALTER TABLE ${quotedTable} ADD COLUMN ${quotedKey} ${definition};`;

    if (dataType.type && dataType.type instanceof DataTypes.ENUM || dataType instanceof DataTypes.ENUM) {
      query = this.pgEnum(table, key, dataType) + query;
    }

    return query;
  }

  removeColumnQuery(tableName, attributeName) {
    const quotedTableName = this.quoteTable(this.extractTableDetails(tableName));
    const quotedAttributeName = this.quoteIdentifier(attributeName);
    return `ALTER TABLE ${quotedTableName} DROP COLUMN ${quotedAttributeName};`;
  }

  changeColumnQuery(tableName, attributes) {
    const query = subQuery => `ALTER TABLE ${this.quoteTable(tableName)} ALTER COLUMN ${subQuery};`;
    const sql = [];
    for (const attributeName in attributes) {
      let definition = this.dataTypeMapping(tableName, attributeName, attributes[attributeName]);
      let attrSql = '';

      if (definition.includes('NOT NULL')) {
        attrSql += query(`${this.quoteIdentifier(attributeName)} SET NOT NULL`);

        definition = definition.replace('NOT NULL', '').trim();
      } else if (!definition.includes('REFERENCES')) {
        attrSql += query(`${this.quoteIdentifier(attributeName)} DROP NOT NULL`);
      }

      if (definition.includes('DEFAULT')) {
        attrSql += query(`${this.quoteIdentifier(attributeName)} SET DEFAULT ${definition.match(/DEFAULT ([^;]+)/)[1]}`);

        definition = definition.replace(/(DEFAULT[^;]+)/, '').trim();
      } else if (!definition.includes('REFERENCES')) {
        attrSql += query(`${this.quoteIdentifier(attributeName)} DROP DEFAULT`);
      }

      if (attributes[attributeName].startsWith('ENUM(')) {
        attrSql += this.pgEnum(tableName, attributeName, attributes[attributeName]);
        definition = definition.replace(/^ENUM\(.+\)/, this.pgEnumName(tableName, attributeName, { schema: false }));
        definition += ` USING (${this.quoteIdentifier(attributeName)}::${this.pgEnumName(tableName, attributeName)})`;
      }

      if (definition.match(/UNIQUE;*$/)) {
        definition = definition.replace(/UNIQUE;*$/, '');
        attrSql += query(`ADD UNIQUE (${this.quoteIdentifier(attributeName)})`).replace('ALTER COLUMN', '');
      }

      if (definition.includes('REFERENCES')) {
        definition = definition.replace(/.+?(?=REFERENCES)/, '');
        attrSql += query(`ADD FOREIGN KEY (${this.quoteIdentifier(attributeName)}) ${definition}`).replace('ALTER COLUMN', '');
      } else {
        attrSql += query(`${this.quoteIdentifier(attributeName)} TYPE ${definition}`);
      }

      sql.push(attrSql);
    }

    return sql.join('');
  }

  renameColumnQuery(tableName, attrBefore, attributes) {

    const attrString = [];

    for (const attributeName in attributes) {
      attrString.push(`${this.quoteIdentifier(attrBefore)} TO ${this.quoteIdentifier(attributeName)}`);
    }

    return `ALTER TABLE ${this.quoteTable(tableName)} RENAME COLUMN ${attrString.join(', ')};`;
  }

  fn(fnName, tableName, parameters, body, returns, language) {
    fnName = fnName || 'testfunc';
    language = language || 'plpgsql';
    returns = returns ? `RETURNS ${returns}` : '';
    parameters = parameters || '';

    return `CREATE OR REPLACE FUNCTION pg_temp.${fnName}(${parameters}) ${returns} AS $func$ BEGIN ${body} END; $func$ LANGUAGE ${language}; SELECT * FROM pg_temp.${fnName}();`;
  }

  exceptionFn(fnName, tableName, parameters, main, then, when, returns, language) {
    when = when || 'unique_violation';

    const body = `${main} EXCEPTION WHEN ${when} THEN ${then};`;

    return this.fn(fnName, tableName, parameters, body, returns, language);
  }

  upsertQuery(tableName, insertValues, updateValues, where, model, options) {
    const primaryField = this.quoteIdentifier(model.primaryKeyField);

    const upsertOptions = _.defaults({ bindParam: false }, options);
    const insert = this.insertQuery(tableName, insertValues, model.rawAttributes, upsertOptions);
    const update = this.updateQuery(tableName, updateValues, where, upsertOptions, model.rawAttributes);

    insert.query = insert.query.replace('RETURNING *', `RETURNING ${primaryField} INTO primary_key`);
    update.query = update.query.replace('RETURNING *', `RETURNING ${primaryField} INTO primary_key`);

    return this.exceptionFn(
      'sequelize_upsert',
      tableName,
      'OUT created boolean, OUT primary_key text',
      `${insert.query} created := true;`,
      `${update.query}; created := false`
    );
  }

  truncateTableQuery(tableName, options = {}) {
    return [
      `TRUNCATE ${this.quoteTable(tableName)}`,
      options.restartIdentity ? ' RESTART IDENTITY' : '',
      options.cascade ? ' CASCADE' : ''
    ].join('');
  }

  deleteQuery(tableName, where, options = {}, model) {
    const table = this.quoteTable(tableName);
    let whereClause = this.getWhereConditions(where, null, model, options);
    const limit = options.limit ? ` LIMIT ${this.escape(options.limit)}` : '';
    let primaryKeys = '';
    let primaryKeysSelection = '';

    if (whereClause) {
      whereClause = ` WHERE ${whereClause}`;
    }

    if (options.limit) {
      if (!model) {
        throw new Error('Cannot LIMIT delete without a model.');
      }

      const pks = _.values(model.primaryKeys).map(pk => this.quoteIdentifier(pk.field)).join(',');

      primaryKeys = model.primaryKeyAttributes.length > 1 ? `(${pks})` : pks;
      primaryKeysSelection = pks;

      return `DELETE FROM ${table} WHERE ${primaryKeys} IN (SELECT ${primaryKeysSelection} FROM ${table}${whereClause}${limit})`;
    }
    return `DELETE FROM ${table}${whereClause}`;
  }

  showIndexesQuery(tableName) {
    let schemaJoin = '';
    let schemaWhere = '';
    if (typeof tableName !== 'string') {
      schemaJoin = ', pg_namespace s';
      schemaWhere = ` AND s.oid = t.relnamespace AND s.nspname = '${tableName.schema}'`;
      tableName = tableName.tableName;
    }

    // This is ARCANE!
    return 'SELECT i.relname AS name, ix.indisprimary AS primary, ix.indisunique AS unique, ix.indkey AS indkey, ' +
      'array_agg(a.attnum) as column_indexes, array_agg(a.attname) AS column_names, pg_get_indexdef(ix.indexrelid) ' +
      `AS definition FROM pg_class t, pg_class i, pg_index ix, pg_attribute a${schemaJoin} ` +
      'WHERE t.oid = ix.indrelid AND i.oid = ix.indexrelid AND a.attrelid = t.oid AND ' +
      `t.relkind = 'r' and t.relname = '${tableName}'${schemaWhere} ` +
      'GROUP BY i.relname, ix.indexrelid, ix.indisprimary, ix.indisunique, ix.indkey ORDER BY i.relname;';
  }

  showConstraintsQuery(tableName) {
    //Postgres converts camelCased alias to lowercase unless quoted
    return [
      'SELECT constraint_catalog AS "constraintCatalog",',
      'constraint_schema AS "constraintSchema",',
      'constraint_name AS "constraintName",',
      'table_catalog AS "tableCatalog",',
      'table_schema AS "tableSchema",',
      'table_name AS "tableName",',
      'constraint_type AS "constraintType",',
      'is_deferrable AS "isDeferrable",',
      'initially_deferred AS "initiallyDeferred"',
      'from INFORMATION_SCHEMA.table_constraints',
      `WHERE table_name='${tableName}';`
    ].join(' ');
  }

  removeIndexQuery(tableName, indexNameOrAttributes) {
    let indexName = indexNameOrAttributes;

    if (typeof indexName !== 'string') {
      indexName = Utils.underscore(`${tableName}_${indexNameOrAttributes.join('_')}`);
    }

    return `DROP INDEX IF EXISTS ${this.quoteIdentifiers(indexName)}`;
  }

  addLimitAndOffset(options) {
    let fragment = '';
    /* eslint-disable */
    if (options.limit != null) {
      fragment += ' LIMIT ' + this.escape(options.limit);
    }
    if (options.offset != null) {
      fragment += ' OFFSET ' + this.escape(options.offset);
    }
    /* eslint-enable */

    return fragment;
  }

  attributeToSQL(attribute, options) {
    if (!_.isPlainObject(attribute)) {
      attribute = {
        type: attribute
      };
    }

    let type;
    if (
      attribute.type instanceof DataTypes.ENUM ||
      attribute.type instanceof DataTypes.ARRAY && attribute.type.type instanceof DataTypes.ENUM
    ) {
      const enumType = attribute.type.type || attribute.type;
      let values = attribute.values;

      if (enumType.values && !attribute.values) {
        values = enumType.values;
      }

      if (Array.isArray(values) && values.length > 0) {
        type = `ENUM(${values.map(value => this.escape(value)).join(', ')})`;

        if (attribute.type instanceof DataTypes.ARRAY) {
          type += '[]';
        }

      } else {
        throw new Error("Values for ENUM haven't been defined.");
      }
    }

    if (!type) {
      type = attribute.type;
    }

    let sql = type.toString();

    if (Object.prototype.hasOwnProperty.call(attribute, 'allowNull') && !attribute.allowNull) {
      sql += ' NOT NULL';
    }

    if (attribute.autoIncrement) {
      if (attribute.autoIncrementIdentity) {
        sql += ' GENERATED BY DEFAULT AS IDENTITY';
      } else {
        sql += ' SERIAL';
      }
    }

    if (Utils.defaultValueSchemable(attribute.defaultValue)) {
      sql += ` DEFAULT ${this.escape(attribute.defaultValue, attribute)}`;
    }

    if (attribute.unique === true) {
      sql += ' UNIQUE';
    }

    if (attribute.primaryKey) {
      sql += ' PRIMARY KEY';
    }

    if (attribute.references) {
      let referencesTable = this.quoteTable(attribute.references.model);
      const tableDetails = this.extractTableDetails(referencesTable, options);
      let schema;
      if (options.schema) {
        schema = options.schema;
      } else if ((!attribute.references.model || typeof attribute.references.model == 'string')
        && options.table && options.table.schema) {
        schema = options.table.schema;
      }

      if (schema) {
        referencesTable = schema + tableDetails.delimiter + referencesTable;
      }
      let referencesKey;

      if (attribute.references.key) {
        referencesKey = this.quoteIdentifiers(attribute.references.key);
      } else {
        referencesKey = this.quoteIdentifier('id');
      }

      sql += ` REFERENCES ${referencesTable} (${referencesKey})`;

      if (attribute.onDelete) {
        sql += ` ON DELETE ${attribute.onDelete.toUpperCase()}`;
      }

      if (attribute.onUpdate) {
        sql += ` ON UPDATE ${attribute.onUpdate.toUpperCase()}`;
      }

      if (attribute.references.deferrable) {
        sql += ` ${attribute.references.deferrable.toString(this)}`;
      }
    }

    if (attribute.comment && typeof attribute.comment === 'string') {
      if (options && (options.context === 'addColumn' || options.context === 'changeColumn')) {
        const quotedAttr = this.quoteIdentifier(options.key);
        const escapedCommentText = this.escape(attribute.comment);
        sql += `; COMMENT ON COLUMN ${this.quoteTable(options.table)}.${quotedAttr} IS ${escapedCommentText}`;
      } else {
        // for createTable event which does it's own parsing
        // TODO: centralize creation of comment statements here
        sql += ` COMMENT ${attribute.comment}`;
      }
    }

    return sql;
  }

  deferConstraintsQuery(options) {
    return options.deferrable.toString(this);
  }

  setConstraintQuery(columns, type) {
    let columnFragment = 'ALL';

    if (columns) {
      columnFragment = columns.map(column => this.quoteIdentifier(column)).join(', ');
    }

    return `SET CONSTRAINTS ${columnFragment} ${type}`;
  }

  setDeferredQuery(columns) {
    return this.setConstraintQuery(columns, 'DEFERRED');
  }

  setImmediateQuery(columns) {
    return this.setConstraintQuery(columns, 'IMMEDIATE');
  }

  attributesToSQL(attributes, options) {
    const result = {};

    for (const key in attributes) {
      const attribute = attributes[key];
      result[attribute.field || key] = this.attributeToSQL(attribute, Object.assign({ key }, options || {}));
    }

    return result;
  }

  createTrigger(tableName, triggerName, eventType, fireOnSpec, functionName, functionParams, optionsArray) {
    const decodedEventType = this.decodeTriggerEventType(eventType);
    const eventSpec = this.expandTriggerEventSpec(fireOnSpec);
    const expandedOptions = this.expandOptions(optionsArray);
    const paramList = this.expandFunctionParamList(functionParams);

    return `CREATE ${this.triggerEventTypeIsConstraint(eventType)}TRIGGER ${this.quoteIdentifier(triggerName)} ${decodedEventType} ${
      eventSpec} ON ${this.quoteTable(tableName)}${expandedOptions ? ` ${expandedOptions}` : ''} EXECUTE PROCEDURE ${functionName}(${paramList});`;
  }

  dropTrigger(tableName, triggerName) {
    return `DROP TRIGGER ${this.quoteIdentifier(triggerName)} ON ${this.quoteTable(tableName)} RESTRICT;`;
  }

  renameTrigger(tableName, oldTriggerName, newTriggerName) {
    return `ALTER TRIGGER ${this.quoteIdentifier(oldTriggerName)} ON ${this.quoteTable(tableName)} RENAME TO ${this.quoteIdentifier(newTriggerName)};`;
  }

  createFunction(functionName, params, returnType, language, body, optionsArray, options) {
    if (!functionName || !returnType || !language || !body) throw new Error('createFunction missing some parameters. Did you pass functionName, returnType, language and body?');

    const paramList = this.expandFunctionParamList(params);
    const variableList = options && options.variables ? this.expandFunctionVariableList(options.variables) : '';
    const expandedOptionsArray = this.expandOptions(optionsArray);
<<<<<<< HEAD

=======
>>>>>>> 218f8cd2
    const statement = options && options.force ? 'CREATE OR REPLACE FUNCTION' : 'CREATE FUNCTION';

    return `${statement} ${functionName}(${paramList}) RETURNS ${returnType} AS $func$ ${variableList} BEGIN ${body} END; $func$ language '${language}'${expandedOptionsArray};`;
  }

  dropFunction(functionName, params) {
    if (!functionName) throw new Error('requires functionName');
    // RESTRICT is (currently, as of 9.2) default but we'll be explicit
    const paramList = this.expandFunctionParamList(params);
    return `DROP FUNCTION ${functionName}(${paramList}) RESTRICT;`;
  }

  renameFunction(oldFunctionName, params, newFunctionName) {
    const paramList = this.expandFunctionParamList(params);
    return `ALTER FUNCTION ${oldFunctionName}(${paramList}) RENAME TO ${newFunctionName};`;
  }

  databaseConnectionUri(config) {
    let uri = `${config.protocol}://${config.user}:${config.password}@${config.host}`;
    if (config.port) {
      uri += `:${config.port}`;
    }
    uri += `/${config.database}`;
    if (config.ssl) {
      uri += `?ssl=${config.ssl}`;
    }
    return uri;
  }

  pgEscapeAndQuote(val) {
    return this.quoteIdentifier(Utils.removeTicks(this.escape(val), "'"));
  }

  expandFunctionParamList(params) {
    if (params === undefined || !Array.isArray(params)) {
      throw new Error('expandFunctionParamList: function parameters array required, including an empty one for no arguments');
    }

    const paramList = [];
    params.forEach(curParam => {
      const paramDef = [];
      if (curParam.type) {
        if (curParam.direction) { paramDef.push(curParam.direction); }
        if (curParam.name) { paramDef.push(curParam.name); }
        paramDef.push(curParam.type);
      } else {
        throw new Error('function or trigger used with a parameter without any type');
      }

      const joined = paramDef.join(' ');
      if (joined) paramList.push(joined);

    });

    return paramList.join(', ');
  }

  expandFunctionVariableList(variables) {
    if (!Array.isArray(variables)) {
      throw new Error('expandFunctionVariableList: function variables must be an array');
    }
    const variableDefinitions = [];
    variables.forEach(variable => {
      if (!variable.name || !variable.type) {
        throw new Error('function variable must have a name and type');
      }
      let variableDefinition = `DECLARE ${variable.name} ${variable.type}`;
      if (variable.default) {
        variableDefinition += ` := ${variable.default}`;
      }
      variableDefinition += ';';
      variableDefinitions.push(variableDefinition);
    });
    return variableDefinitions.join(' ');
  }

  expandOptions(options) {
    return options === undefined || _.isEmpty(options) ?
      '' : options.join(' ');
  }

  decodeTriggerEventType(eventSpecifier) {
    const EVENT_DECODER = {
      'after': 'AFTER',
      'before': 'BEFORE',
      'instead_of': 'INSTEAD OF',
      'after_constraint': 'AFTER'
    };

    if (!EVENT_DECODER[eventSpecifier]) {
      throw new Error(`Invalid trigger event specified: ${eventSpecifier}`);
    }

    return EVENT_DECODER[eventSpecifier];
  }

  triggerEventTypeIsConstraint(eventSpecifier) {
    return eventSpecifier === 'after_constraint' ? 'CONSTRAINT ' : '';
  }

  expandTriggerEventSpec(fireOnSpec) {
    if (_.isEmpty(fireOnSpec)) {
      throw new Error('no table change events specified to trigger on');
    }

    return _.map(fireOnSpec, (fireValue, fireKey) => {
      const EVENT_MAP = {
        'insert': 'INSERT',
        'update': 'UPDATE',
        'delete': 'DELETE',
        'truncate': 'TRUNCATE'
      };

      if (!EVENT_MAP[fireValue]) {
        throw new Error(`parseTriggerEventSpec: undefined trigger event ${fireKey}`);
      }

      let eventSpec = EVENT_MAP[fireValue];
      if (eventSpec === 'UPDATE') {
        if (Array.isArray(fireValue) && fireValue.length > 0) {
          eventSpec += ` OF ${fireValue.join(', ')}`;
        }
      }

      return eventSpec;
    }).join(' OR ');
  }

  pgEnumName(tableName, attr, options) {
    options = options || {};

    const tableDetails = this.extractTableDetails(tableName, options);
    let enumName = Utils.addTicks(Utils.generateEnumName(tableDetails.tableName, attr), '"');

    // pgListEnums requires the enum name only, without the schema
    if (options.schema !== false && tableDetails.schema) {
      enumName = this.quoteIdentifier(tableDetails.schema) + tableDetails.delimiter + enumName;
    }

    return enumName;
  }

  pgListEnums(tableName, attrName, options) {
    let enumName = '';
    const tableDetails = this.extractTableDetails(tableName, options);

    if (tableDetails.tableName && attrName) {
      enumName = ` AND t.typname=${this.pgEnumName(tableDetails.tableName, attrName, { schema: false }).replace(/"/g, "'")}`;
    }

    return 'SELECT t.typname enum_name, array_agg(e.enumlabel ORDER BY enumsortorder) enum_value FROM pg_type t ' +
      'JOIN pg_enum e ON t.oid = e.enumtypid ' +
      'JOIN pg_catalog.pg_namespace n ON n.oid = t.typnamespace ' +
      `WHERE n.nspname = '${tableDetails.schema}'${enumName} GROUP BY 1`;
  }

  pgEnum(tableName, attr, dataType, options) {
    const enumName = this.pgEnumName(tableName, attr, options);
    let values;

    if (dataType.values) {
      values = `ENUM('${dataType.values.join("', '")}')`;
    } else {
      values = dataType.toString().match(/^ENUM\(.+\)/)[0];
    }

    let sql = `CREATE TYPE ${enumName} AS ${values};`;
    if (!!options && options.force === true) {
      sql = this.pgEnumDrop(tableName, attr) + sql;
    }
    return sql;
  }

  pgEnumAdd(tableName, attr, value, options) {
    const enumName = this.pgEnumName(tableName, attr);
    let sql = `ALTER TYPE ${enumName} ADD VALUE `;

    if (semver.gte(this.sequelize.options.databaseVersion, '9.3.0')) {
      sql += 'IF NOT EXISTS ';
    }
    sql += this.escape(value);

    if (options.before) {
      sql += ` BEFORE ${this.escape(options.before)}`;
    } else if (options.after) {
      sql += ` AFTER ${this.escape(options.after)}`;
    }

    return sql;
  }

  pgEnumDrop(tableName, attr, enumName) {
    enumName = enumName || this.pgEnumName(tableName, attr);
    return `DROP TYPE IF EXISTS ${enumName}; `;
  }

  fromArray(text) {
    text = text.replace(/^{/, '').replace(/}$/, '');
    let matches = text.match(/("(?:\\.|[^"\\\\])*"|[^,]*)(?:\s*,\s*|\s*$)/ig);

    if (matches.length < 1) {
      return [];
    }

    matches = matches.map(m => m.replace(/",$/, '').replace(/,$/, '').replace(/(^"|"$)/, ''));

    return matches.slice(0, -1);
  }

  padInt(i) {
    return i < 10 ? `0${i.toString()}` : i.toString();
  }

  dataTypeMapping(tableName, attr, dataType) {
    if (dataType.includes('PRIMARY KEY')) {
      dataType = dataType.replace('PRIMARY KEY', '');
    }

    if (dataType.includes('SERIAL')) {
      if (dataType.includes('BIGINT')) {
        dataType = dataType.replace('SERIAL', 'BIGSERIAL');
        dataType = dataType.replace('BIGINT', '');
      } else if (dataType.includes('SMALLINT')) {
        dataType = dataType.replace('SERIAL', 'SMALLSERIAL');
        dataType = dataType.replace('SMALLINT', '');
      } else {
        dataType = dataType.replace('INTEGER', '');
      }
      dataType = dataType.replace('NOT NULL', '');
    }

    if (dataType.startsWith('ENUM(')) {
      dataType = dataType.replace(/^ENUM\(.+\)/, this.pgEnumName(tableName, attr));
    }

    return dataType;
  }

  /**
   * Generates an SQL query that returns all foreign keys of a table.
   *
   * @param  {string} tableName  The name of the table.
   * @returns {string}            The generated sql query.
   * @private
   */
  getForeignKeysQuery(tableName) {
    return 'SELECT conname as constraint_name, pg_catalog.pg_get_constraintdef(r.oid, true) as condef FROM pg_catalog.pg_constraint r ' +
      `WHERE r.conrelid = (SELECT oid FROM pg_class WHERE relname = '${tableName}' LIMIT 1) AND r.contype = 'f' ORDER BY 1;`;
  }

  /**
   * Generate common SQL prefix for getForeignKeyReferencesQuery.
   *
   * @returns {string}
   */
  _getForeignKeyReferencesQueryPrefix() {
    return 'SELECT ' +
      'DISTINCT tc.constraint_name as constraint_name, ' +
      'tc.constraint_schema as constraint_schema, ' +
      'tc.constraint_catalog as constraint_catalog, ' +
      'tc.table_name as table_name,' +
      'tc.table_schema as table_schema,' +
      'tc.table_catalog as table_catalog,' +
      'kcu.column_name as column_name,' +
      'ccu.table_schema  AS referenced_table_schema,' +
      'ccu.table_catalog  AS referenced_table_catalog,' +
      'ccu.table_name  AS referenced_table_name,' +
      'ccu.column_name AS referenced_column_name ' +
      'FROM information_schema.table_constraints AS tc ' +
      'JOIN information_schema.key_column_usage AS kcu ' +
      'ON tc.constraint_name = kcu.constraint_name ' +
      'JOIN information_schema.constraint_column_usage AS ccu ' +
      'ON ccu.constraint_name = tc.constraint_name ';
  }

  /**
   * Generates an SQL query that returns all foreign keys details of a table.
   *
   * As for getForeignKeysQuery is not compatible with getForeignKeyReferencesQuery, so add a new function.
   *
   * @param {string} tableName
   * @param {string} catalogName
   * @param {string} schemaName
   */
  getForeignKeyReferencesQuery(tableName, catalogName, schemaName) {
    return `${this._getForeignKeyReferencesQueryPrefix()
    }WHERE constraint_type = 'FOREIGN KEY' AND tc.table_name = '${tableName}'${
      catalogName ? ` AND tc.table_catalog = '${catalogName}'` : ''
    }${schemaName ? ` AND tc.table_schema = '${schemaName}'` : ''}`;
  }

  getForeignKeyReferenceQuery(table, columnName) {
    const tableName = table.tableName || table;
    const schema = table.schema;
    return `${this._getForeignKeyReferencesQueryPrefix()
    }WHERE constraint_type = 'FOREIGN KEY' AND tc.table_name='${tableName}' AND  kcu.column_name = '${columnName}'${
      schema ? ` AND tc.table_schema = '${schema}'` : ''}`;
  }

  /**
   * Generates an SQL query that removes a foreign key from a table.
   *
   * @param  {string} tableName  The name of the table.
   * @param  {string} foreignKey The name of the foreign key constraint.
   * @returns {string}            The generated sql query.
   * @private
   */
  dropForeignKeyQuery(tableName, foreignKey) {
    return `ALTER TABLE ${this.quoteTable(tableName)} DROP CONSTRAINT ${this.quoteIdentifier(foreignKey)};`;
  }
}

module.exports = PostgresQueryGenerator;<|MERGE_RESOLUTION|>--- conflicted
+++ resolved
@@ -622,10 +622,7 @@
     const paramList = this.expandFunctionParamList(params);
     const variableList = options && options.variables ? this.expandFunctionVariableList(options.variables) : '';
     const expandedOptionsArray = this.expandOptions(optionsArray);
-<<<<<<< HEAD
-
-=======
->>>>>>> 218f8cd2
+
     const statement = options && options.force ? 'CREATE OR REPLACE FUNCTION' : 'CREATE FUNCTION';
 
     return `${statement} ${functionName}(${paramList}) RETURNS ${returnType} AS $func$ ${variableList} BEGIN ${body} END; $func$ language '${language}'${expandedOptionsArray};`;
