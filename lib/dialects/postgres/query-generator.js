'use strict';

/* jshint -W110 */
var Utils = require('../../utils')
  , util = require('util')
  , DataTypes = require('../../data-types')
  , AbstractQueryGenerator = require('../abstract/query-generator')
<<<<<<< HEAD
  , semver = require('semver')
  , primaryKeys = {};
=======
  , primaryKeys = {}
  , semver = require('semver');
>>>>>>> 838d596c

var QueryGenerator = {
  options: {},
  dialect: 'postgres',

  setSearchPath: function(searchPath) {
    var query = 'SET search_path to <%= searchPath%>;';
    return Utils._.template(query)({searchPath: searchPath});
  },

  createSchema: function(schema) {
    var query = 'CREATE SCHEMA <%= schema%>;';
    return Utils._.template(query)({schema: schema});
  },

  dropSchema: function(schema) {
    var query = 'DROP SCHEMA <%= schema%> CASCADE;';
    return Utils._.template(query)({schema: schema});
  },

  showSchemasQuery: function() {
    return "SELECT schema_name FROM information_schema.schemata WHERE schema_name <> 'information_schema' AND schema_name != 'public' AND schema_name !~ E'^pg_';";
  },

  versionQuery: function() {
    return 'SHOW SERVER_VERSION';
  },

  createTableQuery: function(tableName, attributes, options) {
    var self = this;

    options = Utils._.extend({
    }, options || {});

    primaryKeys[tableName] = [];

    var databaseVersion = Utils._.get(self, 'sequelize.options.databaseVersion', 0);
    //Postgres 9.0 does not support CREATE TABLE IF NOT EXISTS, 9.1 and above do
    var query = 'CREATE TABLE ' +
                ( (databaseVersion === 0 || semver.gte(databaseVersion, '9.1.0')) ? 'IF NOT EXISTS ' : '') +
                '<%= table %> (<%= attributes%>)<%= comments %>'
      , comments = ''
      , attrStr = []
      , i;

    if (options.comment && Utils._.isString(options.comment)) {
      comments += '; COMMENT ON TABLE <%= table %> IS ' + this.escape(options.comment);
    }

    for (var attr in attributes) {
      if ((i = attributes[attr].indexOf('COMMENT')) !== -1) {
        // Move comment to a separate query
        comments += '; ' + attributes[attr].substring(i);
        attributes[attr] = attributes[attr].substring(0, i);
      }

      var dataType = this.pgDataTypeMapping(tableName, attr, attributes[attr]);
      attrStr.push(this.quoteIdentifier(attr) + ' ' + dataType);
    }

    var values = {
      table: this.quoteTable(tableName),
      attributes: attrStr.join(', '),
      comments: Utils._.template(comments)({ table: this.quoteTable(tableName)})
    };

    if (!!options.uniqueKeys) {
      Utils._.each(options.uniqueKeys, function(columns) {
        if (!columns.singleField) { // If it's a single field its handled in column def, not as an index
          values.attributes += ', UNIQUE (' + columns.fields.map(function(f) { return self.quoteIdentifiers(f); }).join(', ') + ')';
        }
      });
    }

    var pks = primaryKeys[tableName].map(function(pk) {
      return this.quoteIdentifier(pk);
    }.bind(this)).join(',');

    if (pks.length > 0) {
      values.attributes += ', PRIMARY KEY (' + pks + ')';
    }

    return Utils._.template(query)(values).trim() + ';';
  },

  dropTableQuery: function(tableName, options) {
    options = options || {};
    var query = 'DROP TABLE IF EXISTS <%= table %><%= cascade %>;';
    return Utils._.template(query)({
      table: this.quoteTable(tableName),
      cascade: options.cascade ? ' CASCADE' : ''
    });
  },

  showTablesQuery: function() {
    return "SELECT table_name FROM information_schema.tables WHERE table_schema = 'public' AND table_type LIKE '%TABLE' AND table_name != 'spatial_ref_sys';";
  },

  describeTableQuery: function(tableName, schema) {
    if (!schema) {
      schema = 'public';
    }

    var query = 'SELECT tc.constraint_type as "Constraint", c.column_name as "Field", c.column_default as "Default", c.is_nullable as "Null", ' +
      "CASE WHEN c.udt_name = 'hstore' " +
      'THEN c.udt_name ELSE c.data_type END as "Type", (SELECT array_agg(e.enumlabel) ' +
      'FROM pg_catalog.pg_type t JOIN pg_catalog.pg_enum e ON t.oid=e.enumtypid WHERE t.typname=c.udt_name) AS "special" ' +
      'FROM information_schema.columns c ' +
      'LEFT JOIN information_schema.key_column_usage cu ON c.table_name = cu.table_name AND cu.column_name = c.column_name ' +
      'LEFT JOIN information_schema.table_constraints tc ON c.table_name = tc.table_name AND cu.column_name = c.column_name AND tc.constraint_type = \'PRIMARY KEY\' ' +
      ' WHERE c.table_name = <%= table %> AND c.table_schema = <%= schema %> ';

    return Utils._.template(query)({
      table: this.escape(tableName),
      schema: this.escape(schema)
    });
  },

  // A recursive parser for nested where conditions
  parseConditionObject: function(_conditions, path) {
    var self = this;

    path = path || [];
    return Utils._.reduce(_conditions, function (r, v, k) { // result, key, value
      if (Utils._.isObject(v)) {
        r = r.concat(self.parseConditionObject(v, path.concat(k))); // Recursively parse objects
      } else {
        r.push({ path: path.concat(k), value: v });
      }
      return r;
    }, []);
  },

  handleSequelizeMethod: function (smth, tableName, factory, options, prepend) {
    var _ = Utils._;
    if (smth instanceof Utils.json) {
      // Parse nested object
      if (smth.conditions) {
        var conditions = _.map(this.parseConditionObject(smth.conditions), function generateSql(condition) {
          return util.format("%s#>>'{%s}' = '%s'",
            _.first(condition.path),
            _.rest(condition.path).join(','),
            condition.value);
        });

        return conditions.join(' and ');
      } else if (smth.path) {
        var str;

        // Allow specifying conditions using the postgres json syntax
        if (_.any(['->', '->>', '#>'], _.partial(_.contains, smth.path))) {
          str = smth.path;
        } else {
          // Also support json dot notation
          var path = smth.path.split('.');
          str = util.format("%s#>>'{%s}'",
            _.first(path),
            _.rest(path).join(','));
        }

        if (smth.value) {
          str += util.format(' = %s', this.escape(smth.value));
        }

        return str;
      }
    } else {
      return AbstractQueryGenerator.handleSequelizeMethod.call(this, smth, tableName, factory, options, prepend);
    }
  },

  addColumnQuery: function(table, key, dataType) {
    var query = 'ALTER TABLE <%= table %> ADD COLUMN <%= attribute %>;'
      , dbDataType = this.attributeToSQL(dataType, {context: 'addColumn'})
      , attribute;

    if (dataType.type && dataType.type instanceof DataTypes.ENUM || dataType instanceof DataTypes.ENUM) {
      query = this.pgEnum(table, key, dataType) + query;
    }

    attribute = Utils._.template('<%= key %> <%= definition %>')({
      key: this.quoteIdentifier(key),
      definition: this.pgDataTypeMapping(table, key, dbDataType)
    });

    return Utils._.template(query)({
      table: this.quoteTable(table),
      attribute: attribute
    });
  },

  removeColumnQuery: function(tableName, attributeName) {
    var query = 'ALTER TABLE <%= tableName %> DROP COLUMN <%= attributeName %>;';
    return Utils._.template(query)({
      tableName: this.quoteTable(tableName),
      attributeName: this.quoteIdentifier(attributeName)
    });
  },

  changeColumnQuery: function(tableName, attributes) {
    var query = 'ALTER TABLE <%= tableName %> ALTER COLUMN <%= query %>;'
      , sql = [];

    for (var attributeName in attributes) {
      var definition = this.pgDataTypeMapping(tableName, attributeName, attributes[attributeName]);
      var attrSql = '';

      if (definition.indexOf('NOT NULL') > 0) {
        attrSql += Utils._.template(query)({
          tableName: this.quoteTable(tableName),
          query: this.quoteIdentifier(attributeName) + ' SET NOT NULL'
        });

        definition = definition.replace('NOT NULL', '').trim();
      } else {
        attrSql += Utils._.template(query)({
          tableName: this.quoteTable(tableName),
          query: this.quoteIdentifier(attributeName) + ' DROP NOT NULL'
        });
      }

      if (definition.indexOf('DEFAULT') > 0) {
        attrSql += Utils._.template(query)({
          tableName: this.quoteTable(tableName),
          query: this.quoteIdentifier(attributeName) + ' SET DEFAULT ' + definition.match(/DEFAULT ([^;]+)/)[1]
        });

        definition = definition.replace(/(DEFAULT[^;]+)/, '').trim();
      } else {
        attrSql += Utils._.template(query)({
          tableName: this.quoteTable(tableName),
          query: this.quoteIdentifier(attributeName) + ' DROP DEFAULT'
        });
      }

      if (attributes[attributeName].match(/^ENUM\(/)) {
        query = this.pgEnum(tableName, attributeName, attributes[attributeName]) + query;
        definition = definition.replace(/^ENUM\(.+\)/, this.quoteIdentifier('enum_' + tableName + '_' + attributeName));
        definition += ' USING (' + this.quoteIdentifier(attributeName) + '::' + this.quoteIdentifier(definition) + ')';
      }

      if (definition.match(/UNIQUE;*$/)) {
        definition = definition.replace(/UNIQUE;*$/, '');

        attrSql += Utils._.template(query.replace('ALTER COLUMN', ''))({
          tableName: this.quoteTable(tableName),
          query: 'ADD CONSTRAINT ' + this.quoteIdentifier(attributeName + '_unique_idx') + ' UNIQUE (' + this.quoteIdentifier(attributeName) + ')'
        });
      }

      attrSql += Utils._.template(query)({
        tableName: this.quoteTable(tableName),
        query: this.quoteIdentifier(attributeName) + ' TYPE ' + definition
      });

      sql.push(attrSql);
    }

    return sql.join('');
  },

  renameColumnQuery: function(tableName, attrBefore, attributes) {
    var query = 'ALTER TABLE <%= tableName %> RENAME COLUMN <%= attributes %>;';
    var attrString = [];

    for (var attributeName in attributes) {
      attrString.push(Utils._.template('<%= before %> TO <%= after %>')({
        before: this.quoteIdentifier(attrBefore),
        after: this.quoteIdentifier(attributeName)
      }));
    }

    return Utils._.template(query)({
      tableName: this.quoteTable(tableName),
      attributes: attrString.join(', ')
    });
  },

  fn: function(fnName, tableName, body, returns, language) {
    fnName = fnName || 'testfunc';
    language = language || 'plpgsql';
    returns = returns || 'SETOF ' + this.quoteTable(tableName);

    var query = 'CREATE OR REPLACE FUNCTION pg_temp.<%= fnName %>() RETURNS <%= returns %> AS $func$ BEGIN <%= body %> END; $func$ LANGUAGE <%= language %>; SELECT * FROM pg_temp.<%= fnName %>();';

    return Utils._.template(query)({
      fnName: fnName,
      returns: returns,
      language: language,
      body: body
    });
  },

  exceptionFn: function(fnName, tableName, main, then, when, returns, language) {
    when  = when || 'unique_violation';

    var body = '<%= main %> EXCEPTION WHEN <%= when %> THEN <%= then %>;';
    body = Utils._.template(body)({
      main: main,
      when: when,
      then: then
    });

    return this.fn(fnName, tableName, body, returns, language);
  },

  // http://www.maori.geek.nz/post/postgres_upsert_update_or_insert_in_ger_using_knex_js
  upsertQuery: function (tableName, insertValues, updateValues, where, rawAttributes, options) {
    var insert = this.insertQuery(tableName, insertValues, rawAttributes, options);
    var update = this.updateQuery(tableName, updateValues, where, options, rawAttributes);

    // The numbers here are selected to match the number of affected rows returned by MySQL
    return this.exceptionFn(
      'sequelize_upsert',
      tableName,
      insert + ' RETURN 1;',
      update + '; RETURN 2',
      'unique_violation',
      'integer'
    );
  },

  deleteQuery: function(tableName, where, options, model) {
    var query;

    options = options || {};

    tableName = Utils.removeTicks(this.quoteTable(tableName), '"');

    if (options.truncate === true) {
      query = 'TRUNCATE ' + QueryGenerator.quoteIdentifier(tableName);

      if (options.cascade) {
        query += ' CASCADE';
      }

      return query;
    }

    if (Utils._.isUndefined(options.limit)) {
      options.limit = 1;
    }

    primaryKeys[tableName] = primaryKeys[tableName] || [];

    if (!!model && primaryKeys[tableName].length < 1) {
      primaryKeys[tableName] = Utils._.map(Object.keys(model.primaryKeys), function(k){
        return model.primaryKeys[k].field;
      });
    }

    if (options.limit) {
      query = 'DELETE FROM <%= table %> WHERE <%= primaryKeys %> IN (SELECT <%= primaryKeysSelection %> FROM <%= table %><%= where %><%= limit %>)';
    } else {
      query = 'DELETE FROM <%= table %><%= where %>';
    }

    var pks;
    if (primaryKeys[tableName] && primaryKeys[tableName].length > 0) {
      pks = primaryKeys[tableName].map(function(pk) {
        return this.quoteIdentifier(pk);
      }.bind(this)).join(',');
    } else {
      pks = this.quoteIdentifier('id');
    }

    var replacements = {
      table: this.quoteIdentifiers(tableName),
      where: this.getWhereConditions(where),
      limit: !!options.limit ? ' LIMIT ' + this.escape(options.limit) : '',
      primaryKeys: primaryKeys[tableName].length > 1 ? '(' + pks + ')' : pks,
      primaryKeysSelection: pks
    };

    if (replacements.where) {
      replacements.where = ' WHERE ' + replacements.where;
    }

    return Utils._.template(query)(replacements);
  },

  showIndexesQuery: function(tableName) {
    var schemaJoin = '', schemaWhere = '';
    if (!Utils._.isString(tableName)) {
      schemaJoin = ', pg_namespace s';
      schemaWhere = Utils._.template(" AND s.oid = t.relnamespace AND s.nspname = '<%= schemaName %>'")({schemaName: tableName.schema});
      tableName = tableName.tableName;
    }

    // This is ARCANE!
    var query = 'SELECT i.relname AS name, ix.indisprimary AS primary, ix.indisunique AS unique, ix.indkey AS indkey, ' +
      'array_agg(a.attnum) as column_indexes, array_agg(a.attname) AS column_names, pg_get_indexdef(ix.indexrelid) ' +
      'AS definition FROM pg_class t, pg_class i, pg_index ix, pg_attribute a<%= schemaJoin%> ' +
      'WHERE t.oid = ix.indrelid AND i.oid = ix.indexrelid AND a.attrelid = t.oid AND ' +
      "t.relkind = 'r' and t.relname = '<%= tableName %>'<%= schemaWhere%> " +
      'GROUP BY i.relname, ix.indexrelid, ix.indisprimary, ix.indisunique, ix.indkey ORDER BY i.relname;';

    return Utils._.template(query)({tableName: tableName, schemaJoin: schemaJoin, schemaWhere: schemaWhere});
  },

  removeIndexQuery: function(tableName, indexNameOrAttributes) {
    var sql = 'DROP INDEX IF EXISTS <%= indexName %>'
      , indexName = indexNameOrAttributes;

    if (typeof indexName !== 'string') {
      indexName = Utils.inflection.underscore(tableName + '_' + indexNameOrAttributes.join('_'));
    }

    return Utils._.template(sql)({
      tableName: this.quoteIdentifiers(tableName),
      indexName: this.quoteIdentifiers(indexName)
    });
  },

  addLimitAndOffset: function(options) {
    var fragment = '';
    if (options.limit) fragment += ' LIMIT ' + options.limit;
    if (options.offset) fragment += ' OFFSET ' + options.offset;

    return fragment;
  },

  attributeToSQL: function(attribute) {
    if (!Utils._.isPlainObject(attribute)) {
      attribute = {
        type: attribute
      };
    }

    var template = '<%= type %>'
      , replacements = {};

    if (attribute.type instanceof DataTypes.ENUM) {
      if (attribute.type.values && !attribute.values) attribute.values = attribute.type.values;

      if (Array.isArray(attribute.values) && (attribute.values.length > 0)) {
        replacements.type = 'ENUM(' + Utils._.map(attribute.values, function(value) {
          return this.escape(value);
        }.bind(this)).join(', ') + ')';
      } else {
        throw new Error("Values for ENUM haven't been defined.");
      }
    }

    if (!replacements.type) {
      replacements.type = attribute.type;
    }

    if (attribute.hasOwnProperty('allowNull') && (!attribute.allowNull)) {
      template += ' NOT NULL';
    }

    if (attribute.autoIncrement) {
      template += ' SERIAL';
    }

    if (Utils.defaultValueSchemable(attribute.defaultValue)) {
      template += ' DEFAULT <%= defaultValue %>';
      replacements.defaultValue = this.escape(attribute.defaultValue, attribute);
    }

    if (attribute.unique === true) {
      template += ' UNIQUE';
    }

    if (attribute.primaryKey) {
      template += ' PRIMARY KEY';
    }

    if (attribute.references) {
      attribute = Utils.formatReferences(attribute);
      template += ' REFERENCES <%= referencesTable %> (<%= referencesKey %>)';
      replacements.referencesTable = this.quoteTable(attribute.references.model);

      if (attribute.references.key) {
        replacements.referencesKey = this.quoteIdentifiers(attribute.references.key);
      } else {
        replacements.referencesKey = this.quoteIdentifier('id');
      }

      if (attribute.onDelete) {
        template += ' ON DELETE <%= onDeleteAction %>';
        replacements.onDeleteAction = attribute.onDelete.toUpperCase();
      }

      if (attribute.onUpdate) {
        template += ' ON UPDATE <%= onUpdateAction %>';
        replacements.onUpdateAction = attribute.onUpdate.toUpperCase();
      }

      if (attribute.references.deferrable) {
        template += ' <%= deferrable %>';
        replacements.deferrable = attribute.references.deferrable.toString(this);
      }
    }

    return  Utils._.template(template)(replacements);
  },

  deferConstraintsQuery: function (options) {
    return options.deferrable.toString(this);
  },

  setConstraintQuery: function (columns, type) {
    var columnFragment = 'ALL';

    if (columns) {
      columnFragment = columns.map(function (column) {
        return this.quoteIdentifier(column);
      }.bind(this)).join(', ');
    }

    return 'SET CONSTRAINTS ' + columnFragment + ' ' + type;
  },

  setDeferredQuery: function (columns) {
    return this.setConstraintQuery(columns, 'DEFERRED');
  },

  setImmediateQuery: function (columns) {
    return this.setConstraintQuery(columns, 'IMMEDIATE');
  },

  attributesToSQL: function(attributes, options) {
    var result = {}
      , key
      , attribute;

    for (key in attributes) {
      attribute = attributes[key];
      result[attribute.field || key] = this.attributeToSQL(attribute, options);
    }

    return result;
  },

  findAutoIncrementField: function(factory) {
    var fields = [];

    for (var name in factory.attributes) {
      var definition = factory.attributes[name];

      if (definition && definition.autoIncrement) {
        fields.push(name);
      }
    }

    return fields;
  },

  createTrigger: function(tableName, triggerName, eventType, fireOnSpec, functionName, functionParams, optionsArray) {
    var sql = [
        'CREATE <%= constraintVal %>TRIGGER <%= triggerName %>'
        , '<%= eventType %> <%= eventSpec %>'
        , 'ON <%= tableName %>'
        , '<%= optionsSpec %>'
        , 'EXECUTE PROCEDURE <%= functionName %>(<%= paramList %>);'
      ].join('\n\t');

    return Utils._.template(sql)({
      constraintVal: this.triggerEventTypeIsConstraint(eventType),
      triggerName: triggerName,
      eventType: this.decodeTriggerEventType(eventType),
      eventSpec: this.expandTriggerEventSpec(fireOnSpec),
      tableName: tableName,
      optionsSpec: this.expandOptions(optionsArray),
      functionName: functionName,
      paramList: this.expandFunctionParamList(functionParams)
    });
  },

  dropTrigger: function(tableName, triggerName) {
    var sql = 'DROP TRIGGER <%= triggerName %> ON <%= tableName %> RESTRICT;';
    return Utils._.template(sql)({
      triggerName: triggerName,
      tableName: tableName
    });
  },

  renameTrigger: function(tableName, oldTriggerName, newTriggerName) {
    var sql = 'ALTER TRIGGER <%= oldTriggerName %> ON <%= tableName %> RENAME TO <%= newTriggerName%>;';
    return Utils._.template(sql)({
      tableName: tableName,
      oldTriggerName: oldTriggerName,
      newTriggerName: newTriggerName
    });
  },

  createFunction: function(functionName, params, returnType, language, body, options) {
    var sql = ['CREATE FUNCTION <%= functionName %>(<%= paramList %>)'
        , 'RETURNS <%= returnType %> AS $func$'
        , 'BEGIN'
        , '\t<%= body %>'
        , 'END;'
        , "$func$ language '<%= language %>'<%= options %>;"
    ].join('\n');

    return Utils._.template(sql)({
      functionName: functionName,
      paramList: this.expandFunctionParamList(params),
      returnType: returnType,
      body: body.replace('\n', '\n\t'),
      language: language,
      options: this.expandOptions(options)
    });
  },

  dropFunction: function(functionName, params) {
    // RESTRICT is (currently, as of 9.2) default but we'll be explicit
    var sql = 'DROP FUNCTION <%= functionName %>(<%= paramList %>) RESTRICT;';
    return Utils._.template(sql)({
      functionName: functionName,
      paramList: this.expandFunctionParamList(params)
    });
  },

  renameFunction: function(oldFunctionName, params, newFunctionName) {
    var sql = 'ALTER FUNCTION <%= oldFunctionName %>(<%= paramList %>) RENAME TO <%= newFunctionName %>;';
    return Utils._.template(sql)({
      oldFunctionName: oldFunctionName,
      paramList: this.expandFunctionParamList(params),
      newFunctionName: newFunctionName
    });
  },

  databaseConnectionUri: function(config) {
    var template = '<%= protocol %>://<%= user %>:<%= password %>@<%= host %><% if(port) { %>:<%= port %><% } %>/<%= database %><% if(ssl) { %>?ssl=<%= ssl %><% } %>';

    return Utils._.template(template)({
      user: config.username,
      password: config.password,
      database: config.database,
      host: config.host,
      port: config.port,
      protocol: config.protocol,
      ssl: config.ssl
    });
  },

  pgEscapeAndQuote: function(val) {
    return this.quoteIdentifier(Utils.removeTicks(this.escape(val), "'"));
  },

  expandFunctionParamList: function expandFunctionParamList(params) {
    if (Utils._.isUndefined(params) || !Utils._.isArray(params)) {
      throw new Error('expandFunctionParamList: function parameters array required, including an empty one for no arguments');
    }

    var paramList = Utils._.each(params, function expandParam(curParam) {
      var paramDef = [];
      if (Utils._.has(curParam, 'type')) {
        if (Utils._.has(curParam, 'direction')) { paramDef.push(curParam.direction); }
        if (Utils._.has(curParam, 'name')) { paramDef.push(curParam.name); }
        paramDef.push(curParam.type);
      } else {
        throw new Error('createFunction called with a parameter with no type');
      }
      return paramDef.join(' ');
    });
    return paramList.join(', ');
  },

  expandOptions: function expandOptions(options) {
    return Utils._.isUndefined(options) || Utils._.isEmpty(options) ?
        '' : '\n\t' + options.join('\n\t');
  },

  decodeTriggerEventType: function decodeTriggerEventType(eventSpecifier) {
    var EVENT_DECODER = {
      'after': 'AFTER',
      'before': 'BEFORE',
      'instead_of': 'INSTEAD OF',
      'after_constraint': 'AFTER'
    };

    if (!Utils._.has(EVENT_DECODER, eventSpecifier)) {
      throw new Error('Invalid trigger event specified: ' + eventSpecifier);
    }

    return EVENT_DECODER[eventSpecifier];
  },

  triggerEventTypeIsConstraint: function triggerEventTypeIsConstraint(eventSpecifier) {
    return eventSpecifier === 'after_constrain' ? 'CONSTRAINT ' : '';
  },

  expandTriggerEventSpec: function expandTriggerEventSpec(fireOnSpec) {
    if (Utils._.isEmpty(fireOnSpec)) {
      throw new Error('no table change events specified to trigger on');
    }

    return Utils._.map(fireOnSpec, function parseTriggerEventSpec(fireValue, fireKey) {
      var EVENT_MAP = {
        'insert': 'INSERT',
        'update': 'UPDATE',
        'delete': 'DELETE',
        'truncate': 'TRUNCATE'
      };

      if (!Utils._.has(EVENT_MAP, fireKey)) {
        throw new Error('parseTriggerEventSpec: undefined trigger event ' + fireKey);
      }

      var eventSpec = EVENT_MAP[fireKey];
      if (eventSpec === 'UPDATE') {
        if (Utils._.isArray(fireValue) && fireValue.length > 0) {
          eventSpec += ' OF ' + fireValue.join(', ');
        }
      }

      return eventSpec;
    }).join(' OR ');
  },

  pgEnumName: function (tableName, attr, options) {
    options = options || {};
    var tableDetails = this.extractTableDetails(tableName, options)
      , enumName = '"enum_' + tableDetails.tableName + '_' + attr + '"';

    // pgListEnums requires the enum name only, without the schema
    if (options.schema !== false && tableDetails.schema) {
      enumName = this.quoteIdentifier(tableDetails.schema) + tableDetails.delimiter + enumName;
    }

    return enumName;

  },

  pgListEnums: function(tableName, attrName, options) {
    var enumName = ''
      , tableDetails = this.extractTableDetails(tableName, options);

    if (tableDetails.tableName && attrName) {
      enumName = ' AND t.typname=' + this.pgEnumName(tableDetails.tableName, attrName, { schema: false }).replace(/"/g, "'");
    }

    var query = 'SELECT t.typname enum_name, array_agg(e.enumlabel) enum_value FROM pg_type t ' +
      'JOIN pg_enum e ON t.oid = e.enumtypid ' +
      'JOIN pg_catalog.pg_namespace n ON n.oid = t.typnamespace ' +
      "WHERE n.nspname = '" + tableDetails.schema + "'" + enumName + ' GROUP BY 1';

    return query;
  },

  pgEnum: function(tableName, attr, dataType, options) {
    var enumName = this.pgEnumName(tableName, attr, options)
      , values;

    if (dataType.values) {
      values = "ENUM('" + dataType.values.join("', '") + "')";
    } else {
      values = dataType.toString().match(/^ENUM\(.+\)/)[0];
    }

    var sql = 'CREATE TYPE ' + enumName + ' AS ' + values + ';';
    if (!!options && options.force === true) {
      sql = this.pgEnumDrop(tableName, attr) + sql;
    }
    return sql;
  },

  pgEnumAdd: function(tableName, attr, value, options) {
    var enumName = this.pgEnumName(tableName, attr)
      , sql = 'ALTER TYPE ' + enumName + ' ADD VALUE ' + this.escape(value);

    if (!!options.before) {
      sql += ' BEFORE ' + this.escape(options.before);
    }
    else if (!!options.after) {
      sql += ' AFTER ' + this.escape(options.after);
    }

    return sql;
  },

  pgEnumDrop: function(tableName, attr, enumName) {
    enumName = enumName || this.pgEnumName(tableName, attr);
    return 'DROP TYPE IF EXISTS ' + enumName + '; ';
  },

  fromArray: function(text) {
    text = text.replace(/^{/, '').replace(/}$/, '');
    var matches = text.match(/("(?:\\.|[^"\\\\])*"|[^,]*)(?:\s*,\s*|\s*$)/ig);

    if (matches.length < 1) {
      return [];
    }

    matches = matches.map(function(m) {
      return m.replace(/",$/, '').replace(/,$/, '').replace(/(^"|"$)/, '');
    });

    return matches.slice(0, -1);
  },

  padInt: function(i) {
    return (i < 10) ? '0' + i.toString() : i.toString();
  },

  pgDataTypeMapping: function(tableName, attr, dataType) {
    return this.dataTypeMapping(tableName, attr, dataType);
  },

  dataTypeMapping: function(tableName, attr, dataType) {
    if (Utils._.includes(dataType, 'PRIMARY KEY')) {
      primaryKeys[tableName].push(attr);
      dataType = dataType.replace(/PRIMARY KEY/, '');
    }

    if (Utils._.includes(dataType, 'SERIAL')) {
      if (Utils._.includes(dataType, 'BIGINT')) {
        dataType = dataType.replace(/SERIAL/, 'BIGSERIAL');
        dataType = dataType.replace(/BIGINT/, '');
      } else {
        dataType = dataType.replace(/INTEGER/, '');
      }
      dataType = dataType.replace(/NOT NULL/, '');
    }

    if (dataType.match(/^ENUM\(/)) {
      dataType = dataType.replace(/^ENUM\(.+\)/, this.pgEnumName(tableName, attr));
    }

    return dataType;
  },

  quoteIdentifier: function(identifier, force) {
    if (identifier === '*') return identifier;
    if (!force && this.options && this.options.quoteIdentifiers === false) { // default is `true`
      // In Postgres, if tables or attributes are created double-quoted,
      // they are also case sensitive. If they contain any uppercase
      // characters, they must always be double-quoted. This makes it
      // impossible to write queries in portable SQL if tables are created in
      // this way. Hence, we strip quotes if we don't want case sensitivity.
      return Utils.removeTicks(identifier, '"');
    } else {
      return Utils.addTicks(identifier, '"');
    }
  },

  /*
  /**
   * Generates an SQL query that returns all foreign keys of a table.
   *
   * @param  {String} tableName  The name of the table.
   * @param  {String} schemaName The name of the schema.
   * @return {String}            The generated sql query.
   */
  getForeignKeysQuery: function(tableName, schemaName) {
    return 'SELECT conname as constraint_name, pg_catalog.pg_get_constraintdef(r.oid, true) as condef FROM pg_catalog.pg_constraint r ' +
      "WHERE r.conrelid = (SELECT oid FROM pg_class WHERE relname = '" + tableName + "' LIMIT 1) AND r.contype = 'f' ORDER BY 1;";
  },

  /**
   * Generates an SQL query that removes a foreign key from a table.
   *
   * @param  {String} tableName  The name of the table.
   * @param  {String} foreignKey The name of the foreign key constraint.
   * @return {String}            The generated sql query.
   */
  dropForeignKeyQuery: function(tableName, foreignKey) {
    return 'ALTER TABLE ' + this.quoteTable(tableName) + ' DROP CONSTRAINT ' + this.quoteIdentifier(foreignKey) + ';';
  },


  setAutocommitQuery: function(value, options) {
    if (options.parent) {
      return;
    }

    // POSTGRES does not support setting AUTOCOMMIT = OFF as of 9.4.0
    // Additionally it does not support AUTOCOMMIT at all starting at v9.5
    // The assumption is that it won't be returning in future versions either
    // If you are on a Pg version that is not semver compliant e.g. '9.5.0beta2', which fails due to the 'beta' qualification, then you need to pass
    // the database version as "9.5.0" explicitly through the options param passed when creating the Sequelize instance under the key "databaseVersion" 
    // otherwise Pg version "9.4.0" is assumed by default as per Sequelize 3.14.2.
    // For Pg versions that are semver compliant, this is auto-detected upon the first connection.
    if (!value || semver.gte(this.sequelize.options.databaseVersion, '9.4.0')) {
      return;
    }

    return AbstractQueryGenerator.setAutocommitQuery.call(this, value, options);
  }
};

module.exports = Utils._.extend(Utils._.clone(AbstractQueryGenerator), QueryGenerator);<|MERGE_RESOLUTION|>--- conflicted
+++ resolved
@@ -5,13 +5,8 @@
   , util = require('util')
   , DataTypes = require('../../data-types')
   , AbstractQueryGenerator = require('../abstract/query-generator')
-<<<<<<< HEAD
-  , semver = require('semver')
-  , primaryKeys = {};
-=======
   , primaryKeys = {}
   , semver = require('semver');
->>>>>>> 838d596c
 
 var QueryGenerator = {
   options: {},
@@ -886,7 +881,7 @@
     // Additionally it does not support AUTOCOMMIT at all starting at v9.5
     // The assumption is that it won't be returning in future versions either
     // If you are on a Pg version that is not semver compliant e.g. '9.5.0beta2', which fails due to the 'beta' qualification, then you need to pass
-    // the database version as "9.5.0" explicitly through the options param passed when creating the Sequelize instance under the key "databaseVersion" 
+    // the database version as "9.5.0" explicitly through the options param passed when creating the Sequelize instance under the key "databaseVersion"
     // otherwise Pg version "9.4.0" is assumed by default as per Sequelize 3.14.2.
     // For Pg versions that are semver compliant, this is auto-detected upon the first connection.
     if (!value || semver.gte(this.sequelize.options.databaseVersion, '9.4.0')) {
