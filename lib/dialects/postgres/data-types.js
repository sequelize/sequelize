--- conflicted
+++ resolved
@@ -315,11 +315,7 @@
     return wkx.Geometry.parse(b).toGeoJSON();
   };
 
-<<<<<<< HEAD
-  GEOMETRY.prototype.$stringify = function (value, options) {
-=======
   GEOMETRY.prototype._stringify = function _stringify(value, options) {
->>>>>>> 7137b837
     return 'ST_GeomFromGeoJSON(' + options.escape(JSON.stringify(value)) + ')';
   };
 
@@ -355,11 +351,7 @@
     return wkx.Geometry.parse(b).toGeoJSON();
   };
 
-<<<<<<< HEAD
-  GEOGRAPHY.prototype.$stringify = function (value, options) {
-=======
   GEOGRAPHY.prototype._stringify = function _stringify(value, options) {
->>>>>>> 7137b837
     return 'ST_GeomFromGeoJSON(' + options.escape(JSON.stringify(value)) + ')';
   };
 
