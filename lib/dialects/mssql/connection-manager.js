--- conflicted
+++ resolved
@@ -50,17 +50,6 @@
         }
       };
 
-<<<<<<< HEAD
-    var connection = new self.lib.Connection(connectionConfig)
-      , connectionLock = new ResourceLock(connection);
-    connection.lib = self.lib;
-
-    connection.on('connect', function(err) {
-      if (!err) {
-        resolve(connectionLock);
-        return;
-      }
-=======
       if (config.dialectOptions) {
         // only set port if no instance name was provided
         if (config.dialectOptions.instanceName) {
@@ -71,7 +60,6 @@
         if (config.dialectOptions.domain) {
           connectionConfig.domain = config.dialectOptions.domain;
         }
->>>>>>> 7137b837
 
         for (const key of Object.keys(config.dialectOptions)) {
           connectionConfig.options[key] = config.dialectOptions[key];
@@ -95,11 +83,6 @@
         }
 
         switch (err.code) {
-<<<<<<< HEAD
-        case 'ESOCKET':
-        case 'ECONNRESET':
-          self.pool.destroy(connectionLock);
-=======
           case 'ESOCKET':
             if (_.includes(err.message, 'connect EHOSTUNREACH')) {
               reject(new sequelizeErrors.HostNotReachableError(err));
@@ -127,7 +110,6 @@
           default:
             reject(new sequelizeErrors.ConnectionError(err));
             break;
->>>>>>> 7137b837
         }
       });
 
