'use strict';

var Utils = require('../../utils')
  , SqlString = require('../../sql-string')
  , DataTypes = require('./data-types')
  , _options
  , _dialect
  , _sequelize;

/*
  Escape a value (e.g. a string, number or date)
*/
var attributeMap = {
  notNull:"NOT NULL",
  allowNull:"NULL",
  autoIncrement:"IDENTITY(1,1)",
  defaultValue:"DEFAULT",
  unique:"UNIQUE",
  primaryKey:"PRIMARY KEY",
  foreignKey:"FOREIGN KEY",
  comment:"COMMENT",
  references:"REFERENCES",
  onDelete:"ON DELETE",
  onUpdate:"ON UPDATE",
  default:"DEFAULT"
};
function escape(value, field) {
  if (value && value._isSequelizeMethod) {
    return value.toString();
  } else {
    return SqlString.escape(value, false, _options.timezone, _dialect, field);
  }
}
function quoteIdentifier(identifier, force) {
  if (identifier === '*') return identifier;
  return Utils.addTicks(identifier, '"');
}
/*
  Split an identifier into .-separated tokens and quote each part
*/
function quoteIdentifiers(identifiers, force) {
  if (identifiers.indexOf('.') !== -1) {
    identifiers = identifiers.split('.');
    return quoteIdentifier(identifiers.slice(0, identifiers.length - 1).join('.'))
      + '.' + quoteIdentifier(identifiers[identifiers.length - 1]);
  } else {
    return quoteIdentifier(identifiers);
  }
}
function wrapSingleQuote(identifier){
  return Utils.addTicks(identifier, "'");
}
function nameIndexes(indexes, rawTablename) {
  return Utils._.map(indexes, function (index) {
    if (!index.hasOwnProperty('name')) {
      var onlyAttributeNames = index.fields.map(function(attribute) {
        return (typeof attribute === 'string') ? attribute : attribute.attribute;
      }.bind(this));

      index.name = Utils.inflection.underscore(rawTablename + '_' + onlyAttributeNames.join('_'));
    }

    return index;
  });
}

function fieldsToSql(fields, singleQuote){
  var fieldStr = [];
  for (var key in fields) {
    if (fields.hasOwnProperty(key)) {
      if(singleQuote){
        fieldStr.push(wrapSingleQuote(key));
      }else{
        fieldStr.push(quoteIdentifier(key));
      }
    }
  }
  if(fieldStr){
    if(fieldStr.length > 0){
      return fieldStr.join(',');
    }
  }
  return '';
}
function valuesToSql(fields, modelAttributeMap){
  var values = [];
  for (var key in fields) {
    if (fields.hasOwnProperty(key)) {
      var value = fields[key];
      values.push(escape(value, (modelAttributeMap && modelAttributeMap[key]) || undefined));
    }
  }
  if(values){
    if(values.length > 0){
      return values.join(',');
    }
  }
  return '';
}
function loadColumn(attributes){
  var attrStr = [];
  for (var attr in attributes) {
    var dataType = attributes[attr];
    attrStr.push(quoteIdentifier(dataType));
  }
  return attrStr;
}
function addTableExistsWrapper(query, exists){
  return [
    "IF (",
      (exists ? "" : "NOT"), " EXISTS (",
      "SELECT * FROM INFORMATION_SCHEMA.TABLES",
      "WHERE TABLE_NAME='<%= unquotedTable %>'))",
    "BEGIN",
      query,
    "END"
  ].join(" ");
}

//select stuff
function loadFields(attributes){
  var attrStr = [];
  for (var attr in attributes) {
    attrStr.push(quoteIdentifier(attr));
  }
  return attrStr;
}
function loadFieldsWithName(attributes, tableName){
  var attrStr = [];
  for (var attr in attributes) {
    if(tableName){
      attrStr.push(quoteIdentifier(tableName) + "." + quoteIdentifier(attr));
    }else{
      attrStr.push(quoteIdentifier(attr));
    }
  }
  return attrStr.join(',');
}
function joinFields(attributes, tableName){
  var attrStr = [];
  if(tableName){
    for (var attr in attributes) {
      attrStr.push(quoteIdentifier(tableName)
        + "."
        + quoteIdentifier(attr)
        + " AS " + quoteIdentifier(tableName + "." + attr));
    }
  }
  return attrStr.join(',');
}


module.exports = {
  get options(){
    return _options;
  },
  set options(opt) {
    _options = opt;
  },
  get dialect(){
    return _dialect;
  },
  set dialect(dial) {
    _dialect = dial;
  },
  get sequelize(){
    return _sequelize;
  },
  set sequelize(seq) {
    _sequelize = seq;
  },

  showTableSql: function(){
    return 'SELECT name FROM sys.Tables;';
  },
  getCreateTableSql: function(tableName, attributes, options) {
    var query = "CREATE TABLE <%= tableName %> (<%= attributes%>)";
    var attrStr     = []
      , self        = this
      , primaryKeys = Utils._.keys(Utils._.pick(attributes, function(dataType){
        return dataType.indexOf('PRIMARY KEY') >= 0;
      }));

    for (var attr in attributes) {
      var dataType = attributes[attr];
      attrStr.push(quoteIdentifier(attr) + " " + dataType);
    }

    var values = {
      unquotedTable: tableName,
      tableName: quoteIdentifier(tableName),
      attributes: attrStr.join(", ")
    };
    query = addTableExistsWrapper(query);
    return Utils._.template(query)(values).trim() + ";";
  },
  alterTableSql: function(tableName){
    var query = 'ALTER TABLE <%= tableName %>';
    var value = {
      tableName : quoteIdentifier(tableName)
    };
    return Utils._.template(query)(value);
  },
  dropTableSql: function(tableName, options){
    var query = "DROP TABLE <%= tableName %>";
    var values = {
      unquotedTable: tableName,
      tableName: quoteIdentifier(tableName)
    };
    query = addTableExistsWrapper(query, true);
    return Utils._.template(query)(values).trim() + ";";
  },
  bulkInsertSql: function(tableName, attributeKeys, attributes,options) {
    var query = 'INSERT<%= ignoreDuplicates %> INTO <%= table %> (<%= attributes %>) VALUES <%= tuples %>;'
      , tuples = [];

    Utils._.forEach(attributes, function(attrValueHash, i) {
      tuples.push('(' +
        attributeKeys.map(function(key) {
          return escape(attrValueHash[key]);
        }.bind(this)).join(',') +
      ')');
    }.bind(this));

    var replacements = {
      ignoreDuplicates: options && options.ignoreDuplicates ? ' IGNORE' : '',
      table: quoteIdentifier(tableName),
      attributes: attributeKeys.map(function(attr) {
        return quoteIdentifier(attr);
      }.bind(this)).join(','),
      tuples: tuples
    };

    return Utils._.template(query)(replacements);
  },
  insertSql: function(tableName, valueHash, modelAttributeMap) {
    var query
      , valueQuery = 'INSERT INTO <%= tableName %> (<%= attributes %>)'
      , emptyQuery = 'INSERT INTO <%= tableName %>';

    valueQuery += ' OUTPUT <%= selFields %>  VALUES (<%= values %>)';
    emptyQuery += ' VALUES ()';

    valueHash = Utils.removeNullValuesFromHash(valueHash, _options.omitNull);

    var selFields = [];
    var insertKey = false;
    for (var key in valueHash) {
      selFields.push('INSERTED.' + quoteIdentifier(key));
      if(modelAttributeMap[key].autoIncrement){
        insertKey = true;
        delete valueHash[key];
      }
    }

    var replacements = {
      tableName: quoteIdentifier(tableName),
      attributes: fieldsToSql(valueHash, false),
      selFields: selFields.join(','),
      values: valuesToSql(valueHash, modelAttributeMap)
    };

    query = (replacements.attributes.length ? valueQuery : emptyQuery) + ';';

    // if(insertKey){
    //   query = identityInsertOnWrapper(query);
    // }
    return Utils._.template(query)(replacements);
  },
  updateSql: function(tableName, valueHash, where, options, attributes){
    options = options || {};

    valueHash = Utils.removeNullValuesFromHash(valueHash, this.options.omitNull, options);

    var query
      , selFields = []
      , values = [];

    query = 'UPDATE <%= tableName %> SET <%= values %> OUTPUT <%= selFields %>';

    for (var key in valueHash) {
      var value = valueHash[key];
      selFields.push('INSERTED.' + quoteIdentifier(key));
      values.push(quoteIdentifier(key) + '=' + escape(value, (!!attributes && !!attributes[key] ? attributes[key] : undefined)));
    }

    var replacements = {
      tableName: quoteIdentifier(tableName),
      attributes: fieldsToSql(valueHash, false),
      selFields: selFields.join(','),
      values: values.join(','),
    };

    return Utils._.template(query)(replacements);
  },
  deleteSql: function(tableName, where) {
    var query = "DELETE FROM <%= table %> <%= where %>";
    var replacements = {
      table: tableName,
      where: this.getWhereClause(where, tableName)
    };

    return Utils._.template(query)(replacements);
  },
  addColumnSql: function(key, dataType){
    var attribute = Utils._.template('<%= key %> <%= definition %>')({
      key: quoteIdentifier(key),
      definition: this.attributeToSQL(dataType, {
        context: 'addColumn'
      })
    });
    return 'ADD ' + attribute;
  },
  alterColumnSql: function(){
    return 'ALTER COLUMN';
  },
  renameColumnSql: function(tableName, attrBefore, newColumnName){
    var query = 'EXEC SP_RENAME \'<%= tableName %>.<%= before %>\', \'<%= after %>\';';
    var attrString = [];

    var values = {
       tableName: tableName
      , before: attrBefore
      , after: newColumnName
    };
    return Utils._.template(query)(values);
  },

  showIndexSql: function(tableName, options){
    var sql = ["SELECT",
      "TableName = t.name,",
        "name = ind.name,",
        "IndexId = ind.index_id,",
        "ColumnId = ic.index_column_id,",
        "ColumnName = col.name",
      "FROM",
        "sys.indexes ind",
      "INNER JOIN",
        "sys.index_columns ic ON  ind.object_id = ic.object_id and ind.index_id = ic.index_id",
      "INNER JOIN",
        "sys.columns col ON ic.object_id = col.object_id and ic.column_id = col.column_id",
      "INNER JOIN",
        "sys.tables t ON ind.object_id = t.object_id",
      "WHERE t.name = '<%= tableName %>'<%= options %>"
    ].join(" ");
    return Utils._.template(sql)({
      tableName: tableName,
      options: (options || {}).database ? ' FROM \'' + options.database + '\'' : ''
    });
  },
  addIndexSql: function(tableName, attributes, options, rawTablename){
    if (!options.name) {
      // Mostly for cases where addIndex is called directly by the user without an options object (for example in migrations)
      // All calls that go through sequelize should already have a name
      options.fields = options.fields || attributes;
      options = nameIndexes([options], rawTablename)[0];
    }
    options = Utils._.defaults(options, {
      type: '',
      indicesType: options.type || '',
      indexType: options.method || undefined,
      indexName: options.name,
      parser: null
    });
    var attrStr = loadColumn(attributes);
    return Utils._.compact([
      'CREATE',
      options.unique ? 'UNIQUE' : '',
      options.indicesType, 'INDEX',
      quoteIdentifiers(options.indexName),
      'ON', quoteIdentifiers(tableName),
      '(' + attrStr.join(', ') + ')'
    ]).join(' ');
  },
  removeIndexSql: function(tableName, indexNameOrAttributes){
    var sql = 'DROP INDEX <%= indexName %> ON <%= tableName %>'
      , indexName = indexNameOrAttributes;

    if (typeof indexName !== 'string') {
      indexName = Utils.inflection.underscore(tableName + '_' + indexNameOrAttributes.join('_'));
    }
    var values = {
      tableName: quoteIdentifiers(tableName),
      indexName: indexName
    };
    return Utils._.template(sql)(values);
  },

  getEnumSql: function (attribute){
    var template = 'VARCHAR(10) NOT NULL CHECK ("'
      + attribute.field + '" IN('
      + Utils._.map(attribute.values, function(value) {
      return escape(value);
    }.bind(this)).join(', ') + '))';
    return template;
  },
  attributeToSQL: function(attribute, options) {
    if (!Utils._.isPlainObject(attribute)) {
      attribute = {
        type: attribute
      };
    }

    var template = [];
    //special enum query
    if (attribute.type.toString() === DataTypes.ENUM.toString()) {
      template.push(this.getEnumSql(attribute));
    } else {
      //the everything else
      template.push(attribute.type.toString());
      //a primary key
      if(attribute.primaryKey){
        if (!attribute.references) {
          template.push(attributeMap.primaryKey);
        }else{
          template.push(attributeMap.foreignKey);
        }
      //allow null
      }else if(attribute.allowNull === false){
        template.push(attributeMap.notNull);
      //not nullable
      }else{
        template.push(attributeMap.allowNull);
      }
    }

    //auto increment
    if (attribute.autoIncrement) {
      template.push(attributeMap.autoIncrement);
    }

    // Blobs/texts cannot have a defaultValue
    if (attribute.type !== 'TEXT'
      && attribute.type._binary === false
      && Utils.defaultValueSchemable(attribute.defaultValue)) {
      if(options && escape(attribute.defaultValue)){
          template.push(attributeMap.default + wrapSingleQuote(attribute.defaultValue));
      }
    }

    if (attribute.unique) {
      template.push(attributeMap.unique);
    }



    if (attribute.references) {
      template.push(attributeMap.references);
      template.push(quoteIdentifier(attribute.references));

      if (attribute.referencesKey) {
        template.push('(' + quoteIdentifier(attribute.referencesKey) + ')');
      } else {
        template.push('(' + quoteIdentifier('id') + ')');
      }

      if (attribute.onDelete) {
        if(attribute.onDelete.toUpperCase() !== 'RESTRICT'){
          template.push(attributeMap.onDelete);
          template.push(attribute.onDelete.toUpperCase());
        }
      }

      if (attribute.onUpdate) {
        template.push(attributeMap.onUpdate);
        template.push(attribute.onUpdate.toUpperCase());
      }
    }

    return template.join(' ');
  },

  describeTableSql: function(tableName, schema, schemaDelimiter){
    var qry = [
      "SELECT c.Name, t.Name AS 'Type', c.IS_NULLABLE as IsNull",
        ", object_definition(c.default_object_id) AS 'Default'",
      "FROM sys.Columns c",
      "INNER JOIN sys.types t",
      "ON t.system_type_id = c.system_type_id",
      "WHERE object_id = object_id(",
        wrapSingleQuote(tableName),
      ");"
    ].join(" ");

    return qry;
  },

  getForeignKeysSql: function(tableName){
    return [
      "SELECT",
        "constraint_name = C.CONSTRAINT_NAME",
      "FROM",
        "INFORMATION_SCHEMA.TABLE_CONSTRAINTS C",
      "WHERE C.CONSTRAINT_TYPE != 'PRIMARY KEY'",
      "AND C.TABLE_NAME = ", wrapSingleQuote(tableName)
    ].join(" ");
  },
  dropSql: function(val){
    return [
      'DROP',
      quoteIdentifier(val)
    ].join(' ');
  },
  alterAttributesSql: function(attributes){
    var attrString = [];
    for (var attrName in attributes) {
      var definition = attributes[attrName];

      attrString.push(Utils._.template('"<%= attrName %>" <%= definition %>')({
        attrName: attrName,
        definition: definition
      }));
    }
    return attrString.join(', ');
  },
  getTopClause: function(limit){
    return "TOP(" + limit + ")";
  },
  getSelectorClause: function(model, options){
    var query = ['SELECT'];
    //we have joins
    if(options.limit && !options.offset){
      query.push(this.getTopClause(options.limit));
    }
    //add join table
    if(options.include){
      query.push(loadFieldsWithName(model.rawAttributes, model.name));
      query.push(',');
      for(var i = 0; i < options.include.length; i++){
        if(options.include[i].as) {
          query.push(joinFields(options.include[i].model.rawAttributes
            , options.include[i].as));
        }
      }
    }else{
      query.push(loadFieldsWithName(model.rawAttributes));
    }
    return query.join(' ');
  },
  getFromClause: function(tableName, asValue){
    var query = ["FROM",
        quoteIdentifier(tableName)];
    if(asValue){
      query.push("AS");
      query.push(quoteIdentifier(asValue));
    }
    return query.join(' ');
  },
  getJoinClause: function(model, include){
    //console.log(include.through);
    var query = [];
    var primaryKey = quoteIdentifier(model.primaryKeyAttribute);
    var joinType = include.required ? 'INNER JOIN' : 'LEFT OUTER JOIN';
    var joinTable = include.as ? include.as : include.model.name;
    var manyJoinTable = joinTable;
    joinTable = quoteIdentifier(joinTable);
    var tableName = quoteIdentifier(model.name);
    var hasManyToMany = false;    

    query.push(joinType);
    if(include.through){
      hasManyToMany = true;
    }
    //this logic handles the join types
    var associationType = include.association.associationType;
    var rootKey,joinKey;
    if(associationType === 'BelongsTo'){
      rootKey = quoteIdentifier(include.association.foreignKey);
      joinKey = primaryKey;
    }else if (associationType === 'HasMany'){
      rootKey = primaryKey;
      joinKey = quoteIdentifier(include.association.identifier);
      if(hasManyToMany){
        //indicates many to many 
        manyJoinTable = quoteIdentifier(joinTable + '.' + include.through.as);        
        //console.log(include.through);
        query = query.concat([
          "(",
          quoteIdentifier(include.through.model.name)
          , "AS", manyJoinTable,
          joinType,
          joinTable, "AS", joinTable,
          "ON", joinTable + '.' + quoteIdentifier(include.model.primaryKeyAttribute),
          "=", manyJoinTable + '.' + quoteIdentifier(include.through.model.primaryKeyAttribute),
          ")"
        ]);
      }
    }else{
      rootKey = primaryKey;
      joinKey = quoteIdentifier(include.association.foreignKey);
    }
    
    if(!hasManyToMany){
      query.push(quoteIdentifier(include.model.tableName));
      query.push('AS');
      query.push(joinTable);
    }
    query = query.concat([
      'ON', tableName + '.' + rootKey,
      '=', manyJoinTable + '.' + joinKey
    ]);
    if(include.where){
      query.push('AND');
      query.push(this.formatWhereCondition(include.where, joinTable));
    }
    return query.join(' ');
  },
  formatWhereCondition: function(where, tableName){
    var query = [];
    for(var key in where){
      var val = where[key];
      var operator = '=';

<<<<<<< HEAD
      if (!val) {
=======
      if (val === 'NULL') {
>>>>>>> cd1cd52d
        operator = 'IS';
      }
      if(tableName){
        query.push(quoteIdentifier(tableName) + '.' + quoteIdentifier(key));
      } else {
        query.push(quoteIdentifier(key));
      }
      console.log('val', typeof val);
      query.push(operator);
      if(!val){
        query.push('NULL');
      }else if(typeof val === 'number'){
        query.push(val);
      }else{
        query.push(wrapSingleQuote(val));
      }
    }
    return query.join(' ');
  },
  getWhereClause: function(where, tableName){
    return [
      'WHERE',
      this.formatWhereCondition(where, tableName)
    ].join(' ');
  }};












<|MERGE_RESOLUTION|>--- conflicted
+++ resolved
@@ -611,11 +611,7 @@
       var val = where[key];
       var operator = '=';
 
-<<<<<<< HEAD
       if (!val) {
-=======
-      if (val === 'NULL') {
->>>>>>> cd1cd52d
         operator = 'IS';
       }
       if(tableName){
@@ -623,7 +619,7 @@
       } else {
         query.push(quoteIdentifier(key));
       }
-      console.log('val', typeof val);
+      
       query.push(operator);
       if(!val){
         query.push('NULL');
