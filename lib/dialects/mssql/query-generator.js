--- conflicted
+++ resolved
@@ -871,7 +871,6 @@
     }
 
     if (options.limit || options.offset) {
-<<<<<<< HEAD
       if (!options.order)  {
         fragment += ' ORDER BY ' + this.quoteTable(options.tableAs || model.name) + '.' + this.quoteIdentifier(model.primaryKeyField);
       } else if (options.include && !orders.subQueryOrder.length) {
@@ -882,11 +881,6 @@
           fragment += options.order && !isSubQuery ? ', ' : ' ORDER BY ';
           fragment += this.quoteTable(options.tableAs || model.name) + '.' + this.quoteIdentifier(model.primaryKeyField);
         }
-=======
-      if (!options.order || options.include && !orders.subQueryOrder.length) {
-        fragment += options.order && !isSubQuery ? ', ' : ' ORDER BY ';
-        fragment += `${this.quoteTable(options.tableAs || model.name)}.${this.quoteIdentifier(model.primaryKeyField)}`;
->>>>>>> 8fe367e9
       }
 
       if (options.offset || options.limit) {
