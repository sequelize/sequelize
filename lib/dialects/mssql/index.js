--- conflicted
+++ resolved
@@ -9,29 +9,7 @@
 const { MSSqlQueryInterface } = require('./query-interface');
 
 class MssqlDialect extends AbstractDialect {
-<<<<<<< HEAD
   static supports = _.merge(_.cloneDeep(AbstractDialect.supports), {
-=======
-  constructor(sequelize) {
-    super();
-    this.sequelize = sequelize;
-    this.connectionManager = new ConnectionManager(this, sequelize);
-    this.queryGenerator = new QueryGenerator({
-      _dialect: this,
-      sequelize,
-    });
-    this.queryInterface = new MSSqlQueryInterface(
-      sequelize,
-      this.queryGenerator,
-    );
-  }
-}
-
-MssqlDialect.prototype.supports = _.merge(
-  _.cloneDeep(AbstractDialect.prototype.supports),
-  {
-    DEFAULT: true,
->>>>>>> 63408faa
     'DEFAULT VALUES': true,
     'LIMIT ON UPDATE': true,
     migrations: false,
@@ -55,8 +33,7 @@
       where: true,
     },
     NUMERIC: true,
-<<<<<<< HEAD
-    tmpTableTrigger: true
+    tmpTableTrigger: true,
   });
 
   constructor(sequelize) {
@@ -65,19 +42,14 @@
     this.connectionManager = new ConnectionManager(this, sequelize);
     this.queryGenerator = new QueryGenerator({
       _dialect: this,
-      sequelize
+      sequelize,
     });
     this.queryInterface = new MSSqlQueryInterface(
       sequelize,
-      this.queryGenerator
+      this.queryGenerator,
     );
   }
 }
-=======
-    tmpTableTrigger: true,
-  },
-);
->>>>>>> 63408faa
 
 MssqlDialect.prototype.defaultVersion = '12.0.2000'; // SQL Server 2014 Express, minimum supported version
 MssqlDialect.prototype.Query = Query;
