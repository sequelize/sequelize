--- conflicted
+++ resolved
@@ -112,64 +112,6 @@
     return Promise.using(this.connection.lock(), connection => this._run(connection, sql, parameters));
   }
 
-<<<<<<< HEAD
-      result[_result.Name] = {
-        type: _result.Type.toUpperCase(),
-        allowNull: (_result.IsNull === 'YES' ? true : false),
-        defaultValue: _result.Default,
-        primaryKey: _result.Constraint === 'PRIMARY KEY'
-      };
-    });
-  } else if (this.isShowIndexesQuery()) {
-    result = this.handleShowIndexesQuery(data);
-  } else if (this.isSelectQuery()) {
-    result = this.handleSelectQuery(data);
-  } else if (this.isUpsertQuery()) {
-    //Use the same return value as that of MySQL & Postgres
-    if (data[0].$action === 'INSERT') {
-      result = 1;
-    } else {
-      result = 2;
-    }
-  } else if (this.isCallQuery()) {
-    result = data[0];
-  } else if (this.isBulkUpdateQuery()) {
-    result = data.length;
-  } else if (this.isBulkDeleteQuery()){
-    result = data[0] && data[0].AFFECTEDROWS;
-  } else if (this.isVersionQuery()) {
-    result = data[0].version;
-  } else if (this.isForeignKeysQuery()) {
-    result = data;
-  } else if (this.isRawQuery()) {
-    // MSSQL returns row data and metadata (affected rows etc) in a single object - let's standarize it, sorta
-    result = [data, data];
-   }
-
-  return result;
-};
-
-Query.prototype.handleShowTablesQuery = function(results) {
-  return results.map(function(resultSet) {
-    return {
-      tableName: resultSet.TABLE_NAME,
-      schema: resultSet.TABLE_SCHEMA
-    };
-  });
-};
-
-Query.prototype.formatError = function (err) {
-  var match;
-  match = err.message.match(/Violation of UNIQUE KEY constraint '((.|\s)*)'. Cannot insert duplicate key in object '.*'.(:? The duplicate key value is \((.*)\).)?/);
-  match = match || err.message.match(/Cannot insert duplicate key row in object .* with unique index '(.*)'/);
-  if (match && match.length > 1) {
-    var fields = {}
-      , message = 'Validation error'
-      , uniqueKey = this.model && this.model.uniqueKeys[match[1]];
-
-    if (uniqueKey && !!uniqueKey.msg) {
-      message = uniqueKey.msg;
-=======
   /**
    * High level function that handles the results of a query execution.
    *
@@ -204,7 +146,6 @@
           result = data;
         }
       }
->>>>>>> 7137b837
     }
 
     if (this.isShowTablesQuery()) {
