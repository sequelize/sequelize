'use strict';

const AbstractQuery = require('../abstract/query');
const uuidv4 = require('uuid/v4');
const sequelizeErrors = require('../../errors');
const _ = require('lodash');
const DataTypes = require('../../data-types');
const Promise = require('../../promise');
const { logger } = require('../../utils/logger');

const ER_DUP_ENTRY = 1062;
const ER_ROW_IS_REFERENCED = 1451;
const ER_NO_REFERENCED_ROW = 1452;

const debug = logger.debugContext('sql:mariadb');

class Query extends AbstractQuery {
  constructor(connection, sequelize, options) {
    super(connection, sequelize, Object.assign({ showWarnings: false }, options));
    this.uuid = uuidv4();
  }

  static formatBindParameters(sql, values, dialect) {
    const bindParam = [];
    const replacementFunc = (match, key, val) => {
      if (val[key] !== undefined) {
        bindParam.push(val[key]);
        return '?';
      }
      return undefined;
    };
    sql = AbstractQuery.formatBindParameters(sql, values, dialect,
      replacementFunc)[0];
    return [sql, bindParam.length > 0 ? bindParam : undefined];
  }

  run(sql, parameters) {
    this.sql = sql;
    const { connection } = this;

    const showWarnings = this.sequelize.options.showWarnings
      || this.options.showWarnings;

<<<<<<< HEAD
    let queryBegin;
    if (benchmark) {
      queryBegin = Date.now();
    } else {
      this.sequelize.log(
        `Executing (${this.connection.uuid || 'default'}): ${this.sql} with parameters ${logger.inspect(parameters)}`,
        this.options);
    }

    debug('executing(%s) : %s with parameters %O', this.connection.uuid || 'default', this.sql, parameters);

    return new Utils.Promise((resolve, reject) => {
      this.connection.query(this.sql, parameters)
        .then(results => {
          debug('executed(%s) : %s with parameters %O', this.connection.uuid || 'default', this.sql, parameters);

          if (benchmark) {
            this.sequelize.log(
              `Executed (${this.connection.uuid || 'default'}): ${this.sql} with parameters ${logger.inspect(parameters)}`,
              Date.now() - queryBegin, this.options);
          }
=======
    const complete = this._logQuery(sql, debug);

    if (parameters) {
      debug('parameters(%j)', parameters);
    }
    return Promise.resolve(
      connection.query(this.sql, parameters)
        .then(results => {
          complete();
>>>>>>> cc765cc8

          // Log warnings if we've got them.
          if (showWarnings && results && results.warningStatus > 0) {
            return this.logWarnings(results);
          }
          return results;
        })
        .catch(err => {
<<<<<<< HEAD
          debug('executed(%s) : %s with parameters %O', this.connection.uuid || 'default', this.sql, parameters);

          if (benchmark) {
            this.sequelize.log(
              `Executed (${this.connection.uuid || 'default'}): ${this.sql} with parameters ${logger.inspect(parameters)}`,
              Date.now() - queryBegin, this.options);
          }
=======
          complete();
>>>>>>> cc765cc8

          err.sql = sql;
          throw this.formatError(err);
        })
    )
      // Log warnings if we've got them.
      .then(results => {
        if (showWarnings && results && results.warningStatus > 0) {
          return this.logWarnings(results);
        }
        return results;
      })
      // Return formatted results...
      .then(results => this.formatResults(results));
  }

  /**
   * High level function that handles the results of a query execution.
   *
   *
   * Example:
   *  query.formatResults([
   *    {
   *      id: 1,              // this is from the main table
   *      attr2: 'snafu',     // this is from the main table
   *      Tasks.id: 1,        // this is from the associated table
   *      Tasks.title: 'task' // this is from the associated table
   *    }
   *  ])
   *
   * @param {Array} data - The result of the query execution.
   * @private
   */
  formatResults(data) {
    let result = this.instance;

    if (this.isBulkUpdateQuery() || this.isBulkDeleteQuery()
      || this.isUpsertQuery()) {
      return data.affectedRows;
    }
    if (this.isInsertQuery(data)) {
      this.handleInsertQuery(data);

      if (!this.instance) {
        // handle bulkCreate AI primary key
        if (this.model
          && this.model.autoIncrementAttribute
          && this.model.autoIncrementAttribute === this.model.primaryKeyAttribute
          && this.model.rawAttributes[this.model.primaryKeyAttribute]
        ) {
          //ONLY TRUE IF @auto_increment_increment is set to 1 !!
          //Doesn't work with GALERA => each node will reserve increment (x for first server, x+1 for next node ...
          const startId = data[this.getInsertIdField()];
          result = new Array(data.affectedRows);
          const pkField = this.model.rawAttributes[this.model.primaryKeyAttribute].field;
          for (let i = 0; i < data.affectedRows; i++) {
            result[i] = { [pkField]: startId + i };
          }
          return [result, data.affectedRows];
        }
        return [data[this.getInsertIdField()], data.affectedRows];
      }
    }

    if (this.isSelectQuery()) {
      this.handleJsonSelectQuery(data);
      return this.handleSelectQuery(data);
    }
    if (this.isInsertQuery() || this.isUpdateQuery()) {
      return [result, data.affectedRows];
    }
    if (this.isCallQuery()) {
      return data[0];
    }
    if (this.isRawQuery()) {
      const meta = data.meta;
      delete data.meta;
      return [data, meta];
    }
    if (this.isShowIndexesQuery()) {
      return this.handleShowIndexesQuery(data);
    }
    if (this.isForeignKeysQuery() || this.isShowConstraintsQuery()) {
      return data;
    }
    if (this.isShowTablesQuery()) {
      return this.handleShowTablesQuery(data);
    }
    if (this.isDescribeQuery()) {
      result = {};

      for (const _result of data) {
        result[_result.Field] = {
          type: _result.Type.toLowerCase().startsWith('enum') ? _result.Type.replace(/^enum/i,
            'ENUM') : _result.Type.toUpperCase(),
          allowNull: _result.Null === 'YES',
          defaultValue: _result.Default,
          primaryKey: _result.Key === 'PRI',
          autoIncrement: _result.hasOwnProperty('Extra')
            && _result.Extra.toLowerCase() === 'auto_increment',
          comment: _result.Comment ? _result.Comment : null
        };
      }
      return result;
    }
    if (this.isVersionQuery()) {
      return data[0].version;
    }

    return result;
  }

  handleJsonSelectQuery(rows) {
    if (!this.model || !this.model.fieldRawAttributesMap) {
      return;
    }
    for (const _field of Object.keys(this.model.fieldRawAttributesMap)) {
      const modelField = this.model.fieldRawAttributesMap[_field];
      if (modelField.type instanceof DataTypes.JSON) {
        //value is return as String, no JSON
        rows = rows.map(row => {
          row[modelField.fieldName] = row[modelField.fieldName] ? JSON.parse(
            row[modelField.fieldName]) : null;
          if (DataTypes.JSON.parse) {
            return DataTypes.JSON.parse(modelField, this.sequelize.options,
              row[modelField.fieldName]);
          }
          return row;
        });
      }
    }
  }

  logWarnings(results) {
    return this.run('SHOW WARNINGS').then(warningResults => {
      const warningMessage = `MariaDB Warnings (${this.connection.uuid
      || 'default'}): `;
      const messages = [];
      for (const _warningRow of warningResults) {
        if (_warningRow === undefined || typeof _warningRow[Symbol.iterator]
          !== 'function') {
          continue;
        }
        for (const _warningResult of _warningRow) {
          if (_warningResult.hasOwnProperty('Message')) {
            messages.push(_warningResult.Message);
          } else {
            for (const _objectKey of Object.keys(_warningResult)) {
              messages.push(
                [_objectKey, _warningResult[_objectKey]].join(': '));
            }
          }
        }
      }

      this.sequelize.log(warningMessage + messages.join('; '), this.options);

      return results;
    });
  }

  formatError(err) {
    switch (err.errno) {
      case ER_DUP_ENTRY: {
        const match = err.message.match(
          /Duplicate entry '([\s\S]*)' for key '?((.|\s)*?)'?\s.*$/);

        let fields = {};
        let message = 'Validation error';
        const values = match ? match[1].split('-') : undefined;
        const fieldKey = match ? match[2] : undefined;
        const fieldVal = match ? match[1] : undefined;
        const uniqueKey = this.model && this.model.uniqueKeys[fieldKey];

        if (uniqueKey) {
          if (uniqueKey.msg) {
            message = uniqueKey.msg;
          }
          fields = _.zipObject(uniqueKey.fields, values);
        } else {
          fields[fieldKey] = fieldVal;
        }

        const errors = [];
        _.forOwn(fields, (value, field) => {
          errors.push(new sequelizeErrors.ValidationErrorItem(
            this.getUniqueConstraintErrorMessage(field),
            'unique violation', // sequelizeErrors.ValidationErrorItem.Origins.DB,
            field,
            value,
            this.instance,
            'not_unique'
          ));
        });

        return new sequelizeErrors.UniqueConstraintError(
          { message, errors, parent: err, fields });
      }

      case ER_ROW_IS_REFERENCED:
      case ER_NO_REFERENCED_ROW: {
        // e.g. CONSTRAINT `example_constraint_name` FOREIGN KEY (`example_id`) REFERENCES `examples` (`id`)
        const match = err.message.match(
          /CONSTRAINT ([`"])(.*)\1 FOREIGN KEY \(\1(.*)\1\) REFERENCES \1(.*)\1 \(\1(.*)\1\)/);
        const quoteChar = match ? match[1] : '`';
        const fields = match ? match[3].split(
          new RegExp(`${quoteChar}, *${quoteChar}`)) : undefined;
        return new sequelizeErrors.ForeignKeyConstraintError({
          reltype: err.errno === 1451 ? 'parent' : 'child',
          table: match ? match[4] : undefined,
          fields,
          value: fields && fields.length && this.instance
            && this.instance[fields[0]] || undefined,
          index: match ? match[2] : undefined,
          parent: err
        });
      }

      default:
        return new sequelizeErrors.DatabaseError(err);
    }
  }

  handleShowTablesQuery(results) {
    return results.map(resultSet => ({
      tableName: resultSet.TABLE_NAME,
      schema: resultSet.TABLE_SCHEMA
    }));
  }

  handleShowIndexesQuery(data) {

    let currItem;
    const result = [];

    data.forEach(item => {
      if (!currItem || currItem.name !== item.Key_name) {
        currItem = {
          primary: item.Key_name === 'PRIMARY',
          fields: [],
          name: item.Key_name,
          tableName: item.Table,
          unique: item.Non_unique !== 1,
          type: item.Index_type
        };
        result.push(currItem);
      }

      currItem.fields[item.Seq_in_index - 1] = {
        attribute: item.Column_name,
        length: item.Sub_part || undefined,
        order: item.Collation === 'A' ? 'ASC' : undefined
      };
    });

    return result;
  }
}

module.exports = Query;<|MERGE_RESOLUTION|>--- conflicted
+++ resolved
@@ -41,39 +41,12 @@
     const showWarnings = this.sequelize.options.showWarnings
       || this.options.showWarnings;
 
-<<<<<<< HEAD
-    let queryBegin;
-    if (benchmark) {
-      queryBegin = Date.now();
-    } else {
-      this.sequelize.log(
-        `Executing (${this.connection.uuid || 'default'}): ${this.sql} with parameters ${logger.inspect(parameters)}`,
-        this.options);
-    }
-
-    debug('executing(%s) : %s with parameters %O', this.connection.uuid || 'default', this.sql, parameters);
-
-    return new Utils.Promise((resolve, reject) => {
-      this.connection.query(this.sql, parameters)
-        .then(results => {
-          debug('executed(%s) : %s with parameters %O', this.connection.uuid || 'default', this.sql, parameters);
-
-          if (benchmark) {
-            this.sequelize.log(
-              `Executed (${this.connection.uuid || 'default'}): ${this.sql} with parameters ${logger.inspect(parameters)}`,
-              Date.now() - queryBegin, this.options);
-          }
-=======
-    const complete = this._logQuery(sql, debug);
-
-    if (parameters) {
-      debug('parameters(%j)', parameters);
-    }
+    const complete = this._logQuery(sql, parameters, debug);
+
     return Promise.resolve(
       connection.query(this.sql, parameters)
         .then(results => {
           complete();
->>>>>>> cc765cc8
 
           // Log warnings if we've got them.
           if (showWarnings && results && results.warningStatus > 0) {
@@ -82,17 +55,7 @@
           return results;
         })
         .catch(err => {
-<<<<<<< HEAD
-          debug('executed(%s) : %s with parameters %O', this.connection.uuid || 'default', this.sql, parameters);
-
-          if (benchmark) {
-            this.sequelize.log(
-              `Executed (${this.connection.uuid || 'default'}): ${this.sql} with parameters ${logger.inspect(parameters)}`,
-              Date.now() - queryBegin, this.options);
-          }
-=======
           complete();
->>>>>>> cc765cc8
 
           err.sql = sql;
           throw this.formatError(err);
