--- conflicted
+++ resolved
@@ -383,11 +383,7 @@
     const indexName = `uniq${table}${columns.join('')}`.replace(/[.,"\s]/g, '').toLowerCase();
     return indexName;
   }
-<<<<<<< HEAD
-
-=======
   
->>>>>>> 4f1851b5
   describeTableQuery(tableName, schema) {
     const currTableName = this.getCatalogName(tableName.tableName || tableName);
     schema = this.getCatalogName(schema);
