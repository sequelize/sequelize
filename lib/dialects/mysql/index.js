'use strict';

const _ = require('lodash');
const { AbstractDialect } = require('../abstract');
const ConnectionManager = require('./connection-manager');
const Query = require('./query');
const QueryGenerator = require('./query-generator');
const DataTypes = require('../../data-types').mysql;
const { MySQLQueryInterface } = require('./query-interface');

class MysqlDialect extends AbstractDialect {
  static supports = _.merge(
    _.cloneDeep(AbstractDialect.supports),
    {
      'VALUES ()': true,
      'LIMIT ON UPDATE': true,
      lock: true,
      forShare: 'LOCK IN SHARE MODE',
      settingIsolationLevelDuringTransaction: false,
      inserts: {
        ignoreDuplicates: ' IGNORE',
        updateOnDuplicate: ' ON DUPLICATE KEY UPDATE'
      },
      index: {
        collate: false,
        length: true,
        parser: true,
        type: true,
        using: 1
      },
      constraints: {
        dropConstraint: false,
        check: false
      },
      indexViaAlter: true,
      indexHints: true,
      NUMERIC: true,
      GEOMETRY: true,
      JSON: true,
      REGEXP: true
    }
  );

  constructor(sequelize) {
    super();
    this.sequelize = sequelize;
    this.connectionManager = new ConnectionManager(this, sequelize);
    this.queryGenerator = new QueryGenerator({
      _dialect: this,
      sequelize,
    });
    this.queryInterface = new MySQLQueryInterface(
      sequelize,
      this.queryGenerator,
    );
  }
}

<<<<<<< HEAD
=======
MysqlDialect.prototype.supports = _.merge(
  _.cloneDeep(AbstractDialect.prototype.supports),
  {
    'VALUES ()': true,
    'LIMIT ON UPDATE': true,
    lock: true,
    forShare: 'LOCK IN SHARE MODE',
    settingIsolationLevelDuringTransaction: false,
    inserts: {
      ignoreDuplicates: ' IGNORE',
      updateOnDuplicate: ' ON DUPLICATE KEY UPDATE',
    },
    index: {
      collate: false,
      length: true,
      parser: true,
      type: true,
      using: 1,
    },
    constraints: {
      dropConstraint: false,
      check: false,
    },
    indexViaAlter: true,
    indexHints: true,
    NUMERIC: true,
    GEOMETRY: true,
    JSON: true,
    REGEXP: true,
  },
);

>>>>>>> 63408faa
MysqlDialect.prototype.defaultVersion = '5.7.0'; // minimum supported version
MysqlDialect.prototype.Query = Query;
MysqlDialect.prototype.QueryGenerator = QueryGenerator;
MysqlDialect.prototype.DataTypes = DataTypes;
MysqlDialect.prototype.name = 'mysql';
MysqlDialect.prototype.TICK_CHAR = '`';
MysqlDialect.prototype.TICK_CHAR_LEFT = MysqlDialect.prototype.TICK_CHAR;
MysqlDialect.prototype.TICK_CHAR_RIGHT = MysqlDialect.prototype.TICK_CHAR;

module.exports = MysqlDialect;<|MERGE_RESOLUTION|>--- conflicted
+++ resolved
@@ -19,26 +19,26 @@
       settingIsolationLevelDuringTransaction: false,
       inserts: {
         ignoreDuplicates: ' IGNORE',
-        updateOnDuplicate: ' ON DUPLICATE KEY UPDATE'
+        updateOnDuplicate: ' ON DUPLICATE KEY UPDATE',
       },
       index: {
         collate: false,
         length: true,
         parser: true,
         type: true,
-        using: 1
+        using: 1,
       },
       constraints: {
         dropConstraint: false,
-        check: false
+        check: false,
       },
       indexViaAlter: true,
       indexHints: true,
       NUMERIC: true,
       GEOMETRY: true,
       JSON: true,
-      REGEXP: true
-    }
+      REGEXP: true,
+    },
   );
 
   constructor(sequelize) {
@@ -56,41 +56,6 @@
   }
 }
 
-<<<<<<< HEAD
-=======
-MysqlDialect.prototype.supports = _.merge(
-  _.cloneDeep(AbstractDialect.prototype.supports),
-  {
-    'VALUES ()': true,
-    'LIMIT ON UPDATE': true,
-    lock: true,
-    forShare: 'LOCK IN SHARE MODE',
-    settingIsolationLevelDuringTransaction: false,
-    inserts: {
-      ignoreDuplicates: ' IGNORE',
-      updateOnDuplicate: ' ON DUPLICATE KEY UPDATE',
-    },
-    index: {
-      collate: false,
-      length: true,
-      parser: true,
-      type: true,
-      using: 1,
-    },
-    constraints: {
-      dropConstraint: false,
-      check: false,
-    },
-    indexViaAlter: true,
-    indexHints: true,
-    NUMERIC: true,
-    GEOMETRY: true,
-    JSON: true,
-    REGEXP: true,
-  },
-);
-
->>>>>>> 63408faa
 MysqlDialect.prototype.defaultVersion = '5.7.0'; // minimum supported version
 MysqlDialect.prototype.Query = Query;
 MysqlDialect.prototype.QueryGenerator = QueryGenerator;
