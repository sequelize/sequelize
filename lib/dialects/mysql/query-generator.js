--- conflicted
+++ resolved
@@ -3,11 +3,8 @@
 const _ = require('lodash');
 const Utils = require('../../utils');
 const AbstractQueryGenerator = require('../abstract/query-generator');
-<<<<<<< HEAD
 const util = require('util');
-=======
 const Op = require('../../operators');
->>>>>>> 6b116691
 
 const QueryGenerator = {
   __proto__: AbstractQueryGenerator,
