--- conflicted
+++ resolved
@@ -14,13 +14,9 @@
   min: 0,
   idle: 10000,
   acquire: 10000,
-<<<<<<< HEAD
   handleDisconnects: true,
+  evict: 60000,
   connectRetries: 5
-=======
-  evict: 60000,
-  handleDisconnects: true
->>>>>>> dc2fcdcf
 };
 
 class ConnectionManager {
