/**
 * Quote helpers implement quote ability for all dialects.
 * These are basic block of query building
 *
 * Its better to implement all dialect implementation together here. Which will allow
 * even abstract generator to use them by just specifying dialect type.
 *
 * Defining these helpers in each query dialect will leave
 * code in dual dependency of abstract <-> specific dialect
 */

'use strict';

const Utils = require('../../../../utils');

/**
 * list of reserved words in PostgreSQL 10
 * source: https://www.postgresql.org/docs/10/static/sql-keywords-appendix.html
 *
 * @private
 */
const postgresReservedWords = 'all,analyse,analyze,and,any,array,as,asc,asymmetric,authorization,binary,both,case,cast,check,collate,collation,column,concurrently,constraint,create,cross,current_catalog,current_date,current_role,current_schema,current_time,current_timestamp,current_user,default,deferrable,desc,distinct,do,else,end,except,false,fetch,for,foreign,freeze,from,full,grant,group,having,ilike,in,initially,inner,intersect,into,is,isnull,join,lateral,leading,left,like,limit,localtime,localtimestamp,natural,not,notnull,null,offset,on,only,or,order,outer,overlaps,placing,primary,references,returning,right,select,session_user,similar,some,symmetric,table,tablesample,then,to,trailing,true,union,unique,user,using,variadic,verbose,when,where,window,with'.split(',');

/**
 * list of reserved words in Snowflake
 * source: https://docs.snowflake.com/en/sql-reference/reserved-keywords.html
 * 
 * @private
 */
const snowflakeReservedWords = 'account,all,alter,and,any,as,between,by,case,cast,check,column,connect,connections,constraint,create,cross,current,current_date,current_time,current_timestamp,current_user,database,delete,distinct,drop,else,exists,false,following,for,from,full,grant,group,gscluster,having,ilike,in,increment,inner,insert,intersect,into,is,issue,join,lateral,left,like,localtime,localtimestamp,minus,natural,not,null,of,on,or,order,organization,qualify,regexp,revoke,right,rlike,row,rows,sample,schema,select,set,some,start,table,tablesample,then,to,trigger,true,try_cast,union,unique,update,using,values,view,when,whenever,where,with'.split(',');

/**
 *
 * @param {string}  dialect         Dialect name
 * @param {string}  identifier      Identifier to quote
 * @param {object}  [options]
 * @param {boolean} [options.force=false]
 * @param {boolean} [options.quoteIdentifiers=true]
 *
 * @returns {string}
 * @private
 */
function quoteIdentifier(dialect, identifier, options) {
  if (identifier === '*') return identifier;

  options = Utils.defaults(options || {}, {
    force: false,
    quoteIdentifiers: true
  });

  switch (dialect) {
    case 'sqlite':
    case 'mariadb':
    case 'mysql':
      return Utils.addTicks(Utils.removeTicks(identifier, '`'), '`');
<<<<<<< HEAD

    case 'db2':
      return Utils.addTicks(Utils.removeTicks(identifier, '"'), '"');

=======
    case 'snowflake':
>>>>>>> ad68a5e5
    case 'postgres':
      const rawIdentifier = Utils.removeTicks(identifier, '"');

      if (
        options.force !== true &&
        options.quoteIdentifiers === false &&
        !identifier.includes('.') &&
        !identifier.includes('->') &&
        (dialect === 'postgres' && !postgresReservedWords.includes(rawIdentifier.toLowerCase()) || dialect === 'snowflake' && !snowflakeReservedWords.includes(rawIdentifier.toLowerCase()))
      ) {
        // In Postgres and Snowflake, if tables or attributes are created double-quoted,
        // they are also case sensitive. If they contain any uppercase
        // characters, they must always be double-quoted. This makes it
        // impossible to write queries in portable SQL if tables are created in
        // this way. Hence, we strip quotes if we don't want case sensitivity.
        return rawIdentifier;
      }
      return Utils.addTicks(rawIdentifier, '"');
    case 'mssql':
      return `[${identifier.replace(/[[\]']+/g, '')}]`;

    default:
      throw new Error(`Dialect "${dialect}" is not supported`);
  }
}
module.exports.quoteIdentifier = quoteIdentifier;

/**
 * Test if a give string is already quoted
 *
 * @param {string} identifier
 *
 * @returns {boolean}
 * @private
 */
function isIdentifierQuoted(identifier) {
  return /^\s*(?:([`"'])(?:(?!\1).|\1{2})*\1\.?)+\s*$/i.test(identifier);
}
module.exports.isIdentifierQuoted = isIdentifierQuoted;<|MERGE_RESOLUTION|>--- conflicted
+++ resolved
@@ -53,14 +53,9 @@
     case 'mariadb':
     case 'mysql':
       return Utils.addTicks(Utils.removeTicks(identifier, '`'), '`');
-<<<<<<< HEAD
-
     case 'db2':
       return Utils.addTicks(Utils.removeTicks(identifier, '"'), '"');
-
-=======
     case 'snowflake':
->>>>>>> ad68a5e5
     case 'postgres':
       const rawIdentifier = Utils.removeTicks(identifier, '"');
 
