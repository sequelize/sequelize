--- conflicted
+++ resolved
@@ -1054,48 +1054,27 @@
     return `${query};`;
   },
 
-<<<<<<< HEAD
   escapeAttribute(attr) {
-    if (attr._isSequelizeMethod) {
+    if (attr instanceof Utils.SequelizeMethod) {
       return this.handleSequelizeMethod(attr);
     }
     if (Array.isArray(attr)) {
       if (attr.length !== 2) {
         throw new Error(JSON.stringify(attr) + ' is not a valid attribute definition. Please use the following format: [\'attribute definition\', \'alias\']');
-=======
-  escapeAttributes(attributes, options, mainTableAs) {
-    return attributes && attributes.map(attr => {
-      let addTable = true;
-
-      if (attr instanceof Utils.SequelizeMethod) {
-        return this.handleSequelizeMethod(attr);
->>>>>>> 0b215062
       }
       attr = attr.slice();
 
-<<<<<<< HEAD
-      if (attr[0]._isSequelizeMethod) {
+      if (attr[0] instanceof Utils.SequelizeMethod) {
         attr[0] = this.handleSequelizeMethod(attr[0]);
       } else if (attr[0].indexOf('(') === -1 && attr[0].indexOf(')') === -1) {
         attr[0] = this.quoteIdentifier(attr[0]);
-=======
-        if (attr[0] instanceof Utils.SequelizeMethod) {
-          attr[0] = this.handleSequelizeMethod(attr[0]);
-          addTable = false;
-        } else if (attr[0].indexOf('(') === -1 && attr[0].indexOf(')') === -1) {
-          attr[0] = this.quoteIdentifier(attr[0]);
-        }
-        attr = [attr[0], this.quoteIdentifier(attr[1])].join(' AS ');
-      } else {
-        attr = attr.indexOf(Utils.TICK_CHAR) < 0 && attr.indexOf('"') < 0 ? this.quoteIdentifiers(attr) : attr;
->>>>>>> 0b215062
       }
       attr = [attr[0], this.quoteIdentifier(attr[1])].join(' AS ');
     } else {
       attr = attr.indexOf(Utils.TICK_CHAR) < 0 && attr.indexOf('"') < 0 ? this.quoteIdentifiers(attr) : attr;
     }
     return attr;
-  },
+},
 
   generateInclude(include, parentTableName, topLevelInfo, cte) {
     cte = cte || undefined;
@@ -1789,17 +1768,6 @@
       'NULLS LAST'
     ];
 
-<<<<<<< HEAD
-    if (Array.isArray(options.order)) {
-      for (const t of options.order) {
-        if (Array.isArray(t) && _.size(t) > 1) {
-          if ((typeof t[0] === 'function' && t[0].prototype instanceof Model) || (typeof t[0].model === 'function' && t[0].model.prototype instanceof Model)) {
-            if (typeof t[t.length - 2] === 'string') {
-              this.validateOrder(_.last(t));
-            }
-          } else {
-            this.validateOrder(_.last(t));
-=======
     const validateOrder = order => {
       if (order instanceof Utils.SequelizeMethod) {
         return;
@@ -1819,7 +1787,6 @@
             }
           } else {
             validateOrder(_.last(order));
->>>>>>> 0b215062
           }
         }
 
