--- conflicted
+++ resolved
@@ -2318,21 +2318,12 @@
           return this._joinKeyValue(key, '(NULL)', comparator, options.prefix);
         }
 
-<<<<<<< HEAD
-        // if ANY or ALL is used with like, add parentheses to generate correct query
-        if (escapeOptions.acceptStrings && (
-          comparator.indexOf('ANY') > comparator.indexOf('LIKE') ||
-          comparator.indexOf('ALL') > comparator.indexOf('LIKE')
-        )) {
-          value = '(' + value + ')';
-=======
         return '';
       case Op.any:
       case Op.all:
         comparator = `${this.OperatorMap[Op.eq]} ${comparator}`;
         if (value[Op.values]) {
           return this._joinKeyValue(key, `(VALUES ${value[Op.values].map(item => `(${this.escape(item)})`).join(', ')})`, comparator, options.prefix);
->>>>>>> 4a920e9f
         }
 
         return this._joinKeyValue(key, `(${this.escape(value, field)})`, comparator, options.prefix);
