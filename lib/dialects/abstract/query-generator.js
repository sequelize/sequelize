--- conflicted
+++ resolved
@@ -1155,20 +1155,11 @@
               [options.groupedLimit.on.foreignIdentifierField]: value
             };
           }
-
-<<<<<<< HEAD
-          return Utils.spliceStr(baseQuery, splicePos, placeHolder.length, this.getWhereConditions(groupWhere, groupedTableName));
-        }).join(
-          this._dialect.supports['UNION ALL'] ? ' UNION ALL ' : ' UNION '
-          )
-        + ')', mainTable.as));
-=======
             return Utils.spliceStr(baseQuery, splicePos, placeHolder.length, this.getWhereConditions(groupWhere, groupedTableName));
           }).join(
             this._dialect.supports['UNION ALL'] ? ' UNION ALL ' : ' UNION '
           )
           + ')', mainTable.as));
->>>>>>> 89d13015
       } else {
         mainQueryItems.push(this.selectFromTableFragment(options, model, attributes.main, mainTable.quotedName, mainTable.as));
       }
