'use strict';

const Utils = require('../../utils');
const SqlString = require('../../sql-string');
const Model = require('../../model');
const DataTypes = require('../../data-types');
const util = require('util');
const _ = require('lodash');
const Dottie = require('dottie');
const Association = require('../../associations/base');
const BelongsTo = require('../../associations/belongs-to');
const BelongsToMany = require('../../associations/belongs-to-many');
const HasMany = require('../../associations/has-many');
const uuid = require('uuid');
const semver = require('semver');
const QueryGenerator = {
  options: {},

  extractTableDetails(tableName, options) {
    options = options || {};
    tableName = tableName || {};
    return {
      schema: tableName.schema || options.schema || 'public',
      tableName: _.isPlainObject(tableName) ? tableName.tableName : tableName,
      delimiter: tableName.delimiter || options.delimiter || '.'
    };
  },

  addSchema(param) {
    const self = this;

    if (!param._schema) return param.tableName || param;

    return {
      tableName: param.tableName || param,
      table: param.tableName || param,
      name: param.name || param,
      schema: param._schema,
      delimiter: param._schemaDelimiter || '.',
      toString() {
        return self.quoteTable(this);
      }
    };
  },

  dropSchema(tableName, options) {
    return this.dropTableQuery(tableName, options);
  },

  describeTableQuery(tableName, schema, schemaDelimiter) {
    const table = this.quoteTable(
      this.addSchema({
        tableName,
        _schema: schema,
        _schemaDelimiter: schemaDelimiter
      })
    );

    return 'DESCRIBE ' + table + ';';
  },

  dropTableQuery(tableName) {
    return `DROP TABLE IF EXISTS ${this.quoteTable(tableName)};`;
  },

  renameTableQuery(before, after) {
    return `ALTER TABLE ${this.quoteTable(before)} RENAME TO ${this.quoteTable(after)};`;
  },

  /*
    Returns an insert into command. Parameters: table name + hash of attribute-value-pairs.
   @private
  */
  insertQuery(table, valueHash, modelAttributes, options) {
    options = options || {};
    _.defaults(options, this.options);

    const modelAttributeMap = {};
    const fields = [];
    const values = [];
    let query;
    let valueQuery = '<%= tmpTable %>INSERT<%= ignoreDuplicates %> INTO <%= table %> (<%= attributes %>)<%= output %> VALUES (<%= values %>)';
    let emptyQuery = '<%= tmpTable %>INSERT<%= ignoreDuplicates %> INTO <%= table %><%= output %>';
    let outputFragment;
    let identityWrapperRequired = false;
    let tmpTable = '';         //tmpTable declaration for trigger

    if (modelAttributes) {
      _.each(modelAttributes, (attribute, key) => {
        modelAttributeMap[key] = attribute;
        if (attribute.field) {
          modelAttributeMap[attribute.field] = attribute;
        }
      });
    }

    if (this._dialect.supports['DEFAULT VALUES']) {
      emptyQuery += ' DEFAULT VALUES';
    } else if (this._dialect.supports['VALUES ()']) {
      emptyQuery += ' VALUES ()';
    }

    if (this._dialect.supports.returnValues && options.returning) {
      if (this._dialect.supports.returnValues.returning) {
        valueQuery += ' RETURNING *';
        emptyQuery += ' RETURNING *';
      } else if (this._dialect.supports.returnValues.output) {
        outputFragment = ' OUTPUT INSERTED.*';

        //To capture output rows when there is a trigger on MSSQL DB
        if (modelAttributes && options.hasTrigger && this._dialect.supports.tmpTableTrigger) {

          let tmpColumns = '';
          let outputColumns = '';
          tmpTable = 'declare @tmp table (<%= columns %>); ';

          for (const modelKey in modelAttributes) {
            const attribute = modelAttributes[modelKey];
            if (!(attribute.type instanceof DataTypes.VIRTUAL)) {
              if (tmpColumns.length > 0) {
                tmpColumns += ',';
                outputColumns += ',';
              }

              tmpColumns += this.quoteIdentifier(attribute.field) + ' ' + attribute.type.toSql();
              outputColumns += 'INSERTED.' + this.quoteIdentifier(attribute.field);
            }
          }

          const replacement = {
            columns: tmpColumns
          };

          tmpTable = _.template(tmpTable)(replacement).trim();
          outputFragment = ' OUTPUT ' + outputColumns + ' into @tmp';
          const selectFromTmp = ';select * from @tmp';

          valueQuery += selectFromTmp;
          emptyQuery += selectFromTmp;
        }
      }
    }

    if (this._dialect.supports.EXCEPTION && options.exception) {
      // Mostly for internal use, so we expect the user to know what he's doing!
      // pg_temp functions are private per connection, so we never risk this function interfering with another one.
      if (semver.gte(this.sequelize.options.databaseVersion, '9.2.0')) {
        // >= 9.2 - Use a UUID but prefix with 'func_' (numbers first not allowed)
        const delimiter = '$func_' + uuid.v4().replace(/-/g, '') + '$';

        options.exception = 'WHEN unique_violation THEN GET STACKED DIAGNOSTICS sequelize_caught_exception = PG_EXCEPTION_DETAIL;';
        valueQuery = 'CREATE OR REPLACE FUNCTION pg_temp.testfunc(OUT response <%= table %>, OUT sequelize_caught_exception text) RETURNS RECORD AS ' + delimiter +
          ' BEGIN ' + valueQuery + ' INTO response; EXCEPTION ' + options.exception + ' END ' + delimiter +
          ' LANGUAGE plpgsql; SELECT (testfunc.response).*, testfunc.sequelize_caught_exception FROM pg_temp.testfunc(); DROP FUNCTION IF EXISTS pg_temp.testfunc()';
      } else {
        options.exception = 'WHEN unique_violation THEN NULL;';
        valueQuery = 'CREATE OR REPLACE FUNCTION pg_temp.testfunc() RETURNS SETOF <%= table %> AS $body$ BEGIN RETURN QUERY ' + valueQuery + '; EXCEPTION ' + options.exception + ' END; $body$ LANGUAGE plpgsql; SELECT * FROM pg_temp.testfunc(); DROP FUNCTION IF EXISTS pg_temp.testfunc();';
      }
    }

    if (this._dialect.supports['ON DUPLICATE KEY'] && options.onDuplicate) {
      valueQuery += ' ON DUPLICATE KEY ' + options.onDuplicate;
      emptyQuery += ' ON DUPLICATE KEY ' + options.onDuplicate;
    }

    valueHash = Utils.removeNullValuesFromHash(valueHash, this.options.omitNull);
    for (const key in valueHash) {
      if (valueHash.hasOwnProperty(key)) {
        const value = valueHash[key];
        fields.push(this.quoteIdentifier(key));

        // SERIALS' can't be NULL in postgresql, use DEFAULT where supported
        if (modelAttributeMap && modelAttributeMap[key] && modelAttributeMap[key].autoIncrement === true && !value) {
          if (!this._dialect.supports.autoIncrement.defaultValue) {
            fields.splice(-1, 1);
          } else if (this._dialect.supports.DEFAULT) {
            values.push('DEFAULT');
          } else {
            values.push(this.escape(null));
          }
        } else {
          if (modelAttributeMap && modelAttributeMap[key] && modelAttributeMap[key].autoIncrement === true) {
            identityWrapperRequired = true;
          }

          values.push(this.escape(value, modelAttributeMap && modelAttributeMap[key] || undefined, { context: 'INSERT' }));
        }
      }
    }

    const replacements = {
      ignoreDuplicates: options.ignoreDuplicates ? this._dialect.supports.IGNORE : '',
      table: this.quoteTable(table),
      attributes: fields.join(','),
      output: outputFragment,
      values: values.join(','),
      tmpTable
    };

    query = (replacements.attributes.length ? valueQuery : emptyQuery) + ';';
    if (identityWrapperRequired && this._dialect.supports.autoIncrement.identityInsert) {
      query = [
        'SET IDENTITY_INSERT', this.quoteTable(table), 'ON;',
        query,
        'SET IDENTITY_INSERT', this.quoteTable(table), 'OFF;'
      ].join(' ');
    }

    return _.template(query)(replacements);
  },

  /*
    Returns an insert into command for multiple values.
    Parameters: table name + list of hashes of attribute-value-pairs.
   @private
  */
  bulkInsertQuery(tableName, attrValueHashes, options, rawAttributes) {
    options = options || {};
    rawAttributes = rawAttributes || {};

    const query = 'INSERT<%= ignoreDuplicates %> INTO <%= table %> (<%= attributes %>) VALUES <%= tuples %><%= onDuplicateKeyUpdate %><%= returning %>;';
    const tuples = [];
    const serials = {};
    const allAttributes = [];
    let onDuplicateKeyUpdate = '';

    for (const attrValueHash of attrValueHashes) {
      _.forOwn(attrValueHash, (value, key) => {
        if (allAttributes.indexOf(key) === -1) {
          allAttributes.push(key);
        }

        if (rawAttributes[key] && rawAttributes[key].autoIncrement === true) {
          serials[key] = true;
        }
      });
    }

    for (const attrValueHash of attrValueHashes) {
      tuples.push('(' + allAttributes.map(key => {
        if (this._dialect.supports.bulkDefault && serials[key] === true) {
          return attrValueHash[key] || 'DEFAULT';
        }
        return this.escape(attrValueHash[key], rawAttributes[key], { context: 'INSERT' });
      }).join(',') + ')');
    }

    if (this._dialect.supports.updateOnDuplicate && options.updateOnDuplicate) {
      onDuplicateKeyUpdate += ' ON DUPLICATE KEY UPDATE ' + options.updateOnDuplicate.map(attr => {
        const field = rawAttributes && rawAttributes[attr] && rawAttributes[attr].field || attr;
        const key = this.quoteIdentifier(field);
        return key + '=VALUES(' + key + ')';
      }).join(',');
    }

    const replacements = {
      ignoreDuplicates: options.ignoreDuplicates ? this._dialect.supports.ignoreDuplicates : '',
      table: this.quoteTable(tableName),
      attributes: allAttributes.map(attr => this.quoteIdentifier(attr)).join(','),
      tuples: tuples.join(','),
      onDuplicateKeyUpdate,
      returning: this._dialect.supports.returnValues && options.returning ? ' RETURNING *' : ''
    };

    return _.template(query)(replacements);
  },

  /*
    Returns an update query.
    Parameters:
      - tableName -> Name of the table
      - values -> A hash with attribute-value-pairs
      - where -> A hash with conditions (e.g. {name: 'foo'})
                 OR an ID as integer
                 OR a string with conditions (e.g. 'name="foo"').
                 If you use a string, you have to escape it on your own.
   @private
  */
  updateQuery(tableName, attrValueHash, where, options, attributes) {
    options = options || {};
    _.defaults(options, this.options);

    attrValueHash = Utils.removeNullValuesFromHash(attrValueHash, options.omitNull, options);

    const values = [];
    const modelAttributeMap = {};
    let query = '<%= tmpTable %>UPDATE <%= table %> SET <%= values %><%= output %> <%= where %>';
    let outputFragment;
    let tmpTable = '';        // tmpTable declaration for trigger
    let selectFromTmp = '';   // Select statement for trigger

    if (this._dialect.supports['LIMIT ON UPDATE'] && options.limit) {
      if (this.dialect !== 'mssql') {
        query += ' LIMIT ' + this.escape(options.limit) + ' ';
      }
    }

    if (this._dialect.supports.returnValues) {
      if (this._dialect.supports.returnValues.output) {
        // we always need this for mssql
        outputFragment = ' OUTPUT INSERTED.*';

        //To capture output rows when there is a trigger on MSSQL DB
        if (attributes && options.hasTrigger && this._dialect.supports.tmpTableTrigger) {
          tmpTable = 'declare @tmp table (<%= columns %>); ';
          let tmpColumns = '';
          let outputColumns = '';

          for (const modelKey in attributes) {
            const attribute = attributes[modelKey];
            if (!(attribute.type instanceof DataTypes.VIRTUAL)) {
              if (tmpColumns.length > 0) {
                tmpColumns += ',';
                outputColumns += ',';
              }

              tmpColumns += this.quoteIdentifier(attribute.field) + ' ' + attribute.type.toSql();
              outputColumns += 'INSERTED.' + this.quoteIdentifier(attribute.field);
            }
          }

          const replacement ={
            columns : tmpColumns
          };

          tmpTable = _.template(tmpTable)(replacement).trim();
          outputFragment = ' OUTPUT ' + outputColumns + ' into @tmp';
          selectFromTmp = ';select * from @tmp';

          query += selectFromTmp;
        }
      } else if (this._dialect.supports.returnValues && options.returning) {
        // ensure that the return output is properly mapped to model fields.
        options.mapToModel = true;
        query += ' RETURNING *';
      }
    }

    if (attributes) {
      _.each(attributes, (attribute, key) => {
        modelAttributeMap[key] = attribute;
        if (attribute.field) {
          modelAttributeMap[attribute.field] = attribute;
        }
      });
    }

    for (const key in attrValueHash) {
      if (modelAttributeMap && modelAttributeMap[key] &&
          modelAttributeMap[key].autoIncrement === true &&
          !this._dialect.supports.autoIncrement.update) {
        // not allowed to update identity column
        continue;
      }

      const value = attrValueHash[key];
      values.push(this.quoteIdentifier(key) + '=' + this.escape(value, modelAttributeMap && modelAttributeMap[key] || undefined, { context: 'UPDATE' }));
    }

    const replacements = {
      table: this.quoteTable(tableName),
      values: values.join(','),
      output: outputFragment,
      where: this.whereQuery(where, options),
      tmpTable
    };

    if (values.length === 0) {
      return '';
    }

    return _.template(query)(replacements).trim();
  },

  /*
    Returns an update query.
    Parameters:
      - operator -> String with the arithmetic operator (e.g. '+' or '-')
      - tableName -> Name of the table
      - values -> A hash with attribute-value-pairs
      - where -> A hash with conditions (e.g. {name: 'foo'})
                 OR an ID as integer
                 OR a string with conditions (e.g. 'name="foo"').
                 If you use a string, you have to escape it on your own.
   @private
  */
  arithmeticQuery(operator, tableName, attrValueHash, where, options, attributes) {
    attrValueHash = Utils.removeNullValuesFromHash(attrValueHash, this.options.omitNull);

    const values = [];
    let query = 'UPDATE <%= table %> SET <%= values %><%= output %> <%= where %>';
    let outputFragment;

    if (this._dialect.supports.returnValues) {
      if (this._dialect.supports.returnValues.returning) {
        options.mapToModel = true;
        query += ' RETURNING *';
      } else if (this._dialect.supports.returnValues.output) {
        outputFragment = ' OUTPUT INSERTED.*';
      }
    }

    for (const key in attrValueHash) {
      const value = attrValueHash[key];
      values.push(this.quoteIdentifier(key) + '=' + this.quoteIdentifier(key) + operator + this.escape(value));
    }

    attributes = attributes || {};
    for (const key in attributes) {
      const value = attributes[key];
      values.push(this.quoteIdentifier(key) + '=' + this.escape(value));
    }

    const replacements = {
      table: this.quoteTable(tableName),
      values: values.join(','),
      output: outputFragment,
      where: this.whereQuery(where)
    };

    return _.template(query)(replacements);
  },

  nameIndexes(indexes, rawTablename) {
    return _.map(indexes, index => {
      if (!index.hasOwnProperty('name')) {
        const onlyAttributeNames = index.fields.map(field => typeof field === 'string' ? field : field.name || field.attribute);
        index.name = Utils.underscore(rawTablename + '_' + onlyAttributeNames.join('_'));
      }

      return index;
    });
  },

  /*
    Returns an add index query.
    Parameters:
      - tableName -> Name of an existing table, possibly with schema.
      - options:
        - type: UNIQUE|FULLTEXT|SPATIAL
        - name: The name of the index. Default is <table>_<attr1>_<attr2>
        - fields: An array of attributes as string or as hash.
                  If the attribute is a hash, it must have the following content:
                  - name: The name of the attribute/column
                  - length: An integer. Optional
                  - order: 'ASC' or 'DESC'. Optional
        - parser
      - rawTablename, the name of the table, without schema. Used to create the name of the index
   @private
  */
  addIndexQuery(tableName, attributes, options, rawTablename) {
    options = options || {};

    if (!Array.isArray(attributes)) {
      options = attributes;
      attributes = undefined;
    } else {
      options.fields = attributes;
    }

    // Backwards compatability
    if (options.indexName) {
      options.name = options.indexName;
    }
    if (options.indicesType) {
      options.type = options.indicesType;
    }
    if (options.indexType || options.method) {
      options.using = options.indexType || options.method;
    }

    options.prefix = options.prefix || rawTablename || tableName;
    if (options.prefix && _.isString(options.prefix)) {
      options.prefix = options.prefix.replace(/\./g, '_');
      options.prefix = options.prefix.replace(/(\"|\')/g, '');
    }

    const fieldsSql = options.fields.map(field => {
      if (typeof field === 'string') {
        return this.quoteIdentifier(field);
      } else if (field instanceof Utils.SequelizeMethod) {
        return this.handleSequelizeMethod(field);
      } else {
        let result = '';

        if (field.attribute) {
          field.name = field.attribute;
        }

        if (!field.name) {
          throw new Error('The following index field has no name: ' + util.inspect(field));
        }

        result += this.quoteIdentifier(field.name);

        if (this._dialect.supports.index.collate && field.collate) {
          result += ' COLLATE ' + this.quoteIdentifier(field.collate);
        }

        if (this._dialect.supports.index.length && field.length) {
          result += '(' + field.length + ')';
        }

        if (field.order) {
          result += ' ' + field.order;
        }

        return result;
      }
    });

    if (!options.name) {
      // Mostly for cases where addIndex is called directly by the user without an options object (for example in migrations)
      // All calls that go through sequelize should already have a name
      options = this.nameIndexes([options], options.prefix)[0];
    }

    options = Model._conformIndex(options);

    if (!this._dialect.supports.index.type) {
      delete options.type;
    }

    if (options.where) {
      options.where = this.whereQuery(options.where);
    }

    if (_.isString(tableName)) {
      tableName = this.quoteIdentifiers(tableName);
    } else {
      tableName = this.quoteTable(tableName);
    }

    const concurrently = this._dialect.supports.index.concurrently && options.concurrently ? 'CONCURRENTLY' : undefined;
    let ind;
    if (this._dialect.supports.indexViaAlter) {
      ind = [
        'ALTER TABLE',
        tableName,
        concurrently,
        'ADD'
      ];
    } else {
      ind = ['CREATE'];
    }

    ind = ind.concat(
      options.unique ? 'UNIQUE' : '',
      options.type, 'INDEX',
      !this._dialect.supports.indexViaAlter ? concurrently : undefined,
      this.quoteIdentifiers(options.name),
      this._dialect.supports.index.using === 1 && options.using ? 'USING ' + options.using : '',
      !this._dialect.supports.indexViaAlter ? 'ON ' + tableName : undefined,
      this._dialect.supports.index.using === 2 && options.using ? 'USING ' + options.using : '',
      '(' + fieldsSql.join(', ') + (options.operator ? ' '+options.operator : '') + ')',
      this._dialect.supports.index.parser && options.parser ? 'WITH PARSER ' + options.parser : undefined,
      this._dialect.supports.index.where && options.where ? options.where : undefined
    );

    return _.compact(ind).join(' ');
  },

  addConstraintQuery(tableName, options) {
    options = options || {};
    const constraintSnippet = this.getConstraintSnippet(tableName, options);

    if (typeof tableName === 'string') {
      tableName = this.quoteIdentifiers(tableName);
    } else {
      tableName = this.quoteTable(tableName);
    }

    return `ALTER TABLE ${tableName} ADD ${constraintSnippet};`;
  },

  getConstraintSnippet(tableName, options) {
    let constraintSnippet, constraintName;

    const fieldsSql = options.fields.map(field => {
      if (typeof field === 'string') {
        return this.quoteIdentifier(field);
      } else if (field._isSequelizeMethod) {
        return this.handleSequelizeMethod(field);
      } else {
        let result = '';

        if (field.attribute) {
          field.name = field.attribute;
        }

        if (!field.name) {
          throw new Error('The following index field has no name: ' + field);
        }

        result += this.quoteIdentifier(field.name);
        return result;
      }
    });

    const fieldsSqlQuotedString = fieldsSql.join(', ');
    const fieldsSqlString = fieldsSql.join('_');

    switch (options.type.toUpperCase()) {
      case 'UNIQUE':
        constraintName = this.quoteIdentifier(options.name || `${tableName}_${fieldsSqlString}_uk`);
        constraintSnippet = `CONSTRAINT ${constraintName} UNIQUE (${fieldsSqlQuotedString})`;
        break;
      case 'CHECK':
        options.where = this.whereItemsQuery(options.where);
        constraintName = this.quoteIdentifier(options.name || `${tableName}_${fieldsSqlString}_ck`);
        constraintSnippet = `CONSTRAINT ${constraintName} CHECK (${options.where})`;
        break;
      case 'DEFAULT':
        if (options.defaultValue === undefined) {
          throw new Error('Default value must be specifed for DEFAULT CONSTRAINT');
        }

        if (this._dialect.name !== 'mssql') {
          throw new Error('Default constraints are supported only for MSSQL dialect.');
        }

        constraintName = this.quoteIdentifier(options.name || `${tableName}_${fieldsSqlString}_df`);
        constraintSnippet = `CONSTRAINT ${constraintName} DEFAULT (${this.escape(options.defaultValue)}) FOR ${fieldsSql[0]}`;
        break;
      case 'PRIMARY KEY':
        constraintName = this.quoteIdentifier(options.name || `${tableName}_${fieldsSqlString}_pk`);
        constraintSnippet = `CONSTRAINT ${constraintName} PRIMARY KEY (${fieldsSqlQuotedString})`;
        break;
      case 'FOREIGN KEY':
        const references = options.references;
        if (!references || !references.table || !references.field) {
          throw new Error('references object with table and field must be specified');
        }
        constraintName = this.quoteIdentifier(options.name || `${tableName}_${fieldsSqlString}_${references.table}_fk`);
        const referencesSnippet = `${this.quoteTable(references.table)} (${this.quoteIdentifier(references.field)})`;
        constraintSnippet = `CONSTRAINT ${constraintName} `;
        constraintSnippet += `FOREIGN KEY (${fieldsSqlQuotedString}) REFERENCES ${referencesSnippet}`;
        if (options.onUpdate) {
          constraintSnippet += ` ON UPDATE ${options.onUpdate.toUpperCase()}`;
        }
        if (options.onDelete) {
          constraintSnippet += ` ON DELETE ${options.onDelete.toUpperCase()}`;
        }
        break;
      default: throw new Error(`${options.type} is invalid.`);
    }
    return constraintSnippet;
  },

  removeConstraintQuery(tableName, constraintName) {
    return `ALTER TABLE ${this.quoteIdentifiers(tableName)} DROP CONSTRAINT ${this.quoteIdentifiers(constraintName)}`;
  },

  quoteTable(param, as) {
    let table = '';

    if (as === true) {
      as = param.as || param.name || param;
    }

    if (_.isObject(param)) {
      if (this._dialect.supports.schemas) {
        if (param.schema) {
          table += this.quoteIdentifier(param.schema) + '.';
        }

        table += this.quoteIdentifier(param.tableName);
      } else {
        if (param.schema) {
          table += param.schema + (param.delimiter || '.');
        }

        table += param.tableName;
        table = this.quoteIdentifier(table);
      }


    } else {
      table = this.quoteIdentifier(param);
    }

    if (as) {
      table += ' AS ' + this.quoteIdentifier(as);
    }
    return table;
  },

  /*
    Quote an object based on its type. This is a more general version of quoteIdentifiers
    Strings: should proxy to quoteIdentifiers
    Arrays:
      * Expects array in the form: [<model> (optional), <model> (optional),... String, String (optional)]
        Each <model> can be a model, or an object {model: Model, as: String}, matching include, or an
        association object, or the name of an association.
      * Zero or more models can be included in the array and are used to trace a path through the tree of
        included nested associations. This produces the correct table name for the ORDER BY/GROUP BY SQL
        and quotes it.
      * If a single string is appended to end of array, it is quoted.
        If two strings appended, the 1st string is quoted, the 2nd string unquoted.
    Objects:
      * If raw is set, that value should be returned verbatim, without quoting
      * If fn is set, the string should start with the value of fn, starting paren, followed by
        the values of cols (which is assumed to be an array), quoted and joined with ', ',
        unless they are themselves objects
      * If direction is set, should be prepended

    Currently this function is only used for ordering / grouping columns and Sequelize.col(), but it could
    potentially also be used for other places where we want to be able to call SQL functions (e.g. as default values)
   @private
  */
  quote(collection, parent, connector) {
    // init
    const validOrderOptions = [
      'ASC',
      'DESC',
      'ASC NULLS LAST',
      'DESC NULLS LAST',
      'ASC NULLS FIRST',
      'DESC NULLS FIRST',
      'NULLS FIRST',
      'NULLS LAST'
    ];

    // default
    connector = connector || '.';

    // just quote as identifiers if string
    if (typeof collection === 'string') {
      return this.quoteIdentifiers(collection);
    } else if (Array.isArray(collection)) {
      // iterate through the collection and mutate objects into associations
      collection.forEach((item, index) => {
        const previous = collection[index - 1];
        let previousAssociation;
        let previousModel;

        // set the previous as the parent when previous is undefined or the target of the association
        if (!previous && parent !== undefined) {
          previousModel = parent;
        } else if (previous && previous instanceof Association) {
          previousAssociation = previous;
          previousModel = previous.target;
        }

        // if the previous item is a model, then attempt getting an association
        if (previousModel && previousModel.prototype instanceof Model) {
          let model;
          let as;

          if (typeof item === 'function' && item.prototype instanceof Model) {
            // set
            model = item;
          } else if (_.isPlainObject(item) && item.model && item.model.prototype instanceof Model) {
            // set
            model = item.model;
            as = item.as;
          }

          if (model) {
            // set the as to either the through name or the model name
            if (!as && previousAssociation && previousAssociation instanceof Association && previousAssociation.through && previousAssociation.through.model === model) {
              // get from previous association
              item = new Association(previousModel, model, {
                as: model.name
              });
            } else {
              // get association from previous model
              item = previousModel.getAssociationForAlias(model, as);

              // attempt to use the model name if the item is still null
              if (!item) {
                item = previousModel.getAssociationForAlias(model, model.name);
              }
            }

            // make sure we have an association
            if (!(item instanceof Association)) {
              throw new Error(util.format('Unable to find a valid association for model, \'%s\'', model.name));
            }
          }
        }

        if (typeof item === 'string') {
          // get order index
          const orderIndex = validOrderOptions.indexOf(item.toUpperCase());

          // see if this is an order
          if (index > 0 && orderIndex !== -1) {
            item = this.sequelize.literal(' ' + validOrderOptions[orderIndex]);
          } else if (previousModel && previousModel.prototype instanceof Model) {
            // only go down this path if we have preivous model and check only once
            if (previousModel.associations !== undefined && previousModel.associations[item]) {
              // convert the item to an association
              item = previousModel.associations[item];
            } else if (previousModel.rawAttributes !== undefined && previousModel.rawAttributes[item] && item !== previousModel.rawAttributes[item].field) {
              // convert the item attribute from it's alias
              item = previousModel.rawAttributes[item].field;
            } else if (
              item.indexOf('.') !== -1
              && previousModel.rawAttributes !== undefined
            ) {
              const itemSplit = item.split('.');

              if (previousModel.rawAttributes[itemSplit[0]].type instanceof DataTypes.JSON) {
                // just quote identifiers for now
                const identifier = this.quoteIdentifiers(previousModel.name  + '.' + previousModel.rawAttributes[itemSplit[0]].field);

                // get path
                const path = itemSplit.slice(1);

                // extract path
                item = this.jsonPathExtractionQuery(identifier, path);

                // literal because we don't want to append the model name when string
                item = this.sequelize.literal(item);
              }
            }
          }
        }

        collection[index] = item;
      }, this);

      // loop through array, adding table names of models to quoted
      const collectionLength = collection.length;
      const tableNames = [];
      let item;
      let i = 0;

      for (i = 0; i < collectionLength - 1; i++) {
        item = collection[i];
        if (typeof item === 'string' || item._modelAttribute || item instanceof Utils.SequelizeMethod) {
          break;
        } else if (item instanceof Association) {
          tableNames[i] = item.as;
        }
      }

      // start building sql
      let sql = '';

      if (i > 0) {
        sql += this.quoteIdentifier(tableNames.join(connector)) + '.';
      } else if (typeof collection[0] === 'string' && parent) {
        sql += this.quoteIdentifier(parent.name) + '.';
      }

      // loop through everything past i and append to the sql
      collection.slice(i).forEach(collectionItem => {
        sql += this.quote(collectionItem, parent, connector);
      }, this);

      return sql;
    } else if (collection._modelAttribute) {
      return this.quoteTable(collection.Model.name) + '.' + this.quoteIdentifier(collection.fieldName);
    } else if (collection instanceof Utils.SequelizeMethod) {
      return this.handleSequelizeMethod(collection);
    } else if (_.isPlainObject(collection) && collection.raw) {
      // simple objects with raw is no longer supported
      throw new Error('The `{raw: "..."}` syntax is no longer supported.  Use `sequelize.literal` instead.');
    } else {
      throw new Error('Unknown structure passed to order / group: ' + util.inspect(collection));
    }
  },

  /*
    Split an identifier into .-separated tokens and quote each part
   @private
  */
  quoteIdentifiers(identifiers) {
    if (identifiers.indexOf('.') !== -1) {
      identifiers = identifiers.split('.');
      return this.quoteIdentifier(identifiers.slice(0, identifiers.length - 1).join('.')) + '.' + this.quoteIdentifier(identifiers[identifiers.length - 1]);
    } else {
      return this.quoteIdentifier(identifiers);
    }
  },

  /*
    Escape a value (e.g. a string, number or date)
   @private
  */
  escape(value, field, options) {
    options = options || {};

    if (value !== null && value !== undefined) {
      if (value instanceof Utils.SequelizeMethod) {
        return this.handleSequelizeMethod(value);
      } else {
        if (field && field.type) {
          if (this.typeValidation && field.type.validate && value) {
            if (options.isList && Array.isArray(value)) {
              for (const item of value) {
                field.type.validate(item, options);
              }
            } else {
              field.type.validate(value, options);
            }
          }

          if (field.type.stringify) {
            // Users shouldn't have to worry about these args - just give them a function that takes a single arg
            const simpleEscape = _.partialRight(SqlString.escape, this.options.timezone, this.dialect);

            value = field.type.stringify(value, { escape: simpleEscape, field, timezone: this.options.timezone });

            if (field.type.escape === false) {
              // The data-type already did the required escaping
              return value;
            }
          }
        }
      }
    }

    return SqlString.escape(value, this.options.timezone, this.dialect);
  },

  /*
    Returns a query for selecting elements in the table <tableName>.
    Options:
      - attributes -> An array of attributes (e.g. ['name', 'birthday']). Default: *
      - where -> A hash with conditions (e.g. {name: 'foo'})
                 OR an ID as integer
                 OR a string with conditions (e.g. 'name="foo"').
                 If you use a string, you have to escape it on your own.
      - order -> e.g. 'id DESC'
      - group
      - limit -> The maximum count you want to get.
      - offset -> An offset value to start from. Only useable with limit!
   @private
  */
  selectQuery(tableName, options, model) {
    options = options || {};
    const limit = options.limit;
    const mainQueryItems = [];
    const subQueryItems = [];
    const subQuery = options.subQuery === undefined ? limit && options.hasMultiAssociation : options.subQuery;
    const attributes = {
      main: options.attributes && options.attributes.slice(),
      subQuery: null
    };
    const mainTable = {
      name: tableName,
      quotedName: null,
      as: null,
      model
    };
    const topLevelInfo = {
      names: mainTable,
      tableName,
      options,
      subQuery
    };
    let mainJoinQueries = [];
    let subJoinQueries = [];
    let cteSelect = options.cteSelect;
    let cteSelectCte = null;
    let query = '';


    /* if we only have one cte and it uses the same model as we are selecting from we can go ahead
       and automagically connect them */
    if (_.isUndefined(cteSelect) && options.cte && options.cte.length === 1 && (options.cte[0].useModel === true || options.cte[0].model === model)) {
      cteSelect = options.cte[0].name;
    }

    // if we are using cteSelect the main query will select from the CTE instead of the main table
    if (cteSelect) {
      mainTable.name = cteSelect;
    }

    // make sure we don't try to do anything with ctes if we can't
    if (!this._dialect.supports.cteQueries && (options.cte || cteSelect)) {
      throw new Error('Called find with CTE with dialect that does not support CTEs');
    }

    // pull out the cte referenced by the cte select
    cteSelectCte = options.cte ? options.cte[options.cte.findIndex(cte => {
      return cte.name === cteSelect;
    })] : undefined;

    // resolve table name options
    if (options.tableAs) {
<<<<<<< HEAD
      mainTable.as = this.quoteTable(options.tableAs);
    } else if (!Array.isArray(mainTable.name) && model) {
      mainTable.as = this.quoteTable(model.name);
=======
      mainTable.as = this.quoteIdentifier(options.tableAs);
    } else if (!Array.isArray(mainTable.name) && mainTable.model) {
      mainTable.as = this.quoteIdentifier(mainTable.model.name);
>>>>>>> 9a527834
    }

    mainTable.quotedName = !Array.isArray(mainTable.name) ? this.quoteTable(mainTable.name) : tableName.map(t => {
      return Array.isArray(t) ? this.quoteTable(t[0], t[1]) : this.quoteTable(t, true);
    }).join(', ');

    if (subQuery && attributes.main) {
      for (const keyAtt of model.primaryKeyAttributes) {
        // Check if mainAttributes contain the primary key of the model either as a field or an aliased field
        if (!_.find(attributes.main, attr => keyAtt === attr || keyAtt === attr[0] || keyAtt === attr[1])) {
          attributes.main.push(model.rawAttributes[keyAtt].field ? [keyAtt, model.rawAttributes[keyAtt].field] : keyAtt);
        }
      }
    }

    // generate cte query
    if (this._dialect.supports.cteQueries && options.cte) {
      query = this.generateCTEQuery(topLevelInfo);
    }

    /* if we are connecting a cte based on the model, and that cte has additional attributes we may or may not want them, so we 
       expand all attributes from the model into attributes */
    if (!attributes.main && cteSelect && options.cte && cteSelectCte && !_.isEqual(cteSelectCte.cteAttributes, options.includeCTEAttributes)) {
      attributes.main = Object.keys(model.attributes);
    }

    // if we want to select cte attributes in the main query we will need to add them to to the main attributes 
    if (attributes.main && cteSelect && options.includeCTEAttributes) {
      attributes.main = attributes.main.concat(options.includeCTEAttributes);
    }

    attributes.main = attributes.main && attributes.main.map(attr => {
      const addTable = !(Array.isArray(attr) && attr.length === 2 && attr[0] instanceof Utils.SequelizeMethod);
      attr = this.escapeAttribute(attr);
      
      if (options.include && attr.indexOf('.') === -1 && addTable) {
        attr = mainTable.as + '.' + attr;
      }

      return attr;
    });

    attributes.main = attributes.main || (options.include ? [`${mainTable.as}.*`] : ['*']);

    // If subquery, we add the mainAttributes to the subQuery and set the mainAttributes to select * from subquery
    if (subQuery || options.groupedLimit) {
      // We need primary keys
      attributes.subQuery = attributes.main;
      attributes.main = [(mainTable.as || mainTable.quotedName) + '.*'];
    }
    // add includes to query
    if (options.include) {
      for (const include of options.include) {
        if (include.separate) {
          continue;
        }
        const joinQueries = this.generateInclude(include, { externalAs: mainTable.as, internalAs: mainTable.as }, topLevelInfo);

        subJoinQueries = subJoinQueries.concat(joinQueries.subQuery);
        mainJoinQueries = mainJoinQueries.concat(joinQueries.mainQuery);

        if (joinQueries.attributes.main.length > 0) {
          attributes.main = attributes.main.concat(joinQueries.attributes.main);
        }
        if (joinQueries.attributes.subQuery.length > 0) {
          attributes.subQuery = attributes.subQuery.concat(joinQueries.attributes.subQuery);
        }
      }
    }

    if (subQuery) {
      subQueryItems.push(this.selectFromTableFragment(options, model, attributes.subQuery, mainTable.quotedName, mainTable.as));
      subQueryItems.push(subJoinQueries.join(''));
    } else {
      if (options.groupedLimit) {
        if (!mainTable.as) {
          mainTable.as = mainTable.quotedName;
        }
        const where = Object.assign({}, options.where);
        let groupedLimitOrder,
          whereKey,
          include,
          groupedTableName = mainTable.as;

        if (typeof options.groupedLimit.on === 'string') {
          whereKey = options.groupedLimit.on;
        } else if (options.groupedLimit.on instanceof HasMany) {
          whereKey = options.groupedLimit.on.foreignKeyField;
        }

        if (options.groupedLimit.on instanceof BelongsToMany) {
          // BTM includes needs to join the through table on to check ID
          groupedTableName = options.groupedLimit.on.manyFromSource.as;
          const groupedLimitOptions = Model._validateIncludedElements({
            include: [{
              association: options.groupedLimit.on.manyFromSource,
              duplicating: false, // The UNION'ed query may contain duplicates, but each sub-query cannot
              required: true,
              where: Object.assign({
                '$$PLACEHOLDER$$': true
              }, options.groupedLimit.through && options.groupedLimit.through.where)
            }],
            model
          });

          // Make sure attributes from the join table are mapped back to models
          options.hasJoin = true;
          options.hasMultiAssociation = true;
          options.includeMap = Object.assign(groupedLimitOptions.includeMap, options.includeMap);
          options.includeNames = groupedLimitOptions.includeNames.concat(options.includeNames || []);
          include = groupedLimitOptions.include;

          if (Array.isArray(options.order)) {
          // We need to make sure the order by attributes are available to the parent query
            options.order.forEach((order, i) => {
              if (Array.isArray(order)) {
                order = order[0];
              }

              let alias = `subquery_order_${i}`;
              options.attributes.push([order, alias]);

              // We don't want to prepend model name when we alias the attributes, so quote them here
              alias = this.sequelize.literal(this.quote(alias));

              if (Array.isArray(options.order[i])) {
                options.order[i][0] = alias;
              } else {
                options.order[i] = alias;
              }
            });
            groupedLimitOrder = options.order;
          }
        } else {
        // Ordering is handled by the subqueries, so ordering the UNION'ed result is not needed
          groupedLimitOrder = options.order;
          delete options.order;
          where.$$PLACEHOLDER$$ = true;
        }

        // Caching the base query and splicing the where part into it is consistently > twice
        // as fast than generating from scratch each time for values.length >= 5
        const baseQuery = '(' + this.selectQuery(
          tableName,
          {
            attributes: options.attributes,
            limit: options.groupedLimit.limit,
            order: groupedLimitOrder,
            where,
            include,
            model
          },
          model
        ).replace(/;$/, '') + ')';
        const placeHolder = this.whereItemQuery('$$PLACEHOLDER$$', true, { model });
        const splicePos = baseQuery.indexOf(placeHolder);

        mainQueryItems.push(this.selectFromTableFragment(options, model, attributes.main, '(' +
        options.groupedLimit.values.map(value => {
          let groupWhere;
          if (whereKey) {
            groupWhere = {
              [whereKey]: value
            };
          }
          if (include) {
            groupWhere = {
              [options.groupedLimit.on.foreignIdentifierField]: value
            };
          }
          return Utils.spliceStr(baseQuery, splicePos, placeHolder.length, this.getWhereConditions(groupWhere, groupedTableName));
        }).join(this._dialect.supports['UNION ALL'] ? ' UNION ALL ' : ' UNION ') 
        + ')', mainTable.as));
      } else {
        mainQueryItems.push(this.selectFromTableFragment(options, model, attributes.main, mainTable.quotedName, mainTable.as));
      }

      mainQueryItems.push(mainJoinQueries.join(''));
    }
    // Add WHERE to sub or main query
    if (options.hasOwnProperty('where') && !options.groupedLimit) {
      options.where = this.getWhereConditions(options.where, mainTable.as || tableName, model, options);
      if (options.where) {
        if (subQuery) {
          subQueryItems.push(' WHERE ' + options.where);
        } else {
          mainQueryItems.push(' WHERE ' + options.where);
          // Walk the main query to update all selects
          _.each(mainQueryItems, (value, key) => {
            if (value.match(/^SELECT/)) {
              mainQueryItems[key] = this.selectFromTableFragment(options, model, attributes.main, mainTable.quotedName, mainTable.as, options.where);
            }
          });
        }
      }
    }
    // Add GROUP BY to sub or main query
    if (options.group) {
      options.group = Array.isArray(options.group) ? options.group.map(t => this.quote(t, model)).join(', ') : options.group;
      if (subQuery) {
        subQueryItems.push(' GROUP BY ' + options.group);
      } else {
        mainQueryItems.push(' GROUP BY ' + options.group);
      }
    }
    // Add HAVING to sub or main query
    if (options.hasOwnProperty('having')) {
      options.having = this.getWhereConditions(options.having, tableName, model, options, false);
      if (subQuery) {
        subQueryItems.push(' HAVING ' + options.having);
      } else {
        mainQueryItems.push(' HAVING ' + options.having);
      }
    }
    // Add ORDER to sub or main query
    if (options.order) {
      const orders = this.getQueryOrders(options, model, subQuery);
      if (orders.mainQueryOrder.length) {
        mainQueryItems.push(' ORDER BY ' + orders.mainQueryOrder.join(', '));
      }
      if (orders.subQueryOrder.length) {
        subQueryItems.push(' ORDER BY ' + orders.subQueryOrder.join(', '));
      }
    }

    // Add LIMIT, OFFSET to sub or main query
    const limitOrder = this.addLimitAndOffset(options, model);
    if (limitOrder && !options.groupedLimit) {
      if (subQuery) {
        subQueryItems.push(limitOrder);
      } else {
        mainQueryItems.push(limitOrder);
      }
    }

    if (subQuery) {
      query += `SELECT ${attributes.main.join(', ')} FROM (${subQueryItems.join('')}) AS ${mainTable.as}${mainJoinQueries.join('')}${mainQueryItems.join('')}`;
    } else {
      query += mainQueryItems.join('');
    }

    if (options.lock && this._dialect.supports.lock) {
      let lock = options.lock;
      if (typeof options.lock === 'object') {
        lock = options.lock.level;
      }
      if (this._dialect.supports.lockKey && (lock === 'KEY SHARE' || lock === 'NO KEY UPDATE')) {
        query += ' FOR ' + lock;
      } else if (lock === 'SHARE') {
        query += ' ' + this._dialect.supports.forShare;
      } else {
        query += ' FOR UPDATE';
      }
      if (this._dialect.supports.lockOf && options.lock.of && options.lock.of.prototype instanceof Model) {
        query += ' OF ' + this.quoteTable(options.lock.of.name);
      }
    }
    return `${query};`;
  },

  escapeAttribute(attr) {
    if (attr instanceof Utils.SequelizeMethod) {
      return this.handleSequelizeMethod(attr);
    }
    if (Array.isArray(attr)) {
      if (attr.length !== 2) {
        throw new Error(JSON.stringify(attr) + ' is not a valid attribute definition. Please use the following format: [\'attribute definition\', \'alias\']');
      }
      attr = attr.slice();

      if (attr[0] instanceof Utils.SequelizeMethod) {
        attr[0] = this.handleSequelizeMethod(attr[0]);
      } else if (attr[0].indexOf('(') === -1 && attr[0].indexOf(')') === -1) {
        attr[0] = this.quoteIdentifier(attr[0]);
      }
      attr = [attr[0], this.quoteIdentifier(attr[1])].join(' AS ');
    } else {
      attr = attr.indexOf(Utils.TICK_CHAR) < 0 && attr.indexOf('"') < 0 ? this.quoteIdentifiers(attr) : attr;
    }
    return attr;
  },

  generateInclude(include, parentTableName, topLevelInfo, cte) {
    cte = cte || undefined;
    const association = include.association;
    const joinQueries = {
      mainQuery: [],
      subQuery: []
    };
    const mainChildIncludes = [];
    const subChildIncludes = [];
    let requiredMismatch = false;
    const includeAs = {
      internalAs: include.as,
      externalAs: include.as
    };
    const attributes = {
      main: [],
      subQuery: []
    };
    let joinQuery;

    topLevelInfo.options.keysEscaped = true;

    if (parentTableName.externalAs && topLevelInfo.names.name !== parentTableName.externalAs && topLevelInfo.names.as !== parentTableName.externalAs) {
      includeAs.internalAs = `${parentTableName.internalAs}->${include.as}`;
      includeAs.externalAs = `${parentTableName.externalAs}.${include.as}`;
    }

    // includeIgnoreAttributes is used by aggregate functions
    if (topLevelInfo.options.includeIgnoreAttributes !== false) {
      const includeAttributes = include.attributes.map(attr => {
        let attrAs = attr;
        let verbatim = false;

        if (Array.isArray(attr) && attr.length === 2) {
          if (attr[0] instanceof Utils.SequelizeMethod && (
            attr[0] instanceof Utils.Literal ||
            attr[0] instanceof Utils.Cast ||
            attr[0] instanceof Utils.Fn
          )) {
            verbatim = true;
          }

          attr = attr.map(attr => attr instanceof Utils.SequelizeMethod ? this.handleSequelizeMethod(attr) : attr);

          attrAs = attr[1];
          attr = attr[0];
        } else if (attr instanceof Utils.Literal) {
          return attr.val; // We trust the user to rename the field correctly
        } else if (attr instanceof Utils.Cast || attr instanceof Utils.Fn) {
          throw new Error(
            'Tried to select attributes using Sequelize.cast or Sequelize.fn without specifying an alias for the result, during eager loading. ' +
            'This means the attribute will not be added to the returned instance'
          );
        }

        let prefix;
        if (verbatim === true) {
          prefix = attr;
        } else {
          prefix = `${this.quoteIdentifier(includeAs.internalAs)}.${this.quoteIdentifier(attr)}`;
        }
        return `${prefix} AS ${this.quoteIdentifier(`${includeAs.externalAs}.${attrAs}`, true)}`;
      });
      if (include.subQuery && topLevelInfo.subQuery) {
        for (const attr of includeAttributes) {
          attributes.subQuery.push(attr);
        }
      } else {
        for (const attr of includeAttributes) {
          attributes.main.push(attr);
        }
      }
    }

    //through
    if (include.through) {
      joinQuery = this.generateThroughJoin(include, includeAs, parentTableName.internalAs, topLevelInfo, cte);
    } else {
      if (topLevelInfo.subQuery && include.subQueryFilter) {
        const associationWhere = {};

        associationWhere[association.identifierField] = {
          $eq: this.sequelize.literal(`${this.quoteTable(parentTableName.internalAs)}.${this.quoteIdentifier(association.sourceKeyField || association.source.primaryKeyField)}`)
        };

        if (!topLevelInfo.options.where) {
          topLevelInfo.options.where = {};
        }

        // Creating the as-is where for the subQuery, checks that the required association exists
        const $query = this.selectQuery(include.model.getTableName(), {
          attributes: [association.identifierField],
          where: {
            $and: [
              associationWhere,
              include.where || {}
            ]
          },
          limit: 1,
          tableAs: include.as
        }, include.model);

        const subQueryWhere = this.sequelize.asIs([
          '(',
          $query.replace(/\;$/, ''),
          ')',
          'IS NOT NULL'
        ].join(' '));

        if (_.isPlainObject(topLevelInfo.options.where)) {
          topLevelInfo.options.where['__' + includeAs.internalAs] = subQueryWhere;
        } else {
          topLevelInfo.options.where = { $and: [topLevelInfo.options.where, subQueryWhere] };
        }
      }
      joinQuery = this.generateJoin(include, topLevelInfo, cte);
    }

    // handle possible new attributes created in join
    if (joinQuery.attributes.main.length > 0) {
      attributes.main = attributes.main.concat(joinQuery.attributes.main);
    }

    if (joinQuery.attributes.subQuery.length > 0) {
      attributes.subQuery = attributes.subQuery.concat(joinQuery.attributes.subQuery);
    }

    if (include.include) {
      for (const childInclude of include.include) {
        if (childInclude.separate || childInclude._pseudo) {
          continue;
        }

        const childJoinQueries = this.generateInclude(childInclude, includeAs, topLevelInfo, cte);

        if (include.required === false && childInclude.required === true) {
          requiredMismatch = true;
        }
        // if the child is a sub query we just give it to the
        if (childInclude.subQuery && topLevelInfo.subQuery) {
          subChildIncludes.push(childJoinQueries.subQuery);
        }
        if (childJoinQueries.mainQuery) {
          mainChildIncludes.push(childJoinQueries.mainQuery);
        }
        if (childJoinQueries.attributes.main.length > 0) {
          attributes.main = attributes.main.concat(childJoinQueries.attributes.main);
        }
        if (childJoinQueries.attributes.subQuery.length > 0) {
          attributes.subQuery = attributes.subQuery.concat(childJoinQueries.attributes.subQuery);
        }
      }
    }

    if (include.subQuery && topLevelInfo.subQuery) {
      if (requiredMismatch && subChildIncludes.length > 0) {
        joinQueries.subQuery.push(` ${joinQuery.join} ( ${joinQuery.body}${subChildIncludes.join('')} ) ON ${joinQuery.condition}`);
      } else {
        joinQueries.subQuery.push(` ${joinQuery.join} ${joinQuery.body} ON ${joinQuery.condition}`);
        if (subChildIncludes.length > 0) {
          joinQueries.subQuery.push(subChildIncludes.join(''));
        }
      }
      joinQueries.mainQuery.push(mainChildIncludes.join(''));
    } else {
      if (requiredMismatch && mainChildIncludes.length > 0) {
        joinQueries.mainQuery.push(` ${joinQuery.join} ( ${joinQuery.body}${mainChildIncludes.join('')} ) ON ${joinQuery.condition}`);
      } else {
        joinQueries.mainQuery.push(` ${joinQuery.join} ${joinQuery.body} ON ${joinQuery.condition}`);
        if (mainChildIncludes.length > 0) {
          joinQueries.mainQuery.push(mainChildIncludes.join(''));
        }
      }
      joinQueries.subQuery.push(subChildIncludes.join(''));
    }

    return {
      mainQuery: joinQueries.mainQuery.join(''),
      subQuery: joinQueries.subQuery.join(''),
      attributes
    };
  },

  generateJoin(include, topLevelInfo, cte) {
    const association = include.association;
    const parent = include.parent;
    const parentIsTop = !!parent && !include.parent.association && include.parent.model.name === topLevelInfo.options.model.name;
    let $parent;
    let joinWhere;
    /* Attributes for the left side */
    const left = association.source;
    const attrLeft = association instanceof BelongsTo ?
      association.identifier :
      association.sourceKeyAttribute || left.primaryKeyAttribute;
    const fieldLeft = association instanceof BelongsTo ?
      association.identifierField :
      left.rawAttributes[association.sourceKeyAttribute || left.primaryKeyAttribute].field;
    let asLeft;
    /* Attributes for the right side */
    const right = include.model;
    const tableRight = right.getTableName();
    const fieldRight = association instanceof BelongsTo ?
      right.rawAttributes[association.targetIdentifier || right.primaryKeyAttribute].field :
      association.identifierField;
    let asRight = include.as;

    while (($parent = $parent && $parent.parent || include.parent) && $parent.association) {
      if (asLeft) {
        asLeft = `${$parent.as}->${asLeft}`;
      } else {
        asLeft = $parent.as;
      }
    }

    if (!asLeft) asLeft = parent.as || parent.model.name;
    else asRight = `${asLeft}->${asRight}`;

    let joinOn = `${!_.isUndefined(cte) ? this.quoteIdentifier(cte.name) : this.quoteTable(asLeft) }.${this.quoteIdentifier(fieldLeft)}`;

    if (topLevelInfo.options.groupedLimit && parentIsTop || topLevelInfo.subQuery && include.parent.subQuery && !include.subQuery) {
      if (parentIsTop) {
        // The main model attributes is not aliased to a prefix
        joinOn = `${this.quoteTable(parent.as || parent.model.name)}.${this.quoteIdentifier(attrLeft)}`;
      } else {
        joinOn = this.quoteIdentifier(`${asLeft}.${attrLeft}`);
      }
    }

    joinOn += ` = ${this.quoteIdentifier(asRight)}.${this.quoteIdentifier(fieldRight)}`;

    if (include.on) {
      joinOn = this.whereItemsQuery(include.on, {
        prefix: this.sequelize.literal(this.quoteIdentifier(asRight)),
        model: include.model
      });
    }

    if (include.where) {
      joinWhere = this.whereItemsQuery(include.where, {
        prefix: this.sequelize.literal(this.quoteIdentifier(asRight)),
        model: include.model
      });
      if (joinWhere) {
        if (include.or) {
          joinOn += ` OR ${joinWhere}`;
        } else {
          joinOn += ` AND ${joinWhere}`;
        }
      }
    }

    return {
      join: include.required ? 'INNER JOIN' : 'LEFT OUTER JOIN',
      body: this.quoteTable(tableRight, asRight),
      condition: joinOn,
      attributes: {
        main: [],
        subQuery: []
      }
    };
  },

  generateThroughJoin(include, includeAs, parentTableName, topLevelInfo, cte) {
    cte = cte || undefined;
    const through = include.through;
    const throughTable = through.model.getTableName();
    const throughAs = `${includeAs.internalAs}->${through.as}`;
    const externalThroughAs = `${includeAs.externalAs}.${through.as}`;
    const throughAttributes = through.attributes.map(attr =>
      this.quoteIdentifier(throughAs) + '.' + this.quoteIdentifier(Array.isArray(attr) ? attr[0] : attr)
      + ' AS '
      + this.quoteIdentifier(externalThroughAs + '.' + (Array.isArray(attr) ? attr[1] : attr))
    );
    const association = include.association;
    const parentIsTop = !include.parent.association && include.parent.model.name === topLevelInfo.options.model.name;
    const primaryKeysSource = association.source.primaryKeyAttributes;
    const tableSource = parentTableName;
    const identSource = association.identifierField;
    const primaryKeysTarget = association.target.primaryKeyAttributes;
    const tableTarget = includeAs.internalAs;
    const identTarget = association.foreignIdentifierField;
    const attrTarget = association.target.rawAttributes[primaryKeysTarget[0]].field || primaryKeysTarget[0];

    const joinType = include.required ? 'INNER JOIN' : 'LEFT OUTER JOIN';
    let joinBody;
    let joinCondition;
    const attributes = {
      main: [],
      subQuery: []
    };
    let attrSource = primaryKeysSource[0];
    let sourceJoinOn;
    let targetJoinOn;
    let throughWhere;
    let targetWhere;

    if (topLevelInfo.options.includeIgnoreAttributes !== false) {
      // Through includes are always hasMany, so we need to add the attributes to the mainAttributes no matter what (Real join will never be executed in subquery)
      for (const attr of throughAttributes) {
        attributes.main.push(attr);
      }
    }

    // Figure out if we need to use field or attribute
    if (!topLevelInfo.subQuery) {
      attrSource = association.source.rawAttributes[primaryKeysSource[0]].field;
    }
    if (topLevelInfo.subQuery && !include.subQuery && !include.parent.subQuery && include.parent.model !== topLevelInfo.options.mainModel) {
      attrSource = association.source.rawAttributes[primaryKeysSource[0]].field;
    }

    // Filter statement for left side of through
    // Used by both join and subquery where
    // If parent include was in a subquery need to join on the aliased attribute
    if (topLevelInfo.subQuery && !include.subQuery && include.parent.subQuery && !parentIsTop) {
      sourceJoinOn = `${this.quoteIdentifier(`${tableSource}.${attrSource}`)} = `;
    } else if (cte) {
      sourceJoinOn = `${this.quoteIdentifier(cte.name)}.${this.quoteIdentifier(attrSource)} = `;
    } else {
      sourceJoinOn = `${this.quoteTable(tableSource)}.${this.quoteIdentifier(attrSource)} = `;
    }
    sourceJoinOn += `${this.quoteIdentifier(throughAs)}.${this.quoteIdentifier(identSource)}`;

    // Filter statement for right side of through
    // Used by both join and subquery where
    targetJoinOn = `${this.quoteIdentifier(tableTarget)}.${this.quoteIdentifier(attrTarget)} = `;
    targetJoinOn += `${this.quoteIdentifier(throughAs)}.${this.quoteIdentifier(identTarget)}`;

    if (through.where) {
      throughWhere = this.getWhereConditions(through.where, this.sequelize.literal(this.quoteIdentifier(throughAs)), through.model);
    }

    if (this._dialect.supports.joinTableDependent) {
      // Generate a wrapped join so that the through table join can be dependent on the target join
      joinBody = `( ${this.quoteTable(throughTable, throughAs)} INNER JOIN ${this.quoteTable(include.model.getTableName(), includeAs.internalAs)} ON ${targetJoinOn}`;
      if (throughWhere) {
        joinBody += ` AND ${throughWhere}`;
      }
      joinBody += ')';
      joinCondition = sourceJoinOn;
    } else {
      // Generate join SQL for left side of through
      joinBody = `${this.quoteTable(throughTable, throughAs)} ON ${sourceJoinOn} ${joinType} ${this.quoteTable(include.model.getTableName(), includeAs.internalAs)}`;
      joinCondition = targetJoinOn;
      if (throughWhere) {
        joinCondition += ` AND ${throughWhere}`;
      }
    }

    if (include.where || include.through.where) {
      if (include.where) {
        targetWhere = this.getWhereConditions(include.where, this.sequelize.literal(this.quoteIdentifier(includeAs.internalAs)), include.model, topLevelInfo.options);
        if (targetWhere) {
          joinCondition += ` AND ${targetWhere}`;
        }
      }
      if (topLevelInfo.subQuery && include.required) {
        if (!topLevelInfo.options.where) {
          topLevelInfo.options.where = {};
        }
        let parent = include;
        let child = include;
        let nestedIncludes = [];
        let query;

        while ((parent = parent.parent)) { // eslint-disable-line
          nestedIncludes = [_.extend({}, child, { include: nestedIncludes })];
          child = parent;
        }

        const topInclude = nestedIncludes[0];
        const topParent = topInclude.parent;

        if (topInclude.through && Object(topInclude.through.model) === topInclude.through.model) {
          query = this.selectQuery(topInclude.through.model.getTableName(), {
            attributes: [topInclude.through.model.primaryKeyField],
            include: Model._validateIncludedElements({
              model: topInclude.through.model,
              include: [{
                association: topInclude.association.toTarget,
                required: true
              }]
            }).include,
            model: topInclude.through.model,
            where: {
              $and: [
                this.sequelize.asIs([
                  this.quoteTable(topParent.model.name) + '.' + this.quoteIdentifier(topParent.model.primaryKeyField),
                  this.quoteIdentifier(topInclude.through.model.name) + '.' + this.quoteIdentifier(topInclude.association.identifierField)
                ].join(' = ')),
                topInclude.through.where
              ]
            },
            limit: 1,
            includeIgnoreAttributes: false
          }, topInclude.through.model);
        } else {
          const isBelongsTo = topInclude.association.associationType === 'BelongsTo';
          const join = [
            this.quoteTable(topParent.model.name) + '.' + this.quoteIdentifier(isBelongsTo ? topInclude.association.identifierField : topParent.model.primaryKeyAttributes[0]),
            this.quoteIdentifier(topInclude.model.name) + '.' + this.quoteIdentifier(isBelongsTo ? topInclude.model.primaryKeyAttributes[0] : topInclude.association.identifierField)
          ].join(' = ');
          query = this.selectQuery(topInclude.model.tableName, {
            attributes: [topInclude.model.primaryKeyAttributes[0]],
            include: topInclude.include,
            where: {
              $join: this.sequelize.asIs(join)
            },
            limit: 1,
            includeIgnoreAttributes: false
          }, topInclude.model);
        }
        topLevelInfo.options.where['__' + throughAs] = this.sequelize.asIs([
          '(',
          query.replace(/\;$/, ''),
          ')',
          'IS NOT NULL'
        ].join(' '));
      }
    }

    return {
      join: joinType,
      body: joinBody,
      condition: joinCondition,
      attributes
    };
  },

  generateCTEQuery(topLevelInfo) {

    // just in case
    if (!topLevelInfo.options.cte) {
      return;
    }

    const cteQueryItems = [];

    const someRecursive = topLevelInfo.options.cte.some(cte => {
      return cte.recursive;
    });

    // iterate over each defined cte
    topLevelInfo.options.cte.forEach(cte => {
      const cteModelAttributes = [];
      const cteAdditionalAttributes = cte.cteAttributes ? cte.cteAttributes.slice() : [];
      const useModel = cte.useModel || true;
      const cteName = cte.name;

      let cteAllAttributes = [];
      let modelName = null;
      let modelAs = null;
      let cteModel;

      // check and throw some errors right of the bat
      if (cteName === undefined || cteName.length < 1) {
        throw new Error('No \'name\' property given to CTE.');
      }

      if (cte.initial === undefined) {
        throw new Error('No \'initial\' property given to CTE.');
      }

      const quotedCteName = cteName.indexOf(Utils.TICK_CHAR) < 0 && cteName.indexOf('"') < 0 ? this.quoteIdentifiers(cteName) : cteName;

      // the CTE is going to use the model of the findA; unless a different one is given or useModel is false
      if (useModel) {
        if (_.isUndefined(cte.model)) {
          cteModel = topLevelInfo.names.model;
        } else {
          cteModel = cte.model;
        }
      }

      // todo: this logic needs topLevelInfo.names baked out since we put cteSelect in there now
      if (cteModel) {
        modelAs = this.quoteTable(topLevelInfo.names.model.name);
        modelName = this.quoteTable(cteModel.getTableName());

        modelName = modelName.indexOf(Utils.TICK_CHAR) < 0 && modelName.indexOf('"') < 0 ? this.quoteIdentifiers(modelName) : modelName;
        // include all model attributes
        _.forIn(cteModel.attributes, (attr, name) => {
          cteModelAttributes.push(name);
        });

      }

      cteAllAttributes = cteModelAttributes.concat(cteAdditionalAttributes);
      const cteAttributes = cteAllAttributes.map(this.escapeAttribute, this).join(',');
      // build initial select; iife to keep some local vars closer to where they are needed 
      const initialSelect = (() => {
        const initial = cte.initial;
        const initialAs = modelAs !== null ? ` AS ${modelAs}` : '';

        const initialSelectColumns = [];
        const initialOrderItems = [];

        let initialOrderBy = '';

        // 1. add model attributes and additional ctes columns to the initial select
        cteModelAttributes.forEach(attr => {
          const addTable = !(Array.isArray(attr) && attr.length === 2 && attr[0]._isSequelizeMethod);
          attr = this.escapeAttribute(attr);
          if (initial !== undefined && initial.include && attr.indexOf('.') === -1 && addTable) {
            attr = `${modelAs}.${attr}`;
          }
          initialSelectColumns.push(attr);
        });

        cteAdditionalAttributes.forEach(attr => {
          if (_.has(initial, attr)) {
            if (_.isPlainObject(initial[attr])) {
              initialSelectColumns.push(this.attributeItemQuery(initial[attr], topLevelInfo.options, modelAs));
            } else {
              initialSelectColumns.push(initial[attr]);
            }
          } else {
            throw new Error(`Missing attribute ${attr} value in CTE definition of initial selection.`);
          }
        });

        // 2. add any include we might need
        const initialJoins = initial.include === undefined ? '' : initial.include.map(include => {
          return this.generateInclude(include, modelAs, topLevelInfo, undefined).mainQuery;
        }).join('');

        // 3. if there is an initial where add it too
        const initialWhere = initial.where === undefined ? '' : ` WHERE ${this.getWhereConditions(initial.where, modelAs || modelName, topLevelInfo.names.model, topLevelInfo.options)}`;

        // 4. we need the order clause here if there is no recursive query since we depend on the recursive query for order otherwise
        if (this._dialect.supports.cteLimitOffsetOrder && cte.order && !cte.recursive) {
          if (Array.isArray(cte.order)) {
            cte.order.forEach(e => {
              if (Array.isArray(e) && _.size(e) > 1 && _.indexOf(cteAllAttributes, e[0]) !== -1) {
                this.validateOrder(_.last(e));
                initialOrderItems.push(`${(_.indexOf(cteAllAttributes, e[0]) + 1).toString()} ${_.last(e)}`);
              }
            });
          }
          if (initialOrderItems.length) {
            initialOrderBy = ` ORDER BY ${initialOrderItems.join(', ')}`;
          }
        }

        return `SELECT ${initialSelectColumns.join(', ')} FROM ${modelName}${initialAs}${initialJoins}${initialWhere}${initialOrderBy}`;

      })();

      // build recursive select, or return empty string; iife to keep some local vars closer to where they are needed
      const recursiveSelect = (() => {
        if (!cte.recursive) {
          return '';
        }

        const recursive = cte.recursive;
        const recursiveSelectColumns = [];
        const recursiveJoinItems = [];
        const recursiveOrderItems = [];
        const recursiveWhereItems = [];
        const recursiveUnion = cte.unique === false ? 'UNION ALL' : 'UNION';

        let recursiveJoinTable;        
        let recursiveWhere = '';
        let recursiveOrderBy = '';

        // 1. make sure we have next
        if (recursive.next === undefined) {
          throw new Error(`Recursive object in cte ${cteName} must be given next property`);
        }

        // 2. figure out the name of our next table
        recursiveJoinTable = recursive.next.as;
        recursiveJoinTable = recursiveJoinTable.indexOf(Utils.TICK_CHAR) < 0 && recursiveJoinTable.indexOf('"') < 0 ? this.quoteIdentifiers(recursiveJoinTable) : recursiveJoinTable;

        // 3. add all attributes we will be sleecting from the model
        cteModelAttributes.forEach(attr => {
          recursiveSelectColumns.push(`${recursiveJoinTable}.${this.escapeAttribute(attr)}`);
        });

        // 4. add any additional attributes the cte may have
        cteAdditionalAttributes.forEach(attr => {
          if (recursive[attr] === undefined) {
            throw new Error(`Missing attribute ${attr} value in CTE definition of recursive selection.`);
          }
          if (_.isPlainObject(recursive[attr])) {
            recursiveSelectColumns.push(this.attributeItemQuery(recursive[attr], topLevelInfo.options, recursiveJoinTable, quotedCteName));
          } else {
            recursiveSelectColumns.push(recursive[attr]);
          }
        });

        // 5. add the next join and any includes
        recursiveJoinItems.push(this.generateInclude(recursive.next, recursiveJoinTable, topLevelInfo, cte).mainQuery);

        if (recursive.include !== undefined) {
          recursive.include.forEach(include => {
            recursiveJoinItems.push(this.generateInclude(include, include.as, topLevelInfo, _.assign(cte, { name: recursive.next.as })).mainQuery);
          });
        }

        const recursiveJoins = recursiveJoinItems.length > 0 ? `${recursiveJoinItems.join('')}` : '';

        // 6. handle the where if there is one
        if (recursive.where !== undefined) {

          if (recursive.where.model) {
            recursiveWhereItems.push(`${this.getWhereConditions(recursive.where.model, modelAs || modelName, topLevelInfo.names.model, topLevelInfo.options)}`);
          }
          if (recursive.where.cte) {
            if (recursiveWhereItems.length > 0) {
              recursiveWhereItems.push('AND');
            }
            recursiveWhereItems.push(`${this.getWhereConditions(recursive.where.cte, quotedCteName, topLevelInfo.names.model, topLevelInfo.options)}`);
          }
          if (recursiveWhereItems.length > 0) {
            recursiveWhere = ` WHERE ${recursiveWhereItems.join(' ')}`;
          }
        }

        // 7. handle the order if there is one
        if (this._dialect.supports.cteLimitOffsetOrder && cte.order) {
          if (Array.isArray(cte.order)) {
            cte.order.forEach(order => {
              if (Array.isArray(order) && order.length > 1 && _.indexOf(cteAllAttributes, order[0]) !== -1) {
                this.validateOrder(_.last(order));
                recursiveOrderItems.push(`${(_.indexOf(cteAllAttributes, order[0]) + 1).toString()} ${_.last(order)}`);
              }
            });
          }
          if (recursiveOrderItems.length > 0) {
            recursiveOrderBy = ` ORDER BY ${recursiveOrderItems.join(', ')}`;
          }
        }

        return ` ${recursiveUnion} SELECT ${recursiveSelectColumns.join(', ')} FROM ${quotedCteName}${recursiveJoins}${recursiveWhere}${recursiveOrderBy}`;
      })();

      // add limit if we support it
      const limitAndOffset = this._dialect.supports.cteLimitOffsetOrder ? this.addLimitAndOffset(cte) : '';

      cteQueryItems.push(`${cteName}(${cteAttributes}) AS (${initialSelect}${recursiveSelect}${limitAndOffset})`);
    });

    return `WITH ${someRecursive ? 'RECURSIVE ' : ''}${cteQueryItems.join(', ')} `;
  },

  validateOrder(order) {
    if (order instanceof Utils.Literal) return;

    if (!_.includes([
      'ASC',
      'DESC',
      'ASC NULLS LAST',
      'DESC NULLS LAST',
      'ASC NULLS FIRST',
      'DESC NULLS FIRST',
      'NULLS FIRST',
      'NULLS LAST'
    ], order.toUpperCase())) {
      throw new Error(util.format('Order must be \'ASC\' or \'DESC\', \'%s\' given', order));
    }
  },

  getQueryOrders(options, model, subQuery) {
    const mainQueryOrder = [];
    const subQueryOrder = [];

    if (Array.isArray(options.order)) {
      for (let order of options.order) {
        // wrap if not array
        if (!Array.isArray(order)) {
          order = [order];
        }

        if (
          subQuery
          && Array.isArray(order)
          && order[0]
          && !(order[0] instanceof Association)
          && !(typeof order[0] === 'function' && order[0].prototype instanceof Model)
          && !(typeof order[0].model === 'function' && order[0].model.prototype instanceof Model)
          && !(typeof order[0] === 'string' && model && model.associations !== undefined && model.associations[order[0]])
        ) {
          subQueryOrder.push(this.quote(order, model, '->'));
        }
        mainQueryOrder.push(this.quote(order, model, '->'));
      }
    } else if (options.order instanceof Utils.SequelizeMethod) {
      const sql = this.quote(options.order, model, '->');
      if (subQuery) {
        subQueryOrder.push(sql);
      }
      mainQueryOrder.push(sql);
    } else {
      throw new Error('Order must be type of array or instance of a valid sequelize method.');
    }

    return {mainQueryOrder, subQueryOrder};
  },

  selectFromTableFragment(options, model, attributes, tables, mainTableAs) {
    let fragment = 'SELECT ' + attributes.join(', ') + ' FROM ' + tables;

    if (mainTableAs) {
      fragment += ' AS ' + mainTableAs;
    }

    return fragment;
  },

  /*
     Takes a properly formated CTE attribute definiton from either the intial or
     recursive step and recursively turns it into the correct SQL snippet.
   */
  attributeItemQuery(object, options, modelName, cteName) {
    options = options || {};

    let operands;

    const operatorMap = {
      $add: '+',
      $sub: '-',
      $mul: '*',
      $div: '/'
    };

    const operators = [
      '$add',
      '$sub',
      '$mul',
      '$div',
      '$model',
      '$cte',
      '$col'
    ];

    if (!_.isPlainObject(object) || _.size(object) !== 1) {
      throw new Error('Unexpected structure of attribute object.');
    }

    const key = Object.keys(object)[0];
    operands = _.values(object)[0];

    if (operators.indexOf(key) === -1) {
      throw new Error('Unrecognized property key in attribute');
    }

    if (!_.isArray(operands)) {
      if (key === '$model') {
        return modelName + '.' + this.quoteIdentifier(operands);
      } else if (key === '$cte') {
        return cteName + '.' + this.quoteIdentifier(operands);
      } else if (key === '$col') {
        return this.handleSequelizeMethod(this.sequelize.col(operands));
      } else {
        throw new Error('Value of operands not an array');
      }
    }

    operands = operands.map(function(operand) {
      // Recursively process at operands
      if (_.isPlainObject(operand)) {
        return this.attributeItemQuery(operand, options, modelName, cteName);
        // Base step of recursion
      } else {
        return operand;
      }
    }, this);

    return '(' + operands.join(' ' + operatorMap[key] + ' ') + ')';
  },

  /**
   * Returns a query that starts a transaction.
   *
   * @param  {Boolean} value   A boolean that states whether autocommit shall be done or not.
   * @param  {Object}  options An object with options.
   * @return {String}          The generated sql query.
   * @private
   */
  setAutocommitQuery(value, options) {
    if (options.parent) {
      return;
    }

    // no query when value is not explicitly set
    if (typeof value === 'undefined' || value === null) {
      return;
    }

    return 'SET autocommit = ' + (value ? 1 : 0) + ';';
  },

  /**
   * Returns a query that sets the transaction isolation level.
   *
   * @param  {String} value   The isolation level.
   * @param  {Object} options An object with options.
   * @return {String}         The generated sql query.
   * @private
   */
  setIsolationLevelQuery(value, options) {
    if (options.parent) {
      return;
    }

    return 'SET SESSION TRANSACTION ISOLATION LEVEL ' + value + ';';
  },

  generateTransactionId() {
    return uuid.v4();
  },

  /**
   * Returns a query that starts a transaction.
   *
   * @param  {Transaction} transaction
   * @param  {Object} options An object with options.
   * @return {String}         The generated sql query.
   * @private
   */
  startTransactionQuery(transaction) {
    if (transaction.parent) {
      // force quoting of savepoint identifiers for postgres
      return 'SAVEPOINT ' + this.quoteIdentifier(transaction.name, true) + ';';
    }

    return 'START TRANSACTION;';
  },

  /**
   * Returns a query that defers the constraints. Only works for postgres.
   *
   * @param  {Transaction} transaction
   * @param  {Object} options An object with options.
   * @return {String}         The generated sql query.
   * @private
   */
  deferConstraintsQuery() {},

  setConstraintQuery() {},
  setDeferredQuery() {},
  setImmediateQuery() {},

  /**
   * Returns a query that commits a transaction.
   *
   * @param  {Object} options An object with options.
   * @return {String}         The generated sql query.
   * @private
   */
  commitTransactionQuery(transaction) {
    if (transaction.parent) {
      return;
    }

    return 'COMMIT;';
  },

  /**
   * Returns a query that rollbacks a transaction.
   *
   * @param  {Transaction} transaction
   * @param  {Object} options An object with options.
   * @return {String}         The generated sql query.
   * @private
   */
  rollbackTransactionQuery(transaction) {
    if (transaction.parent) {
      // force quoting of savepoint identifiers for postgres
      return 'ROLLBACK TO SAVEPOINT ' + this.quoteIdentifier(transaction.name, true) + ';';
    }

    return 'ROLLBACK;';
  },

  /**
   * Returns an SQL fragment for adding result constraints
   *
   * @param  {Object} options An object with selectQuery options.
   * @param  {Object} options The model passed to the selectQuery.
   * @return {String}         The generated sql query.
   * @private
   */
  addLimitAndOffset(options) {
    let fragment = '';

    /* eslint-disable */
    if (options.offset != null && options.limit == null) {
      fragment += ' LIMIT ' + this.escape(options.offset) + ', ' + 10000000000000;
    } else if (options.limit != null) {
      if (options.offset != null) {
        fragment += ' LIMIT ' + this.escape(options.offset) + ', ' + this.escape(options.limit);
      } else {
        fragment += ' LIMIT ' + this.escape(options.limit);
      }
    }
    /* eslint-enable */

    return fragment;
  },

  handleSequelizeMethod(smth, tableName, factory, options, prepend) {
    let result;

    if (smth instanceof Utils.Where) {
      let value = smth.logic;
      let key;

      if (smth.attribute instanceof Utils.SequelizeMethod) {
        key = this.getWhereConditions(smth.attribute, tableName, factory, options, prepend);
      } else {
        key = this.quoteTable(smth.attribute.Model.name) + '.' + this.quoteIdentifier(smth.attribute.field || smth.attribute.fieldName);
      }

      if (value && value instanceof Utils.SequelizeMethod) {
        value = this.getWhereConditions(value, tableName, factory, options, prepend);

        result = value === 'NULL' ? key + ' IS NULL' : [key, value].join(smth.comparator);
      } else if (_.isPlainObject(value)) {
        result = this.whereItemQuery(smth.attribute, value, {
          model: factory
        });
      } else {
        if (typeof value === 'boolean') {
          value = this.booleanValue(value);
        } else {
          value = this.escape(value);
        }

        result = value === 'NULL' ? key + ' IS NULL' : [key, value].join(' ' + smth.comparator + ' ');
      }
    } else if (smth instanceof Utils.Literal) {
      result = smth.val;
    } else if (smth instanceof Utils.Cast) {
      if (smth.val instanceof Utils.SequelizeMethod) {
        result = this.handleSequelizeMethod(smth.val, tableName, factory, options, prepend);
      } else if (_.isPlainObject(smth.val)) {
        result = this.whereItemsQuery(smth.val);
      } else {
        result = this.escape(smth.val);
      }

      result = 'CAST(' + result + ' AS ' + smth.type.toUpperCase() + ')';
    } else if (smth instanceof Utils.Fn) {
      result = smth.fn + '(' + smth.args.map(arg => {
        if (arg instanceof Utils.SequelizeMethod) {
          return this.handleSequelizeMethod(arg, tableName, factory, options, prepend);
        } else if (_.isPlainObject(arg)) {
          return this.whereItemsQuery(arg);
        } else {
          return this.escape(arg);
        }
      }).join(', ') + ')';
    } else if (smth instanceof Utils.Col) {
      if (Array.isArray(smth.col)) {
        if (!factory) {
          throw new Error('Cannot call Sequelize.col() with array outside of order / group clause');
        }
      } else if (smth.col.indexOf('*') === 0) {
        return '*';
      }
      return this.quote(smth.col, factory);
    } else {
      result = smth.toString(this, factory);
    }

    return result;
  },

  whereQuery(where, options) {
    const query = this.whereItemsQuery(where, options);
    if (query && query.length) {
      return 'WHERE '+query;
    }
    return '';
  },

  whereItemsQuery(where, options, binding) {
    if (
      Array.isArray(where) && where.length === 0 ||
      _.isPlainObject(where) && _.isEmpty(where) ||
      where === null ||
      where === undefined
    ) {
      // NO OP
      return '';
    }

    if (_.isString(where)) {
      throw new Error('Support for `{where: \'raw query\'}` has been removed.');
    }

    const items = [];

    binding = binding || 'AND';
    if (binding.substr(0, 1) !== ' ') binding = ' '+binding+' ';

    if (_.isPlainObject(where)) {
      _.forOwn(where, (value, key) => {
        items.push(this.whereItemQuery(key, value, options));
      });
    } else {
      items.push(this.whereItemQuery(undefined, where, options));
    }

    return items.length && items.filter(item => item && item.length).join(binding) || '';
  },

  whereItemQuery(key, value, options) {

    options = options || {};

    let binding;
    let outerBinding;
    let comparator = '=';
    let field = options.field || options.model && options.model.rawAttributes && options.model.rawAttributes[key] || options.model && options.model.fieldRawAttributesMap && options.model.fieldRawAttributesMap[key];
    let fieldType = field && field.type || options.type;

    if (key && typeof key === 'string' && key.indexOf('.') !== -1 && options.model) {
      if (options.model.rawAttributes[key.split('.')[0]] && options.model.rawAttributes[key.split('.')[0]].type instanceof DataTypes.JSON) {
        field = options.model.rawAttributes[key.split('.')[0]];
        fieldType = field.type;
        const tmp = value;
        value = {};

        Dottie.set(value, key.split('.').slice(1), tmp);
        key = field.field || key.split('.')[0];
      }
    }

    const comparatorMap = {
      $eq: '=',
      $ne: '!=',
      $gte: '>=',
      $gt: '>',
      $lte: '<=',
      $lt: '<',
      $not: 'IS NOT',
      $is: 'IS',
      $like: 'LIKE',
      $notLike: 'NOT LIKE',
      $iLike: 'ILIKE',
      $notILike: 'NOT ILIKE',
      $regexp: '~',
      $notRegexp: '!~',
      $iRegexp: '~*',
      $notIRegexp: '!~*',
      $between: 'BETWEEN',
      $notBetween: 'NOT BETWEEN',
      $overlap: '&&',
      $contains: '@>',
      $contained: '<@',
      $adjacent: '-|-',
      $strictLeft: '<<',
      $strictRight: '>>',
      $noExtendRight: '&<',
      $noExtendLeft: '&>'
    };

    // Maintain BC
    const aliasMap = {
      'ne': '$ne',
      'in': '$in',
      'not': '$not',
      'notIn': '$notIn',
      'gte': '$gte',
      'gt': '$gt',
      'lte': '$lte',
      'lt': '$lt',
      'like': '$like',
      'ilike': '$iLike',
      '$ilike': '$iLike',
      'nlike': '$notLike',
      '$notlike': '$notLike',
      'notilike': '$notILike',
      '..': '$between',
      'between': '$between',
      '!..': '$notBetween',
      'notbetween': '$notBetween',
      'nbetween': '$notBetween',
      'overlap': '$overlap',
      '&&': '$overlap',
      '@>': '$contains',
      '<@': '$contained'
    };

    key = aliasMap[key] || key;
    if (_.isPlainObject(value)) {
      _.forOwn(value, (item, key) => {
        if (aliasMap[key]) {
          value[aliasMap[key]] = item;
          delete value[key];
        }
      });
    }

    if (key === undefined) {
      if (typeof value === 'string') {
        return value;
      }

      if (_.isPlainObject(value) && _.size(value) === 1) {
        key = Object.keys(value)[0];
        value = _.values(value)[0];
      }
    }

    if (value && value instanceof Utils.SequelizeMethod && !(key !== undefined && value instanceof Utils.Fn)) {
      return this.handleSequelizeMethod(value);
    }

    // Convert where: [] to $and if possible, else treat as literal/replacements
    if (key === undefined && Array.isArray(value)) {
      if (Utils.canTreatArrayAsAnd(value)) {
        key = '$and';
      } else {
        throw new Error('Support for literal replacements in the `where` object has been removed.');
      }
    }
    // OR/AND/NOT grouping logic
    if (key === '$or' || key === '$and' || key === '$not') {
      binding = key === '$or' ?' OR ' : ' AND ';
      outerBinding = '';
      if (key === '$not') outerBinding = 'NOT ';

      if (Array.isArray(value)) {
        value = value.map(item => {
          let itemQuery = this.whereItemsQuery(item, options, ' AND ');
          if ((Array.isArray(item) || _.isPlainObject(item)) && _.size(item) > 1) {
            itemQuery = '('+itemQuery+')';
          }
          return itemQuery;
        }).filter(item => item && item.length);

        // $or: [] should return no data.
        // $not of no restriction should also return no data
        if ((key === '$or' || key === '$not') && value.length === 0) {
          return '0 = 1';
        }

        return value.length ? outerBinding + '('+value.join(binding)+')' : undefined;
      } else {
        value = this.whereItemsQuery(value, options, binding);

        if ((key === '$or' || key === '$not') && !value) {
          return '0 = 1';
        }

        return value ? outerBinding + '('+value+')' : undefined;
      }
    }

    if (value && (value.$or || value.$and)) {
      binding = value.$or ? ' OR ' : ' AND ';
      value = value.$or || value.$and;

      if (_.isPlainObject(value)) {
        value = _.reduce(value, (result, _value, key) => {
          result.push(_.zipObject([key], [_value]));
          return result;
        }, []);
      }

      value = value.map(_value => this.whereItemQuery(key, _value, options)).filter(item => item && item.length);

      return value.length ? '('+value.join(binding)+')' : undefined;
    }

    if (_.isPlainObject(value) && fieldType instanceof DataTypes.JSON && options.json !== false) {
      const items = [];
      const traverse = (prop, item, path) => {
        const where = {};
        let cast;

        if (path[path.length - 1].indexOf('::') > -1) {
          const tmp = path[path.length - 1].split('::');
          cast = tmp[1];
          path[path.length - 1] = tmp[0];
        }

        let baseKey = this.quoteIdentifier(key);

        if (options.prefix) {
          if (options.prefix instanceof Utils.Literal) {
            baseKey = `${this.handleSequelizeMethod(options.prefix)}.${baseKey}`;
          } else {
            baseKey = `${this.quoteTable(options.prefix)}.${baseKey}`;
          }
        }

        baseKey = this.jsonPathExtractionQuery(baseKey, path);

        const castKey = item => {
          const key = baseKey;

          if (!cast) {
            if (typeof item === 'number') {
              cast = 'double precision';
            } else if (item instanceof Date) {
              cast = 'timestamptz';
            } else if (typeof item === 'boolean') {
              cast = 'boolean';
            }
          }

          if (cast) {
            return this.handleSequelizeMethod(new Utils.Cast(new Utils.Literal(key), cast));
          }

          return key;
        };

        if (_.isPlainObject(item)) {
          _.forOwn(item, (item, prop) => {
            if (prop.indexOf('$') === 0) {
              where[prop] = item;
              const key = castKey(item);

              items.push(this.whereItemQuery(new Utils.Literal(key), where/*, _.pick(options, 'prefix')*/));
            } else {
              traverse(prop, item, path.concat([prop]));
            }
          });
        } else {
          where.$eq = item;
          const key = castKey(item);

          items.push(this.whereItemQuery(new Utils.Literal(key), where/*, _.pick(options, 'prefix')*/));
        }
      };

      _.forOwn(value, (item, prop) => {
        if (prop.indexOf('$') === 0) {
          const where = {};
          where[prop] = item;
          items.push(this.whereItemQuery(key, where, _.assign({}, options, {json: false})));
          return;
        }

        traverse(prop, item, [prop]);
      });

      const result = items.join(' AND ');
      return items.length > 1 ? '('+result+')' : result;
    }

    // If multiple keys we combine the different logic conditions
    if (_.isPlainObject(value) && Object.keys(value).length > 1) {
      const items = [];
      _.forOwn(value, (item, logic) => {
        const where = {};
        where[logic] = item;
        items.push(this.whereItemQuery(key, where, options));
      });

      return '('+items.join(' AND ')+')';
    }

    // Do [] to $in/$notIn normalization
    if (value && (!fieldType || !(fieldType instanceof DataTypes.ARRAY))) {
      if (Array.isArray(value)) {
        value = {
          $in: value
        };
      } else if (value && Array.isArray(value.$not)) {
        value.$notIn = value.$not;
        delete value.$not;
      }
    }

    // normalize $not: non-bool|non-null to $ne
    if (value && typeof value.$not !== 'undefined' && [null, true, false].indexOf(value.$not) < 0) {
      value.$ne = value.$not;
      delete value.$not;
    }

    // Setup keys and comparators
    if (Array.isArray(value) && fieldType instanceof DataTypes.ARRAY) {
      value = this.escape(value, field);
    } else if (value && (value.$in || value.$notIn)) {
      comparator = 'IN';
      if (value.$notIn) comparator = 'NOT IN';

      if ((value.$in || value.$notIn) instanceof Utils.Literal) {
        value = (value.$in || value.$notIn).val;
      } else if ((value.$in || value.$notIn).length) {
        value = '('+(value.$in || value.$notIn).map(item => this.escape(item)).join(', ')+')';
      } else {
        if (value.$in) {
          value = '(NULL)';
        } else {
          return '';
        }
      }
    } else if (value && (value.$any || value.$all)) {
      comparator = value.$any ? '= ANY' : '= ALL';
      if (value.$any && value.$any.$values || value.$all && value.$all.$values) {
        value = '(VALUES '+(value.$any && value.$any.$values || value.$all && value.$all.$values).map(value => '('+this.escape(value)+')').join(', ')+')';
      } else {
        value = '('+this.escape(value.$any || value.$all, field)+')';
      }
    } else if (value && (value.$between || value.$notBetween)) {
      comparator = 'BETWEEN';
      if (value.$notBetween) comparator = 'NOT BETWEEN';

      value = (value.$between || value.$notBetween).map(item => this.escape(item)).join(' AND ');
    } else if (value && value.$raw) {
      throw new Error('The `$raw` where property is no longer supported.  Use `sequelize.literal` instead.');
    } else if (value && value.$col) {
      value = value.$col.split('.');

      if (value.length > 2) {
        value = [
          // join the tables by -> to match out internal namings
          value.slice(0, -1).join('->'),
          value[value.length - 1]
        ];
      }

      value = value.map(identifier => this.quoteIdentifier(identifier)).join('.');
    } else {
      let escapeValue = true;
      const escapeOptions = {};

      if (_.isPlainObject(value)) {
        _.forOwn(value, (item, key) => {
          if (comparatorMap[key]) {
            comparator = comparatorMap[key];
            value = item;

            if (_.isPlainObject(value) && value.$any) {
              comparator += ' ANY';
              escapeOptions.isList = true;
              value = value.$any;
            } else if (_.isPlainObject(value) && value.$all) {
              comparator += ' ALL';
              escapeOptions.isList = true;
              value = value.$all;
            } else if (value && value.$col) {
              escapeValue = false;
              value = this.whereItemQuery(null, value);
            }
          }
        });
      }

      if (comparator === '=' && value === null) {
        comparator = 'IS';
      } else if (comparator === '!=' && value === null) {
        comparator = 'IS NOT';
      }

      if (comparator.indexOf('~') !== -1) {
        escapeValue = false;
      }

      if (this._dialect.name === 'mysql') {
        if (comparator ===  '~') {
          comparator = 'REGEXP';
        } else if (comparator ===  '!~') {
          comparator = 'NOT REGEXP';
        }
      }

      escapeOptions.acceptStrings = comparator.indexOf('LIKE') !== -1;
      escapeOptions.acceptRegExp = comparator.indexOf('~') !== -1 || comparator.indexOf('REGEXP') !== -1;

      if (escapeValue) {
        value = this.escape(value, field, escapeOptions);

        // if ANY or ALL is used with like, add parentheses to generate correct query
        if (escapeOptions.acceptStrings && (
          comparator.indexOf('ANY') > comparator.indexOf('LIKE') ||
          comparator.indexOf('ALL') > comparator.indexOf('LIKE')
        )) {
          value = '(' + value + ')';
        }
      } else if (escapeOptions.acceptRegExp) {
        value = '\'' + value + '\'';
      }
    }

    if (key) {
      let prefix = true;
      if (key instanceof Utils.SequelizeMethod) {
        key = this.handleSequelizeMethod(key);
      } else if (Utils.isColString(key)) {
        key = key.substr(1, key.length - 2).split('.');

        if (key.length > 2) {
          key = [
            // join the tables by -> to match out internal namings
            key.slice(0, -1).join('->'),
            key[key.length - 1]
          ];
        }

        key = key.map(identifier => this.quoteIdentifier(identifier)).join('.');
        prefix = false;
      } else {
        key = this.quoteIdentifier(key);
      }

      if (options.prefix && prefix) {
        if (options.prefix instanceof Utils.Literal) {
          key = [this.handleSequelizeMethod(options.prefix), key].join('.');
        } else {
          key = [this.quoteTable(options.prefix), key].join('.');
        }
      }
      return [key, value].join(' '+comparator+' ');
    }
    return value;
  },

  /*
    Takes something and transforms it into values of a where condition.
   @private
  */
  getWhereConditions(smth, tableName, factory, options, prepend) {
    let result = null;
    const where = {};

    if (Array.isArray(tableName)) {
      tableName = tableName[0];
      if (Array.isArray(tableName)) {
        tableName = tableName[1];
      }
    }

    options = options || {};

    if (typeof prepend === 'undefined') {
      prepend = true;
    }

    if (smth && smth instanceof Utils.SequelizeMethod) { // Checking a property is cheaper than a lot of instanceof calls
      result = this.handleSequelizeMethod(smth, tableName, factory, options, prepend);
    } else if (_.isPlainObject(smth)) {
      return this.whereItemsQuery(smth, {
        model: factory,
        prefix: prepend && tableName
      });
    } else if (typeof smth === 'number') {
      let primaryKeys = factory ? Object.keys(factory.primaryKeys) : [];

      if (primaryKeys.length > 0) {
        // Since we're just a number, assume only the first key
        primaryKeys = primaryKeys[0];
      } else {
        primaryKeys = 'id';
      }

      where[primaryKeys] = smth;

      return this.whereItemsQuery(where, {
        model: factory,
        prefix: prepend && tableName
      });
    } else if (typeof smth === 'string') {
      return this.whereItemsQuery(smth, {
        model: factory,
        prefix: prepend && tableName
      });
    } else if (Buffer.isBuffer(smth)) {
      result = this.escape(smth);
    } else if (Array.isArray(smth)) {
      if (smth.length === 0 || smth.length > 0 && smth[0].length === 0) return '1=1';
      if (Utils.canTreatArrayAsAnd(smth)) {
        const _smth = { $and: smth };
        result = this.getWhereConditions(_smth, tableName, factory, options, prepend);
      } else {
        throw new Error('Support for literal replacements in the `where` object has been removed.');
      }
    } else if (smth === null) {
      return this.whereItemsQuery(smth, {
        model: factory,
        prefix: prepend && tableName
      });
    }

    return result ? result : '1=1';
  },

  // A recursive parser for nested where conditions
  parseConditionObject(conditions, path) {
    path = path || [];
    return _.reduce(conditions, (result, value, key) => {
      if (_.isObject(value)) {
        result = result.concat(this.parseConditionObject(value, path.concat(key))); // Recursively parse objects
      } else {
        result.push({ path: path.concat(key), value });
      }
      return result;
    }, []);
  },

  isIdentifierQuoted(string) {
    return /^\s*(?:([`"'])(?:(?!\1).|\1{2})*\1\.?)+\s*$/i.test(string);
  },

  booleanValue(value) {
    return value;
  }
};

module.exports = QueryGenerator;<|MERGE_RESOLUTION|>--- conflicted
+++ resolved
@@ -982,15 +982,9 @@
 
     // resolve table name options
     if (options.tableAs) {
-<<<<<<< HEAD
-      mainTable.as = this.quoteTable(options.tableAs);
-    } else if (!Array.isArray(mainTable.name) && model) {
-      mainTable.as = this.quoteTable(model.name);
-=======
       mainTable.as = this.quoteIdentifier(options.tableAs);
     } else if (!Array.isArray(mainTable.name) && mainTable.model) {
       mainTable.as = this.quoteIdentifier(mainTable.model.name);
->>>>>>> 9a527834
     }
 
     mainTable.quotedName = !Array.isArray(mainTable.name) ? this.quoteTable(mainTable.name) : tableName.map(t => {
