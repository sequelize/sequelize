'use strict';

const util = require('util');
const _ = require('lodash');

const Utils = require('../../utils');
const deprecations = require('../../utils/deprecations');
const SqlString = require('../../sql-string');
const DataTypes = require('../../data-types');
const TableHints = require('../../table-hints');
const Model = require('../../model');
const Association = require('../../associations/base');
const BelongsTo = require('../../associations/belongs-to');
const BelongsToMany = require('../../associations/belongs-to-many');
const HasMany = require('../../associations/has-many');
const Op = require('../../operators');
const sequelizeError = require('../../errors');

const QuoteHelper = require('./query-generator/helpers/quote');

const { Slot, Composition, CompositionGroup } = require('./query-generator/composition');
const { SelectProto, InsertProto, UpdateProto } = require('./query-generator/query-proto');

/**
 * Abstract Query Generator
 *
 * @private
 */
class QueryGenerator {
  constructor(options) {
    if (!options.sequelize) throw new Error('QueryGenerator initialized without options.sequelize');
    if (!options._dialect) throw new Error('QueryGenerator initialized without options._dialect');

    this.sequelize = options.sequelize;
    this.options = options.sequelize.options;

    // dialect name
    this.dialect = options._dialect.name;
    this._dialect = options._dialect;

    // template config
    this._templateSettings = require('lodash').runInContext().templateSettings;
  }

  extractTableDetails(tableName, options) {
    options = options || {};
    tableName = tableName || {};
    return {
      schema: tableName.schema || options.schema || 'public',
      tableName: _.isPlainObject(tableName) ? tableName.tableName : tableName,
      delimiter: tableName.delimiter || options.delimiter || '.'
    };
  }

  addSchema(param) {
    if (!param._schema) return param.tableName || param;
    const self = this;
    return {
      tableName: param.tableName || param,
      table: param.tableName || param,
      name: param.name || param,
      schema: param._schema,
      delimiter: param._schemaDelimiter || '.',
      toString() {
        return self.quoteTable(this);
      }
    };
  }

  dropSchema(tableName, options) {
    return this.dropTableQuery(tableName, options);
  }

  describeTableQuery(tableName, schema, schemaDelimiter) {
    const table = this.quoteTable(
      this.addSchema({
        tableName,
        _schema: schema,
        _schemaDelimiter: schemaDelimiter
      })
    );

    return `DESCRIBE ${table};`;
  }

  dropTableQuery(tableName) {
    return `DROP TABLE IF EXISTS ${this.quoteTable(tableName)};`;
  }

  renameTableQuery(before, after) {
    return `ALTER TABLE ${this.quoteTable(before)} RENAME TO ${this.quoteTable(after)};`;
  }

  /**
   * Returns an insert into command
   *
   * @param {string} table
   * @param {Object} valueHash       attribute value pairs
   * @param {Object} modelAttributes
   * @param {Object} [options]
   *
   * @private
   */
  insertProto(table, valueHash, modelAttributes, options) {
    options = options || {};
    _.defaults(options, this.options);

    const quotedTable = this.quoteTable(table);
    const insertProto = new InsertProto();

    // Table
    insertProto.table.set(quotedTable);

    // Attributes and values
    const itemsToInsert = this.getItemsToInsert(valueHash, modelAttributes);
    const identityWrapperRequired = itemsToInsert.identityWrapperRequired;

    if (itemsToInsert.fields.length) insertProto.attributes.set(itemsToInsert.fields);

    if (itemsToInsert.values.length) {
      insertProto.values.set('VALUES (', itemsToInsert.values, ')');
    } else if (this._dialect.supports['DEFAULT VALUES']) {
      insertProto.values.set('DEFAULT VALUES');
    } else if (this._dialect.supports['VALUES ()']) {
      insertProto.values.set('VALUES ()');
    }

    // Return values
    if (this._dialect.supports.returnValues && options.returning) {
      if (this._dialect.supports.returnValues.returning) {
        insertProto.return.set('RETURNING *');
      } else if (this._dialect.supports.returnValues.output) {
        insertProto.output.set('OUTPUT INSERTED.*');

        //To capture output rows when there is a trigger on MSSQL DB
        if (modelAttributes && options.hasTrigger && this._dialect.supports.tmpTableTrigger) {

          const tmpColumns = new CompositionGroup();
          const outputColumns = new CompositionGroup();

          for (const modelKey in modelAttributes) {
            const attribute = modelAttributes[modelKey];

            if (!(attribute.type instanceof DataTypes.VIRTUAL)) {
              tmpColumns.add(`${this.quoteIdentifier(attribute.field)} ${attribute.type.toSql()}`);
              outputColumns.add(`INSERTED.${this.quoteIdentifier(attribute.field)}`);
            }
          }

          // pre-insert, create @tmp table
          insertProto.preQuery.prepend('declare @tmp table (',
            tmpColumns.space(',').toComposition(), ');');

          // At insert, output inserted rows into @tmp
          insertProto.output.set('OUTPUT ', outputColumns.space(',').toComposition(),
            ' into @tmp');

          // post-insert, select @tmp table and return
          insertProto.postQuery.add(';select * from @tmp');
        }
      }
    }

    // Conflict handling
    if (options.onDuplicate && this._dialect.supports['ON DUPLICATE KEY']) {
      if (insertProto.onConflict.length) insertProto.onConflict.add(' ');
      insertProto.onConflict.add('ON DUPLICATE KEY ', options.onDuplicate);
    }

    if (options.ignoreDuplicates) {
      if (this._dialect.supports.inserts.onConflictDoNothing) {
        if (insertProto.onConflict.length) insertProto.onConflict.add(' ');
        insertProto.onConflict.add(this._dialect.supports.inserts.onConflictDoNothing);
      }
      if (this._dialect.supports.inserts.ignoreDuplicates) {
        if (insertProto.flags.length) insertProto.flags.add(' ');
        insertProto.flags.add(this._dialect.supports.inserts.ignoreDuplicates);
      }
    }

    // Identity wrapper
    if (identityWrapperRequired && this._dialect.supports.autoIncrement.identityInsert) {
      insertProto.preQuery.prepend(`SET IDENTITY_INSERT ${quotedTable} ON; `);
      insertProto.postQuery.add(`; SET IDENTITY_INSERT ${quotedTable} OFF`);
    }

    return insertProto;
  }
  insertQuery(table, valueHash, modelAttributes, options = {}) {
    const insertProto = this.insertProto(table, valueHash, modelAttributes, options);

    return insertProto.toComposition();
  }
  getItemsToInsert(valueHash, modelAttributes) {
    valueHash = Utils.removeNullValuesFromHash(valueHash, this.options.omitNull);
    const fields = [];
    const values = new CompositionGroup();
    let identityWrapperRequired = false;

    const modelAttributeMap = {};
    if (modelAttributes) {
      _.each(modelAttributes, (attribute, key) => {
        modelAttributeMap[key] = attribute;
        if (attribute.field) {
          modelAttributeMap[attribute.field] = attribute;
        }
      });
    }


    for (const key in valueHash) {
      if (valueHash.hasOwnProperty(key)) {
        const value = valueHash[key];
        const autoIncrement = modelAttributeMap && modelAttributeMap[key] && modelAttributeMap[key].autoIncrement === true;

        if (autoIncrement && !value &&
          !this._dialect.supports.autoIncrement.defaultValue) {
          continue;
        }

        fields.push(this.quoteIdentifier(key));

        // SERIALS' can't be NULL in postgresql, use DEFAULT where supported
        if (autoIncrement && !value) {
          values.add(this._dialect.supports.DEFAULT ? 'DEFAULT' : 'NULL');
        } else {
          if (autoIncrement) {
            identityWrapperRequired = true;
          }

          if (value instanceof Utils.SequelizeMethod) {
            values.add(this.handleSequelizeMethod(value));
          } else if (value === null || value === undefined) {
            values.add('NULL');
          } else {
            values.add(new Slot(value, modelAttributeMap && modelAttributeMap[key] || undefined, { context: 'INSERT' }));
          }
        }
      }
    }

    return {
      fields: fields.join(','),
      values: values.space(',').toComposition(),
      identityWrapperRequired
    };
  }

  /**
   * Returns an insert into command for multiple values.
   *
   * @param {string} tableName
   * @param {Object} fieldValueHashes
   * @param {Object} options
   * @param {Object} fieldMappedAttributes
   *
   * @private
   */
  bulkInsertQuery(tableName, fieldValueHashes, options, fieldMappedAttributes) {
    options = options || {};
    fieldMappedAttributes = fieldMappedAttributes || {};

    const tuples = new CompositionGroup();
    const serials = {};
    const allAttributes = [];
    const insertProto = new InsertProto();

    for (const fieldValueHash of fieldValueHashes) {
      _.forOwn(fieldValueHash, (value, key) => {
        if (!allAttributes.includes(key)) {
          allAttributes.push(key);
        }
        if (
          fieldMappedAttributes[key]
          && fieldMappedAttributes[key].autoIncrement === true
        ) {
          serials[key] = true;
        }
      });
    }

    for (const fieldValueHash of fieldValueHashes) {
      const values = CompositionGroup.from(allAttributes.map(key => {
        if (this._dialect.supports.bulkDefault && serials[key] === true &&
          !fieldValueHash[key]) {
          return 'DEFAULT';
        }

        if (fieldValueHash[key] instanceof Utils.SequelizeMethod) {
          return this.handleSequelizeMethod(fieldValueHash[key]);
        }

        if (fieldValueHash[key] === null || fieldValueHash[key] === undefined) return 'NULL';

        return new Slot(fieldValueHash[key], fieldMappedAttributes[key],
          { context: 'INSERT' });
      }));

      tuples.add(new Composition('(', values.space(',').toComposition(), ')'));
    }

    // Table
    insertProto.table.set(this.quoteTable(tableName));

    // Attributes
    insertProto.attributes.set(allAttributes.map(attr => this.quoteIdentifier(attr)).join(','));

    // Insert
    insertProto.values.set('VALUES ', tuples.space(',').toComposition());

    // Return
    if (options.returning && this._dialect.supports.returnValues && this._dialect.supports.returnValues.returning) {
      insertProto.return.set('RETURNING *');
    }

    // Conflict handling
    if (options.updateOnDuplicate && this._dialect.supports.inserts.updateOnDuplicate) {
      if (insertProto.onConflict.length) insertProto.onConflict.add(' ');
      insertProto.onConflict.add(`ON DUPLICATE KEY UPDATE ${options.updateOnDuplicate.map(attr => {
        const key = this.quoteIdentifier(attr);
        return `${key}=VALUES(${key})`;
      }).join(',')}`);
    }

    if (options.ignoreDuplicates) {
      if (this._dialect.supports.inserts.onConflictDoNothing) {
        if (insertProto.onConflict.length) insertProto.onConflict.add(' ');
        insertProto.onConflict.add(this._dialect.supports.inserts.onConflictDoNothing);
      }
      if (this._dialect.supports.inserts.ignoreDuplicates) {
        if (insertProto.flags.length) insertProto.flags.add(' ');
        insertProto.flags.add(this._dialect.supports.inserts.ignoreDuplicates);
      }
    }

    return insertProto.toComposition();
  }

  /**
   * Returns an update query
   *
   * @param {string} tableName
   * @param {Object} attrValueHash
   * @param {Object} where A hash with conditions (e.g. {name: 'foo'}) OR an ID as integer
   * @param {Object} options
   * @param {Object} attributes
   *
   * @private
   */
  updateProto(tableName, attrValueHash, where, options, attributes) {
    options = options || {};
    _.defaults(options, this.options);

    attrValueHash = Utils.removeNullValuesFromHash(attrValueHash, options.omitNull, options);

    const modelAttributeMap = {};
    const values = new CompositionGroup();
    const updateProto = new UpdateProto();

    // Table
    updateProto.table.set(this.quoteTable(tableName));

    // Values
    if (attributes) {
      _.each(attributes, (attribute, key) => {
        modelAttributeMap[key] = attribute;
        if (attribute.field) {
          modelAttributeMap[attribute.field] = attribute;
        }
      });
    }

    for (const key in attrValueHash) {
      if (modelAttributeMap && modelAttributeMap[key] &&
          modelAttributeMap[key].autoIncrement === true &&
          !this._dialect.supports.autoIncrement.update) {
        // not allowed to update identity column
        continue;
      }

      let value;
      
      if (attrValueHash[key] instanceof Utils.SequelizeMethod) {
        value = this.handleSequelizeMethod(attrValueHash[key]);
      } else {
        value = new Slot(attrValueHash[key],
          modelAttributeMap && modelAttributeMap[key] || undefined,
          { context: 'UPDATE' });
      }

      values.add(new Composition(this.quoteIdentifier(key), '=', value));
    }

    if (values.length === 0) {
      return '';
    }

    updateProto.values.set(values.space(',').toComposition());

    // Return values
    if (this._dialect.supports.returnValues) {
      if (this._dialect.supports.returnValues.output) {
        // we always need this for mssql
        updateProto.output.set('OUTPUT INSERTED.*');

        //To capture output rows when there is a trigger on MSSQL DB
        if (attributes && options.hasTrigger && this._dialect.supports.tmpTableTrigger) {
          const tmpColumns = new CompositionGroup();
          const outputColumns = new CompositionGroup();

          for (const modelKey in attributes) {
            const attribute = attributes[modelKey];

            if (!(attribute.type instanceof DataTypes.VIRTUAL)) {
              tmpColumns.add(new Composition(this.quoteIdentifier(attribute.field), ' ', attribute.type.toSql()));
              outputColumns.add(`INSERTED.${this.quoteIdentifier(attribute.field)}`);
            }
          }

          updateProto.preQuery.prepend('declare @tmp table (', tmpColumns.space(',').toComposition(), ');');
          updateProto.output.set('OUTPUT ', outputColumns.space(',').toComposition(), ' into @tmp');
          updateProto.postQuery.add(';select * from @tmp');
        }
      } else if (options.returning && this._dialect.supports.returnValues.returning) {
        // ensure that the return output is properly mapped to model fields.
        options.mapToModel = true;
        updateProto.return.set('RETURNING *');
      }
    }

    // Where
    updateProto.where.set(this.whereItemsQuery(where, options));

    // Limit
    if (options.limit) {
      if (this._dialect.supports['LIMIT ON UPDATE']) {
        if (this.dialect === 'mssql') {
          updateProto.flags.set('TOP(', new Slot(options.limit), ')');
        } else {
          updateProto.limit.set('LIMIT ', new Slot(options.limit));
        }
      } else if (this.dialect === 'sqlite') {
        updateProto.where.set('rowid IN (SELECT rowid FROM ',
          this.quoteTable(tableName),
          updateProto.where.length ? ' WHERE ' : '',  updateProto.where,
          ' LIMIT ', new Slot(options.limit), ')');
      }
    }

    return updateProto;
  }
  updateQuery(tableName, attrValueHash, where, options = {}, attributes) {
    const updateProto = this.updateProto(tableName, attrValueHash, where, options, attributes);

    return updateProto.toComposition();
  }

  /**
   * Returns an update query using arithmetic operator
   *
   * @param {string} operator      String with the arithmetic operator (e.g. '+' or '-')
   * @param {string} tableName     Name of the table
   * @param {Object} attrValueHash A hash with attribute-value-pairs
   * @param {Object} where         A hash with conditions (e.g. {name: 'foo'}) OR an ID as integer
   * @param {Object} options
   * @param {Object} attributes
   */
  arithmeticQuery(operator, tableName, attrValueHash, where, options, attributes) {
    options = options || {};
    _.defaults(options, { returning: true });

    attrValueHash = Utils.removeNullValuesFromHash(attrValueHash, this.options.omitNull);

    const values = new CompositionGroup();
    const updateProto = new UpdateProto();

    // Table
    updateProto.table.set(this.quoteTable(tableName));

    // Values
    for (const key in attrValueHash) {
      const value = attrValueHash[key];
      values.add(new Composition(this.quoteIdentifier(key), '=',
        this.quoteIdentifier(key), operator, ' ', new Slot(value)));
    }

    attributes = attributes || {};
    for (const key in attributes) {
      const value = attributes[key];
      values.add(new Composition(this.quoteIdentifier(key), '=', new Slot(value)));
    }

    updateProto.values.set(values.space(',').toComposition());

    // Return
    if (this._dialect.supports.returnValues && options.returning) {
      if (this._dialect.supports.returnValues.returning) {
        options.mapToModel = true;
        updateProto.return.set('RETURNING *');
      } else if (this._dialect.supports.returnValues.output) {
        updateProto.output.set('OUTPUT INSERTED.*');
      }
    }
    
    // Where
    updateProto.where.set(this.whereItemsQuery(where, options));

    return updateProto.toComposition();
  }

  /*
    Returns an add index query.
    Parameters:
      - tableName -> Name of an existing table, possibly with schema.
      - options:
        - type: UNIQUE|FULLTEXT|SPATIAL
        - name: The name of the index. Default is <table>_<attr1>_<attr2>
        - fields: An array of attributes as string or as hash.
                  If the attribute is a hash, it must have the following content:
                  - name: The name of the attribute/column
                  - length: An integer. Optional
                  - order: 'ASC' or 'DESC'. Optional
        - parser
        - concurrently: Pass CONCURRENT so other operations run while the index is created
      - rawTablename, the name of the table, without schema. Used to create the name of the index
   @private
  */
  addIndexQuery(tableName, attributes, options, rawTablename) {
    options = options || {};

    if (!Array.isArray(attributes)) {
      options = attributes;
      attributes = undefined;
    } else {
      options.fields = attributes;
    }

    options.prefix = options.prefix || rawTablename || tableName;
    if (options.prefix && typeof options.prefix === 'string') {
      options.prefix = options.prefix.replace(/\./g, '_');
      options.prefix = options.prefix.replace(/("|')/g, '');
    }

    const fieldsSql = CompositionGroup.from(options.fields.map(field => {
      if (typeof field === 'string') {
        return this.quoteIdentifier(field);
      }
      if (field instanceof Utils.SequelizeMethod) {
        return this.handleSequelizeMethod(field);
      }
      let result = '';

      if (field.attribute) {
        field.name = field.attribute;
      }

      if (!field.name) {
        throw new Error(`The following index field has no name: ${logger.inspect(field)}`);
      }

      result += this.quoteIdentifier(field.name);

      if (this._dialect.supports.index.collate && field.collate) {
        result += ` COLLATE ${this.quoteIdentifier(field.collate)}`;
      }

      if (this._dialect.supports.index.length && field.length) {
        result += `(${field.length})`;
      }

      if (field.order) {
        result += ` ${field.order}`;
      }

      return result;
    }));

    if (!options.name) {
      // Mostly for cases where addIndex is called directly by the user without an options object (for example in migrations)
      // All calls that go through sequelize should already have a name
      options = Utils.nameIndex(options, options.prefix);
    }

    options = Model._conformIndex(options);

    if (!this._dialect.supports.index.type) {
      delete options.type;
    }

    const where = new Composition();
    if (options.where) where.add(this.whereItemsQuery(options.where));

    if (typeof tableName === 'string') {
      tableName = this.quoteIdentifiers(tableName);
    } else {
      tableName = this.quoteTable(tableName);
    }

    const concurrently = this._dialect.supports.index.concurrently && options.concurrently ? 'CONCURRENTLY' : undefined;
    const ind = new Composition();
    if (this._dialect.supports.indexViaAlter) {
      ind.add('ALTER TABLE ', tableName);
      if (concurrently) ind.add(' ', concurrently);
      ind.add(' ADD');
    } else {
      ind.add('CREATE');
    }

    if (options.unique) ind.add(' UNIQUE');
    if (options.type) ind.add(' ', options.type);
    ind.add(' INDEX');
    if (!this._dialect.supports.indexViaAlter && concurrently) ind.add(' ', concurrently);
    ind.add(' ', this.quoteIdentifiers(options.name));
    if (this._dialect.supports.index.using === 1 && options.using) {
      ind.add(` USING ${options.using}`);
    }
    if (!this._dialect.supports.indexViaAlter) ind.add(` ON ${tableName}`);
    if (this._dialect.supports.index.using === 2 && options.using) {
      ind.add(` USING ${options.using}`);
    }
    ind.add(' (', fieldsSql.space(', ').toComposition());
    if (options.operator) ind.add(` ${options.operator}`);
    ind.add(')');
    if (this._dialect.supports.index.parser && options.parser) {
      ind.add(` WITH PARSER ${options.parser}`);
    }
    if (this._dialect.supports.index.where && where.length) {
      ind.add(' WHERE ', where);
    }

    return this.composeString(ind.add(';'));
  }

  addConstraintQuery(tableName, options) {
    options = options || {};
    const constraintSnippet = this.getConstraintSnippet(tableName, options);

    if (typeof tableName === 'string') {
      tableName = this.quoteIdentifiers(tableName);
    } else {
      tableName = this.quoteTable(tableName);
    }

    return this.composeString(new Composition('ALTER TABLE ', tableName, ' ADD ',
      constraintSnippet, ';'));
  }

  getConstraintSnippet(tableName, options) {
    let constraintSnippet, constraintName;

    const fieldsSql = options.fields.map(field => {
      if (typeof field === 'string') {
        return this.quoteIdentifier(field);
      }
      if (field instanceof Utils.SequelizeMethod) {
        return this.handleSequelizeMethod(field);
      }
      if (field.attribute) {
        field.name = field.attribute;
      }

      if (!field.name) {
        throw new Error(`The following index field has no name: ${field}`);
      }

      return this.quoteIdentifier(field.name);
    });

    const fieldsSqlQuotedString = fieldsSql.join(', ');
    const fieldsSqlString = fieldsSql.join('_');

    switch (options.type.toUpperCase()) {
      case 'UNIQUE':
        constraintName = this.quoteIdentifier(options.name || `${tableName}_${fieldsSqlString}_uk`);
        constraintSnippet = `CONSTRAINT ${constraintName} UNIQUE (${fieldsSqlQuotedString})`;
        break;
      case 'CHECK':
        options.where = this.whereItemsQuery(options.where);
        constraintName = this.quoteIdentifier(options.name || `${tableName}_${fieldsSqlString}_ck`);
        constraintSnippet = new Composition('CONSTRAINT ', constraintName, ' CHECK (', options.where, ')');
        break;
      case 'DEFAULT':
        if (options.defaultValue === undefined) {
          throw new Error('Default value must be specifed for DEFAULT CONSTRAINT');
        }

        if (this._dialect.name !== 'mssql') {
          throw new Error('Default constraints are supported only for MSSQL dialect.');
        }

        constraintName = this.quoteIdentifier(options.name || `${tableName}_${fieldsSqlString}_df`);
        constraintSnippet = new Composition(`CONSTRAINT ${constraintName} DEFAULT (`,
          new Slot(options.defaultValue), `) FOR ${fieldsSql[0]}`);
        break;
      case 'PRIMARY KEY':
        constraintName = this.quoteIdentifier(options.name || `${tableName}_${fieldsSqlString}_pk`);
        constraintSnippet = `CONSTRAINT ${constraintName} PRIMARY KEY (${fieldsSqlQuotedString})`;
        break;
      case 'FOREIGN KEY':
        const references = options.references;
        if (!references || !references.table || !references.field) {
          throw new Error('references object with table and field must be specified');
        }
        constraintName = this.quoteIdentifier(options.name || `${tableName}_${fieldsSqlString}_${references.table}_fk`);
        const referencesSnippet = `${this.quoteTable(references.table)} (${this.quoteIdentifier(references.field)})`;
        constraintSnippet = `CONSTRAINT ${constraintName} `;
        constraintSnippet += `FOREIGN KEY (${fieldsSqlQuotedString}) REFERENCES ${referencesSnippet}`;
        if (options.onUpdate) {
          constraintSnippet += ` ON UPDATE ${options.onUpdate.toUpperCase()}`;
        }
        if (options.onDelete) {
          constraintSnippet += ` ON DELETE ${options.onDelete.toUpperCase()}`;
        }
        break;
      default: throw new Error(`${options.type} is invalid.`);
    }
    return constraintSnippet;
  }

  removeConstraintQuery(tableName, constraintName) {
    if (typeof tableName === 'string') {
      tableName = this.quoteIdentifiers(tableName);
    } else {
      tableName = this.quoteTable(tableName);
    }

    return `ALTER TABLE ${tableName} DROP CONSTRAINT ${this.quoteIdentifiers(constraintName)}`;
  }

  /*
    Quote an object based on its type. This is a more general version of quoteIdentifiers
    Strings: should proxy to quoteIdentifiers
    Arrays:
      * Expects array in the form: [<model> (optional), <model> (optional),... String, String (optional)]
        Each <model> can be a model, or an object {model: Model, as: String}, matching include, or an
        association object, or the name of an association.
      * Zero or more models can be included in the array and are used to trace a path through the tree of
        included nested associations. This produces the correct table name for the ORDER BY/GROUP BY SQL
        and quotes it.
      * If a single string is appended to end of array, it is quoted.
        If two strings appended, the 1st string is quoted, the 2nd string unquoted.
    Objects:
      * If raw is set, that value should be returned verbatim, without quoting
      * If fn is set, the string should start with the value of fn, starting paren, followed by
        the values of cols (which is assumed to be an array), quoted and joined with ', ',
        unless they are themselves objects
      * If direction is set, should be prepended

    Currently this function is only used for ordering / grouping columns and Sequelize.col(), but it could
    potentially also be used for other places where we want to be able to call SQL functions (e.g. as default values)

    Outputs a Composition object because it can use handleSequelizeMethod
   @private
  */
  quote(collection, parent, connector) {
    // init
    const validOrderOptions = [
      'ASC',
      'DESC',
      'ASC NULLS LAST',
      'DESC NULLS LAST',
      'ASC NULLS FIRST',
      'DESC NULLS FIRST',
      'NULLS FIRST',
      'NULLS LAST'
    ];

    // default
    connector = connector || '.';

    // just quote as identifiers if string
    if (typeof collection === 'string') {
      return this.quoteIdentifiers(collection);
    }
    if (Array.isArray(collection)) {
      // iterate through the collection and mutate objects into associations
      collection.forEach((item, index) => {
        const previous = collection[index - 1];
        let previousAssociation;
        let previousModel;

        // set the previous as the parent when previous is undefined or the target of the association
        if (!previous && parent !== undefined) {
          previousModel = parent;
        } else if (previous && previous instanceof Association) {
          previousAssociation = previous;
          previousModel = previous.target;
        }

        // if the previous item is a model, then attempt getting an association
        if (previousModel && previousModel.prototype instanceof Model) {
          let model;
          let as;

          if (typeof item === 'function' && item.prototype instanceof Model) {
            // set
            model = item;
          } else if (_.isPlainObject(item) && item.model && item.model.prototype instanceof Model) {
            // set
            model = item.model;
            as = item.as;
          }

          if (model) {
            // set the as to either the through name or the model name
            if (!as && previousAssociation && previousAssociation instanceof Association && previousAssociation.through && previousAssociation.through.model === model) {
              // get from previous association
              item = new Association(previousModel, model, {
                as: model.name
              });
            } else {
              // get association from previous model
              item = previousModel.getAssociationForAlias(model, as);

              // attempt to use the model name if the item is still null
              if (!item) {
                item = previousModel.getAssociationForAlias(model, model.name);
              }
            }

            // make sure we have an association
            if (!(item instanceof Association)) {
              throw new Error(util.format('Unable to find a valid association for model, \'%s\'', model.name));
            }
          }
        }

        if (typeof item === 'string') {
          // get order index
          const orderIndex = validOrderOptions.indexOf(item.toUpperCase());

          // see if this is an order
          if (index > 0 && orderIndex !== -1) {
            item = this.sequelize.literal(` ${validOrderOptions[orderIndex]}`);
          } else if (previousModel && previousModel.prototype instanceof Model) {
            // only go down this path if we have preivous model and check only once
            if (previousModel.associations !== undefined && previousModel.associations[item]) {
              // convert the item to an association
              item = previousModel.associations[item];
            } else if (previousModel.rawAttributes !== undefined && previousModel.rawAttributes[item] && item !== previousModel.rawAttributes[item].field) {
              // convert the item attribute from its alias
              item = previousModel.rawAttributes[item].field;
            } else if (
              item.includes('.')
              && previousModel.rawAttributes !== undefined
            ) {
              const itemSplit = item.split('.');

              if (previousModel.rawAttributes[itemSplit[0]].type instanceof DataTypes.JSON) {
                // just quote identifiers for now
                const identifier = this.quoteIdentifiers(`${previousModel.name}.${previousModel.rawAttributes[itemSplit[0]].field}`);

                // get path
                const path = itemSplit.slice(1);

                // extract path
                item = this.jsonPathExtractionQuery(identifier, path);

                // literal because we don't want to append the model name when string
                item = this.sequelize.composition(item);
              }
            }
          }
        }

        collection[index] = item;
      }, this);

      // loop through array, adding table names of models to quoted
      const collectionLength = collection.length;
      const tableNames = [];
      let item;
      let i = 0;

      for (i = 0; i < collectionLength - 1; i++) {
        item = collection[i];
        if (typeof item === 'string' || item._modelAttribute || item instanceof Utils.SequelizeMethod) {
          break;
        } else if (item instanceof Association) {
          tableNames[i] = item.as;
        }
      }

      // start building sql
      const sql = new Composition();

      if (i > 0) {
        sql.add(`${this.quoteIdentifier(tableNames.join(connector))}.`);
      } else if (typeof collection[0] === 'string' && parent) {
        sql.add(`${this.quoteIdentifier(parent.name)}.`);
      }

      // loop through everything past i and append to the sql
      collection.slice(i).forEach(collectionItem => {
        sql.add(this.quote(collectionItem, parent, connector));
      }, this);

      return sql;
    }
    if (collection._modelAttribute) {
      return `${this.quoteTable(collection.Model.name)}.${this.quoteIdentifier(collection.fieldName)}`;
    }
    if (collection instanceof Utils.SequelizeMethod) {
      return this.handleSequelizeMethod(collection);
    }
    if (_.isPlainObject(collection) && collection.raw) {
      // simple objects with raw is no longer supported
      throw new Error('The `{raw: "..."}` syntax is no longer supported.  Use `sequelize.literal` instead.');
    }
    throw new Error(`Unknown structure passed to order / group: ${logger.inspect(collection)}`);
  }

  /**
   * Split a list of identifiers by "." and quote each part
   *
   * @param {string} identifier
   * @param {boolean} force
   *
   * @returns {string}
   */
  quoteIdentifier(identifier, force) {
    return QuoteHelper.quoteIdentifier(this.dialect, identifier, {
      force,
      quoteIdentifiers: this.options.quoteIdentifiers
    });
  }

  quoteIdentifiers(identifiers) {
    if (identifiers.includes('.')) {
      identifiers = identifiers.split('.');

      const head = identifiers.slice(0, identifiers.length - 1).join('.');
      const tail = identifiers[identifiers.length - 1];

      return `${this.quoteIdentifier(head)}.${this.quoteIdentifier(tail)}`;
    }

    return this.quoteIdentifier(identifiers);
  }

  quoteAttribute(attribute, model) {
    if (model && attribute in model.rawAttributes) {
      return this.quoteIdentifier(attribute);
    }
    return this.quoteIdentifiers(attribute);
  }

  /**
   * Quote table name with optional alias and schema attribution
   *
   * @param {string|Object}  param table string or object
   * @param {string|boolean} alias alias name
   *
   * @returns {string}
   */
  quoteTable(param, alias) {
    let table = '';

    if (alias === true) {
      alias = param.as || param.name || param;
    }

    if (_.isObject(param)) {
      if (this._dialect.supports.schemas) {
        if (param.schema) {
          table += `${this.quoteIdentifier(param.schema)}.`;
        }

        table += this.quoteIdentifier(param.tableName);
      } else {
        if (param.schema) {
          table += param.schema + (param.delimiter || '.');
        }

        table += param.tableName;
        table = this.quoteIdentifier(table);
      }
    } else {
      table = this.quoteIdentifier(param);
    }

    if (alias) {
      table += ` AS ${this.quoteIdentifier(alias)}`;
    }

    return table;
  }

  /*
    Escape a value (e.g. a string, number or date)
    @private
  */
  escape(value, field, options) {
    options = options || {};

    if (value !== null && value !== undefined) {
      if (value instanceof Utils.SequelizeMethod) {
        return this.composeString(this.handleSequelizeMethod(value));
      }
      if (field && field.type) {
        this.validate(value, field, options);

        if (field.type.stringify) {
          // Users shouldn't have to worry about these args - just give them a function that takes a single arg
          const simpleEscape = escVal => SqlString.escape(escVal, this.options.timezone, this.dialect);

          value = field.type.stringify(value, { escape: simpleEscape, field, timezone: this.options.timezone, operation: options.operation });

          if (field.type.escape === false) {
            // The data-type already did the required escaping
            return value;
          }
        }
      }
    }

    return SqlString.escape(value, this.options.timezone, this.dialect);
  }

  /*
   * Returns a function that binds query values to an array of binded parameters
   *
   * @param {array} bind
   * @private
  */
  bindParam(bind) {
    return value => {
      bind.push(value);
      return `$${bind.length}`;
    };
  }

  /*
   * Converts an array of binded parameters to the format required by the dialect
   *
   * @param {array} array
   * @private
  */
  outputBind(bind) {
    return bind;
  }

  /*
    Returns a bind parameter representation of a value (e.g. a string, number or date)
    @private
  */
  format(value, field, options, bindParam) {
    options = options || {};

    if (value !== null && value !== undefined) {
      if (value instanceof Utils.SequelizeMethod) {
        throw new Error(`Cannot pass SequelizeMethod as a bind parameter.\nValue: ${logger.inspect(value)}`);
      }
      if (field && field.type) {
        this.validate(value, field, options);

        if (field.type.bindParam) {
          return field.type.bindParam(value, {
            escape: _.identity,
            field,
            timezone: this.options.timezone,
            operation: options.operation,
            bindParam });
        }
      }
      // Applies options.timeZone to dates not covered by a field
      if (value instanceof Date) {
        return bindParam(DataTypes[this.dialect].DATE.prototype.stringify(value, { timezone: this.options.timezone }));
      }
    }

    return bindParam(value);
  }

  /*
    Validate a value against a field specification
    @private
  */
  validate(value, field, options) {
    if (this.typeValidation && field.type.validate && value) {
      try {
        if (options.isList && Array.isArray(value)) {
          for (const item of value) {
            field.type.validate(item, options);
          }
        } else {
          field.type.validate(value, options);
        }
      } catch (error) {
        if (error instanceof sequelizeError.ValidationError) {
          error.errors.push(new sequelizeError.ValidationErrorItem(
            error.message,
            'Validation error',
            field.fieldName,
            value,
            null,
            `${field.type.key} validator`
          ));
        }

        throw error;
      }
    }
  }

  composeQuery(composition) {
    if (!(composition instanceof Composition)) composition = new Composition(composition);

    const result = {};
    const bind = [];
    const bindParam = this.bindParam(bind);

    const queryItems = composition.items.map(item => {
      if (item instanceof Slot) {
        // Really binds, returns only acompaning sql string with bind placeholder
        return this.format(item.value, item.field, item.options, bindParam);
      }

      if (typeof item !== 'string') {
        throw new sequelizeError.CompositionError(`Query item is not a slot or a string:\n${logger.inspect(item)}`);
      }

      return item;
    });

    queryItems.push(';');
    result.query = queryItems.join('');

    result.bind = this.outputBind(bind);
    return result;
  }

  composeString(composition) {
    if (!(composition instanceof Composition)) composition = new Composition(composition);

    // For each query item, get sql parts and join them
    return composition.items.map(item => {
      if (item instanceof Slot) {
        return this.escape(item.value, item.field, item.options);
      }

      if (typeof item !== 'string') {
        throw new sequelizeError.CompositionError(`Query item is not a slot or a string:\n${logger.inspect(item)}`);
      }

      return item;
    }).join('');
  }

  isIdentifierQuoted(identifier) {
    return QuoteHelper.isIdentifierQuoted(identifier);
  }

  /**
   * Generates an SQL query that extract JSON property of given path.
   *
   * @param   {string}               column  The JSON column
   * @param   {string|Array<string>} [path]  The path to extract (optional)
   * @returns {string}                       The generated sql query
   * @private
   */
  jsonPathExtractionQuery(column, path, tableName) {
    let paths = _.toPath(path);
    let pathStr;
    const quotedColumn = this.isIdentifierQuoted(column) ?
      column : `${tableName ? `${this.quoteIdentifier(tableName)}.` : ''}${this.quoteIdentifier(column)}`;

    switch (this.dialect) {
      case 'mysql':
        /**
         * Sub paths need to be quoted as ECMAScript identifiers
         * https://bugs.mysql.com/bug.php?id=81896
         */
        paths = paths.map(subPath => Utils.addTicks(subPath, '"'));
        pathStr = ['$'].concat(paths).join('.');

        // ->> operator does not allow to bind path
        return new Composition('json_unquote(json_extract(', quotedColumn, ',', new Slot(pathStr), '))');

      case 'mariadb':
        pathStr = ['$'].concat(paths).join('.');
        return new Composition('json_unquote(json_extract(', quotedColumn, ',', new Slot(pathStr), '))');

      case 'sqlite':
        pathStr = ['$']
          .concat(paths)
          .join('.')
          .replace(/\.(\d+)(?:(?=\.)|$)/g, (_, digit) => `[${digit}]`);

        return new Composition(`json_extract(${quotedColumn}, `, new Slot(pathStr), ')');

      case 'postgres':
        return new Composition(`(${quotedColumn}#>>`, new Slot(`{${paths.join(',')}}`), ')');

      default:
        throw new Error(`Unsupported ${this.dialect} for JSON operations`);
    }
  }

  /*
    Returns a query for selecting elements in the table <tableName>.
    Options:
      - attributes -> An array of attributes (e.g. ['name', 'birthday']). Default: *
      - where -> A hash with conditions (e.g. {name: 'foo'})
                 OR an ID as integer
      - order -> e.g. 'id DESC'
      - group
      - limit -> The maximum count you want to get.
      - offset -> An offset value to start from. Only useable with limit!
   @private
  */
  selectQuery(tableName, options, model) {
    options = options || {};
    const limit = options.limit;
    const selectProto = new SelectProto();
    const subSelectProto = new SelectProto();
    const subQuery = options.subQuery === undefined ? limit && options.hasMultiAssociation : options.subQuery;
    const mainTable = {
      name: tableName,
      quotedName: null,
      as: null,
      model
    };
    const topLevelInfo = {
      names: mainTable,
      options,
      subQuery
    };
    const mainJoinQueries = new Composition();
    const subJoinQueries = new Composition();

    // resolve table name options
    if (options.tableAs) {
      mainTable.as = this.quoteIdentifier(options.tableAs);
    } else if (!Array.isArray(mainTable.name) && mainTable.model) {
      mainTable.as = this.quoteIdentifier(mainTable.model.name);
    }

    mainTable.quotedName = !Array.isArray(mainTable.name) ? this.quoteTable(mainTable.name) : tableName.map(t => {
      return Array.isArray(t) ? this.quoteTable(t[0], t[1]) : this.quoteTable(t, true);
    }).join(', ');

    // Process attributes
    const attributesOpts = options.attributes && options.attributes.slice();

    if (subQuery && attributesOpts) {
      for (const keyAtt of mainTable.model.primaryKeyAttributes) {
        // Check if mainAttributes contain the primary key of the model either as a field or an aliased field
        if (!attributesOpts.some(attr => keyAtt === attr || keyAtt === attr[0] || keyAtt === attr[1])) {
          attributesOpts.push(mainTable.model.rawAttributes[keyAtt].field ? [keyAtt, mainTable.model.rawAttributes[keyAtt].field] : keyAtt);
        }
      }
    }

    // Convert attributes args to query composition
    const attributes = {
      main: new Composition(),
      subQuery: new Composition()
    };

    if (attributesOpts) {
      attributes.main.set(this.escapeAttributes(attributesOpts, options, mainTable.as));
    } else {
      attributes.main.set(options.include ? `${mainTable.as}.*` : '*');
    }

    // If subquery, we add the mainAttributes to the subQuery and set the mainAttributes to select * from subquery
    if (subQuery || options.groupedLimit) {
      // We need primary keys
      attributes.subQuery.set(attributes.main);
      attributes.main.set(`${mainTable.as || mainTable.quotedName}.*`);
    }

    // Process joins
    if (options.include) {
      for (const include of options.include) {
        if (include.separate) {
          continue;
        }
        const joinQueries = this.generateInclude(include, { externalAs: mainTable.as, internalAs: mainTable.as }, topLevelInfo);

        if (subJoinQueries.length) subJoinQueries.add(' ');
        subJoinQueries.add(joinQueries.subQuery);

        if (mainJoinQueries.length) mainJoinQueries.add(' ');
        mainJoinQueries.add(joinQueries.mainQuery);

        if (joinQueries.attributes.main.length > 0) {
          if (attributes.main.length) attributes.main.add(', ');
          attributes.main.add(joinQueries.attributes.main);
        }
        if (joinQueries.attributes.subQuery.length > 0) {
          if (attributes.subQuery.length) attributes.subQuery.add(', ');
          attributes.subQuery.add(joinQueries.attributes.subQuery);
        }
      }
    }

    // Start building query. Attributes, FROM and joins 
    if (subQuery) {
      if (attributes.subQuery.length) subSelectProto.attributes.set(attributes.subQuery);
      subSelectProto.from.set(mainTable.quotedName);
      if (mainTable.as) subSelectProto.from.add(' AS ', mainTable.as);
      if (options.tableHint && TableHints[options.tableHint]) {
        subSelectProto.from.add(' WITH (', TableHints[options.tableHint], ')');
      }
      if (subJoinQueries.length) subSelectProto.join.add(subJoinQueries);
    } else {
      if (attributes.main.length) selectProto.attributes.set(attributes.main);
      selectProto.from.set(mainTable.quotedName);
      if (mainTable.as) selectProto.from.add(' AS ', mainTable.as);
      if (options.tableHint && TableHints[options.tableHint]) {
        selectProto.from.add(' WITH (', TableHints[options.tableHint], ')');
      }
      if (mainJoinQueries.length) selectProto.join.add(mainJoinQueries);

      // Overrides FROM with groupedLimit subqueries
      if (options.groupedLimit) {
        if (!mainTable.as) {
          mainTable.as = mainTable.quotedName;
        }
        let where = Object.assign({}, options.where);
        let groupedLimitOrder,
          whereKey,
          include,
          groupedTableName = mainTable.as;

        if (typeof options.groupedLimit.on === 'string') {
          whereKey = options.groupedLimit.on;
        } else if (options.groupedLimit.on instanceof HasMany) {
          whereKey = options.groupedLimit.on.foreignKeyField;
        }

        if (options.groupedLimit.on instanceof BelongsToMany) {
          // BTM includes needs to join the through table on to check ID
          groupedTableName = options.groupedLimit.on.manyFromSource.as;

          const whereInclude = { [Op.and]: [this.sequelize.composition(this.sequelize.placeholder())] };
          if (options.groupedLimit.through && options.groupedLimit.through.where) {
            whereInclude[Op.and].push(options.groupedLimit.through.where);
          } 

          const groupedLimitOptions = Model._validateIncludedElements({
            include: [{
              association: options.groupedLimit.on.manyFromSource,
              duplicating: false, // The UNION'ed query may contain duplicates, but each sub-query cannot
              required: true,
              where: whereInclude 
            }],
            model
          });

          // Make sure attributes from the join table are mapped back to models
          options.hasJoin = true;
          options.hasMultiAssociation = true;
          options.includeMap = Object.assign(groupedLimitOptions.includeMap, options.includeMap);
          options.includeNames = groupedLimitOptions.includeNames.concat(options.includeNames || []);
          include = groupedLimitOptions.include;

          if (Array.isArray(options.order)) {
            // We need to make sure the order by attributes are available to the parent query
            options.order.forEach((order, i) => {
              if (Array.isArray(order)) {
                order = order[0];
              }

              let alias = `subquery_order_${i}`;
              options.attributes.push([order, alias]);

              // We don't want to prepend model name when we alias the attributes, so quote them here
              alias = this.sequelize.composition(this.quote(alias));

              if (Array.isArray(options.order[i])) {
                options.order[i][0] = alias;
              } else {
                options.order[i] = alias;
              }
            });
            groupedLimitOrder = options.order;
          }
        } else {
          // Ordering is handled by the subqueries, so ordering the UNION'ed result is not needed
          groupedLimitOrder = options.order;
          delete options.order;
          where = { [Op.and]: [this.sequelize.composition(this.sequelize.placeholder()), where] };
        }

        // Caching the base query and splicing the where part into it is consistently > twice
        // as fast than generating from scratch each time for values.length >= 5
        const baseComposition = this.selectQuery(
          tableName,
          {
            attributes: options.attributes,
            offset: options.offset,
            limit: options.groupedLimit.limit,
            order: groupedLimitOrder,
            where,
            include,
            model
          },
          model
        );

        const unionKey = this._dialect.supports['UNION ALL'] ? ' UNION ALL ' : ' UNION ';

        const from = options.groupedLimit.values.reduce((a, value, idx) => {
          let groupWhere;
          if (whereKey) {
            groupWhere = {
              [whereKey]: value
            };
          }
          if (include) {
            groupWhere = {
              [options.groupedLimit.on.foreignIdentifierField]: value
            };
          }

          // Join by unionKey
          if (idx !== 0) a.add(unionKey);

          // Expand where condition on cached baseComposition without mutating
          // Every derived table must have its own alias
          a.add('SELECT * FROM (', Utils.replacePlaceholder(baseComposition,
            this.getWhereConditions(groupWhere, groupedTableName)), ') AS sub');
          return a;
        }, new Composition('(')).add(')');

        selectProto.from.set(from, ' AS ', mainTable.as);

        if (options.tableHint && TableHints[options.tableHint]) {
          selectProto.from.add(' WITH (', TableHints[options.tableHint], ')');
        }
      }
    }

    // Add WHERE to sub or main query
    if (options.hasOwnProperty('where') && !options.groupedLimit) {
      const where = this.getWhereConditions(options.where,
        mainTable.as || tableName, model, options);

      if (where.length) {
        if (subQuery) {
          subSelectProto.where.set(where);
        } else {
          selectProto.where.set(where);
        }
      }
    }

    // Add GROUP BY to sub or main query
    if (options.group) {
      const group = this.getGroups(options, model);

      if (subQuery) {
        subSelectProto.group.set(group);
      } else {
        selectProto.group.set(group);
      }
    }

    // Add HAVING to sub or main query
    if (options.hasOwnProperty('having')) {
      const having = this.getWhereConditions(options.having, tableName, model, options, false);

      if (having.length) {
        if (subQuery) {
          subSelectProto.having.add(having);
        } else {
          selectProto.having.add(having);
        }
      }
    }

    // Add ORDER to sub and main query. Order may be required despite !options.order
    const orders = this.getQueryOrders(options, model, subQuery);

    if (orders.mainQueryOrder.length) {
      selectProto.order.set(orders.mainQueryOrder);
    }
    if (orders.subQueryOrder.length) {
      subSelectProto.order.set(orders.subQueryOrder);
    }

    // Add LIMIT, OFFSET to sub or main query
    const limitOrder = this.addLimitAndOffset(options, mainTable.model);
    if (limitOrder.length && !options.groupedLimit) {
      if (subQuery) {
        subSelectProto.page.set(limitOrder);
      } else {
        selectProto.page.set(limitOrder);
      }
    }

    if (subQuery) {
      selectProto.attributes.set(attributes.main);
      selectProto.from.set('(', subSelectProto.toComposition(), ') AS ', mainTable.as);
      selectProto.join.set(mainJoinQueries);
    }

    if (options.lock && this._dialect.supports.lock) {
      let lock = options.lock;
      if (typeof options.lock === 'object') {
        lock = options.lock.level;
      }
      const lockComposition = new Composition();
      if (this._dialect.supports.lockKey &&
        (lock === 'KEY SHARE' || lock === 'NO KEY UPDATE')) {
        lockComposition.add(`FOR ${lock}`);
      } else if (lock === 'SHARE') {
        lockComposition.add(this._dialect.supports.forShare);
      } else {
        lockComposition.add('FOR UPDATE');
      }
      if (this._dialect.supports.lockOf && options.lock.of &&
        options.lock.of.prototype instanceof Model) {
        lockComposition.add(` OF ${this.quoteTable(options.lock.of.name)}`);
      }
      if (this._dialect.supports.skipLocked && options.skipLocked) {
        lockComposition.add(' SKIP LOCKED');
      }

      selectProto.lock.set(lockComposition);
    }

    return selectProto.toComposition();
  }

  escapeAttributes(attributes, options, mainTableAs) {
    const group = new CompositionGroup();

    if (attributes) {
      group.add(...attributes.map(attr => {
        if (attr instanceof Utils.SequelizeMethod) {
          return this.handleSequelizeMethod(attr);
        }
        if (Array.isArray(attr)) {
          if (attr.length !== 2) {
            throw new Error(`${logger.inspect(attr)} is not a valid attribute definition. Please use the following format: ['attribute definition', 'alias']`);
          }
          attr = attr.slice();

          if (attr[0] instanceof Utils.SequelizeMethod) {
            return new Composition(this.handleSequelizeMethod(attr[0]),
              ' AS ', this.quoteIdentifier(attr[1]));
          }
          if (!attr[0].includes('(') && !attr[0].includes(')')) {
            attr[0] = this.quoteIdentifier(attr[0]);
          } else {
            logger.deprecate('Use sequelize.fn / sequelize.literal to construct attributes');
          }
          attr = `${attr[0]} AS ${this.quoteIdentifier(attr[1])}`;
        } else {
<<<<<<< HEAD
          attr = !attr.includes(Utils.TICK_CHAR) && !attr.includes('"')
            ? this.quoteAttribute(attr, options.model)
            : this.escape(attr);
        }
        if (!_.isEmpty(options.include) && !attr.includes('.')) {
          attr = new Composition(mainTableAs, '.', attr);
=======
          deprecations.noRawAttributes();
>>>>>>> ab7a9548
        }

        return attr;
      }));
    }

    return group.space(', ').toComposition();
  }

  generateInclude(include, parentTableName, topLevelInfo) {
    const joinQueries = {
      mainQuery: new Composition(),
      subQuery: new Composition()
    };
    const mainChildIncludes = new Composition();
    const subChildIncludes = new Composition();
    let requiredMismatch = false;
    const includeAs = {
      internalAs: include.as,
      externalAs: include.as
    };
    const attributes = {
      main: new CompositionGroup(),
      subQuery: new CompositionGroup()
    };
    let joinQuery;

    topLevelInfo.options.keysEscaped = true;

    if (topLevelInfo.names.name !== parentTableName.externalAs && topLevelInfo.names.as !== parentTableName.externalAs) {
      includeAs.internalAs = `${parentTableName.internalAs}->${include.as}`;
      includeAs.externalAs = `${parentTableName.externalAs}.${include.as}`;
    }

    // includeIgnoreAttributes is used by aggregate functions
    if (topLevelInfo.options.includeIgnoreAttributes !== false) {
      include.model._expandAttributes(include);
      const includeAttributes = include.attributes.map(attr => {
        let attrAs = attr;
        let verbatim = false;

        if (Array.isArray(attr) && attr.length === 2) {
          if (attr[0] instanceof Utils.SequelizeMethod) {
            if (! (attr[0] instanceof Utils.Col)) {
              verbatim = true;
            }

            attr[0] = this.handleSequelizeMethod(attr[0], includeAs.internalAs);
          }

          attrAs = attr[1];
          attr = attr[0];
        }
        if (attr instanceof Utils.Literal || attr instanceof Utils.Composition) {
          return this.handleSequelizeMethod(attr); // We trust the user to rename the field correctly
        }
        if (attr instanceof Utils.Cast || attr instanceof Utils.Fn) {
          throw new Error(
            'Tried to select attributes using Sequelize.cast or Sequelize.fn without specifying an alias for the result, during eager loading. ' +
            'This means the attribute will not be added to the returned instance'
          );
        }

        let prefix;
        if (verbatim === true || typeof attr !== 'string') {
          prefix = attr;
        } else {
          prefix = `${this.quoteIdentifier(includeAs.internalAs)}.${this.quoteIdentifier(attr)}`;
        }
        return new Composition(prefix, ' AS ',
          this.quoteIdentifier(`${includeAs.externalAs}.${attrAs}`, true));
      });
      if (include.subQuery && topLevelInfo.subQuery) {
        for (const attr of includeAttributes) {
          attributes.subQuery.add(attr);
        }
      } else {
        for (const attr of includeAttributes) {
          attributes.main.add(attr);
        }
      }
    }

    //through
    if (include.through) {
      joinQuery = this.generateThroughJoin(include, includeAs, parentTableName.internalAs, topLevelInfo);
    } else {
      this._generateSubQueryFilter(include, includeAs, topLevelInfo);
      joinQuery = this.generateJoin(include, topLevelInfo);
    }

    // handle possible new attributes created in join
    if (joinQuery.attributes.main.length) {
      attributes.main.add(joinQuery.attributes.main);
    }

    if (joinQuery.attributes.subQuery.length) {
      attributes.subQuery.add(joinQuery.attributes.subQuery);
    }

    if (include.include) {
      for (const childInclude of include.include) {
        if (childInclude.separate || childInclude._pseudo) {
          continue;
        }

        const childJoinQueries = this.generateInclude(childInclude, includeAs, topLevelInfo);

        if (include.required === false && childInclude.required === true) {
          requiredMismatch = true;
        }
        // if the child is a sub query we just give it to the
        if (childInclude.subQuery && topLevelInfo.subQuery) {
          if (subChildIncludes.length) subChildIncludes.add(' ');
          subChildIncludes.add(childJoinQueries.subQuery);
        }
        if (childJoinQueries.mainQuery.length) {
          if (mainChildIncludes.length) mainChildIncludes.add(' ');
          mainChildIncludes.add(childJoinQueries.mainQuery);
        }
        if (childJoinQueries.attributes.main.length) {
          attributes.main.add(childJoinQueries.attributes.main);
        }
        if (childJoinQueries.attributes.subQuery.length) {
          attributes.subQuery.add(childJoinQueries.attributes.subQuery);
        }
      }
    }

    if (include.subQuery && topLevelInfo.subQuery) {
      if (joinQueries.subQuery.length) joinQueries.subQuery.add(' ');

      if (requiredMismatch && subChildIncludes.length) {
        joinQueries.subQuery.add(joinQuery.join, ' ( ', joinQuery.body,
          ' ', subChildIncludes, ' ) ON ', joinQuery.condition);
      } else {
        joinQueries.subQuery.add(joinQuery.join, ' ', joinQuery.body,
          ' ON ', joinQuery.condition);
        if (subChildIncludes.length) {
          joinQueries.subQuery.add(' ', subChildIncludes);
        }
      }

      if (joinQueries.mainQuery.length) joinQueries.mainQuery.add(' ');
      joinQueries.mainQuery.add(mainChildIncludes);
    } else {
      if (joinQueries.mainQuery.length) joinQueries.mainQuery.add(' ');

      if (requiredMismatch && mainChildIncludes.length) {
        joinQueries.mainQuery.add(joinQuery.join, ' ( ', joinQuery.body,
          ' ', mainChildIncludes, ' ) ON ', joinQuery.condition);
      } else {
        joinQueries.mainQuery.add(joinQuery.join, ' ', joinQuery.body,
          ' ON ', joinQuery.condition);
        if (mainChildIncludes.length) {
          joinQueries.mainQuery.add(' ', mainChildIncludes);
        }
      }

      if (joinQueries.subQuery.length) joinQueries.subQuery.add(' ');
      joinQueries.subQuery.add(subChildIncludes);
    }

    return {
      mainQuery: joinQueries.mainQuery,
      subQuery: joinQueries.subQuery,
      attributes: {
        main: attributes.main.space(', ').toComposition(),
        subQuery: attributes.subQuery.space(', ').toComposition()
      }
    };
  }

  generateJoin(include, topLevelInfo) {
    const association = include.association;
    const parent = include.parent;
    const parentIsTop = !!parent && !include.parent.association && include.parent.model.name === topLevelInfo.options.model.name;
    let $parent;
    let joinWhere;
    /* Attributes for the left side */
    const left = association.source;
    const attrLeft = association instanceof BelongsTo ?
      association.identifier :
      association.sourceKeyAttribute || left.primaryKeyAttribute;
    const fieldLeft = association instanceof BelongsTo ?
      association.identifierField :
      left.rawAttributes[association.sourceKeyAttribute || left.primaryKeyAttribute].field;
    let asLeft;
    /* Attributes for the right side */
    const right = include.model;
    const tableRight = right.getTableName();
    const fieldRight = association instanceof BelongsTo ?
      right.rawAttributes[association.targetIdentifier || right.primaryKeyAttribute].field :
      association.identifierField;
    let asRight = include.as;

    while (($parent = $parent && $parent.parent || include.parent) && $parent.association) {
      if (asLeft) {
        asLeft = `${$parent.as}->${asLeft}`;
      } else {
        asLeft = $parent.as;
      }
    }

    if (!asLeft) asLeft = parent.as || parent.model.name;
    else asRight = `${asLeft}->${asRight}`;

    const joinOn = new Composition(`${this.quoteTable(asLeft)}.${this.quoteIdentifier(fieldLeft)}`);

    if (topLevelInfo.options.groupedLimit && parentIsTop || topLevelInfo.subQuery && include.parent.subQuery && !include.subQuery) {
      if (parentIsTop) {
        // The main model attributes is not aliased to a prefix
        joinOn.set(`${this.quoteTable(parent.as || parent.model.name)}.${this.quoteIdentifier(attrLeft)}`);
      } else {
        joinOn.set(this.quoteIdentifier(`${asLeft.replace(/->/g, '.')}.${attrLeft}`));
      }
    }

    joinOn.add(` = ${this.quoteIdentifier(asRight)}.${this.quoteIdentifier(fieldRight)}`);

    if (include.on) {
      joinOn.set(this.whereItemsQuery(include.on, {
        prefix: this.sequelize.literal(this.quoteIdentifier(asRight)),
        model: include.model
      }));
    }

    if (include.where) {
      joinWhere = this.whereItemsQuery(include.where, {
        prefix: this.sequelize.literal(this.quoteIdentifier(asRight)),
        model: include.model
      });
      if (joinWhere.length) {
        if (include.or) {
          joinOn.add(' OR ', joinWhere);
        } else {
          joinOn.add(' AND ', joinWhere);
        }
      }
    }

    return {
      join: include.required ? 'INNER JOIN' : 'LEFT OUTER JOIN',
      body: this.quoteTable(tableRight, asRight),
      condition: joinOn,
      attributes: {
        main: new Composition(),
        subQuery: new Composition()
      }
    };
  }

  generateThroughJoin(include, includeAs, parentTableName, topLevelInfo) {
    const through = include.through;
    const throughTable = through.model.getTableName();
    const throughAs = `${includeAs.internalAs}->${through.as}`;
    const externalThroughAs = `${includeAs.externalAs}.${through.as}`;
    const throughAttributes = through.attributes.map(attr => {
      if (attr instanceof Utils.Literal || attr instanceof Utils.Composition) {
        // We trust the user to rename the field correctly
        return this.handleSequelizeMethod(attr);
      }
      if (Array.isArray(attr)) {
        if (attr[0] instanceof Utils.Literal || attr[0] instanceof Utils.Composition) {
          attr[0] = this.handleSequelizeMethod(attr[0]);
        }
        return new Composition(this.quoteIdentifier(throughAs), '.',
          this.quoteIdentifier(attr[0]), ' AS ',
          this.quoteIdentifier(`${externalThroughAs}.${attr[1]}`));
      }
      return new Composition(this.quoteIdentifier(throughAs), '.',
        this.quoteIdentifier(attr), ' AS ',
        this.quoteIdentifier(`${externalThroughAs}.${attr}`));
    });
    const association = include.association;
    const parentIsTop = !include.parent.association && include.parent.model.name === topLevelInfo.options.model.name;
    const primaryKeysSource = association.source.primaryKeyAttributes;
    const tableSource = parentTableName;
    const identSource = association.identifierField;
    const primaryKeysTarget = association.target.primaryKeyAttributes;
    const tableTarget = includeAs.internalAs;
    const identTarget = association.foreignIdentifierField;
    const attrTarget = association.target.rawAttributes[primaryKeysTarget[0]].field || primaryKeysTarget[0];

    const joinType = include.required ? 'INNER JOIN' : 'LEFT OUTER JOIN';
    const joinBody = new Composition();
    let joinCondition;
    const attributes = {
      main: new CompositionGroup(),
      subQuery: new CompositionGroup()
    };
    let attrSource = primaryKeysSource[0];
    const sourceJoinOn = new Composition();
    let throughWhere;
    let targetWhere;

    if (topLevelInfo.options.includeIgnoreAttributes !== false) {
      // Through includes are always hasMany, so we need to add the attributes to the mainAttributes no matter what (Real join will never be executed in subquery)
      attributes.main.add(...throughAttributes);
    }

    // Figure out if we need to use field or attribute
    if (!topLevelInfo.subQuery) {
      attrSource = association.source.rawAttributes[primaryKeysSource[0]].field;
    }
    if (topLevelInfo.subQuery && !include.subQuery && !include.parent.subQuery && include.parent.model !== topLevelInfo.options.mainModel) {
      attrSource = association.source.rawAttributes[primaryKeysSource[0]].field;
    }

    // Filter statement for left side of through
    // Used by both join and subquery where
    // If parent include was in a subquery need to join on the aliased attribute
    if (topLevelInfo.subQuery && !include.subQuery && include.parent.subQuery && !parentIsTop) {
      sourceJoinOn.add(`${this.quoteIdentifier(`${tableSource}.${attrSource}`)} = `);
    } else {
      sourceJoinOn.add(`${this.quoteTable(tableSource)}.${this.quoteIdentifier(attrSource)} = `);
    }
    sourceJoinOn.add(`${this.quoteIdentifier(throughAs)}.${this.quoteIdentifier(identSource)}`);

    // Filter statement for right side of through
    // Used by both join and subquery where
    const targetJoinOn = new Composition(`${this.quoteIdentifier(tableTarget)}.${this.quoteIdentifier(attrTarget)} = `);
    targetJoinOn.add(`${this.quoteIdentifier(throughAs)}.${this.quoteIdentifier(identTarget)}`);

    if (through.where) {
      throughWhere = this.getWhereConditions(through.where, this.sequelize.literal(this.quoteIdentifier(throughAs)), through.model);
    }

    if (this._dialect.supports.joinTableDependent) {
      // Generate a wrapped join so that the through table join can be dependent on the target join
      joinBody.add(`( ${this.quoteTable(throughTable, throughAs)} INNER JOIN ${this.quoteTable(include.model.getTableName(), includeAs.internalAs)} ON `,
        targetJoinOn);
      if (throughWhere && throughWhere.length) {
        joinBody.add(' AND ', throughWhere);
      }
      joinBody.add(')');
      joinCondition = sourceJoinOn;
    } else {
      // Generate join SQL for left side of through
      joinBody.add(`${this.quoteTable(throughTable, throughAs)} ON `,
        sourceJoinOn, ` ${joinType} ${this.quoteTable(include.model.getTableName(), includeAs.internalAs)}`);
      joinCondition = targetJoinOn;
      if (throughWhere && throughWhere.length) {
        joinCondition.add(' AND ', throughWhere);
      }
    }

    if (include.where || include.through.where) {
      if (include.where) {
        targetWhere = this.getWhereConditions(include.where, this.sequelize.literal(this.quoteIdentifier(includeAs.internalAs)), include.model, topLevelInfo.options);
        if (targetWhere.length) {
          joinCondition.add(' AND ', targetWhere);
        }
      }
    }

    this._generateSubQueryFilter(include, includeAs, topLevelInfo);

    return {
      join: joinType,
      body: joinBody,
      condition: joinCondition,
      attributes: {
        main: attributes.main.space(', ').toComposition(),
        subQuery: attributes.subQuery.space(', ').toComposition()
      }
    };
  }

  /*
   * Generates subQueryFilter - a select nested in the where clause of the subQuery.
   * For a given include a query is generated that contains all the way from the subQuery
   * table to the include table plus everything that's in required transitive closure of the
   * given include.
   */
  _generateSubQueryFilter(include, includeAs, topLevelInfo) {
    if (!topLevelInfo.subQuery || !include.subQueryFilter) {
      return;
    }

    if (!topLevelInfo.options.where) {
      topLevelInfo.options.where = {};
    }
    let parent = include;
    let child = include;
    let nestedIncludes = this._getRequiredClosure(include).include;
    let query;

    while ((parent = parent.parent)) { // eslint-disable-line
      if (parent.parent && !parent.required) {
        return; // only generate subQueryFilter if all the parents of this include are required
      }

      if (parent.subQueryFilter) {
        // the include is already handled as this parent has the include on its required closure
        // skip to prevent duplicate subQueryFilter
        return;
      }

      nestedIncludes = [Object.assign({}, child, { include: nestedIncludes, attributes: [] })];
      child = parent;
    }

    const topInclude = nestedIncludes[0];
    const topParent = topInclude.parent;
    const topAssociation = topInclude.association;
    topInclude.association = undefined;

    if (topInclude.through && Object(topInclude.through.model) === topInclude.through.model) {
      query = this.selectQuery(topInclude.through.model.getTableName(), {
        attributes: [topInclude.through.model.primaryKeyField],
        include: Model._validateIncludedElements({
          model: topInclude.through.model,
          include: [{
            association: topAssociation.toTarget,
            required: true,
            where: topInclude.where,
            include: topInclude.include
          }]
        }).include,
        model: topInclude.through.model,
        where: {
          [Op.and]: [
            this.sequelize.literal([
              `${this.quoteTable(topParent.model.name)}.${this.quoteIdentifier(topParent.model.primaryKeyField)}`,
              `${this.quoteIdentifier(topInclude.through.model.name)}.${this.quoteIdentifier(topAssociation.identifierField)}`
            ].join(' = ')),
            topInclude.through.where
          ]
        },
        limit: 1,
        includeIgnoreAttributes: false
      }, topInclude.through.model);
    } else {
      const isBelongsTo = topAssociation.associationType === 'BelongsTo';
      const sourceField = isBelongsTo ? topAssociation.identifierField : topAssociation.sourceKeyField || topParent.model.primaryKeyField;
      const targetField = isBelongsTo ? topAssociation.sourceKeyField || topInclude.model.primaryKeyField : topAssociation.identifierField;

      const join = [
        `${this.quoteIdentifier(topInclude.as)}.${this.quoteIdentifier(targetField)}`,
        `${this.quoteTable(topParent.as || topParent.model.name)}.${this.quoteIdentifier(sourceField)}`
      ].join(' = ');

      query = this.selectQuery(topInclude.model.getTableName(), {
        attributes: [targetField],
        include: Model._validateIncludedElements(topInclude).include,
        model: topInclude.model,
        where: {
          [Op.and]: [
            topInclude.where,
            { [Op.join]: this.sequelize.literal(join) }
          ]
        },
        limit: 1,
        tableAs: topInclude.as,
        includeIgnoreAttributes: false
      }, topInclude.model);
    }

    if (!topLevelInfo.options.where[Op.and]) {
      topLevelInfo.options.where[Op.and] = [];
    }

<<<<<<< HEAD
    topLevelInfo.options.where[`__${includeAs.internalAs}`] = this.sequelize.composition(
      '( ', query, ' )', ' IS NOT NULL');
=======
    topLevelInfo.options.where[`__${includeAs.internalAs}`] = this.sequelize.literal([
      '(',
      query.replace(/;$/, ''),
      ')',
      'IS NOT NULL'
    ].join(' '));
>>>>>>> ab7a9548
  }

  /*
   * For a given include hierarchy creates a copy of it where only the required includes
   * are preserved.
   */
  _getRequiredClosure(include) {
    const copy = Object.assign({}, include, { attributes: [], include: [] });

    if (Array.isArray(include.include)) {
      copy.include = include.include
        .filter(i => i.required)
        .map(inc => this._getRequiredClosure(inc));
    }

    return copy;
  }

  getQueryOrders(options, model, subQuery) {
    // Array of ordering elements(strings or QueryElements)
    const mainQueryOrder = new CompositionGroup();
    const subQueryOrder = new CompositionGroup();

    if (Array.isArray(options.order)) {
      for (let order of options.order) {
        // wrap if not array
        if (!Array.isArray(order)) {
          order = [order];
        }

        if (subQuery && Array.isArray(order) && order[0]
          && !(order[0] instanceof Association)
          && !(typeof order[0] === 'function' && order[0].prototype instanceof Model)
          && !(typeof order[0].model === 'function'
          && order[0].model.prototype instanceof Model)
          && !(typeof order[0] === 'string' && model
          && model.associations !== undefined && model.associations[order[0]])
        ) {
          subQueryOrder.add(this.quote(order, model, '->'));
        }

        if (subQuery) {
          // Handle case where sub-query renames attribute we want to order by,
          // see https://github.com/sequelize/sequelize/issues/8739
          const subQueryAttribute = options.attributes.find(a => Array.isArray(a) && a[0] === order[0] && a[1]);
          if (subQueryAttribute) {
            order[0] = new Utils.Col(subQueryAttribute[1]);
          }
        }

        mainQueryOrder.add(this.quote(order, model, '->'));
      }
    } else if (options.order instanceof Utils.SequelizeMethod) {
      const sql = this.quote(options.order, model, '->');
      if (subQuery) {
        subQueryOrder.add(sql);
      }
      mainQueryOrder.add(sql);
    } else if (options.order) {
      throw new Error('Order must be type of array or instance of a valid sequelize method.');
    }

    if (options.limit || options.offset) {
      // Order of paginated query (Object passed by reference)
      const pageQueryOrder = subQuery ? subQueryOrder : mainQueryOrder;
      if (!pageQueryOrder.length) {
        logger.warn('Limit or offset was used without ordering. This will produce inconsistent pagination');
      }

      // mssql requires ORDER clause if limit or offset are used
      if (this.dialect === 'mssql' && model && model.primaryKeyField) {
        const pkOrder = `${this.quoteTable(options.tableAs || model.name)}.${this.quoteIdentifier(model.primaryKeyField)}`;
        // In this case, mssql guys just like it ordered by PK
        const preferPk = options.include && !subQueryOrder.length;

        if (!pageQueryOrder.length || preferPk) pageQueryOrder.add(pkOrder);
      }
    }

    return {
      mainQueryOrder: mainQueryOrder.space(', ').toComposition(),
      subQueryOrder: subQueryOrder.space(', ').toComposition()
    };
  }

  /**
   * Returns an SQL fragment for adding result constraints.
   *
   * @param  {Object} options An object with selectQuery options.
<<<<<<< HEAD
   * @param  {Object} options The model passed to the selectQuery.
   * @returns {string}         The generated sql composition.
=======
   * @returns {string}         The generated sql query.
>>>>>>> ab7a9548
   * @private
   */
  addLimitAndOffset(options) {
    const composition = new Composition();
    const isLimit = options.limit !== null && options.limit !== undefined;

    if (options.offset !== null && options.offset !== undefined) {
      if (isLimit) {
        composition.add('LIMIT ', new Slot(options.offset), ', ', new Slot(options.limit));
      } else {
        logger.warn('options.offset was used without options.limit. Most likely this was unintended.');
        composition.add('LIMIT ', new Slot(options.offset), ', 10000000000000');
      }
    } else if (isLimit) {
      composition.add('LIMIT ', new Slot(options.limit));
    }

    return composition;
  }

  handleSequelizeMethod(smth, tableName, factory, options, prepend) {
    let result;

    if (this.OperatorMap.hasOwnProperty(smth.comparator)) {
      smth.comparator = this.OperatorMap[smth.comparator];
    }

    if (smth instanceof Utils.Where) {
      let value = smth.logic;
      let key;

      if (smth.attribute instanceof Utils.SequelizeMethod) {
        key = this.getWhereConditions(smth.attribute, tableName, factory, options, prepend);
      } else {
        key = `${this.quoteTable(smth.attribute.Model.name)}.${this.quoteIdentifier(smth.attribute.field || smth.attribute.fieldName)}`;
      }

      if (value && value instanceof Utils.SequelizeMethod) {
        value = this.getWhereConditions(value, tableName, factory, options, prepend);

        return new Composition(key, ` ${smth.comparator} `, value);
      }
      if (_.isPlainObject(value)) {
        return this.whereItemQuery(smth.attribute, value, {
          model: factory
        });
      }

      // Override default comparator
      if (value === null && smth.comparator === '=') {
        return new Composition(key, ` ${this.OperatorMap[Op.is]} `, 'NULL');
      }

      return new Composition(key, ` ${smth.comparator} `, new Slot(value));
    }
    if (smth instanceof Utils.Literal || smth instanceof Utils.Composition) {
      return smth.val;
    }
    if (smth instanceof Utils.Cast) {
      if (smth.val instanceof Utils.SequelizeMethod) {
        result = this.handleSequelizeMethod(smth.val, tableName, factory, options, prepend);
      } else if (_.isPlainObject(smth.val)) {
        result = this.whereItemsQuery(smth.val);
      } else {
        result = new Slot(smth.val);
      }

      return new Composition('CAST(', result, ' AS ', smth.type.toUpperCase(), ')');
    }
    if (smth instanceof Utils.Fn) {
      const argItems = CompositionGroup.from(smth.args.map(arg => {
        if (arg instanceof Utils.SequelizeMethod) {
          return this.handleSequelizeMethod(arg, tableName, factory, options, prepend);
        }
        if (_.isPlainObject(arg)) {
          return this.whereItemsQuery(arg);
        }
        return new Slot(arg);
      }));
      return new Composition(smth.fn, '(', argItems.space(', ').toComposition(), ')');
    }
    if (smth instanceof Utils.Col) {
      if (Array.isArray(smth.col) && !factory) {
        throw new Error('Cannot call Sequelize.col() with array outside of order / group clause');
      }
      if (smth.col.startsWith('*')) {
        return '*';
      }
      return this.quote(smth.col, factory);
    }
    return smth.toString(this, factory);
  }

  whereQuery(where, options) {
    const composition = new Composition(this.whereItemsQuery(where, options));
    if (composition.length) composition.prepend('WHERE ');

    return composition;
  }

  whereItemsQuery(where, options, binding) {
    if (
      where === null ||
      where === undefined ||
      Utils.getComplexSize(where) === 0
    ) {
      // NO OP
      return new Composition();
    }

    if (typeof where === 'string') {
      throw new Error('Support for `{where: \'raw query\'}` has been removed.');
    }

    binding = binding || 'AND';
    if (binding[0] !== ' ') binding = ` ${binding} `;

    const group = new CompositionGroup();

    if (_.isPlainObject(where)) {
      Utils.getComplexKeys(where).forEach(prop => {
        const item = where[prop];
        const condition = new Composition(this.whereItemQuery(prop, item, options));
        if (condition.length) group.add(condition);
      });
    } else {
      const condition = new Composition(this.whereItemQuery(undefined, where, options));
      if (condition.length) group.add(condition);
    }

    return group.space(binding).toComposition();
  }

  whereItemQuery(key, value, options = {}) {
    if (value === undefined) {
      throw new Error(`WHERE parameter "${key}" has invalid "undefined" value`);
    }

    if (typeof key === 'string' && key.includes('.') && options.model) {
      const keyParts = key.split('.');
      if (options.model.rawAttributes[keyParts[0]] && options.model.rawAttributes[keyParts[0]].type instanceof DataTypes.JSON) {
        const tmp = {};
        const field = options.model.rawAttributes[keyParts[0]];
        _.set(tmp, keyParts.slice(1), value);
        return this.whereItemQuery(field.field || keyParts[0], tmp, Object.assign({ field }, options));
      }
    }

    const field = this._findField(key, options);
    const fieldType = field && field.type || options.type;

    const isPlainObject = _.isPlainObject(value);
    const isArray = !isPlainObject && Array.isArray(value);
    key = this.OperatorsAliasMap && this.OperatorsAliasMap[key] || key;
    if (isPlainObject) {
      value = this._replaceAliases(value);
    }
    const valueKeys = isPlainObject && Utils.getComplexKeys(value);

    if (key === undefined) {
      if (typeof value === 'string') {
        return value;
      }

      if (isPlainObject && valueKeys.length === 1) {
        return this.whereItemQuery(valueKeys[0], value[valueKeys[0]], options);
      }
    }

    if (value === null) {
      return this._joinKeyValue(key, 'NULL', this.OperatorMap[Op.is], options.prefix);
    }

    if (!value) {
      const opValue = new Slot(value, field, options);
      return this._joinKeyValue(key, opValue, this.OperatorMap[Op.eq], options.prefix);
    }

    if (key !== undefined && value instanceof Utils.Fn) {
      return this._joinKeyValue(key, this.handleSequelizeMethod(value),
        this.OperatorMap[Op.eq], options.prefix);
    }
    if (value instanceof Utils.SequelizeMethod) {
      return this.handleSequelizeMethod(value);
    }

    // Convert where: [] to Op.and if possible, else treat as literal/replacements
    if (key === undefined && isArray) {
      if (Utils.canTreatArrayAsAnd(value)) {
        key = Op.and;
      } else {
        throw new Error('Support for literal replacements in the `where` object has been removed.');
      }
    }

    if (key === Op.or || key === Op.and || key === Op.not) {
      return this._whereGroupBind(key, value, options);
    }


    if (value[Op.or]) {
      return this._whereBind(this.OperatorMap[Op.or], key, value[Op.or], options);
    }

    if (value[Op.and]) {
      return this._whereBind(this.OperatorMap[Op.and], key, value[Op.and], options);
    }

    if (isArray && fieldType instanceof DataTypes.ARRAY) {
      const opValue = new Slot(value, field, options);
      return this._joinKeyValue(key, opValue, this.OperatorMap[Op.eq], options.prefix);
    }

    if (isPlainObject && fieldType instanceof DataTypes.JSON && options.json !== false) {
      return this._whereJSON(key, value, options);
    }
    // If multiple keys we combine the different logic conditions
    if (isPlainObject && valueKeys.length > 1) {
      return this._whereBind(this.OperatorMap[Op.and], key, value, options);
    }

    if (isArray) {
      return this._whereParseSingleValueObject(key, field, Op.in, value, options);
    }
    if (isPlainObject) {
      if (this.OperatorMap[valueKeys[0]]) {
        return this._whereParseSingleValueObject(key, field, valueKeys[0], value[valueKeys[0]], options);
      }
      return this._whereParseSingleValueObject(key, field, this.OperatorMap[Op.eq], value, options);
    }

    const opValue = new Slot(value, field, options);
    return this._joinKeyValue(key, opValue, this.OperatorMap[Op.eq], options.prefix);
  }

  _findField(key, options) {
    if (options.field) {
      return options.field;
    }

    if (options.model && options.model.rawAttributes && options.model.rawAttributes[key]) {
      return options.model.rawAttributes[key];
    }

    if (options.model && options.model.fieldRawAttributesMap && options.model.fieldRawAttributesMap[key]) {
      return options.model.fieldRawAttributesMap[key];
    }
  }

  // OR/AND/NOT grouping logic
  _whereGroupBind(key, value, options) {
    const binding = key === Op.or ? this.OperatorMap[Op.or] : this.OperatorMap[Op.and];
    const outerBinding = key === Op.not ? 'NOT ': '';

    if (Array.isArray(value)) {
      value = value.map(item => {
        let itemQuery = new Composition(this.whereItemsQuery(item, options, this.OperatorMap[Op.and]));
        if (itemQuery && itemQuery.length && (Array.isArray(item) || _.isPlainObject(item)) && Utils.getComplexSize(item) > 1) {
          itemQuery = new Composition('(', itemQuery, ')');
        }
        return itemQuery;
      }).filter(item => item && item.length);

      value = CompositionGroup.from(value).space(binding).toComposition();
    } else {
      value = new Composition(this.whereItemsQuery(value, options, binding));
    }
    // Op.or: [] should return no data.
    // Op.not of no restriction should also return no data
    if ((key === Op.or || key === Op.not) && !value.length) {
      return new Composition('0 = 1');
    }

    if (! value.length) return new Composition();
    return new Composition(outerBinding, '(', value, ')');
  }

  _whereBind(binding, key, value, options) {
    if (_.isPlainObject(value)) {
      value = Utils.getComplexKeys(value).map(prop => {
        const item = value[prop];
        return this.whereItemQuery(key, { [prop]: item }, options);
      });
    } else {
      value = value.map(item => this.whereItemQuery(key, item, options));
    }

    value = value.filter(item => item && item.length);

    if (!value.length) return new Composition();
    return new Composition('(', CompositionGroup.from(value).space(binding).toComposition(), ')');
  }

  _whereJSON(key, value, options) {
    const group = new CompositionGroup();
    let baseKey = this.quoteIdentifier(key);
    if (options.prefix) {
      if (options.prefix instanceof Utils.Literal) {
        baseKey = `${this.handleSequelizeMethod(options.prefix)}.${baseKey}`;
      } else {
        baseKey = `${this.quoteTable(options.prefix)}.${baseKey}`;
      }
    }

    Utils.getOperators(value).forEach(op => {
      const where = { [op]: value[op] };
      group.add(this.whereItemQuery(key, where, Object.assign({}, options, { json: false })));
    });

    _.forOwn(value, (item, prop) => {
      // Add _traverseJSON group
      group.merge(this._traverseJSON(baseKey, prop, item, [prop]));
    });

    const result = group.space(this.OperatorMap[Op.and]).toComposition();

    if (group.length > 1) return new Composition('(', result, ')');
    return new Composition(result);
  }

  _traverseJSON(baseKey, prop, item, path) {
    let cast;
    const group = new CompositionGroup();

    if (path[path.length - 1].includes('::')) {
      const tmp = path[path.length - 1].split('::');
      cast = tmp[1];
      path[path.length - 1] = tmp[0];
    }

    const pathKey = this.jsonPathExtractionQuery(baseKey, path);

    if (_.isPlainObject(item)) {
      Utils.getOperators(item).forEach(op => {
        const value = this._toJSONValue(item[op]);
        group.add(this.whereItemQuery(this._castKey(pathKey, value, cast), { [op]: value }));
      });
      _.forOwn(item, (value, itemProp) => {
        // Recursively add _traverseJSON group
        group.merge(this._traverseJSON(baseKey, itemProp, value, path.concat([itemProp])));
      });

      return group;
    }

    item = this._toJSONValue(item);
    group.add(this.whereItemQuery(this._castKey(pathKey, item, cast), { [Op.eq]: item }));
    // returns query group
    return group;
  }

  _toJSONValue(value) {
    return value;
  }

  _castKey(key, value, cast, json) {
    cast = cast || this._getJsonCast(Array.isArray(value) ? value[0] : value);
    if (cast) {
      return new Utils.Composition(this.handleSequelizeMethod(new Utils.Cast(new Utils.Composition(key), cast, json)));
    }

    return new Utils.Composition(key);
  }

  _getJsonCast(value) {
    if (typeof value === 'number') {
      return 'double precision';
    }
    if (value instanceof Date) {
      return 'timestamptz';
    }
    if (typeof value === 'boolean') {
      return 'boolean';
    }
    return;
  }

  _joinKeyValue(key, value, comparator, prefix) {
    if (! value instanceof Composition) value = new Composition(value);
    if (!key) {
      return value;
    }
    if (comparator === undefined) {
      throw new Error(`${key} and ${JSON.stirngify(value)} has no comparator`);
    }
    key = this._getSafeKey(key, prefix);
    return new Composition(key, ` ${comparator} `, value);
  }

  _getSafeKey(key, prefix) {
    if (key instanceof Utils.SequelizeMethod) {
      return this._prefixKey(this.handleSequelizeMethod(key), prefix);
    }

    if (Utils.isColString(key)) {
      key = key.substr(1, key.length - 2).split('.');

      if (key.length > 2) {
        key = [
          // join the tables by -> to match out internal namings
          key.slice(0, -1).join('->'),
          key[key.length - 1]
        ];
      }

      return key.map(identifier => this.quoteIdentifier(identifier)).join('.');
    }

    return this._prefixKey(this.quoteIdentifier(key), prefix);
  }

  _prefixKey(key, prefix) {
    if (prefix) {
      if (prefix instanceof Utils.Literal) {
        return [this.handleSequelizeMethod(prefix), key].join('.');
      }

      return [this.quoteTable(prefix), key].join('.');
    }

    return key;
  }

  _whereParseSingleValueObject(key, field, prop, value, options) {
    if (prop === Op.not) {
      if (Array.isArray(value)) {
        prop = Op.notIn;
      } else if (value !== null && value !== true && value !== false) {
        prop = Op.ne;
      }
    }

    let comparator = this.OperatorMap[prop] || this.OperatorMap[Op.eq];

    switch (prop) {
      case Op.in:
      case Op.notIn:
        if (value instanceof Utils.Literal || value instanceof Utils.Composition) {
          return this._joinKeyValue(key, value.val, comparator, options.prefix);
        }

        if (value.length) {
          const values = CompositionGroup.from(value.map(item => {
            if (item === null || item === undefined) return 'NULL';
            return new Slot(item, field);
          }));

          return this._joinKeyValue(key, new Composition('(', values.space(', ').toComposition(), ')'), comparator, options.prefix);
        }

        if (comparator === this.OperatorMap[Op.in]) {
          return this._joinKeyValue(key, '(NULL)', comparator, options.prefix);
        }

        return '';
      case Op.any:
      case Op.all:
        comparator = `${this.OperatorMap[Op.eq]} ${comparator}`;
        if (value[Op.values]) {
          return this._joinKeyValue(key,
            new Composition('(VALUES ', CompositionGroup.from(value[Op.values].map(item =>
              new Composition('(', new Slot(item), ')'))).space(', ').toComposition(), ')'),
            comparator, options.prefix);
        }

        return this._joinKeyValue(key, new Composition('(', new Slot(value, field), ')'),
          comparator, options.prefix);
      case Op.between:
      case Op.notBetween:
<<<<<<< HEAD
        return this._joinKeyValue(key,
          new Composition(new Slot(value[0], field), ' AND ',
            new Slot(value[1], field)), comparator, options.prefix);
=======
        return this._joinKeyValue(key, `${this.escape(value[0], field)} AND ${this.escape(value[1], field)}`, comparator, options.prefix);
>>>>>>> ab7a9548
      case Op.raw:
        throw new Error('The `$raw` where property is no longer supported.  Use `sequelize.literal` instead.');
      case Op.col:
        comparator = this.OperatorMap[Op.eq];
        value = value.split('.');

        if (value.length > 2) {
          value = [
            // join the tables by -> to match out internal namings
            value.slice(0, -1).join('->'),
            value[value.length - 1]
          ];
        }

        return this._joinKeyValue(key, value.map(identifier => this.quoteIdentifier(identifier)).join('.'), comparator, options.prefix);
      case Op.startsWith:
        comparator = this.OperatorMap[Op.like];
        return this._joinKeyValue(key, new Slot(`%${value}`), comparator, options.prefix);
      case Op.endsWith:
        comparator = this.OperatorMap[Op.like];
        return this._joinKeyValue(key, new Slot(`${value}%`), comparator, options.prefix);
      case Op.substring:
        comparator = this.OperatorMap[Op.like];
        return this._joinKeyValue(key, new Slot(`%${value}%`), comparator, options.prefix);
    }

    const escapeOptions = {
      acceptStrings: comparator.includes(this.OperatorMap[Op.like])
    };

    if (_.isPlainObject(value)) {
      if (value[Op.col]) {
        return this._joinKeyValue(key, this.whereItemQuery(null, value), comparator, options.prefix);
      }
      if (value[Op.any]) {
        escapeOptions.isList = true;
        return this._joinKeyValue(key, new Composition('(', new Slot(value[Op.any], field, escapeOptions), ')'), `${comparator} ${this.OperatorMap[Op.any]}`, options.prefix);
      }
      if (value[Op.all]) {
        escapeOptions.isList = true;
        return this._joinKeyValue(key, new Composition('(', new Slot(value[Op.all], field, escapeOptions), ')'), `${comparator} ${this.OperatorMap[Op.all]}`, options.prefix);
      }
    }

    if (value === null && (comparator === this.OperatorMap[Op.eq] || comparator === this.OperatorMap[Op.is])) {
      return this._joinKeyValue(key, 'NULL', this.OperatorMap[Op.is], options.prefix);
    }
    if (value === null && (comparator === this.OperatorMap[Op.ne] || comparator === this.OperatorMap[Op.not])) {
      return this._joinKeyValue(key, 'NULL', this.OperatorMap[Op.not], options.prefix);
    }

    return this._joinKeyValue(key, new Slot(value, field, escapeOptions), comparator, options.prefix);
  }

  /*
    Takes something and transforms it into values of a where condition.
   @private
  */
  getWhereConditions(smth, tableName, factory, options, prepend) {
    const where = {};

    if (Array.isArray(tableName)) {
      tableName = tableName[0];
      if (Array.isArray(tableName)) {
        tableName = tableName[1];
      }
    }

    options = options || {};

    if (prepend === undefined) {
      prepend = true;
    }

    if (smth && smth instanceof Utils.SequelizeMethod) { // Checking a property is cheaper than a lot of instanceof calls
      return this.handleSequelizeMethod(smth, tableName, factory, options, prepend);
    }
    if (_.isPlainObject(smth)) {
      return this.whereItemsQuery(smth, {
        model: factory,
        prefix: prepend && tableName,
        type: options.type
      });
    }
    if (typeof smth === 'number') {
      let primaryKeys = factory ? Object.keys(factory.primaryKeys) : [];

      if (primaryKeys.length > 0) {
        // Since we're just a number, assume only the first key
        primaryKeys = primaryKeys[0];
      } else {
        primaryKeys = 'id';
      }

      where[primaryKeys] = smth;

      return this.whereItemsQuery(where, {
        model: factory,
        prefix: prepend && tableName
      });
    }
    if (typeof smth === 'string') {
      return this.whereItemsQuery(smth, {
        model: factory,
        prefix: prepend && tableName
      });
    }
    if (Buffer.isBuffer(smth)) {
      return new Composition(new Slot(smth));
    }
    if (Array.isArray(smth)) {
      if (smth.length === 0 || smth.length > 0 && smth[0].length === 0) {
        return new Composition('1=1');
      }
      if (Utils.canTreatArrayAsAnd(smth)) {
        const _smth = { [Op.and]: smth };
        return this.getWhereConditions(_smth, tableName, factory, options, prepend);
      }
      throw new Error('Support for literal replacements in the `where` object has been removed.');
    }
    if (smth === null) {
      return this.whereItemsQuery(smth, {
        model: factory,
        prefix: prepend && tableName
      });
    }

    return new Composition('1=1');
  }
  // Get GROUP BY
  getGroups(options, model) {
    const group = new CompositionGroup();

    if (Array.isArray(options.group)) {
      group.add(...options.group.map(t => this.quote(t, model)));
    } else {
      group.add(this.quote(options.group, model));
    }

    return group.space(', ').toComposition();
  }
  // A recursive parser for nested where conditions
  parseConditionObject(conditions, path) {
    path = path || [];
    return _.reduce(conditions, (result, value, key) => {
      if (_.isObject(value)) {
        return result.concat(this.parseConditionObject(value, path.concat(key))); // Recursively parse objects
      }
      result.push({ path: path.concat(key), value });
      return result;
    }, []);
  }

  booleanValue(value) {
    return value;
  }
}

Object.assign(QueryGenerator.prototype, require('./query-generator/operators'));
Object.assign(QueryGenerator.prototype, require('./query-generator/transaction'));

module.exports = QueryGenerator;<|MERGE_RESOLUTION|>--- conflicted
+++ resolved
@@ -4,6 +4,7 @@
 const _ = require('lodash');
 
 const Utils = require('../../utils');
+const logger = require('../../utils/logger');
 const deprecations = require('../../utils/deprecations');
 const SqlString = require('../../sql-string');
 const DataTypes = require('../../data-types');
@@ -1154,9 +1155,10 @@
   /**
    * Generates an SQL query that extract JSON property of given path.
    *
-   * @param   {string}               column  The JSON column
-   * @param   {string|Array<string>} [path]  The path to extract (optional)
-   * @returns {string}                       The generated sql query
+   * @param   {string}               column       The JSON column
+   * @param   {string|Array<string>} [path]       The path to extract (optional)
+   * @param   {string}               [tableName]  The name of the table (optional)
+   * @returns {string}                            The generated sql query
    * @private
    */
   jsonPathExtractionQuery(column, path, tableName) {
@@ -1547,20 +1549,16 @@
           if (!attr[0].includes('(') && !attr[0].includes(')')) {
             attr[0] = this.quoteIdentifier(attr[0]);
           } else {
-            logger.deprecate('Use sequelize.fn / sequelize.literal to construct attributes');
+            deprecations.noRawAttributes();
           }
           attr = `${attr[0]} AS ${this.quoteIdentifier(attr[1])}`;
         } else {
-<<<<<<< HEAD
           attr = !attr.includes(Utils.TICK_CHAR) && !attr.includes('"')
             ? this.quoteAttribute(attr, options.model)
             : this.escape(attr);
         }
         if (!_.isEmpty(options.include) && !attr.includes('.')) {
           attr = new Composition(mainTableAs, '.', attr);
-=======
-          deprecations.noRawAttributes();
->>>>>>> ab7a9548
         }
 
         return attr;
@@ -2024,17 +2022,8 @@
       topLevelInfo.options.where[Op.and] = [];
     }
 
-<<<<<<< HEAD
     topLevelInfo.options.where[`__${includeAs.internalAs}`] = this.sequelize.composition(
       '( ', query, ' )', ' IS NOT NULL');
-=======
-    topLevelInfo.options.where[`__${includeAs.internalAs}`] = this.sequelize.literal([
-      '(',
-      query.replace(/;$/, ''),
-      ')',
-      'IS NOT NULL'
-    ].join(' '));
->>>>>>> ab7a9548
   }
 
   /*
@@ -2124,12 +2113,7 @@
    * Returns an SQL fragment for adding result constraints.
    *
    * @param  {Object} options An object with selectQuery options.
-<<<<<<< HEAD
-   * @param  {Object} options The model passed to the selectQuery.
    * @returns {string}         The generated sql composition.
-=======
-   * @returns {string}         The generated sql query.
->>>>>>> ab7a9548
    * @private
    */
   addLimitAndOffset(options) {
@@ -2508,7 +2492,7 @@
   }
 
   _joinKeyValue(key, value, comparator, prefix) {
-    if (! value instanceof Composition) value = new Composition(value);
+    if (! (value instanceof Composition)) value = new Composition(value);
     if (!key) {
       return value;
     }
@@ -2599,13 +2583,9 @@
           comparator, options.prefix);
       case Op.between:
       case Op.notBetween:
-<<<<<<< HEAD
         return this._joinKeyValue(key,
           new Composition(new Slot(value[0], field), ' AND ',
             new Slot(value[1], field)), comparator, options.prefix);
-=======
-        return this._joinKeyValue(key, `${this.escape(value[0], field)} AND ${this.escape(value[1], field)}`, comparator, options.prefix);
->>>>>>> ab7a9548
       case Op.raw:
         throw new Error('The `$raw` where property is no longer supported.  Use `sequelize.literal` instead.');
       case Op.col:
