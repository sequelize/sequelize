--- conflicted
+++ resolved
@@ -1056,296 +1056,6 @@
     }
 
     if (options.include) {
-<<<<<<< HEAD
-=======
-      const generateJoinQueries = (include, parentTable) => {
-        const association = include.association;
-        const through = include.through;
-        const joinType = include.required ? ' INNER JOIN ' : ' LEFT OUTER JOIN ';
-        const parentIsTop = !include.parent.association && include.parent.model.name === options.model.name;
-        const whereOptions = Utils._.clone(options);
-        const table = include.model.getTableName();
-        const joinQueries = {
-          mainQuery: [],
-          subQuery: []
-        };
-        let as = include.as;
-        let joinQueryItem = '';
-        let attributes;
-        let targetWhere;
-
-        whereOptions.keysEscaped = true;
-
-        if (tableName !== parentTable && mainTableAs !== parentTable) {
-          as = parentTable + '.' + include.as;
-        }
-
-        // includeIgnoreAttributes is used by aggregate functions
-        if (options.includeIgnoreAttributes !== false) {
-          attributes = include.attributes.map(attr => {
-            let attrAs = attr;
-            let verbatim = false;
-
-            if (Array.isArray(attr) && attr.length === 2) {
-              if (attr[0]._isSequelizeMethod) {
-                if (attr[0] instanceof Utils.Literal ||
-                  attr[0] instanceof Utils.Cast ||
-                  attr[0] instanceof Utils.Fn
-                ) {
-                  verbatim = true;
-                }
-              }
-
-              attr = attr.map(attr => attr._isSequelizeMethod ? this.handleSequelizeMethod(attr) : attr);
-
-              attrAs = attr[1];
-              attr = attr[0];
-            } else if (attr instanceof Utils.Literal) {
-              return attr.val; // We trust the user to rename the field correctly
-            } else if (attr instanceof Utils.Cast || attr instanceof Utils.Fn) {
-              throw new Error(
-                'Tried to select attributes using Sequelize.cast or Sequelize.fn without specifying an alias for the result, during eager loading. ' +
-                'This means the attribute will not be added to the returned instance'
-              );
-            }
-
-            let prefix;
-            if (verbatim === true) {
-              prefix = attr;
-            } else {
-              prefix = this.quoteIdentifier(as) + '.' + this.quoteIdentifier(attr);
-            }
-            return prefix + ' AS ' + this.quoteIdentifier(as + '.' + attrAs, true);
-          });
-          if (include.subQuery && subQuery) {
-            subQueryAttributes = subQueryAttributes.concat(attributes);
-          } else {
-            mainAttributes = mainAttributes.concat(attributes);
-          }
-        }
-
-        if (through) {
-          const throughTable = through.model.getTableName();
-          const throughAs = as + '.' + through.as;
-          const throughAttributes = through.attributes.map(attr =>
-            this.quoteIdentifier(throughAs) + '.' + this.quoteIdentifier(Array.isArray(attr) ? attr[0] : attr)
-             + ' AS '
-             + this.quoteIdentifier(throughAs + '.' + (Array.isArray(attr) ? attr[1] : attr))
-          );
-          const primaryKeysSource = association.source.primaryKeyAttributes;
-          const tableSource = parentTable;
-          const identSource = association.identifierField;
-          const primaryKeysTarget = association.target.primaryKeyAttributes;
-          const tableTarget = as;
-          const identTarget = association.foreignIdentifierField;
-          const attrTarget = association.target.rawAttributes[primaryKeysTarget[0]].field || primaryKeysTarget[0];
-
-          let attrSource = primaryKeysSource[0];
-          let sourceJoinOn;
-          let targetJoinOn;
-          let throughWhere;
-
-          if (options.includeIgnoreAttributes !== false) {
-            // Through includes are always hasMany, so we need to add the attributes to the mainAttributes no matter what (Real join will never be executed in subquery)
-            mainAttributes = mainAttributes.concat(throughAttributes);
-          }
-
-          // Figure out if we need to use field or attribute
-          if (!subQuery) {
-            attrSource = association.source.rawAttributes[primaryKeysSource[0]].field;
-          }
-          if (subQuery && !include.subQuery && !include.parent.subQuery && include.parent.model !== mainModel) {
-            attrSource = association.source.rawAttributes[primaryKeysSource[0]].field;
-          }
-
-          // Filter statement for left side of through
-          // Used by both join and subquery where
-
-          // If parent include was in a subquery need to join on the aliased attribute
-
-          if (subQuery && !include.subQuery && include.parent.subQuery && !parentIsTop) {
-            sourceJoinOn = this.quoteIdentifier(tableSource + '.' + attrSource) + ' = ';
-          } else {
-            sourceJoinOn = this.quoteTable(tableSource) + '.' + this.quoteIdentifier(attrSource) + ' = ';
-          }
-          sourceJoinOn += this.quoteIdentifier(throughAs) + '.' + this.quoteIdentifier(identSource);
-
-          // Filter statement for right side of through
-          // Used by both join and subquery where
-          targetJoinOn = this.quoteIdentifier(tableTarget) + '.' + this.quoteIdentifier(attrTarget) + ' = ';
-          targetJoinOn += this.quoteIdentifier(throughAs) + '.' + this.quoteIdentifier(identTarget);
-
-          if (include.through.where) {
-            throughWhere = this.getWhereConditions(include.through.where, this.sequelize.literal(this.quoteIdentifier(throughAs)), include.through.model);
-          }
-
-          if (this._dialect.supports.joinTableDependent) {
-            // Generate a wrapped join so that the through table join can be dependent on the target join
-            joinQueryItem += joinType + '(';
-            joinQueryItem += this.quoteTable(throughTable, throughAs);
-            joinQueryItem += ' INNER JOIN ' + this.quoteTable(table, as) + ' ON ';
-            joinQueryItem += targetJoinOn;
-
-            if (throughWhere) {
-              joinQueryItem += ' AND ' + throughWhere;
-            }
-
-            joinQueryItem += ') ON '+sourceJoinOn;
-          } else {
-            // Generate join SQL for left side of through
-            joinQueryItem += joinType + this.quoteTable(throughTable, throughAs)  + ' ON ';
-            joinQueryItem += sourceJoinOn;
-
-            // Generate join SQL for right side of through
-            joinQueryItem += joinType + this.quoteTable(table, as) + ' ON ';
-            joinQueryItem += targetJoinOn;
-
-            if (throughWhere) {
-              joinQueryItem += ' AND ' + throughWhere;
-            }
-
-          }
-
-          if (include.where || include.through.where) {
-            if (include.where) {
-              targetWhere = this.getWhereConditions(include.where, this.sequelize.literal(this.quoteIdentifier(as)), include.model, whereOptions);
-              if (targetWhere) {
-                joinQueryItem += ' AND ' + targetWhere;
-              }
-            }
-            if (subQuery && include.required) {
-
-              if (!options.where) options.where = {};
-
-              let parent = include;
-              let child = include;
-              let nestedIncludes = [];
-              let query;
-
-              while (parent = parent.parent) {
-                nestedIncludes = [_.extend({}, child, {include: nestedIncludes})];
-                child = parent;
-              }
-
-              const topInclude = nestedIncludes[0];
-              const topParent = topInclude.parent;
-
-              if (topInclude.through && Object(topInclude.through.model) === topInclude.through.model) {
-                query = this.selectQuery(topInclude.through.model.getTableName(), {
-                  attributes: [topInclude.through.model.primaryKeyField],
-                  include: Model._validateIncludedElements({
-                    model: topInclude.through.model,
-                    include: [{
-                      association: topInclude.association.toTarget,
-                      required: true
-                    }]
-                  }).include,
-                  model: topInclude.through.model,
-                  where: { $and: [
-                    this.sequelize.asIs([
-                      this.quoteTable(topParent.model.name) + '.' + this.quoteIdentifier(topParent.model.primaryKeyField),
-                      this.quoteIdentifier(topInclude.through.model.name) + '.' + this.quoteIdentifier(topInclude.association.identifierField)
-                    ].join(' = ')),
-                    topInclude.through.where
-                  ]},
-                  limit: 1,
-                  includeIgnoreAttributes: false
-                }, topInclude.through.model);
-              } else {
-                query = this.selectQuery(topInclude.model.tableName, {
-                  attributes: [topInclude.model.primaryKeyAttributes[0]],
-                  include: topInclude.include,
-                  where: {
-                    $join: this.sequelize.asIs([
-                      this.quoteTable(topParent.model.name) + '.' + this.quoteIdentifier(topParent.model.primaryKeyAttributes[0]),
-                      this.quoteIdentifier(topInclude.model.name) + '.' + this.quoteIdentifier(topInclude.association.identifierField)
-                    ].join(' = '))
-                  },
-                  limit: 1,
-                  includeIgnoreAttributes: false
-                }, topInclude.model);
-              }
-
-              options.where['__' + throughAs] = this.sequelize.asIs([
-                '(',
-                query.replace(/\;$/, ''),
-                ')',
-                'IS NOT NULL'
-              ].join(' '));
-            }
-          }
-        } else {
-          if (subQuery && include.subQueryFilter) {
-            const associationWhere = {};
-
-            associationWhere[association.identifierField] = {
-              $raw: this.quoteTable(parentTable) + '.' + this.quoteIdentifier(association.source.primaryKeyField)
-            };
-
-            if (!options.where) options.where = {};
-
-            // Creating the as-is where for the subQuery, checks that the required association exists
-            const $query = this.selectQuery(include.model.getTableName(), {
-              attributes: [association.identifierField],
-              where: {
-                $and: [
-                  associationWhere,
-                  include.where || {}
-                ]
-              },
-              limit: 1
-            }, include.model);
-
-            const subQueryWhere = this.sequelize.asIs([
-              '(',
-              $query.replace(/\;$/, ''),
-              ')',
-              'IS NOT NULL'
-            ].join(' '));
-
-            if (Utils._.isPlainObject(options.where)) {
-              options.where['__' + as] = subQueryWhere;
-            } else {
-              options.where = { $and: [options.where, subQueryWhere] };
-            }
-          }
-
-          joinQueryItem = ' ' + this.joinIncludeQuery({
-            model: mainModel,
-            subQuery: options.subQuery,
-            include,
-            groupedLimit: options.groupedLimit
-          });
-        }
-
-        if (include.subQuery && subQuery) {
-          joinQueries.subQuery.push(joinQueryItem);
-        } else {
-          joinQueries.mainQuery.push(joinQueryItem);
-        }
-
-        if (include.include) {
-          for (const childInclude of include.include) {
-
-            if (childInclude.separate || childInclude._pseudo) {
-              continue;
-            }
-
-            const childJoinQueries = generateJoinQueries(childInclude, as);
-
-            if (childInclude.subQuery && subQuery) {
-              joinQueries.subQuery = joinQueries.subQuery.concat(childJoinQueries.subQuery);
-            }
-            if (childJoinQueries.mainQuery) {
-              joinQueries.mainQuery = joinQueries.mainQuery.concat(childJoinQueries.mainQuery);
-            }
-
-          }
-        }
-
-        return joinQueries;
-      };
->>>>>>> b9eaf806
 
       for (const include of options.include) {
         if (include.separate) {
@@ -1382,13 +1092,8 @@
             const where = _.assign({}, options.where);
             where[options.groupedLimit.on] = value;
 
-<<<<<<< HEAD
             return '(' + this.selectQuery(
               mainTable.quotedName,
-=======
-            return '('+this.selectQuery(
-              tableName,
->>>>>>> b9eaf806
               {
                 attributes: options.attributes,
                 limit: options.groupedLimit.limit,
@@ -1575,7 +1280,7 @@
             }
           }
 
-          attr = attr.map($attr => $attr._isSequelizeMethod ? this.handleSequelizeMethod($attr) : $attr);
+          attr = attr.map(attr => attr._isSequelizeMethod ? this.handleSequelizeMethod(attr) : attr);
 
           attrAs = attr[1];
           attr = attr[0];
@@ -1934,7 +1639,7 @@
         let parent = include;
         let child = include;
         let nestedIncludes = [];
-        let $query;
+        let query;
 
         while (parent = parent.parent) {
           nestedIncludes = [_.extend({}, child, { include: nestedIncludes })];
@@ -1945,9 +1650,9 @@
         const topParent = topInclude.parent;
 
         if (topInclude.through && Object(topInclude.through.model) === topInclude.through.model) {
-          $query = this.selectQuery(topInclude.through.model.getTableName(), {
+          query = this.selectQuery(topInclude.through.model.getTableName(), {
             attributes: [topInclude.through.model.primaryKeyField],
-            include: Model.$validateIncludedElements({
+            include: Model._validateIncludedElements({
               model: topInclude.through.model,
               include: [{
                 association: topInclude.association.toTarget,
@@ -1968,7 +1673,7 @@
             includeIgnoreAttributes: false
           }, topInclude.through.model);
         } else {
-          $query = this.selectQuery(topInclude.model.tableName, {
+          query = this.selectQuery(topInclude.model.tableName, {
             attributes: [topInclude.model.primaryKeyAttributes[0]],
             include: topInclude.include,
             where: {
@@ -1984,7 +1689,7 @@
 
         topLevelInfo.options.where['__' + throughAs] = this.sequelize.asIs([
           '(',
-          $query.replace(/\;$/, ''),
+          query.replace(/\;$/, ''),
           ')',
           'IS NOT NULL'
         ].join(' '));
