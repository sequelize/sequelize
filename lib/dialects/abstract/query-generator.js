--- conflicted
+++ resolved
@@ -2264,28 +2264,6 @@
       if (!this._dialect.supports.limitwhere || (key!=='ROWNUM')) {
         var prefix = true;
         if (key._isSequelizeMethod) {
-<<<<<<< HEAD
-            key = this.handleSequelizeMethod(key);
-        } else if (Utils.isColString(key)) {
-            key = key.substr(1, key.length - 2).split('.');
-
-            if (key.length > 2) {
-            key = [
-                key.slice(0, -1).join('.'),
-                key[key.length - 1]
-            ];
-            }
-
-            key = key.map(this.quoteIdentifier.bind(this)).join('.');
-            prefix = false;
-        } else {
-            key = this.quoteIdentifier(key);
-        }
-      }
-      if (options.prefix && prefix) {
-        if (options.prefix instanceof Utils.literal) {
-          key = [this.handleSequelizeMethod(options.prefix), key].join('.');
-=======
           key = this.handleSequelizeMethod(key);
         } else if (Utils.isColString(key)) {
           key = key.substr(1, key.length - 2).split('.');
@@ -2308,7 +2286,6 @@
             key = [this.handleSequelizeMethod(options.prefix), key].join('.');
           } else {
             key = [this.quoteTable(options.prefix), key].join('.');
->>>>>>> 02822e34
           }
         }
         return [key, value].join(' '+comparator+' ');
