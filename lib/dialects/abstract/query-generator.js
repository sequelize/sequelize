'use strict';

var Utils = require('../../utils')
  , SqlString = require('../../sql-string')
  , Model = require('../../model')
  , _ = require('lodash')
  , util = require('util');

module.exports = (function() {
  var QueryGenerator = {
    addSchema: function(param) {
      var self = this
        , schema = (!param.options && param.schema) || (param.options && param.options.schema ? param.options.schema : undefined)
        , schemaDelimiter = (param.options && param.options.schemaDelimiter ? param.options.schemaDelimiter : undefined);

      if (!schema) return param.tableName || param;

      return {
        tableName: param.tableName || param,
        table: param.tableName || param,
        name: param.name || param,
        schema: schema,
        delimiter: schemaDelimiter || '.',
        toString: function() {
          return self.quoteTable(this);
        }
      };
    },

    /*
      Returns a query for dropping a schema
    */
    dropSchema: function(tableName, options) {
      return this.dropTableQuery(tableName, options);
    },

    /*
      Returns a query for creating a table.
      Parameters:
        - tableName: Name of the new table.
        - attributes: An object with containing attribute-attributeType-pairs.
                      Attributes should have the format:
                      {attributeName: type, attr2: type2}
                      --> e.g. {title: 'VARCHAR(255)'}
        - options: An object with options.
                   Defaults: { engine: 'InnoDB', charset: null }
    */
    /* istanbul ignore next */
    createTableQuery: function(tableName, attributes, options) {
      throwMethodUndefined('createTableQuery');
    },

    versionQuery: function(tableName, attributes, options) {
      throwMethodUndefined('versionQuery');
    },

    describeTableQuery: function(tableName, schema, schemaDelimiter) {
      var table = this.quoteTable(
        this.addSchema({
          tableName: tableName,
          options: {
            schema: schema,
            schemaDelimiter: schemaDelimiter
          }
        })
      );

      return 'DESCRIBE ' + table + ';';
    },

    /*
      Returns a query for dropping a table.
    */
    dropTableQuery: function(tableName, options) {
      options = options || {};

      var query = 'DROP TABLE IF EXISTS <%= table %>;';

      return Utils._.template(query)({
        table: this.quoteTable(tableName)
      });
    },

    /*
      Returns a rename table query.
      Parameters:
        - originalTableName: Name of the table before execution.
        - futureTableName: Name of the table after execution.
    */
    renameTableQuery: function(before, after) {
      var query = 'ALTER TABLE <%= before %> RENAME TO <%= after %>;';
      return Utils._.template(query)({
        before: this.quoteTable(before),
        after: this.quoteTable(after)
      });
    },

    /*
      Returns a query, which gets all available table names in the database.
    */
    /* istanbul ignore next */
    showTablesQuery: function() {
      throwMethodUndefined('showTablesQuery');
    },

    /*
      Returns a query, which adds an attribute to an existing table.
      Parameters:
        - tableName: Name of the existing table.
        - attributes: A hash with attribute-attributeOptions-pairs.
          - key: attributeName
          - value: A hash with attribute specific options:
            - type: DataType
            - defaultValue: A String with the default value
            - allowNull: Boolean
    */
    /* istanbul ignore next */
    addColumnQuery: function(tableName, attributes) {
      throwMethodUndefined('addColumnQuery');
    },

    /*
      Returns a query, which removes an attribute from an existing table.
      Parameters:
        - tableName: Name of the existing table
        - attributeName: Name of the obsolete attribute.
    */
    /* istanbul ignore next */
    removeColumnQuery: function(tableName, attributeName) {
      throwMethodUndefined('removeColumnQuery');
    },

    /*
      Returns a query, which modifies an existing attribute from a table.
      Parameters:
        - tableName: Name of the existing table.
        - attributes: A hash with attribute-attributeOptions-pairs.
          - key: attributeName
          - value: A hash with attribute specific options:
            - type: DataType
            - defaultValue: A String with the default value
            - allowNull: Boolean
    */
    /* istanbul ignore next */
    changeColumnQuery: function(tableName, attributes) {
      throwMethodUndefined('changeColumnQuery');
    },

    /*
      Returns a query, which renames an existing attribute.
      Parameters:
        - tableName: Name of an existing table.
        - attrNameBefore: The name of the attribute, which shall be renamed.
        - attrNameAfter: The name of the attribute, after renaming.
    */
    /* istanbul ignore next */
    renameColumnQuery: function(tableName, attrNameBefore, attrNameAfter) {
      throwMethodUndefined('renameColumnQuery');
    },

    /*
      Returns an insert into command. Parameters: table name + hash of attribute-value-pairs.
    */
    insertQuery: function(table, valueHash, modelAttributes, options) {
      options = options || {};

      var query
        , valueQuery = 'INSERT<%= ignore %> INTO <%= table %> (<%= attributes %>)<%= output %> VALUES (<%= values %>)'
        , emptyQuery = 'INSERT<%= ignore %> INTO <%= table %><%= output %>'
        , outputFragment
        , fields = []
        , values = []
        , key
        , value
        , identityWrapperRequired = false
        , modelAttributeMap = {};

      if (modelAttributes) {
        Utils._.each(modelAttributes, function(attribute, key) {
          modelAttributeMap[key] = attribute;
          if (attribute.field) {
            modelAttributeMap[attribute.field] = attribute;
          }
        });
      }

      if (this._dialect.supports['DEFAULT VALUES']) {
        emptyQuery += ' DEFAULT VALUES';
      } else if (this._dialect.supports['VALUES ()']) {
        emptyQuery += ' VALUES ()';
      }

      if (this._dialect.supports.returnValues && options.returning) {
        if (!!this._dialect.supports.returnValues.returning) {
          valueQuery += ' RETURNING *';
          emptyQuery += ' RETURNING *';
        } else if (!!this._dialect.supports.returnValues.output) {
          outputFragment = ' OUTPUT INSERTED.*';
        }
      }

      if (this._dialect.supports['EXCEPTION'] && options.exception) {
        // Mostly for internal use, so we expect the user to know what he's doing!
        // pg_temp functions are private per connection, so we never risk this function interfering with another one.

        // <= 9.1
        //options.exception = 'WHEN unique_violation THEN NULL;';
        //valueQuery = 'CREATE OR REPLACE FUNCTION pg_temp.testfunc() RETURNS SETOF <%= table %> AS $body$ BEGIN RETURN QUERY ' + valueQuery + '; EXCEPTION ' + options.exception + ' END; $body$ LANGUAGE plpgsql; SELECT * FROM pg_temp.testfunc(); DROP FUNCTION IF EXISTS pg_temp.testfunc();';

        // >= 9.2
        options.exception = 'WHEN unique_violation THEN GET STACKED DIAGNOSTICS sequelize_caught_exception = PG_EXCEPTION_DETAIL;';
        valueQuery = 'CREATE OR REPLACE FUNCTION pg_temp.testfunc(OUT response <%= table %>, OUT sequelize_caught_exception text) RETURNS RECORD AS $$ BEGIN ' + valueQuery + ' INTO response; EXCEPTION ' + options.exception + ' END $$ LANGUAGE plpgsql; SELECT (testfunc.response).*, testfunc.sequelize_caught_exception FROM pg_temp.testfunc(); DROP FUNCTION IF EXISTS pg_temp.testfunc()';
      }

      if (this._dialect.supports['ON DUPLICATE KEY'] && options.onDuplicate) {
        valueQuery += ' ON DUPLICATE KEY ' + options.onDuplicate;
        emptyQuery += ' ON DUPLICATE KEY ' + options.onDuplicate;
      }

      valueHash = Utils.removeNullValuesFromHash(valueHash, this.options.omitNull);

      for (key in valueHash) {
        if (valueHash.hasOwnProperty(key)) {
          value = valueHash[key];
          fields.push(this.quoteIdentifier(key));

          // SERIALS' can't be NULL in postgresql, use DEFAULT where supported
          if (modelAttributeMap && modelAttributeMap[key] && modelAttributeMap[key].autoIncrement === true && !value) {
            if (!this._dialect.supports.autoIncrement.defaultValue) {
              fields.splice(-1,1);
            } else if (this._dialect.supports['DEFAULT']) {
              values.push('DEFAULT');
            } else {
              values.push(this.escape(null));
            }
          } else {
            if (modelAttributeMap && modelAttributeMap[key] && modelAttributeMap[key].autoIncrement === true) {
              identityWrapperRequired = true;
            }

            value = this.escape(value, (modelAttributeMap && modelAttributeMap[key]) || undefined);
            if (options.exception) {
              // $ inside value strings are illegal when using $$ as literal strings/delimiters for function bodys
              value = value.replace(/\$/g, '\\$');
            }
            values.push(value);
          }
        }
      }

      var replacements = {
        ignore: options.ignore ? this._dialect.supports['IGNORE'] : '',
        table: this.quoteTable(table),
        attributes: fields.join(','),
        output: outputFragment,
        values: values.join(',')
      };

      query = (replacements.attributes.length ? valueQuery : emptyQuery) + ';';
      if (identityWrapperRequired && this._dialect.supports.autoIncrement.identityInsert) {
        query = [
          'SET IDENTITY_INSERT', this.quoteTable(table), 'ON;',
          query,
          'SET IDENTITY_INSERT', this.quoteTable(table), 'OFF;',
        ].join(' ');
      }

      return Utils._.template(query)(replacements);
    },
    /*
      Returns an insert into command for multiple values.
      Parameters: table name + list of hashes of attribute-value-pairs.
    */
    /* istanbul ignore next */
    bulkInsertQuery: function(tableName, attrValueHashes) {
      throwMethodUndefined('bulkInsertQuery');
    },

    /*
      Returns an update query.
      Parameters:
        - tableName -> Name of the table
        - values -> A hash with attribute-value-pairs
        - where -> A hash with conditions (e.g. {name: 'foo'})
                   OR an ID as integer
                   OR a string with conditions (e.g. 'name="foo"').
                   If you use a string, you have to escape it on your own.
    */
    updateQuery: function(tableName, attrValueHash, where, options, attributes) {
      options = options || {};
      _.defaults(options, this.options);

      attrValueHash = Utils.removeNullValuesFromHash(attrValueHash, options.omitNull, options);

      var query
        , values = []
        , outputFragment
        , modelAttributeMap = {};

      query = 'UPDATE <%= table %> SET <%= values %><%= output %> WHERE <%= where %>';

      if (this._dialect.supports['LIMIT ON UPDATE'] && options.limit) {
        query += ' LIMIT ' + this.escape(options.limit) + ' ';
      }

      if (this._dialect.supports.returnValues) {
        if (!!this._dialect.supports.returnValues.output) {
          // we always need this for mssql
          outputFragment = ' OUTPUT INSERTED.*';
        } else if (this._dialect.supports.returnValues && options.returning) {
          query += ' RETURNING *';
        }
      }

      if (attributes) {
        Utils._.each(attributes, function(attribute, key) {
          modelAttributeMap[key] = attribute;
          if (attribute.field) {
            modelAttributeMap[attribute.field] = attribute;
          }
        });
      }

      for (var key in attrValueHash) {
        if (modelAttributeMap && modelAttributeMap[key] &&
            modelAttributeMap[key].autoIncrement === true &&
            !this._dialect.supports.autoIncrement.update) {
          // not allowed to update identity column
          continue;
        }

        var value = attrValueHash[key];
        values.push(this.quoteIdentifier(key) + '=' + this.escape(value, (modelAttributeMap && modelAttributeMap[key] || undefined)));
      }

      var replacements = {
        table: this.quoteTable(tableName),
        values: values.join(','),
        output: outputFragment,
        where: this.getWhereConditions(where)
      };

      if (values.length === 0) {
        return '';
      }

      return Utils._.template(query)(replacements);
    },

    /*
      Returns an upsert query.
    */
    upsertQuery: function (tableName, insertValues, updateValues, where, rawAttributes, options) {
      throwMethodUndefined('upsertQuery');
    },

    /*
      Returns a deletion query.
      Parameters:
        - tableName -> Name of the table
        - where -> A hash with conditions (e.g. {name: 'foo'})
                   OR an ID as integer
                   OR a string with conditions (e.g. 'name="foo"').
                   If you use a string, you have to escape it on your own.
      Options:
        - limit -> Maximaum count of lines to delete
        - truncate -> boolean - whether to use an 'optimized' mechanism (i.e. TRUNCATE) if available,
                                note that this should not be the default behaviour because TRUNCATE does not
                                always play nicely (e.g. InnoDB tables with FK constraints)
                                (@see http://dev.mysql.com/doc/refman/5.6/en/truncate-table.html).
                                Note that truncate must ignore limit and where
    */
    /* istanbul ignore next */
    deleteQuery: function(tableName, where, options) {
      throwMethodUndefined('deleteQuery');
    },

    /*
      Returns an update query.
      Parameters:
        - tableName -> Name of the table
        - values -> A hash with attribute-value-pairs
        - where -> A hash with conditions (e.g. {name: 'foo'})
                   OR an ID as integer
                   OR a string with conditions (e.g. 'name="foo"').
                   If you use a string, you have to escape it on your own.
    */
    incrementQuery: function(tableName, attrValueHash, where, options) {
      attrValueHash = Utils.removeNullValuesFromHash(attrValueHash, this.options.omitNull);

      var query
        , key
        , value
        , values = []
        , outputFragment;

      query = 'UPDATE <%= table %> SET <%= values %><%= output %> WHERE <%= where %>';
      if (this._dialect.supports.returnValues) {
        if (!!this._dialect.supports.returnValues.returning) {
          query += ' RETURNING *';
        } else if (!!this._dialect.supports.returnValues.output) {
          outputFragment = ' OUTPUT INSERTED.*';
        }
      }

      for (key in attrValueHash) {
        value = attrValueHash[key];
        values.push(this.quoteIdentifier(key) + '=' + this.quoteIdentifier(key) + ' + ' + this.escape(value));
      }

      options = options || {};
      for (key in options) {
        value = options[key];
        values.push(this.quoteIdentifier(key) + '=' + this.escape(value));
      }

      var replacements = {
        table: this.quoteTable(tableName),
        values: values.join(','),
        output: outputFragment,
        where: this.getWhereConditions(where)
      };

      return Utils._.template(query)(replacements);
    },

    nameIndexes: function (indexes, rawTablename) {
      return Utils._.map(indexes, function (index) {
        if (!index.hasOwnProperty('name')) {
          var onlyAttributeNames = index.fields.map(function(attribute) {
            return (typeof attribute === 'string') ? attribute : attribute.attribute;
          }.bind(this));

          index.name = Utils.inflection.underscore(rawTablename + '_' + onlyAttributeNames.join('_'));
        }

        return index;
      });
    },

    /*
      Returns an add index query.
      Parameters:
        - tableName -> Name of an existing table, possibly with schema.
        - attributes:
            An array of attributes as string or as hash.
            If the attribute is a hash, it must have the following content:
              - attribute: The name of the attribute/column
              - length: An integer. Optional
              - order: 'ASC' or 'DESC'. Optional
        - options:
          - indicesType: UNIQUE|FULLTEXT|SPATIAL
          - indexName: The name of the index. Default is <tableName>_<attrName1>_<attrName2>
          - parser
        - rawTablename, the name of the table, without schema. Used to create the name of the index
    */
    addIndexQuery: function(tableName, attributes, options, rawTablename) {
      options = options || {};

      var transformedAttributes = attributes.map(function(attribute) {
        if (typeof attribute === 'string') {
          return this.quoteIdentifier(attribute);
        } else {
          var result = '';

          if (!attribute.attribute) {
            throw new Error('The following index attribute has no attribute: ' + util.inspect(attribute));
          }

          result += this.quoteIdentifier(attribute.attribute);

          if (this._dialect.supports.index.collate && attribute.collate) {
            result += ' COLLATE ' + this.quoteIdentifier(attribute.collate);
          }

          if (this._dialect.supports.index.length && attribute.length) {
            result += '(' + attribute.length + ')';
          }

          if (attribute.order) {
            result += ' ' + attribute.order;
          }

          return result;
        }
      }.bind(this));

      if (!options.name) {
        // Mostly for cases where addIndex is called directly by the user without an options object (for example in migrations)
        // All calls that go through sequelize should already have a name
        options.fields = options.fields || attributes;
        options = this.nameIndexes([options], rawTablename)[0];
      }

      options = Utils._.defaults(options, {
        type: '',
        indicesType: options.type || '',
        indexType: options.method || undefined,
        indexName: options.name,
        parser: null
      });

      if (options.indicesType.toLowerCase() === 'unique') {
        options.unique = true;
        delete options.indicesType;
      }

      if (!this._dialect.supports.index.type) {
        delete options.indicesType;
      }

      return Utils._.compact([
        'CREATE',
        options.unique ? 'UNIQUE' : '',
        options.indicesType, 'INDEX',
        this._dialect.supports.index.concurrently && options.concurrently ? 'CONCURRENTLY' : undefined,
        this.quoteIdentifiers(options.indexName),
        this._dialect.supports.index.using === 1 && options.indexType ? 'USING ' + options.indexType : '',
        'ON', this.quoteIdentifiers(tableName),
        this._dialect.supports.index.using === 2 && options.indexType ? 'USING ' + options.indexType : '',
        '(' + transformedAttributes.join(', ') + ')',
        (this._dialect.supports.index.parser && options.parser ? 'WITH PARSER ' + options.parser : undefined)
      ]).join(' ');
    },

    /*
      Returns a query listing indexes for a given table.
      Parameters:
        - tableName: Name of an existing table.
        - options:
          - database: Name of the database.
    */
    /* istanbul ignore next */
    showIndexesQuery: function(tableName, options) {
      throwMethodUndefined('showIndexesQuery');
    },

    /*
      Returns a remove index query.
      Parameters:
        - tableName: Name of an existing table.
        - indexNameOrAttributes: The name of the index as string or an array of attribute names.
    */
    /* istanbul ignore next */
    removeIndexQuery: function(tableName, indexNameOrAttributes) {
      throwMethodUndefined('removeIndexQuery');
    },

    /*
      This method transforms an array of attribute hashes into equivalent
      sql attribute definition.
    */
    /* istanbul ignore next */
    attributesToSQL: function(attributes) {
      throwMethodUndefined('attributesToSQL');
    },

    /*
      Returns all auto increment fields of a factory.
    */
    /* istanbul ignore next */
    findAutoIncrementField: function(factory) {
      throwMethodUndefined('findAutoIncrementField');
    },


    quoteTable: function(param, as) {
      var table = '';

      if (as === true) {
        as = param.as || param.name || param;
      }

      if (_.isObject(param)) {
        if (this._dialect.supports.schemas) {
          if (param.schema) {
            table += this.quoteIdentifier(param.schema) + '.';
          }

          table += this.quoteIdentifier(param.tableName);
        } else {
          if (param.schema) {
            table += param.schema + (param.delimiter || '.');
          }

          table += param.tableName;
          table = this.quoteIdentifier(table);
        }


      } else {
        table = this.quoteIdentifier(param);
      }

      if (as) {
        table += ' AS ' + this.quoteIdentifier(as);
      }
      return table;
    },

    /*
      Quote an object based on its type. This is a more general version of quoteIdentifiers
      Strings: should proxy to quoteIdentifiers
      Arrays:
        * Expects array in the form: [<model> (optional), <model> (optional),... String, String (optional)]
          Each <model> can be a model or an object {model: Model, as: String}, matching include
        * Zero or more models can be included in the array and are used to trace a path through the tree of
          included nested associations. This produces the correct table name for the ORDER BY/GROUP BY SQL
          and quotes it.
        * If a single string is appended to end of array, it is quoted.
          If two strings appended, the 1st string is quoted, the 2nd string unquoted.
      Objects:
        * If raw is set, that value should be returned verbatim, without quoting
        * If fn is set, the string should start with the value of fn, starting paren, followed by
          the values of cols (which is assumed to be an array), quoted and joined with ', ',
          unless they are themselves objects
        * If direction is set, should be prepended

      Currently this function is only used for ordering / grouping columns and Sequelize.col(), but it could
      potentially also be used for other places where we want to be able to call SQL functions (e.g. as default values)
    */
    quote: function(obj, parent, force) {
      if (Utils._.isString(obj)) {
        return this.quoteIdentifiers(obj, force);
      } else if (Array.isArray(obj)) {
        // loop through array, adding table names of models to quoted
        // (checking associations to see if names should be singularised or not)
        var tableNames = []
          , parentAssociation
          , len = obj.length
          , item
          , model
          , as
          , association;
        for (var i = 0; i < len - 1; i++) {
          item = obj[i];
          if (item._modelAttribute || Utils._.isString(item) || item._isSequelizeMethod || 'raw' in item) {
            break;
          }

          if (item instanceof Model) {
            model = item;
            as = undefined;
          } else {
            model = item.model;
            as = item.as;
          }

          // check if model provided is through table
          if (!as && parentAssociation && parentAssociation.through && parentAssociation.through.model === model) {
            association = {as: model.name};
          } else {
            // find applicable association for linking parent to this model
            association = parent.getAssociation(model, as);
          }

          if (association) {
            tableNames[i] = association.as;
            parent = model;
            parentAssociation = association;
          } else {
            tableNames[i] = model.tableName;
            throw new Error('\'' + tableNames.join('.') + '\' in order / group clause is not valid association');
          }
        }

        // add 1st string as quoted, 2nd as unquoted raw
        var sql = (i > 0 ? this.quoteIdentifier(tableNames.join('.')) + '.' : (Utils._.isString(obj[0]) ? this.quoteIdentifier(parent.tableName) + '.' : '')) + this.quote(obj[i], parent, force);
        if (i < len - 1) {
          sql += ' ' + obj[i + 1];
        }
        return sql;
      } else if (obj._modelAttribute) {
        return this.quoteTable(obj.Model.tableName) + '.' + obj.fieldName;
      } else if (obj._isSequelizeMethod) {
        return this.handleSequelizeMethod(obj);
      } else if (Utils._.isObject(obj) && 'raw' in obj) {
        return obj.raw;
      } else {
        throw new Error('Unknown structure passed to order / group: ' + JSON.stringify(obj));
      }
    },

    /*
     Create a trigger
     */
    /* istanbul ignore next */
    createTrigger: function(tableName, triggerName, timingType, fireOnArray, functionName, functionParams,
        optionsArray) {
      throwMethodUndefined('createTrigger');
    },

    /*
     Drop a trigger
     */
    /* istanbul ignore next */
    dropTrigger: function(tableName, triggerName) {
      throwMethodUndefined('dropTrigger');
    },

    /*
     Rename a trigger
    */
    /* istanbul ignore next */
    renameTrigger: function(tableName, oldTriggerName, newTriggerName) {
      throwMethodUndefined('renameTrigger');
    },

    /*
     Create a function
     */
    /* istanbul ignore next */
    createFunction: function(functionName, params, returnType, language, body, options) {
      throwMethodUndefined('createFunction');
    },

    /*
     Drop a function
     */
    /* istanbul ignore next */
    dropFunction: function(functionName, params) {
      throwMethodUndefined('dropFunction');
    },

    /*
     Rename a function
     */
    /* istanbul ignore next */
    renameFunction: function(oldFunctionName, params, newFunctionName) {
      throwMethodUndefined('renameFunction');
    },

    /*
      Escape an identifier (e.g. a table or attribute name)
    */
    /* istanbul ignore next */
    quoteIdentifier: function(identifier, force) {
      throwMethodUndefined('quoteIdentifier');
    },

    /*
      Split an identifier into .-separated tokens and quote each part
    */
    quoteIdentifiers: function(identifiers, force) {
      if (identifiers.indexOf('.') !== -1) {
        identifiers = identifiers.split('.');
        return this.quoteIdentifier(identifiers.slice(0, identifiers.length - 1).join('.')) + '.' + this.quoteIdentifier(identifiers[identifiers.length - 1]);
      } else {
        return this.quoteIdentifier(identifiers);
      }
    },

    /*
      Escape a value (e.g. a string, number or date)
    */
    escape: function(value, field) {
      if (value && value._isSequelizeMethod) {
        return this.handleSequelizeMethod(value);
      } else {
        return SqlString.escape(value, false, this.options.timezone, this.dialect, field);
      }
    },

    /**
     * Generates an SQL query that returns all foreign keys of a table.
     *
     * @param  {String} tableName  The name of the table.
     * @param  {String} schemaName The name of the schema.
     * @return {String}            The generated sql query.
     */
    /* istanbul ignore next */
    getForeignKeysQuery: function(tableName, schemaName) {
      throwMethodUndefined('getForeignKeysQuery');
    },

    /**
     * Generates an SQL query that removes a foreign key from a table.
     *
     * @param  {String} tableName  The name of the table.
     * @param  {String} foreignKey The name of the foreign key constraint.
     * @return {String}            The generated sql query.
     */
    /* istanbul ignore next */
    dropForeignKeyQuery: function(tableName, foreignKey) {
      throwMethodUndefined('dropForeignKeyQuery');
    },


    /*
      Returns a query for selecting elements in the table <tableName>.
      Options:
        - attributes -> An array of attributes (e.g. ['name', 'birthday']). Default: *
        - where -> A hash with conditions (e.g. {name: 'foo'})
                   OR an ID as integer
                   OR a string with conditions (e.g. 'name="foo"').
                   If you use a string, you have to escape it on your own.
        - order -> e.g. 'id DESC'
        - group
        - limit -> The maximum count you want to get.
        - offset -> An offset value to start from. Only useable with limit!
    */

    selectQuery: function(tableName, options, model) {
      // Enter and change at your own peril -- Mick Hansen

      options = options || {};

      var table = null
        , self = this
        , query
        , limit = options.limit
        , mainModel = model
        , mainQueryItems = []
        , mainAttributes = options.attributes && options.attributes.slice(0)
        , mainJoinQueries = []
        // We'll use a subquery if we have a hasMany association and a limit
        , subQuery = options.subQuery === undefined ?
                     limit && options.hasMultiAssociation :
                     options.subQuery
        , subQueryItems = []
        , subQueryAttributes = null
        , subJoinQueries = []
        , mainTableAs = null;

      if (options.tableAs) {
        mainTableAs = this.quoteTable(options.tableAs);
      } else if (!Array.isArray(tableName) && model) {
        options.tableAs = mainTableAs = this.quoteTable(model.tableName);
      }

      options.table = table = !Array.isArray(tableName) ? this.quoteTable(tableName) : tableName.map(function(t) {
        if (Array.isArray(t)) {
          return this.quoteTable(t[0], t[1]);
        }
        return this.quoteTable(t, true);
      }.bind(this)).join(', ');

      if (subQuery && mainAttributes) {
        model.primaryKeyAttributes.forEach(function(keyAtt) {
          // Check if mainAttributes contain the primary key of the model either as a field or an aliased field
          if (!_.find(mainAttributes, function (attr) {
            return keyAtt === attr || keyAtt === attr[0] || keyAtt === attr[1];
          })) {
            mainAttributes.push(model.rawAttributes[keyAtt].field ? [keyAtt, model.rawAttributes[keyAtt].field] : keyAtt);
          }
        });
      }

      // Escape attributes
      mainAttributes = mainAttributes && mainAttributes.map(function(attr) {
        var addTable = true;

        if (attr._isSequelizeMethod) {
          return self.handleSequelizeMethod(attr);
        }

        if (Array.isArray(attr) && attr.length === 2) {
          if (attr[0]._isSequelizeMethod) {
            attr[0] = self.handleSequelizeMethod(attr[0]);
            addTable = false;
          } else {
            if (attr[0].indexOf('(') === -1 && attr[0].indexOf(')') === -1) {
              attr[0] = self.quoteIdentifier(attr[0]);
            }
          }
          attr = [attr[0], self.quoteIdentifier(attr[1])].join(' AS ');
        } else {
          attr = attr.indexOf(Utils.TICK_CHAR) < 0 && attr.indexOf('"') < 0 ? self.quoteIdentifiers(attr) : attr;
        }

        if (options.include && attr.indexOf('.') === -1 && addTable) {
          attr = mainTableAs + '.' + attr;
        }
        return attr;
      });

      // If no attributes specified, use *
      mainAttributes = mainAttributes || (options.include ? [mainTableAs + '.*'] : ['*']);

      // If subquery, we ad the mainAttributes to the subQuery and set the mainAttributes to select * from subquery
      if (subQuery) {
        // We need primary keys
        subQueryAttributes = mainAttributes;
        mainAttributes = [mainTableAs + '.*'];
      }

      if (options.include) {
        var generateJoinQueries = function(include, parentTable) {
          var table = include.model.getTableName()
            , as = include.as
            , joinQueryItem = ''
            , joinQueries = {
              mainQuery: [],
              subQuery: []
            }
            , attributes
            , association = include.association
            , through = include.through
            , joinType = include.required ? ' INNER JOIN ' : ' LEFT OUTER JOIN '
            , includeWhere = {}
            , whereOptions = Utils._.clone(options);

          whereOptions.keysEscaped = true;

          if (tableName !== parentTable && mainTableAs !== parentTable) {
            as = parentTable + '.' + include.as;
          }

          // includeIgnoreAttributes is used by aggregate functions
          if (options.includeIgnoreAttributes !== false) {

            attributes = include.attributes.map(function(attr) {
              var attrAs = attr,
                  verbatim = false;

              if (Array.isArray(attr) && attr.length === 2) {
                if (attr[0]._isSequelizeMethod) {
                  if (attr[0] instanceof Utils.literal ||
                    attr[0] instanceof Utils.cast ||
                    attr[0] instanceof Utils.fn
                  ) {
                    verbatim = true;
                  }
                }

                attr = attr.map(function($attr) {
                  return $attr._isSequelizeMethod ? self.handleSequelizeMethod($attr) : $attr;
                });

                attrAs = attr[1];
                attr = attr[0];
              } else if (attr instanceof Utils.literal) {
                return attr.val; // We trust the user to rename the field correctly
              } else if (attr instanceof Utils.cast ||
                attr instanceof Utils.fn
              ) {
                throw new Error("Tried to select attributes using Sequelize.cast or Sequelize.fn without specifying an alias for the result, during eager loading. " +
                  "This means the attribute will not be added to the returned instance");
              }

              var prefix;
              if (verbatim === true) {
                prefix = attr;
              } else {
                prefix = self.quoteIdentifier(as) + '.' + self.quoteIdentifier(attr);
              }
              return prefix + ' AS ' + self.quoteIdentifier(as + '.' + attrAs);
            });
            if (include.subQuery && subQuery) {
              subQueryAttributes = subQueryAttributes.concat(attributes);
            } else {
              mainAttributes = mainAttributes.concat(attributes);
            }
          }

          if (through) {
            var throughTable = through.model.getTableName()
              , throughAs = as + '.' + through.as
              , throughAttributes = through.attributes.map(function(attr) {
                return self.quoteIdentifier(throughAs) + '.' + self.quoteIdentifier(Array.isArray(attr) ? attr[0] : attr) +
                       ' AS ' +
                       self.quoteIdentifier(throughAs + '.' + (Array.isArray(attr) ? attr[1] : attr));
              })
              , primaryKeysSource = association.source.primaryKeyAttributes
              , tableSource = parentTable
              , identSource = association.identifierField
              , attrSource = association.source.rawAttributes[primaryKeysSource[0]].field || primaryKeysSource[0]
              , where

              , primaryKeysTarget = association.target.primaryKeyAttributes
              , tableTarget = as
              , identTarget = association.foreignIdentifierField
              , attrTarget = association.target.rawAttributes[primaryKeysTarget[0]].field || primaryKeysTarget[0]

              , sourceJoinOn
              , targetJoinOn
              , targetWhere

              , throughWhere;

            if (options.includeIgnoreAttributes !== false) {
              // Through includes are always hasMany, so we need to add the attributes to the mainAttributes no matter what (Real join will never be executed in subquery)
              mainAttributes = mainAttributes.concat(throughAttributes);
            }

            // Filter statement for left side of through
            // Used by both join and subquery where
            sourceJoinOn = self.quoteTable(tableSource) + '.' + self.quoteIdentifier(attrSource) + ' = ';
            sourceJoinOn += self.quoteIdentifier(throughAs) + '.' + self.quoteIdentifier(identSource);

            // Filter statement for right side of through
            // Used by both join and subquery where
            targetJoinOn = self.quoteIdentifier(tableTarget) + '.' + self.quoteIdentifier(attrTarget) + ' = ';
            targetJoinOn += self.quoteIdentifier(throughAs) + '.' + self.quoteIdentifier(identTarget);

            if (include.through.where) {
              throughWhere = self.getWhereConditions(include.through.where, self.sequelize.literal(self.quoteIdentifier(throughAs)), include.through.model);
            }

            if (self._dialect.supports.joinTableDependent) {
              // Generate a wrapped join so that the through table join can be dependent on the target join
              joinQueryItem += joinType + '(';
              joinQueryItem += self.quoteTable(throughTable, throughAs);
              joinQueryItem += ' INNER JOIN ' + self.quoteTable(table, as) + ' ON ';
              joinQueryItem += targetJoinOn;

              if (throughWhere) {
                joinQueryItem += ' AND ' + throughWhere;
              }

              joinQueryItem += ') ON '+sourceJoinOn;
            } else {
              // Generate join SQL for left side of through
              joinQueryItem += joinType + self.quoteTable(throughTable, throughAs)  + ' ON ';
              joinQueryItem += sourceJoinOn;

              // Generate join SQL for right side of through
              joinQueryItem += joinType + self.quoteTable(table, as) + ' ON ';
              joinQueryItem += targetJoinOn;

              if (throughWhere) {
                joinQueryItem += ' AND ' + throughWhere;
              }

            }

            if (include.where || include.through.where) {
              if (include.where) {
                targetWhere = self.getWhereConditions(include.where, self.sequelize.literal(self.quoteIdentifier(as)), include.model, whereOptions);
                joinQueryItem += ' AND ' + targetWhere;
              }
              if (subQuery && include.required) {
                if (!options.where) options.where = {};
                (function (include) {
                  // Closure to use sane local variables

                  var parent = include
                    , child = include
                    , nestedIncludes = []
                    , topParent
                    , topInclude
                    , $query;

                  while (parent = parent.parent) {
                    nestedIncludes = [_.extend({}, child, {include: nestedIncludes})];
                    child = parent;
                  }

                  topInclude = nestedIncludes[0];
                  topParent = topInclude.parent;

                  if (topInclude.through && Object(topInclude.through.model) === topInclude.through.model) {
                    $query = self.selectQuery(topInclude.through.model.getTableName(), {
                      attributes: [topInclude.through.model.primaryKeyAttributes[0]],
                      include: [{
                        model: topInclude.model,
                        as: topInclude.model.name,
                        attributes: [],
                        association: {
                          associationType: 'BelongsTo',
                          isSingleAssociation: true,
                          source: topInclude.association.target,
                          target: topInclude.association.source,
                          identifier: topInclude.association.foreignIdentifier,
                          identifierField: topInclude.association.foreignIdentifierField
                        },
                        required: true,
                        include: topInclude.include,
                        _pseudo: true
                      }],
<<<<<<< HEAD
                      where: {
                        $join: self.sequelize.asIs([
                          self.quoteTable(topParent.model.tableName) + '.' + self.quoteIdentifier(topParent.model.primaryKeyAttributes[0]),
                          self.quoteIdentifier(topInclude.through.model.tableName) + '.' + self.quoteIdentifier(topInclude.association.identifierField)
                        ].join(" = "))
                      },
=======
                      where: self.sequelize.and(
                        self.sequelize.asIs([
                          self.quoteTable(topParent.model.name) + '.' + self.quoteIdentifier(topParent.model.primaryKeyAttributes[0]),
                          self.quoteIdentifier(topInclude.through.model.name) + '.' + self.quoteIdentifier(topInclude.association.identifierField)
                        ].join(" = ")),
                        topInclude.through.where
                      ),
>>>>>>> 64d13eaf
                      limit: 1,
                      includeIgnoreAttributes: false
                    }, topInclude.through.model);
                  } else {
                    $query = self.selectQuery(topInclude.model.tableName, {
                      attributes: [topInclude.model.primaryKeyAttributes[0]],
                      include: topInclude.include,
                      where: {
                        $join: self.sequelize.asIs([
                          self.quoteTable(topParent.model.tableName) + '.' + self.quoteIdentifier(topParent.model.primaryKeyAttributes[0]),
                          self.quoteIdentifier(topInclude.model.tableName) + '.' + self.quoteIdentifier(topInclude.association.identifierField)
                        ].join(" = "))
                      },
                      limit: 1,
                      includeIgnoreAttributes: false
                    }, topInclude.model);
                  }

                  options.where['__' + throughAs] = self.sequelize.asIs([
                    '(',
                      $query.replace(/\;$/, ""),
                    ')',
                    'IS NOT NULL'
                  ].join(' '));
                })(include);
              }
            }
          } else {
            var left = association.source
              , right = association.target
              , primaryKeysLeft = left.primaryKeyAttributes
              , primaryKeysRight = right.primaryKeyAttributes
              , tableLeft = parentTable
              , attrLeft = association.associationType === 'BelongsTo' ?
                           association.identifierField || association.identifier :
                           primaryKeysLeft[0]

              , tableRight = as
              , attrRight = association.associationType !== 'BelongsTo' ?
                            association.identifierField || association.identifier :
                            right.rawAttributes[primaryKeysRight[0]].field || primaryKeysRight[0]
              , joinOn
              , subQueryJoinOn;

            // Filter statement
            // Used by both join and subquery where
            if (subQuery && !include.subQuery && include.parent.subQuery && (include.hasParentRequired || include.hasParentWhere || include.parent.hasIncludeRequired || include.parent.hasIncludeWhere)) {
              joinOn = self.quoteIdentifier(tableLeft + '.' + attrLeft);
            } else {
              if (association.associationType !== 'BelongsTo') {
                // Alias the left attribute if the left attribute is not from a subqueried main table
                // When doing a query like SELECT aliasedKey FROM (SELECT primaryKey FROM primaryTable) only aliasedKey is available to the join, this is not the case when doing a regular select where you can't used the aliased attribute
                if (!subQuery || (subQuery && include.parent.model !== mainModel)) {
                  if (left.rawAttributes[attrLeft].field) {
                    attrLeft = left.rawAttributes[attrLeft].field;
                  }
                }
              }
              joinOn = self.quoteTable(tableLeft) + '.' + self.quoteIdentifier(attrLeft);
            }
            subQueryJoinOn = self.quoteTable(tableLeft) + '.' + self.quoteIdentifier(attrLeft);

            joinOn += ' = ' + self.quoteTable(tableRight) + '.' + self.quoteIdentifier(attrRight);
            subQueryJoinOn += ' = ' + self.quoteTable(tableRight) + '.' + self.quoteIdentifier(attrRight);

            if (include.where) {
              joinOn += ' AND ' + self.getWhereConditions(include.where, self.sequelize.literal(self.quoteIdentifier(as)), include.model, whereOptions);
              subQueryJoinOn += ' AND ' + self.getWhereConditions(include.where, self.sequelize.literal(self.quoteIdentifier(as)), include.model, whereOptions);
            }

            // If its a multi association and the main query is a subquery (because of limit) we need to filter based on this association in a subquery
            if (subQuery && association.isMultiAssociation && include.required) {
              if (!options.where) options.where = {};
              // Creating the as-is where for the subQuery, checks that the required association exists
              var $query = self.selectQuery(include.model.getTableName(), {
                tableAs: as,
                attributes: [attrRight],
                where: self.sequelize.asIs(subQueryJoinOn ? [subQueryJoinOn] : [joinOn]),
                limit: 1
              }, include.model);

              var subQueryWhere = self.sequelize.asIs([
                '(',
                  $query.replace(/\;$/, ""),
                ')',
                'IS NOT NULL'
              ].join(' '));

              if (options.where instanceof Utils.and) {
                options.where.args.push(subQueryWhere);
              } else if (Utils._.isPlainObject(options.where)) {
                options.where['__' + as] = subQueryWhere;
              } else {
                options.where = new Utils.and(options.where, subQueryWhere);
              }
            }

            // Generate join SQL
            joinQueryItem += joinType + self.quoteTable(table, as) + ' ON ' + joinOn;
          }

          if (include.subQuery && subQuery) {
            joinQueries.subQuery.push(joinQueryItem);
          } else {
            joinQueries.mainQuery.push(joinQueryItem);
          }

          if (include.include) {
            include.include.forEach(function(childInclude) {
              if (childInclude._pseudo) return;
              var childJoinQueries = generateJoinQueries(childInclude, as);

              if (childInclude.subQuery && subQuery) {
                joinQueries.subQuery = joinQueries.subQuery.concat(childJoinQueries.subQuery);
              }
              if (childJoinQueries.mainQuery) {
                joinQueries.mainQuery = joinQueries.mainQuery.concat(childJoinQueries.mainQuery);
              }

            }.bind(this));
          }

          return joinQueries;
        };

        // Loop through includes and generate subqueries
        options.include.forEach(function(include) {
          var joinQueries = generateJoinQueries(include, options.tableAs);

          subJoinQueries = subJoinQueries.concat(joinQueries.subQuery);
          mainJoinQueries = mainJoinQueries.concat(joinQueries.mainQuery);

        }.bind(this));
      }

      // If using subQuery select defined subQuery attributes and join subJoinQueries
      if (subQuery) {
        subQueryItems.push('SELECT ' + subQueryAttributes.join(', ') + ' FROM ' + options.table);
        if (mainTableAs) {
          subQueryItems.push(' AS ' + mainTableAs);
        }
        subQueryItems.push(subJoinQueries.join(''));

      // Else do it the reguar way
      } else {
        mainQueryItems.push('SELECT ' + mainAttributes.join(', ') + ' FROM ' + options.table);
        if (mainTableAs) {
          mainQueryItems.push(' AS ' + mainTableAs);
        }
        mainQueryItems.push(mainJoinQueries.join(''));
      }

      // Add WHERE to sub or main query
      if (options.hasOwnProperty('where')) {
        options.where = this.getWhereConditions(options.where, mainTableAs || tableName, model, options);
        if (options.where) {
          if (subQuery) {
            subQueryItems.push(' WHERE ' + options.where);
          } else {
            mainQueryItems.push(' WHERE ' + options.where);
          }
        }
      }

      // Add GROUP BY to sub or main query
      if (options.group) {
        options.group = Array.isArray(options.group) ? options.group.map(function(t) { return this.quote(t, model); }.bind(this)).join(', ') : options.group;
        if (subQuery) {
          subQueryItems.push(' GROUP BY ' + options.group);
        } else {
          mainQueryItems.push(' GROUP BY ' + options.group);
        }
      }

      // Add HAVING to sub or main query
      if (options.hasOwnProperty('having')) {
        options.having = this.getWhereConditions(options.having, tableName, model, options, false);
        if (subQuery) {
          subQueryItems.push(' HAVING ' + options.having);
        } else {
          mainQueryItems.push(' HAVING ' + options.having);
        }
      }
      // Add ORDER to sub or main query
      if (options.order) {
        var mainQueryOrder = [];
        var subQueryOrder = [];

        var validateOrder = function(order) {
          if (!_.contains(['ASC', 'DESC'], order.toUpperCase())) {
            throw new Error(util.format('Order must be \'ASC\' or \'DESC\', \'%s\' given', order));
          }
        };

        if (Array.isArray(options.order)) {
          options.order.forEach(function(t) {
            if (Array.isArray(t) && _.size(t) > 1) {
              if (t[0] instanceof Model || t[0].model instanceof Model) {
                if (typeof t[t.length - 2] === "string") {
                  validateOrder(_.last(t));
                }
              } else {
                validateOrder(_.last(t));
              }
            }

            if (subQuery && (Array.isArray(t) && !(t[0] instanceof Model) && !(t[0].model instanceof Model))) {
              subQueryOrder.push(this.quote(t, model));
            }
            mainQueryOrder.push(this.quote(t, model));
          }.bind(this));
        } else {
          mainQueryOrder.push(this.quote(typeof options.order === "string" ? new Utils.literal(options.order) : options.order, model));
        }

        if (mainQueryOrder.length) {
          mainQueryItems.push(' ORDER BY ' + mainQueryOrder.join(', '));
        }
        if (subQueryOrder.length) {
          subQueryItems.push(' ORDER BY ' + subQueryOrder.join(', '));
        }
      }

      // Add LIMIT, OFFSET to sub or main query
      var limitOrder = this.addLimitAndOffset(options, model);
      if (limitOrder) {
        if (subQuery) {
          subQueryItems.push(limitOrder);
        } else {
          mainQueryItems.push(limitOrder);
        }
      }

      // If using subQuery, select attributes from wrapped subQuery and join out join tables
      if (subQuery) {
        query = 'SELECT ' + mainAttributes.join(', ') + ' FROM (';
        query += subQueryItems.join('');
        query += ') AS ' + options.tableAs;
        query += mainJoinQueries.join('');
        query += mainQueryItems.join('');
      } else {
        query = mainQueryItems.join('');
      }

      if (options.lock && this._dialect.supports.lock) {
        if (options.lock === 'SHARE') {
          query += ' ' + this._dialect.supports.forShare;
        } else {
          query += ' FOR UPDATE';
        }
      }

      query += ';';

      return query;
    },

    /**
     * Returns a query that starts a transaction.
     *
     * @param  {Boolean} value   A boolean that states whether autocommit shall be done or not.
     * @param  {Object}  options An object with options.
     * @return {String}          The generated sql query.
     */
    setAutocommitQuery: function(value, options) {
      if (options.parent) {
        return;
      }

      return 'SET autocommit = ' + (!!value ? 1 : 0) + ';';
    },

    /**
     * Returns a query that sets the transaction isolation level.
     *
     * @param  {String} value   The isolation level.
     * @param  {Object} options An object with options.
     * @return {String}         The generated sql query.
     */
    setIsolationLevelQuery: function(value, options) {
      if (options.parent) {
        return;
      }

      return 'SET SESSION TRANSACTION ISOLATION LEVEL ' + value + ';';
    },

    /**
     * Returns a query that starts a transaction.
     *
     * @param  {Transaction} transaction
     * @param  {Object} options An object with options.
     * @return {String}         The generated sql query.
     */
    startTransactionQuery: function(transaction, options) {
      if (options.parent) {
        return 'SAVEPOINT ' + this.quoteIdentifier(transaction.name) + ';';
      }

      return 'START TRANSACTION;';
    },

    /**
     * Returns a query that commits a transaction.
     *
     * @param  {Object} options An object with options.
     * @return {String}         The generated sql query.
     */
    commitTransactionQuery: function(options) {
      if (options.parent) {
        return;
      }

      return 'COMMIT;';
    },

    /**
     * Returns a query that rollbacks a transaction.
     *
     * @param  {Transaction} transaction
     * @param  {Object} options An object with options.
     * @return {String}         The generated sql query.
     */
    rollbackTransactionQuery: function(transaction, options) {
      if (options.parent) {
        return 'ROLLBACK TO SAVEPOINT ' + this.quoteIdentifier(transaction.name) + ';';
      }

      return 'ROLLBACK;';
    },

    /**
     * Returns an SQL fragment for adding result constraints
     *
     * @param  {Object} options An object with selectQuery options.
     * @param  {Object} options The model passed to the selectQuery.
     * @return {String}         The generated sql query.
     */
    addLimitAndOffset: function(options, model) {
      var fragment = '';
      if (options.offset && !options.limit) {
        fragment += ' LIMIT ' + options.offset + ', ' + 18440000000000000000;
      } else if (options.limit) {
        if (options.offset) {
          fragment += ' LIMIT ' + options.offset + ', ' + options.limit;
        } else {
          fragment += ' LIMIT ' + options.limit;
        }
      }

      return fragment;
    },

    handleSequelizeMethod: function (smth, tableName, factory, options, prepend) {
      var self = this
        , result;

      if ((smth instanceof Utils.and) || (smth instanceof Utils.or)) {
        var connector = (smth instanceof Utils.and) ? ' AND ' : ' OR ';

        result = smth.args.filter(function(arg) {
          return arg !== undefined;
        }).map(function(arg) {
          return self.getWhereConditions(arg, tableName, factory, options, prepend);
        }).join(connector);

        result = result.length && '(' + result + ')' || undefined;
      } else if (smth instanceof Utils.where) {
        var value = smth.logic
          , key
          , logic
          , _result = []
          , _value;

        if (smth.attribute._isSequelizeMethod) {
          key = this.getWhereConditions(smth.attribute, tableName, factory, options, prepend);
        } else {
          key = this.quoteTable(smth.attribute.Model.name) + '.' + this.quoteIdentifier(smth.attribute.field || smth.attribute.fieldName);
        }

        if (value._isSequelizeMethod) {
          value = this.getWhereConditions(value, tableName, factory, options, prepend);

          result = (value === 'NULL') ? key + ' IS NULL' : [key, value].join(smth.comparator);
        } else if (_.isPlainObject(value)) {
         result = this.plainObjectToWhere(value, key, key, factory).join(' AND ');
        } else {
          if (typeof value === 'boolean') {
            value = this.booleanValue(value);
          } else {
            value = this.escape(value);
          }

          result = (value === 'NULL') ? key + ' IS NULL' : [key, value].join(' ' + smth.comparator + ' ');
        }
      } else if (smth instanceof Utils.literal) {
        result = smth.val;
      } else if (smth instanceof Utils.cast) {
        if (smth.val._isSequelizeMethod) {
          result = this.handleSequelizeMethod(smth.val, tableName, factory, options, prepend);
        } else {
          result = this.escape(smth.val);
        }

        result = 'CAST(' + result + ' AS ' + smth.type.toUpperCase() + ')';
      } else if (smth instanceof Utils.fn) {
        result = smth.fn + '(' + smth.args.map(function(arg) {
          if (arg._isSequelizeMethod) {
            return self.handleSequelizeMethod(arg, tableName, factory, options, prepend);
          } else {
            return self.escape(arg);
          }
        }).join(', ') + ')';
      } else if (smth instanceof Utils.col) {
        if (Array.isArray(smth.col)) {
          if (!factory) {
            throw new Error('Cannot call Sequelize.col() with array outside of order / group clause');
          }
        } else if (smth.col.indexOf('*') === 0) {
          return '*';
        }
        return this.quote(smth.col, factory);
      } else {
        result = smth.toString(this, factory);
      }

      return result;
    },

    /*
      Takes something and transforms it into values of a where condition.
    */
    getWhereConditions: function(smth, tableName, factory, options, prepend) {
      var result = null
        , where = {}
        , self = this;

      if (Array.isArray(tableName)) {
        tableName = tableName[0];
        if (Array.isArray(tableName)) {
          tableName = tableName[1];
        }
      }

      options = options || {};

      if (typeof prepend === 'undefined') {
        prepend = true;
      }

      if (smth && smth._isSequelizeMethod === true) { // Checking a property is cheaper than a lot of instanceof calls
        result = this.handleSequelizeMethod(smth, tableName, factory, options, prepend);
      } else if (Utils._.isPlainObject(smth)) {
        if (prepend) {
          if (tableName) options.keysEscaped = true;
          smth = this.prependTableNameToHash(tableName, smth);
        }
        result = this.hashToWhereConditions(smth, factory, options);
      } else if (typeof smth === 'number') {
        var primaryKeys = !!factory ? Object.keys(factory.primaryKeys) : [];

        if (primaryKeys.length > 0) {
          // Since we're just a number, assume only the first key
          primaryKeys = primaryKeys[0];
        } else {
          primaryKeys = 'id';
        }

        where[primaryKeys] = smth;

        if (tableName) options.keysEscaped = true;
        smth = this.prependTableNameToHash(tableName, where);
        result = this.hashToWhereConditions(smth);
      } else if (typeof smth === 'string') {
        result = smth;
      } else if (Buffer.isBuffer(smth)) {
        result = this.escape(smth);
      } else if (Array.isArray(smth)) {
        if (smth.length === 0) return '1=1';

        if (Utils.canTreatArrayAsAnd(smth)) {
          var _smth = self.sequelize.and.apply(null, smth);
          result = self.getWhereConditions(_smth, tableName, factory, options, prepend);
        } else {
          result = Utils.format(smth, this.dialect);
        }
      } else if (smth === null) {
        result = '1=1';
      }

      return result ? result : '1=1';
    },

    prependTableNameToHash: function(tableName, hash) {
      if (tableName) {
        var _hash = {};

        for (var key in hash) {
          if (key.indexOf('.') === -1) {
            if (tableName instanceof Utils.literal) {
              _hash[tableName.val + '.' + this.quoteIdentifier(key)] = hash[key];
            } else {
              _hash[this.quoteTable(tableName) + '.' + this.quoteIdentifier(key)] = hash[key];
            }
          } else {
            _hash[this.quoteIdentifiers(key)] = hash[key];
          }
        }

        return _hash;
      } else {
        return hash;
      }
    },

    findAssociation: function(attribute, dao) {
      var associationToReturn;

      Object.keys(dao.associations).forEach(function(key) {
        if (!dao.associations[key]) return;


        var association = dao.associations[key]
          , associationName;

        associationName = association.as;

        if (associationName === attribute) {
          associationToReturn = association;
        }
      });

      return associationToReturn;
    },

    getAssociationFilterDAO: function(filterStr, dao) {
      var associationParts = filterStr.split('.')
        , self = this;

      associationParts.pop();

      associationParts.forEach(function(attribute) {
        dao = self.findAssociation(attribute, dao).target;
      });

      return dao;
    },

    isAssociationFilter: function(filterStr, dao, options) {
      if (!dao) {
        return false;
      }

      var pattern = /^[a-z][a-zA-Z0-9]+(\.[a-z][a-zA-Z0-9]+)+$/;
      if (!pattern.test(filterStr)) return false;

      var associationParts = filterStr.split('.')
        , attributePart = associationParts.pop()
        , self = this;

      return associationParts.every(function(attribute) {
        var association = self.findAssociation(attribute, dao);
        if (!association) return false;
        dao = association.target;
        return !!dao;
      }) && dao.rawAttributes.hasOwnProperty(attributePart);
    },

    getAssociationFilterColumn: function(filterStr, dao, options) {
      var associationParts = filterStr.split('.')
        , attributePart = associationParts.pop()
        , self = this
        , association
        , keyParts = [];

      associationParts.forEach(function(attribute) {
        association = self.findAssociation(attribute, dao);
        dao = association.target;
        if (options.include) {
          keyParts.push(association.as || association.options.as || dao.tableName);
        }
      });

      if (options.include) {
        return this.quoteIdentifier(keyParts.join('.')) + '.' + this.quoteIdentifiers(attributePart);
      }
      return this.quoteIdentifiers(dao.tableName + '.' + attributePart);
    },

    getConditionalJoins: function(options, originalDao) {
      var joins = ''
        , self = this
        , joinedTables = {};

      if (Utils._.isPlainObject(options.where)) {
        Object.keys(options.where).forEach(function(filterStr) {
          var associationParts = filterStr.split('.')
            , attributePart = associationParts.pop()
            , dao = originalDao;

          if (self.isAssociationFilter(filterStr, dao, options)) {
            associationParts.forEach(function(attribute) {
              var association = self.findAssociation(attribute, dao);

              if (!joinedTables[association.target.tableName]) {
                joinedTables[association.target.tableName] = true;

                if (association.associationType === 'BelongsTo') {
                  joins += ' LEFT JOIN ' + self.quoteIdentifiers(association.target.tableName);
                  joins += ' ON ' + self.quoteIdentifiers(association.source.tableName + '.' + association.identifier);
                  joins += ' = ' + self.quoteIdentifiers(association.target.tableName + '.' + association.target.autoIncrementField);
                } else if (Object(association.through.model) === association.through.model) {
                  joinedTables[association.through.model.tableName] = true;
                  joins += ' LEFT JOIN ' + self.quoteIdentifiers(association.through.model.tableName);
                  joins += ' ON ' + self.quoteIdentifiers(association.source.tableName + '.' + association.source.autoIncrementField);
                  joins += ' = ' + self.quoteIdentifiers(association.through.model.tableName + '.' + association.identifier);

                  joins += ' LEFT JOIN ' + self.quoteIdentifiers(association.target.tableName);
                  joins += ' ON ' + self.quoteIdentifiers(association.through.model.tableName + '.' + association.foreignIdentifier);
                  joins += ' = ' + self.quoteIdentifiers(association.target.tableName + '.' + association.target.autoIncrementField);
                } else {
                  joins += ' LEFT JOIN ' + self.quoteIdentifiers(association.target.tableName);
                  joins += ' ON ' + self.quoteIdentifiers(association.source.tableName + '.' + association.source.autoIncrementField);
                  joins += ' = ' + self.quoteIdentifiers(association.target.tableName + '.' + association.identifier);
                }
              }
              dao = association.target;
            });
          }
        });
      }

      return joins;
    },

    arrayValue: function(value, key, _key, factory, logicResult) {
      var _value = null;

      if (value.length === 0) { value = [null]; }
      _value = '(' + value.map(function(v) { return this.escape(v); }.bind(this)).join(',') + ')';
      return [_key, _value].join(' ' + logicResult + ' ');
    },

    /*
      Takes a hash and transforms it into a mysql where condition: {key: value, key2: value2} ==> key=value AND key2=value2
      The values are transformed by the relevant datatype.
    */
    hashToWhereConditions: function(hash, dao, options) {
      var result = [];

      options = options || {};

      // Closures are nice
      Utils._.each(hash, function(value, key) {
        var _key
          , _value = null;

        if (value && value._isSequelizeMethod === true && (value instanceof Utils.literal)) {
          result.push(value.val);
          return;
        }

        if (options.keysEscaped) {
          _key = key;
        } else {
          if (this.isAssociationFilter(key, dao, options)) {
            _key = key = this.getAssociationFilterColumn(key, dao, options);
          } else {
            _key = this.quoteIdentifiers(key);
          }
        }

        if (Array.isArray(value)) {
          result.push(this.arrayValue(value, key, _key, dao, 'IN'));
        } else if (value && Utils._.isPlainObject(value)) {
          result = result.concat(this.plainObjectToWhere(value, key, _key, dao));
        } else {
          if (typeof value === 'boolean') {
            _value = this.booleanValue(value);
          } else {
            _value = this.escape(value);
          }

          result.push((_value === 'NULL') ? _key + ' IS NULL' : [_key, _value].join('='));
        }
      }.bind(this));

      return result.join(' AND ');
    },

    plainObjectToWhere: function (value, key, _key, dao) {
      var _value
        , result = [];

      if (!!value.join) {
        //using as sentinel for join column => value
        _value = this.quoteIdentifiers(value.join);
        result.push([_key, _value].join('='));
      } else {
        for (var logic in value) {
          var logicResult = Utils.getWhereLogic(logic, value[logic]);

          if (logicResult === 'BETWEEN' || logicResult === 'NOT BETWEEN') {
            _value = this.escape(value[logic][0]);
            var _value2 = this.escape(value[logic][1]);

            result.push(' (' + _key + ' ' + logicResult + ' ' + _value + ' AND ' + _value2 + ') ');
          } else if (logicResult === 'IN' || logicResult === 'NOT IN' || Array.isArray(value[logic])) {
            var values = Array.isArray(value[logic]) ? value[logic] : [value[logic]];
            result.push(this.arrayValue(values, key, _key, dao, logicResult));
          } else {
            _value = this.escape(value[logic]);
            result.push([_key, _value].join(' ' + logicResult + ' '));
          }
        }
      }

      return result;
    },

    booleanValue: function(value) {
      return value;
    }
  };

  /* istanbul ignore next */
  var throwMethodUndefined = function(methodName) {
    throw new Error('The method "' + methodName + '" is not defined! Please add it to your sql dialect.');
  };

  return QueryGenerator;
})();
<|MERGE_RESOLUTION|>--- conflicted
+++ resolved
@@ -1068,22 +1068,13 @@
                         include: topInclude.include,
                         _pseudo: true
                       }],
-<<<<<<< HEAD
-                      where: {
-                        $join: self.sequelize.asIs([
+                      where: self.sequelize.and(
+                        self.sequelize.asIs([
                           self.quoteTable(topParent.model.tableName) + '.' + self.quoteIdentifier(topParent.model.primaryKeyAttributes[0]),
                           self.quoteIdentifier(topInclude.through.model.tableName) + '.' + self.quoteIdentifier(topInclude.association.identifierField)
-                        ].join(" = "))
-                      },
-=======
-                      where: self.sequelize.and(
-                        self.sequelize.asIs([
-                          self.quoteTable(topParent.model.name) + '.' + self.quoteIdentifier(topParent.model.primaryKeyAttributes[0]),
-                          self.quoteIdentifier(topInclude.through.model.name) + '.' + self.quoteIdentifier(topInclude.association.identifierField)
                         ].join(" = ")),
                         topInclude.through.where
                       ),
->>>>>>> 64d13eaf
                       limit: 1,
                       includeIgnoreAttributes: false
                     }, topInclude.through.model);
