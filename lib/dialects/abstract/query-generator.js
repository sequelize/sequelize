'use strict';

const Utils = require('../../utils');
const SqlString = require('../../sql-string');
const Model = require('../../model');
const DataTypes = require('../../data-types');
const util = require('util');
const _ = require('lodash');
const Dottie = require('dottie');
const Association = require('../../associations/base');
const BelongsTo = require('../../associations/belongs-to');
const BelongsToMany = require('../../associations/belongs-to-many');
const HasMany = require('../../associations/has-many');
const Op = require('../../operators');
const uuid = require('uuid');
const semver = require('semver');

const QueryGenerator = {
  options: {},

  extractTableDetails(tableName, options) {
    options = options || {};
    tableName = tableName || {};
    return {
      schema: tableName.schema || options.schema || 'public',
      tableName: _.isPlainObject(tableName) ? tableName.tableName : tableName,
      delimiter: tableName.delimiter || options.delimiter || '.'
    };
  },

  addSchema(param) {
    const self = this;

    if (!param._schema) return param.tableName || param;

    return {
      tableName: param.tableName || param,
      table: param.tableName || param,
      name: param.name || param,
      schema: param._schema,
      delimiter: param._schemaDelimiter || '.',
      toString() {
        return self.quoteTable(this);
      }
    };
  },

  dropSchema(tableName, options) {
    return this.dropTableQuery(tableName, options);
  },

  describeTableQuery(tableName, schema, schemaDelimiter) {
    const table = this.quoteTable(
      this.addSchema({
        tableName,
        _schema: schema,
        _schemaDelimiter: schemaDelimiter
      })
    );

    return 'DESCRIBE ' + table + ';';
  },

  dropTableQuery(tableName) {
    return `DROP TABLE IF EXISTS ${this.quoteTable(tableName)};`;
  },

  renameTableQuery(before, after) {
    return `ALTER TABLE ${this.quoteTable(before)} RENAME TO ${this.quoteTable(after)};`;
  },

  /*
    Returns an insert into command. Parameters: table name + hash of attribute-value-pairs.
   @private
  */
  insertQuery(table, valueHash, modelAttributes, options) {
    options = options || {};
    _.defaults(options, this.options);

    const modelAttributeMap = {};
    const fields = [];
    const values = [];
    let query;
    let valueQuery = '<%= tmpTable %>INSERT<%= ignoreDuplicates %> INTO <%= table %> (<%= attributes %>)<%= output %> VALUES (<%= values %>)';
    let emptyQuery = '<%= tmpTable %>INSERT<%= ignoreDuplicates %> INTO <%= table %><%= output %>';
    let outputFragment;
    let identityWrapperRequired = false;
    let tmpTable = '';         //tmpTable declaration for trigger

    if (modelAttributes) {
      _.each(modelAttributes, (attribute, key) => {
        modelAttributeMap[key] = attribute;
        if (attribute.field) {
          modelAttributeMap[attribute.field] = attribute;
        }
      });
    }

    if (this._dialect.supports['DEFAULT VALUES']) {
      emptyQuery += ' DEFAULT VALUES';
    } else if (this._dialect.supports['VALUES ()']) {
      emptyQuery += ' VALUES ()';
    }

    if (this._dialect.supports.returnValues && options.returning) {
      if (this._dialect.supports.returnValues.returning) {
        valueQuery += ' RETURNING *';
        emptyQuery += ' RETURNING *';
      } else if (this._dialect.supports.returnValues.output) {
        outputFragment = ' OUTPUT INSERTED.*';

        //To capture output rows when there is a trigger on MSSQL DB
        if (modelAttributes && options.hasTrigger && this._dialect.supports.tmpTableTrigger) {

          let tmpColumns = '';
          let outputColumns = '';
          tmpTable = 'declare @tmp table (<%= columns %>); ';

          for (const modelKey in modelAttributes) {
            const attribute = modelAttributes[modelKey];
            if (!(attribute.type instanceof DataTypes.VIRTUAL)) {
              if (tmpColumns.length > 0) {
                tmpColumns += ',';
                outputColumns += ',';
              }

              tmpColumns += this.quoteIdentifier(attribute.field) + ' ' + attribute.type.toSql();
              outputColumns += 'INSERTED.' + this.quoteIdentifier(attribute.field);
            }
          }

          const replacement = {
            columns: tmpColumns
          };

          tmpTable = _.template(tmpTable)(replacement).trim();
          outputFragment = ' OUTPUT ' + outputColumns + ' into @tmp';
          const selectFromTmp = ';select * from @tmp';

          valueQuery += selectFromTmp;
          emptyQuery += selectFromTmp;
        }
      }
    }

    if (this._dialect.supports.EXCEPTION && options.exception) {
      // Mostly for internal use, so we expect the user to know what he's doing!
      // pg_temp functions are private per connection, so we never risk this function interfering with another one.
      if (semver.gte(this.sequelize.options.databaseVersion, '9.2.0')) {
        // >= 9.2 - Use a UUID but prefix with 'func_' (numbers first not allowed)
        const delimiter = '$func_' + uuid.v4().replace(/-/g, '') + '$';

        options.exception = 'WHEN unique_violation THEN GET STACKED DIAGNOSTICS sequelize_caught_exception = PG_EXCEPTION_DETAIL;';
        valueQuery = 'CREATE OR REPLACE FUNCTION pg_temp.testfunc(OUT response <%= table %>, OUT sequelize_caught_exception text) RETURNS RECORD AS ' + delimiter +
          ' BEGIN ' + valueQuery + ' INTO response; EXCEPTION ' + options.exception + ' END ' + delimiter +
          ' LANGUAGE plpgsql; SELECT (testfunc.response).*, testfunc.sequelize_caught_exception FROM pg_temp.testfunc(); DROP FUNCTION IF EXISTS pg_temp.testfunc()';
      } else {
        options.exception = 'WHEN unique_violation THEN NULL;';
        valueQuery = 'CREATE OR REPLACE FUNCTION pg_temp.testfunc() RETURNS SETOF <%= table %> AS $body$ BEGIN RETURN QUERY ' + valueQuery + '; EXCEPTION ' + options.exception + ' END; $body$ LANGUAGE plpgsql; SELECT * FROM pg_temp.testfunc(); DROP FUNCTION IF EXISTS pg_temp.testfunc();';
      }
    }

    if (this._dialect.supports['ON DUPLICATE KEY'] && options.onDuplicate) {
      valueQuery += ' ON DUPLICATE KEY ' + options.onDuplicate;
      emptyQuery += ' ON DUPLICATE KEY ' + options.onDuplicate;
    }

    valueHash = Utils.removeNullValuesFromHash(valueHash, this.options.omitNull);
    for (const key in valueHash) {
      if (valueHash.hasOwnProperty(key)) {
        const value = valueHash[key];
        fields.push(this.quoteIdentifier(key));

        // SERIALS' can't be NULL in postgresql, use DEFAULT where supported
        if (modelAttributeMap && modelAttributeMap[key] && modelAttributeMap[key].autoIncrement === true && !value) {
          if (!this._dialect.supports.autoIncrement.defaultValue) {
            fields.splice(-1, 1);
          } else if (this._dialect.supports.DEFAULT) {
            values.push('DEFAULT');
          } else {
            values.push(this.escape(null));
          }
        } else {
          if (modelAttributeMap && modelAttributeMap[key] && modelAttributeMap[key].autoIncrement === true) {
            identityWrapperRequired = true;
          }

          values.push(this.escape(value, modelAttributeMap && modelAttributeMap[key] || undefined, { context: 'INSERT' }));
        }
      }
    }

    const replacements = {
      ignoreDuplicates: options.ignoreDuplicates ? this._dialect.supports.IGNORE : '',
      table: this.quoteTable(table),
      attributes: fields.join(','),
      output: outputFragment,
      values: values.join(','),
      tmpTable
    };

    query = (replacements.attributes.length ? valueQuery : emptyQuery) + ';';
    if (identityWrapperRequired && this._dialect.supports.autoIncrement.identityInsert) {
      query = [
        'SET IDENTITY_INSERT', this.quoteTable(table), 'ON;',
        query,
        'SET IDENTITY_INSERT', this.quoteTable(table), 'OFF;'
      ].join(' ');
    }

    return _.template(query)(replacements);
  },

  /*
    Returns an insert into command for multiple values.
    Parameters: table name + list of hashes of attribute-value-pairs.
   @private
  */
  bulkInsertQuery(tableName, attrValueHashes, options, rawAttributes) {
    options = options || {};
    rawAttributes = rawAttributes || {};

    const query = 'INSERT<%= ignoreDuplicates %> INTO <%= table %> (<%= attributes %>) VALUES <%= tuples %><%= onDuplicateKeyUpdate %><%= returning %>;';
    const tuples = [];
    const serials = {};
    const allAttributes = [];
    let onDuplicateKeyUpdate = '';

    for (const attrValueHash of attrValueHashes) {
      _.forOwn(attrValueHash, (value, key) => {
        if (allAttributes.indexOf(key) === -1) {
          allAttributes.push(key);
        }

        if (rawAttributes[key] && rawAttributes[key].autoIncrement === true) {
          serials[key] = true;
        }
      });
    }

    for (const attrValueHash of attrValueHashes) {
      tuples.push('(' + allAttributes.map(key => {
        if (this._dialect.supports.bulkDefault && serials[key] === true) {
          return attrValueHash[key] || 'DEFAULT';
        }
        return this.escape(attrValueHash[key], rawAttributes[key], { context: 'INSERT' });
      }).join(',') + ')');
    }

    if (this._dialect.supports.updateOnDuplicate && options.updateOnDuplicate) {
      onDuplicateKeyUpdate += ' ON DUPLICATE KEY UPDATE ' + options.updateOnDuplicate.map(attr => {
        const field = rawAttributes && rawAttributes[attr] && rawAttributes[attr].field || attr;
        const key = this.quoteIdentifier(field);
        return key + '=VALUES(' + key + ')';
      }).join(',');
    }

    const replacements = {
      ignoreDuplicates: options.ignoreDuplicates ? this._dialect.supports.ignoreDuplicates : '',
      table: this.quoteTable(tableName),
      attributes: allAttributes.map(attr => this.quoteIdentifier(attr)).join(','),
      tuples: tuples.join(','),
      onDuplicateKeyUpdate,
      returning: this._dialect.supports.returnValues && options.returning ? ' RETURNING *' : ''
    };

    return _.template(query)(replacements);
  },

  /*
    Returns an update query.
    Parameters:
      - tableName -> Name of the table
      - values -> A hash with attribute-value-pairs
      - where -> A hash with conditions (e.g. {name: 'foo'})
                 OR an ID as integer
                 OR a string with conditions (e.g. 'name="foo"').
                 If you use a string, you have to escape it on your own.
   @private
  */
  updateQuery(tableName, attrValueHash, where, options, attributes) {
    options = options || {};
    _.defaults(options, this.options);

    attrValueHash = Utils.removeNullValuesFromHash(attrValueHash, options.omitNull, options);

    const values = [];
    const modelAttributeMap = {};
    let query = '<%= tmpTable %>UPDATE <%= table %> SET <%= values %><%= output %> <%= where %>';
    let outputFragment;
    let tmpTable = '';        // tmpTable declaration for trigger
    let selectFromTmp = '';   // Select statement for trigger

    if (this._dialect.supports['LIMIT ON UPDATE'] && options.limit) {
      if (this.dialect !== 'mssql') {
        query += ' LIMIT ' + this.escape(options.limit) + ' ';
      }
    }

    if (this._dialect.supports.returnValues) {
      if (this._dialect.supports.returnValues.output) {
        // we always need this for mssql
        outputFragment = ' OUTPUT INSERTED.*';

        //To capture output rows when there is a trigger on MSSQL DB
        if (attributes && options.hasTrigger && this._dialect.supports.tmpTableTrigger) {
          tmpTable = 'declare @tmp table (<%= columns %>); ';
          let tmpColumns = '';
          let outputColumns = '';

          for (const modelKey in attributes) {
            const attribute = attributes[modelKey];
            if (!(attribute.type instanceof DataTypes.VIRTUAL)) {
              if (tmpColumns.length > 0) {
                tmpColumns += ',';
                outputColumns += ',';
              }

              tmpColumns += this.quoteIdentifier(attribute.field) + ' ' + attribute.type.toSql();
              outputColumns += 'INSERTED.' + this.quoteIdentifier(attribute.field);
            }
          }

          const replacement ={
            columns : tmpColumns
          };

          tmpTable = _.template(tmpTable)(replacement).trim();
          outputFragment = ' OUTPUT ' + outputColumns + ' into @tmp';
          selectFromTmp = ';select * from @tmp';

          query += selectFromTmp;
        }
      } else if (this._dialect.supports.returnValues && options.returning) {
        // ensure that the return output is properly mapped to model fields.
        options.mapToModel = true;
        query += ' RETURNING *';
      }
    }

    if (attributes) {
      _.each(attributes, (attribute, key) => {
        modelAttributeMap[key] = attribute;
        if (attribute.field) {
          modelAttributeMap[attribute.field] = attribute;
        }
      });
    }

    for (const key in attrValueHash) {
      if (modelAttributeMap && modelAttributeMap[key] &&
          modelAttributeMap[key].autoIncrement === true &&
          !this._dialect.supports.autoIncrement.update) {
        // not allowed to update identity column
        continue;
      }

      const value = attrValueHash[key];
      values.push(this.quoteIdentifier(key) + '=' + this.escape(value, modelAttributeMap && modelAttributeMap[key] || undefined, { context: 'UPDATE' }));
    }

    const replacements = {
      table: this.quoteTable(tableName),
      values: values.join(','),
      output: outputFragment,
      where: this.whereQuery(where, options),
      tmpTable
    };

    if (values.length === 0) {
      return '';
    }

    return _.template(query)(replacements).trim();
  },

  /*
    Returns an update query.
    Parameters:
      - operator -> String with the arithmetic operator (e.g. '+' or '-')
      - tableName -> Name of the table
      - values -> A hash with attribute-value-pairs
      - where -> A hash with conditions (e.g. {name: 'foo'})
                 OR an ID as integer
                 OR a string with conditions (e.g. 'name="foo"').
                 If you use a string, you have to escape it on your own.
   @private
  */
  arithmeticQuery(operator, tableName, attrValueHash, where, options, attributes) {
    attrValueHash = Utils.removeNullValuesFromHash(attrValueHash, this.options.omitNull);

    const values = [];
    let query = 'UPDATE <%= table %> SET <%= values %><%= output %> <%= where %>';
    let outputFragment;

    if (this._dialect.supports.returnValues) {
      if (this._dialect.supports.returnValues.returning) {
        options.mapToModel = true;
        query += ' RETURNING *';
      } else if (this._dialect.supports.returnValues.output) {
        outputFragment = ' OUTPUT INSERTED.*';
      }
    }

    for (const key in attrValueHash) {
      const value = attrValueHash[key];
      values.push(this.quoteIdentifier(key) + '=' + this.quoteIdentifier(key) + operator + ' ' + this.escape(value));
    }

    attributes = attributes || {};
    for (const key in attributes) {
      const value = attributes[key];
      values.push(this.quoteIdentifier(key) + '=' + this.escape(value));
    }

    const replacements = {
      table: this.quoteTable(tableName),
      values: values.join(','),
      output: outputFragment,
      where: this.whereQuery(where)
    };

    return _.template(query)(replacements);
  },

  nameIndexes(indexes, rawTablename) {
    return _.map(indexes, index => {
      if (!index.hasOwnProperty('name')) {
        const onlyAttributeNames = index.fields.map(field => typeof field === 'string' ? field : field.name || field.attribute);
        index.name = Utils.underscore(rawTablename + '_' + onlyAttributeNames.join('_'));
      }

      return index;
    });
  },

  /*
    Returns an add index query.
    Parameters:
      - tableName -> Name of an existing table, possibly with schema.
      - options:
        - type: UNIQUE|FULLTEXT|SPATIAL
        - name: The name of the index. Default is <table>_<attr1>_<attr2>
        - fields: An array of attributes as string or as hash.
                  If the attribute is a hash, it must have the following content:
                  - name: The name of the attribute/column
                  - length: An integer. Optional
                  - order: 'ASC' or 'DESC'. Optional
        - parser
      - rawTablename, the name of the table, without schema. Used to create the name of the index
   @private
  */
  addIndexQuery(tableName, attributes, options, rawTablename) {
    options = options || {};

    if (!Array.isArray(attributes)) {
      options = attributes;
      attributes = undefined;
    } else {
      options.fields = attributes;
    }

    // Backwards compatability
    if (options.indexName) {
      options.name = options.indexName;
    }
    if (options.indicesType) {
      options.type = options.indicesType;
    }
    if (options.indexType || options.method) {
      options.using = options.indexType || options.method;
    }

    options.prefix = options.prefix || rawTablename || tableName;
    if (options.prefix && _.isString(options.prefix)) {
      options.prefix = options.prefix.replace(/\./g, '_');
      options.prefix = options.prefix.replace(/(\"|\')/g, '');
    }

    const fieldsSql = options.fields.map(field => {
      if (typeof field === 'string') {
        return this.quoteIdentifier(field);
      } else if (field instanceof Utils.SequelizeMethod) {
        return this.handleSequelizeMethod(field);
      } else {
        let result = '';

        if (field.attribute) {
          field.name = field.attribute;
        }

        if (!field.name) {
          throw new Error('The following index field has no name: ' + util.inspect(field));
        }

        result += this.quoteIdentifier(field.name);

        if (this._dialect.supports.index.collate && field.collate) {
          result += ' COLLATE ' + this.quoteIdentifier(field.collate);
        }

        if (this._dialect.supports.index.length && field.length) {
          result += '(' + field.length + ')';
        }

        if (field.order) {
          result += ' ' + field.order;
        }

        return result;
      }
    });

    if (!options.name) {
      // Mostly for cases where addIndex is called directly by the user without an options object (for example in migrations)
      // All calls that go through sequelize should already have a name
      options = this.nameIndexes([options], options.prefix)[0];
    }

    options = Model._conformIndex(options);

    if (!this._dialect.supports.index.type) {
      delete options.type;
    }

    if (options.where) {
      options.where = this.whereQuery(options.where);
    }

    if (_.isString(tableName)) {
      tableName = this.quoteIdentifiers(tableName);
    } else {
      tableName = this.quoteTable(tableName);
    }

    const concurrently = this._dialect.supports.index.concurrently && options.concurrently ? 'CONCURRENTLY' : undefined;
    let ind;
    if (this._dialect.supports.indexViaAlter) {
      ind = [
        'ALTER TABLE',
        tableName,
        concurrently,
        'ADD'
      ];
    } else {
      ind = ['CREATE'];
    }

    ind = ind.concat(
      options.unique ? 'UNIQUE' : '',
      options.type, 'INDEX',
      !this._dialect.supports.indexViaAlter ? concurrently : undefined,
      this.quoteIdentifiers(options.name),
      this._dialect.supports.index.using === 1 && options.using ? 'USING ' + options.using : '',
      !this._dialect.supports.indexViaAlter ? 'ON ' + tableName : undefined,
      this._dialect.supports.index.using === 2 && options.using ? 'USING ' + options.using : '',
      '(' + fieldsSql.join(', ') + (options.operator ? ' '+options.operator : '') + ')',
      this._dialect.supports.index.parser && options.parser ? 'WITH PARSER ' + options.parser : undefined,
      this._dialect.supports.index.where && options.where ? options.where : undefined
    );

    return _.compact(ind).join(' ');
  },

  addConstraintQuery(tableName, options) {
    options = options || {};
    const constraintSnippet = this.getConstraintSnippet(tableName, options);

    if (typeof tableName === 'string') {
      tableName = this.quoteIdentifiers(tableName);
    } else {
      tableName = this.quoteTable(tableName);
    }

    return `ALTER TABLE ${tableName} ADD ${constraintSnippet};`;
  },

  getConstraintSnippet(tableName, options) {
    let constraintSnippet, constraintName;

    const fieldsSql = options.fields.map(field => {
      if (typeof field === 'string') {
        return this.quoteIdentifier(field);
      } else if (field._isSequelizeMethod) {
        return this.handleSequelizeMethod(field);
      } else {
        let result = '';

        if (field.attribute) {
          field.name = field.attribute;
        }

        if (!field.name) {
          throw new Error('The following index field has no name: ' + field);
        }

        result += this.quoteIdentifier(field.name);
        return result;
      }
    });

    const fieldsSqlQuotedString = fieldsSql.join(', ');
    const fieldsSqlString = fieldsSql.join('_');

    switch (options.type.toUpperCase()) {
      case 'UNIQUE':
        constraintName = this.quoteIdentifier(options.name || `${tableName}_${fieldsSqlString}_uk`);
        constraintSnippet = `CONSTRAINT ${constraintName} UNIQUE (${fieldsSqlQuotedString})`;
        break;
      case 'CHECK':
        options.where = this.whereItemsQuery(options.where);
        constraintName = this.quoteIdentifier(options.name || `${tableName}_${fieldsSqlString}_ck`);
        constraintSnippet = `CONSTRAINT ${constraintName} CHECK (${options.where})`;
        break;
      case 'DEFAULT':
        if (options.defaultValue === undefined) {
          throw new Error('Default value must be specifed for DEFAULT CONSTRAINT');
        }

        if (this._dialect.name !== 'mssql') {
          throw new Error('Default constraints are supported only for MSSQL dialect.');
        }

        constraintName = this.quoteIdentifier(options.name || `${tableName}_${fieldsSqlString}_df`);
        constraintSnippet = `CONSTRAINT ${constraintName} DEFAULT (${this.escape(options.defaultValue)}) FOR ${fieldsSql[0]}`;
        break;
      case 'PRIMARY KEY':
        constraintName = this.quoteIdentifier(options.name || `${tableName}_${fieldsSqlString}_pk`);
        constraintSnippet = `CONSTRAINT ${constraintName} PRIMARY KEY (${fieldsSqlQuotedString})`;
        break;
      case 'FOREIGN KEY':
        const references = options.references;
        if (!references || !references.table || !references.field) {
          throw new Error('references object with table and field must be specified');
        }
        constraintName = this.quoteIdentifier(options.name || `${tableName}_${fieldsSqlString}_${references.table}_fk`);
        const referencesSnippet = `${this.quoteTable(references.table)} (${this.quoteIdentifier(references.field)})`;
        constraintSnippet = `CONSTRAINT ${constraintName} `;
        constraintSnippet += `FOREIGN KEY (${fieldsSqlQuotedString}) REFERENCES ${referencesSnippet}`;
        if (options.onUpdate) {
          constraintSnippet += ` ON UPDATE ${options.onUpdate.toUpperCase()}`;
        }
        if (options.onDelete) {
          constraintSnippet += ` ON DELETE ${options.onDelete.toUpperCase()}`;
        }
        break;
      default: throw new Error(`${options.type} is invalid.`);
    }
    return constraintSnippet;
  },

  removeConstraintQuery(tableName, constraintName) {
    return `ALTER TABLE ${this.quoteIdentifiers(tableName)} DROP CONSTRAINT ${this.quoteIdentifiers(constraintName)}`;
  },

  quoteTable(param, as) {
    let table = '';

    if (as === true) {
      as = param.as || param.name || param;
    }

    if (_.isObject(param)) {
      if (this._dialect.supports.schemas) {
        if (param.schema) {
          table += this.quoteIdentifier(param.schema) + '.';
        }

        table += this.quoteIdentifier(param.tableName);
      } else {
        if (param.schema) {
          table += param.schema + (param.delimiter || '.');
        }

        table += param.tableName;
        table = this.quoteIdentifier(table);
      }


    } else {
      table = this.quoteIdentifier(param);
    }

    if (as) {
      table += ' AS ' + this.quoteIdentifier(as);
    }
    return table;
  },

  /*
    Quote an object based on its type. This is a more general version of quoteIdentifiers
    Strings: should proxy to quoteIdentifiers
    Arrays:
      * Expects array in the form: [<model> (optional), <model> (optional),... String, String (optional)]
        Each <model> can be a model, or an object {model: Model, as: String}, matching include, or an
        association object, or the name of an association.
      * Zero or more models can be included in the array and are used to trace a path through the tree of
        included nested associations. This produces the correct table name for the ORDER BY/GROUP BY SQL
        and quotes it.
      * If a single string is appended to end of array, it is quoted.
        If two strings appended, the 1st string is quoted, the 2nd string unquoted.
    Objects:
      * If raw is set, that value should be returned verbatim, without quoting
      * If fn is set, the string should start with the value of fn, starting paren, followed by
        the values of cols (which is assumed to be an array), quoted and joined with ', ',
        unless they are themselves objects
      * If direction is set, should be prepended

    Currently this function is only used for ordering / grouping columns and Sequelize.col(), but it could
    potentially also be used for other places where we want to be able to call SQL functions (e.g. as default values)
   @private
  */
  quote(collection, parent, connector) {
    // init
    const validOrderOptions = [
      'ASC',
      'DESC',
      'ASC NULLS LAST',
      'DESC NULLS LAST',
      'ASC NULLS FIRST',
      'DESC NULLS FIRST',
      'NULLS FIRST',
      'NULLS LAST'
    ];

    // default
    connector = connector || '.';

    // just quote as identifiers if string
    if (typeof collection === 'string') {
      return this.quoteIdentifiers(collection);
    } else if (Array.isArray(collection)) {
      // iterate through the collection and mutate objects into associations
      collection.forEach((item, index) => {
        const previous = collection[index - 1];
        let previousAssociation;
        let previousModel;

        // set the previous as the parent when previous is undefined or the target of the association
        if (!previous && parent !== undefined) {
          previousModel = parent;
        } else if (previous && previous instanceof Association) {
          previousAssociation = previous;
          previousModel = previous.target;
        }

        // if the previous item is a model, then attempt getting an association
        if (previousModel && previousModel.prototype instanceof Model) {
          let model;
          let as;

          if (typeof item === 'function' && item.prototype instanceof Model) {
            // set
            model = item;
          } else if (_.isPlainObject(item) && item.model && item.model.prototype instanceof Model) {
            // set
            model = item.model;
            as = item.as;
          }

          if (model) {
            // set the as to either the through name or the model name
            if (!as && previousAssociation && previousAssociation instanceof Association && previousAssociation.through && previousAssociation.through.model === model) {
              // get from previous association
              item = new Association(previousModel, model, {
                as: model.name
              });
            } else {
              // get association from previous model
              item = previousModel.getAssociationForAlias(model, as);

              // attempt to use the model name if the item is still null
              if (!item) {
                item = previousModel.getAssociationForAlias(model, model.name);
              }
            }

            // make sure we have an association
            if (!(item instanceof Association)) {
              throw new Error(util.format('Unable to find a valid association for model, \'%s\'', model.name));
            }
          }
        }

        if (typeof item === 'string') {
          // get order index
          const orderIndex = validOrderOptions.indexOf(item.toUpperCase());

          // see if this is an order
          if (index > 0 && orderIndex !== -1) {
            item = this.sequelize.literal(' ' + validOrderOptions[orderIndex]);
          } else if (previousModel && previousModel.prototype instanceof Model) {
            // only go down this path if we have preivous model and check only once
            if (previousModel.associations !== undefined && previousModel.associations[item]) {
              // convert the item to an association
              item = previousModel.associations[item];
            } else if (previousModel.rawAttributes !== undefined && previousModel.rawAttributes[item] && item !== previousModel.rawAttributes[item].field) {
              // convert the item attribute from it's alias
              item = previousModel.rawAttributes[item].field;
            } else if (
              item.indexOf('.') !== -1
              && previousModel.rawAttributes !== undefined
            ) {
              const itemSplit = item.split('.');

              if (previousModel.rawAttributes[itemSplit[0]].type instanceof DataTypes.JSON) {
                // just quote identifiers for now
                const identifier = this.quoteIdentifiers(previousModel.name  + '.' + previousModel.rawAttributes[itemSplit[0]].field);

                // get path
                const path = itemSplit.slice(1);

                // extract path
                item = this.jsonPathExtractionQuery(identifier, path);

                // literal because we don't want to append the model name when string
                item = this.sequelize.literal(item);
              }
            }
          }
        }

        collection[index] = item;
      }, this);

      // loop through array, adding table names of models to quoted
      const collectionLength = collection.length;
      const tableNames = [];
      let item;
      let i = 0;

      for (i = 0; i < collectionLength - 1; i++) {
        item = collection[i];
        if (typeof item === 'string' || item._modelAttribute || item instanceof Utils.SequelizeMethod) {
          break;
        } else if (item instanceof Association) {
          tableNames[i] = item.as;
        }
      }

      // start building sql
      let sql = '';

      if (i > 0) {
        sql += this.quoteIdentifier(tableNames.join(connector)) + '.';
      } else if (typeof collection[0] === 'string' && parent) {
        sql += this.quoteIdentifier(parent.name) + '.';
      }

      // loop through everything past i and append to the sql
      collection.slice(i).forEach(collectionItem => {
        sql += this.quote(collectionItem, parent, connector);
      }, this);

      return sql;
    } else if (collection._modelAttribute) {
      return this.quoteTable(collection.Model.name) + '.' + this.quoteIdentifier(collection.fieldName);
    } else if (collection instanceof Utils.SequelizeMethod) {
      return this.handleSequelizeMethod(collection);
    } else if (_.isPlainObject(collection) && collection.raw) {
      // simple objects with raw is no longer supported
      throw new Error('The `{raw: "..."}` syntax is no longer supported.  Use `sequelize.literal` instead.');
    } else {
      throw new Error('Unknown structure passed to order / group: ' + util.inspect(collection));
    }
  },

  /*
    Split an identifier into .-separated tokens and quote each part
   @private
  */
  quoteIdentifiers(identifiers) {
    if (identifiers.indexOf('.') !== -1) {
      identifiers = identifiers.split('.');
      return this.quoteIdentifier(identifiers.slice(0, identifiers.length - 1).join('.')) + '.' + this.quoteIdentifier(identifiers[identifiers.length - 1]);
    } else {
      return this.quoteIdentifier(identifiers);
    }
  },

  /*
    Escape a value (e.g. a string, number or date)
   @private
  */
  escape(value, field, options) {
    options = options || {};

    if (value !== null && value !== undefined) {
      if (value instanceof Utils.SequelizeMethod) {
        return this.handleSequelizeMethod(value);
      } else {
        if (field && field.type) {
          if (this.typeValidation && field.type.validate && value) {
            if (options.isList && Array.isArray(value)) {
              for (const item of value) {
                field.type.validate(item, options);
              }
            } else {
              field.type.validate(value, options);
            }
          }

          if (field.type.stringify) {
            // Users shouldn't have to worry about these args - just give them a function that takes a single arg
            const simpleEscape = _.partialRight(SqlString.escape, this.options.timezone, this.dialect);

            value = field.type.stringify(value, { escape: simpleEscape, field, timezone: this.options.timezone });

            if (field.type.escape === false) {
              // The data-type already did the required escaping
              return value;
            }
          }
        }
      }
    }

    return SqlString.escape(value, this.options.timezone, this.dialect);
  },

  /*
    Returns a query for selecting elements in the table <tableName>.
    Options:
      - attributes -> An array of attributes (e.g. ['name', 'birthday']). Default: *
      - where -> A hash with conditions (e.g. {name: 'foo'})
                 OR an ID as integer
                 OR a string with conditions (e.g. 'name="foo"').
                 If you use a string, you have to escape it on your own.
      - order -> e.g. 'id DESC'
      - group
      - limit -> The maximum count you want to get.
      - offset -> An offset value to start from. Only useable with limit!
   @private
  */
  selectQuery(tableName, options, model) {
    options = options || {};
    const limit = options.limit;
    const mainQueryItems = [];
    const subQueryItems = [];
    const subQuery = options.subQuery === undefined ? limit && options.hasMultiAssociation : options.subQuery;
    const attributes = {
      main: options.attributes && options.attributes.slice(),
      subQuery: null
    };
    const mainTable = {
      name: tableName,
      quotedName: null,
      as: null,
      model
    };
    const topLevelInfo = {
      names: mainTable,
      options,
      subQuery
    };
    let mainJoinQueries = [];
    let subJoinQueries = [];
    let query;

    // resolve table name options
    if (options.tableAs) {
      mainTable.as = this.quoteIdentifier(options.tableAs);
    } else if (!Array.isArray(mainTable.name) && mainTable.model) {
      mainTable.as = this.quoteIdentifier(mainTable.model.name);
    }

    mainTable.quotedName = !Array.isArray(mainTable.name) ? this.quoteTable(mainTable.name) : tableName.map(t => {
      return Array.isArray(t) ? this.quoteTable(t[0], t[1]) : this.quoteTable(t, true);
    }).join(', ');

    if (subQuery && attributes.main) {
      for (const keyAtt of mainTable.model.primaryKeyAttributes) {
        // Check if mainAttributes contain the primary key of the model either as a field or an aliased field
        if (!_.find(attributes.main, attr => keyAtt === attr || keyAtt === attr[0] || keyAtt === attr[1])) {
          attributes.main.push(mainTable.model.rawAttributes[keyAtt].field ? [keyAtt, mainTable.model.rawAttributes[keyAtt].field] : keyAtt);
        }
      }
    }

    attributes.main = this.escapeAttributes(attributes.main, options, mainTable.as);
    attributes.main = attributes.main || (options.include ? [`${mainTable.as}.*`] : ['*']);

    // If subquery, we ad the mainAttributes to the subQuery and set the mainAttributes to select * from subquery
    if (subQuery || options.groupedLimit) {
      // We need primary keys
      attributes.subQuery = attributes.main;
      attributes.main = [(mainTable.as || mainTable.quotedName) + '.*'];
    }

    if (options.include) {
      for (const include of options.include) {
        if (include.separate) {
          continue;
        }
        const joinQueries = this.generateInclude(include, { externalAs: mainTable.as, internalAs: mainTable.as }, topLevelInfo);

        subJoinQueries = subJoinQueries.concat(joinQueries.subQuery);
        mainJoinQueries = mainJoinQueries.concat(joinQueries.mainQuery);

        if (joinQueries.attributes.main.length > 0) {
          attributes.main = attributes.main.concat(joinQueries.attributes.main);
        }
        if (joinQueries.attributes.subQuery.length > 0) {
          attributes.subQuery = attributes.subQuery.concat(joinQueries.attributes.subQuery);
        }
      }
    }

    if (subQuery) {
      subQueryItems.push(this.selectFromTableFragment(options, mainTable.model, attributes.subQuery, mainTable.quotedName, mainTable.as));
      subQueryItems.push(subJoinQueries.join(''));
    } else {
      if (options.groupedLimit) {
        if (!mainTable.as) {
          mainTable.as = mainTable.quotedName;
        }
        const where = Object.assign({}, options.where);
        let groupedLimitOrder,
          whereKey,
          include,
          groupedTableName = mainTable.as;

        if (typeof options.groupedLimit.on === 'string') {
          whereKey = options.groupedLimit.on;
        } else if (options.groupedLimit.on instanceof HasMany) {
          whereKey = options.groupedLimit.on.foreignKeyField;
        }

        if (options.groupedLimit.on instanceof BelongsToMany) {
          // BTM includes needs to join the through table on to check ID
          groupedTableName = options.groupedLimit.on.manyFromSource.as;
          const groupedLimitOptions = Model._validateIncludedElements({
            include: [{
              association: options.groupedLimit.on.manyFromSource,
              duplicating: false, // The UNION'ed query may contain duplicates, but each sub-query cannot
              required: true,
              where: Object.assign({
                [Op.placeholder]: true
              }, options.groupedLimit.through && options.groupedLimit.through.where)
            }],
            model
          });

          // Make sure attributes from the join table are mapped back to models
          options.hasJoin = true;
          options.hasMultiAssociation = true;
          options.includeMap = Object.assign(groupedLimitOptions.includeMap, options.includeMap);
          options.includeNames = groupedLimitOptions.includeNames.concat(options.includeNames || []);
          include = groupedLimitOptions.include;

          if (Array.isArray(options.order)) {
            // We need to make sure the order by attributes are available to the parent query
            options.order.forEach((order, i) => {
              if (Array.isArray(order)) {
                order = order[0];
              }

              let alias = `subquery_order_${i}`;
              options.attributes.push([order, alias]);

              // We don't want to prepend model name when we alias the attributes, so quote them here
              alias = this.sequelize.literal(this.quote(alias));

              if (Array.isArray(options.order[i])) {
                options.order[i][0] = alias;
              } else {
                options.order[i] = alias;
              }
            });
            groupedLimitOrder = options.order;
          }
        } else {
          // Ordering is handled by the subqueries, so ordering the UNION'ed result is not needed
          groupedLimitOrder = options.order;
          delete options.order;
          where[Op.placeholder] = true;
        }

        // Caching the base query and splicing the where part into it is consistently > twice
        // as fast than generating from scratch each time for values.length >= 5
        const baseQuery = '(' + this.selectQuery(
          tableName,
          {
            attributes: options.attributes,
            limit: options.groupedLimit.limit,
            order: groupedLimitOrder,
            where,
            include,
            model
          },
          model
        ).replace(/;$/, '') + ')';
        const placeHolder = this.whereItemQuery(Op.placeholder, true, { model });
        const splicePos = baseQuery.indexOf(placeHolder);

        mainQueryItems.push(this.selectFromTableFragment(options, mainTable.model, attributes.main, '(' +
          options.groupedLimit.values.map(value => {
            let groupWhere;
            if (whereKey) {
              groupWhere = {
                [whereKey]: value
              };
            }
            if (include) {
              groupWhere = {
                [options.groupedLimit.on.foreignIdentifierField]: value
              };
            }

            return Utils.spliceStr(baseQuery, splicePos, placeHolder.length, this.getWhereConditions(groupWhere, groupedTableName));
          }).join(
            this._dialect.supports['UNION ALL'] ? ' UNION ALL ' : ' UNION '
          )
          + ')', mainTable.as));
      } else {
        mainQueryItems.push(this.selectFromTableFragment(options, mainTable.model, attributes.main, mainTable.quotedName, mainTable.as));
      }

      mainQueryItems.push(mainJoinQueries.join(''));
    }

    // Add WHERE to sub or main query
    if (options.hasOwnProperty('where') && !options.groupedLimit) {
      options.where = this.getWhereConditions(options.where, mainTable.as || tableName, model, options);
      if (options.where) {
        if (subQuery) {
          subQueryItems.push(' WHERE ' + options.where);
        } else {
          mainQueryItems.push(' WHERE ' + options.where);
          // Walk the main query to update all selects
          _.each(mainQueryItems, (value, key) => {
            if (value.match(/^SELECT/)) {
              mainQueryItems[key] = this.selectFromTableFragment(options, model, attributes.main, mainTable.quotedName, mainTable.as, options.where);
            }
          });
        }
      }
    }

    // Add GROUP BY to sub or main query
    if (options.group) {
      options.group = Array.isArray(options.group) ? options.group.map(t => this.quote(t, model)).join(', ') : options.group;
      if (subQuery) {
        subQueryItems.push(' GROUP BY ' + options.group);
      } else {
        mainQueryItems.push(' GROUP BY ' + options.group);
      }
    }

    // Add HAVING to sub or main query
    if (options.hasOwnProperty('having')) {
      options.having = this.getWhereConditions(options.having, tableName, model, options, false);
      if (subQuery) {
        subQueryItems.push(' HAVING ' + options.having);
      } else {
        mainQueryItems.push(' HAVING ' + options.having);
      }
    }

    // Add ORDER to sub or main query
    if (options.order) {
      const orders = this.getQueryOrders(options, model, subQuery);
      if (orders.mainQueryOrder.length) {
        mainQueryItems.push(' ORDER BY ' + orders.mainQueryOrder.join(', '));
      }
      if (orders.subQueryOrder.length) {
        subQueryItems.push(' ORDER BY ' + orders.subQueryOrder.join(', '));
      }
    }

    // Add LIMIT, OFFSET to sub or main query
    const limitOrder = this.addLimitAndOffset(options, mainTable.model);
    if (limitOrder && !options.groupedLimit) {
      if (subQuery) {
        subQueryItems.push(limitOrder);
      } else {
        mainQueryItems.push(limitOrder);
      }
    }

    if (subQuery) {
      query = `SELECT ${attributes.main.join(', ')} FROM (${subQueryItems.join('')}) AS ${mainTable.as}${mainJoinQueries.join('')}${mainQueryItems.join('')}`;
    } else {
      query = mainQueryItems.join('');
    }

    if (options.lock && this._dialect.supports.lock) {
      let lock = options.lock;
      if (typeof options.lock === 'object') {
        lock = options.lock.level;
      }
      if (this._dialect.supports.lockKey && (lock === 'KEY SHARE' || lock === 'NO KEY UPDATE')) {
        query += ' FOR ' + lock;
      } else if (lock === 'SHARE') {
        query += ' ' + this._dialect.supports.forShare;
      } else {
        query += ' FOR UPDATE';
      }
      if (this._dialect.supports.lockOf && options.lock.of && options.lock.of.prototype instanceof Model) {
        query += ' OF ' + this.quoteTable(options.lock.of.name);
      }
    }

    return `${query};`;
  },

  escapeAttributes(attributes, options, mainTableAs) {
    return attributes && attributes.map(attr => {
      let addTable = true;

      if (attr instanceof Utils.SequelizeMethod) {
        return this.handleSequelizeMethod(attr);
      }
      if (Array.isArray(attr)) {
        if (attr.length !== 2) {
          throw new Error(JSON.stringify(attr) + ' is not a valid attribute definition. Please use the following format: [\'attribute definition\', \'alias\']');
        }
        attr = attr.slice();

        if (attr[0] instanceof Utils.SequelizeMethod) {
          attr[0] = this.handleSequelizeMethod(attr[0]);
          addTable = false;
        } else if (attr[0].indexOf('(') === -1 && attr[0].indexOf(')') === -1) {
          attr[0] = this.quoteIdentifier(attr[0]);
        }
        attr = [attr[0], this.quoteIdentifier(attr[1])].join(' AS ');
      } else {
        attr = attr.indexOf(Utils.TICK_CHAR) < 0 && attr.indexOf('"') < 0 ? this.quoteIdentifiers(attr) : attr;
      }
      if (options.include && attr.indexOf('.') === -1 && addTable) {
        attr = mainTableAs + '.' + attr;
      }

      return attr;
    });
  },

  generateInclude(include, parentTableName, topLevelInfo) {
    const association = include.association;
    const joinQueries = {
      mainQuery: [],
      subQuery: []
    };
    const mainChildIncludes = [];
    const subChildIncludes = [];
    let requiredMismatch = false;
    const includeAs = {
      internalAs: include.as,
      externalAs: include.as
    };
    const attributes = {
      main: [],
      subQuery: []
    };
    let joinQuery;

    topLevelInfo.options.keysEscaped = true;

    if (topLevelInfo.names.name !== parentTableName.externalAs && topLevelInfo.names.as !== parentTableName.externalAs) {
      includeAs.internalAs = `${parentTableName.internalAs}->${include.as}`;
      includeAs.externalAs = `${parentTableName.externalAs}.${include.as}`;
    }

    // includeIgnoreAttributes is used by aggregate functions
    if (topLevelInfo.options.includeIgnoreAttributes !== false) {
      const includeAttributes = include.attributes.map(attr => {
        let attrAs = attr;
        let verbatim = false;

        if (Array.isArray(attr) && attr.length === 2) {
          if (attr[0] instanceof Utils.SequelizeMethod && (
            attr[0] instanceof Utils.Literal ||
            attr[0] instanceof Utils.Cast ||
            attr[0] instanceof Utils.Fn
          )) {
            verbatim = true;
          }

          attr = attr.map(attr => attr instanceof Utils.SequelizeMethod ? this.handleSequelizeMethod(attr) : attr);

          attrAs = attr[1];
          attr = attr[0];
        } else if (attr instanceof Utils.Literal) {
          return attr.val; // We trust the user to rename the field correctly
        } else if (attr instanceof Utils.Cast || attr instanceof Utils.Fn) {
          throw new Error(
            'Tried to select attributes using Sequelize.cast or Sequelize.fn without specifying an alias for the result, during eager loading. ' +
            'This means the attribute will not be added to the returned instance'
          );
        }

        let prefix;
        if (verbatim === true) {
          prefix = attr;
        } else {
          prefix = `${this.quoteIdentifier(includeAs.internalAs)}.${this.quoteIdentifier(attr)}`;
        }
        return `${prefix} AS ${this.quoteIdentifier(`${includeAs.externalAs}.${attrAs}`, true)}`;
      });
      if (include.subQuery && topLevelInfo.subQuery) {
        for (const attr of includeAttributes) {
          attributes.subQuery.push(attr);
        }
      } else {
        for (const attr of includeAttributes) {
          attributes.main.push(attr);
        }
      }
    }

    //through
    if (include.through) {
      joinQuery = this.generateThroughJoin(include, includeAs, parentTableName.internalAs, topLevelInfo);
    } else {
      if (topLevelInfo.subQuery && include.subQueryFilter) {
        const associationWhere = {};

        associationWhere[association.identifierField] = {
          [Op.eq]: this.sequelize.literal(`${this.quoteTable(parentTableName.internalAs)}.${this.quoteIdentifier(association.sourceKeyField || association.source.primaryKeyField)}`)
        };

        if (!topLevelInfo.options.where) {
          topLevelInfo.options.where = {};
        }

        // Creating the as-is where for the subQuery, checks that the required association exists
        const $query = this.selectQuery(include.model.getTableName(), {
          attributes: [association.identifierField],
          where: {
            [Op.and]: [
              associationWhere,
              include.where || {}
            ]
          },
          limit: 1,
          tableAs: include.as
        }, include.model);

        const subQueryWhere = this.sequelize.asIs([
          '(',
          $query.replace(/\;$/, ''),
          ')',
          'IS NOT NULL'
        ].join(' '));

        if (_.isPlainObject(topLevelInfo.options.where)) {
          topLevelInfo.options.where['__' + includeAs.internalAs] = subQueryWhere;
        } else {
          topLevelInfo.options.where = { [Op.and]: [topLevelInfo.options.where, subQueryWhere] };
        }
      }
      joinQuery = this.generateJoin(include, topLevelInfo);
    }

    // handle possible new attributes created in join
    if (joinQuery.attributes.main.length > 0) {
      attributes.main = attributes.main.concat(joinQuery.attributes.main);
    }

    if (joinQuery.attributes.subQuery.length > 0) {
      attributes.subQuery = attributes.subQuery.concat(joinQuery.attributes.subQuery);
    }

    if (include.include) {
      for (const childInclude of include.include) {
        if (childInclude.separate || childInclude._pseudo) {
          continue;
        }

        const childJoinQueries = this.generateInclude(childInclude, includeAs, topLevelInfo);

        if (include.required === false && childInclude.required === true) {
          requiredMismatch = true;
        }
        // if the child is a sub query we just give it to the
        if (childInclude.subQuery && topLevelInfo.subQuery) {
          subChildIncludes.push(childJoinQueries.subQuery);
        }
        if (childJoinQueries.mainQuery) {
          mainChildIncludes.push(childJoinQueries.mainQuery);
        }
        if (childJoinQueries.attributes.main.length > 0) {
          attributes.main = attributes.main.concat(childJoinQueries.attributes.main);
        }
        if (childJoinQueries.attributes.subQuery.length > 0) {
          attributes.subQuery = attributes.subQuery.concat(childJoinQueries.attributes.subQuery);
        }
      }
    }

    if (include.subQuery && topLevelInfo.subQuery) {
      if (requiredMismatch && subChildIncludes.length > 0) {
        joinQueries.subQuery.push(` ${joinQuery.join} ( ${joinQuery.body}${subChildIncludes.join('')} ) ON ${joinQuery.condition}`);
      } else {
        joinQueries.subQuery.push(` ${joinQuery.join} ${joinQuery.body} ON ${joinQuery.condition}`);
        if (subChildIncludes.length > 0) {
          joinQueries.subQuery.push(subChildIncludes.join(''));
        }
      }
      joinQueries.mainQuery.push(mainChildIncludes.join(''));
    } else {
      if (requiredMismatch && mainChildIncludes.length > 0) {
        joinQueries.mainQuery.push(` ${joinQuery.join} ( ${joinQuery.body}${mainChildIncludes.join('')} ) ON ${joinQuery.condition}`);
      } else {
        joinQueries.mainQuery.push(` ${joinQuery.join} ${joinQuery.body} ON ${joinQuery.condition}`);
        if (mainChildIncludes.length > 0) {
          joinQueries.mainQuery.push(mainChildIncludes.join(''));
        }
      }
      joinQueries.subQuery.push(subChildIncludes.join(''));
    }

    return {
      mainQuery: joinQueries.mainQuery.join(''),
      subQuery: joinQueries.subQuery.join(''),
      attributes
    };
  },

  generateJoin(include, topLevelInfo) {
    const association = include.association;
    const parent = include.parent;
    const parentIsTop = !!parent && !include.parent.association && include.parent.model.name === topLevelInfo.options.model.name;
    let $parent;
    let joinWhere;
    /* Attributes for the left side */
    const left = association.source;
    const attrLeft = association instanceof BelongsTo ?
      association.identifier :
      association.sourceKeyAttribute || left.primaryKeyAttribute;
    const fieldLeft = association instanceof BelongsTo ?
      association.identifierField :
      left.rawAttributes[association.sourceKeyAttribute || left.primaryKeyAttribute].field;
    let asLeft;
    /* Attributes for the right side */
    const right = include.model;
    const tableRight = right.getTableName();
    const fieldRight = association instanceof BelongsTo ?
      right.rawAttributes[association.targetIdentifier || right.primaryKeyAttribute].field :
      association.identifierField;
    let asRight = include.as;

    while (($parent = $parent && $parent.parent || include.parent) && $parent.association) {
      if (asLeft) {
        asLeft = `${$parent.as}->${asLeft}`;
      } else {
        asLeft = $parent.as;
      }
    }

    if (!asLeft) asLeft = parent.as || parent.model.name;
    else asRight = `${asLeft}->${asRight}`;

    let joinOn = `${this.quoteTable(asLeft)}.${this.quoteIdentifier(fieldLeft)}`;

    if (topLevelInfo.options.groupedLimit && parentIsTop || topLevelInfo.subQuery && include.parent.subQuery && !include.subQuery) {
      if (parentIsTop) {
        // The main model attributes is not aliased to a prefix
        joinOn = `${this.quoteTable(parent.as || parent.model.name)}.${this.quoteIdentifier(attrLeft)}`;
      } else {
        joinOn = this.quoteIdentifier(`${asLeft.replace(/->/g, '.')}.${attrLeft}`);
      }
    }

    joinOn += ` = ${this.quoteIdentifier(asRight)}.${this.quoteIdentifier(fieldRight)}`;

    if (include.on) {
      joinOn = this.whereItemsQuery(include.on, {
        prefix: this.sequelize.literal(this.quoteIdentifier(asRight)),
        model: include.model
      });
    }

    if (include.where) {
      joinWhere = this.whereItemsQuery(include.where, {
        prefix: this.sequelize.literal(this.quoteIdentifier(asRight)),
        model: include.model
      });
      if (joinWhere) {
        if (include.or) {
          joinOn += ` OR ${joinWhere}`;
        } else {
          joinOn += ` AND ${joinWhere}`;
        }
      }
    }

    return {
      join: include.required ? 'INNER JOIN' : 'LEFT OUTER JOIN',
      body: this.quoteTable(tableRight, asRight),
      condition: joinOn,
      attributes: {
        main: [],
        subQuery: []
      }
    };
  },

  generateThroughJoin(include, includeAs, parentTableName, topLevelInfo) {
    const through = include.through;
    const throughTable = through.model.getTableName();
    const throughAs = `${includeAs.internalAs}->${through.as}`;
    const externalThroughAs = `${includeAs.externalAs}.${through.as}`;
    const throughAttributes = through.attributes.map(attr =>
      this.quoteIdentifier(throughAs) + '.' + this.quoteIdentifier(Array.isArray(attr) ? attr[0] : attr)
      + ' AS '
      + this.quoteIdentifier(externalThroughAs + '.' + (Array.isArray(attr) ? attr[1] : attr))
    );
    const association = include.association;
    const parentIsTop = !include.parent.association && include.parent.model.name === topLevelInfo.options.model.name;
    const primaryKeysSource = association.source.primaryKeyAttributes;
    const tableSource = parentTableName;
    const identSource = association.identifierField;
    const primaryKeysTarget = association.target.primaryKeyAttributes;
    const tableTarget = includeAs.internalAs;
    const identTarget = association.foreignIdentifierField;
    const attrTarget = association.target.rawAttributes[primaryKeysTarget[0]].field || primaryKeysTarget[0];

    const joinType = include.required ? 'INNER JOIN' : 'LEFT OUTER JOIN';
    let joinBody;
    let joinCondition;
    const attributes = {
      main: [],
      subQuery: []
    };
    let attrSource = primaryKeysSource[0];
    let sourceJoinOn;
    let targetJoinOn;
    let throughWhere;
    let targetWhere;

    if (topLevelInfo.options.includeIgnoreAttributes !== false) {
      // Through includes are always hasMany, so we need to add the attributes to the mainAttributes no matter what (Real join will never be executed in subquery)
      for (const attr of throughAttributes) {
        attributes.main.push(attr);
      }
    }

    // Figure out if we need to use field or attribute
    if (!topLevelInfo.subQuery) {
      attrSource = association.source.rawAttributes[primaryKeysSource[0]].field;
    }
    if (topLevelInfo.subQuery && !include.subQuery && !include.parent.subQuery && include.parent.model !== topLevelInfo.options.mainModel) {
      attrSource = association.source.rawAttributes[primaryKeysSource[0]].field;
    }

    // Filter statement for left side of through
    // Used by both join and subquery where
    // If parent include was in a subquery need to join on the aliased attribute
    if (topLevelInfo.subQuery && !include.subQuery && include.parent.subQuery && !parentIsTop) {
      sourceJoinOn = `${this.quoteIdentifier(`${tableSource}.${attrSource}`)} = `;
    } else {
      sourceJoinOn = `${this.quoteTable(tableSource)}.${this.quoteIdentifier(attrSource)} = `;
    }
    sourceJoinOn += `${this.quoteIdentifier(throughAs)}.${this.quoteIdentifier(identSource)}`;

    // Filter statement for right side of through
    // Used by both join and subquery where
    targetJoinOn = `${this.quoteIdentifier(tableTarget)}.${this.quoteIdentifier(attrTarget)} = `;
    targetJoinOn += `${this.quoteIdentifier(throughAs)}.${this.quoteIdentifier(identTarget)}`;

    if (through.where) {
      throughWhere = this.getWhereConditions(through.where, this.sequelize.literal(this.quoteIdentifier(throughAs)), through.model);
    }

    if (this._dialect.supports.joinTableDependent) {
      // Generate a wrapped join so that the through table join can be dependent on the target join
      joinBody = `( ${this.quoteTable(throughTable, throughAs)} INNER JOIN ${this.quoteTable(include.model.getTableName(), includeAs.internalAs)} ON ${targetJoinOn}`;
      if (throughWhere) {
        joinBody += ` AND ${throughWhere}`;
      }
      joinBody += ')';
      joinCondition = sourceJoinOn;
    } else {
      // Generate join SQL for left side of through
      joinBody = `${this.quoteTable(throughTable, throughAs)} ON ${sourceJoinOn} ${joinType} ${this.quoteTable(include.model.getTableName(), includeAs.internalAs)}`;
      joinCondition = targetJoinOn;
      if (throughWhere) {
        joinCondition += ` AND ${throughWhere}`;
      }
    }

    if (include.where || include.through.where) {
      if (include.where) {
        targetWhere = this.getWhereConditions(include.where, this.sequelize.literal(this.quoteIdentifier(includeAs.internalAs)), include.model, topLevelInfo.options);
        if (targetWhere) {
          joinCondition += ` AND ${targetWhere}`;
        }
      }
      if (topLevelInfo.subQuery && include.required) {
        if (!topLevelInfo.options.where) {
          topLevelInfo.options.where = {};
        }
        let parent = include;
        let child = include;
        let nestedIncludes = [];
        let query;

        while ((parent = parent.parent)) { // eslint-disable-line
          nestedIncludes = [_.extend({}, child, { include: nestedIncludes })];
          child = parent;
        }

        const topInclude = nestedIncludes[0];
        const topParent = topInclude.parent;

        if (topInclude.through && Object(topInclude.through.model) === topInclude.through.model) {
          query = this.selectQuery(topInclude.through.model.getTableName(), {
            attributes: [topInclude.through.model.primaryKeyField],
            include: Model._validateIncludedElements({
              model: topInclude.through.model,
              include: [{
                association: topInclude.association.toTarget,
                required: true
              }]
            }).include,
            model: topInclude.through.model,
            where: {
              [Op.and]: [
                this.sequelize.asIs([
                  this.quoteTable(topParent.model.name) + '.' + this.quoteIdentifier(topParent.model.primaryKeyField),
                  this.quoteIdentifier(topInclude.through.model.name) + '.' + this.quoteIdentifier(topInclude.association.identifierField)
                ].join(' = ')),
                topInclude.through.where
              ]
            },
            limit: 1,
            includeIgnoreAttributes: false
          }, topInclude.through.model);
        } else {
          const isBelongsTo = topInclude.association.associationType === 'BelongsTo';
          const join = [
            this.quoteTable(topParent.model.name) + '.' + this.quoteIdentifier(isBelongsTo ? topInclude.association.identifierField : topParent.model.primaryKeyAttributes[0]),
            this.quoteIdentifier(topInclude.model.name) + '.' + this.quoteIdentifier(isBelongsTo ? topInclude.model.primaryKeyAttributes[0] : topInclude.association.identifierField)
          ].join(' = ');
          query = this.selectQuery(topInclude.model.tableName, {
            attributes: [topInclude.model.primaryKeyAttributes[0]],
            include: topInclude.include,
            where: {
              [Op.join]: this.sequelize.asIs(join)
            },
            limit: 1,
            includeIgnoreAttributes: false
          }, topInclude.model);
        }
        topLevelInfo.options.where['__' + throughAs] = this.sequelize.asIs([
          '(',
          query.replace(/\;$/, ''),
          ')',
          'IS NOT NULL'
        ].join(' '));
      }
    }

    return {
      join: joinType,
      body: joinBody,
      condition: joinCondition,
      attributes
    };
  },

  getQueryOrders(options, model, subQuery) {
    const mainQueryOrder = [];
    const subQueryOrder = [];

    if (Array.isArray(options.order)) {
      for (let order of options.order) {
        // wrap if not array
        if (!Array.isArray(order)) {
          order = [order];
        }

        if (
          subQuery
          && Array.isArray(order)
          && order[0]
          && !(order[0] instanceof Association)
          && !(typeof order[0] === 'function' && order[0].prototype instanceof Model)
          && !(typeof order[0].model === 'function' && order[0].model.prototype instanceof Model)
          && !(typeof order[0] === 'string' && model && model.associations !== undefined && model.associations[order[0]])
        ) {
          subQueryOrder.push(this.quote(order, model, '->'));
        } else {
          mainQueryOrder.push(this.quote(order, model, '->'));
        }
      }
    } else if (options.order instanceof Utils.SequelizeMethod) {
      const sql = this.quote(options.order, model, '->');
      if (subQuery) {
        subQueryOrder.push(sql);
      }
      mainQueryOrder.push(sql);
    } else {
      throw new Error('Order must be type of array or instance of a valid sequelize method.');
    }

    return {mainQueryOrder, subQueryOrder};
  },

  selectFromTableFragment(options, model, attributes, tables, mainTableAs) {
    let fragment = 'SELECT ' + attributes.join(', ') + ' FROM ' + tables;

    if (mainTableAs) {
      fragment += ' AS ' + mainTableAs;
    }

    return fragment;
  },

  /**
   * Returns a query that starts a transaction.
   *
   * @param  {Boolean} value   A boolean that states whether autocommit shall be done or not.
   * @param  {Object}  options An object with options.
   * @return {String}          The generated sql query.
   * @private
   */
  setAutocommitQuery(value, options) {
    if (options.parent) {
      return;
    }

    // no query when value is not explicitly set
    if (typeof value === 'undefined' || value === null) {
      return;
    }

    return 'SET autocommit = ' + (value ? 1 : 0) + ';';
  },

  /**
   * Returns a query that sets the transaction isolation level.
   *
   * @param  {String} value   The isolation level.
   * @param  {Object} options An object with options.
   * @return {String}         The generated sql query.
   * @private
   */
  setIsolationLevelQuery(value, options) {
    if (options.parent) {
      return;
    }

    return 'SET SESSION TRANSACTION ISOLATION LEVEL ' + value + ';';
  },

  generateTransactionId() {
    return uuid.v4();
  },

  /**
   * Returns a query that starts a transaction.
   *
   * @param  {Transaction} transaction
   * @param  {Object} options An object with options.
   * @return {String}         The generated sql query.
   * @private
   */
  startTransactionQuery(transaction) {
    if (transaction.parent) {
      // force quoting of savepoint identifiers for postgres
      return 'SAVEPOINT ' + this.quoteIdentifier(transaction.name, true) + ';';
    }

    return 'START TRANSACTION;';
  },

  /**
   * Returns a query that defers the constraints. Only works for postgres.
   *
   * @param  {Transaction} transaction
   * @param  {Object} options An object with options.
   * @return {String}         The generated sql query.
   * @private
   */
  deferConstraintsQuery() {},

  setConstraintQuery() {},
  setDeferredQuery() {},
  setImmediateQuery() {},

  /**
   * Returns a query that commits a transaction.
   *
   * @param  {Object} options An object with options.
   * @return {String}         The generated sql query.
   * @private
   */
  commitTransactionQuery(transaction) {
    if (transaction.parent) {
      return;
    }

    return 'COMMIT;';
  },

  /**
   * Returns a query that rollbacks a transaction.
   *
   * @param  {Transaction} transaction
   * @param  {Object} options An object with options.
   * @return {String}         The generated sql query.
   * @private
   */
  rollbackTransactionQuery(transaction) {
    if (transaction.parent) {
      // force quoting of savepoint identifiers for postgres
      return 'ROLLBACK TO SAVEPOINT ' + this.quoteIdentifier(transaction.name, true) + ';';
    }

    return 'ROLLBACK;';
  },

  /**
   * Returns an SQL fragment for adding result constraints
   *
   * @param  {Object} options An object with selectQuery options.
   * @param  {Object} options The model passed to the selectQuery.
   * @return {String}         The generated sql query.
   * @private
   */
  addLimitAndOffset(options) {
    let fragment = '';

    /* eslint-disable */
    if (options.offset != null && options.limit == null) {
      fragment += ' LIMIT ' + this.escape(options.offset) + ', ' + 10000000000000;
    } else if (options.limit != null) {
      if (options.offset != null) {
        fragment += ' LIMIT ' + this.escape(options.offset) + ', ' + this.escape(options.limit);
      } else {
        fragment += ' LIMIT ' + this.escape(options.limit);
      }
    }
    /* eslint-enable */

    return fragment;
  },

  handleSequelizeMethod(smth, tableName, factory, options, prepend) {
    let result;

    if (smth instanceof Utils.Where) {
      let value = smth.logic;
      let key;

      if (smth.attribute instanceof Utils.SequelizeMethod) {
        key = this.getWhereConditions(smth.attribute, tableName, factory, options, prepend);
      } else {
        key = this.quoteTable(smth.attribute.Model.name) + '.' + this.quoteIdentifier(smth.attribute.field || smth.attribute.fieldName);
      }

      if (value && value instanceof Utils.SequelizeMethod) {
        value = this.getWhereConditions(value, tableName, factory, options, prepend);

        result = value === 'NULL' ? key + ' IS NULL' : [key, value].join(smth.comparator);
      } else if (_.isPlainObject(value)) {
        result = this.whereItemQuery(smth.attribute, value, {
          model: factory
        });
      } else {
        if (typeof value === 'boolean') {
          value = this.booleanValue(value);
        } else {
          value = this.escape(value);
        }

        result = value === 'NULL' ? key + ' IS NULL' : [key, value].join(' ' + smth.comparator + ' ');
      }
    } else if (smth instanceof Utils.Literal) {
      result = smth.val;
    } else if (smth instanceof Utils.Cast) {
      if (smth.val instanceof Utils.SequelizeMethod) {
        result = this.handleSequelizeMethod(smth.val, tableName, factory, options, prepend);
      } else if (_.isPlainObject(smth.val)) {
        result = this.whereItemsQuery(smth.val);
      } else {
        result = this.escape(smth.val);
      }

      result = 'CAST(' + result + ' AS ' + smth.type.toUpperCase() + ')';
    } else if (smth instanceof Utils.Fn) {
      result = smth.fn + '(' + smth.args.map(arg => {
        if (arg instanceof Utils.SequelizeMethod) {
          return this.handleSequelizeMethod(arg, tableName, factory, options, prepend);
        } else if (_.isPlainObject(arg)) {
          return this.whereItemsQuery(arg);
        } else {
          return this.escape(arg);
        }
      }).join(', ') + ')';
    } else if (smth instanceof Utils.Col) {
      if (Array.isArray(smth.col)) {
        if (!factory) {
          throw new Error('Cannot call Sequelize.col() with array outside of order / group clause');
        }
      } else if (smth.col.indexOf('*') === 0) {
        return '*';
      }
      return this.quote(smth.col, factory);
    } else {
      result = smth.toString(this, factory);
    }

    return result;
  },

  whereQuery(where, options) {
    const query = this.whereItemsQuery(where, options);
    if (query && query.length) {
      return 'WHERE '+query;
    }
    return '';
  },

  whereItemsQuery(where, options, binding) {
    if (
      where === null ||
      where === undefined ||
      Utils.getComplexSize(where) === 0
    ) {
      // NO OP
      return '';
    }

    if (_.isString(where)) {
      throw new Error('Support for `{where: \'raw query\'}` has been removed.');
    }

    const items = [];

    binding = binding || 'AND';
    if (binding.substr(0, 1) !== ' ') binding = ' '+binding+' ';

    if (_.isPlainObject(where)) {
      Utils.getComplexKeys(where).forEach(prop => {
        const item = where[prop];
        items.push(this.whereItemQuery(prop, item, options));
      });
    } else {
      items.push(this.whereItemQuery(undefined, where, options));
    }

    return items.length && items.filter(item => item && item.length).join(binding) || '';
  },

<<<<<<< HEAD
  OperatorMap: {
    [Op.eq]: '=',
    [Op.ne]: '!=',
    [Op.gte]: '>=',
    [Op.gt]: '>',
    [Op.lte]: '<=',
    [Op.lt]: '<',
    [Op.not]: 'IS NOT',
    [Op.is]: 'IS',
    [Op.in]: 'IN',
    [Op.notIn]: 'NOT IN',
    [Op.like]: 'LIKE',
    [Op.notLike]: 'NOT LIKE',
    [Op.iLike]: 'ILIKE',
    [Op.notILike]: 'NOT ILIKE',
    [Op.regexp]: '~',
    [Op.notRegexp]: '!~',
    [Op.iRegexp]: '~*',
    [Op.notIRegexp]: '!~*',
    [Op.between]: 'BETWEEN',
    [Op.notBetween]: 'NOT BETWEEN',
    [Op.overlap]: '&&',
    [Op.contains]: '@>',
    [Op.contained]: '<@',
    [Op.adjacent]: '-|-',
    [Op.strictLeft]: '<<',
    [Op.strictRight]: '>>',
    [Op.noExtendRight]: '&<',
    [Op.noExtendLeft]: '&>',
    [Op.any]: 'ANY',
    [Op.all]: 'ALL',
    [Op.and]: ' AND ',
    [Op.or]: ' OR ',
    [Op.col]: 'COL',
    [Op.placeholder]: '$$PLACEHOLDER$$',
    [Op.raw]: 'DEPRECATED' //kept here since we still throw an explicit error if operator being used remove by v5,
  },

  OperatorsAliasMap: {},

  setOperatorsAliases(aliases) {
    this.OperatorsAliasMap = _.assign({}, aliases);
=======

  OperatorsAliasMap: {
    'ne': '$ne',
    'in': '$in',
    'not': '$not',
    'notIn': '$notIn',
    'gte': '$gte',
    'gt': '$gt',
    'lte': '$lte',
    'lt': '$lt',
    'like': '$like',
    'ilike': '$iLike',
    '$ilike': '$iLike',
    'nlike': '$notLike',
    '$notlike': '$notLike',
    'notilike': '$notILike',
    '..': '$between',
    'between': '$between',
    '!..': '$notBetween',
    'notbetween': '$notBetween',
    'nbetween': '$notBetween',
    'overlap': '$overlap',
    '&&': '$overlap',
    '@>': '$contains',
    '<@': '$contained'
  },

  OperatorMap: {
    $eq: '=',
    $ne: '!=',
    $gte: '>=',
    $gt: '>',
    $lte: '<=',
    $lt: '<',
    $not: 'IS NOT',
    $is: 'IS',
    $like: 'LIKE',
    $notLike: 'NOT LIKE',
    $iLike: 'ILIKE',
    $notILike: 'NOT ILIKE',
    $regexp: '~',
    $notRegexp: '!~',
    $iRegexp: '~*',
    $notIRegexp: '!~*',
    $between: 'BETWEEN',
    $notBetween: 'NOT BETWEEN',
    $overlap: '&&',
    $contains: '@>',
    $contained: '<@',
    $adjacent: '-|-',
    $strictLeft: '<<',
    $strictRight: '>>',
    $noExtendRight: '&<',
    $noExtendLeft: '&>',
    $in : 'IN',
    $notIn: 'NOT IN',
    $any: 'ANY',
    $all: 'ALL',
    $and: ' AND ',
    $or: ' OR ',
    $col: 'COL',
    $raw: 'DEPRECATED' //kept here since we still throw an explicit error if operator being used
>>>>>>> e978e59b
  },

  whereItemQuery(key, value, options) {
    options = options || {};
    if (key && typeof key === 'string' && key.indexOf('.') !== -1 && options.model) {
      const keyParts = key.split('.');
      if (options.model.rawAttributes[keyParts[0]] && options.model.rawAttributes[keyParts[0]].type instanceof DataTypes.JSON) {
        const tmp = {};
        const field = options.model.rawAttributes[keyParts[0]];
        Dottie.set(tmp, keyParts.slice(1), value);
        return this.whereItemQuery(field.field || keyParts[0], tmp, Object.assign({field}, options));
      }
    }

    const field = this._findField(key, options);
    const fieldType = field && field.type || options.type;

    const isPlainObject = _.isPlainObject(value);
    const isArray = !isPlainObject && Array.isArray(value);
    key = this.OperatorsAliasMap[key] || key;
    if (isPlainObject) {
      this._replaceAliases(value);
    }
<<<<<<< HEAD
    const valueKeys = isPlainObject && Utils.getComplexKeys(value);
=======
    const valueKeys = isPlainObject && _.keys(value);
>>>>>>> e978e59b

    if (key === undefined) {
      if (typeof value === 'string') {
        return value;
      }

      if (isPlainObject && valueKeys.length === 1) {
        return this.whereItemQuery(valueKeys[0], value[valueKeys[0]], options);
      }
    }

    if (!value) {
<<<<<<< HEAD
      return this._joinKeyValue(key, this.escape(value, field), value === null ? this.OperatorMap[Op.is] : this.OperatorMap[Op.eq], options.prefix);
=======
      return this._joinKeyValue(key, this.escape(value, field), value === null ? this.OperatorMap.$is : this.OperatorMap.$eq, options.prefix);
>>>>>>> e978e59b
    }

    if (value instanceof Utils.SequelizeMethod && !(key !== undefined && value instanceof Utils.Fn)) {
      return this.handleSequelizeMethod(value);
    }

<<<<<<< HEAD
    // Convert where: [] to Op.and if possible, else treat as literal/replacements
=======
    // Convert where: [] to $and if possible, else treat as literal/replacements
>>>>>>> e978e59b
    if (key === undefined && isArray) {
      if (Utils.canTreatArrayAsAnd(value)) {
        key = Op.and;
      } else {
        throw new Error('Support for literal replacements in the `where` object has been removed.');
      }
    }
<<<<<<< HEAD

    if (key === Op.or || key === Op.and || key === Op.not) {
      return this._whereGroupBind(key, value, options);
    }


    if (value[Op.or]) {
      return this._whereBind(this.OperatorMap[Op.or], key, value[Op.or], options);
    }

    if (value[Op.and]) {
      return this._whereBind(this.OperatorMap[Op.and], key, value[Op.and], options);
    }

    if (isArray && fieldType instanceof DataTypes.ARRAY) {
      return this._joinKeyValue(key, this.escape(value, field), this.OperatorMap[Op.eq], options.prefix);
    }

    if (isPlainObject && fieldType instanceof DataTypes.JSON && options.json !== false) {
      return this._whereJSON(key, value, options);
    }
    // If multiple keys we combine the different logic conditions
    if (isPlainObject && valueKeys.length > 1) {
      return this._whereBind(this.OperatorMap[Op.and], key, value, options);
    }

    if (isArray) {
      return this._whereParseSingleValueObject(key, field, Op.in, value, options);
    }
    if (isPlainObject) {
      if (this.OperatorMap[valueKeys[0]]) {
        return this._whereParseSingleValueObject(key, field, valueKeys[0], value[valueKeys[0]], options);
      } else {
        return this._whereParseSingleValueObject(key, field, this.OperatorMap[Op.eq], value, options);
      }
    }

    if (key === Op.placeholder) {
      return this._joinKeyValue(this.OperatorMap[key], this.escape(value, field), this.OperatorMap[Op.eq], options.prefix);
    }

    return this._joinKeyValue(key, this.escape(value, field), this.OperatorMap[Op.eq], options.prefix);
  },

  _findField(key, options) {
    if (options.field) {
      return options.field;
    }

    if (options.model && options.model.rawAttributes && options.model.rawAttributes[key]) {
      return options.model.rawAttributes[key];
=======

    if (key === '$or' || key === '$and' || key === '$not') {
      return this._whereGroupBind(key, value, options);
    }

    if (value.$or) {
      return this._whereBind(this.OperatorMap.$or, key, value.$or, options);
    }

    if (value.$and) {
      return this._whereBind(this.OperatorMap.$and, key, value.$and, options);
    }

    if (isArray && fieldType instanceof DataTypes.ARRAY) {
      return this._joinKeyValue(key, this.escape(value, field), this.OperatorMap.$eq, options.prefix);
    }

    if (isPlainObject && fieldType instanceof DataTypes.JSON && options.json !== false) {
      return this._whereJSON(key, value, options);
    }
    // If multiple keys we combine the different logic conditions
    if (isPlainObject && valueKeys.length > 1) {
      return this._whereBind(this.OperatorMap.$and, key, value, options);
    }

    if (isArray) {
      return this._whereParseSingleValueObject(key, field, '$in', value, options);
    }
    if (isPlainObject && this.OperatorMap[valueKeys[0]]) {
      if (this.OperatorMap[valueKeys[0]]) {
        return this._whereParseSingleValueObject(key, field, valueKeys[0], value[valueKeys[0]], options);
      } else {
        return this._whereParseSingleValueObject(key, field, this.OperatorMap.$eq, value, options);
      }
    }

    return this._joinKeyValue(key, this.escape(value, field), this.OperatorMap.$eq, options.prefix);
  },

  _findField(key, options) {
    if (options.field) {
      return options.field;
    }

    if (options.model && options.model.rawAttributes && options.model.rawAttributes[key]) {
      return options.model.rawAttributes[key];
    }

    if (options.model && options.model.fieldRawAttributesMap && options.model.fieldRawAttributesMap[key]) {
      return options.model.fieldRawAttributesMap[key];
>>>>>>> e978e59b
    }
  },

<<<<<<< HEAD
    if (options.model && options.model.fieldRawAttributesMap && options.model.fieldRawAttributesMap[key]) {
      return options.model.fieldRawAttributesMap[key];
    }
  },

  _replaceAliases(obj) {
    //no need complex keys here since we assume all aliases are plain properties
    _.forOwn(obj, (item, prop) => {
      if (_.isPlainObject(item)) {
        this._replaceAliases(item);
      }
      if (this.OperatorsAliasMap[prop]) {
        obj[this.OperatorsAliasMap[prop]] = item;
        delete obj[prop];
      }
    });
  },

  // OR/AND/NOT grouping logic
  _whereGroupBind(key, value, options) {
    const binding = key === Op.or ? this.OperatorMap[Op.or] : this.OperatorMap[Op.and];
    const outerBinding = key === Op.not ? 'NOT ': '';

    if (Array.isArray(value)) {
      value = value.map(item => {
        let itemQuery = this.whereItemsQuery(item, options, this.OperatorMap[Op.and]);
        if (itemQuery && itemQuery.length && (Array.isArray(item) || _.isPlainObject(item)) && Utils.getComplexSize(item) > 1) {
          itemQuery = '('+itemQuery+')';
        }
        return itemQuery;
      }).filter(item => item && item.length);

      value = value.length && value.join(binding);
    } else {
      value = this.whereItemsQuery(value, options, binding);
    }
    // Op.or: [] should return no data.
    // Op.not of no restriction should also return no data
    if ((key === Op.or || key === Op.not) && !value) {
      return '0 = 1';
    }

    return value ? outerBinding + '('+value+')' : undefined;
  },

  _whereBind(binding, key, value, options) {
    if (_.isPlainObject(value)) {
      value = Utils.getComplexKeys(value).map(prop => {
        const item = value[prop];
        return this.whereItemQuery(key, {[prop] : item}, options);
      });
    } else {
      value = value.map(item => this.whereItemQuery(key, item, options));
    }

    value = value.filter(item => item && item.length);

    return value.length ? '('+value.join(binding)+')' : undefined;
  },

  _whereJSON(key, value, options) {
    const items = [];
    let baseKey = this.quoteIdentifier(key);
    if (options.prefix) {
      if (options.prefix instanceof Utils.Literal) {
        baseKey = `${this.handleSequelizeMethod(options.prefix)}.${baseKey}`;
      } else {
        baseKey = `${this.quoteTable(options.prefix)}.${baseKey}`;
      }
    }

    Utils.getOperators(value).forEach(op => {
      const where = {};
      where[op] = value[op];
      items.push(this.whereItemQuery(key, where, _.assign({}, options, {json: false})));
    });

    _.forOwn(value, (item, prop) => {
      this._traverseJSON(items, baseKey, prop, item, [prop]);
    });

    const result = items.join(this.OperatorMap[Op.and]);
    return items.length > 1 ? '('+result+')' : result;
  },


  _traverseJSON(items, baseKey, prop, item, path) {
    let cast;

    if (path[path.length - 1].indexOf('::') > -1) {
      const tmp = path[path.length - 1].split('::');
      cast = tmp[1];
      path[path.length - 1] = tmp[0];
    }

    const pathKey = this.jsonPathExtractionQuery(baseKey, path);

    if (_.isPlainObject(item)) {
      Utils.getOperators(item).forEach(op => {
        const value = item[op];
        items.push(this.whereItemQuery(this._castKey(pathKey, value, cast), {[op]: value}));
      });
      _.forOwn(item, (value, itemProp) => {
        this._traverseJSON(items, baseKey, itemProp, value, path.concat([itemProp]));
      });

      return;
    }

    items.push(this.whereItemQuery(this._castKey(pathKey, item, cast), {[Op.eq]: item}));
  },

  _castKey(key, value, cast) {
    cast = cast || this._getJsonCast(Array.isArray(value) ? value[0] : value);
    if (cast) {
      return new Utils.Literal(this.handleSequelizeMethod(new Utils.Cast(new Utils.Literal(key), cast)));
    }

    return new Utils.Literal(key);
  },

  _getJsonCast(value) {
    if (typeof value === 'number') {
      return 'double precision';
    }
    if (value instanceof Date) {
      return 'timestamptz';
    }
=======
  _replaceAliases(obj) {
    _.forOwn(obj, (item, prop) => {
      if (this.OperatorsAliasMap[prop]) {
        obj[this.OperatorsAliasMap[prop]] = item;
        delete obj[prop];
      }
    });
  },

  // OR/AND/NOT grouping logic
  _whereGroupBind(key, value, options) {
    const binding = key === '$or' ? this.OperatorMap.$or : this.OperatorMap.$and;
    const outerBinding = key === '$not' ? 'NOT ': '';

    if (Array.isArray(value)) {
      value = value.map(item => {
        let itemQuery = this.whereItemsQuery(item, options, this.OperatorMap.$and);
        if (itemQuery && itemQuery.length && (Array.isArray(item) || _.isPlainObject(item)) && _.size(item) > 1) {
          itemQuery = '('+itemQuery+')';
        }
        return itemQuery;
      }).filter(item => item && item.length);

      value = value.length && value.join(binding);
    } else {
      value = this.whereItemsQuery(value, options, binding);
    }
    // Op.or: [] should return no data.
    // Op.not of no restriction should also return no data
    if ((key === '$or' || key === '$not') && !value) {
      return '0 = 1';
    }

    return value ? outerBinding + '('+value+')' : undefined;
  },

  _whereBind(binding, key, value, options) {
    if (_.isPlainObject(value)) {
      value = _.map(value, (item, prop) => this.whereItemQuery(key, {[prop] : item}, options));
    } else {
      value = value.map(item => this.whereItemQuery(key, item, options));
    }

    value = value.filter(item => item && item.length);

    return value.length ? '('+value.join(binding)+')' : undefined;
  },

  _whereJSON(key, value, options) {
    const items = [];
    let baseKey = this.quoteIdentifier(key);
    if (options.prefix) {
      if (options.prefix instanceof Utils.Literal) {
        baseKey = `${this.handleSequelizeMethod(options.prefix)}.${baseKey}`;
      } else {
        baseKey = `${this.quoteTable(options.prefix)}.${baseKey}`;
      }
    }
    _.forOwn(value, (item, prop) => {
      if (prop.indexOf('$') === 0) {
        const where = {};
        where[prop] = value[prop];
        items.push(this.whereItemQuery(key, where, _.assign({}, options, {json: false})));
        return;
      }
      this._traverseJSON(items, baseKey, prop, item, [prop]);
    });

    const result = items.join(this.OperatorMap.$and);
    return items.length > 1 ? '('+result+')' : result;
  },

  _traverseJSON(items, baseKey, prop, item, path) {
    let cast;

    if (path[path.length - 1].indexOf('::') > -1) {
      const tmp = path[path.length - 1].split('::');
      cast = tmp[1];
      path[path.length - 1] = tmp[0];
    }

    const pathKey = this.jsonPathExtractionQuery(baseKey, path);

    if (_.isPlainObject(item)) {
      _.forOwn(item, (value, itemProp) => {
        if (itemProp.indexOf('$') === 0) {
          items.push(this.whereItemQuery(this._castKey(pathKey, value, cast), {[itemProp]: value}));
          return;
        }
        this._traverseJSON(items, baseKey, itemProp, value, path.concat([itemProp]));
      });

      return;
    }

    items.push(this.whereItemQuery(this._castKey(pathKey, item, cast), {$eq: item}));
  },

  _castKey(key, value, cast) {
    cast = cast || this._getJsonCast(Array.isArray(value) ? value[0] : value);
    if (cast) {
      return new Utils.Literal(this.handleSequelizeMethod(new Utils.Cast(new Utils.Literal(key), cast)));
    }

    return new Utils.Literal(key);
  },

  _getJsonCast(value) {
    if (typeof value === 'number') {
      return 'double precision';
    }
    if (value instanceof Date) {
      return 'timestamptz';
    }
>>>>>>> e978e59b
    if (typeof value === 'boolean') {
      return 'boolean';
    }
    return;
  },

  _joinKeyValue(key, value, comparator, prefix) {
    if (!key) {
      return value;
    }
    if (comparator === undefined) {
      throw new Error(`${key} and ${value} has no comperator`);
    }
    key = this._getSafeKey(key, prefix);
    return [key, value].join(' '+comparator+' ');
  },

  _getSafeKey(key, prefix) {
    if (key instanceof Utils.SequelizeMethod) {
      key = this.handleSequelizeMethod(key);
      return this._prefixKey(this.handleSequelizeMethod(key), prefix);
    }

    if (Utils.isColString(key)) {
      key = key.substr(1, key.length - 2).split('.');

      if (key.length > 2) {
        key = [
          // join the tables by -> to match out internal namings
          key.slice(0, -1).join('->'),
          key[key.length - 1]
        ];
      }

      return key.map(identifier => this.quoteIdentifier(identifier)).join('.');
    }

    return this._prefixKey(this.quoteIdentifier(key), prefix);
  },

  _prefixKey(key, prefix) {
    if (prefix) {
      if (prefix instanceof Utils.Literal) {
        return [this.handleSequelizeMethod(prefix), key].join('.');
      }

      return [this.quoteTable(prefix), key].join('.');
    }

    return key;
  },

<<<<<<< HEAD
  _whereParseSingleValueObject (key, field, prop, value, options) {
    if (prop === Op.not) {
      if (Array.isArray(value)) {
        prop = Op.notIn;
      } else if ([null, true, false].indexOf(value) < 0) {
        prop = Op.ne;
      }
    }

    let comparator = this.OperatorMap[prop] || this.OperatorMap[Op.eq];

    switch (prop) {
      case Op.in:
      case Op.notIn:
=======
  _whereParseSingleValueObject(key, field, prop, value, options) {
    if (prop === '$not') {
      if (Array.isArray(value)) {
        prop = '$notIn';
      } else if ([null, true, false].indexOf(value) < 0) {
        prop = '$ne';
      }
    }

    let comparator = this.OperatorMap[prop] || this.OperatorMap.$eq;

    switch (prop) {
      case '$in':
      case '$notIn':
>>>>>>> e978e59b
        if (value instanceof Utils.Literal) {
          return this._joinKeyValue(key, value.val, comparator, options.prefix);
        }

        if (value.length) {
          return this._joinKeyValue(key, `(${value.map(item => this.escape(item)).join(', ')})`, comparator, options.prefix);
        }

<<<<<<< HEAD
        if (comparator === this.OperatorMap[Op.in]) {
=======
        if (comparator === this.OperatorMap.$in) {
>>>>>>> e978e59b
          return this._joinKeyValue(key, '(NULL)', comparator, options.prefix);
        }

        return '';
<<<<<<< HEAD
      case Op.any:
      case Op.all:
        comparator = `${this.OperatorMap[Op.eq]} ${comparator}`;
        if (value[Op.values]) {
          return this._joinKeyValue(key, `(VALUES ${value[Op.values].map(item => `(${this.escape(item)})`).join(', ')})`, comparator, options.prefix);
        }

        return this._joinKeyValue(key, `(${this.escape(value, field)})`, comparator, options.prefix);
      case Op.between:
      case Op.notBetween:
        return this._joinKeyValue(key, `${this.escape(value[0])} AND ${this.escape(value[1])}`, comparator, options.prefix);
      case Op.raw:
        throw new Error('The `$raw` where property is no longer supported.  Use `sequelize.literal` instead.');
      case Op.col:
        comparator = this.OperatorMap[Op.eq];
=======
      case '$any':
      case '$all':
        comparator = `${this.OperatorMap.$eq} ${comparator}`;
        if (value.$values) {
          return this._joinKeyValue(key, `(VALUES ${value.$values.map(item => `(${this.escape(item)})`).join(', ')})`, comparator, options.prefix);
        }

        return this._joinKeyValue(key, `(${this.escape(value, field)})`, comparator, options.prefix);
      case '$between':
      case '$notBetween':
        return this._joinKeyValue(key, `${this.escape(value[0])} AND ${this.escape(value[1])}`, comparator, options.prefix);
      case '$raw':
        throw new Error('The `$raw` where property is no longer supported.  Use `sequelize.literal` instead.');
      case '$col':
        comparator = this.OperatorMap.$eq;
>>>>>>> e978e59b
        value = value.split('.');

        if (value.length > 2) {
          value = [
            // join the tables by -> to match out internal namings
            value.slice(0, -1).join('->'),
            value[value.length - 1]
          ];
        }

        return this._joinKeyValue(key, value.map(identifier => this.quoteIdentifier(identifier)).join('.'), comparator, options.prefix);
    }

    const escapeOptions = {
<<<<<<< HEAD
      acceptStrings: comparator.indexOf(this.OperatorMap[Op.like]) !== -1
    };

    if (_.isPlainObject(value)) {
      if (value[Op.col]) {
        return this._joinKeyValue(key, this.whereItemQuery(null, value), comparator, options.prefix);
      }
      if (value[Op.any]) {
        escapeOptions.isList = true;
        return this._joinKeyValue(key, `(${this.escape(value[Op.any], field, escapeOptions)})`, `${comparator} ${this.OperatorMap[Op.any]}`, options.prefix);
      }
      if (value[Op.all]) {
        escapeOptions.isList = true;
        return this._joinKeyValue(key, `(${this.escape(value[Op.all], field, escapeOptions)})`, `${comparator} ${this.OperatorMap[Op.all]}`, options.prefix);
      }
    }

    if (comparator.indexOf(this.OperatorMap[Op.regexp]) !== -1) {
      return this._joinKeyValue(key, `'${value}'`, comparator, options.prefix);
    }

    if (value === null && comparator === this.OperatorMap[Op.eq]) {
      return this._joinKeyValue(key, this.escape(value, field, escapeOptions), this.OperatorMap[Op.is], options.prefix);
    } else if (value === null && this.OperatorMap[Op.ne]) {
      return this._joinKeyValue(key, this.escape(value, field, escapeOptions), this.OperatorMap[Op.not], options.prefix);
=======
      acceptStrings: comparator.indexOf(this.OperatorMap.$like) !== -1
    };

    if (_.isPlainObject(value)) {
      if (value.$col) {
        return this._joinKeyValue(key, this.whereItemQuery(null, value), comparator, options.prefix);
      }
      if (value.$any) {
        escapeOptions.isList = true;
        return this._joinKeyValue(key, `(${this.escape(value.$any, field, escapeOptions)})`, `${comparator} ${this.OperatorMap.$any}`, options.prefix);
      }
      if (value.$all) {
        escapeOptions.isList = true;
        return this._joinKeyValue(key, `(${this.escape(value.$all, field, escapeOptions)})`, `${comparator} ${this.OperatorMap.$all}`, options.prefix);
      }
    }

    if (comparator.indexOf(this.OperatorMap.$regexp) !== -1) {
      return this._joinKeyValue(key, `'${value}'`, comparator, options.prefix);
    }

    if (value === null && comparator === this.OperatorMap.$eq) {
      return this._joinKeyValue(key, this.escape(value, field, escapeOptions), this.OperatorMap.$is, options.prefix);
    } else if (value === null && this.OperatorMap.$ne) {
      return this._joinKeyValue(key, this.escape(value, field, escapeOptions), this.OperatorMap.$not, options.prefix);
>>>>>>> e978e59b
    }

    return this._joinKeyValue(key, this.escape(value, field, escapeOptions), comparator, options.prefix);
  },

  /*
    Takes something and transforms it into values of a where condition.
   @private
  */
  getWhereConditions(smth, tableName, factory, options, prepend) {
    let result = null;
    const where = {};

    if (Array.isArray(tableName)) {
      tableName = tableName[0];
      if (Array.isArray(tableName)) {
        tableName = tableName[1];
      }
    }

    options = options || {};

    if (typeof prepend === 'undefined') {
      prepend = true;
    }

    if (smth && smth instanceof Utils.SequelizeMethod) { // Checking a property is cheaper than a lot of instanceof calls
      result = this.handleSequelizeMethod(smth, tableName, factory, options, prepend);
    } else if (_.isPlainObject(smth)) {
      return this.whereItemsQuery(smth, {
        model: factory,
        prefix: prepend && tableName
      });
    } else if (typeof smth === 'number') {
      let primaryKeys = factory ? Object.keys(factory.primaryKeys) : [];

      if (primaryKeys.length > 0) {
        // Since we're just a number, assume only the first key
        primaryKeys = primaryKeys[0];
      } else {
        primaryKeys = 'id';
      }

      where[primaryKeys] = smth;

      return this.whereItemsQuery(where, {
        model: factory,
        prefix: prepend && tableName
      });
    } else if (typeof smth === 'string') {
      return this.whereItemsQuery(smth, {
        model: factory,
        prefix: prepend && tableName
      });
    } else if (Buffer.isBuffer(smth)) {
      result = this.escape(smth);
    } else if (Array.isArray(smth)) {
      if (smth.length === 0 || smth.length > 0 && smth[0].length === 0) return '1=1';
      if (Utils.canTreatArrayAsAnd(smth)) {
        const _smth = { [Op.and]: smth };
        result = this.getWhereConditions(_smth, tableName, factory, options, prepend);
      } else {
        throw new Error('Support for literal replacements in the `where` object has been removed.');
      }
    } else if (smth === null) {
      return this.whereItemsQuery(smth, {
        model: factory,
        prefix: prepend && tableName
      });
    }

    return result ? result : '1=1';
  },

  // A recursive parser for nested where conditions
  parseConditionObject(conditions, path) {
    path = path || [];
    return _.reduce(conditions, (result, value, key) => {
      if (_.isObject(value)) {
        result = result.concat(this.parseConditionObject(value, path.concat(key))); // Recursively parse objects
      } else {
        result.push({ path: path.concat(key), value });
      }
      return result;
    }, []);
  },

  isIdentifierQuoted(string) {
    return /^\s*(?:([`"'])(?:(?!\1).|\1{2})*\1\.?)+\s*$/i.test(string);
  },

  booleanValue(value) {
    return value;
  }
};

module.exports = QueryGenerator;<|MERGE_RESOLUTION|>--- conflicted
+++ resolved
@@ -1945,7 +1945,6 @@
     return items.length && items.filter(item => item && item.length).join(binding) || '';
   },
 
-<<<<<<< HEAD
   OperatorMap: {
     [Op.eq]: '=',
     [Op.ne]: '!=',
@@ -1988,70 +1987,6 @@
 
   setOperatorsAliases(aliases) {
     this.OperatorsAliasMap = _.assign({}, aliases);
-=======
-
-  OperatorsAliasMap: {
-    'ne': '$ne',
-    'in': '$in',
-    'not': '$not',
-    'notIn': '$notIn',
-    'gte': '$gte',
-    'gt': '$gt',
-    'lte': '$lte',
-    'lt': '$lt',
-    'like': '$like',
-    'ilike': '$iLike',
-    '$ilike': '$iLike',
-    'nlike': '$notLike',
-    '$notlike': '$notLike',
-    'notilike': '$notILike',
-    '..': '$between',
-    'between': '$between',
-    '!..': '$notBetween',
-    'notbetween': '$notBetween',
-    'nbetween': '$notBetween',
-    'overlap': '$overlap',
-    '&&': '$overlap',
-    '@>': '$contains',
-    '<@': '$contained'
-  },
-
-  OperatorMap: {
-    $eq: '=',
-    $ne: '!=',
-    $gte: '>=',
-    $gt: '>',
-    $lte: '<=',
-    $lt: '<',
-    $not: 'IS NOT',
-    $is: 'IS',
-    $like: 'LIKE',
-    $notLike: 'NOT LIKE',
-    $iLike: 'ILIKE',
-    $notILike: 'NOT ILIKE',
-    $regexp: '~',
-    $notRegexp: '!~',
-    $iRegexp: '~*',
-    $notIRegexp: '!~*',
-    $between: 'BETWEEN',
-    $notBetween: 'NOT BETWEEN',
-    $overlap: '&&',
-    $contains: '@>',
-    $contained: '<@',
-    $adjacent: '-|-',
-    $strictLeft: '<<',
-    $strictRight: '>>',
-    $noExtendRight: '&<',
-    $noExtendLeft: '&>',
-    $in : 'IN',
-    $notIn: 'NOT IN',
-    $any: 'ANY',
-    $all: 'ALL',
-    $and: ' AND ',
-    $or: ' OR ',
-    $col: 'COL',
-    $raw: 'DEPRECATED' //kept here since we still throw an explicit error if operator being used
->>>>>>> e978e59b
   },
 
   whereItemQuery(key, value, options) {
@@ -2075,11 +2010,7 @@
     if (isPlainObject) {
       this._replaceAliases(value);
     }
-<<<<<<< HEAD
     const valueKeys = isPlainObject && Utils.getComplexKeys(value);
-=======
-    const valueKeys = isPlainObject && _.keys(value);
->>>>>>> e978e59b
 
     if (key === undefined) {
       if (typeof value === 'string') {
@@ -2092,22 +2023,14 @@
     }
 
     if (!value) {
-<<<<<<< HEAD
       return this._joinKeyValue(key, this.escape(value, field), value === null ? this.OperatorMap[Op.is] : this.OperatorMap[Op.eq], options.prefix);
-=======
-      return this._joinKeyValue(key, this.escape(value, field), value === null ? this.OperatorMap.$is : this.OperatorMap.$eq, options.prefix);
->>>>>>> e978e59b
     }
 
     if (value instanceof Utils.SequelizeMethod && !(key !== undefined && value instanceof Utils.Fn)) {
       return this.handleSequelizeMethod(value);
     }
 
-<<<<<<< HEAD
     // Convert where: [] to Op.and if possible, else treat as literal/replacements
-=======
-    // Convert where: [] to $and if possible, else treat as literal/replacements
->>>>>>> e978e59b
     if (key === undefined && isArray) {
       if (Utils.canTreatArrayAsAnd(value)) {
         key = Op.and;
@@ -2115,7 +2038,6 @@
         throw new Error('Support for literal replacements in the `where` object has been removed.');
       }
     }
-<<<<<<< HEAD
 
     if (key === Op.or || key === Op.and || key === Op.not) {
       return this._whereGroupBind(key, value, options);
@@ -2167,62 +2089,8 @@
 
     if (options.model && options.model.rawAttributes && options.model.rawAttributes[key]) {
       return options.model.rawAttributes[key];
-=======
-
-    if (key === '$or' || key === '$and' || key === '$not') {
-      return this._whereGroupBind(key, value, options);
-    }
-
-    if (value.$or) {
-      return this._whereBind(this.OperatorMap.$or, key, value.$or, options);
-    }
-
-    if (value.$and) {
-      return this._whereBind(this.OperatorMap.$and, key, value.$and, options);
-    }
-
-    if (isArray && fieldType instanceof DataTypes.ARRAY) {
-      return this._joinKeyValue(key, this.escape(value, field), this.OperatorMap.$eq, options.prefix);
-    }
-
-    if (isPlainObject && fieldType instanceof DataTypes.JSON && options.json !== false) {
-      return this._whereJSON(key, value, options);
-    }
-    // If multiple keys we combine the different logic conditions
-    if (isPlainObject && valueKeys.length > 1) {
-      return this._whereBind(this.OperatorMap.$and, key, value, options);
-    }
-
-    if (isArray) {
-      return this._whereParseSingleValueObject(key, field, '$in', value, options);
-    }
-    if (isPlainObject && this.OperatorMap[valueKeys[0]]) {
-      if (this.OperatorMap[valueKeys[0]]) {
-        return this._whereParseSingleValueObject(key, field, valueKeys[0], value[valueKeys[0]], options);
-      } else {
-        return this._whereParseSingleValueObject(key, field, this.OperatorMap.$eq, value, options);
-      }
-    }
-
-    return this._joinKeyValue(key, this.escape(value, field), this.OperatorMap.$eq, options.prefix);
-  },
-
-  _findField(key, options) {
-    if (options.field) {
-      return options.field;
-    }
-
-    if (options.model && options.model.rawAttributes && options.model.rawAttributes[key]) {
-      return options.model.rawAttributes[key];
-    }
-
-    if (options.model && options.model.fieldRawAttributesMap && options.model.fieldRawAttributesMap[key]) {
-      return options.model.fieldRawAttributesMap[key];
->>>>>>> e978e59b
-    }
-  },
-
-<<<<<<< HEAD
+    }
+
     if (options.model && options.model.fieldRawAttributesMap && options.model.fieldRawAttributesMap[key]) {
       return options.model.fieldRawAttributesMap[key];
     }
@@ -2351,122 +2219,6 @@
     if (value instanceof Date) {
       return 'timestamptz';
     }
-=======
-  _replaceAliases(obj) {
-    _.forOwn(obj, (item, prop) => {
-      if (this.OperatorsAliasMap[prop]) {
-        obj[this.OperatorsAliasMap[prop]] = item;
-        delete obj[prop];
-      }
-    });
-  },
-
-  // OR/AND/NOT grouping logic
-  _whereGroupBind(key, value, options) {
-    const binding = key === '$or' ? this.OperatorMap.$or : this.OperatorMap.$and;
-    const outerBinding = key === '$not' ? 'NOT ': '';
-
-    if (Array.isArray(value)) {
-      value = value.map(item => {
-        let itemQuery = this.whereItemsQuery(item, options, this.OperatorMap.$and);
-        if (itemQuery && itemQuery.length && (Array.isArray(item) || _.isPlainObject(item)) && _.size(item) > 1) {
-          itemQuery = '('+itemQuery+')';
-        }
-        return itemQuery;
-      }).filter(item => item && item.length);
-
-      value = value.length && value.join(binding);
-    } else {
-      value = this.whereItemsQuery(value, options, binding);
-    }
-    // Op.or: [] should return no data.
-    // Op.not of no restriction should also return no data
-    if ((key === '$or' || key === '$not') && !value) {
-      return '0 = 1';
-    }
-
-    return value ? outerBinding + '('+value+')' : undefined;
-  },
-
-  _whereBind(binding, key, value, options) {
-    if (_.isPlainObject(value)) {
-      value = _.map(value, (item, prop) => this.whereItemQuery(key, {[prop] : item}, options));
-    } else {
-      value = value.map(item => this.whereItemQuery(key, item, options));
-    }
-
-    value = value.filter(item => item && item.length);
-
-    return value.length ? '('+value.join(binding)+')' : undefined;
-  },
-
-  _whereJSON(key, value, options) {
-    const items = [];
-    let baseKey = this.quoteIdentifier(key);
-    if (options.prefix) {
-      if (options.prefix instanceof Utils.Literal) {
-        baseKey = `${this.handleSequelizeMethod(options.prefix)}.${baseKey}`;
-      } else {
-        baseKey = `${this.quoteTable(options.prefix)}.${baseKey}`;
-      }
-    }
-    _.forOwn(value, (item, prop) => {
-      if (prop.indexOf('$') === 0) {
-        const where = {};
-        where[prop] = value[prop];
-        items.push(this.whereItemQuery(key, where, _.assign({}, options, {json: false})));
-        return;
-      }
-      this._traverseJSON(items, baseKey, prop, item, [prop]);
-    });
-
-    const result = items.join(this.OperatorMap.$and);
-    return items.length > 1 ? '('+result+')' : result;
-  },
-
-  _traverseJSON(items, baseKey, prop, item, path) {
-    let cast;
-
-    if (path[path.length - 1].indexOf('::') > -1) {
-      const tmp = path[path.length - 1].split('::');
-      cast = tmp[1];
-      path[path.length - 1] = tmp[0];
-    }
-
-    const pathKey = this.jsonPathExtractionQuery(baseKey, path);
-
-    if (_.isPlainObject(item)) {
-      _.forOwn(item, (value, itemProp) => {
-        if (itemProp.indexOf('$') === 0) {
-          items.push(this.whereItemQuery(this._castKey(pathKey, value, cast), {[itemProp]: value}));
-          return;
-        }
-        this._traverseJSON(items, baseKey, itemProp, value, path.concat([itemProp]));
-      });
-
-      return;
-    }
-
-    items.push(this.whereItemQuery(this._castKey(pathKey, item, cast), {$eq: item}));
-  },
-
-  _castKey(key, value, cast) {
-    cast = cast || this._getJsonCast(Array.isArray(value) ? value[0] : value);
-    if (cast) {
-      return new Utils.Literal(this.handleSequelizeMethod(new Utils.Cast(new Utils.Literal(key), cast)));
-    }
-
-    return new Utils.Literal(key);
-  },
-
-  _getJsonCast(value) {
-    if (typeof value === 'number') {
-      return 'double precision';
-    }
-    if (value instanceof Date) {
-      return 'timestamptz';
-    }
->>>>>>> e978e59b
     if (typeof value === 'boolean') {
       return 'boolean';
     }
@@ -2519,7 +2271,6 @@
     return key;
   },
 
-<<<<<<< HEAD
   _whereParseSingleValueObject (key, field, prop, value, options) {
     if (prop === Op.not) {
       if (Array.isArray(value)) {
@@ -2534,22 +2285,6 @@
     switch (prop) {
       case Op.in:
       case Op.notIn:
-=======
-  _whereParseSingleValueObject(key, field, prop, value, options) {
-    if (prop === '$not') {
-      if (Array.isArray(value)) {
-        prop = '$notIn';
-      } else if ([null, true, false].indexOf(value) < 0) {
-        prop = '$ne';
-      }
-    }
-
-    let comparator = this.OperatorMap[prop] || this.OperatorMap.$eq;
-
-    switch (prop) {
-      case '$in':
-      case '$notIn':
->>>>>>> e978e59b
         if (value instanceof Utils.Literal) {
           return this._joinKeyValue(key, value.val, comparator, options.prefix);
         }
@@ -2558,16 +2293,11 @@
           return this._joinKeyValue(key, `(${value.map(item => this.escape(item)).join(', ')})`, comparator, options.prefix);
         }
 
-<<<<<<< HEAD
         if (comparator === this.OperatorMap[Op.in]) {
-=======
-        if (comparator === this.OperatorMap.$in) {
->>>>>>> e978e59b
           return this._joinKeyValue(key, '(NULL)', comparator, options.prefix);
         }
 
         return '';
-<<<<<<< HEAD
       case Op.any:
       case Op.all:
         comparator = `${this.OperatorMap[Op.eq]} ${comparator}`;
@@ -2583,23 +2313,6 @@
         throw new Error('The `$raw` where property is no longer supported.  Use `sequelize.literal` instead.');
       case Op.col:
         comparator = this.OperatorMap[Op.eq];
-=======
-      case '$any':
-      case '$all':
-        comparator = `${this.OperatorMap.$eq} ${comparator}`;
-        if (value.$values) {
-          return this._joinKeyValue(key, `(VALUES ${value.$values.map(item => `(${this.escape(item)})`).join(', ')})`, comparator, options.prefix);
-        }
-
-        return this._joinKeyValue(key, `(${this.escape(value, field)})`, comparator, options.prefix);
-      case '$between':
-      case '$notBetween':
-        return this._joinKeyValue(key, `${this.escape(value[0])} AND ${this.escape(value[1])}`, comparator, options.prefix);
-      case '$raw':
-        throw new Error('The `$raw` where property is no longer supported.  Use `sequelize.literal` instead.');
-      case '$col':
-        comparator = this.OperatorMap.$eq;
->>>>>>> e978e59b
         value = value.split('.');
 
         if (value.length > 2) {
@@ -2614,7 +2327,6 @@
     }
 
     const escapeOptions = {
-<<<<<<< HEAD
       acceptStrings: comparator.indexOf(this.OperatorMap[Op.like]) !== -1
     };
 
@@ -2640,33 +2352,6 @@
       return this._joinKeyValue(key, this.escape(value, field, escapeOptions), this.OperatorMap[Op.is], options.prefix);
     } else if (value === null && this.OperatorMap[Op.ne]) {
       return this._joinKeyValue(key, this.escape(value, field, escapeOptions), this.OperatorMap[Op.not], options.prefix);
-=======
-      acceptStrings: comparator.indexOf(this.OperatorMap.$like) !== -1
-    };
-
-    if (_.isPlainObject(value)) {
-      if (value.$col) {
-        return this._joinKeyValue(key, this.whereItemQuery(null, value), comparator, options.prefix);
-      }
-      if (value.$any) {
-        escapeOptions.isList = true;
-        return this._joinKeyValue(key, `(${this.escape(value.$any, field, escapeOptions)})`, `${comparator} ${this.OperatorMap.$any}`, options.prefix);
-      }
-      if (value.$all) {
-        escapeOptions.isList = true;
-        return this._joinKeyValue(key, `(${this.escape(value.$all, field, escapeOptions)})`, `${comparator} ${this.OperatorMap.$all}`, options.prefix);
-      }
-    }
-
-    if (comparator.indexOf(this.OperatorMap.$regexp) !== -1) {
-      return this._joinKeyValue(key, `'${value}'`, comparator, options.prefix);
-    }
-
-    if (value === null && comparator === this.OperatorMap.$eq) {
-      return this._joinKeyValue(key, this.escape(value, field, escapeOptions), this.OperatorMap.$is, options.prefix);
-    } else if (value === null && this.OperatorMap.$ne) {
-      return this._joinKeyValue(key, this.escape(value, field, escapeOptions), this.OperatorMap.$not, options.prefix);
->>>>>>> e978e59b
     }
 
     return this._joinKeyValue(key, this.escape(value, field, escapeOptions), comparator, options.prefix);
