--- conflicted
+++ resolved
@@ -1944,11 +1944,6 @@
     return items.length && items.filter(item => item && item.length).join(binding) || '';
   },
 
-<<<<<<< HEAD
-  whereItemQuery(key, value, options) {
-    options = options || {};
-=======
-
   OperatorsAliasMap: {
     'ne': '$ne',
     'in': '$in',
@@ -1974,7 +1969,6 @@
     '@>': '$contains',
     '<@': '$contained'
   },
->>>>>>> e01cc2f8
 
   OperatorMap: {
     $eq: '=',
@@ -2196,16 +2190,7 @@
       path[path.length - 1] = tmp[0];
     }
 
-<<<<<<< HEAD
-          items.push(this.whereItemQuery(new Utils.Literal(key), where/*, _.pick(options, 'prefix')*/));
-          if (item === null && this._dialect.name === 'mysql') {
-            items[items.length - 1] = `(${items[items.length - 1]} OR (${key}) = 'null')`;
-          }
-        }
-      };
-=======
     const pathKey = this.jsonPathExtractionQuery(baseKey, path);
->>>>>>> e01cc2f8
 
     if (_.isPlainObject(item)) {
       _.forOwn(item, (value, itemProp) => {
