'use strict';

const Utils = require('../../utils');
const SqlString = require('../../sql-string');
const Model = require('../../model');
const DataTypes = require('../../data-types');
const _ = require('lodash');
const util = require('util');
const Dottie = require('dottie');
const BelongsTo = require('../../associations/belongs-to');
const BelongsToMany = require('../../associations/belongs-to-many');
const HasMany = require('../../associations/has-many');
const uuid = require('node-uuid');
const semver = require('semver');

/* istanbul ignore next */
function throwMethodUndefined(methodName) {
  throw new Error('The method "' + methodName + '" is not defined! Please add it to your sql dialect.');
}

const QueryGenerator = {
  options: {},

  extractTableDetails(tableName, options) {
    options = options || {};
    tableName = tableName || {};
    return {
      schema: tableName.schema || options.schema || 'public',
      tableName: _.isPlainObject(tableName) ? tableName.tableName : tableName,
      delimiter: tableName.delimiter || options.delimiter || '.'
    };
  },

  addSchema(param) {
    const self = this;

    if (!param._schema) return param.tableName || param;

    return {
      tableName: param.tableName || param,
      table: param.tableName || param,
      name: param.name || param,
      schema: param._schema,
      delimiter: param._schemaDelimiter || '.',
      toString() {
        return self.quoteTable(this);
      }
    };
  },

  /*
    Returns a query for dropping a schema
  */
  dropSchema(tableName, options) {
    return this.dropTableQuery(tableName, options);
  },

  /*
    Returns a query for creating a table.
    Parameters:
      - tableName: Name of the new table.
      - attributes: An object with containing attribute-attributeType-pairs.
                    Attributes should have the format:
                    {attributeName: type, attr2: type2}
                    --> e.g. {title: 'VARCHAR(255)'}
      - options: An object with options.
                 Defaults: { engine: 'InnoDB', charset: null }
  */
  /* istanbul ignore next */
  createTableQuery(tableName, attributes, options) {
    throwMethodUndefined('createTableQuery');
  },

  versionQuery(tableName, attributes, options) {
    throwMethodUndefined('versionQuery');
  },

  describeTableQuery(tableName, schema, schemaDelimiter) {
    const table = this.quoteTable(
      this.addSchema({
        tableName,
        _schema: schema,
        _schemaDelimiter: schemaDelimiter
      })
    );

    return 'DESCRIBE ' + table + ';';
  },

  /*
    Returns a query for dropping a table.
  */
  dropTableQuery(tableName, options) {
    options = options || {};

    return `DROP TABLE IF EXISTS ${this.quoteTable(tableName)};`;
  },

  /*
    Returns a rename table query.
    Parameters:
      - originalTableName: Name of the table before execution.
      - futureTableName: Name of the table after execution.
  */
  renameTableQuery(before, after) {
    return `ALTER TABLE ${this.quoteTable(before)} RENAME TO ${this.quoteTable(after)};`;
  },

  /*
    Returns a query, which gets all available table names in the database.
  */
  /* istanbul ignore next */
  showTablesQuery() {
    throwMethodUndefined('showTablesQuery');
  },

  /*
    Returns a query, which adds an attribute to an existing table.
    Parameters:
      - tableName: Name of the existing table.
      - attributes: A hash with attribute-attributeOptions-pairs.
        - key: attributeName
        - value: A hash with attribute specific options:
          - type: DataType
          - defaultValue: A String with the default value
          - allowNull: Boolean
  */
  /* istanbul ignore next */
  addColumnQuery(tableName, attributes) {
    throwMethodUndefined('addColumnQuery');
  },

  /*
    Returns a query, which removes an attribute from an existing table.
    Parameters:
      - tableName: Name of the existing table
      - attributeName: Name of the obsolete attribute.
  */
  /* istanbul ignore next */
  removeColumnQuery(tableName, attributeName) {
    throwMethodUndefined('removeColumnQuery');
  },

  /*
    Returns a query, which modifies an existing attribute from a table.
    Parameters:
      - tableName: Name of the existing table.
      - attributes: A hash with attribute-attributeOptions-pairs.
        - key: attributeName
        - value: A hash with attribute specific options:
          - type: DataType
          - defaultValue: A String with the default value
          - allowNull: Boolean
  */
  /* istanbul ignore next */
  changeColumnQuery(tableName, attributes) {
    throwMethodUndefined('changeColumnQuery');
  },

  /*
    Returns a query, which renames an existing attribute.
    Parameters:
      - tableName: Name of an existing table.
      - attrNameBefore: The name of the attribute, which shall be renamed.
      - attrNameAfter: The name of the attribute, after renaming.
  */
  /* istanbul ignore next */
  renameColumnQuery(tableName, attrNameBefore, attrNameAfter) {
    throwMethodUndefined('renameColumnQuery');
  },

  /*
    Returns an insert into command. Parameters: table name + hash of attribute-value-pairs.
  */
  insertQuery(table, valueHash, modelAttributes, options) {
    options = options || {};

    const modelAttributeMap = {};
    const fields = [];
    const values = [];
    let query;
    let valueQuery = '<%= tmpTable %>INSERT<%= ignoreDuplicates %> INTO <%= table %> (<%= attributes %>)<%= output %> VALUES (<%= values %>)';
    let emptyQuery = '<%= tmpTable %>INSERT<%= ignoreDuplicates %> INTO <%= table %><%= output %>';
    let outputFragment;
    let identityWrapperRequired = false;
    let tmpTable = '';         //tmpTable declaration for trigger

    if (modelAttributes) {
      Utils._.each(modelAttributes, (attribute, key) => {
        modelAttributeMap[key] = attribute;
        if (attribute.field) {
          modelAttributeMap[attribute.field] = attribute;
        }
      });
    }

    if (this._dialect.supports['DEFAULT VALUES']) {
      emptyQuery += ' DEFAULT VALUES';
    } else if (this._dialect.supports['VALUES ()']) {
      emptyQuery += ' VALUES ()';
    }

    if (this._dialect.supports.returnValues && options.returning) {
      if (this._dialect.supports.returnValues.returning) {
        valueQuery += ' RETURNING *';
        emptyQuery += ' RETURNING *';
      } else if (!!this._dialect.supports.returnValues.output) {
        outputFragment = ' OUTPUT INSERTED.*';

        //To capture output rows when there is a trigger on MSSQL DB
        if (modelAttributes && options.hasTrigger && this._dialect.supports.tmpTableTrigger) {

          let tmpColumns = '';
          let outputColumns = '';
          tmpTable = 'declare @tmp table (<%= columns %>); ';

          for (const modelKey in modelAttributes){
            const attribute = modelAttributes[modelKey];
            if(!(attribute.type instanceof DataTypes.VIRTUAL)){
              if (tmpColumns.length > 0){
                tmpColumns += ',';
                outputColumns += ',';
              }

              tmpColumns += this.quoteIdentifier(attribute.field) + ' ' + attribute.type.toSql();
              outputColumns += 'INSERTED.' + this.quoteIdentifier(attribute.field);
            }
          }

          const replacement = {
            columns: tmpColumns
          };

          tmpTable = Utils._.template(tmpTable)(replacement).trim();
          outputFragment = ' OUTPUT ' + outputColumns + ' into @tmp';
          const selectFromTmp = ';select * from @tmp';

          valueQuery += selectFromTmp;
          emptyQuery += selectFromTmp;
        }
      }
    }

    if (this._dialect.supports.EXCEPTION && options.exception) {
      // Mostly for internal use, so we expect the user to know what he's doing!
      // pg_temp functions are private per connection, so we never risk this function interfering with another one.
      if (semver.gte(this.sequelize.options.databaseVersion, '9.2.0')) {
        // >= 9.2 - Use a UUID but prefix with 'func_' (numbers first not allowed)
        const delimiter = '$func_' + uuid.v4().replace(/-/g, '') + '$';

        options.exception = 'WHEN unique_violation THEN GET STACKED DIAGNOSTICS sequelize_caught_exception = PG_EXCEPTION_DETAIL;';
        valueQuery = 'CREATE OR REPLACE FUNCTION pg_temp.testfunc(OUT response <%= table %>, OUT sequelize_caught_exception text) RETURNS RECORD AS ' + delimiter +
          ' BEGIN ' + valueQuery + ' INTO response; EXCEPTION ' + options.exception + ' END ' + delimiter +
          ' LANGUAGE plpgsql; SELECT (testfunc.response).*, testfunc.sequelize_caught_exception FROM pg_temp.testfunc(); DROP FUNCTION IF EXISTS pg_temp.testfunc()';
      } else {
        options.exception = 'WHEN unique_violation THEN NULL;';
        valueQuery = 'CREATE OR REPLACE FUNCTION pg_temp.testfunc() RETURNS SETOF <%= table %> AS $body$ BEGIN RETURN QUERY ' + valueQuery + '; EXCEPTION ' + options.exception + ' END; $body$ LANGUAGE plpgsql; SELECT * FROM pg_temp.testfunc(); DROP FUNCTION IF EXISTS pg_temp.testfunc();';
      }
    }

    if (this._dialect.supports['ON DUPLICATE KEY'] && options.onDuplicate) {
      valueQuery += ' ON DUPLICATE KEY ' + options.onDuplicate;
      emptyQuery += ' ON DUPLICATE KEY ' + options.onDuplicate;
    }

    valueHash = Utils.removeNullValuesFromHash(valueHash, this.options.omitNull);
    for (const key in valueHash) {
      if (valueHash.hasOwnProperty(key)) {
        const value = valueHash[key];
        fields.push(this.quoteIdentifier(key));

        // SERIALS' can't be NULL in postgresql, use DEFAULT where supported
        if (modelAttributeMap && modelAttributeMap[key] && modelAttributeMap[key].autoIncrement === true && !value) {
          if (!this._dialect.supports.autoIncrement.defaultValue) {
            fields.splice(-1, 1);
          } else if (this._dialect.supports.DEFAULT) {
            values.push('DEFAULT');
          } else {
            values.push(this.escape(null));
          }
        } else {
          if (modelAttributeMap && modelAttributeMap[key] && modelAttributeMap[key].autoIncrement === true) {
            identityWrapperRequired = true;
          }

          values.push(this.escape(value, (modelAttributeMap && modelAttributeMap[key]) || undefined, { context: 'INSERT' }));
        }
      }
    }

    const replacements = {
      ignoreDuplicates: options.ignoreDuplicates ? this._dialect.supports.IGNORE : '',
      table: this.quoteTable(table),
      attributes: fields.join(','),
      output: outputFragment,
      values: values.join(','),
      tmpTable
    };

    query = (replacements.attributes.length ? valueQuery : emptyQuery) + ';';
    if (identityWrapperRequired && this._dialect.supports.autoIncrement.identityInsert) {
      query = [
        'SET IDENTITY_INSERT', this.quoteTable(table), 'ON;',
        query,
        'SET IDENTITY_INSERT', this.quoteTable(table), 'OFF;'
      ].join(' ');
    }

    return Utils._.template(query)(replacements);
  },

  /*
    Returns an insert into command for multiple values.
    Parameters: table name + list of hashes of attribute-value-pairs.
  */
  bulkInsertQuery(tableName, attrValueHashes, options, rawAttributes) {
    options = options || {};
    rawAttributes = rawAttributes || {};

    const query = 'INSERT<%= ignoreDuplicates %> INTO <%= table %> (<%= attributes %>) VALUES <%= tuples %><%= onDuplicateKeyUpdate %><%= returning %>;';
    const tuples = [];
    const serials = [];
    const allAttributes = [];
    let onDuplicateKeyUpdate = '';

    for (const attrValueHash of attrValueHashes) {
      _.forOwn(attrValueHash, (value, key) => {
        if (allAttributes.indexOf(key) === -1) {
          allAttributes.push(key);
        }

        if (rawAttributes[key] && rawAttributes[key].autoIncrement === true) {
          serials.push(key);
        }
      });
    }

    for (const attrValueHash of attrValueHashes) {
      tuples.push('(' + allAttributes.map(key => {
        if (this._dialect.supports.bulkDefault && serials.indexOf(key) !== -1) {
          return attrValueHash[key] || 'DEFAULT';
        }
        return this.escape(attrValueHash[key], rawAttributes[key], { context: 'INSERT' });
      }).join(',') + ')');
    }

    if (this._dialect.supports.updateOnDuplicate && options.updateOnDuplicate) {
      onDuplicateKeyUpdate += ' ON DUPLICATE KEY UPDATE ' + options.updateOnDuplicate.map(attr => {
        const field = rawAttributes && rawAttributes[attr] && rawAttributes[attr].field || attr;
        const key = this.quoteIdentifier(field);
        return key + '=VALUES(' + key + ')';
      }).join(',');
    }

    const replacements = {
      ignoreDuplicates: options.ignoreDuplicates ? this._dialect.supports.ignoreDuplicates : '',
      table: this.quoteTable(tableName),
      attributes: allAttributes.map(attr => this.quoteIdentifier(attr)).join(','),
      tuples: tuples.join(','),
      onDuplicateKeyUpdate,
      returning: this._dialect.supports.returnValues && options.returning ? ' RETURNING *' : ''
    };

    return _.template(query)(replacements);
  },

  /*
    Returns an update query.
    Parameters:
      - tableName -> Name of the table
      - values -> A hash with attribute-value-pairs
      - where -> A hash with conditions (e.g. {name: 'foo'})
                 OR an ID as integer
                 OR a string with conditions (e.g. 'name="foo"').
                 If you use a string, you have to escape it on your own.
  */
  updateQuery(tableName, attrValueHash, where, options, attributes) {
    options = options || {};
    _.defaults(options, this.options);

    attrValueHash = Utils.removeNullValuesFromHash(attrValueHash, options.omitNull, options);

    const values = [];
    const modelAttributeMap = {};
    let query = '<%= tmpTable %>UPDATE <%= table %> SET <%= values %><%= output %> <%= where %>';
    let outputFragment;
    let tmpTable = '';        // tmpTable declaration for trigger
    let selectFromTmp = '';   // Select statement for trigger

    if (this._dialect.supports['LIMIT ON UPDATE'] && options.limit) {
      query += ' LIMIT ' + this.escape(options.limit) + ' ';
    }

    if (this._dialect.supports.returnValues) {
      if (!!this._dialect.supports.returnValues.output) {
        // we always need this for mssql
        outputFragment = ' OUTPUT INSERTED.*';

        //To capture output rows when there is a trigger on MSSQL DB
        if (attributes && options.hasTrigger && this._dialect.supports.tmpTableTrigger) {
          tmpTable = 'declare @tmp table (<%= columns %>); ';
          let tmpColumns = '';
          let outputColumns = '';

          for (const modelKey in attributes){
            const attribute = attributes[modelKey];
            if(!(attribute.type instanceof DataTypes.VIRTUAL)){
              if (tmpColumns.length > 0){
                tmpColumns += ',';
                outputColumns += ',';
              }

              tmpColumns += this.quoteIdentifier(attribute.field) + ' ' + attribute.type.toSql();
              outputColumns += 'INSERTED.' + this.quoteIdentifier(attribute.field);
            }
          }

          const replacement ={
            columns : tmpColumns
          };

          tmpTable = Utils._.template(tmpTable)(replacement).trim();
          outputFragment = ' OUTPUT ' + outputColumns + ' into @tmp';
          selectFromTmp = ';select * from @tmp';

          query += selectFromTmp;
        }
      } else if (this._dialect.supports.returnValues && options.returning) {
        // ensure that the return output is properly mapped to model fields.
        options.mapToModel = true;
        query += ' RETURNING *';
      }
    }

    if (attributes) {
      Utils._.each(attributes, (attribute, key) => {
        modelAttributeMap[key] = attribute;
        if (attribute.field) {
          modelAttributeMap[attribute.field] = attribute;
        }
      });
    }

    for (const key in attrValueHash) {
      if (modelAttributeMap && modelAttributeMap[key] &&
          modelAttributeMap[key].autoIncrement === true &&
          !this._dialect.supports.autoIncrement.update) {
        // not allowed to update identity column
        continue;
      }

      const value = attrValueHash[key];
      values.push(this.quoteIdentifier(key) + '=' + this.escape(value, (modelAttributeMap && modelAttributeMap[key] || undefined), { context: 'UPDATE' }));
    }

    const replacements = {
      table: this.quoteTable(tableName),
      values: values.join(','),
      output: outputFragment,
      where: this.whereQuery(where),
      tmpTable
    };

    if (values.length === 0) {
      return '';
    }

    return Utils._.template(query)(replacements).trim();
  },

  /*
    Returns an upsert query.
  */
  upsertQuery(tableName, insertValues, updateValues, where, rawAttributes, options) {
    throwMethodUndefined('upsertQuery');
  },

  /*
    Returns a deletion query.
    Parameters:
      - tableName -> Name of the table
      - where -> A hash with conditions (e.g. {name: 'foo'})
                 OR an ID as integer
                 OR a string with conditions (e.g. 'name="foo"').
                 If you use a string, you have to escape it on your own.
    Options:
      - limit -> Maximaum count of lines to delete
      - truncate -> boolean - whether to use an 'optimized' mechanism (i.e. TRUNCATE) if available,
                              note that this should not be the default behaviour because TRUNCATE does not
                              always play nicely (e.g. InnoDB tables with FK constraints)
                              (@see http://dev.mysql.com/doc/refman/5.6/en/truncate-table.html).
                              Note that truncate must ignore limit and where
  */
  /* istanbul ignore next */
  deleteQuery(tableName, where, options) {
    throwMethodUndefined('deleteQuery');
  },

  /*
    Returns an update query.
    Parameters:
      - tableName -> Name of the table
      - values -> A hash with attribute-value-pairs
      - where -> A hash with conditions (e.g. {name: 'foo'})
                 OR an ID as integer
                 OR a string with conditions (e.g. 'name="foo"').
                 If you use a string, you have to escape it on your own.
  */
  incrementQuery(tableName, attrValueHash, where, options) {
    attrValueHash = Utils.removeNullValuesFromHash(attrValueHash, this.options.omitNull);

    const values = [];
    let query = 'UPDATE <%= table %> SET <%= values %><%= output %> <%= where %>';
    let outputFragment;

    if (this._dialect.supports.returnValues) {
      if (!!this._dialect.supports.returnValues.returning) {
        query += ' RETURNING *';
      } else if (!!this._dialect.supports.returnValues.output) {
        outputFragment = ' OUTPUT INSERTED.*';
      }
    }

    for (const key in attrValueHash) {
      const value = attrValueHash[key];
      values.push(this.quoteIdentifier(key) + '=' + this.quoteIdentifier(key) + ' + ' + this.escape(value));
    }

    options = options || {};
    for (const key in options) {
      const value = options[key];
      values.push(this.quoteIdentifier(key) + '=' + this.escape(value));
    }

    const replacements = {
      table: this.quoteTable(tableName),
      values: values.join(','),
      output: outputFragment,
      where: this.whereQuery(where)
    };

    return Utils._.template(query)(replacements);
  },

  nameIndexes(indexes, rawTablename) {
    return Utils._.map(indexes, index => {
      if (!index.hasOwnProperty('name')) {
        const onlyAttributeNames = index.fields.map(field => (typeof field === 'string') ? field : (field.name || field.attribute));
        index.name = Utils.underscore(rawTablename + '_' + onlyAttributeNames.join('_'));
      }

      return index;
    });
  },

  /*
    Returns an add index query.
    Parameters:
      - tableName -> Name of an existing table, possibly with schema.
      - options:
        - type: UNIQUE|FULLTEXT|SPATIAL
        - name: The name of the index. Default is <table>_<attr1>_<attr2>
        - fields: An array of attributes as string or as hash.
                  If the attribute is a hash, it must have the following content:
                  - name: The name of the attribute/column
                  - length: An integer. Optional
                  - order: 'ASC' or 'DESC'. Optional
        - parser
      - rawTablename, the name of the table, without schema. Used to create the name of the index
  */
  addIndexQuery(tableName, attributes, options, rawTablename) {
    options = options || {};

    if (!Array.isArray(attributes)) {
      options = attributes;
      attributes = undefined;
    } else {
      options.fields = attributes;
    }

    // Backwards compatability
    if (options.indexName) {
      options.name = options.indexName;
    }
    if (options.indicesType) {
      options.type = options.indicesType;
    }
    if (options.indexType || options.method) {
      options.using = options.indexType || options.method;
    }

    options.prefix = options.prefix || rawTablename || tableName;
    if (options.prefix && _.isString(options.prefix)) {
      options.prefix = options.prefix.replace(/\./g, '_');
      options.prefix = options.prefix.replace(/(\"|\')/g, '');
    }

    const fieldsSql = options.fields.map(field => {
      if (typeof field === 'string') {
        return this.quoteIdentifier(field);
      } else if (field._isSequelizeMethod) {
        return this.handleSequelizeMethod(field);
      } else {
        let result = '';

        if (field.attribute) {
          field.name = field.attribute;
        }

        if (!field.name) {
          throw new Error('The following index field has no name: ' + util.inspect(field));
        }

        result += this.quoteIdentifier(field.name);

        if (this._dialect.supports.index.collate && field.collate) {
          result += ' COLLATE ' + this.quoteIdentifier(field.collate);
        }

        if (this._dialect.supports.index.length && field.length) {
          result += '(' + field.length + ')';
        }

        if (field.order) {
          result += ' ' + field.order;
        }

        return result;
      }
    });

    if (!options.name) {
      // Mostly for cases where addIndex is called directly by the user without an options object (for example in migrations)
      // All calls that go through sequelize should already have a name
      options = this.nameIndexes([options], options.prefix)[0];
    }

    options = Model._conformIndex(options);

    if (!this._dialect.supports.index.type) {
      delete options.type;
    }

    if (options.where) {
      options.where = this.whereQuery(options.where);
    }

    if (_.isString(tableName)) {
      tableName = this.quoteIdentifiers(tableName);
    } else {
      tableName = this.quoteTable(tableName);
    }

    const concurrently = this._dialect.supports.index.concurrently && options.concurrently ? 'CONCURRENTLY' : undefined;
    let ind;
    if (this._dialect.supports.indexViaAlter) {
      ind = [
        'ALTER TABLE',
        tableName,
        concurrently,
        'ADD'
      ];
    } else {
      ind = ['CREATE'];
    }

    ind = ind.concat(
      options.unique ? 'UNIQUE' : '',
      options.type, 'INDEX',
      !this._dialect.supports.indexViaAlter ? concurrently : undefined,
      this.quoteIdentifiers(options.name),
      this._dialect.supports.index.using === 1 && options.using ? 'USING ' + options.using : '',
      !this._dialect.supports.indexViaAlter ? 'ON ' + tableName : undefined,
      this._dialect.supports.index.using === 2 && options.using ? 'USING ' + options.using : '',
      '(' + fieldsSql.join(', ') + (options.operator ? ' '+options.operator : '') + ')',
      (this._dialect.supports.index.parser && options.parser ? 'WITH PARSER ' + options.parser : undefined),
      (this._dialect.supports.index.where && options.where ? options.where : undefined)
    );

    return Utils._.compact(ind).join(' ');
  },

  /*
    Returns a query listing indexes for a given table.
    Parameters:
      - tableName: Name of an existing table.
      - options:
        - database: Name of the database.
  */
  /* istanbul ignore next */
  showIndexesQuery(tableName, options) {
    throwMethodUndefined('showIndexesQuery');
  },

  /*
    Returns a remove index query.
    Parameters:
      - tableName: Name of an existing table.
      - indexNameOrAttributes: The name of the index as string or an array of attribute names.
  */
  /* istanbul ignore next */
  removeIndexQuery(tableName, indexNameOrAttributes) {
    throwMethodUndefined('removeIndexQuery');
  },

  /*
    This method transforms an array of attribute hashes into equivalent
    sql attribute definition.
  */
  /* istanbul ignore next */
  attributesToSQL(attributes) {
    throwMethodUndefined('attributesToSQL');
  },

  /*
    Returns all auto increment fields of a factory.
  */
  /* istanbul ignore next */
  findAutoIncrementField(factory) {
    throwMethodUndefined('findAutoIncrementField');
  },


  quoteTable(param, as) {
    let table = '';

    if (as === true) {
      as = param.as || param.name || param;
    }

    if (_.isObject(param)) {
      if (this._dialect.supports.schemas) {
        if (param.schema) {
          table += this.quoteIdentifier(param.schema) + '.';
        }

        table += this.quoteIdentifier(param.tableName);
      } else {
        if (param.schema) {
          table += param.schema + (param.delimiter || '.');
        }

        table += param.tableName;
        table = this.quoteIdentifier(table);
      }


    } else {
      table = this.quoteIdentifier(param);
    }

    if (as) {
      table += ' AS ' + this.quoteIdentifier(as);
    }
    return table;
  },

  /*
    Quote an object based on its type. This is a more general version of quoteIdentifiers
    Strings: should proxy to quoteIdentifiers
    Arrays:
      * Expects array in the form: [<model> (optional), <model> (optional),... String, String (optional)]
        Each <model> can be a model or an object {model: Model, as: String}, matching include
      * Zero or more models can be included in the array and are used to trace a path through the tree of
        included nested associations. This produces the correct table name for the ORDER BY/GROUP BY SQL
        and quotes it.
      * If a single string is appended to end of array, it is quoted.
        If two strings appended, the 1st string is quoted, the 2nd string unquoted.
    Objects:
      * If raw is set, that value should be returned verbatim, without quoting
      * If fn is set, the string should start with the value of fn, starting paren, followed by
        the values of cols (which is assumed to be an array), quoted and joined with ', ',
        unless they are themselves objects
      * If direction is set, should be prepended

    Currently this function is only used for ordering / grouping columns and Sequelize.col(), but it could
    potentially also be used for other places where we want to be able to call SQL functions (e.g. as default values)
  */
  quote(obj, parent, force, connector) {
    connector = connector || '.';
    if (Utils._.isString(obj)) {
      return this.quoteIdentifiers(obj, force);
    } else if (Array.isArray(obj)) {
      // loop through array, adding table names of models to quoted
      // (checking associations to see if names should be singularised or not)
      const len = obj.length;
      const tableNames = [];
      let parentAssociation;
      let item;
      let model;
      let as;
      let association;
      let i = 0;

      for (i = 0; i < len - 1; i++) {
        item = obj[i];
        if (item._modelAttribute || Utils._.isString(item) || item._isSequelizeMethod || 'raw' in item) {
          break;
        }

        if (typeof item === 'function' && item.prototype instanceof Model) {
          model = item;
          as = undefined;
        } else {
          model = item.model;
          as = item.as;
        }

        // check if model provided is through table
        if (!as && parentAssociation && parentAssociation.through && parentAssociation.through.model === model) {
          association = {as: model.name};
        } else {
          // find applicable association for linking parent to this model
          association = parent.getAssociation(model, as);
        }

        if (association) {
          tableNames[i] = association.as;
          parent = model;
          parentAssociation = association;
        } else {
          tableNames[i] = model.tableName;
          throw new Error('\'' + tableNames.join(connector) + '\' in order / group clause is not valid association');
        }
      }

      // add 1st string as quoted, 2nd as unquoted raw
      let sql = (i > 0 ? this.quoteIdentifier(tableNames.join(connector)) + '.' : (Utils._.isString(obj[0]) && parent ? this.quoteIdentifier(parent.name) + '.' : '')) + this.quote(obj[i], parent, force);
      if (i < len - 1) {
        if (obj[i + 1]._isSequelizeMethod) {
          sql += this.handleSequelizeMethod(obj[i + 1]);
        } else {
          sql += ' ' + obj[i + 1];
        }
      }
      return sql;
    } else if (obj._modelAttribute) {
      return this.quoteTable(obj.Model.name) + '.' + obj.fieldName;
    } else if (obj._isSequelizeMethod) {
      return this.handleSequelizeMethod(obj);
    } else if (Utils._.isObject(obj) && 'raw' in obj) {
      return obj.raw;
    } else {
      throw new Error('Unknown structure passed to order / group: ' + JSON.stringify(obj));
    }
  },

  /*
   Create a trigger
   */
  /* istanbul ignore next */
  createTrigger(tableName, triggerName, timingType, fireOnArray, functionName, functionParams, optionsArray) {
    throwMethodUndefined('createTrigger');
  },

  /*
   Drop a trigger
   */
  /* istanbul ignore next */
  dropTrigger(tableName, triggerName) {
    throwMethodUndefined('dropTrigger');
  },

  /*
   Rename a trigger
  */
  /* istanbul ignore next */
  renameTrigger(tableName, oldTriggerName, newTriggerName) {
    throwMethodUndefined('renameTrigger');
  },

  /*
   Create a function
   */
  /* istanbul ignore next */
  createFunction(functionName, params, returnType, language, body, options) {
    throwMethodUndefined('createFunction');
  },

  /*
   Drop a function
   */
  /* istanbul ignore next */
  dropFunction(functionName, params) {
    throwMethodUndefined('dropFunction');
  },

  /*
   Rename a function
   */
  /* istanbul ignore next */
  renameFunction(oldFunctionName, params, newFunctionName) {
    throwMethodUndefined('renameFunction');
  },

  /*
    Escape an identifier (e.g. a table or attribute name)
  */
  /* istanbul ignore next */
  quoteIdentifier(identifier, force) {
    throwMethodUndefined('quoteIdentifier');
  },

  /*
    Split an identifier into .-separated tokens and quote each part
  */
  quoteIdentifiers(identifiers, force) {
    if (identifiers.indexOf('.') !== -1) {
      identifiers = identifiers.split('.');
      return this.quoteIdentifier(identifiers.slice(0, identifiers.length - 1).join('.')) + '.' + this.quoteIdentifier(identifiers[identifiers.length - 1]);
    } else {
      return this.quoteIdentifier(identifiers);
    }
  },

  /*
    Escape a value (e.g. a string, number or date)
  */
  escape(value, field, options) {
    options = options || {};

    if (value !== null && value !== undefined) {
      if (value._isSequelizeMethod) {
        return this.handleSequelizeMethod(value);
      } else {
        if (field && field.type) {
          if (this.typeValidation && field.type.validate && value) {
            if (options.isList && Array.isArray(value)) {
              for (const item of value) {
                field.type.validate(item, options);
              }
            } else {
              field.type.validate(value, options);
            }
          }

          if (field.type.stringify) {
            // Users shouldn't have to worry about these args - just give them a function that takes a single arg
            const simpleEscape = _.partialRight(SqlString.escape, this.options.timezone, this.dialect);

            value = field.type.stringify(value, { escape: simpleEscape, field, timezone: this.options.timezone });

            if (field.type.escape === false) {
              // The data-type already did the required escaping
              return value;
            }
          }
        }
      }
    }

    return SqlString.escape(value, this.options.timezone, this.dialect);
  },

  /**
   * Generates an SQL query that returns all foreign keys of a table.
   *
   * @param  {String} tableName  The name of the table.
   * @param  {String} schemaName The name of the schema.
   * @return {String}            The generated sql query.
   */
  /* istanbul ignore next */
  getForeignKeysQuery(tableName, schemaName) {
    throwMethodUndefined('getForeignKeysQuery');
  },

  /**
   * Generates an SQL query that removes a foreign key from a table.
   *
   * @param  {String} tableName  The name of the table.
   * @param  {String} foreignKey The name of the foreign key constraint.
   * @return {String}            The generated sql query.
   */
  /* istanbul ignore next */
  dropForeignKeyQuery(tableName, foreignKey) {
    throwMethodUndefined('dropForeignKeyQuery');
  },


  /*
    Returns a query for selecting elements in the table <tableName>.
    Options:
      - attributes -> An array of attributes (e.g. ['name', 'birthday']). Default: *
      - where -> A hash with conditions (e.g. {name: 'foo'})
                 OR an ID as integer
                 OR a string with conditions (e.g. 'name="foo"').
                 If you use a string, you have to escape it on your own.
      - order -> e.g. 'id DESC'
      - group
      - limit -> The maximum count you want to get.
      - offset -> An offset value to start from. Only useable with limit!
  */
  selectQuery(tableName, options, model) {

    options = options || {};

    const limit = options.limit;
    const mainQueryItems = [];
    const subQueryItems = [];
    const subQuery = options.subQuery === undefined ? limit && options.hasMultiAssociation : options.subQuery;

    const attributes = {
      main: options.attributes && options.attributes.slice(),
      subQuery: null,
    };

    const mainTable = {
      name: tableName,
      quotedName: null,
      as: null,
      model: model,
    };

    const topLevelInfo = {
      names: mainTable,
      options,
      subQuery,
    };

    let mainJoinQueries = [];
    let subJoinQueries = [];

    let query;

    // resolve table name options

    if (options.tableAs) {
      mainTable.as = this.quoteTable(options.tableAs);
    } else if (!Array.isArray(mainTable.name) && mainTable.model) {
      mainTable.as = this.quoteTable(mainTable.model.name);
    }

    mainTable.quotedName = !Array.isArray(mainTable.name) ? this.quoteTable(mainTable.name) : tableName.map(t => {
      return Array.isArray(t) ? this.quoteTable(t[0], t[1]) : this.quoteTable(t, true);
    }).join(', ');


    if (subQuery && attributes.main) {
      for (const keyAtt of mainTable.model.primaryKeyAttributes) {
        // Check if mainAttributes contain the primary key of the model either as a field or an aliased field
        if (!_.find(attributes.main, attr => keyAtt === attr || keyAtt === attr[0] || keyAtt === attr[1])) {
          attributes.main.push(mainTable.model.rawAttributes[keyAtt].field ? [keyAtt, mainTable.model.rawAttributes[keyAtt].field] : keyAtt);
        }
      }
    }

    attributes.main = this.escapeAttributes(attributes.main, options, mainTable.as);

    attributes.main = attributes.main || (options.include ? [`${mainTable.as}.*`] : ['*']);

    // If subquery, we ad the mainAttributes to the subQuery and set the mainAttributes to select * from subquery
    if (subQuery || options.groupedLimit) {
      // We need primary keys
      attributes.subQuery = attributes.main;
      attributes.main = [(mainTable.as || mainTable.quotedName) + '.*'];
    }

    if (options.include) {

      for (const include of options.include) {
        if (include.separate) {
          continue;
        }

        const joinQueries = this.generateInclude(include, { externalAs: mainTable.as, internalAs: mainTable.as }, topLevelInfo);

        subJoinQueries = subJoinQueries.concat(joinQueries.subQuery);
        mainJoinQueries = mainJoinQueries.concat(joinQueries.mainQuery);

        if (joinQueries.attributes.main.length > 0) {
          attributes.main = attributes.main.concat(joinQueries.attributes.main);
        }

        if (joinQueries.attributes.subQuery.length > 0) {
          attributes.subQuery = attributes.subQuery.concat(joinQueries.attributes.subQuery);
        }
      }
    }

    if (subQuery) {
      subQueryItems.push(this.selectFromTableFragment(options, mainTable.model, attributes.subQuery, mainTable.quotedName, mainTable.as));
      subQueryItems.push(subJoinQueries.join(''));
    } else {
      if (options.groupedLimit) {
        if (!mainTable.as) {
          mainTable.as = mainTable.quotedName;
        }
<<<<<<< HEAD
        mainQueryItems.push(this.selectFromTableFragment(options, mainTable.model, attributes.main, '(' +
          options.groupedLimit.values.map(value => {
            const where = _.assign({}, options.where);
            where[options.groupedLimit.on] = value;

            return '(' + this.selectQuery(
              mainTable.name,
              {
                attributes: options.attributes,
                limit: options.groupedLimit.limit,
                order: options.order,
                where
              },
              model
            ).replace(/;$/, '') + ')';
=======

        const where = Object.assign({}, options.where);
        let groupedLimitOrder
          , whereKey
          , include
          , groupedTableName = mainTableAs;

        if (typeof options.groupedLimit.on === 'string') {
          whereKey = options.groupedLimit.on;
        } else if (options.groupedLimit.on instanceof HasMany) {
          whereKey = options.groupedLimit.on.foreignKeyField;
        }

        if (options.groupedLimit.on instanceof BelongsToMany) {
          // BTM includes needs to join the through table on to check ID
          groupedTableName = options.groupedLimit.on.manyFromSource.as;
          const groupedLimitOptions = Model._validateIncludedElements({
            include: [{
              association: options.groupedLimit.on.manyFromSource,
              duplicating: false, // The UNION'ed query may contain duplicates, but each sub-query cannot
              required: true,
              where: {
                '$$PLACEHOLDER$$': true
              }
            }],
            model
          });

          // Make sure attributes from the join table are mapped back to models
          options.hasJoin = true;
          options.hasMultiAssociation = true;
          options.includeMap = Object.assign(groupedLimitOptions.includeMap, options.includeMap);
          options.includeNames = groupedLimitOptions.includeNames.concat(options.includeNames || []);
          include = groupedLimitOptions.include;

          if (Array.isArray(options.order)) {
            // We need to make sure the order by attributes are available to the parent query
            options.order.forEach((order, i) => {
              if (Array.isArray(order)) {
                order = order[0];
              }

              let alias = `subquery_order_${i}`;
              options.attributes.push([order, alias]);

              // We don't want to prepend model name when we alias the attributes, so quote them here
              alias = this.sequelize.literal(this.quote(alias));

              if (Array.isArray(options.order[i])) {
                options.order[i][0] = alias;
              } else {
                options.order[i] = alias;
              }
            });
            groupedLimitOrder = options.order;
          }
        } else {
          // Ordering is handled by the subqueries, so ordering the UNION'ed result is not needed
          groupedLimitOrder = options.order;
          delete options.order;
          where.$$PLACEHOLDER$$ = true;
        }

        // Caching the base query and splicing the where part into it is consistently > twice
        // as fast than generating from scratch each time for values.length >= 5
        const baseQuery = '('+this.selectQuery(
          tableName,
          {
            attributes: options.attributes,
            limit: options.groupedLimit.limit,
            order: groupedLimitOrder,
            where,
            include,
            model
          },
          model
        ).replace(/;$/, '')+')';
        const placeHolder = this.whereItemQuery('$$PLACEHOLDER$$', true, { model });
        const splicePos = baseQuery.indexOf(placeHolder);

        mainQueryItems.push(this.selectFromTableFragment(options, model, mainAttributes, '('+
          options.groupedLimit.values.map(value => {
            let groupWhere;
            if (whereKey) {
              groupWhere = {
                [whereKey]: value
              };
            }
            if (include) {
              groupWhere = {
                [options.groupedLimit.on.otherKey]: value
              };
            }

            return Utils.spliceStr(baseQuery, splicePos, placeHolder.length, this.getWhereConditions(groupWhere, groupedTableName));
>>>>>>> 00bf32a3
          }).join(
            this._dialect.supports['UNION ALL'] ? ' UNION ALL ' : ' UNION '
            )
          + ')', mainTable.as));
      } else {
        mainQueryItems.push(this.selectFromTableFragment(options, mainTable.model, attributes.main, mainTable.quotedName, mainTable.as));
      }

      mainQueryItems.push(mainJoinQueries.join(''));
    }

    // Add WHERE to sub or main query
    if (options.hasOwnProperty('where') && !options.groupedLimit) {
      options.where = this.getWhereConditions(options.where, mainTable.as || tableName, model, options);
      if (options.where) {
        if (subQuery) {
          subQueryItems.push(' WHERE ' + options.where);
        } else {
          mainQueryItems.push(' WHERE ' + options.where);
          // Walk the main query to update all selects
          _.each(mainQueryItems, (value, key) => {
            if (value.match(/^SELECT/)) {
              mainQueryItems[key] = this.selectFromTableFragment(options, model, attributes.main, mainTable.quotedName, mainTable.as, options.where);
            }
          });
        }
      }
    }

    // Add GROUP BY to sub or main query
    if (options.group) {
      options.group = Array.isArray(options.group) ? options.group.map(t => this.quote(t, model)).join(', ') : options.group;
      if (subQuery) {
        subQueryItems.push(' GROUP BY ' + options.group);
      } else {
        mainQueryItems.push(' GROUP BY ' + options.group);
      }
    }

    // Add HAVING to sub or main query
    if (options.hasOwnProperty('having')) {
      options.having = this.getWhereConditions(options.having, tableName, model, options, false);
      if (subQuery) {
        subQueryItems.push(' HAVING ' + options.having);
      } else {
        mainQueryItems.push(' HAVING ' + options.having);
      }
    }

    // Add ORDER to sub or main query
    if (options.order) {
      const orders = this.getQueryOrders(options, model, subQuery);

      if (orders.mainQueryOrder.length) {
        mainQueryItems.push(' ORDER BY ' + orders.mainQueryOrder.join(', '));
      }
      if (orders.subQueryOrder.length) {
        subQueryItems.push(' ORDER BY ' + orders.subQueryOrder.join(', '));
      }
    }

    // Add LIMIT, OFFSET to sub or main query
    const limitOrder = this.addLimitAndOffset(options, mainTable.model);
    if (limitOrder && !options.groupedLimit) {
      if (subQuery) {
        subQueryItems.push(limitOrder);
      } else {
        mainQueryItems.push(limitOrder);
      }
    }

    if (subQuery) {
      query = `SELECT ${attributes.main.join(', ')} FROM (${subQueryItems.join('')}) AS ${mainTable.as}${mainJoinQueries.join('')}${mainQueryItems.join('')}`;
    } else {
      query = mainQueryItems.join('');
    }

    if (options.lock && this._dialect.supports.lock) {
      let lock = options.lock;
      if (typeof options.lock === 'object') {
        lock = options.lock.level;
      }
      if (this._dialect.supports.lockKey && (lock === 'KEY SHARE' || lock === 'NO KEY UPDATE')) {
        query += ' FOR ' + lock;
      } else if (lock === 'SHARE') {
        query += ' ' + this._dialect.supports.forShare;
      } else {
        query += ' FOR UPDATE';
      }
      if (this._dialect.supports.lockOf && options.lock.of && options.lock.of.prototype instanceof Model) {
        query += ' OF ' + this.quoteTable(options.lock.of.name);
      }
    }

    return `${query};`;

  },

  escapeAttributes(attributes, options, mainTableAs) {

    return attributes && attributes.map(attr => {
      let addTable = true;

      if (attr._isSequelizeMethod) {
        return this.handleSequelizeMethod(attr);
      }

      if (Array.isArray(attr)) {
        if (attr.length !== 2) {
          throw new Error(JSON.stringify(attr) + ' is not a valid attribute definition. Please use the following format: [\'attribute definition\', \'alias\']');
        }
        attr = attr.slice();

        if (attr[0]._isSequelizeMethod) {
          attr[0] = this.handleSequelizeMethod(attr[0]);
          addTable = false;
        } else if (attr[0].indexOf('(') === -1 && attr[0].indexOf(')') === -1) {
          attr[0] = this.quoteIdentifier(attr[0]);
        }
        attr = [attr[0], this.quoteIdentifier(attr[1])].join(' AS ');
      } else {
        attr = attr.indexOf(Utils.TICK_CHAR) < 0 && attr.indexOf('"') < 0 ? this.quoteIdentifiers(attr) : attr;
      }

      if (options.include && attr.indexOf('.') === -1 && addTable) {
        attr = mainTableAs + '.' + attr;
      }

      return attr;
    });

  },

  generateInclude(include, parentTableName, topLevelInfo) {

    const association = include.association;
    const joinQueries = {
      mainQuery: [],
      subQuery: [],
    };
    const mainChildIncludes = [];    
    const subChildIncludes = [];
    let requiredMismatch = false;
    let includeAs = {
      internalAs: include.as,
      externalAs: include.as
    };
    let attributes = {
      main: [],
      subQuery: [],
    };
    let joinQuery;

    topLevelInfo.options.keysEscaped = true;

    if (topLevelInfo.names.name !== parentTableName.externalAs && topLevelInfo.names.as !== parentTableName.externalAs) {
      includeAs.internalAs = `${parentTableName.internalAs}->${include.as}`;
      includeAs.externalAs = `${parentTableName.externalAs}.${include.as}`;
    }

    // includeIgnoreAttributes is used by aggregate functions
    if (topLevelInfo.options.includeIgnoreAttributes !== false) {
      let includeAttributes = include.attributes.map(attr => {
        let attrAs = attr;
        let verbatim = false;

        if (Array.isArray(attr) && attr.length === 2) {
          if (attr[0]._isSequelizeMethod) {
            if (attr[0] instanceof Utils.Literal ||
              attr[0] instanceof Utils.Cast ||
              attr[0] instanceof Utils.Fn
            ) {
              verbatim = true;
            }
          }

          attr = attr.map(attr => attr._isSequelizeMethod ? this.handleSequelizeMethod(attr) : attr);

          attrAs = attr[1];
          attr = attr[0];
        } else if (attr instanceof Utils.Literal) {
          return attr.val; // We trust the user to rename the field correctly
        } else if (attr instanceof Utils.Cast || attr instanceof Utils.Fn) {
          throw new Error(
            'Tried to select attributes using Sequelize.cast or Sequelize.fn without specifying an alias for the result, during eager loading. ' +
            'This means the attribute will not be added to the returned instance'
          );
        }

        let prefix;
        if (verbatim === true) {
          prefix = attr;
        } else {
          prefix = `${this.quoteIdentifier(includeAs.internalAs)}.${this.quoteIdentifier(attr)}`;
        }
        return `${prefix} AS ${this.quoteIdentifier(`${includeAs.externalAs}.${attrAs}`, true)}`;
      });
      if (include.subQuery && topLevelInfo.subQuery) {
        for (let attr of includeAttributes) {
          attributes.subQuery.push(attr);
        }
      } else {
        for (let attr of includeAttributes) {
          attributes.main.push(attr);
        }
      }
    }

    //through
    if (include.through) {
      joinQuery = this.generateThroughJoin(include, includeAs, parentTableName.internalAs, topLevelInfo);
    } else {


      if (topLevelInfo.subQuery && include.subQueryFilter) {
        const associationWhere = {};

        associationWhere[association.identifierField] = {
          $raw: `${this.quoteTable(parentTableName.internalAs)}.${this.quoteIdentifier(association.source.primaryKeyField)}`
        };

        if (!topLevelInfo.options.where) {
          topLevelInfo.options.where = {};
        }

        // Creating the as-is where for the subQuery, checks that the required association exists
        const $query = this.selectQuery(include.model.getTableName(), {
          attributes: [association.identifierField],
          where: {
            $and: [
              associationWhere,
              include.where || {}
            ]
          },
          limit: 1
        }, include.model);

        const subQueryWhere = this.sequelize.asIs([
          '(',
          $query.replace(/\;$/, ''),
          ')',
          'IS NOT NULL'
        ].join(' '));

        if (Utils._.isPlainObject(topLevelInfo.options.where)) {
          topLevelInfo.options.where['__' + includeAs] = subQueryWhere;
        } else {
          topLevelInfo.options.where = { $and: [topLevelInfo.options.where, subQueryWhere] };
        }
      }
      joinQuery = this.generateJoin(include, topLevelInfo);
    }

    // handle possible new attributes created in join
    if (joinQuery.attributes.main.length > 0) {
      attributes.main = attributes.main.concat(joinQuery.attributes.main);
    }

<<<<<<< HEAD
    if (joinQuery.attributes.subQuery.length > 0) {
      attributes.subQuery = attributes.subQuery.concat(joinQuery.attributes.subQuery);
    }
=======
  selectFromTableFragment(options, model, attributes, tables, mainTableAs) {
    let fragment = 'SELECT ' + attributes.join(', ') + ' FROM ' + tables;
>>>>>>> 00bf32a3

    if (include.include) {

      for (const childInclude of include.include) {

        if (childInclude.separate || childInclude._pseudo) {
          continue;
        }

        const childJoinQueries = this.generateInclude(childInclude, includeAs, topLevelInfo);

        // console.log(childJoinQueries);

        if (include.required === false && childInclude.required === true) {
          requiredMismatch = true;
        }

        // if the child is a sub query we just give it to the 
        if (childInclude.subQuery && topLevelInfo.subQuery) {
          subChildIncludes.push(childJoinQueries.subQuery);
        }

        if (childJoinQueries.mainQuery) {
          mainChildIncludes.push(childJoinQueries.mainQuery);
        }

        if (childJoinQueries.attributes.main.length > 0) {
          attributes.main = attributes.main.concat(childJoinQueries.attributes.main);
        }

        if (childJoinQueries.attributes.subQuery.length > 0) {
          attributes.subQuery = attributes.subQuery.concat(childJoinQueries.attributes.subQuery);
        }
      }
    }

    if (include.subQuery && topLevelInfo.subQuery) {

      if (requiredMismatch && subChildIncludes.length > 0) {
        joinQueries.subQuery.push(` ${joinQuery.join} ( ${joinQuery.body}${subChildIncludes.join('')} ) ON ${joinQuery.condition}`);
      } else {
        joinQueries.subQuery.push(` ${joinQuery.join} ${joinQuery.body} ON ${joinQuery.condition}`);
        if (subChildIncludes.length > 0) {
          joinQueries.subQuery.push(subChildIncludes.join(''));
        }
      }

      joinQueries.mainQuery.push(mainChildIncludes.join(''));

    } else {

      if (requiredMismatch && mainChildIncludes.length > 0) {
        joinQueries.mainQuery.push(` ${joinQuery.join} ( ${joinQuery.body}${mainChildIncludes.join('')} ) ON ${joinQuery.condition}`);
      } else {
        joinQueries.mainQuery.push(` ${joinQuery.join} ${joinQuery.body} ON ${joinQuery.condition}`);
        if (mainChildIncludes.length > 0) {
          joinQueries.mainQuery.push(mainChildIncludes.join(''));
        }
      }

      joinQueries.subQuery.push(subChildIncludes.join(''));
    }

    return {
      mainQuery: joinQueries.mainQuery.join(''),
      subQuery: joinQueries.subQuery.join(''),
      attributes: attributes,
    };

  },

  generateJoin(include, topLevelInfo) {

    const association = include.association;
    const parent = include.parent;
    const parentIsTop = !!parent && !include.parent.association && include.parent.model.name === topLevelInfo.options.model.name;

    let $parent;
    let joinWhere;

    /* Attributes for the left side */
    const left = association.source;
    const attrLeft = association instanceof BelongsTo ?
      association.identifier :
      left.primaryKeyAttribute;
    const fieldLeft = association instanceof BelongsTo ?
      association.identifierField :
      left.rawAttributes[left.primaryKeyAttribute].field;
    let asLeft;

    /* Attributes for the right side */
    const right = include.model;
    const tableRight = right.getTableName();
    const fieldRight = association instanceof BelongsTo ?
      right.rawAttributes[association.targetIdentifier || right.primaryKeyAttribute].field :
      association.identifierField;
    let asRight = include.as;

    while (($parent = ($parent && $parent.parent || include.parent)) && $parent.association) {
      if (asLeft) {
        asLeft = `${$parent.as}->${asLeft}`;
      } else {
        asLeft = $parent.as;
      }
    }

    if (!asLeft) asLeft = parent.as || parent.model.name;
    else asRight = `${asLeft}->${asRight}`;

    let joinOn = `${this.quoteTable(asLeft)}.${this.quoteIdentifier(fieldLeft)}`;

    if ((topLevelInfo.options.groupedLimit && parentIsTop) || (topLevelInfo.subQuery && include.parent.subQuery && !include.subQuery)) {
      if (parentIsTop) {
        // The main model attributes is not aliased to a prefix
        joinOn = `${this.quoteTable(parent.as || parent.model.name)}.${this.quoteIdentifier(attrLeft)}`;
      } else {
        joinOn = this.quoteIdentifier(`${asLeft}.${attrLeft}`);
      }
    }

    joinOn += ` = ${this.quoteIdentifier(asRight)}.${this.quoteIdentifier(fieldRight)}`;

    if (include.on) {
      joinOn = this.whereItemsQuery(include.on, {
        prefix: this.sequelize.literal(this.quoteIdentifier(asRight)),
        model: include.model
      });
    }

    if (include.where) {
      joinWhere = this.whereItemsQuery(include.where, {
        prefix: this.sequelize.literal(this.quoteIdentifier(asRight)),
        model: include.model
      });
      if (joinWhere) {
        if (include.or) {
          joinOn += ` OR ${joinWhere}`;
        } else {
          joinOn += ` AND ${joinWhere}`;
        }
      }
    }

    return {
      join: include.required ? 'INNER JOIN' : 'LEFT OUTER JOIN',
      body: this.quoteTable(tableRight, asRight),
      condition: joinOn,
      attributes: {
        main: [],
        subQuery: [],
      }
    };
  },

  generateThroughJoin(include, includeAs, parentTableName, topLevelInfo) {

    const through = include.through;

    const throughTable = through.model.getTableName();
    const throughAs = `${includeAs.internalAs}->${through.as}`;
    const externalThroughAs = `${includeAs.externalAs}.${through.as}`;
    const throughAttributes = through.attributes.map(attr =>
      this.quoteIdentifier(throughAs) + '.' + this.quoteIdentifier(Array.isArray(attr) ? attr[0] : attr)
      + ' AS '
      + this.quoteIdentifier(externalThroughAs + '.' + (Array.isArray(attr) ? attr[1] : attr))
    );

    const association = include.association;
    const parentIsTop = !include.parent.association && include.parent.model.name === topLevelInfo.options.model.name;

    const primaryKeysSource = association.source.primaryKeyAttributes;
    const tableSource = parentTableName;
    const identSource = association.identifierField;
    const primaryKeysTarget = association.target.primaryKeyAttributes;
    const tableTarget = includeAs.internalAs;
    const identTarget = association.foreignIdentifierField;
    const attrTarget = association.target.rawAttributes[primaryKeysTarget[0]].field || primaryKeysTarget[0];

    let joinType = include.required ? 'INNER JOIN' : 'LEFT OUTER JOIN';
    let joinBody;
    let joinCondition;

    let attributes = {
      main: [],
      subQuery: [],
    };

    let attrSource = primaryKeysSource[0];
    let sourceJoinOn;
    let targetJoinOn;
    let throughWhere;
    let targetWhere;

    if (topLevelInfo.options.includeIgnoreAttributes !== false) {
      // Through includes are always hasMany, so we need to add the attributes to the mainAttributes no matter what (Real join will never be executed in subquery)
      for (let attr of throughAttributes) {
        attributes.main.push(attr);
      }
    }

    // Figure out if we need to use field or attribute
    if (!topLevelInfo.subQuery) {
      attrSource = association.source.rawAttributes[primaryKeysSource[0]].field;
    }

    if (topLevelInfo.subQuery && !include.subQuery && !include.parent.subQuery && include.parent.model !== topLevelInfo.options.mainModel) {
      attrSource = association.source.rawAttributes[primaryKeysSource[0]].field;
    }

    // Filter statement for left side of through
    // Used by both join and subquery where

    // If parent include was in a subquery need to join on the aliased attribute

    if (topLevelInfo.subQuery && !include.subQuery && include.parent.subQuery && !parentIsTop) {
      sourceJoinOn = `${this.quoteIdentifier(`${tableSource}.${attrSource}`)} = `;
    } else {
      sourceJoinOn = `${this.quoteTable(tableSource)}.${this.quoteIdentifier(attrSource)} = `;
    }

    sourceJoinOn += `${this.quoteIdentifier(throughAs)}.${this.quoteIdentifier(identSource)}`;

    // Filter statement for right side of through
    // Used by both join and subquery where
    targetJoinOn = `${this.quoteIdentifier(tableTarget)}.${this.quoteIdentifier(attrTarget)} = `;
    targetJoinOn += `${this.quoteIdentifier(throughAs)}.${this.quoteIdentifier(identTarget)}`;

    if (through.where) {
      throughWhere = this.getWhereConditions(through.where, this.sequelize.literal(this.quoteIdentifier(throughAs)), through.model);
    }

    if (this._dialect.supports.joinTableDependent) {
      // Generate a wrapped join so that the through table join can be dependent on the target join
      joinBody = `( ${this.quoteTable(throughTable, throughAs)} INNER JOIN ${this.quoteTable(include.model.getTableName(), includeAs.internalAs)} ON ${targetJoinOn}`;
      if (throughWhere) {
        joinBody += ` AND ${throughWhere}`;
      }
      joinBody += ')';
      joinCondition = sourceJoinOn;

    } else {
      // Generate join SQL for left side of through
      joinBody = `${this.quoteTable(throughTable, throughAs)} ON ${sourceJoinOn} ${joinType} ${this.quoteTable(include.model.getTableName(), includeAs.internalAs)}`;
      joinCondition = targetJoinOn;

      if (throughWhere) {
        joinCondition += ` AND ${throughWhere}`;
      }
    }

    if (include.where || include.through.where) {
      if (include.where) {
        targetWhere = this.getWhereConditions(include.where, this.sequelize.literal(this.quoteIdentifier(includeAs.internalAs)), include.model, topLevelInfo.options);
        if (targetWhere) {
          joinCondition += ` AND ${targetWhere}`;
        }
      }
      if (topLevelInfo.subQuery && include.required) {

        if (!topLevelInfo.options.where) {
          topLevelInfo.options.where = {};
        }

        let parent = include;
        let child = include;
        let nestedIncludes = [];
        let query;

        while (parent = parent.parent) {
          nestedIncludes = [_.extend({}, child, { include: nestedIncludes })];
          child = parent;
        }

        const topInclude = nestedIncludes[0];
        const topParent = topInclude.parent;

        if (topInclude.through && Object(topInclude.through.model) === topInclude.through.model) {
          query = this.selectQuery(topInclude.through.model.getTableName(), {
            attributes: [topInclude.through.model.primaryKeyField],
            include: Model._validateIncludedElements({
              model: topInclude.through.model,
              include: [{
                association: topInclude.association.toTarget,
                required: true
              }]
            }).include,
            model: topInclude.through.model,
            where: {
              $and: [
                this.sequelize.asIs([
                  this.quoteTable(topParent.model.name) + '.' + this.quoteIdentifier(topParent.model.primaryKeyField),
                  this.quoteIdentifier(topInclude.through.model.name) + '.' + this.quoteIdentifier(topInclude.association.identifierField)
                ].join(' = ')),
                topInclude.through.where
              ]
            },
            limit: 1,
            includeIgnoreAttributes: false
          }, topInclude.through.model);
        } else {
          query = this.selectQuery(topInclude.model.tableName, {
            attributes: [topInclude.model.primaryKeyAttributes[0]],
            include: topInclude.include,
            where: {
              $join: this.sequelize.asIs([
                this.quoteTable(topParent.model.name) + '.' + this.quoteIdentifier(topParent.model.primaryKeyAttributes[0]),
                this.quoteIdentifier(topInclude.model.name) + '.' + this.quoteIdentifier(topInclude.association.identifierField)
              ].join(' = '))
            },
            limit: 1,
            includeIgnoreAttributes: false
          }, topInclude.model);
        }

        topLevelInfo.options.where['__' + throughAs] = this.sequelize.asIs([
          '(',
          query.replace(/\;$/, ''),
          ')',
          'IS NOT NULL'
        ].join(' '));
      }
    }

    return {
      join: joinType,
      body: joinBody,
      condition: joinCondition,
      attributes: attributes,
    };
  },

  getQueryOrders(options, model, subQuery) {
    const mainQueryOrder = [];
    const subQueryOrder = [];

    const validateOrder = order => {
      if (order instanceof Utils.Literal) return;

      if (!_.includes([
        'ASC',
        'DESC',
        'ASC NULLS LAST',
        'DESC NULLS LAST',
        'ASC NULLS FIRST',
        'DESC NULLS FIRST',
        'NULLS FIRST',
        'NULLS LAST'
      ], order.toUpperCase())) {
        throw new Error(util.format('Order must be \'ASC\' or \'DESC\', \'%s\' given', order));
      }
    };

    if (Array.isArray(options.order)) {
      for (const t of options.order) {
        if (Array.isArray(t) && _.size(t) > 1) {
          if ((typeof t[0] === 'function' && t[0].prototype instanceof Model) || (typeof t[0].model === 'function' && t[0].model.prototype instanceof Model)) {
            if (typeof t[t.length - 2] === 'string') {
              validateOrder(_.last(t));
            }
          } else {
            validateOrder(_.last(t));
          }
        }

        if (subQuery && (Array.isArray(t) && !(typeof t[0] === 'function' && t[0].prototype instanceof Model) && !(t[0] && typeof t[0].model === 'function' && t[0].model.prototype instanceof Model))) {
          subQueryOrder.push(this.quote(t, model, false, '->'));
        }

        mainQueryOrder.push(this.quote(t, model, false, '->'));
      }
    } else {
      var sql = this.quote(typeof options.order === 'string' ? new Utils.Literal(options.order) : options.order, model, false, '->');
      if (subQuery) {
        subQueryOrder.push(sql);
      }
      mainQueryOrder.push(sql);
    }

    return {mainQueryOrder, subQueryOrder};
  },

  selectFromTableFragment(options, model, attributes, tables, mainTableAs, whereClause) {
    let fragment = 'SELECT ' + attributes.join(', ') + ' FROM ' + tables;

    if(mainTableAs) {
      fragment += ' AS ' + mainTableAs;
    }

    return fragment;
  },

  /**
   * Returns a query that starts a transaction.
   *
   * @param  {Boolean} value   A boolean that states whether autocommit shall be done or not.
   * @param  {Object}  options An object with options.
   * @return {String}          The generated sql query.
   */
  setAutocommitQuery(value, options) {
    if (options.parent) {
      return;
    }

    // no query when value is not explicitly set
    if (typeof value === 'undefined' || value === null) {
      return;
    }

    return 'SET autocommit = ' + (!!value ? 1 : 0) + ';';
  },

  /**
   * Returns a query that sets the transaction isolation level.
   *
   * @param  {String} value   The isolation level.
   * @param  {Object} options An object with options.
   * @return {String}         The generated sql query.
   */
  setIsolationLevelQuery(value, options) {
    if (options.parent) {
      return;
    }

    return 'SET SESSION TRANSACTION ISOLATION LEVEL ' + value + ';';
  },

  /**
   * Returns a query that starts a transaction.
   *
   * @param  {Transaction} transaction
   * @param  {Object} options An object with options.
   * @return {String}         The generated sql query.
   */
  startTransactionQuery(transaction) {
    if (transaction.parent) {
      // force quoting of savepoint identifiers for postgres
      return 'SAVEPOINT ' + this.quoteIdentifier(transaction.name, true) + ';';
    }

    return 'START TRANSACTION;';
  },

  /**
   * Returns a query that defers the constraints. Only works for postgres.
   *
   * @param  {Transaction} transaction
   * @param  {Object} options An object with options.
   * @return {String}         The generated sql query.
   */
  deferConstraintsQuery() {},

  setConstraintQuery() {},
  setDeferredQuery() {},
  setImmediateQuery() {},

  /**
   * Returns a query that commits a transaction.
   *
   * @param  {Object} options An object with options.
   * @return {String}         The generated sql query.
   */
  commitTransactionQuery(transaction) {
    if (transaction.parent) {
      return;
    }

    return 'COMMIT;';
  },

  /**
   * Returns a query that rollbacks a transaction.
   *
   * @param  {Transaction} transaction
   * @param  {Object} options An object with options.
   * @return {String}         The generated sql query.
   */
  rollbackTransactionQuery(transaction) {
    if (transaction.parent) {
      // force quoting of savepoint identifiers for postgres
      return 'ROLLBACK TO SAVEPOINT ' + this.quoteIdentifier(transaction.name, true) + ';';
    }

    return 'ROLLBACK;';
  },

  /**
   * Returns an SQL fragment for adding result constraints
   *
   * @param  {Object} options An object with selectQuery options.
   * @param  {Object} options The model passed to the selectQuery.
   * @return {String}         The generated sql query.
   */
  addLimitAndOffset(options, model) {
    let fragment = '';

    /*jshint eqeqeq:false*/
    if (options.offset != null && options.limit == null) {
      fragment += ' LIMIT ' + this.escape(options.offset) + ', ' + 10000000000000;
    } else if (options.limit != null) {
      if (options.offset != null) {
        fragment += ' LIMIT ' + this.escape(options.offset) + ', ' + this.escape(options.limit);
      } else {
        fragment += ' LIMIT ' + this.escape(options.limit);
      }
    }

    return fragment;
  },

  handleSequelizeMethod(smth, tableName, factory, options, prepend) {
    let result;

    if (smth instanceof Utils.Where) {
      let value = smth.logic;
      let key;

      if (smth.attribute._isSequelizeMethod) {
        key = this.getWhereConditions(smth.attribute, tableName, factory, options, prepend);
      } else {
        key = this.quoteTable(smth.attribute.Model.name) + '.' + this.quoteIdentifier(smth.attribute.field || smth.attribute.fieldName);
      }

      if (value && value._isSequelizeMethod) {
        value = this.getWhereConditions(value, tableName, factory, options, prepend);

        result = (value === 'NULL') ? key + ' IS NULL' : [key, value].join(smth.comparator);
      } else if (_.isPlainObject(value)) {
        result = this.whereItemQuery(smth.attribute, value, {
          model: factory
        });
      } else {
        if (typeof value === 'boolean') {
          value = this.booleanValue(value);
        } else {
          value = this.escape(value);
        }

        result = (value === 'NULL') ? key + ' IS NULL' : [key, value].join(' ' + smth.comparator + ' ');
      }
    } else if (smth instanceof Utils.Literal) {
      result = smth.val;
    } else if (smth instanceof Utils.Cast) {
      if (smth.val._isSequelizeMethod) {
        result = this.handleSequelizeMethod(smth.val, tableName, factory, options, prepend);
      } else {
        result = this.escape(smth.val);
      }

      result = 'CAST(' + result + ' AS ' + smth.type.toUpperCase() + ')';
    } else if (smth instanceof Utils.Fn) {
      result = smth.fn + '(' + smth.args.map(arg => {
        if (arg._isSequelizeMethod) {
          return this.handleSequelizeMethod(arg, tableName, factory, options, prepend);
        } else {
          return this.escape(arg);
        }
      }).join(', ') + ')';
    } else if (smth instanceof Utils.Col) {
      if (Array.isArray(smth.col)) {
        if (!factory) {
          throw new Error('Cannot call Sequelize.col() with array outside of order / group clause');
        }
      } else if (smth.col.indexOf('*') === 0) {
        return '*';
      }
      return this.quote(smth.col, factory);
    } else {
      result = smth.toString(this, factory);
    }

    return result;
  },

  whereQuery(where, options) {
    const query = this.whereItemsQuery(where, options);
    if (query && query.length) {
      return 'WHERE '+query;
    }
    return '';
  },
  whereItemsQuery(where, options, binding) {
    if (
      (Array.isArray(where) && where.length === 0) ||
      (_.isPlainObject(where) && _.isEmpty(where)) ||
      where === null ||
      where === undefined
    ) {
      // NO OP
      return '';
    }

    if (_.isString(where)) {
      throw new Error('where: "raw query" has been removed, please use where ["raw query", [replacements]]');
    }

    const items = [];

    binding = binding || 'AND';
    if (binding.substr(0, 1) !== ' ') binding = ' '+binding+' ';

    if (_.isPlainObject(where)) {
      _.forOwn(where, (value, key) => {
        items.push(this.whereItemQuery(key, value, options));
      });
    } else {
      items.push(this.whereItemQuery(undefined, where, options));
    }

    return items.length && items.filter(item => item && item.length).join(binding) || '';
  },
  whereItemQuery(key, value, options) {

    options = options || {};

    let binding;
    let outerBinding;
    let comparator = '=';
    let field = options.field || options.model && options.model.rawAttributes && options.model.rawAttributes[key] || options.model && options.model.fieldRawAttributesMap && options.model.fieldRawAttributesMap[key];
    let fieldType = options.type || (field && field.type);

    if (key && typeof key === 'string' && key.indexOf('.') !== -1 && options.model) {
      if (options.model.rawAttributes[key.split('.')[0]] && options.model.rawAttributes[key.split('.')[0]].type instanceof DataTypes.JSON) {
        field = options.model.rawAttributes[key.split('.')[0]];
        fieldType = field.type;
        const tmp = value;
        value = {};

        Dottie.set(value, key.split('.').slice(1), tmp);
        key = field.field || key.split('.')[0];
      }
    }

    const comparatorMap = {
      $eq: '=',
      $ne: '!=',
      $gte: '>=',
      $gt: '>',
      $lte: '<=',
      $lt: '<',
      $not: 'IS NOT',
      $is: 'IS',
      $like: 'LIKE',
      $notLike: 'NOT LIKE',
      $iLike: 'ILIKE',
      $notILike: 'NOT ILIKE',
      $between: 'BETWEEN',
      $notBetween: 'NOT BETWEEN',
      $overlap: '&&',
      $contains: '@>',
      $contained: '<@',
      $adjacent: '-|-',
      $strictLeft: '<<',
      $strictRight: '>>',
      $noExtendRight: '&<',
      $noExtendLeft: '&>'
    };

    // Maintain BC
    const aliasMap = {
      'ne': '$ne',
      'in': '$in',
      'not': '$not',
      'notIn': '$notIn',
      'gte': '$gte',
      'gt': '$gt',
      'lte': '$lte',
      'lt': '$lt',
      'like': '$like',
      'ilike': '$iLike',
      '$ilike': '$iLike',
      'nlike': '$notLike',
      '$notlike': '$notLike',
      'notilike': '$notILike',
      '..': '$between',
      'between': '$between',
      '!..': '$notBetween',
      'notbetween': '$notBetween',
      'nbetween': '$notBetween',
      'overlap': '$overlap',
      '&&': '$overlap',
      '@>': '$contains',
      '<@': '$contained'
    };

    key = aliasMap[key] || key;
    if (_.isPlainObject(value)) {
      _.forOwn(value, (item, key) => {
        if (aliasMap[key]) {
          value[aliasMap[key]] = item;
          delete value[key];
        }
      });
    }

    if (key === undefined) {
      if (typeof value === 'string') {
        return value;
      }

      if (_.isPlainObject(value) && _.size(value) === 1) {
        key = Object.keys(value)[0];
        value = _.values(value)[0];
      }
    }

    if (value && value._isSequelizeMethod && !(key !== undefined && value instanceof Utils.Fn)) {
      return this.handleSequelizeMethod(value);
    }

    // Convert where: [] to $and if possible, else treat as literal/replacements
    if (key === undefined && Array.isArray(value)) {
      if (Utils.canTreatArrayAsAnd(value)) {
        key = '$and';
      } else {
        return Utils.format(value, this.dialect);
      }
    }
    // OR/AND/NOT grouping logic
    if (key === '$or' || key === '$and' || key === '$not') {
      binding = (key === '$or') ?' OR ' : ' AND ';
      outerBinding = '';
      if (key === '$not') outerBinding = 'NOT ';

      if (Array.isArray(value)) {
        value = value.map(item => {
          let itemQuery = this.whereItemsQuery(item, options, ' AND ');
          if ((Array.isArray(item) || _.isPlainObject(item)) && _.size(item) > 1) {
            itemQuery = '('+itemQuery+')';
          }
          return itemQuery;
        }).filter(item => item && item.length);

        // $or: [] should return no data.
        // $not of no restriction should also return no data
        if ((key === '$or' || key === '$not') && value.length === 0) {
          return '0 = 1';
        }

        return value.length ? outerBinding + '('+value.join(binding)+')' : undefined;
      } else {
        value = this.whereItemsQuery(value, options, binding);

        if ((key === '$or' || key === '$not') && !value) {
          return '0 = 1';
        }

        return value ? outerBinding + '('+value+')' : undefined;
      }
    }

    if (value && (value.$or || value.$and)) {
      binding = value.$or ? ' OR ' : ' AND ';
      value = value.$or || value.$and;

      if (_.isPlainObject(value)) {
        value = _.reduce(value, (result, _value, key) => {
          result.push(_.zipObject([key], [_value]));
          return result;
        }, []);
      }

      value = value.map(_value => this.whereItemQuery(key, _value, options)).filter(item => item && item.length);

      return value.length ? '('+value.join(binding)+')' : undefined;
    }

    if (_.isPlainObject(value) && fieldType instanceof DataTypes.JSON && options.json !== false) {
      const items = [];
      const traverse = (prop, item, path) => {
        const where = {};
        let cast;

        if (path[path.length - 1].indexOf('::') > -1) {
          const tmp = path[path.length - 1].split('::');
          cast = tmp[1];
          path[path.length - 1] = tmp[0];
        }

        let baseKey = this.quoteIdentifier(key)+'#>>\'{'+path.join(', ')+'}\'';

        if (options.prefix) {
          if (options.prefix instanceof Utils.Literal) {
            baseKey = this.handleSequelizeMethod(options.prefix)+'.'+baseKey;
          } else {
            baseKey = this.quoteTable(options.prefix)+'.'+baseKey;
          }
        }

        baseKey = '('+baseKey+')';

        const castKey = item => {
          let key = baseKey;

          if (!cast) {
            if (typeof item === 'number') {
              cast = 'double precision';
            } else if (item instanceof Date) {
              cast = 'timestamptz';
            } else if (typeof item === 'boolean') {
              cast = 'boolean';
            }
          }

          if (cast) {
            key += '::'+cast;
          }

          return key;
        };

        if (_.isPlainObject(item)) {
          _.forOwn(item, (item, prop) => {
            if (prop.indexOf('$') === 0) {
              where[prop] = item;
              const key = castKey(item);

              items.push(this.whereItemQuery(new Utils.Literal(key), where/*, _.pick(options, 'prefix')*/));
            } else {
              traverse(prop, item, path.concat([prop]));
            }
          });
        } else {
          where.$eq = item;
          const key = castKey(item);

          items.push(this.whereItemQuery(new Utils.Literal(key), where/*, _.pick(options, 'prefix')*/));
        }
      };

      _.forOwn(value, (item, prop) => {
        if (prop.indexOf('$') === 0) {
          const where = {};
          where[prop] = item;
          items.push(this.whereItemQuery(key, where, _.assign({}, options, {json: false})));
          return;
        }

        traverse(prop, item, [prop]);
      });

      const result = items.join(' AND ');
      return items.length > 1 ? '('+result+')' : result;
    }

    // If multiple keys we combine the different logic conditions
    if (_.isPlainObject(value) && Object.keys(value).length > 1) {
      const items = [];
      _.forOwn(value, (item, logic) => {
        const where = {};
        where[logic] = item;
        items.push(this.whereItemQuery(key, where, options));
      });

      return '('+items.join(' AND ')+')';
    }

    // Do [] to $in/$notIn normalization
    if (value && (!fieldType || !(fieldType instanceof DataTypes.ARRAY))) {
      if (Array.isArray(value)) {
        value = {
          $in: value
        };
      } else if (value && Array.isArray(value.$not)) {
        value.$notIn = value.$not;
        delete value.$not;
      }
    }

    // normalize $not: non-bool|non-null to $ne
    if (value && typeof value.$not !== 'undefined' && [null, true, false].indexOf(value.$not) < 0) {
      value.$ne = value.$not;
      delete value.$not;
    }

    // Setup keys and comparators
    if (Array.isArray(value) && fieldType instanceof DataTypes.ARRAY) {
      value = this.escape(value, field);
    } else if (value && (value.$in || value.$notIn)) {
      comparator = 'IN';
      if (value.$notIn) comparator = 'NOT IN';

      if ((value.$in || value.$notIn) instanceof Utils.Literal) {
        value = (value.$in || value.$notIn).val;
      } else if ((value.$in || value.$notIn).length) {
        value = '('+(value.$in || value.$notIn).map(item => this.escape(item)).join(', ')+')';
      } else {
        if (value.$in) {
          value = '(NULL)';
        } else {
          return '';
        }
      }
    } else if (value && (value.$any || value.$all)) {
      comparator = value.$any ? '= ANY' : '= ALL';
      if (value.$any && value.$any.$values || value.$all && value.$all.$values) {
        value = '(VALUES '+(value.$any && value.$any.$values || value.$all && value.$all.$values).map(value => '('+this.escape(value)+')').join(', ')+')';
      } else {
        value = '('+this.escape(value.$any || value.$all, field)+')';
      }
    } else if (value && (value.$between || value.$notBetween)) {
      comparator = 'BETWEEN';
      if (value.$notBetween) comparator = 'NOT BETWEEN';

      value = (value.$between || value.$notBetween).map(item => this.escape(item)).join(' AND ');
    } else if (value && value.$raw) {
      value = value.$raw;
    } else if (value && value.$col) {
      value = value.$col.split('.');

      if (value.length > 2) {
        value = [
          // join the tables by -> to match out internal namings
          value.slice(0, -1).join('->'),
          value[value.length - 1]
        ];
      }

      value = value.map(identifier => this.quoteIdentifier(identifier)).join('.');
    } else {
      let escapeValue = true;
      const escapeOptions = {};

      if (_.isPlainObject(value)) {
        _.forOwn(value, (item, key) => {
          if (comparatorMap[key]) {
            comparator = comparatorMap[key];
            value = item;

            if (_.isPlainObject(value) && value.$any) {
              comparator += ' ANY';
              escapeOptions.isList = true;
              value = value.$any;
            } else if (_.isPlainObject(value) && value.$all) {
              comparator += ' ALL';
              escapeOptions.isList = true;
              value = value.$all;
            } else if (value && value.$col) {
              escapeValue = false;
              value = this.whereItemQuery(null, value);
            }
          }
        });
      }

      if (comparator === '=' && value === null) {
        comparator = 'IS';
      } else if (comparator === '!=' && value === null) {
        comparator = 'IS NOT';
      }

      escapeOptions.acceptStrings = comparator.indexOf('LIKE') !== -1;

      if (escapeValue) {
        value = this.escape(value, field, escapeOptions);

        //if ANY is used with like, add parentheses to generate correct query
        if (escapeOptions.acceptStrings && (comparator.indexOf('ANY') > comparator.indexOf('LIKE'))) {
          value = '(' + value + ')';
        }
      }
    }

    if (key) {
      let prefix = true;
      if (key._isSequelizeMethod) {
        key = this.handleSequelizeMethod(key);
      } else if (Utils.isColString(key)) {
        key = key.substr(1, key.length - 2).split('.');

        if (key.length > 2) {
          key = [
            // join the tables by -> to match out internal namings
            key.slice(0, -1).join('->'),
            key[key.length - 1]
          ];
        }

        key = key.map(identifier => this.quoteIdentifier(identifier)).join('.');
        prefix = false;
      } else {
        key = this.quoteIdentifier(key);
      }

      if (options.prefix && prefix) {
        if (options.prefix instanceof Utils.Literal) {
          key = [this.handleSequelizeMethod(options.prefix), key].join('.');
        } else {
          key = [this.quoteTable(options.prefix), key].join('.');
        }
      }
      return [key, value].join(' '+comparator+' ');
    }
    return value;
  },

  /*
    Takes something and transforms it into values of a where condition.
  */
  getWhereConditions(smth, tableName, factory, options, prepend) {
    let result = null;
    const where = {};

    if (Array.isArray(tableName)) {
      tableName = tableName[0];
      if (Array.isArray(tableName)) {
        tableName = tableName[1];
      }
    }

    options = options || {};

    if (typeof prepend === 'undefined') {
      prepend = true;
    }

    if (smth && smth._isSequelizeMethod === true) { // Checking a property is cheaper than a lot of instanceof calls
      result = this.handleSequelizeMethod(smth, tableName, factory, options, prepend);
    } else if (Utils._.isPlainObject(smth)) {
      return this.whereItemsQuery(smth, {
        model: factory,
        prefix: prepend && tableName
      });
    } else if (typeof smth === 'number') {
      let primaryKeys = !!factory ? Object.keys(factory.primaryKeys) : [];

      if (primaryKeys.length > 0) {
        // Since we're just a number, assume only the first key
        primaryKeys = primaryKeys[0];
      } else {
        primaryKeys = 'id';
      }

      where[primaryKeys] = smth;

      return this.whereItemsQuery(where, {
        model: factory,
        prefix: prepend && tableName
      });
    } else if (typeof smth === 'string') {
      return this.whereItemsQuery(smth, {
        model: factory,
        prefix: prepend && tableName
      });
    } else if (Buffer.isBuffer(smth)) {
      result = this.escape(smth);
    } else if (Array.isArray(smth)) {
      if (smth.length === 0) return '1=1';
      if (Utils.canTreatArrayAsAnd(smth)) {
        const _smth = { $and: smth };
        result = this.getWhereConditions(_smth, tableName, factory, options, prepend);
      } else {
        result = Utils.format(smth, this.dialect);
      }
    } else if (smth === null) {
      return this.whereItemsQuery(smth, {
        model: factory,
        prefix: prepend && tableName
      });
    }

    return result ? result : '1=1';
  },

  booleanValue(value) {
    return value;
  }
};

module.exports = QueryGenerator;<|MERGE_RESOLUTION|>--- conflicted
+++ resolved
@@ -1085,29 +1085,11 @@
         if (!mainTable.as) {
           mainTable.as = mainTable.quotedName;
         }
-<<<<<<< HEAD
-        mainQueryItems.push(this.selectFromTableFragment(options, mainTable.model, attributes.main, '(' +
-          options.groupedLimit.values.map(value => {
-            const where = _.assign({}, options.where);
-            where[options.groupedLimit.on] = value;
-
-            return '(' + this.selectQuery(
-              mainTable.name,
-              {
-                attributes: options.attributes,
-                limit: options.groupedLimit.limit,
-                order: options.order,
-                where
-              },
-              model
-            ).replace(/;$/, '') + ')';
-=======
-
         const where = Object.assign({}, options.where);
         let groupedLimitOrder
           , whereKey
           , include
-          , groupedTableName = mainTableAs;
+          , groupedTableName = mainTable.as;
 
         if (typeof options.groupedLimit.on === 'string') {
           whereKey = options.groupedLimit.on;
@@ -1167,7 +1149,7 @@
 
         // Caching the base query and splicing the where part into it is consistently > twice
         // as fast than generating from scratch each time for values.length >= 5
-        const baseQuery = '('+this.selectQuery(
+        const baseQuery = '(' + this.selectQuery(
           tableName,
           {
             attributes: options.attributes,
@@ -1178,11 +1160,11 @@
             model
           },
           model
-        ).replace(/;$/, '')+')';
+        ).replace(/;$/, '') + ')';
         const placeHolder = this.whereItemQuery('$$PLACEHOLDER$$', true, { model });
         const splicePos = baseQuery.indexOf(placeHolder);
 
-        mainQueryItems.push(this.selectFromTableFragment(options, model, mainAttributes, '('+
+        mainQueryItems.push(this.selectFromTableFragment(options, mainTable.model, attributes.main, '(' +
           options.groupedLimit.values.map(value => {
             let groupWhere;
             if (whereKey) {
@@ -1197,7 +1179,6 @@
             }
 
             return Utils.spliceStr(baseQuery, splicePos, placeHolder.length, this.getWhereConditions(groupWhere, groupedTableName));
->>>>>>> 00bf32a3
           }).join(
             this._dialect.supports['UNION ALL'] ? ' UNION ALL ' : ' UNION '
             )
@@ -1456,14 +1437,9 @@
       attributes.main = attributes.main.concat(joinQuery.attributes.main);
     }
 
-<<<<<<< HEAD
     if (joinQuery.attributes.subQuery.length > 0) {
       attributes.subQuery = attributes.subQuery.concat(joinQuery.attributes.subQuery);
     }
-=======
-  selectFromTableFragment(options, model, attributes, tables, mainTableAs) {
-    let fragment = 'SELECT ' + attributes.join(', ') + ' FROM ' + tables;
->>>>>>> 00bf32a3
 
     if (include.include) {
 
@@ -1845,7 +1821,7 @@
     return {mainQueryOrder, subQueryOrder};
   },
 
-  selectFromTableFragment(options, model, attributes, tables, mainTableAs, whereClause) {
+  selectFromTableFragment(options, model, attributes, tables, mainTableAs) {
     let fragment = 'SELECT ' + attributes.join(', ') + ' FROM ' + tables;
 
     if(mainTableAs) {
