'use strict';

const Utils = require('../../utils');
const SqlString = require('../../sql-string');
const Model = require('../../model');
const DataTypes = require('../../data-types');
const _ = require('lodash');
const util = require('util');
const Dottie = require('dottie');
const BelongsTo = require('../../associations/belongs-to');
const uuid = require('node-uuid');
const semver = require('semver');

/* istanbul ignore next */
function throwMethodUndefined(methodName) {
  throw new Error('The method "' + methodName + '" is not defined! Please add it to your sql dialect.');
}

const QueryGenerator = {
  options: {},

  extractTableDetails(tableName, options) {
    options = options || {};
    tableName = tableName || {};
    return {
      schema: tableName.schema || options.schema || 'public',
      tableName: _.isPlainObject(tableName) ? tableName.tableName : tableName,
      delimiter: tableName.delimiter || options.delimiter || '.'
    };
  },

  addSchema(param) {
    const self = this;

    if (!param.$schema) return param.tableName || param;

    return {
      tableName: param.tableName || param,
      table: param.tableName || param,
      name: param.name || param,
      schema: param.$schema,
      delimiter: param.$schemaDelimiter || '.',
      toString() {
        return self.quoteTable(this);
      }
    };
  },

  /*
    Returns a query for dropping a schema
  */
  dropSchema(tableName, options) {
    return this.dropTableQuery(tableName, options);
  },

  /*
    Returns a query for creating a table.
    Parameters:
      - tableName: Name of the new table.
      - attributes: An object with containing attribute-attributeType-pairs.
                    Attributes should have the format:
                    {attributeName: type, attr2: type2}
                    --> e.g. {title: 'VARCHAR(255)'}
      - options: An object with options.
                 Defaults: { engine: 'InnoDB', charset: null }
  */
  /* istanbul ignore next */
  createTableQuery(tableName, attributes, options) {
    throwMethodUndefined('createTableQuery');
  },

  versionQuery(tableName, attributes, options) {
    throwMethodUndefined('versionQuery');
  },

  describeTableQuery(tableName, schema, schemaDelimiter) {
    const table = this.quoteTable(
      this.addSchema({
        tableName,
        $schema: schema,
        $schemaDelimiter: schemaDelimiter
      })
    );

    return 'DESCRIBE ' + table + ';';
  },

  /*
    Returns a query for dropping a table.
  */
  dropTableQuery(tableName, options) {
    options = options || {};

    return `DROP TABLE IF EXISTS ${this.quoteTable(tableName)};`;
  },

  /*
    Returns a rename table query.
    Parameters:
      - originalTableName: Name of the table before execution.
      - futureTableName: Name of the table after execution.
  */
  renameTableQuery(before, after) {
    return `ALTER TABLE ${this.quoteTable(before)} RENAME TO ${this.quoteTable(after)};`;
  },

  /*
    Returns a query, which gets all available table names in the database.
  */
  /* istanbul ignore next */
  showTablesQuery() {
    throwMethodUndefined('showTablesQuery');
  },

  /*
    Returns a query, which adds an attribute to an existing table.
    Parameters:
      - tableName: Name of the existing table.
      - attributes: A hash with attribute-attributeOptions-pairs.
        - key: attributeName
        - value: A hash with attribute specific options:
          - type: DataType
          - defaultValue: A String with the default value
          - allowNull: Boolean
  */
  /* istanbul ignore next */
  addColumnQuery(tableName, attributes) {
    throwMethodUndefined('addColumnQuery');
  },

  /*
    Returns a query, which removes an attribute from an existing table.
    Parameters:
      - tableName: Name of the existing table
      - attributeName: Name of the obsolete attribute.
  */
  /* istanbul ignore next */
  removeColumnQuery(tableName, attributeName) {
    throwMethodUndefined('removeColumnQuery');
  },

  /*
    Returns a query, which modifies an existing attribute from a table.
    Parameters:
      - tableName: Name of the existing table.
      - attributes: A hash with attribute-attributeOptions-pairs.
        - key: attributeName
        - value: A hash with attribute specific options:
          - type: DataType
          - defaultValue: A String with the default value
          - allowNull: Boolean
  */
  /* istanbul ignore next */
  changeColumnQuery(tableName, attributes) {
    throwMethodUndefined('changeColumnQuery');
  },

  /*
    Returns a query, which renames an existing attribute.
    Parameters:
      - tableName: Name of an existing table.
      - attrNameBefore: The name of the attribute, which shall be renamed.
      - attrNameAfter: The name of the attribute, after renaming.
  */
  /* istanbul ignore next */
  renameColumnQuery(tableName, attrNameBefore, attrNameAfter) {
    throwMethodUndefined('renameColumnQuery');
  },

  /*
    Returns an insert into command. Parameters: table name + hash of attribute-value-pairs.
  */
  insertQuery(table, valueHash, modelAttributes, options) {
    options = options || {};

    const modelAttributeMap = {};
    const fields = [];
    const values = [];
    let query;
    let valueQuery = '<%= tmpTable %>INSERT<%= ignoreDuplicates %> INTO <%= table %> (<%= attributes %>)<%= output %> VALUES (<%= values %>)';
    let emptyQuery = '<%= tmpTable %>INSERT<%= ignoreDuplicates %> INTO <%= table %><%= output %>';
    let outputFragment;
    let identityWrapperRequired = false;
    let tmpTable = '';         //tmpTable declaration for trigger

    if (modelAttributes) {
      Utils._.each(modelAttributes, (attribute, key) => {
        modelAttributeMap[key] = attribute;
        if (attribute.field) {
          modelAttributeMap[attribute.field] = attribute;
        }
      });
    }

    if (this._dialect.supports['DEFAULT VALUES']) {
      emptyQuery += ' DEFAULT VALUES';
    } else if (this._dialect.supports['VALUES ()']) {
      emptyQuery += ' VALUES ()';
    }

    if (this._dialect.supports.returnValues && options.returning) {
      if (!!this._dialect.supports.returnValues.returning) {
        valueQuery += ' RETURNING *';
        emptyQuery += ' RETURNING *';
      } else if (!!this._dialect.supports.returnValues.output) {
        outputFragment = ' OUTPUT INSERTED.*';

        //To capture output rows when there is a trigger on MSSQL DB
        if (modelAttributes && options.hasTrigger && this._dialect.supports.tmpTableTrigger) {

          let tmpColumns = '';
          let outputColumns = '';
          tmpTable = 'declare @tmp table (<%= columns %>); ';

          for (const modelKey in modelAttributes){
            const attribute = modelAttributes[modelKey];
            if(!(attribute.type instanceof DataTypes.VIRTUAL)){
              if (tmpColumns.length > 0){
                tmpColumns += ',';
                outputColumns += ',';
              }

              tmpColumns += this.quoteIdentifier(attribute.field) + ' ' + attribute.type.toSql();
              outputColumns += 'INSERTED.' + this.quoteIdentifier(attribute.field);
            }
          }

          const replacement = {
            columns: tmpColumns
          };

          tmpTable = Utils._.template(tmpTable)(replacement).trim();
          outputFragment = ' OUTPUT ' + outputColumns + ' into @tmp';
          const selectFromTmp = ';select * from @tmp';

          valueQuery += selectFromTmp;
          emptyQuery += selectFromTmp;
        }
      }
    }

    if (this._dialect.supports.EXCEPTION && options.exception) {
      // Mostly for internal use, so we expect the user to know what he's doing!
      // pg_temp functions are private per connection, so we never risk this function interfering with another one.
      if (semver.gte(this.sequelize.options.databaseVersion, '9.2.0')) {
        // >= 9.2 - Use a UUID but prefix with 'func_' (numbers first not allowed)
        const delimiter = '$func_' + uuid.v4().replace(/-/g, '') + '$';

        options.exception = 'WHEN unique_violation THEN GET STACKED DIAGNOSTICS sequelize_caught_exception = PG_EXCEPTION_DETAIL;';
        valueQuery = 'CREATE OR REPLACE FUNCTION pg_temp.testfunc(OUT response <%= table %>, OUT sequelize_caught_exception text) RETURNS RECORD AS ' + delimiter +
          ' BEGIN ' + valueQuery + ' INTO response; EXCEPTION ' + options.exception + ' END ' + delimiter +
          ' LANGUAGE plpgsql; SELECT (testfunc.response).*, testfunc.sequelize_caught_exception FROM pg_temp.testfunc(); DROP FUNCTION IF EXISTS pg_temp.testfunc()';
      } else {
        options.exception = 'WHEN unique_violation THEN NULL;';
        valueQuery = 'CREATE OR REPLACE FUNCTION pg_temp.testfunc() RETURNS SETOF <%= table %> AS $body$ BEGIN RETURN QUERY ' + valueQuery + '; EXCEPTION ' + options.exception + ' END; $body$ LANGUAGE plpgsql; SELECT * FROM pg_temp.testfunc(); DROP FUNCTION IF EXISTS pg_temp.testfunc();';
      }
    }

    if (this._dialect.supports['ON DUPLICATE KEY'] && options.onDuplicate) {
      valueQuery += ' ON DUPLICATE KEY ' + options.onDuplicate;
      emptyQuery += ' ON DUPLICATE KEY ' + options.onDuplicate;
    }

    valueHash = Utils.removeNullValuesFromHash(valueHash, this.options.omitNull);
    for (const key in valueHash) {
      if (valueHash.hasOwnProperty(key)) {
        const value = valueHash[key];
        fields.push(this.quoteIdentifier(key));

        // SERIALS' can't be NULL in postgresql, use DEFAULT where supported
        if (modelAttributeMap && modelAttributeMap[key] && modelAttributeMap[key].autoIncrement === true && !value) {
          if (!this._dialect.supports.autoIncrement.defaultValue) {
            fields.splice(-1,1);
          } else if (this._dialect.supports.DEFAULT) {
            values.push('DEFAULT');
          } else {
            values.push(this.escape(null));
          }
        } else {
          if (modelAttributeMap && modelAttributeMap[key] && modelAttributeMap[key].autoIncrement === true) {
            identityWrapperRequired = true;
          }

          values.push(this.escape(value, (modelAttributeMap && modelAttributeMap[key]) || undefined, { context: 'INSERT' }));
        }
      }
    }

    const replacements = {
      ignoreDuplicates: options.ignoreDuplicates ? this._dialect.supports.IGNORE : '',
      table: this.quoteTable(table),
      attributes: fields.join(','),
      output: outputFragment,
      values: values.join(','),
      tmpTable
    };

    query = (replacements.attributes.length ? valueQuery : emptyQuery) + ';';
    if (identityWrapperRequired && this._dialect.supports.autoIncrement.identityInsert) {
      query = [
        'SET IDENTITY_INSERT', this.quoteTable(table), 'ON;',
        query,
        'SET IDENTITY_INSERT', this.quoteTable(table), 'OFF;',
      ].join(' ');
    }

    return Utils._.template(query)(replacements);
  },

  /*
    Returns an insert into command for multiple values.
    Parameters: table name + list of hashes of attribute-value-pairs.
  */
  bulkInsertQuery(tableName, attrValueHashes, options, rawAttributes) {
    options = options || {};
    rawAttributes = rawAttributes || {};

    const query = 'INSERT<%= ignoreDuplicates %> INTO <%= table %> (<%= attributes %>) VALUES <%= tuples %><%= onDuplicateKeyUpdate %><%= returning %>;';
    const tuples = [];
    const serials = [];
    const allAttributes = [];
    let onDuplicateKeyUpdate = '';

    for (const attrValueHash of attrValueHashes) {
      _.forOwn(attrValueHash, (value, key) => {
        if (allAttributes.indexOf(key) === -1) {
          allAttributes.push(key);
        }

        if (rawAttributes[key] && rawAttributes[key].autoIncrement === true) {
          serials.push(key);
        }
      });
    }

    for (const attrValueHash of attrValueHashes) {
      tuples.push('(' + allAttributes.map(key => {
        if (this._dialect.supports.bulkDefault && serials.indexOf(key) !== -1) {
          return attrValueHash[key] || 'DEFAULT';
        }
        return this.escape(attrValueHash[key], rawAttributes[key], { context: 'INSERT' });
      }).join(',') + ')');
    }

    if (this._dialect.supports.updateOnDuplicate && options.updateOnDuplicate) {
      onDuplicateKeyUpdate += ' ON DUPLICATE KEY UPDATE ' + options.updateOnDuplicate.map(attr => {
        const field = rawAttributes && rawAttributes[attr] && rawAttributes[attr].field || attr;
        const key = this.quoteIdentifier(field);
        return key + '=VALUES(' + key + ')';
      }).join(',');
    }

    const replacements = {
      ignoreDuplicates: options.ignoreDuplicates ? this._dialect.supports.ignoreDuplicates : '',
      table: this.quoteTable(tableName),
      attributes: allAttributes.map(attr => this.quoteIdentifier(attr)).join(','),
      tuples: tuples.join(','),
      onDuplicateKeyUpdate,
      returning: this._dialect.supports.returnValues && options.returning ? ' RETURNING *' : ''
    };

    return _.template(query)(replacements);
  },

  /*
    Returns an update query.
    Parameters:
      - tableName -> Name of the table
      - values -> A hash with attribute-value-pairs
      - where -> A hash with conditions (e.g. {name: 'foo'})
                 OR an ID as integer
                 OR a string with conditions (e.g. 'name="foo"').
                 If you use a string, you have to escape it on your own.
  */
  updateQuery(tableName, attrValueHash, where, options, attributes) {
    options = options || {};
    _.defaults(options, this.options);

    attrValueHash = Utils.removeNullValuesFromHash(attrValueHash, options.omitNull, options);

    const values = [];
    const modelAttributeMap = {};
    let query = '<%= tmpTable %>UPDATE <%= table %> SET <%= values %><%= output %> <%= where %>';
    let outputFragment;
    let tmpTable = '';        // tmpTable declaration for trigger
    let selectFromTmp = '';   // Select statement for trigger

    if (this._dialect.supports['LIMIT ON UPDATE'] && options.limit) {
      query += ' LIMIT ' + this.escape(options.limit) + ' ';
    }

    if (this._dialect.supports.returnValues) {
      if (!!this._dialect.supports.returnValues.output) {
        // we always need this for mssql
        outputFragment = ' OUTPUT INSERTED.*';

        //To capture output rows when there is a trigger on MSSQL DB
        if (attributes && options.hasTrigger && this._dialect.supports.tmpTableTrigger) {
          tmpTable = 'declare @tmp table (<%= columns %>); ';
          let tmpColumns = '';
          let outputColumns = '';

          for (const modelKey in attributes){
            const attribute = attributes[modelKey];
            if(!(attribute.type instanceof DataTypes.VIRTUAL)){
              if (tmpColumns.length > 0){
                tmpColumns += ',';
                outputColumns += ',';
              }

              tmpColumns += this.quoteIdentifier(attribute.field) + ' ' + attribute.type.toSql();
              outputColumns += 'INSERTED.' + this.quoteIdentifier(attribute.field);
            }
          }

          const replacement ={
            columns : tmpColumns
          };

          tmpTable = Utils._.template(tmpTable)(replacement).trim();
          outputFragment = ' OUTPUT ' + outputColumns + ' into @tmp';
          selectFromTmp = ';select * from @tmp';

          query += selectFromTmp;
        }
      } else if (this._dialect.supports.returnValues && options.returning) {
        // ensure that the return output is properly mapped to model fields.
        options.mapToModel = true;
        query += ' RETURNING *';
      }
    }

    if (attributes) {
      Utils._.each(attributes, (attribute, key) => {
        modelAttributeMap[key] = attribute;
        if (attribute.field) {
          modelAttributeMap[attribute.field] = attribute;
        }
      });
    }

    for (const key in attrValueHash) {
      if (modelAttributeMap && modelAttributeMap[key] &&
          modelAttributeMap[key].autoIncrement === true &&
          !this._dialect.supports.autoIncrement.update) {
        // not allowed to update identity column
        continue;
      }

      const value = attrValueHash[key];
      values.push(this.quoteIdentifier(key) + '=' + this.escape(value, (modelAttributeMap && modelAttributeMap[key] || undefined), { context: 'UPDATE' }));
    }

    const replacements = {
      table: this.quoteTable(tableName),
      values: values.join(','),
      output: outputFragment,
      where: this.whereQuery(where),
      tmpTable
    };

    if (values.length === 0) {
      return '';
    }

    return Utils._.template(query)(replacements).trim();
  },

  /*
    Returns an upsert query.
  */
  upsertQuery(tableName, insertValues, updateValues, where, rawAttributes, options) {
    throwMethodUndefined('upsertQuery');
  },

  /*
    Returns a deletion query.
    Parameters:
      - tableName -> Name of the table
      - where -> A hash with conditions (e.g. {name: 'foo'})
                 OR an ID as integer
                 OR a string with conditions (e.g. 'name="foo"').
                 If you use a string, you have to escape it on your own.
    Options:
      - limit -> Maximaum count of lines to delete
      - truncate -> boolean - whether to use an 'optimized' mechanism (i.e. TRUNCATE) if available,
                              note that this should not be the default behaviour because TRUNCATE does not
                              always play nicely (e.g. InnoDB tables with FK constraints)
                              (@see http://dev.mysql.com/doc/refman/5.6/en/truncate-table.html).
                              Note that truncate must ignore limit and where
  */
  /* istanbul ignore next */
  deleteQuery(tableName, where, options) {
    throwMethodUndefined('deleteQuery');
  },

  /*
    Returns an update query.
    Parameters:
      - tableName -> Name of the table
      - values -> A hash with attribute-value-pairs
      - where -> A hash with conditions (e.g. {name: 'foo'})
                 OR an ID as integer
                 OR a string with conditions (e.g. 'name="foo"').
                 If you use a string, you have to escape it on your own.
  */
  incrementQuery(tableName, attrValueHash, where, options) {
    attrValueHash = Utils.removeNullValuesFromHash(attrValueHash, this.options.omitNull);

    const values = [];
    let query = 'UPDATE <%= table %> SET <%= values %><%= output %> <%= where %>';
    let outputFragment;

    if (this._dialect.supports.returnValues) {
      if (!!this._dialect.supports.returnValues.returning) {
        query += ' RETURNING *';
      } else if (!!this._dialect.supports.returnValues.output) {
        outputFragment = ' OUTPUT INSERTED.*';
      }
    }

    for (const key in attrValueHash) {
      const value = attrValueHash[key];
      values.push(this.quoteIdentifier(key) + '=' + this.quoteIdentifier(key) + ' + ' + this.escape(value));
    }

    options = options || {};
    for (const key in options) {
      const value = options[key];
      values.push(this.quoteIdentifier(key) + '=' + this.escape(value));
    }

    const replacements = {
      table: this.quoteTable(tableName),
      values: values.join(','),
      output: outputFragment,
      where: this.whereQuery(where)
    };

    return Utils._.template(query)(replacements);
  },

  nameIndexes(indexes, rawTablename) {
    return Utils._.map(indexes, index => {
      if (!index.hasOwnProperty('name')) {
        const onlyAttributeNames = index.fields.map(field => (typeof field === 'string') ? field : (field.name || field.attribute));
        index.name = Utils.underscore(rawTablename + '_' + onlyAttributeNames.join('_'));
      }

      return index;
    });
  },

  /*
    Returns an add index query.
    Parameters:
      - tableName -> Name of an existing table, possibly with schema.
      - options:
        - type: UNIQUE|FULLTEXT|SPATIAL
        - name: The name of the index. Default is <table>_<attr1>_<attr2>
        - fields: An array of attributes as string or as hash.
                  If the attribute is a hash, it must have the following content:
                  - name: The name of the attribute/column
                  - length: An integer. Optional
                  - order: 'ASC' or 'DESC'. Optional
        - parser
      - rawTablename, the name of the table, without schema. Used to create the name of the index
  */
  addIndexQuery(tableName, attributes, options, rawTablename) {
    options = options || {};

    if (!Array.isArray(attributes)) {
      options = attributes;
      attributes = undefined;
    } else {
      options.fields = attributes;
    }

    // Backwards compatability
    if (options.indexName) {
      options.name = options.indexName;
    }
    if (options.indicesType) {
      options.type = options.indicesType;
    }
    if (options.indexType || options.method) {
      options.using = options.indexType || options.method;
    }

    options.prefix = options.prefix || rawTablename || tableName;
    if (options.prefix && _.isString(options.prefix)) {
      options.prefix = options.prefix.replace(/\./g, '_');
      options.prefix = options.prefix.replace(/(\"|\')/g, '');
    }

    const fieldsSql = options.fields.map(field => {
      if (typeof field === 'string') {
        return this.quoteIdentifier(field);
      } else if (field._isSequelizeMethod) {
        return this.handleSequelizeMethod(field);
      } else {
        let result = '';

        if (field.attribute) {
          field.name = field.attribute;
        }

        if (!field.name) {
          throw new Error('The following index field has no name: ' + util.inspect(field));
        }

        result += this.quoteIdentifier(field.name);

        if (this._dialect.supports.index.collate && field.collate) {
          result += ' COLLATE ' + this.quoteIdentifier(field.collate);
        }

        if (this._dialect.supports.index.length && field.length) {
          result += '(' + field.length + ')';
        }

        if (field.order) {
          result += ' ' + field.order;
        }

        return result;
      }
    });

    if (!options.name) {
      // Mostly for cases where addIndex is called directly by the user without an options object (for example in migrations)
      // All calls that go through sequelize should already have a name
      options = this.nameIndexes([options], options.prefix)[0];
    }

    options = Model.$conformIndex(options);

    if (!this._dialect.supports.index.type) {
      delete options.type;
    }

    if (options.where) {
      options.where = this.whereQuery(options.where);
    }

    if (_.isString(tableName)) {
      tableName = this.quoteIdentifiers(tableName);
    } else {
      tableName = this.quoteTable(tableName);
    }

    const concurrently = this._dialect.supports.index.concurrently && options.concurrently ? 'CONCURRENTLY' : undefined;
    let ind;
    if (this._dialect.supports.indexViaAlter) {
      ind = [
        'ALTER TABLE',
        tableName,
        concurrently,
        'ADD'
      ];
    } else {
      ind = ['CREATE'];
    }

    ind = ind.concat(
      options.unique ? 'UNIQUE' : '',
      options.type, 'INDEX',
      !this._dialect.supports.indexViaAlter ? concurrently : undefined,
      this.quoteIdentifiers(options.name),
      this._dialect.supports.index.using === 1 && options.using ? 'USING ' + options.using : '',
      !this._dialect.supports.indexViaAlter ? 'ON ' + tableName : undefined,
      this._dialect.supports.index.using === 2 && options.using ? 'USING ' + options.using : '',
      '(' + fieldsSql.join(', ') + (options.operator ? ' '+options.operator : '') + ')',
      (this._dialect.supports.index.parser && options.parser ? 'WITH PARSER ' + options.parser : undefined),
      (this._dialect.supports.index.where && options.where ? options.where : undefined)
    );

    return Utils._.compact(ind).join(' ');
  },

  /*
    Returns a query listing indexes for a given table.
    Parameters:
      - tableName: Name of an existing table.
      - options:
        - database: Name of the database.
  */
  /* istanbul ignore next */
  showIndexesQuery(tableName, options) {
    throwMethodUndefined('showIndexesQuery');
  },

  /*
    Returns a remove index query.
    Parameters:
      - tableName: Name of an existing table.
      - indexNameOrAttributes: The name of the index as string or an array of attribute names.
  */
  /* istanbul ignore next */
  removeIndexQuery(tableName, indexNameOrAttributes) {
    throwMethodUndefined('removeIndexQuery');
  },

  /*
    This method transforms an array of attribute hashes into equivalent
    sql attribute definition.
  */
  /* istanbul ignore next */
  attributesToSQL(attributes) {
    throwMethodUndefined('attributesToSQL');
  },

  /*
    Returns all auto increment fields of a factory.
  */
  /* istanbul ignore next */
  findAutoIncrementField(factory) {
    throwMethodUndefined('findAutoIncrementField');
  },


  quoteTable(param, as) {
    let table = '';

    if (as === true) {
      as = param.as || param.name || param;
    }

    if (_.isObject(param)) {
      if (this._dialect.supports.schemas) {
        if (param.schema) {
          table += this.quoteIdentifier(param.schema) + '.';
        }

        table += this.quoteIdentifier(param.tableName);
      } else {
        if (param.schema) {
          table += param.schema + (param.delimiter || '.');
        }

        table += param.tableName;
        table = this.quoteIdentifier(table);
      }


    } else {
      table = this.quoteIdentifier(param);
    }

    if (as) {
      table += ' AS ' + this.quoteIdentifier(as);
    }
    return table;
  },

  /*
    Quote an object based on its type. This is a more general version of quoteIdentifiers
    Strings: should proxy to quoteIdentifiers
    Arrays:
      * Expects array in the form: [<model> (optional), <model> (optional),... String, String (optional)]
        Each <model> can be a model or an object {model: Model, as: String}, matching include
      * Zero or more models can be included in the array and are used to trace a path through the tree of
        included nested associations. This produces the correct table name for the ORDER BY/GROUP BY SQL
        and quotes it.
      * If a single string is appended to end of array, it is quoted.
        If two strings appended, the 1st string is quoted, the 2nd string unquoted.
    Objects:
      * If raw is set, that value should be returned verbatim, without quoting
      * If fn is set, the string should start with the value of fn, starting paren, followed by
        the values of cols (which is assumed to be an array), quoted and joined with ', ',
        unless they are themselves objects
      * If direction is set, should be prepended

    Currently this function is only used for ordering / grouping columns and Sequelize.col(), but it could
    potentially also be used for other places where we want to be able to call SQL functions (e.g. as default values)
  */
  quote(obj, parent, force, connector) {

    connector = connector === undefined ? '.' : connector;

    if (Utils._.isString(obj)) {
      return this.quoteIdentifiers(obj, force);
    } else if (Array.isArray(obj)) {
      // loop through array, adding table names of models to quoted
      // (checking associations to see if names should be singularised or not)
      const len = obj.length;
      const tableNames = [];
      let parentAssociation;
      let item;
      let model;
      let as;
      let association;
      let i = 0;

      for (i = 0; i < len - 1; i++) {
        item = obj[i];
        if (item._modelAttribute || Utils._.isString(item) || item._isSequelizeMethod || 'raw' in item) {
          break;
        }

        if (typeof item === 'function' && item.prototype instanceof Model) {
          model = item;
          as = undefined;
        } else {
          model = item.model;
          as = item.as;
        }

        // check if model provided is through table
        if (!as && parentAssociation && parentAssociation.through && parentAssociation.through.model === model) {
          association = {as: model.name};
        } else {
          // find applicable association for linking parent to this model
          association = parent.getAssociation(model, as);
        }

        if (association) {
          tableNames[i] = association.as;
          parent = model;
          parentAssociation = association;
        } else {
          tableNames[i] = model.tableName;
          throw new Error('\'' + tableNames.join(connector) + '\' in order / group clause is not valid association');
        }
      }

      // add 1st string as quoted, 2nd as unquoted raw
      let sql = (i > 0 ? this.quoteIdentifier(tableNames.join(connector)) + '.' : (Utils._.isString(obj[0]) && parent ? this.quoteIdentifier(parent.name) + '.' : '')) + this.quote(obj[i], parent, force);
      if (i < len - 1) {
        if (obj[i + 1]._isSequelizeMethod) {
          sql += this.handleSequelizeMethod(obj[i + 1]);
        } else {
          sql += ' ' + obj[i + 1];
        }
      }
      return sql;
    } else if (obj._modelAttribute) {
      return this.quoteTable(obj.Model.name) + '.' + obj.fieldName;
    } else if (obj._isSequelizeMethod) {
      return this.handleSequelizeMethod(obj);
    } else if (Utils._.isObject(obj) && 'raw' in obj) {
      return obj.raw;
    } else {
      throw new Error('Unknown structure passed to order / group: ' + JSON.stringify(obj));
    }
  },

  /*
   Create a trigger
   */
  /* istanbul ignore next */
  createTrigger(tableName, triggerName, timingType, fireOnArray, functionName, functionParams, optionsArray) {
    throwMethodUndefined('createTrigger');
  },

  /*
   Drop a trigger
   */
  /* istanbul ignore next */
  dropTrigger(tableName, triggerName) {
    throwMethodUndefined('dropTrigger');
  },

  /*
   Rename a trigger
  */
  /* istanbul ignore next */
  renameTrigger(tableName, oldTriggerName, newTriggerName) {
    throwMethodUndefined('renameTrigger');
  },

  /*
   Create a function
   */
  /* istanbul ignore next */
  createFunction(functionName, params, returnType, language, body, options) {
    throwMethodUndefined('createFunction');
  },

  /*
   Drop a function
   */
  /* istanbul ignore next */
  dropFunction(functionName, params) {
    throwMethodUndefined('dropFunction');
  },

  /*
   Rename a function
   */
  /* istanbul ignore next */
  renameFunction(oldFunctionName, params, newFunctionName) {
    throwMethodUndefined('renameFunction');
  },

  /*
    Escape an identifier (e.g. a table or attribute name)
  */
  /* istanbul ignore next */
  quoteIdentifier(identifier, force) {
    throwMethodUndefined('quoteIdentifier');
  },

  /*
    Split an identifier into .-separated tokens and quote each part
  */
  quoteIdentifiers(identifiers, force) {
    if (identifiers.indexOf('.') !== -1) {
      identifiers = identifiers.split('.');
      return this.quoteIdentifier(identifiers.slice(0, identifiers.length - 1).join('.')) + '.' + this.quoteIdentifier(identifiers[identifiers.length - 1]);
    } else {
      return this.quoteIdentifier(identifiers);
    }
  },

  /*
    Escape a value (e.g. a string, number or date)
  */
  escape(value, field, options) {
    options = options || {};

    if (value !== null && value !== undefined) {
      if (value._isSequelizeMethod) {
        return this.handleSequelizeMethod(value);
      } else {
        if (field && field.type) {
          if (this.typeValidation && field.type.validate && value) {
            if (options.isList && Array.isArray(value)) {
              for (const item of value) {
                field.type.validate(item, options);
              }
            } else {
              field.type.validate(value, options);
            }
          }

          if (field.type.stringify) {
            // Users shouldn't have to worry about these args - just give them a function that takes a single arg
            const simpleEscape = _.partialRight(SqlString.escape, this.options.timezone, this.dialect);

            value = field.type.stringify(value, { escape: simpleEscape, field, timezone: this.options.timezone });

            if (field.type.escape === false) {
              // The data-type already did the required escaping
              return value;
            }
          }
        }
      }
    }

    return SqlString.escape(value, this.options.timezone, this.dialect);
  },

  /**
   * Generates an SQL query that returns all foreign keys of a table.
   *
   * @param  {String} tableName  The name of the table.
   * @param  {String} schemaName The name of the schema.
   * @return {String}            The generated sql query.
   */
  /* istanbul ignore next */
  getForeignKeysQuery(tableName, schemaName) {
    throwMethodUndefined('getForeignKeysQuery');
  },

  /**
   * Generates an SQL query that removes a foreign key from a table.
   *
   * @param  {String} tableName  The name of the table.
   * @param  {String} foreignKey The name of the foreign key constraint.
   * @return {String}            The generated sql query.
   */
  /* istanbul ignore next */
  dropForeignKeyQuery(tableName, foreignKey) {
    throwMethodUndefined('dropForeignKeyQuery');
  },


  /*
    Returns a query for selecting elements in the table <tableName>.
    Options:
      - attributes -> An array of attributes (e.g. ['name', 'birthday']). Default: *
      - where -> A hash with conditions (e.g. {name: 'foo'})
                 OR an ID as integer
                 OR a string with conditions (e.g. 'name="foo"').
                 If you use a string, you have to escape it on your own.
      - order -> e.g. 'id DESC'
      - group
      - limit -> The maximum count you want to get.
      - offset -> An offset value to start from. Only useable with limit!
  */
  selectQuery(tableName, options, model) {

    options = options || {};

    const limit = options.limit;
    const mainQueryItems = [];
    const subQueryItems = [];
    const subQuery = options.subQuery === undefined ? limit && options.hasMultiAssociation : options.subQuery;

    const attributes = {
      main: options.attributes && options.attributes.slice(),
      subQuery: null,
    };

    const mainTable = {
      name: tableName,
      quotedName: null,
      as: null,
      model: model,
    };

    const topLevelInfo = {
      names: mainTable,
      options,
      subQuery,
    };

    let mainJoinQueries = [];
    let subJoinQueries = [];

    let query;

    // resolve table name options

    if (options.tableAs) {
      mainTable.as = this.quoteTable(options.tableAs);
    } else if (!Array.isArray(mainTable.name) && mainTable.model) {
      mainTable.as = this.quoteTable(mainTable.model.name);
    }

    mainTable.quotedName = !Array.isArray(mainTable.name) ? this.quoteTable(mainTable.name) : tableName.map(t => {
      return Array.isArray(t) ? this.quoteTable(t[0], t[1]) : this.quoteTable(t, true);
    }).join(', ');


    if (subQuery && attributes.main) {
      for (const keyAtt of mainTable.model.primaryKeyAttributes) {
        // Check if mainAttributes contain the primary key of the model either as a field or an aliased field
        if (!_.find(attributes.main, attr => keyAtt === attr || keyAtt === attr[0] || keyAtt === attr[1])) {
          attributes.main.push(mainTable.model.rawAttributes[keyAtt].field ? [keyAtt, mainTable.model.rawAttributes[keyAtt].field] : keyAtt);
        }
      }
    }

<<<<<<< HEAD
    attributes.main = this.escapeAttributes(attributes.main, options, mainTable.as);
=======
    // Escape attributes
    mainAttributes = mainAttributes && mainAttributes.map(attr => {
      let addTable = true;

      if (attr._isSequelizeMethod) {
        return this.handleSequelizeMethod(attr);
      }

      if (Array.isArray(attr)) {
        if (attr.length !== 2) {
          throw new Error(JSON.stringify(attr) + ' is not a valid attribute definition. Please use the following format: [\'attribute definition\', \'alias\']');
        }
        attr = attr.slice();
>>>>>>> 9cc1e144

    attributes.main = attributes.main || (options.include ? [`${mainTable.as}.*`] : ['*']);

    // If subquery, we ad the mainAttributes to the subQuery and set the mainAttributes to select * from subquery
    if (subQuery || options.groupedLimit) {
      // We need primary keys
      attributes.subQuery = attributes.main;
      attributes.main = [(mainTable.as || mainTable.quotedName) + '.*'];
    }

    if (options.include) {

      for (const include of options.include) {
        if (include.separate) {
          continue;
        }

        const joinQueries = this.generateInclude(include, { externalAs: mainTable.as, internalAs: mainTable.as }, topLevelInfo);

        subJoinQueries = subJoinQueries.concat(joinQueries.subQuery);
        mainJoinQueries = mainJoinQueries.concat(joinQueries.mainQuery);

        if (joinQueries.newAttributes.main.length > 0) {
          attributes.main = attributes.main.concat(joinQueries.newAttributes.main);
        }

        if (joinQueries.newAttributes.subQuery.length > 0) {
          attributes.subQuery = attributes.subQuery.concat(joinQueries.newAttributes.subQuery);
        }

      }

    }

    if (subQuery) {
      subQueryItems.push(this.selectFromTableFragment(options, mainTable.model, attributes.subQuery, mainTable.quotedName, mainTable.as));
      subQueryItems.push(subJoinQueries.join(''));
    } else {
      if (options.groupedLimit) {
        if (!mainTable.as) {
          mainTable.as = mainTable.quotedName;
        }
        mainQueryItems.push(this.selectFromTableFragment(options, mainTable.model, attributes.main, '(' +
          options.groupedLimit.values.map(value => {
            const where = _.assign({}, options.where);
            where[options.groupedLimit.on] = value;

            return '(' + this.selectQuery(
              mainTable.quotedName,
              {
                attributes: options.attributes,
                limit: options.groupedLimit.limit,
                order: options.order,
                where
              },
              model
            ).replace(/;$/, '') + ')';
          }).join(
            this._dialect.supports['UNION ALL'] ? ' UNION ALL ' : ' UNION '
            )
          + ')', mainTable.as));
      } else {
        mainQueryItems.push(this.selectFromTableFragment(options, mainTable.model, attributes.main, mainTable.quotedName, mainTable.as));
      }

      mainQueryItems.push(mainJoinQueries.join(''));
    }

    // Add WHERE to sub or main query
    if (options.hasOwnProperty('where') && !options.groupedLimit) {
      options.where = this.getWhereConditions(options.where, mainTable.as || tableName, model, options);
      if (options.where) {
        if (subQuery) {
          subQueryItems.push(' WHERE ' + options.where);
        } else {
          mainQueryItems.push(' WHERE ' + options.where);
          // Walk the main query to update all selects
          _.each(mainQueryItems, (value, key) => {
            if (value.match(/^SELECT/)) {
              mainQueryItems[key] = this.selectFromTableFragment(options, model, attributes.main, mainTable.quotedName, mainTable.as, options.where);
            }
          });
        }
      }
    }

    // Add GROUP BY to sub or main query
    if (options.group) {
      options.group = Array.isArray(options.group) ? options.group.map(t => this.quote(t, model)).join(', ') : options.group;
      if (subQuery) {
        subQueryItems.push(' GROUP BY ' + options.group);
      } else {
        mainQueryItems.push(' GROUP BY ' + options.group);
      }
    }

    // Add HAVING to sub or main query
    if (options.hasOwnProperty('having')) {
      options.having = this.getWhereConditions(options.having, tableName, model, options, false);
      if (subQuery) {
        subQueryItems.push(' HAVING ' + options.having);
      } else {
        mainQueryItems.push(' HAVING ' + options.having);
      }
    }

    // Add ORDER to sub or main query
    if (options.order && !options.groupedLimit) {
      const orders = this.getQueryOrders(options, model, subQuery);

      if (orders.mainQueryOrder.length) {
        mainQueryItems.push(' ORDER BY ' + orders.mainQueryOrder.join(', '));
      }
      if (orders.subQueryOrder.length) {
        subQueryItems.push(' ORDER BY ' + orders.subQueryOrder.join(', '));
      }
    }

    // Add LIMIT, OFFSET to sub or main query
    const limitOrder = this.addLimitAndOffset(options, mainTable.model);
    if (limitOrder && !options.groupedLimit) {
      if (subQuery) {
        subQueryItems.push(limitOrder);
      } else {
        mainQueryItems.push(limitOrder);
      }
    }

    if (subQuery) {
      query = `SELECT ${attributes.main.join(', ')} FROM (${subQueryItems.join('')}) AS ${mainTable.as}${mainJoinQueries.join('')}${mainQueryItems.join('')}`;
    } else {
      query = mainQueryItems.join('');
    }

    if (options.lock && this._dialect.supports.lock) {
      let lock = options.lock;
      if (typeof options.lock === 'object') {
        lock = options.lock.level;
      }
      if (this._dialect.supports.lockKey && (lock === 'KEY SHARE' || lock === 'NO KEY UPDATE')) {
        query += ' FOR ' + lock;
      } else if (lock === 'SHARE') {
        query += ' ' + this._dialect.supports.forShare;
      } else {
        query += ' FOR UPDATE';
      }
      if (this._dialect.supports.lockOf && options.lock.of && options.lock.of.prototype instanceof Model) {
        query += ' OF ' + this.quoteTable(options.lock.of.name);
      }
    }

    return `${query};`;

  },

  escapeAttributes(attributes, options, mainTableAs) {

    return attributes && attributes.map(attr => {
      let addTable = true;

      if (attr._isSequelizeMethod) {
        return this.handleSequelizeMethod(attr);
      }

      if (Array.isArray(attr) && attr.length === 2) {
        attr = attr.slice();

        if (attr[0]._isSequelizeMethod) {
          attr[0] = this.handleSequelizeMethod(attr[0]);
          addTable = false;
        } else if (attr[0].indexOf('(') === -1 && attr[0].indexOf(')') === -1) {
          attr[0] = this.quoteIdentifier(attr[0]);
        }
        attr = [attr[0], this.quoteIdentifier(attr[1])].join(' AS ');
      } else {
        attr = attr.indexOf(Utils.TICK_CHAR) < 0 && attr.indexOf('"') < 0 ? this.quoteIdentifiers(attr) : attr;
      }

      if (options.include && attr.indexOf('.') === -1 && addTable) {
        attr = mainTableAs + '.' + attr;
      }

      return attr;

    });

  },

  generateInclude(include, parentTableName, topLevelInfo) {

    const association = include.association;
    const joinQueries = {
      mainQuery: [],
      subQuery: [],
    };
    const mainChildIncludes = [];    
    const subChildIncludes = [];
    let requiredMismatch = false;
    let includeAs = {
      internalAs: include.as,
      externalAs: include.as
    };
    let attributes;
    let newAttributes = {
      main: [],
      subQuery: [],
    };
    let joinQuery;

    topLevelInfo.options.keysEscaped = true;

    if (topLevelInfo.names.name !== parentTableName.externalAs && topLevelInfo.names.as !== parentTableName.externalAs) {
      includeAs.internalAs = `${parentTableName.internalAs}_${include.as}`;
      includeAs.externalAs = `${parentTableName.externalAs}.${include.as}`;
    }

    // includeIgnoreAttributes is used by aggregate functions
    if (topLevelInfo.options.includeIgnoreAttributes !== false) {
      attributes = include.attributes.map(attr => {
        let attrAs = attr;
        let verbatim = false;

        if (Array.isArray(attr) && attr.length === 2) {
          if (attr[0]._isSequelizeMethod) {
            if (attr[0] instanceof Utils.Literal ||
              attr[0] instanceof Utils.Cast ||
              attr[0] instanceof Utils.Fn
            ) {
              verbatim = true;
            }
          }

          attr = attr.map($attr => $attr._isSequelizeMethod ? this.handleSequelizeMethod($attr) : $attr);

          attrAs = attr[1];
          attr = attr[0];
        } else if (attr instanceof Utils.Literal) {
          return attr.val; // We trust the user to rename the field correctly
        } else if (attr instanceof Utils.Cast || attr instanceof Utils.Fn) {
          throw new Error(
            'Tried to select attributes using Sequelize.cast or Sequelize.fn without specifying an alias for the result, during eager loading. ' +
            'This means the attribute will not be added to the returned instance'
          );
        }

        let prefix;
        if (verbatim === true) {
          prefix = attr;
        } else {
          prefix = `${this.quoteIdentifier(includeAs.internalAs)}.${this.quoteIdentifier(attr)}`;
        }
        return `${prefix} AS ${this.quoteIdentifier(`${includeAs.externalAs}.${attrAs}`, true)}`;
      });
      if (include.subQuery && topLevelInfo.subQuery) {
        for (let attr of attributes) {
          newAttributes.subQuery.push(attr);
        }
      } else {
        for (let attr of attributes) {
          newAttributes.main.push(attr);
        }
      }
    }

    //through
    if (include.through) {
      joinQuery = this.generateThroughJoin(include, includeAs, parentTableName.internalAs, topLevelInfo);
    } else {

      if (topLevelInfo.subQuery && include.subQueryFilter) {
        const associationWhere = {};

        associationWhere[association.identifierField] = {
          $raw: `${this.quoteTable(parentTableName.internalAs)}.${this.quoteIdentifier(association.source.primaryKeyField)}`
        };

        if (!topLevelInfo.options.where) {
          topLevelInfo.options.where = {};
        }

        // Creating the as-is where for the subQuery, checks that the required association exists
        const $query = this.selectQuery(include.model.getTableName(), {
          attributes: [association.identifierField],
          where: {
            $and: [
              associationWhere,
              include.where || {}
            ]
          },
          limit: 1
        }, include.model);

        const subQueryWhere = this.sequelize.asIs([
          '(',
          $query.replace(/\;$/, ''),
          ')',
          'IS NOT NULL'
        ].join(' '));

        if (Utils._.isPlainObject(topLevelInfo.options.where)) {
          topLevelInfo.options.where['__' + includeAs] = subQueryWhere;
        } else {
          topLevelInfo.options.where = { $and: [topLevelInfo.options.where, subQueryWhere] };
        }
      }

      joinQuery = this.generateJoin(include, topLevelInfo);

    }

    // handle possible new attributes created in join
    if (joinQuery.newAttributes.main.length > 0) {
      newAttributes.main = newAttributes.main.concat(joinQuery.newAttributes.main);
    }

    if (joinQuery.newAttributes.subQuery.length > 0) {
      newAttributes.subQuery = newAttributes.subQuery.concat(joinQuery.newAttributes.subQuery);
    }

    if (include.include) {

      for (const childInclude of include.include) {

        if (childInclude.separate || childInclude._pseudo) {
          continue;
        }

        const childJoinQueries = this.generateInclude(childInclude, includeAs, topLevelInfo);

        // console.log(childJoinQueries);

        if (include.required === false && childInclude.required === true) {
          requiredMismatch = true;
        }

        // if the child is a sub query we just give it to the 
        if (childInclude.subQuery && topLevelInfo.subQuery) {
          subChildIncludes.push(childJoinQueries.subQuery);
        }

        if (childJoinQueries.mainQuery) {
          mainChildIncludes.push(childJoinQueries.mainQuery);
        }

        if (childJoinQueries.newAttributes.main.length > 0) {
          newAttributes.main = newAttributes.main.concat(childJoinQueries.newAttributes.main);
        }

        if (childJoinQueries.newAttributes.subQuery.length > 0) {
          newAttributes.subQuery = newAttributes.subQuery.concat(childJoinQueries.newAttributes.subQuery);
        }

      }

    }


    if (include.subQuery && topLevelInfo.subQuery) {

      if (requiredMismatch && subChildIncludes.length > 0) {
        joinQueries.subQuery.push(` ${joinQuery.join} ( ${joinQuery.body}${subChildIncludes.join('')} ) ON ${joinQuery.condition}`);
      } else {
        joinQueries.subQuery.push(` ${joinQuery.join} ${joinQuery.body} ON ${joinQuery.condition}`);
        if (subChildIncludes.length > 0) {
          joinQueries.subQuery.push(subChildIncludes.join(''));
        }
      }

      joinQueries.mainQuery.push(mainChildIncludes.join(''));

    } else {

      if (requiredMismatch && mainChildIncludes.length > 0) {
        joinQueries.mainQuery.push(` ${joinQuery.join} ( ${joinQuery.body}${mainChildIncludes.join('')} ) ON ${joinQuery.condition}`);
      } else {
        joinQueries.mainQuery.push(` ${joinQuery.join} ${joinQuery.body} ON ${joinQuery.condition}`);
        if (mainChildIncludes.length > 0) {
          joinQueries.mainQuery.push(mainChildIncludes.join(''));
        }
      }

      joinQueries.subQuery.push(subChildIncludes.join(''));

    }

    return {
      mainQuery: joinQueries.mainQuery.join(''),
      subQuery: joinQueries.subQuery.join(''),
      newAttributes: newAttributes,
    };

  },

  generateJoin(include, topLevelInfo) {

    const association = include.association;
    const parent = include.parent;
    const parentIsTop = !!parent && !include.parent.association && include.parent.model.name === topLevelInfo.options.model.name;

    let $parent;
    let joinWhere;

    /* Attributes for the left side */
    const left = association.source;
    const attrLeft = association instanceof BelongsTo ?
      association.identifier :
      left.primaryKeyAttribute;
    const fieldLeft = association instanceof BelongsTo ?
      association.identifierField :
      left.rawAttributes[left.primaryKeyAttribute].field;
    let asLeft;

    /* Attributes for the right side */
    const right = include.model;
    const tableRight = right.getTableName();
    const fieldRight = association instanceof BelongsTo ?
      right.rawAttributes[association.targetIdentifier || right.primaryKeyAttribute].field :
      association.identifierField;
    let asRight = include.as;

    while (($parent = ($parent && $parent.parent || include.parent)) && $parent.association) {
      if (asLeft) {
        asLeft = `${$parent.as}_${asLeft}`;
      } else {
        asLeft = $parent.as;
      }
    }

    if (!asLeft) asLeft = parent.as || parent.model.name;
    else asRight = `${asLeft}_${asRight}`;

    let joinOn = `${this.quoteTable(asLeft)}.${this.quoteIdentifier(fieldLeft)}`;

    if ((topLevelInfo.options.groupedLimit && parentIsTop) || (topLevelInfo.subQuery && include.parent.subQuery && !include.subQuery)) {
      if (parentIsTop) {
        // The main model attributes is not aliased to a prefix
        joinOn = `${this.quoteTable(parent.as || parent.model.name)}.${this.quoteIdentifier(attrLeft)}`;
      } else {
        joinOn = this.quoteIdentifier(`${asLeft}.${attrLeft}`);
      }
    }

    joinOn += ` = ${this.quoteIdentifier(asRight)}.${this.quoteIdentifier(fieldRight)}`;

    if (include.on) {
      joinOn = this.whereItemsQuery(include.on, {
        prefix: this.sequelize.literal(this.quoteIdentifier(asRight)),
        model: include.model
      });
    }

    if (include.where) {
      joinWhere = this.whereItemsQuery(include.where, {
        prefix: this.sequelize.literal(this.quoteIdentifier(asRight)),
        model: include.model
      });
      if (joinWhere) {
        if (include.or) {
          joinOn += ` OR ${joinWhere}`;
        } else {
          joinOn += ` AND ${joinWhere}`;
        }
      }
    }

    return {
      join: include.required ? 'INNER JOIN' : 'LEFT OUTER JOIN',
      body: this.quoteTable(tableRight, asRight),
      condition: joinOn,
      newAttributes: {
        main: [],
        subQuery: [],
      }
    };

  },

  generateThroughJoin(include, includeAs, parentTableName, topLevelInfo) {

    const through = include.through;

    const throughTable = through.model.getTableName();
    const throughAs = `${includeAs.internalAs}_${through.as}`;
    const externalThroughAs = `${includeAs.externalAs}.${through.as}`;
    const throughAttributes = through.attributes.map(attr =>
      this.quoteIdentifier(throughAs) + '.' + this.quoteIdentifier(Array.isArray(attr) ? attr[0] : attr)
      + ' AS '
      + this.quoteIdentifier(externalThroughAs + '.' + (Array.isArray(attr) ? attr[1] : attr))
    );

    const association = include.association;
    const parentIsTop = !include.parent.association && include.parent.model.name === topLevelInfo.options.model.name;

    const primaryKeysSource = association.source.primaryKeyAttributes;
    const tableSource = parentTableName;
    const identSource = association.identifierField;
    const primaryKeysTarget = association.target.primaryKeyAttributes;
    const tableTarget = includeAs.internalAs;
    const identTarget = association.foreignIdentifierField;
    const attrTarget = association.target.rawAttributes[primaryKeysTarget[0]].field || primaryKeysTarget[0];

    let joinType = include.required ? 'INNER JOIN' : 'LEFT OUTER JOIN';
    let joinBody;
    let joinCondition;

    let newAttributes = {
      main: [],
      subQuery: [],
    };

    let attrSource = primaryKeysSource[0];
    let sourceJoinOn;
    let targetJoinOn;
    let throughWhere;
    let targetWhere;

    if (topLevelInfo.options.includeIgnoreAttributes !== false) {
      // Through includes are always hasMany, so we need to add the attributes to the mainAttributes no matter what (Real join will never be executed in subquery)
      for (let attr of throughAttributes) {
        newAttributes.main.push(attr);
      }

    }

    // Figure out if we need to use field or attribute
    if (!topLevelInfo.subQuery) {
      attrSource = association.source.rawAttributes[primaryKeysSource[0]].field;
    }

    if (topLevelInfo.subQuery && !include.subQuery && !include.parent.subQuery && include.parent.model !== topLevelInfo.options.mainModel) {
      attrSource = association.source.rawAttributes[primaryKeysSource[0]].field;
    }

    // Filter statement for left side of through
    // Used by both join and subquery where

    // If parent include was in a subquery need to join on the aliased attribute

    if (topLevelInfo.subQuery && !include.subQuery && include.parent.subQuery && !parentIsTop) {
      sourceJoinOn = `${this.quoteIdentifier(`${tableSource}.${attrSource}`)} = `;
    } else {
      sourceJoinOn = `${this.quoteTable(tableSource)}.${this.quoteIdentifier(attrSource)} = `;
    }

    sourceJoinOn += `${this.quoteIdentifier(throughAs)}.${this.quoteIdentifier(identSource)}`;

    // Filter statement for right side of through
    // Used by both join and subquery where
    targetJoinOn = `${this.quoteIdentifier(tableTarget)}.${this.quoteIdentifier(attrTarget)} = `;
    targetJoinOn += `${this.quoteIdentifier(throughAs)}.${this.quoteIdentifier(identTarget)}`;

    if (through.where) {
      throughWhere = this.getWhereConditions(through.where, this.sequelize.literal(this.quoteIdentifier(throughAs)), through.model);
    }

    if (this._dialect.supports.joinTableDependent) {
      // Generate a wrapped join so that the through table join can be dependent on the target join
      joinBody = `( ${this.quoteTable(throughTable, throughAs)} INNER JOIN ${this.quoteTable(include.model.getTableName(), includeAs.internalAs)} ON ${targetJoinOn}`;
      if (throughWhere) {
        joinBody += ` AND ${throughWhere}`;
      }
      joinBody += ')';
      joinCondition = sourceJoinOn;

    } else {
      // Generate join SQL for left side of through
      joinBody = `${this.quoteTable(throughTable, throughAs)} ON ${sourceJoinOn} ${joinType} ${this.quoteTable(include.model.getTableName(), includeAs.internalAs)}`;
      joinCondition = targetJoinOn;

      if (throughWhere) {
        joinCondition += ` AND ${throughWhere}`;
      }

    }

    if (include.where || include.through.where) {
      if (include.where) {
        targetWhere = this.getWhereConditions(include.where, this.sequelize.literal(this.quoteIdentifier(includeAs.internalAs)), include.model, topLevelInfo.options);
        if (targetWhere) {
          joinCondition += ` AND ${targetWhere}`;
        }
      }
      if (topLevelInfo.subQuery && include.required) {

        if (!topLevelInfo.options.where) {
          topLevelInfo.options.where = {};
        }

        let parent = include;
        let child = include;
        let nestedIncludes = [];
        let $query;

        while (parent = parent.parent) {
          nestedIncludes = [_.extend({}, child, { include: nestedIncludes })];
          child = parent;
        }

        const topInclude = nestedIncludes[0];
        const topParent = topInclude.parent;

        if (topInclude.through && Object(topInclude.through.model) === topInclude.through.model) {
          $query = this.selectQuery(topInclude.through.model.getTableName(), {
            attributes: [topInclude.through.model.primaryKeyField],
            include: Model.$validateIncludedElements({
              model: topInclude.through.model,
              include: [{
                association: topInclude.association.toTarget,
                required: true
              }]
            }).include,
            model: topInclude.through.model,
            where: {
              $and: [
                this.sequelize.asIs([
                  this.quoteTable(topParent.model.name) + '.' + this.quoteIdentifier(topParent.model.primaryKeyField),
                  this.quoteIdentifier(topInclude.through.model.name) + '.' + this.quoteIdentifier(topInclude.association.identifierField)
                ].join(' = ')),
                topInclude.through.where
              ]
            },
            limit: 1,
            includeIgnoreAttributes: false
          }, topInclude.through.model);
        } else {
          $query = this.selectQuery(topInclude.model.tableName, {
            attributes: [topInclude.model.primaryKeyAttributes[0]],
            include: topInclude.include,
            where: {
              $join: this.sequelize.asIs([
                this.quoteTable(topParent.model.name) + '.' + this.quoteIdentifier(topParent.model.primaryKeyAttributes[0]),
                this.quoteIdentifier(topInclude.model.name) + '.' + this.quoteIdentifier(topInclude.association.identifierField)
              ].join(' = '))
            },
            limit: 1,
            includeIgnoreAttributes: false
          }, topInclude.model);
        }

        topLevelInfo.options.where['__' + throughAs] = this.sequelize.asIs([
          '(',
          $query.replace(/\;$/, ''),
          ')',
          'IS NOT NULL'
        ].join(' '));
      }
    }

    return {
      join: joinType,
      body: joinBody,
      condition: joinCondition,
      newAttributes: newAttributes,
    };

  },

  getQueryOrders(options, model, subQuery) {
    const mainQueryOrder = [];
    const subQueryOrder = [];

    const validateOrder = order => {
      if (order instanceof Utils.Literal) return;

      if (!_.includes([
        'ASC',
        'DESC',
        'ASC NULLS LAST',
        'DESC NULLS LAST',
        'ASC NULLS FIRST',
        'DESC NULLS FIRST',
        'NULLS FIRST',
        'NULLS LAST'
      ], order.toUpperCase())) {
        throw new Error(util.format('Order must be \'ASC\' or \'DESC\', \'%s\' given', order));
      }
    };

    if (Array.isArray(options.order)) {
      for (const t of options.order) {
        if (Array.isArray(t) && _.size(t) > 1) {
          if ((typeof t[0] === 'function' && t[0].prototype instanceof Model) || (typeof t[0].model === 'function' && t[0].model.prototype instanceof Model)) {
            if (typeof t[t.length - 2] === 'string') {
              validateOrder(_.last(t));
            }
          } else {
            validateOrder(_.last(t));
          }
        }

        if (subQuery && (Array.isArray(t) && !(typeof t[0] === 'function' && t[0].prototype instanceof Model) && !(t[0] && typeof t[0].model === 'function' && t[0].model.prototype instanceof Model))) {
          subQueryOrder.push(this.quote(t, model, false, '_'));
        }

        mainQueryOrder.push(this.quote(t, model, false, '_'));
      }
    } else {
      mainQueryOrder.push(this.quote(typeof options.order === 'string' ? new Utils.Literal(options.order) : options.order, model, false, '_'));
    }

    return {mainQueryOrder, subQueryOrder};
  },

  selectFromTableFragment(options, model, attributes, tables, mainTableAs, whereClause) {
    let fragment = 'SELECT ' + attributes.join(', ') + ' FROM ' + tables;

    if(mainTableAs) {
      fragment += ' AS ' + mainTableAs;
    }

    return fragment;
  },

  /**
   * Returns a query that starts a transaction.
   *
   * @param  {Boolean} value   A boolean that states whether autocommit shall be done or not.
   * @param  {Object}  options An object with options.
   * @return {String}          The generated sql query.
   */
  setAutocommitQuery(value, options) {
    if (options.parent) {
      return;
    }

    // no query when value is not explicitly set
    if (typeof value === 'undefined' || value === null) {
      return;
    }

    return 'SET autocommit = ' + (!!value ? 1 : 0) + ';';
  },

  /**
   * Returns a query that sets the transaction isolation level.
   *
   * @param  {String} value   The isolation level.
   * @param  {Object} options An object with options.
   * @return {String}         The generated sql query.
   */
  setIsolationLevelQuery(value, options) {
    if (options.parent) {
      return;
    }

    return 'SET SESSION TRANSACTION ISOLATION LEVEL ' + value + ';';
  },

  /**
   * Returns a query that starts a transaction.
   *
   * @param  {Transaction} transaction
   * @param  {Object} options An object with options.
   * @return {String}         The generated sql query.
   */
  startTransactionQuery(transaction) {
    if (transaction.parent) {
      // force quoting of savepoint identifiers for postgres
      return 'SAVEPOINT ' + this.quoteIdentifier(transaction.name, true) + ';';
    }

    return 'START TRANSACTION;';
  },

  /**
   * Returns a query that defers the constraints. Only works for postgres.
   *
   * @param  {Transaction} transaction
   * @param  {Object} options An object with options.
   * @return {String}         The generated sql query.
   */
  deferConstraintsQuery() {},

  setConstraintQuery() {},
  setDeferredQuery() {},
  setImmediateQuery() {},

  /**
   * Returns a query that commits a transaction.
   *
   * @param  {Object} options An object with options.
   * @return {String}         The generated sql query.
   */
  commitTransactionQuery(transaction) {
    if (transaction.parent) {
      return;
    }

    return 'COMMIT;';
  },

  /**
   * Returns a query that rollbacks a transaction.
   *
   * @param  {Transaction} transaction
   * @param  {Object} options An object with options.
   * @return {String}         The generated sql query.
   */
  rollbackTransactionQuery(transaction) {
    if (transaction.parent) {
      // force quoting of savepoint identifiers for postgres
      return 'ROLLBACK TO SAVEPOINT ' + this.quoteIdentifier(transaction.name, true) + ';';
    }

    return 'ROLLBACK;';
  },

  /**
   * Returns an SQL fragment for adding result constraints
   *
   * @param  {Object} options An object with selectQuery options.
   * @param  {Object} options The model passed to the selectQuery.
   * @return {String}         The generated sql query.
   */
  addLimitAndOffset(options, model) {
    let fragment = '';

    /*jshint eqeqeq:false*/
    if (options.offset != null && options.limit == null) {
      fragment += ' LIMIT ' + this.escape(options.offset) + ', ' + 10000000000000;
    } else if (options.limit != null) {
      if (options.offset != null) {
        fragment += ' LIMIT ' + this.escape(options.offset) + ', ' + this.escape(options.limit);
      } else {
        fragment += ' LIMIT ' + this.escape(options.limit);
      }
    }

    return fragment;
  },

  handleSequelizeMethod(smth, tableName, factory, options, prepend) {
    let result;

    if (smth instanceof Utils.Where) {
      let value = smth.logic;
      let key;

      if (smth.attribute._isSequelizeMethod) {
        key = this.getWhereConditions(smth.attribute, tableName, factory, options, prepend);
      } else {
        key = this.quoteTable(smth.attribute.Model.name) + '.' + this.quoteIdentifier(smth.attribute.field || smth.attribute.fieldName);
      }

      if (value && value._isSequelizeMethod) {
        value = this.getWhereConditions(value, tableName, factory, options, prepend);

        result = (value === 'NULL') ? key + ' IS NULL' : [key, value].join(smth.comparator);
      } else if (_.isPlainObject(value)) {
        result = this.whereItemQuery(smth.attribute, value, {
          model: factory
        });
      } else {
        if (typeof value === 'boolean') {
          value = this.booleanValue(value);
        } else {
          value = this.escape(value);
        }

        result = (value === 'NULL') ? key + ' IS NULL' : [key, value].join(' ' + smth.comparator + ' ');
      }
    } else if (smth instanceof Utils.Literal) {
      result = smth.val;
    } else if (smth instanceof Utils.Cast) {
      if (smth.val._isSequelizeMethod) {
        result = this.handleSequelizeMethod(smth.val, tableName, factory, options, prepend);
      } else {
        result = this.escape(smth.val);
      }

      result = 'CAST(' + result + ' AS ' + smth.type.toUpperCase() + ')';
    } else if (smth instanceof Utils.Fn) {
      result = smth.fn + '(' + smth.args.map(arg => {
        if (arg._isSequelizeMethod) {
          return this.handleSequelizeMethod(arg, tableName, factory, options, prepend);
        } else {
          return this.escape(arg);
        }
      }).join(', ') + ')';
    } else if (smth instanceof Utils.Col) {
      if (Array.isArray(smth.col)) {
        if (!factory) {
          throw new Error('Cannot call Sequelize.col() with array outside of order / group clause');
        }
      } else if (smth.col.indexOf('*') === 0) {
        return '*';
      }
      return this.quote(smth.col, factory);
    } else {
      result = smth.toString(this, factory);
    }

    return result;
  },

  whereQuery(where, options) {
    const query = this.whereItemsQuery(where, options);
    if (query && query.length) {
      return 'WHERE '+query;
    }
    return '';
  },
  whereItemsQuery(where, options, binding) {
    if (
      (Array.isArray(where) && where.length === 0) ||
      (_.isPlainObject(where) && _.isEmpty(where)) ||
      where === null ||
      where === undefined
    ) {
      // NO OP
      return '';
    }

    if (_.isString(where)) {
      throw new Error('where: "raw query" has been removed, please use where ["raw query", [replacements]]');
    }

    const items = [];

    binding = binding || 'AND';
    if (binding.substr(0, 1) !== ' ') binding = ' '+binding+' ';

    if (_.isPlainObject(where)) {
      _.forOwn(where, (value, key) => {
        items.push(this.whereItemQuery(key, value, options));
      });
    } else {
      items.push(this.whereItemQuery(undefined, where, options));
    }

    return items.length && items.filter(item => item && item.length).join(binding) || '';
  },
  whereItemQuery(key, value, options) {
    options = options || {};

    let binding;
    let outerBinding;
    let comparator = '=';
    let field = options.field || options.model && options.model.rawAttributes && options.model.rawAttributes[key] || options.model && options.model.fieldRawAttributesMap && options.model.fieldRawAttributesMap[key];
    let fieldType = options.type || (field && field.type);

    if (key && typeof key === 'string' && key.indexOf('.') !== -1 && options.model) {
      if (options.model.rawAttributes[key.split('.')[0]] && options.model.rawAttributes[key.split('.')[0]].type instanceof DataTypes.JSON) {
        field = options.model.rawAttributes[key.split('.')[0]];
        fieldType = field.type;
        const tmp = value;
        value = {};

        Dottie.set(value, key.split('.').slice(1), tmp);
        key = field.field || key.split('.')[0];
      }
    }

    const comparatorMap = {
      $eq: '=',
      $ne: '!=',
      $gte: '>=',
      $gt: '>',
      $lte: '<=',
      $lt: '<',
      $not: 'IS NOT',
      $is: 'IS',
      $like: 'LIKE',
      $notLike: 'NOT LIKE',
      $iLike: 'ILIKE',
      $notILike: 'NOT ILIKE',
      $between: 'BETWEEN',
      $notBetween: 'NOT BETWEEN',
      $overlap: '&&',
      $contains: '@>',
      $contained: '<@',
      $adjacent: '-|-',
      $strictLeft: '<<',
      $strictRight: '>>',
      $noExtendRight: '&<',
      $noExtendLeft: '&>'
    };

    // Maintain BC
    const aliasMap = {
      'ne': '$ne',
      'in': '$in',
      'not': '$not',
      'notIn': '$notIn',
      'gte': '$gte',
      'gt': '$gt',
      'lte': '$lte',
      'lt': '$lt',
      'like': '$like',
      'ilike': '$iLike',
      '$ilike': '$iLike',
      'nlike': '$notLike',
      '$notlike': '$notLike',
      'notilike': '$notILike',
      '..': '$between',
      'between': '$between',
      '!..': '$notBetween',
      'notbetween': '$notBetween',
      'nbetween': '$notBetween',
      'overlap': '$overlap',
      '&&': '$overlap',
      '@>': '$contains',
      '<@': '$contained'
    };

    key = aliasMap[key] || key;
    if (_.isPlainObject(value)) {
      _.forOwn(value, (item, key) => {
        if (aliasMap[key]) {
          value[aliasMap[key]] = item;
          delete value[key];
        }
      });
    }

    if (key === undefined) {
      if (typeof value === 'string') {
        return value;
      }

      if (_.isPlainObject(value) && _.size(value) === 1) {
        key = Object.keys(value)[0];
        value = _.values(value)[0];
      }
    }

    if (value && value._isSequelizeMethod && !(key !== undefined && value instanceof Utils.Fn)) {
      return this.handleSequelizeMethod(value);
    }

    // Convert where: [] to $and if possible, else treat as literal/replacements
    if (key === undefined && Array.isArray(value)) {
      if (Utils.canTreatArrayAsAnd(value)) {
        key = '$and';
      } else {
        return Utils.format(value, this.dialect);
      }
    }
    // OR/AND/NOT grouping logic
    if (key === '$or' || key === '$and' || key === '$not') {
      binding = (key === '$or') ?' OR ' : ' AND ';
      outerBinding = '';
      if (key === '$not') outerBinding = 'NOT ';

      if (Array.isArray(value)) {
        value = value.map(item => {
          let itemQuery = this.whereItemsQuery(item, options, ' AND ');
          if ((Array.isArray(item) || _.isPlainObject(item)) && _.size(item) > 1) {
            itemQuery = '('+itemQuery+')';
          }
          return itemQuery;
        }).filter(item => item && item.length);

        // $or: [] should return no data.
        // $not of no restriction should also return no data
        if ((key === '$or' || key === '$not') && value.length === 0) {
          return '0 = 1';
        }

        return value.length ? outerBinding + '('+value.join(binding)+')' : undefined;
      } else {
        value = this.whereItemsQuery(value, options, binding);

        if ((key === '$or' || key === '$not') && !value) {
          return '0 = 1';
        }

        return value ? outerBinding + '('+value+')' : undefined;
      }
    }

    if (value && (value.$or || value.$and)) {
      binding = value.$or ? ' OR ' : ' AND ';
      value = value.$or || value.$and;

      if (_.isPlainObject(value)) {
        value = _.reduce(value, (result, _value, key) => {
          result.push(_.zipObject([key], [_value]));
          return result;
        }, []);
      }

      value = value.map(_value => this.whereItemQuery(key, _value, options)).filter(item => item && item.length);

      return value.length ? '('+value.join(binding)+')' : undefined;
    }

    if (_.isPlainObject(value) && fieldType instanceof DataTypes.JSON && options.json !== false) {
      const $items = [];
      const traverse = (prop, item, path) => {
        const $where = {};
        let $cast;

        if (path[path.length - 1].indexOf('::') > -1) {
          const $tmp = path[path.length - 1].split('::');
          $cast = $tmp[1];
          path[path.length - 1] = $tmp[0];
        }

        let $baseKey = this.quoteIdentifier(key)+'#>>\'{'+path.join(', ')+'}\'';

        if (options.prefix) {
          if (options.prefix instanceof Utils.Literal) {
            $baseKey = this.handleSequelizeMethod(options.prefix)+'.'+$baseKey;
          } else {
            $baseKey = this.quoteTable(options.prefix)+'.'+$baseKey;
          }
        }

        $baseKey = '('+$baseKey+')';

        const castKey = $item => {
          let key = $baseKey;

          if (!$cast) {
            if (typeof $item === 'number') {
              $cast = 'double precision';
            } else if ($item instanceof Date) {
              $cast = 'timestamptz';
            } else if (typeof $item === 'boolean') {
              $cast = 'boolean';
            }
          }

          if ($cast) {
            key += '::'+$cast;
          }

          return key;
        };

        if (_.isPlainObject(item)) {
          _.forOwn(item, ($item, $prop) => {
            if ($prop.indexOf('$') === 0) {
              $where[$prop] = $item;
              const $key = castKey($item);

              $items.push(this.whereItemQuery(new Utils.Literal($key), $where/*, _.pick(options, 'prefix')*/));
            } else {
              traverse($prop, $item, path.concat([$prop]));
            }
          });
        } else {
          $where.$eq = item;
          const $key = castKey(item);

          $items.push(this.whereItemQuery(new Utils.Literal($key), $where/*, _.pick(options, 'prefix')*/));
        }
      };

      _.forOwn(value, (item, prop) => {
        if (prop.indexOf('$') === 0) {
          const $where = {};
          $where[prop] = item;
          $items.push(this.whereItemQuery(key, $where, _.assign({}, options, {json: false})));
          return;
        }

        traverse(prop, item, [prop]);
      });

      const result = $items.join(' AND ');
      return $items.length > 1 ? '('+result+')' : result;
    }

    // If multiple keys we combine the different logic conditions
    if (_.isPlainObject(value) && Object.keys(value).length > 1) {
      const $items = [];
      _.forOwn(value, (item, logic) => {
        const $where = {};
        $where[logic] = item;
        $items.push(this.whereItemQuery(key, $where, options));
      });

      return '('+$items.join(' AND ')+')';
    }

    // Do [] to $in/$notIn normalization
    if (value && (!fieldType || !(fieldType instanceof DataTypes.ARRAY))) {
      if (Array.isArray(value)) {
        value = {
          $in: value
        };
      } else if (value && Array.isArray(value.$not)) {
        value.$notIn = value.$not;
        delete value.$not;
      }
    }

    // normalize $not: non-bool|non-null to $ne
    if (value && typeof value.$not !== 'undefined' && [null, true, false].indexOf(value.$not) < 0) {
      value.$ne = value.$not;
      delete value.$not;
    }

    // Setup keys and comparators
    if (Array.isArray(value) && fieldType instanceof DataTypes.ARRAY) {
      value = this.escape(value, field);
    } else if (value && (value.$in || value.$notIn)) {
      comparator = 'IN';
      if (value.$notIn) comparator = 'NOT IN';

      if ((value.$in || value.$notIn) instanceof Utils.Literal) {
        value = (value.$in || value.$notIn).val;
      } else if ((value.$in || value.$notIn).length) {
        value = '('+(value.$in || value.$notIn).map(item => this.escape(item)).join(', ')+')';
      } else {
        if (value.$in) {
          value = '(NULL)';
        } else {
          return '';
        }
      }
    } else if (value && (value.$any || value.$all)) {
      comparator = value.$any ? '= ANY' : '= ALL';
      if (value.$any && value.$any.$values || value.$all && value.$all.$values) {
        value = '(VALUES '+(value.$any && value.$any.$values || value.$all && value.$all.$values).map(value => '('+this.escape(value)+')').join(', ')+')';
      } else {
        value = '('+this.escape(value.$any || value.$all, field)+')';
      }
    } else if (value && (value.$between || value.$notBetween)) {
      comparator = 'BETWEEN';
      if (value.$notBetween) comparator = 'NOT BETWEEN';

      value = (value.$between || value.$notBetween).map(item => this.escape(item)).join(' AND ');
    } else if (value && value.$raw) {
      value = value.$raw;
    } else if (value && value.$col) {
      value = value.$col.split('.');

      if (value.length > 2) {
        value = [
          value.slice(0, -1).join('.'),
          value[value.length - 1]
        ];
      }

      value = value.map(identifier => this.quoteIdentifier(identifier)).join('.');
    } else {
      let escapeValue = true;
      const escapeOptions = {};

      if (_.isPlainObject(value)) {
        _.forOwn(value, (item, key) => {
          if (comparatorMap[key]) {
            comparator = comparatorMap[key];
            value = item;

            if (_.isPlainObject(value) && value.$any) {
              comparator += ' ANY';
              escapeOptions.isList = true;
              value = value.$any;
            } else if (_.isPlainObject(value) && value.$all) {
              comparator += ' ALL';
              escapeOptions.isList = true;
              value = value.$all;
            } else if (value && value.$col) {
              escapeValue = false;
              value = this.whereItemQuery(null, value);
            }
          }
        });
      }

      if (comparator === '=' && value === null) {
        comparator = 'IS';
      } else if (comparator === '!=' && value === null) {
        comparator = 'IS NOT';
      }

      escapeOptions.acceptStrings = comparator.indexOf('LIKE') !== -1;

      if (escapeValue) {
        value = this.escape(value, field, escapeOptions);

        //if ANY is used with like, add parentheses to generate correct query
        if (escapeOptions.acceptStrings && (comparator.indexOf('ANY') > comparator.indexOf('LIKE'))) {
          value = '(' + value + ')';
        }
      }
    }

    if (key) {
      let prefix = true;
      if (key._isSequelizeMethod) {
        key = this.handleSequelizeMethod(key);
      } else if (Utils.isColString(key)) {
        key = key.substr(1, key.length - 2).split('.');

        if (key.length > 2) {
          key = [
            key.slice(0, -1).join('.'),
            key[key.length - 1]
          ];
        }

        key = key.map(identifier => this.quoteIdentifier(identifier)).join('.');
        prefix = false;
      } else {
        key = this.quoteIdentifier(key);
      }

      if (options.prefix && prefix) {
        if (options.prefix instanceof Utils.Literal) {
          key = [this.handleSequelizeMethod(options.prefix), key].join('.');
        } else {
          key = [this.quoteTable(options.prefix), key].join('.');
        }
      }
      return [key, value].join(' '+comparator+' ');
    }
    return value;
  },

  /*
    Takes something and transforms it into values of a where condition.
  */
  getWhereConditions(smth, tableName, factory, options, prepend) {
    let result = null;
    const where = {};

    if (Array.isArray(tableName)) {
      tableName = tableName[0];
      if (Array.isArray(tableName)) {
        tableName = tableName[1];
      }
    }

    options = options || {};

    if (typeof prepend === 'undefined') {
      prepend = true;
    }

    if (smth && smth._isSequelizeMethod === true) { // Checking a property is cheaper than a lot of instanceof calls
      result = this.handleSequelizeMethod(smth, tableName, factory, options, prepend);
    } else if (Utils._.isPlainObject(smth)) {
      return this.whereItemsQuery(smth, {
        model: factory,
        prefix: prepend && tableName
      });
    } else if (typeof smth === 'number') {
      let primaryKeys = !!factory ? Object.keys(factory.primaryKeys) : [];

      if (primaryKeys.length > 0) {
        // Since we're just a number, assume only the first key
        primaryKeys = primaryKeys[0];
      } else {
        primaryKeys = 'id';
      }

      where[primaryKeys] = smth;

      return this.whereItemsQuery(where, {
        model: factory,
        prefix: prepend && tableName
      });
    } else if (typeof smth === 'string') {
      return this.whereItemsQuery(smth, {
        model: factory,
        prefix: prepend && tableName
      });
    } else if (Buffer.isBuffer(smth)) {
      result = this.escape(smth);
    } else if (Array.isArray(smth)) {
      if (smth.length === 0) return '1=1';
      if (Utils.canTreatArrayAsAnd(smth)) {
        const _smth = { $and: smth };
        result = this.getWhereConditions(_smth, tableName, factory, options, prepend);
      } else {
        result = Utils.format(smth, this.dialect);
      }
    } else if (smth === null) {
      return this.whereItemsQuery(smth, {
        model: factory,
        prefix: prepend && tableName
      });
    }

    return result ? result : '1=1';
  },

  booleanValue(value) {
    return value;
  }
};

module.exports = QueryGenerator;<|MERGE_RESOLUTION|>--- conflicted
+++ resolved
@@ -1044,23 +1044,7 @@
       }
     }
 
-<<<<<<< HEAD
     attributes.main = this.escapeAttributes(attributes.main, options, mainTable.as);
-=======
-    // Escape attributes
-    mainAttributes = mainAttributes && mainAttributes.map(attr => {
-      let addTable = true;
-
-      if (attr._isSequelizeMethod) {
-        return this.handleSequelizeMethod(attr);
-      }
-
-      if (Array.isArray(attr)) {
-        if (attr.length !== 2) {
-          throw new Error(JSON.stringify(attr) + ' is not a valid attribute definition. Please use the following format: [\'attribute definition\', \'alias\']');
-        }
-        attr = attr.slice();
->>>>>>> 9cc1e144
 
     attributes.main = attributes.main || (options.include ? [`${mainTable.as}.*`] : ['*']);
 
@@ -1225,7 +1209,10 @@
         return this.handleSequelizeMethod(attr);
       }
 
-      if (Array.isArray(attr) && attr.length === 2) {
+      if (Array.isArray(attr)) {
+        if (attr.length !== 2) {
+          throw new Error(JSON.stringify(attr) + ' is not a valid attribute definition. Please use the following format: [\'attribute definition\', \'alias\']');
+        }
         attr = attr.slice();
 
         if (attr[0]._isSequelizeMethod) {
