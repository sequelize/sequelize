--- conflicted
+++ resolved
@@ -1081,17 +1081,10 @@
 
       query = self.generateCTEQuery(tableName, options, model);
     }
-<<<<<<< HEAD
 
     // Escape main attributes
     mainAttributes = mainAttributes && mainAttributes.map(function (attr) {
 
-=======
-
-    // Escape main attributes
-    mainAttributes = mainAttributes && mainAttributes.map(function (attr) {
-
->>>>>>> 15469067
       var addTable = !(Array.isArray(attr) && attr.length === 2 && attr[0]._isSequelizeMethod);
 
       attr = self.escapeAttributes(attr);
