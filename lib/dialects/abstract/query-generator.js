  'use strict';

var Utils = require('../../utils')
  , SqlString = require('../../sql-string')
  , Model = require('../../model')
  , DataTypes = require('../../data-types')
  , _ = require('lodash')
  , util = require('util')
  , Dottie = require('dottie')
  , BelongsTo = require('../../associations/belongs-to')
  , uuid = require('node-uuid')
  , semver = require('semver');

/* istanbul ignore next */
var throwMethodUndefined = function(methodName) {
  throw new Error('The method "' + methodName + '" is not defined! Please add it to your sql dialect.');
};

var QueryGenerator = {
  options: {},

  addSchema: function(param) {
    var self = this;

    if (!param.$schema) return param.tableName || param;

    return {
      tableName: param.tableName || param,
      table: param.tableName || param,
      name: param.name || param,
      schema: param.$schema,
      delimiter: param.$schemaDelimiter || '.',
      toString: function() {
        return self.quoteTable(this);
      }
    };
  },

  /*
    Returns a query for dropping a schema
  */
  dropSchema: function(tableName, options) {
    return this.dropTableQuery(tableName, options);
  },

  /*
    Returns a query for creating a table.
    Parameters:
      - tableName: Name of the new table.
      - attributes: An object with containing attribute-attributeType-pairs.
                    Attributes should have the format:
                    {attributeName: type, attr2: type2}
                    --> e.g. {title: 'VARCHAR(255)'}
      - options: An object with options.
                 Defaults: { engine: 'InnoDB', charset: null }
  */
  /* istanbul ignore next */
  createTableQuery: function(tableName, attributes, options) {
    throwMethodUndefined('createTableQuery');
  },

  versionQuery: function(tableName, attributes, options) {
    throwMethodUndefined('versionQuery');
  },

  describeTableQuery: function(tableName, schema, schemaDelimiter) {
    var table = this.quoteTable(
      this.addSchema({
        tableName: tableName,
        $schema: schema,
        $schemaDelimiter: schemaDelimiter
      })
    );

    return 'DESCRIBE ' + table + ';';
  },

  /*
    Returns a query for dropping a table.
  */
  dropTableQuery: function(tableName, options) {
    options = options || {};

    var query = 'DROP TABLE IF EXISTS <%= table %>;';

    return Utils._.template(query)({
      table: this.quoteTable(tableName)
    });
  },

  /*
    Returns a rename table query.
    Parameters:
      - originalTableName: Name of the table before execution.
      - futureTableName: Name of the table after execution.
  */
  renameTableQuery: function(before, after) {
    var query = 'ALTER TABLE <%= before %> RENAME TO <%= after %>;';
    return Utils._.template(query)({
      before: this.quoteTable(before),
      after: this.quoteTable(after)
    });
  },

  /*
    Returns a query, which gets all available table names in the database.
  */
  /* istanbul ignore next */
  showTablesQuery: function() {
    throwMethodUndefined('showTablesQuery');
  },

  /*
    Returns a query, which adds an attribute to an existing table.
    Parameters:
      - tableName: Name of the existing table.
      - attributes: A hash with attribute-attributeOptions-pairs.
        - key: attributeName
        - value: A hash with attribute specific options:
          - type: DataType
          - defaultValue: A String with the default value
          - allowNull: Boolean
  */
  /* istanbul ignore next */
  addColumnQuery: function(tableName, attributes) {
    throwMethodUndefined('addColumnQuery');
  },

  /*
    Returns a query, which removes an attribute from an existing table.
    Parameters:
      - tableName: Name of the existing table
      - attributeName: Name of the obsolete attribute.
  */
  /* istanbul ignore next */
  removeColumnQuery: function(tableName, attributeName) {
    throwMethodUndefined('removeColumnQuery');
  },

  /*
    Returns a query, which modifies an existing attribute from a table.
    Parameters:
      - tableName: Name of the existing table.
      - attributes: A hash with attribute-attributeOptions-pairs.
        - key: attributeName
        - value: A hash with attribute specific options:
          - type: DataType
          - defaultValue: A String with the default value
          - allowNull: Boolean
  */
  /* istanbul ignore next */
  changeColumnQuery: function(tableName, attributes) {
    throwMethodUndefined('changeColumnQuery');
  },

  /*
    Returns a query, which renames an existing attribute.
    Parameters:
      - tableName: Name of an existing table.
      - attrNameBefore: The name of the attribute, which shall be renamed.
      - attrNameAfter: The name of the attribute, after renaming.
  */
  /* istanbul ignore next */
  renameColumnQuery: function(tableName, attrNameBefore, attrNameAfter) {
    throwMethodUndefined('renameColumnQuery');
  },

  /*
    Returns an insert into command. Parameters: table name + hash of attribute-value-pairs.
  */
  insertQuery: function(table, valueHash, modelAttributes, options) {
    options = options || {};



    var query
      , valueQuery = '<%= tmpTable %>INSERT<%= ignore %> INTO <%= table %> (<%= attributes %>)<%= output %> VALUES (<%= values %>)'
      , emptyQuery = '<%= tmpTable %>INSERT<%= ignore %> INTO <%= table %><%= output %>'
      , outputFragment
      , fields = []
      , values = []
      , key
      , value
      , identityWrapperRequired = false
      , modelAttributeMap = {}
      , tmpTable = ''         //tmpTable declaration for trigger
      , selectFromTmp = ''    //Select statement for trigger
      , tmpColumns = ''       //Columns for temp table for trigger
      , outputColumns = ''    //Columns to capture into temp table for trigger
      , attribute             //Model attribute holder
      , modelKey;             //key for model

    if (modelAttributes) {
      Utils._.each(modelAttributes, function(attribute, key) {
        modelAttributeMap[key] = attribute;
        if (attribute.field) {
          modelAttributeMap[attribute.field] = attribute;
        }
      });
    }

    if (this._dialect.supports['DEFAULT VALUES']) {
      emptyQuery += ' DEFAULT VALUES';
    } else if (this._dialect.supports['VALUES ()']) {
      emptyQuery += ' VALUES ()';
    }

    if (this._dialect.supports.returnValues && options.returning) {
      if (!!this._dialect.supports.returnValues.returning) {
        valueQuery += ' RETURNING *';
        emptyQuery += ' RETURNING *';
      } else if (!!this._dialect.supports.returnValues.output) {
        outputFragment = ' OUTPUT INSERTED.*';

        //To capture output rows when there is a trigger on MSSQL DB
        if (modelAttributes && options.hasTrigger && this._dialect.supports.tmpTableTrigger) {
            tmpTable = 'declare @tmp table (<%= columns %>); ';

            for (modelKey in modelAttributes){
              attribute = modelAttributes[modelKey];
              if(!(attribute.type instanceof DataTypes.VIRTUAL)){
                if (tmpColumns.length > 0){
                  tmpColumns += ',';
                  outputColumns += ',';
                }

                tmpColumns += this.quoteIdentifier(attribute.field) + ' ' + attribute.type.toSql();
                outputColumns += 'INSERTED.' + this.quoteIdentifier(attribute.field);
              }
            }

            var replacement ={
              columns : tmpColumns
            };

            tmpTable = Utils._.template(tmpTable)(replacement).trim();
            outputFragment = ' OUTPUT ' + outputColumns + ' into @tmp';
            selectFromTmp = ';select * from @tmp';

            valueQuery += selectFromTmp;
            emptyQuery += selectFromTmp;
        }
      }
    }

    if (this._dialect.supports.EXCEPTION && options.exception) {
      // Mostly for internal use, so we expect the user to know what he's doing!
      // pg_temp functions are private per connection, so we never risk this function interfering with another one.
      if (semver.gte(this.sequelize.options.databaseVersion, '9.2.0')) {
        // >= 9.2 - Use a UUID but prefix with 'func_' (numbers first not allowed)
        var delimiter = '$func_' + uuid.v4().replace(/-/g, '') + '$';

        options.exception = 'WHEN unique_violation THEN GET STACKED DIAGNOSTICS sequelize_caught_exception = PG_EXCEPTION_DETAIL;';
        valueQuery = 'CREATE OR REPLACE FUNCTION pg_temp.testfunc(OUT response <%= table %>, OUT sequelize_caught_exception text) RETURNS RECORD AS ' + delimiter +
          ' BEGIN ' + valueQuery + ' INTO response; EXCEPTION ' + options.exception + ' END ' + delimiter +
          ' LANGUAGE plpgsql; SELECT (testfunc.response).*, testfunc.sequelize_caught_exception FROM pg_temp.testfunc(); DROP FUNCTION IF EXISTS pg_temp.testfunc()';
      } else {
        options.exception = 'WHEN unique_violation THEN NULL;';
        valueQuery = 'CREATE OR REPLACE FUNCTION pg_temp.testfunc() RETURNS SETOF <%= table %> AS $body$ BEGIN RETURN QUERY ' + valueQuery + '; EXCEPTION ' + options.exception + ' END; $body$ LANGUAGE plpgsql; SELECT * FROM pg_temp.testfunc(); DROP FUNCTION IF EXISTS pg_temp.testfunc();';
      }
    }

    if (this._dialect.supports['ON DUPLICATE KEY'] && options.onDuplicate) {
      valueQuery += ' ON DUPLICATE KEY ' + options.onDuplicate;
      emptyQuery += ' ON DUPLICATE KEY ' + options.onDuplicate;
    }

    valueHash = Utils.removeNullValuesFromHash(valueHash, this.options.omitNull);
    for (key in valueHash) {
      if (valueHash.hasOwnProperty(key)) {
        value = valueHash[key];
        fields.push(this.quoteIdentifier(key));

        // SERIALS' can't be NULL in postgresql, use DEFAULT where supported
        if (modelAttributeMap && modelAttributeMap[key] && modelAttributeMap[key].autoIncrement === true && !value) {
          if (!this._dialect.supports.autoIncrement.defaultValue) {
            fields.splice(-1,1);
          } else if (this._dialect.supports.DEFAULT) {
            values.push('DEFAULT');
          } else {
            values.push(this.escape(null));
          }
        } else {
          if (modelAttributeMap && modelAttributeMap[key] && modelAttributeMap[key].autoIncrement === true) {
            identityWrapperRequired = true;
          }

          values.push(this.escape(value, (modelAttributeMap && modelAttributeMap[key]) || undefined, { context: 'INSERT' }));
        }
      }
    }

    var replacements = {
      ignore: options.ignore ? this._dialect.supports.IGNORE : '',
      table: this.quoteTable(table),
      attributes: fields.join(','),
      output: outputFragment,
      values: values.join(','),
      tmpTable: tmpTable
    };

    query = (replacements.attributes.length ? valueQuery : emptyQuery) + ';';
    if (identityWrapperRequired && this._dialect.supports.autoIncrement.identityInsert) {
      query = [
        'SET IDENTITY_INSERT', this.quoteTable(table), 'ON;',
        query,
        'SET IDENTITY_INSERT', this.quoteTable(table), 'OFF;',
      ].join(' ');
    }

    return Utils._.template(query)(replacements);
  },

  /*
    Returns an insert into command for multiple values.
    Parameters: table name + list of hashes of attribute-value-pairs.
  */
  bulkInsertQuery: function(tableName, attrValueHashes, options, rawAttributes) {
    options = options || {};
    rawAttributes = rawAttributes || {};

    var query = 'INSERT<%= ignoreDuplicates %> INTO <%= table %> (<%= attributes %>) VALUES <%= tuples %><%= onDuplicateKeyUpdate %><%= returning %>;'
      , tuples = []
      , serials = []
      , allAttributes = []
      , onDuplicateKeyUpdate = '';

    attrValueHashes.forEach(function(attrValueHash) {
      _.forOwn(attrValueHash, function(value, key) {
        if (allAttributes.indexOf(key) === -1) {
          allAttributes.push(key);
        }

        if (rawAttributes[key] && rawAttributes[key].autoIncrement === true) {
          serials.push(key);
        }
      });
    });

    attrValueHashes.forEach(function(attrValueHash) {
      tuples.push('(' +
        allAttributes.map(function(key) {
          if (this._dialect.supports.bulkDefault && serials.indexOf(key) !== -1) {
            return attrValueHash[key] || 'DEFAULT';
          }
          return this.escape(attrValueHash[key], rawAttributes[key], { context: 'INSERT' });
        }, this).join(',') +
        ')');
    }, this);

    if (this._dialect.supports.updateOnDuplicate && options.updateOnDuplicate) {
      onDuplicateKeyUpdate += ' ON DUPLICATE KEY UPDATE ' + options.updateOnDuplicate.map(function(attr) {
        var field = rawAttributes && rawAttributes[attr] && rawAttributes[attr].field || attr;
        var key = this.quoteIdentifier(field);
        return key + '=VALUES(' + key + ')';
      }, this).join(',');
    }

    var replacements = {
      ignoreDuplicates: options.ignoreDuplicates ? this._dialect.supports.ignoreDuplicates : '',
      table: this.quoteTable(tableName),
      attributes: allAttributes.map(function(attr) {
        return this.quoteIdentifier(attr);
      }, this).join(','),
      tuples: tuples.join(','),
      onDuplicateKeyUpdate: onDuplicateKeyUpdate,
      returning: this._dialect.supports.returnValues && options.returning ? ' RETURNING *' : ''
    };

    return _.template(query)(replacements);
  },

  /*
    Returns an update query.
    Parameters:
      - tableName -> Name of the table
      - values -> A hash with attribute-value-pairs
      - where -> A hash with conditions (e.g. {name: 'foo'})
                 OR an ID as integer
                 OR a string with conditions (e.g. 'name="foo"').
                 If you use a string, you have to escape it on your own.
  */
  updateQuery: function(tableName, attrValueHash, where, options, attributes) {
    options = options || {};
    _.defaults(options, this.options);

    attrValueHash = Utils.removeNullValuesFromHash(attrValueHash, options.omitNull, options);

    var query
      , values = []
      , outputFragment
      , modelAttributeMap = {}
      , tmpTable = ''         //tmpTable declaration for trigger
      , selectFromTmp = ''    //Select statement for trigger
      , tmpColumns = ''       //Columns for temp table for trigger
      , outputColumns = ''    //Columns to capture into temp table for trigger
      , attribute             //Model attribute holder
      , modelKey;             //key for model

    query = '<%= tmpTable %>UPDATE <%= table %> SET <%= values %><%= output %> <%= where %>';

    if (this._dialect.supports['LIMIT ON UPDATE'] && options.limit) {
      query += ' LIMIT ' + this.escape(options.limit) + ' ';
    }

    if (this._dialect.supports.returnValues) {
      if (!!this._dialect.supports.returnValues.output) {
        // we always need this for mssql
        outputFragment = ' OUTPUT INSERTED.*';

        //To capture output rows when there is a trigger on MSSQL DB
        if (attributes && options.hasTrigger && this._dialect.supports.tmpTableTrigger) {
            tmpTable = 'declare @tmp table (<%= columns %>); ';

            for (modelKey in attributes){
              attribute = attributes[modelKey];
              if(!(attribute.type instanceof DataTypes.VIRTUAL)){
                if (tmpColumns.length > 0){
                  tmpColumns += ',';
                  outputColumns += ',';
                }

                tmpColumns += this.quoteIdentifier(attribute.field) + ' ' + attribute.type.toSql();
                outputColumns += 'INSERTED.' + this.quoteIdentifier(attribute.field);
              }
            }

            var replacement ={
              columns : tmpColumns
            };

            tmpTable = Utils._.template(tmpTable)(replacement).trim();
            outputFragment = ' OUTPUT ' + outputColumns + ' into @tmp';
            selectFromTmp = ';select * from @tmp';

            query += selectFromTmp;
        }
      } else if (this._dialect.supports.returnValues && options.returning) {
        // ensure that the return output is properly mapped to model fields.
        options.mapToModel = true;
        query += ' RETURNING *';
      }
    }

    if (attributes) {
      Utils._.each(attributes, function(attribute, key) {
        modelAttributeMap[key] = attribute;
        if (attribute.field) {
          modelAttributeMap[attribute.field] = attribute;
        }
      });
    }

    for (var key in attrValueHash) {
      if (modelAttributeMap && modelAttributeMap[key] &&
          modelAttributeMap[key].autoIncrement === true &&
          !this._dialect.supports.autoIncrement.update) {
        // not allowed to update identity column
        continue;
      }

      var value = attrValueHash[key];
      values.push(this.quoteIdentifier(key) + '=' + this.escape(value, (modelAttributeMap && modelAttributeMap[key] || undefined), { context: 'UPDATE' }));
    }

    var replacements = {
      table: this.quoteTable(tableName),
      values: values.join(','),
      output: outputFragment,
      where: this.whereQuery(where),
      tmpTable: tmpTable
    };

    if (values.length === 0) {
      return '';
    }

    return Utils._.template(query)(replacements).trim();
  },

  /*
    Returns an upsert query.
  */
  upsertQuery: function (tableName, insertValues, updateValues, where, rawAttributes, options) {
    throwMethodUndefined('upsertQuery');
  },

  /*
    Returns a deletion query.
    Parameters:
      - tableName -> Name of the table
      - where -> A hash with conditions (e.g. {name: 'foo'})
                 OR an ID as integer
                 OR a string with conditions (e.g. 'name="foo"').
                 If you use a string, you have to escape it on your own.
    Options:
      - limit -> Maximaum count of lines to delete
      - truncate -> boolean - whether to use an 'optimized' mechanism (i.e. TRUNCATE) if available,
                              note that this should not be the default behaviour because TRUNCATE does not
                              always play nicely (e.g. InnoDB tables with FK constraints)
                              (@see http://dev.mysql.com/doc/refman/5.6/en/truncate-table.html).
                              Note that truncate must ignore limit and where
  */
  /* istanbul ignore next */
  deleteQuery: function(tableName, where, options) {
    throwMethodUndefined('deleteQuery');
  },

  /*
    Returns an update query.
    Parameters:
      - tableName -> Name of the table
      - values -> A hash with attribute-value-pairs
      - where -> A hash with conditions (e.g. {name: 'foo'})
                 OR an ID as integer
                 OR a string with conditions (e.g. 'name="foo"').
                 If you use a string, you have to escape it on your own.
  */
  incrementQuery: function(tableName, attrValueHash, where, options) {
    attrValueHash = Utils.removeNullValuesFromHash(attrValueHash, this.options.omitNull);

    var query
      , key
      , value
      , values = []
      , outputFragment;

    query = 'UPDATE <%= table %> SET <%= values %><%= output %> <%= where %>';
    if (this._dialect.supports.returnValues) {
      if (!!this._dialect.supports.returnValues.returning) {
        query += ' RETURNING *';
      } else if (!!this._dialect.supports.returnValues.output) {
        outputFragment = ' OUTPUT INSERTED.*';
      }
    }

    for (key in attrValueHash) {
      value = attrValueHash[key];
      values.push(this.quoteIdentifier(key) + '=' + this.quoteIdentifier(key) + ' + ' + this.escape(value));
    }

    options = options || {};
    for (key in options) {
      value = options[key];
      values.push(this.quoteIdentifier(key) + '=' + this.escape(value));
    }

    var replacements = {
      table: this.quoteTable(tableName),
      values: values.join(','),
      output: outputFragment,
      where: this.whereQuery(where)
    };

    return Utils._.template(query)(replacements);
  },

  nameIndexes: function (indexes, rawTablename) {
    return Utils._.map(indexes, function (index) {
      if (!index.hasOwnProperty('name')) {
        var onlyAttributeNames = index.fields.map(function(field) {
          return (typeof field === 'string') ? field : (field.name || field.attribute);
        }.bind(this));

        index.name = Utils.inflection.underscore(rawTablename + '_' + onlyAttributeNames.join('_'));
      }

      return index;
    });
  },

  /*
    Returns an add index query.
    Parameters:
      - tableName -> Name of an existing table, possibly with schema.
      - options:
        - type: UNIQUE|FULLTEXT|SPATIAL
        - name: The name of the index. Default is <table>_<attr1>_<attr2>
        - fields: An array of attributes as string or as hash.
                  If the attribute is a hash, it must have the following content:
                  - name: The name of the attribute/column
                  - length: An integer. Optional
                  - order: 'ASC' or 'DESC'. Optional
        - parser
      - rawTablename, the name of the table, without schema. Used to create the name of the index
  */
  addIndexQuery: function(tableName, attributes, options, rawTablename) {
    var fieldsSql;
    options = options || {};

    if (!Array.isArray(attributes)) {
      options = attributes;
      attributes = undefined;
    } else {
      options.fields = attributes;
    }

    // Backwards compatability
    if (options.indexName) {
      options.name = options.indexName;
    }
    if (options.indicesType) {
      options.type = options.indicesType;
    }
    if (options.indexType || options.method) {
      options.using = options.indexType || options.method;
    }

    options.prefix = options.prefix || rawTablename || tableName;
    if (options.prefix && _.isString(options.prefix)) {
      options.prefix = options.prefix.replace(/\./g, '_');
      options.prefix = options.prefix.replace(/(\"|\')/g, '');
    }

    fieldsSql = options.fields.map(function(field) {
      if (typeof field === 'string') {
        return this.quoteIdentifier(field);
      } else if (field._isSequelizeMethod) {
        return this.handleSequelizeMethod(field);
      } else {
        var result = '';

        if (field.attribute) {
          field.name = field.attribute;
        }

        if (!field.name) {
          throw new Error('The following index field has no name: ' + util.inspect(field));
        }

        result += this.quoteIdentifier(field.name);

        if (this._dialect.supports.index.collate && field.collate) {
          result += ' COLLATE ' + this.quoteIdentifier(field.collate);
        }

        if (this._dialect.supports.index.length && field.length) {
          result += '(' + field.length + ')';
        }

        if (field.order) {
          result += ' ' + field.order;
        }

        return result;
      }
    }.bind(this));

    if (!options.name) {
      // Mostly for cases where addIndex is called directly by the user without an options object (for example in migrations)
      // All calls that go through sequelize should already have a name
      options = this.nameIndexes([options], options.prefix)[0];
    }

    options = Utils._.defaults(options, {
      type: '',
      parser: null
    });

    if (options.type.toLowerCase() === 'unique') {
      options.unique = true;
      delete options.type;
    }

    if (!this._dialect.supports.index.type) {
      delete options.type;
    }

    if (options.where) {
      options.where = this.whereQuery(options.where);
    }

    if (_.isString(tableName)) {
      tableName = this.quoteIdentifiers(tableName);
    } else {
      tableName = this.quoteTable(tableName);
    }



    var concurrently = this._dialect.supports.index.concurrently && options.concurrently ? 'CONCURRENTLY' : undefined
      , ind;
    if (this._dialect.supports.indexViaAlter) {
      ind = [
        'ALTER TABLE',
        tableName,
        concurrently,
        'ADD'
      ];
    } else {
      ind = ['CREATE'];
    }

    ind = ind.concat(
      options.unique ? 'UNIQUE' : '',
      options.type, 'INDEX',
      !this._dialect.supports.indexViaAlter ? concurrently : undefined,
      this.quoteIdentifiers(options.name),
      this._dialect.supports.index.using === 1 && options.using ? 'USING ' + options.using : '',
      !this._dialect.supports.indexViaAlter ? 'ON ' + tableName : undefined,
      this._dialect.supports.index.using === 2 && options.using ? 'USING ' + options.using : '',
      '(' + fieldsSql.join(', ') + (options.operator ? ' '+options.operator : '') + ')',
      (this._dialect.supports.index.parser && options.parser ? 'WITH PARSER ' + options.parser : undefined),
      (this._dialect.supports.index.where && options.where ? options.where : undefined)
    );

    return Utils._.compact(ind).join(' ');
  },

  /*
    Returns a query listing indexes for a given table.
    Parameters:
      - tableName: Name of an existing table.
      - options:
        - database: Name of the database.
  */
  /* istanbul ignore next */
  showIndexesQuery: function(tableName, options) {
    throwMethodUndefined('showIndexesQuery');
  },

  /*
    Returns a remove index query.
    Parameters:
      - tableName: Name of an existing table.
      - indexNameOrAttributes: The name of the index as string or an array of attribute names.
  */
  /* istanbul ignore next */
  removeIndexQuery: function(tableName, indexNameOrAttributes) {
    throwMethodUndefined('removeIndexQuery');
  },

  /*
    This method transforms an array of attribute hashes into equivalent
    sql attribute definition.
  */
  /* istanbul ignore next */
  attributesToSQL: function(attributes) {
    throwMethodUndefined('attributesToSQL');
  },

  /*
    Returns all auto increment fields of a factory.
  */
  /* istanbul ignore next */
  findAutoIncrementField: function(factory) {
    throwMethodUndefined('findAutoIncrementField');
  },


  quoteTable: function(param, as) {
    var table = '';

    if (as === true) {
      as = param.as || param.name || param;
    }

    if (_.isObject(param)) {
      if (this._dialect.supports.schemas) {
        if (param.schema) {
          table += this.quoteIdentifier(param.schema) + '.';
        }

        table += this.quoteIdentifier(param.tableName);
      } else {
        if (param.schema) {
          table += param.schema + (param.delimiter || '.');
        }

        table += param.tableName;
        table = this.quoteIdentifier(table);
      }


    } else {
      table = this.quoteIdentifier(param);
    }

    if (as) {
      table += ' AS ' + this.quoteIdentifier(as);
    }
    return table;
  },

  /*
    Quote an object based on its type. This is a more general version of quoteIdentifiers
    Strings: should proxy to quoteIdentifiers
    Arrays:
      * Expects array in the form: [<model> (optional), <model> (optional),... String, String (optional)]
        Each <model> can be a model or an object {model: Model, as: String}, matching include
      * Zero or more models can be included in the array and are used to trace a path through the tree of
        included nested associations. This produces the correct table name for the ORDER BY/GROUP BY SQL
        and quotes it.
      * If a single string is appended to end of array, it is quoted.
        If two strings appended, the 1st string is quoted, the 2nd string unquoted.
    Objects:
      * If raw is set, that value should be returned verbatim, without quoting
      * If fn is set, the string should start with the value of fn, starting paren, followed by
        the values of cols (which is assumed to be an array), quoted and joined with ', ',
        unless they are themselves objects
      * If direction is set, should be prepended

    Currently this function is only used for ordering / grouping columns and Sequelize.col(), but it could
    potentially also be used for other places where we want to be able to call SQL functions (e.g. as default values)
  */
  quote: function(obj, parent, force) {
    if (Utils._.isString(obj)) {
      return this.quoteIdentifiers(obj, force);
    } else if (Array.isArray(obj)) {
      // loop through array, adding table names of models to quoted
      // (checking associations to see if names should be singularised or not)
      var tableNames = []
        , parentAssociation
        , len = obj.length
        , item
        , model
        , as
        , association;

      for (var i = 0; i < len - 1; i++) {
        item = obj[i];
        if (item._modelAttribute || Utils._.isString(item) || item._isSequelizeMethod || 'raw' in item) {
          break;
        }

        if (item instanceof Model) {
          model = item;
          as = undefined;
        } else {
          model = item.model;
          as = item.as;
        }

        // check if model provided is through table
        if (!as && parentAssociation && parentAssociation.through && parentAssociation.through.model === model) {
          association = {as: model.name};
        } else {
          // find applicable association for linking parent to this model
          association = parent.getAssociation(model, as);
        }

        if (association) {
          tableNames[i] = association.as;
          parent = model;
          parentAssociation = association;
        } else {
          tableNames[i] = model.tableName;
          throw new Error('\'' + tableNames.join('.') + '\' in order / group clause is not valid association');
        }
      }

      // add 1st string as quoted, 2nd as unquoted raw
      var sql = (i > 0 ? this.quoteIdentifier(tableNames.join('.')) + '.' : (Utils._.isString(obj[0]) && parent ? this.quoteIdentifier(parent.name) + '.' : '')) + this.quote(obj[i], parent, force);
      if (i < len - 1) {
        if (obj[i + 1]._isSequelizeMethod) {
          sql += this.handleSequelizeMethod(obj[i + 1]);
        } else {
          sql += ' ' + obj[i + 1];
        }
      }
      return sql;
    } else if (obj._modelAttribute) {
      return this.quoteTable(obj.Model.name) + '.' + obj.fieldName;
    } else if (obj._isSequelizeMethod) {
      return this.handleSequelizeMethod(obj);
    } else if (Utils._.isObject(obj) && 'raw' in obj) {
      return obj.raw;
    } else {
      throw new Error('Unknown structure passed to order / group: ' + JSON.stringify(obj));
    }
  },

  /*
   Create a trigger
   */
  /* istanbul ignore next */
  createTrigger: function(tableName, triggerName, timingType, fireOnArray, functionName, functionParams, optionsArray) {
    throwMethodUndefined('createTrigger');
  },

  /*
   Drop a trigger
   */
  /* istanbul ignore next */
  dropTrigger: function(tableName, triggerName) {
    throwMethodUndefined('dropTrigger');
  },

  /*
   Rename a trigger
  */
  /* istanbul ignore next */
  renameTrigger: function(tableName, oldTriggerName, newTriggerName) {
    throwMethodUndefined('renameTrigger');
  },

  /*
   Create a function
   */
  /* istanbul ignore next */
  createFunction: function(functionName, params, returnType, language, body, options) {
    throwMethodUndefined('createFunction');
  },

  /*
   Drop a function
   */
  /* istanbul ignore next */
  dropFunction: function(functionName, params) {
    throwMethodUndefined('dropFunction');
  },

  /*
   Rename a function
   */
  /* istanbul ignore next */
  renameFunction: function(oldFunctionName, params, newFunctionName) {
    throwMethodUndefined('renameFunction');
  },

  /*
    Escape an identifier (e.g. a table or attribute name)
  */
  /* istanbul ignore next */
  quoteIdentifier: function(identifier, force) {
    throwMethodUndefined('quoteIdentifier');
  },

  /*
    Split an identifier into .-separated tokens and quote each part
  */
  quoteIdentifiers: function(identifiers, force) {
    if (identifiers.indexOf('.') !== -1) {
      identifiers = identifiers.split('.');
      return this.quoteIdentifier(identifiers.slice(0, identifiers.length - 1).join('.')) + '.' + this.quoteIdentifier(identifiers[identifiers.length - 1]);
    } else {
      return this.quoteIdentifier(identifiers);
    }
  },

  /*
    Escape a value (e.g. a string, number or date)
  */
  escape: function(value, field, options) {
    options = options || {};
    if (value && value._isSequelizeMethod) {
      return this.handleSequelizeMethod(value);
    } else {
      if (['INSERT', 'UPDATE'].indexOf(options.context) !== -1 && this.typeValidation && field && field.type && value) {
        if (field.type.validate) {
          field.type.validate(value);
        }
      }
      return SqlString.escape(value, false, this.options.timezone, this.dialect, field);
    }
  },

  /**
   * Generates an SQL query that returns all foreign keys of a table.
   *
   * @param  {String} tableName  The name of the table.
   * @param  {String} schemaName The name of the schema.
   * @return {String}            The generated sql query.
   */
  /* istanbul ignore next */
  getForeignKeysQuery: function(tableName, schemaName) {
    throwMethodUndefined('getForeignKeysQuery');
  },

  /**
   * Generates an SQL query that removes a foreign key from a table.
   *
   * @param  {String} tableName  The name of the table.
   * @param  {String} foreignKey The name of the foreign key constraint.
   * @return {String}            The generated sql query.
   */
  /* istanbul ignore next */
  dropForeignKeyQuery: function(tableName, foreignKey) {
    throwMethodUndefined('dropForeignKeyQuery');
  },


  /*
    Returns a query for selecting elements in the table <tableName>.
    Options:
      - attributes -> An array of attributes (e.g. ['name', 'birthday']). Default: *
      - where -> A hash with conditions (e.g. {name: 'foo'})
                 OR an ID as integer
                 OR a string with conditions (e.g. 'name="foo"').
                 If you use a string, you have to escape it on your own.
      - order -> e.g. 'id DESC'
      - group
      - limit -> The maximum count you want to get.
      - offset -> An offset value to start from. Only useable with limit!
  */

  selectQuery: function(tableName, options, model) {
    // Enter and change at your own peril -- Mick Hansen

    options = options || {};

    var table = null
      , self = this
      , query
      , limit = options.limit
      , mainModel = model
      , mainQueryItems = []
      , mainAttributes = options.attributes && options.attributes.slice()
      , mainJoinQueries = []
      // We'll use a subquery if we have a hasMany association and a limit
      , subQuery = options.subQuery === undefined ?
                   limit && options.hasMultiAssociation :
                   options.subQuery
      , subQueryItems = []
      , subQueryAttributes = null
      , subJoinQueries = []
      , mainTableAs = null;

    if (options.tableAs) {
      mainTableAs = this.quoteTable(options.tableAs);
    } else if (!Array.isArray(tableName) && model) {
      mainTableAs = this.quoteTable(model.name);
    }

    table = !Array.isArray(tableName) ? this.quoteTable(tableName) : tableName.map(function(t) {
      if (Array.isArray(t)) {
        return this.quoteTable(t[0], t[1]);
      }
      return this.quoteTable(t, true);
    }.bind(this)).join(', ');

    if (subQuery && mainAttributes) {
      model.primaryKeyAttributes.forEach(function(keyAtt) {
        // Check if mainAttributes contain the primary key of the model either as a field or an aliased field
        if (!_.find(mainAttributes, function (attr) {
          return keyAtt === attr || keyAtt === attr[0] || keyAtt === attr[1];
        })) {
          mainAttributes.push(model.rawAttributes[keyAtt].field ? [keyAtt, model.rawAttributes[keyAtt].field] : keyAtt);
        }
      });
    }

    // Escape attributes
    mainAttributes = mainAttributes && mainAttributes.map(function(attr) {
      var addTable = true;

      if (attr._isSequelizeMethod) {
        return self.handleSequelizeMethod(attr);
      }

      if (mainModel && mainModel._isGeometryAttribute(attr)) {
        attr = self.geometrySelect(attr);
      }

      if (Array.isArray(attr) && attr.length === 2) {
        attr = attr.slice();

        if (attr[0]._isSequelizeMethod) {
          attr[0] = self.handleSequelizeMethod(attr[0]);
          addTable = false;
        } else if (attr[0].indexOf('(') === -1 && attr[0].indexOf(')') === -1) {
            attr[0] = self.quoteIdentifier(attr[0]);
        }
        attr = [attr[0], self.quoteIdentifier(attr[1])].join(' AS ');
      } else {
        attr = attr.indexOf(Utils.TICK_CHAR) < 0 && attr.indexOf('"') < 0 ? self.quoteIdentifiers(attr) : attr;
      }

      if (options.include && attr.indexOf('.') === -1 && addTable) {
        attr = mainTableAs + '.' + attr;
      }
      return attr;
    });

    // If no attributes specified, use *
    mainAttributes = mainAttributes || (options.include ? [mainTableAs + '.*'] : ['*']);

    // If subquery, we ad the mainAttributes to the subQuery and set the mainAttributes to select * from subquery
    if (subQuery || options.groupedLimit) {
      // We need primary keys
      subQueryAttributes = mainAttributes;
      mainAttributes = [(mainTableAs || table) + '.*'];
    }

    if (options.include) {
      var generateJoinQueries = function(include, parentTable) {
        var table = include.model.getTableName()
          , as = include.as
          , joinQueryItem = ''
          , joinQueries = {
            mainQuery: [],
            subQuery: []
          }
          , attributes
          , association = include.association
          , through = include.through
          , joinType = include.required ? ' INNER JOIN ' : ' LEFT OUTER JOIN '
          , parentIsTop = !include.parent.association && include.parent.model.name === options.model.name
          , whereOptions = Utils._.clone(options)
          , targetWhere;

        whereOptions.keysEscaped = true;

        if (tableName !== parentTable && mainTableAs !== parentTable) {
          as = parentTable + '.' + include.as;
        }

        // includeIgnoreAttributes is used by aggregate functions
        if (options.includeIgnoreAttributes !== false) {

          attributes = include.attributes.map(function(attr) {
            var attrAs = attr,
                verbatim = false;
<<<<<<< HEAD

            if (include.model && include.model._isGeometryAttribute(attr)) {
                attr = self.geometrySelect(attr,include.as);
            }
            
=======
            
            if (include.model && include.model._isGeometryAttribute(attr)) {
                attr = self.geometrySelect(attr,include.as);
            }
              
>>>>>>> 0851477b
            if (Array.isArray(attr) && attr.length === 2) {
              if (attr[0]._isSequelizeMethod) {
                if (attr[0] instanceof Utils.literal ||
                  attr[0] instanceof Utils.cast ||
                  attr[0] instanceof Utils.fn
                ) {
                  verbatim = true;
                }
              }

              attr = attr.map(function($attr) {
                return $attr._isSequelizeMethod ? self.handleSequelizeMethod($attr) : $attr;
              });

              attrAs = attr[1];
              attr = attr[0];
            } else if (attr instanceof Utils.literal) {
              return attr.val; // We trust the user to rename the field correctly
            } else if (attr instanceof Utils.cast ||
              attr instanceof Utils.fn
            ) {
              throw new Error(
                'Tried to select attributes using Sequelize.cast or Sequelize.fn without specifying an alias for the result, during eager loading. ' +
                'This means the attribute will not be added to the returned instance'
              );
            }

            var prefix;
            if (verbatim === true) {
              prefix = attr;
            } else {
              prefix = self.quoteIdentifier(as) + '.' + self.quoteIdentifier(attr);
            }
            return prefix + ' AS ' + self.quoteIdentifier(as + '.' + attrAs, true);
          });
          if (include.subQuery && subQuery) {
            subQueryAttributes = subQueryAttributes.concat(attributes);
          } else {
            mainAttributes = mainAttributes.concat(attributes);
          }
        }

        if (through) {
          var throughTable = through.model.getTableName()
            , throughAs = as + '.' + through.as
            , throughAttributes = through.attributes.map(function(attr) {
              return self.quoteIdentifier(throughAs) + '.' + self.quoteIdentifier(Array.isArray(attr) ? attr[0] : attr) +
                     ' AS ' +
                     self.quoteIdentifier(throughAs + '.' + (Array.isArray(attr) ? attr[1] : attr));
            })
            , primaryKeysSource = association.source.primaryKeyAttributes
            , tableSource = parentTable
            , identSource = association.identifierField
            , attrSource = primaryKeysSource[0]
            , primaryKeysTarget = association.target.primaryKeyAttributes
            , tableTarget = as
            , identTarget = association.foreignIdentifierField
            , attrTarget = association.target.rawAttributes[primaryKeysTarget[0]].field || primaryKeysTarget[0]

            , sourceJoinOn
            , targetJoinOn

            , throughWhere;

          if (options.includeIgnoreAttributes !== false) {
            // Through includes are always hasMany, so we need to add the attributes to the mainAttributes no matter what (Real join will never be executed in subquery)
            mainAttributes = mainAttributes.concat(throughAttributes);
          }

          // Figure out if we need to use field or attribute
          if (!subQuery) {
            attrSource = association.source.rawAttributes[primaryKeysSource[0]].field;
          }
          if (subQuery && !include.subQuery && !include.parent.subQuery && include.parent.model !== mainModel) {
            attrSource = association.source.rawAttributes[primaryKeysSource[0]].field;
          }

          // Filter statement for left side of through
          // Used by both join and subquery where

          // If parent include was in a subquery need to join on the aliased attribute

          if (subQuery && !include.subQuery && include.parent.subQuery && !parentIsTop) {
            sourceJoinOn = self.quoteIdentifier(tableSource + '.' + attrSource) + ' = ';
          } else {
            sourceJoinOn = self.quoteTable(tableSource) + '.' + self.quoteIdentifier(attrSource) + ' = ';
          }
          sourceJoinOn += self.quoteIdentifier(throughAs) + '.' + self.quoteIdentifier(identSource);

          // Filter statement for right side of through
          // Used by both join and subquery where
          targetJoinOn = self.quoteIdentifier(tableTarget) + '.' + self.quoteIdentifier(attrTarget) + ' = ';
          targetJoinOn += self.quoteIdentifier(throughAs) + '.' + self.quoteIdentifier(identTarget);

          if (include.through.where) {
            throughWhere = self.getWhereConditions(include.through.where, self.sequelize.literal(self.quoteIdentifier(throughAs)), include.through.model);
          }

          if (self._dialect.supports.joinTableDependent) {
            // Generate a wrapped join so that the through table join can be dependent on the target join
            joinQueryItem += joinType + '(';
            joinQueryItem += self.quoteTable(throughTable, throughAs);
            joinQueryItem += ' INNER JOIN ' + self.quoteTable(table, as) + ' ON ';
            joinQueryItem += targetJoinOn;

            if (throughWhere) {
              joinQueryItem += ' AND ' + throughWhere;
            }

            joinQueryItem += ') ON '+sourceJoinOn;
          } else {
            // Generate join SQL for left side of through
            joinQueryItem += joinType + self.quoteTable(throughTable, throughAs)  + ' ON ';
            joinQueryItem += sourceJoinOn;

            // Generate join SQL for right side of through
            joinQueryItem += joinType + self.quoteTable(table, as) + ' ON ';
            joinQueryItem += targetJoinOn;

            if (throughWhere) {
              joinQueryItem += ' AND ' + throughWhere;
            }

          }

          if (include.where || include.through.where) {
            if (include.where) {
              targetWhere = self.getWhereConditions(include.where, self.sequelize.literal(self.quoteIdentifier(as)), include.model, whereOptions);
              if (targetWhere) {
                joinQueryItem += ' AND ' + targetWhere;
              }
            }
            if (subQuery && include.required) {
              if (!options.where) options.where = {};
              (function (include) {
                // Closure to use sane local variables

                var parent = include
                  , child = include
                  , nestedIncludes = []
                  , topParent
                  , topInclude
                  , $query;

                while (parent = parent.parent) {
                  nestedIncludes = [_.extend({}, child, {include: nestedIncludes})];
                  child = parent;
                }

                topInclude = nestedIncludes[0];
                topParent = topInclude.parent;

                if (topInclude.through && Object(topInclude.through.model) === topInclude.through.model) {
                  $query = self.selectQuery(topInclude.through.model.getTableName(), {
                    attributes: [topInclude.through.model.primaryKeyField],
                    include: Model.$validateIncludedElements({
                      model: topInclude.through.model,
                      include: [{
                        association: topInclude.association.toTarget,
                        required: true
                      }]
                    }).include,
                    model: topInclude.through.model,
                    where: { $and: [
                      self.sequelize.asIs([
                        self.quoteTable(topParent.model.name) + '.' + self.quoteIdentifier(topParent.model.primaryKeyField),
                        self.quoteIdentifier(topInclude.through.model.name) + '.' + self.quoteIdentifier(topInclude.association.identifierField)
                      ].join(' = ')),
                      topInclude.through.where
                    ]},
                    limit: 1,
                    includeIgnoreAttributes: false
                  }, topInclude.through.model);
                } else {
                  $query = self.selectQuery(topInclude.model.tableName, {
                    attributes: [topInclude.model.primaryKeyAttributes[0]],
                    include: topInclude.include,
                    where: {
                      $join: self.sequelize.asIs([
                        self.quoteTable(topParent.model.name) + '.' + self.quoteIdentifier(topParent.model.primaryKeyAttributes[0]),
                        self.quoteIdentifier(topInclude.model.name) + '.' + self.quoteIdentifier(topInclude.association.identifierField)
                      ].join(' = '))
                    },
                    limit: 1,
                    includeIgnoreAttributes: false
                  }, topInclude.model);
                }

                options.where['__' + throughAs] = self.sequelize.asIs([
                  '(',
                    $query.replace(/\;$/, ''),
                  ')',
                  'IS NOT NULL'
                ].join(' '));
              })(include);
            }
          }
        } else {
          if (subQuery && include.subQueryFilter) {
            var associationWhere = {}
              , $query
              , subQueryWhere;

            associationWhere[association.identifierField] = {
              $raw: self.quoteTable(parentTable) + '.' + self.quoteIdentifier(association.source.primaryKeyField)
            };

            if (!options.where) options.where = {};

            // Creating the as-is where for the subQuery, checks that the required association exists
            $query = self.selectQuery(include.model.getTableName(), {
              attributes: [association.identifierField],
              where: {
                $and: [
                  associationWhere,
                  include.where || {}
                ]
              },
              limit: 1
            }, include.model);

            subQueryWhere = self.sequelize.asIs([
              '(',
                $query.replace(/\;$/, ''),
              ')',
              'IS NOT NULL'
            ].join(' '));

            if (Utils._.isPlainObject(options.where)) {
              options.where['__' + as] = subQueryWhere;
            } else {
              options.where = { $and: [options.where, subQueryWhere] };
            }
          }

          joinQueryItem = ' ' + self.joinIncludeQuery({
            model: mainModel,
            subQuery: options.subQuery,
            include: include,
            groupedLimit: options.groupedLimit
          });
        }

        if (include.subQuery && subQuery) {
          joinQueries.subQuery.push(joinQueryItem);
        } else {
          joinQueries.mainQuery.push(joinQueryItem);
        }

        if (include.include) {
          include.include.filter(function (include) {
            return !include.separate;
          }).forEach(function(childInclude) {
            if (childInclude._pseudo) return;
            var childJoinQueries = generateJoinQueries(childInclude, as);

            if (childInclude.subQuery && subQuery) {
              joinQueries.subQuery = joinQueries.subQuery.concat(childJoinQueries.subQuery);
            }
            if (childJoinQueries.mainQuery) {
              joinQueries.mainQuery = joinQueries.mainQuery.concat(childJoinQueries.mainQuery);
            }

          }.bind(this));
        }

        return joinQueries;
      };

      // Loop through includes and generate subqueries
      options.include.filter(function (include) {
        return !include.separate;
      }).forEach(function(include) {
        var joinQueries = generateJoinQueries(include, mainTableAs);

        subJoinQueries = subJoinQueries.concat(joinQueries.subQuery);
        mainJoinQueries = mainJoinQueries.concat(joinQueries.mainQuery);

      }.bind(this));
    }

    // If using subQuery select defined subQuery attributes and join subJoinQueries
    if (subQuery) {
      subQueryItems.push('SELECT ' + subQueryAttributes.join(', ') + ' FROM ' + table);
      if (mainTableAs) {
        subQueryItems.push(' AS ' + mainTableAs);
      }
      subQueryItems.push(subJoinQueries.join(''));

    // Else do it the reguar way
    } else {
      if (options.groupedLimit) {
        if (!mainTableAs) {
          mainTableAs = table;
        }

        mainQueryItems.push('SELECT '+mainAttributes.join(', ')+' FROM ('+
          options.groupedLimit.values.map(function (value) {
            var where = _.assign({}, options.where);
            where[options.groupedLimit.on] = value;

            return '('+self.selectQuery(
              table,
              {
                attributes: options.attributes,
                limit: options.groupedLimit.limit,
                order: options.order,
                where: where
              },
              model
            ).replace(/;$/, '')+')';
          }).join(
            self._dialect.supports['UNION ALL'] ?' UNION ALL ' : ' UNION '
          )
        +')');
      } else {
        mainQueryItems.push('SELECT ' + mainAttributes.join(', ') + ' FROM ' + table);
      }
      if (mainTableAs) {
        mainQueryItems.push(' AS ' + mainTableAs);
      }
      mainQueryItems.push(mainJoinQueries.join(''));
    }

    // Add WHERE to sub or main query
    if (options.hasOwnProperty('where') && !options.groupedLimit) {
      options.where = this.getWhereConditions(options.where, mainTableAs || tableName, model, options);
      if (options.where) {
        if (subQuery) {
          subQueryItems.push(' WHERE ' + options.where);
        } else {
          mainQueryItems.push(' WHERE ' + options.where);
        }
      }
    }

    // Add GROUP BY to sub or main query
    if (options.group) {
      options.group = Array.isArray(options.group) ? options.group.map(function(t) { return this.quote(t, model); }.bind(this)).join(', ') : options.group;
      if (subQuery) {
        subQueryItems.push(' GROUP BY ' + options.group);
      } else {
        mainQueryItems.push(' GROUP BY ' + options.group);
      }
    }

    // Add HAVING to sub or main query
    if (options.hasOwnProperty('having')) {
      options.having = this.getWhereConditions(options.having, tableName, model, options, false);
      if (subQuery) {
        subQueryItems.push(' HAVING ' + options.having);
      } else {
        mainQueryItems.push(' HAVING ' + options.having);
      }
    }
    // Add ORDER to sub or main query
    if (options.order && !options.groupedLimit) {
      var mainQueryOrder = [];
      var subQueryOrder = [];

      var validateOrder = function(order) {
        if (order instanceof Utils.literal) return;

        if (!_.contains([
          'ASC',
          'DESC',
          'ASC NULLS LAST',
          'DESC NULLS LAST',
          'ASC NULLS FIRST',
          'DESC NULLS FIRST',
          'NULLS FIRST',
          'NULLS LAST'
        ], order.toUpperCase())) {
          throw new Error(util.format('Order must be \'ASC\' or \'DESC\', \'%s\' given', order));
        }
      };

      if (Array.isArray(options.order)) {
        options.order.forEach(function(t) {
          if (Array.isArray(t) && _.size(t) > 1) {
            if (t[0] instanceof Model || t[0].model instanceof Model) {
              if (typeof t[t.length - 2] === 'string') {
                validateOrder(_.last(t));
              }
            } else {
              validateOrder(_.last(t));
            }
          }

          if (subQuery && (Array.isArray(t) && !(t[0] instanceof Model) && !(t[0].model instanceof Model))) {
            subQueryOrder.push(this.quote(t, model));
          }

          mainQueryOrder.push(this.quote(t, model));
        }.bind(this));
      } else {
        mainQueryOrder.push(this.quote(typeof options.order === 'string' ? new Utils.literal(options.order) : options.order, model));
      }

      if (mainQueryOrder.length) {
        mainQueryItems.push(' ORDER BY ' + mainQueryOrder.join(', '));
      }
      if (subQueryOrder.length) {
        subQueryItems.push(' ORDER BY ' + subQueryOrder.join(', '));
      }
    }

    // Add LIMIT, OFFSET to sub or main query
    var limitOrder = this.addLimitAndOffset(options, model);
    if (limitOrder && !options.groupedLimit) {
      if (subQuery) {
        subQueryItems.push(limitOrder);
      } else {
        mainQueryItems.push(limitOrder);
      }
    }

    // If using subQuery, select attributes from wrapped subQuery and join out join tables
    if (subQuery) {
      query = 'SELECT ' + mainAttributes.join(', ') + ' FROM (';
      query += subQueryItems.join('');
      query += ') AS ' + mainTableAs;
      query += mainJoinQueries.join('');
      query += mainQueryItems.join('');
    } else {
      query = mainQueryItems.join('');
    }

    if (options.lock && this._dialect.supports.lock) {
      var lock = options.lock;
      if (typeof options.lock === 'object') {
        lock = options.lock.level;
      }
      if (this._dialect.supports.lockKey && (lock === 'KEY SHARE' || lock === 'NO KEY UPDATE')) {
        query += ' FOR ' + lock;
      } else if (lock === 'SHARE') {
        query += ' ' + this._dialect.supports.forShare;
      } else {
        query += ' FOR UPDATE';
      }
      if (this._dialect.supports.lockOf && options.lock.of instanceof Model) {
        query += ' OF ' + this.quoteTable(options.lock.of.name);
      }
    }

    query += ';';

    return query;
  },

  joinIncludeQuery: function(options) {
    var subQuery = options.subQuery
      , include = options.include
      , association = include.association
      , parent = include.parent
      , parentIsTop = !include.parent.association && include.parent.model.name === options.model.name
      , $parent
      , joinType = include.required ? 'INNER JOIN ' : 'LEFT OUTER JOIN '
      , joinOn
      , joinWhere

      /* Attributes for the left side */
      , left = association.source
      , asLeft
      , attrLeft = association instanceof BelongsTo ?
                   association.identifier :
                   left.primaryKeyAttribute
      , fieldLeft = association instanceof BelongsTo ?
                   association.identifierField :
                   left.rawAttributes[left.primaryKeyAttribute].field

      /* Attributes for the right side */
      , right = include.model
      , asRight = include.as
      , tableRight = right.getTableName()
      , fieldRight = association instanceof BelongsTo ?
                     right.rawAttributes[association.targetIdentifier || right.primaryKeyAttribute].field :
                     association.identifierField;

    while (($parent = ($parent && $parent.parent || include.parent)) && $parent.association) {
      if (asLeft) {
        asLeft = [$parent.as, asLeft].join('.');
      } else {
        asLeft = $parent.as;
      }
    }

    if (!asLeft) asLeft = parent.as || parent.model.name;
    else asRight = [asLeft, asRight].join('.');

    joinOn = [
      this.quoteTable(asLeft),
      this.quoteIdentifier(fieldLeft)
    ].join('.');

    if (options.groupedLimit || subQuery && include.parent.subQuery && !include.subQuery) {
      if (parentIsTop) {
        // The main model attributes is not aliased to a prefix
        joinOn = [
          this.quoteTable(parent.as || parent.model.name),
          this.quoteIdentifier(attrLeft)
        ].join('.');
      } else {
        joinOn = this.quoteIdentifier(asLeft + '.' + attrLeft);
      }
    }

    joinOn += ' = ' + this.quoteIdentifier(asRight) + '.' + this.quoteIdentifier(fieldRight);

    if (include.on) {
      joinOn = this.whereItemsQuery(include.on, {
        prefix: this.sequelize.literal(this.quoteIdentifier(asRight)),
        model: include.model
      });
    }

    if (include.where) {
      joinWhere = this.whereItemsQuery(include.where, {
        prefix: this.sequelize.literal(this.quoteIdentifier(asRight)),
        model: include.model
      });
      if (joinWhere) {
        if (include.or) {
          joinOn += ' OR ' + joinWhere;
        } else {
          joinOn += ' AND ' + joinWhere;
        }
      }
    }

    return joinType + this.quoteTable(tableRight, asRight) + ' ON ' + joinOn;
  },

  /**
   * Returns a query that starts a transaction.
   *
   * @param  {Boolean} value   A boolean that states whether autocommit shall be done or not.
   * @param  {Object}  options An object with options.
   * @return {String}          The generated sql query.
   */
  setAutocommitQuery: function(value, options) {
    if (options.parent) {
      return;
    }

    return 'SET autocommit = ' + (!!value ? 1 : 0) + ';';
  },

  /**
   * Returns a query that sets the transaction isolation level.
   *
   * @param  {String} value   The isolation level.
   * @param  {Object} options An object with options.
   * @return {String}         The generated sql query.
   */
  setIsolationLevelQuery: function(value, options) {
    if (options.parent) {
      return;
    }

    return 'SET SESSION TRANSACTION ISOLATION LEVEL ' + value + ';';
  },

  /**
   * Returns a query that starts a transaction.
   *
   * @param  {Transaction} transaction
   * @param  {Object} options An object with options.
   * @return {String}         The generated sql query.
   */
  startTransactionQuery: function(transaction, options) {
    if (options.parent) {
      return 'SAVEPOINT ' + this.quoteIdentifier(transaction.name) + ';';
    }

    return 'START TRANSACTION;';
  },

  /**
   * Returns a query that defers the constraints. Only works for postgres.
   *
   * @param  {Transaction} transaction
   * @param  {Object} options An object with options.
   * @return {String}         The generated sql query.
   */
  deferConstraintsQuery: function () {},

  setConstraintQuery: function () {},
  setDeferredQuery: function () {},
  setImmediateQuery: function () {},

  /**
   * Returns a query that commits a transaction.
   *
   * @param  {Object} options An object with options.
   * @return {String}         The generated sql query.
   */
  commitTransactionQuery: function(options) {
    if (options.parent) {
      return;
    }

    return 'COMMIT;';
  },

  /**
   * Returns a query that rollbacks a transaction.
   *
   * @param  {Transaction} transaction
   * @param  {Object} options An object with options.
   * @return {String}         The generated sql query.
   */
  rollbackTransactionQuery: function(transaction, options) {
    if (options.parent) {
      return 'ROLLBACK TO SAVEPOINT ' + this.quoteIdentifier(transaction.name) + ';';
    }

    return 'ROLLBACK;';
  },

  /**
   * Returns an SQL fragment for adding result constraints
   *
   * @param  {Object} options An object with selectQuery options.
   * @param  {Object} options The model passed to the selectQuery.
   * @return {String}         The generated sql query.
   */
  addLimitAndOffset: function(options, model) {
    var fragment = '';
    if (options.offset && !options.limit) {
      fragment += ' LIMIT ' + options.offset + ', ' + 18440000000000000000;
    } else if (options.limit) {
      if (options.offset) {
        fragment += ' LIMIT ' + options.offset + ', ' + options.limit;
      } else {
        fragment += ' LIMIT ' + options.limit;
      }
    }

    return fragment;
  },

  handleSequelizeMethod: function (smth, tableName, factory, options, prepend) {
    var self = this
      , result;

    if (smth instanceof Utils.where) {
      var value = smth.logic
        , key;

      if (smth.attribute._isSequelizeMethod) {
        key = this.getWhereConditions(smth.attribute, tableName, factory, options, prepend);
      } else {
        key = this.quoteTable(smth.attribute.Model.name) + '.' + this.quoteIdentifier(smth.attribute.field || smth.attribute.fieldName);
      }

      if (value && value._isSequelizeMethod) {
        value = this.getWhereConditions(value, tableName, factory, options, prepend);

        result = (value === 'NULL') ? key + ' IS NULL' : [key, value].join(smth.comparator);
      } else if (_.isPlainObject(value)) {
        result = this.whereItemQuery(smth.attribute, value, {
          model: factory
        });
      } else {
        if (typeof value === 'boolean') {
          value = this.booleanValue(value);
        } else {
          value = this.escape(value);
        }

        result = (value === 'NULL') ? key + ' IS NULL' : [key, value].join(' ' + smth.comparator + ' ');
      }
    } else if (smth instanceof Utils.literal) {
      result = smth.val;
    } else if (smth instanceof Utils.cast) {
      if (smth.val._isSequelizeMethod) {
        result = this.handleSequelizeMethod(smth.val, tableName, factory, options, prepend);
      } else {
        result = this.escape(smth.val);
      }

      result = 'CAST(' + result + ' AS ' + smth.type.toUpperCase() + ')';
    } else if (smth instanceof Utils.fn) {
      result = smth.fn + '(' + smth.args.map(function(arg) {
        if (arg._isSequelizeMethod) {
          return self.handleSequelizeMethod(arg, tableName, factory, options, prepend);
        } else {
          return self.escape(arg);
        }
      }).join(', ') + ')';
    } else if (smth instanceof Utils.col) {
      if (Array.isArray(smth.col)) {
        if (!factory) {
          throw new Error('Cannot call Sequelize.col() with array outside of order / group clause');
        }
      } else if (smth.col.indexOf('*') === 0) {
        return '*';
      }
      return this.quote(smth.col, factory);
    } else {
      result = smth.toString(this, factory);
    }

    return result;
  },

  whereQuery: function(where, options) {
    var query = this.whereItemsQuery(where, options);
    if (query && query.length) {
      return 'WHERE '+query;
    }
    return '';
  },
  whereItemsQuery: function(where, options, binding) {
    if (
      (Array.isArray(where) && where.length === 0) ||
      (_.isPlainObject(where) && _.isEmpty(where)) ||
      where === null ||
      where === undefined
    ) {
      // NO OP
      return '';
    }

    if (_.isString(where)) {
      throw new Error('where: "raw query" has been removed, please use where ["raw query", [replacements]]');
    }

    var self = this
      , items = [];

    binding = binding || 'AND';
    if (binding.substr(0, 1) !== ' ') binding = ' '+binding+' ';

    if (_.isPlainObject(where)) {
      _.forOwn(where, function (value, key) {
        items.push(self.whereItemQuery(key, value, options));
      });
    } else {
      items.push(self.whereItemQuery(undefined, where, options));
    }

    return items.length && items.filter(function (item) {
      return item && item.length;
    }).join(binding) || '';
  },
  whereItemQuery: function(key, value, options) {
    options = options || {};

    var self = this
      , binding
      , outerBinding
      , comparatorMap
      , aliasMap
      , comparator = '='
      , field = options.field || options.model && options.model.rawAttributes && options.model.rawAttributes[key] || options.model && options.model.fieldRawAttributesMap && options.model.fieldRawAttributesMap[key]
      , fieldType = options.type || (field && field.type)
      , tmp;

    if (key && typeof key === 'string' && key.indexOf('.') !== -1 && options.model) {
      if (options.model.rawAttributes[key.split('.')[0]] && options.model.rawAttributes[key.split('.')[0]].type instanceof DataTypes.JSON) {
        field = options.model.rawAttributes[key.split('.')[0]];
        fieldType = field.type;
        tmp = value;
        value = {};

        Dottie.set(value, key.split('.').slice(1), tmp);
        key = field.field || key.split('.')[0];
      }
    }

    comparatorMap = {
      $eq: '=',
      $ne: '!=',
      $gte: '>=',
      $gt: '>',
      $lte: '<=',
      $lt: '<',
      $not: 'IS NOT',
      $is: 'IS',
      $like: 'LIKE',
      $notLike: 'NOT LIKE',
      $iLike: 'ILIKE',
      $notILike: 'NOT ILIKE',
      $between: 'BETWEEN',
      $notBetween: 'NOT BETWEEN',
      $overlap: '&&',
      $contains: '@>',
      $contained: '<@'
    };

    // Maintain BC
    aliasMap = {
      'ne': '$ne',
      'in': '$in',
      'not': '$not',
      'notIn': '$notIn',
      'gte': '$gte',
      'gt': '$gt',
      'lte': '$lte',
      'lt': '$lt',
      'like': '$like',
      'ilike': '$iLike',
      '$ilike': '$iLike',
      'nlike': '$notLike',
      '$notlike': '$notLike',
      'notilike': '$notILike',
      '..': '$between',
      'between': '$between',
      '!..': '$notBetween',
      'notbetween': '$notBetween',
      'nbetween': '$notBetween',
      'overlap': '$overlap',
      '&&': '$overlap',
      '@>': '$contains',
      '<@': '$contained'
    };

    key = aliasMap[key] || key;
    if (_.isPlainObject(value)) {
      _.forOwn(value, function (item, key) {
        if (aliasMap[key]) {
          value[aliasMap[key]] = item;
          delete value[key];
        }
      });
    }

    if (key === undefined) {
      if (typeof value === 'string') {
        return value;
      }

      if (_.isPlainObject(value) && _.size(value) === 1) {
        key = Object.keys(value)[0];
        value = _.values(value)[0];
      }
    }

    if (value && value._isSequelizeMethod && !(key !== undefined && value instanceof Utils.fn)) {
      return this.handleSequelizeMethod(value);
    }

    // Convert where: [] to $and if possible, else treat as literal/replacements
    if (key === undefined && Array.isArray(value)) {
      if (Utils.canTreatArrayAsAnd(value)) {
        key = '$and';
      } else {
        return Utils.format(value, this.dialect);
      }
    }
    // OR/AND/NOT grouping logic
    if (key === '$or' || key === '$and' || key === '$not') {
      binding = (key === '$or') ?' OR ' : ' AND ';
      outerBinding = '';
      if (key === '$not') outerBinding = 'NOT ';

      if (Array.isArray(value)) {
        value = value.map(function (item) {
          var itemQuery = self.whereItemsQuery(item, options, ' AND ');
          if ((Array.isArray(item) || _.isPlainObject(item)) && _.size(item) > 1) {
            itemQuery = '('+itemQuery+')';
          }
          return itemQuery;
        }).filter(function (item) {
          return item && item.length;
        });

        return value.length ? outerBinding + '('+value.join(binding)+')' : undefined;
      } else {
        value = self.whereItemsQuery(value, options, binding);
        return value ? outerBinding + '('+value+')' : undefined;
      }
    }

    if (value && (value.$or || value.$and)) {
      binding = value.$or ? ' OR ' : ' AND ';
      value = value.$or || value.$and;

      if (_.isPlainObject(value)) {
        value = _.reduce(value, function (result, _value, key) {
          result.push(_.zipObject([key], [_value]));
          return result;
        }, []);
      }

      value = value.map(function (_value) {
        return self.whereItemQuery(key, _value, options);
      }).filter(function (item) {
        return item && item.length;
      });

      return value.length ? '('+value.join(binding)+')' : undefined;
    }

    if (_.isPlainObject(value) && fieldType instanceof DataTypes.JSON && options.json !== false) {
      return (function () {
        var $items = []
          , result
          , traverse;

        traverse = function (prop, item, path) {
          var $where = {}
            , $key
            , $cast
            , $baseKey
            , $tmp
            , castKey;

          if (path[path.length - 1].indexOf('::') > -1) {
            $tmp = path[path.length - 1].split('::');
            $cast = $tmp[1];
            path[path.length - 1] = $tmp[0];
          }

          $baseKey = self.quoteIdentifier(key)+'#>>\'{'+path.join(', ')+'}\'';

          if (options.prefix) {
            if (options.prefix instanceof Utils.literal) {
              $baseKey = self.handleSequelizeMethod(options.prefix)+'.'+$baseKey;
            } else {
              $baseKey = self.quoteTable(options.prefix)+'.'+$baseKey;
            }
          }

          $baseKey = '('+$baseKey+')';

          castKey = function ($item) {
            var key = $baseKey;

            if (!$cast) {
              if (typeof $item === 'number') {
                $cast = 'double precision';
              } else if ($item instanceof Date) {
                $cast = 'timestamptz';
              } else if (typeof $item === 'boolean') {
                $cast = 'boolean';
              }
            }

            if ($cast) {
              key += '::'+$cast;
            }

            return key;
          };

          if (_.isPlainObject(item)) {
            _.forOwn(item, function ($item, $prop) {
              if ($prop.indexOf('$') === 0) {
                $where[$prop] = $item;
                $key = castKey($item);

                $items.push(self.whereItemQuery(new Utils.literal($key), $where/*, _.pick(options, 'prefix')*/));
              } else {
                traverse($prop, $item, path.concat([$prop]));
              }
            });
          } else {
            $where.$eq = item;
            $key = castKey(item);

            $items.push(self.whereItemQuery(new Utils.literal($key), $where/*, _.pick(options, 'prefix')*/));
          }
        };

        _.forOwn(value, function (item, prop) {
          if (prop.indexOf('$') === 0) {
            var $where = {};
            $where[prop] = item;
            $items.push(self.whereItemQuery(key, $where, _.assign({}, options, {json: false})));
            return;
          }

          traverse(prop, item, [prop]);
        });

        result = $items.join(' AND ');
        return $items.length > 1 ? '('+result+')' : result;
      })();
    }

    // If multiple keys we combine the different logic conditions
    if (_.isPlainObject(value) && Object.keys(value).length > 1) {
      return (function () {
        var $items = [];
        _.forOwn(value, function (item, logic) {
          var $where = {};
          $where[logic] = item;
          $items.push(self.whereItemQuery(key, $where, options));
        });

        return '('+$items.join(' AND ')+')';
      })();
    }

    // Do [] to $in/$notIn normalization
    if (value && (!fieldType || !(fieldType instanceof DataTypes.ARRAY))) {
      if (Array.isArray(value)) {
        value = {
          $in: value
        };
      } else if (value && Array.isArray(value.$not)) {
        value.$notIn = value.$not;
        delete value.$not;
      }
    }

    // normalize $not: non-bool|non-null to $ne
    if (value && typeof value.$not !== 'undefined' && [null, true, false].indexOf(value.$not) < 0) {
      value.$ne = value.$not;
      delete value.$not;
    }

    // Setup keys and comparators
    if (Array.isArray(value) && fieldType instanceof DataTypes.ARRAY) {
      value = this.escape(value, field);
    } else if (value && (value.$in || value.$notIn)) {
      comparator = 'IN';
      if (value.$notIn) comparator = 'NOT IN';

      if ((value.$in || value.$notIn) instanceof Utils.literal) {
        value = (value.$in || value.$notIn).val;
      } else if ((value.$in || value.$notIn).length) {
        value = '('+(value.$in || value.$notIn).map(function (item) {
          return self.escape(item);
        }).join(', ')+')';
      } else {
        value = '(NULL)';
      }
    } else if (value && (value.$any || value.$all)) {
      comparator = value.$any ? '= ANY' : '= ALL';
      if (value.$any && value.$any.$values || value.$all && value.$all.$values) {
        value = '(VALUES '+(value.$any && value.$any.$values || value.$all && value.$all.$values).map(function (value) {
          return '('+this.escape(value)+')';
        }.bind(this)).join(', ')+')';
      } else {
        value = '('+this.escape(value.$any || value.$all, field)+')';
      }
    } else if (value && (value.$between || value.$notBetween)) {
      comparator = 'BETWEEN';
      if (value.$notBetween) comparator = 'NOT BETWEEN';

      value = (value.$between || value.$notBetween).map(function (item) {
        return self.escape(item);
      }).join(' AND ');
    } else if (value && value.$raw) {
      value = value.$raw;
    } else if (value && value.$col) {
      value = value.$col.split('.').map(this.quoteIdentifier.bind(this)).join('.');
    } else {
      var escapeValue = true;

      if (_.isPlainObject(value)) {
        _.forOwn(value, function (item, key) {
          if (comparatorMap[key]) {
            comparator = comparatorMap[key];
            value = item;

            if (_.isPlainObject(value) && value.$any) {
              comparator += ' ANY';
              value = value.$any;
            } else if (_.isPlainObject(value) && value.$all) {
              comparator += ' ALL';
              value = value.$all;
            } else if (value && value.$col) {
              escapeValue = false;
              value = this.whereItemQuery(null, value);
            }
          }
        }, this);
      }

      if (comparator === '=' && value === null) {
        comparator = 'IS';
      } else if (comparator === '!=' && value === null) {
        comparator = 'IS NOT';
      }

      if (escapeValue) {
        value = this.escape(value, field);
      }
    }

    if (key) {
      var prefix = true;
      if (key._isSequelizeMethod) {
        key = this.handleSequelizeMethod(key);
      } else if (Utils.isColString(key)) {
        key = key.substr(1, key.length - 2).split('.').map(this.quoteIdentifier.bind(this)).join('.');
        prefix = false;
      } else {
        key = this.quoteIdentifier(key);
      }

      if (options.prefix && prefix) {
        if (options.prefix instanceof Utils.literal) {
          key = [this.handleSequelizeMethod(options.prefix), key].join('.');
        } else {
          key = [this.quoteTable(options.prefix), key].join('.');
        }
      }
      return [key, value].join(' '+comparator+' ');
    }
    return value;
  },

  /*
    Takes something and transforms it into values of a where condition.
  */
  getWhereConditions: function(smth, tableName, factory, options, prepend) {
    var result = null
      , where = {}
      , self = this;

    if (Array.isArray(tableName)) {
      tableName = tableName[0];
      if (Array.isArray(tableName)) {
        tableName = tableName[1];
      }
    }

    options = options || {};

    if (typeof prepend === 'undefined') {
      prepend = true;
    }

    if (smth && smth._isSequelizeMethod === true) { // Checking a property is cheaper than a lot of instanceof calls
      result = this.handleSequelizeMethod(smth, tableName, factory, options, prepend);
    } else if (Utils._.isPlainObject(smth)) {
      return self.whereItemsQuery(smth, {
        model: factory,
        prefix: prepend && tableName
      });
    } else if (typeof smth === 'number') {
      var primaryKeys = !!factory ? Object.keys(factory.primaryKeys) : [];

      if (primaryKeys.length > 0) {
        // Since we're just a number, assume only the first key
        primaryKeys = primaryKeys[0];
      } else {
        primaryKeys = 'id';
      }

      where[primaryKeys] = smth;

      return self.whereItemsQuery(where, {
        model: factory,
        prefix: prepend && tableName
      });
    } else if (typeof smth === 'string') {
      return self.whereItemsQuery(smth, {
        model: factory,
        prefix: prepend && tableName
      });
    } else if (Buffer.isBuffer(smth)) {
      result = this.escape(smth);
    } else if (Array.isArray(smth)) {
      if (smth.length === 0) return '1=1';
      if (Utils.canTreatArrayAsAnd(smth)) {
        var _smth = { $and: smth };
        result = self.getWhereConditions(_smth, tableName, factory, options, prepend);
      } else {
        result = Utils.format(smth, this.dialect);
      }
    } else if (smth === null) {
      return self.whereItemsQuery(smth, {
        model: factory,
        prefix: prepend && tableName
      });
    }

    return result ? result : '1=1';
  },

  booleanValue: function(value) {
    return value;
  },

  geometrySelect: function(column,includeAs) {
    return this.quoteIdentifiers(column);
  }
};

module.exports = QueryGenerator;<|MERGE_RESOLUTION|>--- conflicted
+++ resolved
@@ -1111,19 +1111,11 @@
           attributes = include.attributes.map(function(attr) {
             var attrAs = attr,
                 verbatim = false;
-<<<<<<< HEAD
 
             if (include.model && include.model._isGeometryAttribute(attr)) {
-                attr = self.geometrySelect(attr,include.as);
+                attr = self.geometrySelect(attr, include.as);
             }
             
-=======
-            
-            if (include.model && include.model._isGeometryAttribute(attr)) {
-                attr = self.geometrySelect(attr,include.as);
-            }
-              
->>>>>>> 0851477b
             if (Array.isArray(attr) && attr.length === 2) {
               if (attr[0]._isSequelizeMethod) {
                 if (attr[0] instanceof Utils.literal ||
@@ -2305,7 +2297,7 @@
     return value;
   },
 
-  geometrySelect: function(column,includeAs) {
+  geometrySelect: function(column, includeAs) {
     return this.quoteIdentifiers(column);
   }
 };
