--- conflicted
+++ resolved
@@ -426,15 +426,9 @@
     return this._previousDataValues[key];
   }
 
-<<<<<<< HEAD
-  return _.pick(this._previousDataValues, function(value, key) {
-    return this.changed(key);
-  }, this);
-=======
   return _.pickBy(this._previousDataValues, function(value, key) {
     return this.changed(key);
   }.bind(this));
->>>>>>> 4627da07
 };
 
 Instance.prototype._setInclude = function(key, value, options) {
@@ -849,22 +843,6 @@
       return this.Model.runHooks('beforeDestroy', this, options);
     }
   }).then(function() {
-<<<<<<< HEAD
-    var where = Utils.mapOptionFieldNames({ where: this.where() }, this.Model).where;
-
-    if (this.Model._timestampAttributes.deletedAt && options.force === false) {
-      var field = this.Model.rawAttributes[this.Model._timestampAttributes.deletedAt].field || this.Model._timestampAttributes.deletedAt;
-      var values = {};
-
-      values[field] = new Date();
-      where[field] = null;
-
-      this.setDataValue(field, values[field]);
-
-      return this.sequelize.getQueryInterface().update(this, this.Model.getTableName(options), values, where, _.defaults({ hooks: false }, options));
-    } else {
-      return this.sequelize.getQueryInterface().delete(this, this.Model.getTableName(options), where, _.assign({ type: QueryTypes.DELETE, limit: null }, options));
-=======
     var where = this.where();
 
     if (this.Model._timestampAttributes.deletedAt && options.force === false) {
@@ -880,7 +858,6 @@
       return this.sequelize.getQueryInterface().update(this, this.$Model.getTableName(options), values, where, _.defaults({ hooks: false }, options));
     } else {
       return this.sequelize.getQueryInterface().delete(this, this.$Model.getTableName(options), where, _.assign({ type: QueryTypes.DELETE, limit: null }, options));
->>>>>>> 4627da07
     }
   }).tap(function() {
     // Run after hook
