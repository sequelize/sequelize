--- conflicted
+++ resolved
@@ -518,17 +518,5 @@
   col: Symbol.for('col'),
   placeholder: Symbol.for('placeholder'),
   join: Symbol.for('join'),
-<<<<<<< HEAD
-  match: Symbol.for('match')
-} as OpTypes;
-=======
   match: Symbol.for('match'),
-} as OpTypes;
-
-export default Op;
-
-// https://github.com/sequelize/sequelize/issues/13791
-// remove me in v7: kept for backward compatibility as `export default Op` is
-// transpiled to `module.exports.default` instead of `module.exports`
-module.exports = Op;
->>>>>>> 63408faa
+} as OpTypes;