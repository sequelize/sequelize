--- conflicted
+++ resolved
@@ -2619,11 +2619,7 @@
         }
       }
 
-<<<<<<< HEAD
-      if (options.ignoreDuplicates && ['mssql', 'ibmi'].includes(dialect)) {
-=======
-      if (options.ignoreDuplicates && ['mssql', 'db2'].includes(dialect)) {
->>>>>>> 19046fc5
+      if (options.ignoreDuplicates && ['mssql', 'db2', 'ibmi'].includes(dialect)) {
         throw new Error(`${dialect} does not support the ignoreDuplicates option.`);
       }
       if (options.updateOnDuplicate && (dialect !== 'mysql' && dialect !== 'mariadb' && dialect !== 'sqlite' && dialect !== 'postgres' && dialect !== 'ibmi')) {
