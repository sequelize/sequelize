--- conflicted
+++ resolved
@@ -2050,41 +2050,6 @@
   }
 
   /**
-<<<<<<< HEAD
- * Find all the rows matching your query, within a specified offset / limit, and get the total number of rows matching your query. This is very useful for paging
- *
- * @example
- * const result = await Model.findAndCountAll({
- *   where: ...,
- *   limit: 12,
- *   offset: 12
- * });
- *
- * # In the above example, `result.rows` will contain rows 13 through 24, while `result.count` will return the total number of rows that matched your query.
- *
- * # When you add includes, only those which are required (either because they have a where clause, or because `required` is explicitly set to true on the include) will be added to the count part.
- *
- * # Suppose you want to find all users who have a profile attached:
- *
- * User.findAndCountAll({
- *   include: [
- *      { model: Profile, required: true}
- *   ],
- *   limit: 3
- * });
- *
- * # Because the include for `Profile` has `required` set it will result in an inner join, and only the users who have a profile will be counted. If we remove `required` from the include, both users with and without profiles will be counted
- *
- * @param {object} [options] See findAll options
- *
- * @see
- * {@link Model.findAll} for a specification of find and query options
- * @see
- * {@link Model.count} for a specification of count options
- *
- * @returns {Promise<{count: number, rows: Model[]}>}
- */
-=======
    * Find all the rows matching your query, within a specified offset / limit, and get the total number of rows matching your query. This is very useful for paging
    *
    * @example
@@ -2118,7 +2083,6 @@
    *
    * @returns {Promise<{count: number | number[], rows: Model[]}>}
    */
->>>>>>> 23aa67e9
   static async findAndCountAll(options) {
     if (options !== undefined && !_.isPlainObject(options)) {
       throw new Error('The argument passed to findAndCountAll must be an options object, use findByPk if you wish to pass a single primary key value');
