'use strict';

const assert = require('assert');
const _ = require('lodash');
const Dottie = require('dottie');

const Utils = require('./utils');
const { logger } = require('./utils/logger');
const BelongsTo = require('./associations/belongs-to');
const BelongsToMany = require('./associations/belongs-to-many');
const InstanceValidator = require('./instance-validator');
const QueryTypes = require('./query-types');
const sequelizeErrors = require('./errors');
const Association = require('./associations/base');
const HasMany = require('./associations/has-many');
const DataTypes = require('./data-types');
const Hooks = require('./hooks');
const associationsMixin = require('./associations/mixin');
const Op = require('./operators');
const { noDoubleNestedGroup } = require('./utils/deprecations');


// This list will quickly become dated, but failing to maintain this list just means
// we won't throw a warning when we should. At least most common cases will forever be covered
// so we stop throwing erroneous warnings when we shouldn't.
const validQueryKeywords = new Set(['where', 'attributes', 'paranoid', 'include', 'order', 'limit', 'offset',
  'transaction', 'lock', 'raw', 'logging', 'benchmark', 'having', 'searchPath', 'rejectOnEmpty', 'plain',
  'scope', 'group', 'through', 'defaults', 'distinct', 'primary', 'exception', 'type', 'hooks', 'force',
  'name']);

// List of attributes that should not be implicitly passed into subqueries/includes.
const nonCascadingOptions = ['include', 'attributes', 'originalAttributes', 'order', 'where', 'limit', 'offset', 'plain', 'group', 'having'];

/**
 * A Model represents a table in the database. Instances of this class represent a database row.
 *
 * Model instances operate with the concept of a `dataValues` property, which stores the actual values represented by the instance.
 * By default, the values from dataValues can also be accessed directly from the Instance, that is:
 * ```js
 * instance.field
 * // is the same as
 * instance.get('field')
 * // is the same as
 * instance.getDataValue('field')
 * ```
 * However, if getters and/or setters are defined for `field` they will be invoked, instead of returning the value from `dataValues`.
 * Accessing properties directly or using `get` is preferred for regular use, `getDataValue` should only be used for custom getters.
 *
 * @see
   * {@link Sequelize#define} for more information about getters and setters
 * @mixes Hooks
 */
class Model {
  static get queryInterface() {
    return this.sequelize.getQueryInterface();
  }

  static get queryGenerator() {
    return this.queryInterface.queryGenerator;
  }

  /**
   * A reference to the sequelize instance
   *
   * @see
   * {@link Sequelize}
   *
   * @property sequelize
   *
   * @returns {Sequelize}
   */
  get sequelize() {
    return this.constructor.sequelize;
  }

  /**
   * Builds a new model instance.
   *
   * @param {object}  [values={}] an object of key value pairs
   * @param {object}  [options] instance construction options
   * @param {boolean} [options.raw=false] If set to true, values will ignore field and virtual setters.
   * @param {boolean} [options.isNewRecord=true] Is this a new record
   * @param {Array}   [options.include] an array of include options - Used to build prefetched/included model instances. See `set`
   */
  constructor(values = {}, options = {}) {
    options = {
      isNewRecord: true,
      _schema: this.constructor._schema,
      _schemaDelimiter: this.constructor._schemaDelimiter,
      ...options
    };

    if (options.attributes) {
      options.attributes = options.attributes.map(attribute => Array.isArray(attribute) ? attribute[1] : attribute);
    }

    if (!options.includeValidated) {
      this.constructor._conformIncludes(options, this.constructor);
      if (options.include) {
        this.constructor._expandIncludeAll(options);
        this.constructor._validateIncludedElements(options);
      }
    }

    this.dataValues = {};
    this._previousDataValues = {};
    this.uniqno = 1;
    this._changed = new Set();
    this._options = options || {};

    /**
     * Returns true if this instance has not yet been persisted to the database
     *
     * @property isNewRecord
     * @returns {boolean}
     */
    this.isNewRecord = options.isNewRecord;

    this._initValues(values, options);
  }

  _initValues(values, options) {
    let defaults;
    let key;

    values = { ...values };

    if (options.isNewRecord) {
      defaults = {};

      if (this.constructor._hasDefaultValues) {
        defaults = _.mapValues(this.constructor._defaultValues, valueFn => {
          const value = valueFn();
          return value && value instanceof Utils.SequelizeMethod ? value : _.cloneDeep(value);
        });
      }

      // set id to null if not passed as value, a newly created dao has no id
      // removing this breaks bulkCreate
      // do after default values since it might have UUID as a default value
      if (this.constructor.primaryKeyAttributes.length) {
        this.constructor.primaryKeyAttributes.forEach(primaryKeyAttribute => {
          if (!Object.prototype.hasOwnProperty.call(defaults, primaryKeyAttribute)) {
            defaults[primaryKeyAttribute] = null;
          }
        });
      }

      if (this.constructor._timestampAttributes.createdAt && defaults[this.constructor._timestampAttributes.createdAt]) {
        this.dataValues[this.constructor._timestampAttributes.createdAt] = Utils.toDefaultValue(defaults[this.constructor._timestampAttributes.createdAt], this.sequelize.options.dialect);
        delete defaults[this.constructor._timestampAttributes.createdAt];
      }

      if (this.constructor._timestampAttributes.updatedAt && defaults[this.constructor._timestampAttributes.updatedAt]) {
        this.dataValues[this.constructor._timestampAttributes.updatedAt] = Utils.toDefaultValue(defaults[this.constructor._timestampAttributes.updatedAt], this.sequelize.options.dialect);
        delete defaults[this.constructor._timestampAttributes.updatedAt];
      }

      if (this.constructor._timestampAttributes.deletedAt && defaults[this.constructor._timestampAttributes.deletedAt]) {
        this.dataValues[this.constructor._timestampAttributes.deletedAt] = Utils.toDefaultValue(defaults[this.constructor._timestampAttributes.deletedAt], this.sequelize.options.dialect);
        delete defaults[this.constructor._timestampAttributes.deletedAt];
      }

      for (key in defaults) {
        if (values[key] === undefined) {
          this.set(key, Utils.toDefaultValue(defaults[key], this.sequelize.options.dialect), { raw: true });
          delete values[key];
        }
      }
    }

    this.set(values, options);
  }

  // validateIncludedElements should have been called before this method
  static _paranoidClause(model, options = {}) {
    // Apply on each include
    // This should be handled before handling where conditions because of logic with returns
    // otherwise this code will never run on includes of a already conditionable where
    if (options.include) {
      for (const include of options.include) {
        this._paranoidClause(include.model, include);
      }
    }

    // apply paranoid when groupedLimit is used
    if (_.get(options, 'groupedLimit.on.options.paranoid')) {
      const throughModel = _.get(options, 'groupedLimit.on.through.model');
      if (throughModel) {
        options.groupedLimit.through = this._paranoidClause(throughModel, options.groupedLimit.through);
      }
    }

    if (!model.options.timestamps || !model.options.paranoid || options.paranoid === false) {
      // This model is not paranoid, nothing to do here;
      return options;
    }

    const deletedAtCol = model._timestampAttributes.deletedAt;
    const deletedAtAttribute = model.rawAttributes[deletedAtCol];
    const deletedAtObject = {};

    let deletedAtDefaultValue = Object.prototype.hasOwnProperty.call(deletedAtAttribute, 'defaultValue') ? deletedAtAttribute.defaultValue : null;

    deletedAtDefaultValue = deletedAtDefaultValue || {
      [Op.eq]: null
    };

    deletedAtObject[deletedAtAttribute.field || deletedAtCol] = deletedAtDefaultValue;

    if (Utils.isWhereEmpty(options.where)) {
      options.where = deletedAtObject;
    } else {
      options.where = { [Op.and]: [deletedAtObject, options.where] };
    }

    return options;
  }

  static _addDefaultAttributes() {
    const tail = {};
    let head = {};

    // Add id if no primary key was manually added to definition
    // Can't use this.primaryKeys here, since this function is called before PKs are identified
    if (!_.some(this.rawAttributes, 'primaryKey')) {
      if ('id' in this.rawAttributes) {
        // Something is fishy here!
        throw new Error(`A column called 'id' was added to the attributes of '${this.tableName}' but not marked with 'primaryKey: true'`);
      }

      head = {
        id: {
          type: new DataTypes.INTEGER(),
          allowNull: false,
          primaryKey: true,
          autoIncrement: true,
          _autoGenerated: true
        }
      };
    }

    if (this._timestampAttributes.createdAt) {
      tail[this._timestampAttributes.createdAt] = {
        type: DataTypes.DATE,
        allowNull: false,
        _autoGenerated: true
      };
    }

    if (this._timestampAttributes.updatedAt) {
      tail[this._timestampAttributes.updatedAt] = {
        type: DataTypes.DATE,
        allowNull: false,
        _autoGenerated: true
      };
    }

    if (this._timestampAttributes.deletedAt) {
      tail[this._timestampAttributes.deletedAt] = {
        type: DataTypes.DATE,
        _autoGenerated: true
      };
    }

    if (this._versionAttribute) {
      tail[this._versionAttribute] = {
        type: DataTypes.INTEGER,
        allowNull: false,
        defaultValue: 0,
        _autoGenerated: true
      };
    }

    const newRawAttributes = {
      ...head,
      ...this.rawAttributes
    };
    _.each(tail, (value, attr) => {
      if (newRawAttributes[attr] === undefined) {
        newRawAttributes[attr] = value;
      }
    });

    this.rawAttributes = newRawAttributes;

    if (!Object.keys(this.primaryKeys).length) {
      this.primaryKeys.id = this.rawAttributes.id;
    }
  }

  static _findAutoIncrementAttribute() {
    this.autoIncrementAttribute = null;

    for (const name in this.rawAttributes) {
      if (Object.prototype.hasOwnProperty.call(this.rawAttributes, name)) {
        const definition = this.rawAttributes[name];
        if (definition && definition.autoIncrement) {
          if (this.autoIncrementAttribute) {
            throw new Error('Invalid Instance definition. Only one autoincrement field allowed.');
          }
          this.autoIncrementAttribute = name;
        }
      }
    }
  }

  static _conformIncludes(options, self) {
    if (!options.include) return;

    // if include is not an array, wrap in an array
    if (!Array.isArray(options.include)) {
      options.include = [options.include];
    } else if (!options.include.length) {
      delete options.include;
      return;
    }

    // convert all included elements to { model: Model } form
    options.include = options.include.map(include => this._conformInclude(include, self));
  }

  static _transformStringAssociation(include, self) {
    if (self && typeof include === 'string') {
      if (!Object.prototype.hasOwnProperty.call(self.associations, include)) {
        throw new Error(`Association with alias "${include}" does not exist on ${self.name}`);
      }
      return self.associations[include];
    }
    return include;
  }

  static _conformInclude(include, self) {
    if (include) {
      let model;

      if (include._pseudo) return include;

      include = this._transformStringAssociation(include, self);

      if (include instanceof Association) {
        if (self && include.target.name === self.name) {
          model = include.source;
        } else {
          model = include.target;
        }

        return { model, association: include, as: include.as };
      }

      if (include.prototype && include.prototype instanceof Model) {
        return { model: include };
      }

      if (_.isPlainObject(include)) {
        if (include.association) {
          include.association = this._transformStringAssociation(include.association, self);

          if (self && include.association.target.name === self.name) {
            model = include.association.source;
          } else {
            model = include.association.target;
          }

          if (!include.model) include.model = model;
          if (!include.as) include.as = include.association.as;

          this._conformIncludes(include, model);
          return include;
        }

        if (include.model) {
          this._conformIncludes(include, include.model);
          return include;
        }

        if (include.all) {
          this._conformIncludes(include);
          return include;
        }
      }
    }

    throw new Error('Include unexpected. Element has to be either a Model, an Association or an object.');
  }

  static _expandIncludeAllElement(includes, include) {
    // check 'all' attribute provided is valid
    let all = include.all;
    delete include.all;

    if (all !== true) {
      if (!Array.isArray(all)) {
        all = [all];
      }

      const validTypes = {
        BelongsTo: true,
        HasOne: true,
        HasMany: true,
        One: ['BelongsTo', 'HasOne'],
        Has: ['HasOne', 'HasMany'],
        Many: ['HasMany']
      };

      for (let i = 0; i < all.length; i++) {
        const type = all[i];
        if (type === 'All') {
          all = true;
          break;
        }

        const types = validTypes[type];
        if (!types) {
          throw new sequelizeErrors.EagerLoadingError(`include all '${type}' is not valid - must be BelongsTo, HasOne, HasMany, One, Has, Many or All`);
        }

        if (types !== true) {
          // replace type placeholder e.g. 'One' with its constituent types e.g. 'HasOne', 'BelongsTo'
          all.splice(i, 1);
          i--;
          for (let j = 0; j < types.length; j++) {
            if (!all.includes(types[j])) {
              all.unshift(types[j]);
              i++;
            }
          }
        }
      }
    }

    // add all associations of types specified to includes
    const nested = include.nested;
    if (nested) {
      delete include.nested;

      if (!include.include) {
        include.include = [];
      } else if (!Array.isArray(include.include)) {
        include.include = [include.include];
      }
    }

    const used = [];
    (function addAllIncludes(parent, includes) {
      _.forEach(parent.associations, association => {
        if (all !== true && !all.includes(association.associationType)) {
          return;
        }

        // check if model already included, and skip if so
        const model = association.target;
        const as = association.options.as;

        const predicate = { model };
        if (as) {
          // We only add 'as' to the predicate if it actually exists
          predicate.as = as;
        }

        if (_.some(includes, predicate)) {
          return;
        }

        // skip if recursing over a model already nested
        if (nested && used.includes(model)) {
          return;
        }
        used.push(parent);

        // include this model
        const thisInclude = Utils.cloneDeep(include);
        thisInclude.model = model;
        if (as) {
          thisInclude.as = as;
        }
        includes.push(thisInclude);

        // run recursively if nested
        if (nested) {
          addAllIncludes(model, thisInclude.include);
          if (thisInclude.include.length === 0) delete thisInclude.include;
        }
      });
      used.pop();
    })(this, includes);
  }

  static _validateIncludedElements(options, tableNames) {
    if (!options.model) options.model = this;

    tableNames = tableNames || {};
    options.includeNames = [];
    options.includeMap = {};

    /* Legacy */
    options.hasSingleAssociation = false;
    options.hasMultiAssociation = false;

    if (!options.parent) {
      options.topModel = options.model;
      options.topLimit = options.limit;
    }

    options.include = options.include.map(include => {
      include = this._conformInclude(include);
      include.parent = options;
      include.topLimit = options.topLimit;

      this._validateIncludedElement.call(options.model, include, tableNames, options);

      if (include.duplicating === undefined) {
        include.duplicating = include.association.isMultiAssociation;
      }

      include.hasDuplicating = include.hasDuplicating || include.duplicating;
      include.hasRequired = include.hasRequired || include.required;

      options.hasDuplicating = options.hasDuplicating || include.hasDuplicating;
      options.hasRequired = options.hasRequired || include.required;

      options.hasWhere = options.hasWhere || include.hasWhere || !!include.where;
      return include;
    });

    for (const include of options.include) {
      include.hasParentWhere = options.hasParentWhere || !!options.where;
      include.hasParentRequired = options.hasParentRequired || !!options.required;

      if (include.subQuery !== false && options.hasDuplicating && options.topLimit) {
        if (include.duplicating) {
          include.subQuery = include.subQuery || false;
          include.subQueryFilter = include.hasRequired;
        } else {
          include.subQuery = include.hasRequired;
          include.subQueryFilter = false;
        }
      } else {
        include.subQuery = include.subQuery || false;
        if (include.duplicating) {
          include.subQueryFilter = include.subQuery;
        } else {
          include.subQueryFilter = false;
          include.subQuery = include.subQuery || include.hasParentRequired && include.hasRequired && !include.separate;
        }
      }

      options.includeMap[include.as] = include;
      options.includeNames.push(include.as);

      // Set top level options
      if (options.topModel === options.model && options.subQuery === undefined && options.topLimit) {
        if (include.subQuery) {
          options.subQuery = include.subQuery;
        } else if (include.hasDuplicating) {
          options.subQuery = true;
        }
      }

      /* Legacy */
      options.hasIncludeWhere = options.hasIncludeWhere || include.hasIncludeWhere || !!include.where;
      options.hasIncludeRequired = options.hasIncludeRequired || include.hasIncludeRequired || !!include.required;

      if (include.association.isMultiAssociation || include.hasMultiAssociation) {
        options.hasMultiAssociation = true;
      }
      if (include.association.isSingleAssociation || include.hasSingleAssociation) {
        options.hasSingleAssociation = true;
      }
    }

    if (options.topModel === options.model && options.subQuery === undefined) {
      options.subQuery = false;
    }
    return options;
  }

  static _validateIncludedElement(include, tableNames, options) {
    tableNames[include.model.getTableName()] = true;

    if (include.attributes && !options.raw) {
      include.model._expandAttributes(include);

      include.originalAttributes = include.model._injectDependentVirtualAttributes(include.attributes);

      include = Utils.mapFinderOptions(include, include.model);

      if (include.attributes.length) {
        _.each(include.model.primaryKeys, (attr, key) => {
          // Include the primary key if it's not already included - take into account that the pk might be aliased (due to a .field prop)
          if (!include.attributes.some(includeAttr => {
            if (attr.field !== key) {
              return Array.isArray(includeAttr) && includeAttr[0] === attr.field && includeAttr[1] === key;
            }
            return includeAttr === key;
          })) {
            include.attributes.unshift(key);
          }
        });
      }
    } else {
      include = Utils.mapFinderOptions(include, include.model);
    }

    // pseudo include just needed the attribute logic, return
    if (include._pseudo) {
      if (!include.attributes) {
        include.attributes = Object.keys(include.model.tableAttributes);
      }
      return Utils.mapFinderOptions(include, include.model);
    }

    // check if the current Model is actually associated with the passed Model - or it's a pseudo include
    const association = include.association || this._getIncludedAssociation(include.model, include.as);

    include.association = association;
    include.as = association.as;

    // If through, we create a pseudo child include, to ease our parsing later on
    if (include.association.through && Object(include.association.through.model) === include.association.through.model) {
      if (!include.include) include.include = [];
      const through = include.association.through;

      include.through = _.defaults(include.through || {}, {
        model: through.model,
        as: through.model.name,
        association: {
          isSingleAssociation: true
        },
        _pseudo: true,
        parent: include
      });


      if (through.scope) {
        include.through.where = include.through.where ? { [Op.and]: [include.through.where, through.scope] } : through.scope;
      }

      include.include.push(include.through);
      tableNames[through.tableName] = true;
    }

    // include.model may be the main model, while the association target may be scoped - thus we need to look at association.target/source
    let model;
    if (include.model.scoped === true) {
      // If the passed model is already scoped, keep that
      model = include.model;
    } else {
      // Otherwise use the model that was originally passed to the association
      model = include.association.target.name === include.model.name ? include.association.target : include.association.source;
    }

    model._injectScope(include);

    // This check should happen after injecting the scope, since the scope may contain a .attributes
    if (!include.attributes) {
      include.attributes = Object.keys(include.model.tableAttributes);
    }

    include = Utils.mapFinderOptions(include, include.model);

    if (include.required === undefined) {
      include.required = !!include.where;
    }

    if (include.association.scope) {
      include.where = include.where ? { [Op.and]: [include.where, include.association.scope] } : include.association.scope;
    }

    if (include.limit && include.separate === undefined) {
      include.separate = true;
    }

    if (include.separate === true) {
      if (!(include.association instanceof HasMany)) {
        throw new Error('Only HasMany associations support include.separate');
      }

      include.duplicating = false;

      if (
        options.attributes
        && options.attributes.length
        && !_.flattenDepth(options.attributes, 2).includes(association.sourceKey)
      ) {
        options.attributes.push(association.sourceKey);
      }

      if (
        include.attributes
        && include.attributes.length
        && !_.flattenDepth(include.attributes, 2).includes(association.foreignKey)
      ) {
        include.attributes.push(association.foreignKey);
      }
    }

    // Validate child includes
    if (Object.prototype.hasOwnProperty.call(include, 'include')) {
      this._validateIncludedElements.call(include.model, include, tableNames);
    }

    return include;
  }

  static _getIncludedAssociation(targetModel, targetAlias) {
    const associations = this.getAssociations(targetModel);
    let association = null;
    if (associations.length === 0) {
      throw new sequelizeErrors.EagerLoadingError(`${targetModel.name} is not associated to ${this.name}!`);
    }
    if (associations.length === 1) {
      association = this.getAssociationForAlias(targetModel, targetAlias);
      if (association) {
        return association;
      }
      if (targetAlias) {
        const existingAliases = this.getAssociations(targetModel).map(association => association.as);
        throw new sequelizeErrors.EagerLoadingError(`${targetModel.name} is associated to ${this.name} using an alias. ` +
          `You've included an alias (${targetAlias}), but it does not match the alias(es) defined in your association (${existingAliases.join(', ')}).`);
      }
      throw new sequelizeErrors.EagerLoadingError(`${targetModel.name} is associated to ${this.name} using an alias. ` +
        'You must use the \'as\' keyword to specify the alias within your include statement.');
    }
    association = this.getAssociationForAlias(targetModel, targetAlias);
    if (!association) {
      throw new sequelizeErrors.EagerLoadingError(`${targetModel.name} is associated to ${this.name} multiple times. ` +
        'To identify the correct association, you must use the \'as\' keyword to specify the alias of the association you want to include.');
    }
    return association;
  }


  static _expandIncludeAll(options) {
    const includes = options.include;
    if (!includes) {
      return;
    }

    for (let index = 0; index < includes.length; index++) {
      const include = includes[index];

      if (include.all) {
        includes.splice(index, 1);
        index--;

        this._expandIncludeAllElement(includes, include);
      }
    }

    includes.forEach(include => {
      this._expandIncludeAll.call(include.model, include);
    });
  }

  static _conformIndex(index) {
    if (!index.fields) {
      throw new Error('Missing "fields" property for index definition');
    }

    index = _.defaults(index, {
      type: '',
      parser: null
    });

    if (index.type && index.type.toLowerCase() === 'unique') {
      index.unique = true;
      delete index.type;
    }

    return index;
  }


  static _uniqIncludes(options) {
    if (!options.include) return;

    options.include = _(options.include)
      .groupBy(include => `${include.model && include.model.name}-${include.as}`)
      .map(includes => this._assignOptions(...includes))
      .value();
  }

  static _baseMerge(...args) {
    _.assignWith(...args);
    this._conformIncludes(args[0], this);
    this._uniqIncludes(args[0]);
    return args[0];
  }

  static _mergeFunction(objValue, srcValue, key) {
    if (Array.isArray(objValue) && Array.isArray(srcValue)) {
      return _.union(objValue, srcValue);
    }
    if (key === 'where' || key === 'having') {
      if (srcValue instanceof Utils.SequelizeMethod) {
        srcValue = { [Op.and]: srcValue };
      }
      if (_.isPlainObject(objValue) && _.isPlainObject(srcValue)) {
        return Object.assign(objValue, srcValue);
      }
    } else if (key === 'attributes' && _.isPlainObject(objValue) && _.isPlainObject(srcValue)) {
      return _.assignWith(objValue, srcValue, (objValue, srcValue) => {
        if (Array.isArray(objValue) && Array.isArray(srcValue)) {
          return _.union(objValue, srcValue);
        }
      });
    }
    // If we have a possible object/array to clone, we try it.
    // Otherwise, we return the original value when it's not undefined,
    // or the resulting object in that case.
    if (srcValue) {
      return Utils.cloneDeep(srcValue, true);
    }
    return srcValue === undefined ? objValue : srcValue;
  }

  static _assignOptions(...args) {
    return this._baseMerge(...args, this._mergeFunction);
  }

  static _defaultsOptions(target, opts) {
    return this._baseMerge(target, opts, (srcValue, objValue, key) => {
      return this._mergeFunction(objValue, srcValue, key);
    });
  }

  /**
   * Initialize a model, representing a table in the DB, with attributes and options.
   *
   * The table columns are defined by the hash that is given as the first argument.
   * Each attribute of the hash represents a column.
   *
   * @example
   * Project.init({
   *   columnA: {
   *     type: Sequelize.BOOLEAN,
   *     validate: {
   *       is: ['[a-z]','i'],        // will only allow letters
   *       max: 23,                  // only allow values <= 23
   *       isIn: {
   *         args: [['en', 'zh']],
   *         msg: "Must be English or Chinese"
   *       }
   *     },
   *     field: 'column_a'
   *     // Other attributes here
   *   },
   *   columnB: Sequelize.STRING,
   *   columnC: 'MY VERY OWN COLUMN TYPE'
   * }, {sequelize})
   *
   * sequelize.models.modelName // The model will now be available in models under the class name
   *
   * @see
   * <a href="/master/manual/model-basics.html">Model Basics</a> guide
   *
   * @see
   * <a href="/master/manual/model-basics.html">Hooks</a> guide
   *
   * @see
   * <a href="/master/manual/validations-and-constraints.html"/>Validations & Constraints</a> guide
   *
   * @param {object}                  attributes An object, where each attribute is a column of the table. Each column can be either a DataType, a string or a type-description object, with the properties described below:
   * @param {string|DataTypes|object} attributes.column The description of a database column
   * @param {string|DataTypes}        attributes.column.type A string or a data type
   * @param {boolean}                 [attributes.column.allowNull=true] If false, the column will have a NOT NULL constraint, and a not null validation will be run before an instance is saved.
   * @param {any}                     [attributes.column.defaultValue=null] A literal default value, a JavaScript function, or an SQL function (see `sequelize.fn`)
   * @param {string|boolean}          [attributes.column.unique=false] If true, the column will get a unique constraint. If a string is provided, the column will be part of a composite unique index. If multiple columns have the same string, they will be part of the same unique index
   * @param {boolean}                 [attributes.column.primaryKey=false] If true, this attribute will be marked as primary key
   * @param {string}                  [attributes.column.field=null] If set, sequelize will map the attribute name to a different name in the database
   * @param {boolean}                 [attributes.column.autoIncrement=false] If true, this column will be set to auto increment
   * @param {boolean}                 [attributes.column.autoIncrementIdentity=false] If true, combined with autoIncrement=true, will use Postgres `GENERATED BY DEFAULT AS IDENTITY` instead of `SERIAL`. Postgres 10+ only.
   * @param {string}                  [attributes.column.comment=null] Comment for this column
   * @param {string|Model}            [attributes.column.references=null] An object with reference configurations
   * @param {string|Model}            [attributes.column.references.model] If this column references another table, provide it here as a Model, or a string
   * @param {string}                  [attributes.column.references.key='id'] The column of the foreign table that this column references
   * @param {string}                  [attributes.column.onUpdate] What should happen when the referenced key is updated. One of CASCADE, RESTRICT, SET DEFAULT, SET NULL or NO ACTION
   * @param {string}                  [attributes.column.onDelete] What should happen when the referenced key is deleted. One of CASCADE, RESTRICT, SET DEFAULT, SET NULL or NO ACTION
   * @param {Function}                [attributes.column.get] Provide a custom getter for this column. Use `this.getDataValue(String)` to manipulate the underlying values.
   * @param {Function}                [attributes.column.set] Provide a custom setter for this column. Use `this.setDataValue(String, Value)` to manipulate the underlying values.
   * @param {object}                  [attributes.column.validate] An object of validations to execute for this column every time the model is saved. Can be either the name of a validation provided by validator.js, a validation function provided by extending validator.js (see the `DAOValidator` property for more details), or a custom validation function. Custom validation functions are called with the value of the field and the instance itself as the `this` binding, and can possibly take a second callback argument, to signal that they are asynchronous. If the validator is sync, it should throw in the case of a failed validation; if it is async, the callback should be called with the error text.
   * @param {object}                  options These options are merged with the default define options provided to the Sequelize constructor
   * @param {object}                  options.sequelize Define the sequelize instance to attach to the new Model. Throw error if none is provided.
   * @param {string}                  [options.modelName] Set name of the model. By default its same as Class name.
   * @param {object}                  [options.defaultScope={}] Define the default search scope to use for this model. Scopes have the same form as the options passed to find / findAll
   * @param {object}                  [options.scopes] More scopes, defined in the same way as defaultScope above. See `Model.scope` for more information about how scopes are defined, and what you can do with them
   * @param {boolean}                 [options.omitNull] Don't persist null values. This means that all columns with null values will not be saved
   * @param {boolean}                 [options.timestamps=true] Adds createdAt and updatedAt timestamps to the model.
   * @param {boolean}                 [options.paranoid=false] Calling `destroy` will not delete the model, but instead set a `deletedAt` timestamp if this is true. Needs `timestamps=true` to work
   * @param {boolean}                 [options.underscored=false] Add underscored field to all attributes, this covers user defined attributes, timestamps and foreign keys. Will not affect attributes with explicitly set `field` option
   * @param {boolean}                 [options.freezeTableName=false] If freezeTableName is true, sequelize will not try to alter the model name to get the table name. Otherwise, the model name will be pluralized
   * @param {object}                  [options.name] An object with two attributes, `singular` and `plural`, which are used when this model is associated to others.
   * @param {string}                  [options.name.singular=Utils.singularize(modelName)] Singular name for model
   * @param {string}                  [options.name.plural=Utils.pluralize(modelName)] Plural name for model
   * @param {Array<object>}           [options.indexes] indexes definitions
   * @param {string}                  [options.indexes[].name] The name of the index. Defaults to model name + _ + fields concatenated
   * @param {string}                  [options.indexes[].type] Index type. Only used by mysql. One of `UNIQUE`, `FULLTEXT` and `SPATIAL`
   * @param {string}                  [options.indexes[].using] The method to create the index by (`USING` statement in SQL). BTREE and HASH are supported by mysql and postgres, and postgres additionally supports GIST and GIN.
   * @param {string}                  [options.indexes[].operator] Specify index operator.
   * @param {boolean}                 [options.indexes[].unique=false] Should the index by unique? Can also be triggered by setting type to `UNIQUE`
   * @param {boolean}                 [options.indexes[].concurrently=false] PostgresSQL will build the index without taking any write locks. Postgres only
   * @param {Array<string|object>}    [options.indexes[].fields] An array of the fields to index. Each field can either be a string containing the name of the field, a sequelize object (e.g `sequelize.fn`), or an object with the following attributes: `attribute` (field name), `length` (create a prefix index of length chars), `order` (the direction the column should be sorted in), `collate` (the collation (sort order) for the column)
   * @param {string|boolean}          [options.createdAt] Override the name of the createdAt attribute if a string is provided, or disable it if false. Timestamps must be true. Underscored field will be set with underscored setting.
   * @param {string|boolean}          [options.updatedAt] Override the name of the updatedAt attribute if a string is provided, or disable it if false. Timestamps must be true. Underscored field will be set with underscored setting.
   * @param {string|boolean}          [options.deletedAt] Override the name of the deletedAt attribute if a string is provided, or disable it if false. Timestamps must be true. Underscored field will be set with underscored setting.
   * @param {string}                  [options.tableName] Defaults to pluralized model name, unless freezeTableName is true, in which case it uses model name verbatim
   * @param {string}                  [options.schema='public'] schema
   * @param {string}                  [options.engine] Specify engine for model's table
   * @param {string}                  [options.charset] Specify charset for model's table
   * @param {string}                  [options.comment] Specify comment for model's table
   * @param {string}                  [options.collate] Specify collation for model's table
   * @param {string}                  [options.initialAutoIncrement] Set the initial AUTO_INCREMENT value for the table in MySQL.
   * @param {object}                  [options.hooks] An object of hook function that are called before and after certain lifecycle events. The possible hooks are: beforeValidate, afterValidate, validationFailed, beforeBulkCreate, beforeBulkDestroy, beforeBulkUpdate, beforeCreate, beforeDestroy, beforeUpdate, afterCreate, beforeSave, afterDestroy, afterUpdate, afterBulkCreate, afterSave, afterBulkDestroy and afterBulkUpdate. See Hooks for more information about hook functions and their signatures. Each property can either be a function, or an array of functions.
   * @param {object}                  [options.validate] An object of model wide validations. Validations have access to all model values via `this`. If the validator function takes an argument, it is assumed to be async, and is called with a callback that accepts an optional error.
   *
   * @returns {Model}
   */
  static init(attributes, options = {}) {
    if (!options.sequelize) {
      throw new Error('No Sequelize instance passed');
    }

    this.sequelize = options.sequelize;

    const globalOptions = this.sequelize.options;

    options = Utils.merge(_.cloneDeep(globalOptions.define), options);

    if (!options.modelName) {
      options.modelName = this.name;
    }

    options = Utils.merge({
      name: {
        plural: Utils.pluralize(options.modelName),
        singular: Utils.singularize(options.modelName)
      },
      indexes: [],
      omitNull: globalOptions.omitNull,
      schema: globalOptions.schema
    }, options);

    this.sequelize.runHooks('beforeDefine', attributes, options);

    if (options.modelName !== this.name) {
      Object.defineProperty(this, 'name', { value: options.modelName });
    }
    delete options.modelName;

    this.options = {
      timestamps: true,
      validate: {},
      freezeTableName: false,
      underscored: false,
      paranoid: false,
      rejectOnEmpty: false,
      whereCollection: null,
      schema: null,
      schemaDelimiter: '',
      defaultScope: {},
      scopes: {},
      indexes: [],
      ...options
    };

    // if you call "define" multiple times for the same modelName, do not clutter the factory
    if (this.sequelize.isDefined(this.name)) {
      this.sequelize.modelManager.removeModel(this.sequelize.modelManager.getModel(this.name));
    }

    this.associations = {};
    this._setupHooks(options.hooks);

    this.underscored = this.options.underscored;

    if (!this.options.tableName) {
      this.tableName = this.options.freezeTableName ? this.name : Utils.underscoredIf(Utils.pluralize(this.name), this.underscored);
    } else {
      this.tableName = this.options.tableName;
    }

    this._schema = this.options.schema;
    this._schemaDelimiter = this.options.schemaDelimiter;

    // error check options
    _.each(options.validate, (validator, validatorType) => {
      if (Object.prototype.hasOwnProperty.call(attributes, validatorType)) {
        throw new Error(`A model validator function must not have the same name as a field. Model: ${this.name}, field/validation name: ${validatorType}`);
      }

      if (typeof validator !== 'function') {
        throw new Error(`Members of the validate option must be functions. Model: ${this.name}, error with validate member ${validatorType}`);
      }
    });

    this.rawAttributes = _.mapValues(attributes, (attribute, name) => {
      attribute = this.sequelize.normalizeAttribute(attribute);

      if (attribute.type === undefined) {
        throw new Error(`Unrecognized datatype for attribute "${this.name}.${name}"`);
      }

      if (attribute.allowNull !== false && _.get(attribute, 'validate.notNull')) {
        throw new Error(`Invalid definition for "${this.name}.${name}", "notNull" validator is only allowed with "allowNull:false"`);
      }

      if (_.get(attribute, 'references.model.prototype') instanceof Model) {
        attribute.references.model = attribute.references.model.getTableName();
      }

      return attribute;
    });

    const tableName = this.getTableName();
    this._indexes = this.options.indexes
      .map(index => Utils.nameIndex(this._conformIndex(index), tableName));

    this.primaryKeys = {};
    this._readOnlyAttributes = new Set();
    this._timestampAttributes = {};

    // setup names of timestamp attributes
    if (this.options.timestamps) {
      for (const key of ['createdAt', 'updatedAt', 'deletedAt']) {
        if (!['undefined', 'string', 'boolean'].includes(typeof this.options[key])) {
          throw new Error(`Value for "${key}" option must be a string or a boolean, got ${typeof this.options[key]}`);
        }
        if (this.options[key] === '') {
          throw new Error(`Value for "${key}" option cannot be an empty string`);
        }
      }

      if (this.options.createdAt !== false) {
        this._timestampAttributes.createdAt =
          typeof this.options.createdAt === 'string' ? this.options.createdAt : 'createdAt';
        this._readOnlyAttributes.add(this._timestampAttributes.createdAt);
      }
      if (this.options.updatedAt !== false) {
        this._timestampAttributes.updatedAt =
          typeof this.options.updatedAt === 'string' ? this.options.updatedAt : 'updatedAt';
        this._readOnlyAttributes.add(this._timestampAttributes.updatedAt);
      }
      if (this.options.paranoid && this.options.deletedAt !== false) {
        this._timestampAttributes.deletedAt =
          typeof this.options.deletedAt === 'string' ? this.options.deletedAt : 'deletedAt';
        this._readOnlyAttributes.add(this._timestampAttributes.deletedAt);
      }
    }

    // setup name for version attribute
    if (this.options.version) {
      this._versionAttribute = typeof this.options.version === 'string' ? this.options.version : 'version';
      this._readOnlyAttributes.add(this._versionAttribute);
    }

    this._hasReadOnlyAttributes = this._readOnlyAttributes.size > 0;

    // Add head and tail default attributes (id, timestamps)
    this._addDefaultAttributes();
    this.refreshAttributes();
    this._findAutoIncrementAttribute();

    this._scope = this.options.defaultScope;
    this._scopeNames = ['defaultScope'];

    this.sequelize.modelManager.addModel(this);
    this.sequelize.runHooks('afterDefine', this);

    return this;
  }

  static refreshAttributes() {
    const attributeManipulation = {};

    this.prototype._customGetters = {};
    this.prototype._customSetters = {};

    ['get', 'set'].forEach(type => {
      const opt = `${type}terMethods`;
      const funcs = { ...this.options[opt] };
      const _custom = type === 'get' ? this.prototype._customGetters : this.prototype._customSetters;

      _.each(funcs, (method, attribute) => {
        _custom[attribute] = method;

        if (type === 'get') {
          funcs[attribute] = function() {
            return this.get(attribute);
          };
        }
        if (type === 'set') {
          funcs[attribute] = function(value) {
            return this.set(attribute, value);
          };
        }
      });

      _.each(this.rawAttributes, (options, attribute) => {
        if (Object.prototype.hasOwnProperty.call(options, type)) {
          _custom[attribute] = options[type];
        }

        if (type === 'get') {
          funcs[attribute] = function() {
            return this.get(attribute);
          };
        }
        if (type === 'set') {
          funcs[attribute] = function(value) {
            return this.set(attribute, value);
          };
        }
      });

      _.each(funcs, (fct, name) => {
        if (!attributeManipulation[name]) {
          attributeManipulation[name] = {
            configurable: true
          };
        }
        attributeManipulation[name][type] = fct;
      });
    });

    this._dataTypeChanges = {};
    this._dataTypeSanitizers = {};

    this._hasBooleanAttributes = false;
    this._hasDateAttributes = false;
    this._jsonAttributes = new Set();
    this._virtualAttributes = new Set();
    this._defaultValues = {};
    this.prototype.validators = {};

    this.fieldRawAttributesMap = {};

    this.primaryKeys = {};
    this.uniqueKeys = {};

    _.each(this.rawAttributes, (definition, name) => {
      definition.type = this.sequelize.normalizeDataType(definition.type);

      definition.Model = this;
      definition.fieldName = name;
      definition._modelAttribute = true;

      if (definition.field === undefined) {
        definition.field = Utils.underscoredIf(name, this.underscored);
      }

      if (definition.primaryKey === true) {
        this.primaryKeys[name] = definition;
      }

      this.fieldRawAttributesMap[definition.field] = definition;

      if (definition.type._sanitize) {
        this._dataTypeSanitizers[name] = definition.type._sanitize;
      }

      if (definition.type._isChanged) {
        this._dataTypeChanges[name] = definition.type._isChanged;
      }

      if (definition.type instanceof DataTypes.BOOLEAN) {
        this._hasBooleanAttributes = true;
      } else if (definition.type instanceof DataTypes.DATE || definition.type instanceof DataTypes.DATEONLY) {
        this._hasDateAttributes = true;
      } else if (definition.type instanceof DataTypes.JSON) {
        this._jsonAttributes.add(name);
      } else if (definition.type instanceof DataTypes.VIRTUAL) {
        this._virtualAttributes.add(name);
      }

      if (Object.prototype.hasOwnProperty.call(definition, 'defaultValue')) {
        this._defaultValues[name] = () => Utils.toDefaultValue(definition.defaultValue, this.sequelize.options.dialect);
      }

      if (Object.prototype.hasOwnProperty.call(definition, 'unique') && definition.unique) {
        let idxName;
        if (
          typeof definition.unique === 'object' &&
          Object.prototype.hasOwnProperty.call(definition.unique, 'name')
        ) {
          idxName = definition.unique.name;
        } else if (typeof definition.unique === 'string') {
          idxName = definition.unique;
        } else {
          idxName = `${this.tableName}_${name}_unique`;
        }

        const idx = this.uniqueKeys[idxName] || { fields: [] };

        idx.fields.push(definition.field);
        idx.msg = idx.msg || definition.unique.msg || null;
        idx.name = idxName || false;
        idx.column = name;
        idx.customIndex = definition.unique !== true;

        this.uniqueKeys[idxName] = idx;
      }

      if (Object.prototype.hasOwnProperty.call(definition, 'validate')) {
        this.prototype.validators[name] = definition.validate;
      }

      if (definition.index === true && definition.type instanceof DataTypes.JSONB) {
        this._indexes.push(
          Utils.nameIndex(
            this._conformIndex({
              fields: [definition.field || name],
              using: 'gin'
            }),
            this.getTableName()
          )
        );

        delete definition.index;
      }
    });

    // Create a map of field to attribute names
    this.fieldAttributeMap = _.reduce(this.fieldRawAttributesMap, (map, value, key) => {
      if (key !== value.fieldName) {
        map[key] = value.fieldName;
      }
      return map;
    }, {});

    this._hasJsonAttributes = !!this._jsonAttributes.size;

    this._hasVirtualAttributes = !!this._virtualAttributes.size;

    this._hasDefaultValues = !_.isEmpty(this._defaultValues);

    this.tableAttributes = _.omitBy(this.rawAttributes, (_a, key) => this._virtualAttributes.has(key));

    this.prototype._hasCustomGetters = Object.keys(this.prototype._customGetters).length;
    this.prototype._hasCustomSetters = Object.keys(this.prototype._customSetters).length;

    for (const key of Object.keys(attributeManipulation)) {
      if (Object.prototype.hasOwnProperty.call(Model.prototype, key)) {
        this.sequelize.log(`Not overriding built-in method from model attribute: ${key}`);
        continue;
      }
      Object.defineProperty(this.prototype, key, attributeManipulation[key]);
    }

    this.prototype.rawAttributes = this.rawAttributes;
    this.prototype._isAttribute = key => Object.prototype.hasOwnProperty.call(this.prototype.rawAttributes, key);

    // Primary key convenience constiables
    this.primaryKeyAttributes = Object.keys(this.primaryKeys);
    this.primaryKeyAttribute = this.primaryKeyAttributes[0];
    if (this.primaryKeyAttribute) {
      this.primaryKeyField = this.rawAttributes[this.primaryKeyAttribute].field || this.primaryKeyAttribute;
    }

    this._hasPrimaryKeys = this.primaryKeyAttributes.length > 0;
    this._isPrimaryKey = key => this.primaryKeyAttributes.includes(key);
  }

  /**
   * Remove attribute from model definition
   *
   * @param {string} attribute name of attribute to remove
   */
  static removeAttribute(attribute) {
    delete this.rawAttributes[attribute];
    this.refreshAttributes();
  }

  /**
   * Sync this Model to the DB, that is create the table.
   *
   * @param {object} [options] sync options
   *
   * @see
   * {@link Sequelize#sync} for options
   *
   * @returns {Promise<Model>}
   */
  static async sync(options) {
    options = { ...this.options, ...options };
    options.hooks = options.hooks === undefined ? true : !!options.hooks;

    const attributes = this.tableAttributes;
    const rawAttributes = this.fieldRawAttributesMap;

    if (options.hooks) {
      await this.runHooks('beforeSync', options);
    }
    if (options.force) {
      await this.drop(options);
    }

    const tableName = this.getTableName(options);

    await this.queryInterface.createTable(tableName, attributes, options, this);

    if (options.alter) {
      const tableInfos = await Promise.all([
        this.queryInterface.describeTable(tableName, options),
        this.queryInterface.getForeignKeyReferencesForTable(tableName, options)
      ]);
      const columns = tableInfos[0];
      // Use for alter foreign keys
      const foreignKeyReferences = tableInfos[1];
      const removedConstraints = {};

      for (const columnName in attributes) {
        if (!Object.prototype.hasOwnProperty.call(attributes, columnName)) continue;
        if (!columns[columnName] && !columns[attributes[columnName].field]) {
          await this.queryInterface.addColumn(tableName, attributes[columnName].field || columnName, attributes[columnName], options);
        }
      }

      if (options.alter === true || typeof options.alter === 'object' && options.alter.drop !== false) {
        for (const columnName in columns) {
          if (!Object.prototype.hasOwnProperty.call(columns, columnName)) continue;
          const currentAttribute = rawAttributes[columnName];
          if (!currentAttribute) {
            await this.queryInterface.removeColumn(tableName, columnName, options);
            continue;
          }
          if (currentAttribute.primaryKey) continue;
          // Check foreign keys. If it's a foreign key, it should remove constraint first.
          const references = currentAttribute.references;
          if (currentAttribute.references) {
            const database = this.sequelize.config.database;
            const schema = this.sequelize.config.schema;
            // Find existed foreign keys
            for (const foreignKeyReference of foreignKeyReferences) {
              const constraintName = foreignKeyReference.constraintName;
              if (!!constraintName
                && foreignKeyReference.tableCatalog === database
                && (schema ? foreignKeyReference.tableSchema === schema : true)
                && foreignKeyReference.referencedTableName === references.model
                && foreignKeyReference.referencedColumnName === references.key
                && (schema ? foreignKeyReference.referencedTableSchema === schema : true)
                && !removedConstraints[constraintName]) {
                // Remove constraint on foreign keys.
                await this.queryInterface.removeConstraint(tableName, constraintName, options);
                removedConstraints[constraintName] = true;
              }
            }
          }
          await this.queryInterface.changeColumn(tableName, columnName, currentAttribute, options);
        }
      }
    }
    let indexes = await this.queryInterface.showIndex(tableName, options);
    indexes = this._indexes.filter(item1 =>
      !indexes.some(item2 => item1.name === item2.name)
    ).sort((index1, index2) => {
      if (this.sequelize.options.dialect === 'postgres') {
        // move concurrent indexes to the bottom to avoid weird deadlocks
        if (index1.concurrently === true) return 1;
        if (index2.concurrently === true) return -1;
      }

      return 0;
    });

    for (const index of indexes) {
      await this.queryInterface.addIndex(tableName, { ...options, ...index });
    }

    if (options.hooks) {
      await this.runHooks('afterSync', options);
    }

    return this;
  }

  /**
   * Drop the table represented by this Model
   *
   * @param {object}   [options] drop options
   * @param {boolean}  [options.cascade=false]   Also drop all objects depending on this table, such as views. Only works in postgres
   * @param {Function} [options.logging=false]   A function that gets executed while running the query to log the sql.
   * @param {boolean}  [options.benchmark=false] Pass query execution time in milliseconds as second argument to logging function (options.logging).
   *
   * @returns {Promise}
   */
  static async drop(options) {
    return await this.queryInterface.dropTable(this.getTableName(options), options);
  }

  static async dropSchema(schema) {
    return await this.queryInterface.dropSchema(schema);
  }

  /**
   * Apply a schema to this model. For postgres, this will actually place the schema in front of the table name - `"schema"."tableName"`,
   * while the schema will be prepended to the table name for mysql and sqlite - `'schema.tablename'`.
   *
   * This method is intended for use cases where the same model is needed in multiple schemas. In such a use case it is important
   * to call `model.schema(schema, [options]).sync()` for each model to ensure the models are created in the correct schema.
   *
   * If a single default schema per model is needed, set the `options.schema='schema'` parameter during the `define()` call
   * for the model.
   *
   * @param {string}   schema The name of the schema
   * @param {object}   [options] schema options
   * @param {string}   [options.schemaDelimiter='.'] The character(s) that separates the schema name from the table name
   * @param {Function} [options.logging=false] A function that gets executed while running the query to log the sql.
   * @param {boolean}  [options.benchmark=false] Pass query execution time in milliseconds as second argument to logging function (options.logging).
   *
   * @see
   * {@link Sequelize#define} for more information about setting a default schema.
   *
   * @returns {Model}
   */
  static schema(schema, options) {

    const clone = class extends this {};
    Object.defineProperty(clone, 'name', { value: this.name });

    clone._schema = schema;

    if (options) {
      if (typeof options === 'string') {
        clone._schemaDelimiter = options;
      } else if (options.schemaDelimiter) {
        clone._schemaDelimiter = options.schemaDelimiter;
      }
    }

    return clone;
  }

  /**
   * Get the table name of the model, taking schema into account. The method will return The name as a string if the model has no schema,
   * or an object with `tableName`, `schema` and `delimiter` properties.
   *
   * @returns {string|object}
   */
  static getTableName() {
    return this.queryGenerator.addSchema(this);
  }

  /**
   * Get un-scoped model
   *
   * @returns {Model}
   */
  static unscoped() {
    return this.scope();
  }

  /**
   * Add a new scope to the model. This is especially useful for adding scopes with includes, when the model you want to include is not available at the time this model is defined.
   *
   * By default this will throw an error if a scope with that name already exists. Pass `override: true` in the options object to silence this error.
   *
   * @param {string}          name The name of the scope. Use `defaultScope` to override the default scope
   * @param {object|Function} scope scope or options
   * @param {object}          [options] scope options
   * @param {boolean}         [options.override=false] override old scope if already defined
   */
  static addScope(name, scope, options) {
    options = { override: false, ...options };

    if ((name === 'defaultScope' && Object.keys(this.options.defaultScope).length > 0 || name in this.options.scopes) && options.override === false) {
      throw new Error(`The scope ${name} already exists. Pass { override: true } as options to silence this error`);
    }

    if (name === 'defaultScope') {
      this.options.defaultScope = this._scope = scope;
    } else {
      this.options.scopes[name] = scope;
    }
  }

  /**
   * Apply a scope created in `define` to the model.
   *
   * @example <caption>how to create scopes</caption>
   * const Model = sequelize.define('model', attributes, {
   *   defaultScope: {
   *     where: {
   *       username: 'dan'
   *     },
   *     limit: 12
   *   },
   *   scopes: {
   *     isALie: {
   *       where: {
   *         stuff: 'cake'
   *       }
   *     },
   *     complexFunction: function(email, accessLevel) {
   *       return {
   *         where: {
   *           email: {
   *             [Op.like]: email
   *           },
   *           access_level {
   *             [Op.gte]: accessLevel
   *           }
   *         }
   *       }
   *     }
   *   }
   * })
   *
   * # As you have defined a default scope, every time you do Model.find, the default scope is appended to your query. Here's a couple of examples:
   *
   * Model.findAll() // WHERE username = 'dan'
   * Model.findAll({ where: { age: { [Op.gt]: 12 } } }) // WHERE age > 12 AND username = 'dan'
   *
   * @example <caption>To invoke scope functions you can do</caption>
   * Model.scope({ method: ['complexFunction', 'dan@sequelize.com', 42]}).findAll()
   * // WHERE email like 'dan@sequelize.com%' AND access_level >= 42
   *
   * @param {?Array|object|string} [option] The scope(s) to apply. Scopes can either be passed as consecutive arguments, or as an array of arguments. To apply simple scopes and scope functions with no arguments, pass them as strings. For scope function, pass an object, with a `method` property. The value can either be a string, if the method does not take any arguments, or an array, where the first element is the name of the method, and consecutive elements are arguments to that method. Pass null to remove all scopes, including the default.
   *
   * @returns {Model} A reference to the model, with the scope(s) applied. Calling scope again on the returned model will clear the previous scope.
   */
  static scope(option) {
    const self = class extends this {};
    let scope;
    let scopeName;

    Object.defineProperty(self, 'name', { value: this.name });

    self._scope = {};
    self._scopeNames = [];
    self.scoped = true;

    if (!option) {
      return self;
    }

    const options = _.flatten(arguments);

    for (const option of options) {
      scope = null;
      scopeName = null;

      if (_.isPlainObject(option)) {
        if (option.method) {
          if (Array.isArray(option.method) && !!self.options.scopes[option.method[0]]) {
            scopeName = option.method[0];
            scope = self.options.scopes[scopeName].apply(self, option.method.slice(1));
          }
          else if (self.options.scopes[option.method]) {
            scopeName = option.method;
            scope = self.options.scopes[scopeName].apply(self);
          }
        } else {
          scope = option;
        }
      } else if (option === 'defaultScope' && _.isPlainObject(self.options.defaultScope)) {
        scope = self.options.defaultScope;
      } else {
        scopeName = option;
        scope = self.options.scopes[scopeName];
        if (typeof scope === 'function') {
          scope = scope();
        }
      }

      if (scope) {
        this._conformIncludes(scope, this);
        // clone scope so it doesn't get modified
        this._assignOptions(self._scope, Utils.cloneDeep(scope));
        self._scopeNames.push(scopeName ? scopeName : 'defaultScope');
      } else {
        throw new sequelizeErrors.SequelizeScopeError(`Invalid scope ${scopeName} called.`);
      }
    }

    return self;
  }

  /**
   * Search for multiple instances.
   *
   * @example <caption>Simple search using AND and =</caption>
   * Model.findAll({
   *   where: {
   *     attr1: 42,
   *     attr2: 'cake'
   *   }
   * })
   *
   * # WHERE attr1 = 42 AND attr2 = 'cake'
   *
   * @example <caption>Using greater than, less than etc.</caption>
   * const {gt, lte, ne, in: opIn} = Sequelize.Op;
   *
   * Model.findAll({
   *   where: {
   *     attr1: {
   *       [gt]: 50
   *     },
   *     attr2: {
   *       [lte]: 45
   *     },
   *     attr3: {
   *       [opIn]: [1,2,3]
   *     },
   *     attr4: {
   *       [ne]: 5
   *     }
   *   }
   * })
   *
   * # WHERE attr1 > 50 AND attr2 <= 45 AND attr3 IN (1,2,3) AND attr4 != 5
   *
   * @example <caption>Queries using OR</caption>
   * const {or, and, gt, lt} = Sequelize.Op;
   *
   * Model.findAll({
   *   where: {
   *     name: 'a project',
   *     [or]: [
   *       {id: [1, 2, 3]},
   *       {
   *         [and]: [
   *           {id: {[gt]: 10}},
   *           {id: {[lt]: 100}}
   *         ]
   *       }
   *     ]
   *   }
   * });
   *
   * # WHERE `Model`.`name` = 'a project' AND (`Model`.`id` IN (1, 2, 3) OR (`Model`.`id` > 10 AND `Model`.`id` < 100));
   *
   * @see
   * {@link Operators} for possible operators
   * __Alias__: _all_
   *
   * The promise is resolved with an array of Model instances if the query succeeds._
   *
   * @param  {object}                                                    [options] A hash of options to describe the scope of the search
   * @param  {object}                                                    [options.where] A hash of attributes to describe your search. See above for examples.
   * @param  {Array<string>|object}                                      [options.attributes] A list of the attributes that you want to select, or an object with `include` and `exclude` keys. To rename an attribute, you can pass an array, with two elements - the first is the name of the attribute in the DB (or some kind of expression such as `Sequelize.literal`, `Sequelize.fn` and so on), and the second is the name you want the attribute to have in the returned instance
   * @param  {Array<string>}                                             [options.attributes.include] Select all the attributes of the model, plus some additional ones. Useful for aggregations, e.g. `{ attributes: { include: [[sequelize.fn('COUNT', sequelize.col('id')), 'total']] }`
   * @param  {Array<string>}                                             [options.attributes.exclude] Select all the attributes of the model, except some few. Useful for security purposes e.g. `{ attributes: { exclude: ['password'] } }`
   * @param  {boolean}                                                   [options.paranoid=true] If true, only non-deleted records will be returned. If false, both deleted and non-deleted records will be returned. Only applies if `options.paranoid` is true for the model.
   * @param  {Array<object|Model|string>}                                [options.include] A list of associations to eagerly load using a left join. Supported is either `{ include: [ Model1, Model2, ...]}` or `{ include: [{ model: Model1, as: 'Alias' }]}` or `{ include: ['Alias']}`. If your association are set up with an `as` (eg. `X.hasMany(Y, { as: 'Z }`, you need to specify Z in the as attribute when eager loading Y).
   * @param  {Model}                                                     [options.include[].model] The model you want to eagerly load
   * @param  {string}                                                    [options.include[].as] The alias of the relation, in case the model you want to eagerly load is aliased. For `hasOne` / `belongsTo`, this should be the singular name, and for `hasMany`, it should be the plural
   * @param  {Association}                                               [options.include[].association] The association you want to eagerly load. (This can be used instead of providing a model/as pair)
   * @param  {object}                                                    [options.include[].where] Where clauses to apply to the child models. Note that this converts the eager load to an inner join, unless you explicitly set `required: false`
   * @param  {boolean}                                                   [options.include[].or=false] Whether to bind the ON and WHERE clause together by OR instead of AND.
   * @param  {object}                                                    [options.include[].on] Supply your own ON condition for the join.
   * @param  {Array<string>}                                             [options.include[].attributes] A list of attributes to select from the child model
   * @param  {boolean}                                                   [options.include[].required] If true, converts to an inner join, which means that the parent model will only be loaded if it has any matching children. True if `include.where` is set, false otherwise.
   * @param  {boolean}                                                   [options.include[].right] If true, converts to a right join if dialect support it. Ignored if `include.required` is true.
   * @param  {boolean}                                                   [options.include[].separate] If true, runs a separate query to fetch the associated instances, only supported for hasMany associations
   * @param  {number}                                                    [options.include[].limit] Limit the joined rows, only supported with include.separate=true
   * @param  {string}                                                    [options.include[].through.as] The alias for the join model, in case you want to give it a different name than the default one.
   * @param  {object}                                                    [options.include[].through.where] Filter on the join model for belongsToMany relations
   * @param  {Array}                                                     [options.include[].through.attributes] A list of attributes to select from the join model for belongsToMany relations
   * @param  {Array<object|Model|string>}                                [options.include[].include] Load further nested related models
   * @param  {boolean}                                                   [options.include[].duplicating] Mark the include as duplicating, will prevent a subquery from being used.
   * @param  {Array|Sequelize.fn|Sequelize.col|Sequelize.literal}        [options.order] Specifies an ordering. Using an array, you can provide several columns / functions to order by. Each element can be further wrapped in a two-element array. The first element is the column / function to order by, the second is the direction. For example: `order: [['name', 'DESC']]`. In this way the column will be escaped, but the direction will not.
   * @param  {number}                                                    [options.limit] Limit for result
   * @param  {number}                                                    [options.offset] Offset for result
   * @param  {Transaction}                                               [options.transaction] Transaction to run query under
   * @param  {string|object}                                             [options.lock] Lock the selected rows. Possible options are transaction.LOCK.UPDATE and transaction.LOCK.SHARE. Postgres also supports transaction.LOCK.KEY_SHARE, transaction.LOCK.NO_KEY_UPDATE and specific model locks with joins.
   * @param  {boolean}                                                   [options.skipLocked] Skip locked rows. Only supported in Postgres.
   * @param  {boolean}                                                   [options.raw] Return raw result. See sequelize.query for more information.
   * @param  {Function}                                                  [options.logging=false] A function that gets executed while running the query to log the sql.
   * @param  {boolean}                                                   [options.benchmark=false] Pass query execution time in milliseconds as second argument to logging function (options.logging).
   * @param  {object}                                                    [options.having] Having options
   * @param  {string}                                                    [options.searchPath=DEFAULT] An optional parameter to specify the schema search_path (Postgres only)
   * @param  {boolean|Error}                                             [options.rejectOnEmpty=false] Throws an error when no records found
   *
   * @see
   * {@link Sequelize#query}
   *
   * @returns {Promise<Array<Model>>}
   */
  static async findAll(options) {
    if (options !== undefined && !_.isPlainObject(options)) {
      throw new sequelizeErrors.QueryError('The argument passed to findAll must be an options object, use findByPk if you wish to pass a single primary key value');
    }

    if (options !== undefined && options.attributes) {
      if (!Array.isArray(options.attributes) && !_.isPlainObject(options.attributes)) {
        throw new sequelizeErrors.QueryError('The attributes option must be an array of column names or an object');
      }
    }

    this.warnOnInvalidOptions(options, Object.keys(this.rawAttributes));

    const tableNames = {};

    tableNames[this.getTableName(options)] = true;
    options = Utils.cloneDeep(options);

    _.defaults(options, { hooks: true });

    // set rejectOnEmpty option, defaults to model options
    options.rejectOnEmpty = Object.prototype.hasOwnProperty.call(options, 'rejectOnEmpty')
      ? options.rejectOnEmpty
      : this.options.rejectOnEmpty;

    this._injectScope(options);

    if (options.hooks) {
      await this.runHooks('beforeFind', options);
    }
    this._conformIncludes(options, this);
    this._expandAttributes(options);
    this._expandIncludeAll(options);

    if (options.hooks) {
      await this.runHooks('beforeFindAfterExpandIncludeAll', options);
    }
    options.originalAttributes = this._injectDependentVirtualAttributes(options.attributes);

    if (options.include) {
      options.hasJoin = true;

      this._validateIncludedElements(options, tableNames);

      // If we're not raw, we have to make sure we include the primary key for de-duplication
      if (
        options.attributes
        && !options.raw
        && this.primaryKeyAttribute
        && !options.attributes.includes(this.primaryKeyAttribute)
        && (!options.group || !options.hasSingleAssociation || options.hasMultiAssociation)
      ) {
        options.attributes = [this.primaryKeyAttribute].concat(options.attributes);
      }
    }

    if (!options.attributes) {
      options.attributes = Object.keys(this.rawAttributes);
      options.originalAttributes = this._injectDependentVirtualAttributes(options.attributes);
    }

    // whereCollection is used for non-primary key updates
    this.options.whereCollection = options.where || null;

    Utils.mapFinderOptions(options, this);

    options = this._paranoidClause(this, options);

    if (options.hooks) {
      await this.runHooks('beforeFindAfterOptions', options);
    }
    const selectOptions = { ...options, tableNames: Object.keys(tableNames) };
    const results = await this.queryInterface.select(this, this.getTableName(selectOptions), selectOptions);
    if (options.hooks) {
      await this.runHooks('afterFind', results, options);
    }

    //rejectOnEmpty mode
    if (_.isEmpty(results) && options.rejectOnEmpty) {
      if (typeof options.rejectOnEmpty === 'function') {
        throw new options.rejectOnEmpty();
      }
      if (typeof options.rejectOnEmpty === 'object') {
        throw options.rejectOnEmpty;
      }
      throw new sequelizeErrors.EmptyResultError();
    }

    return await Model._findSeparate(results, options);
  }

  static warnOnInvalidOptions(options, validColumnNames) {
    if (!_.isPlainObject(options)) {
      return;
    }

    const unrecognizedOptions = Object.keys(options).filter(k => !validQueryKeywords.has(k));
    const unexpectedModelAttributes = _.intersection(unrecognizedOptions, validColumnNames);
    if (!options.where && unexpectedModelAttributes.length > 0) {
      logger.warn(`Model attributes (${unexpectedModelAttributes.join(', ')}) passed into finder method options of model ${this.name}, but the options.where object is empty. Did you forget to use options.where?`);
    }
  }

  static _injectDependentVirtualAttributes(attributes) {
    if (!this._hasVirtualAttributes) return attributes;
    if (!attributes || !Array.isArray(attributes)) return attributes;

    for (const attribute of attributes) {
      if (
        this._virtualAttributes.has(attribute)
        && this.rawAttributes[attribute].type.fields
      ) {
        attributes = attributes.concat(this.rawAttributes[attribute].type.fields);
      }
    }

    attributes = _.uniq(attributes);

    return attributes;
  }

  static async _findSeparate(results, options) {
    if (!options.include || options.raw || !results) return results;

    const original = results;
    if (options.plain) results = [results];

    if (!results.length) return original;

    await Promise.all(options.include.map(async include => {
      if (!include.separate) {
        return await Model._findSeparate(
          results.reduce((memo, result) => {
            let associations = result.get(include.association.as);

            // Might be an empty belongsTo relation
            if (!associations) return memo;

            // Force array so we can concat no matter if it's 1:1 or :M
            if (!Array.isArray(associations)) associations = [associations];

            for (let i = 0, len = associations.length; i !== len; ++i) {
              memo.push(associations[i]);
            }
            return memo;
          }, []),
          {

            ..._.omit(options, 'include', 'attributes', 'order', 'where', 'limit', 'offset', 'plain', 'scope'),
            include: include.include || []
          }
        );
      }

      const map = await include.association.get(results, {

        ..._.omit(options, nonCascadingOptions),
        ..._.omit(include, ['parent', 'association', 'as', 'originalAttributes'])
      });

      for (const result of results) {
        result.set(
          include.association.as,
          map[result.get(include.association.sourceKey)],
          { raw: true }
        );
      }
    }));

    return original;
  }

  /**
 * Search for a single instance by its primary key._
 *
 * @param  {number|string|Buffer}      param The value of the desired instance's primary key.
 * @param  {object}                    [options] find options
 * @param  {Transaction}               [options.transaction] Transaction to run query under
 * @param  {string}                    [options.searchPath=DEFAULT] An optional parameter to specify the schema search_path (Postgres only)
 *
 * @see
 * {@link Model.findAll}           for a full explanation of options, Note that options.where is not supported.
 *
 * @returns {Promise<Model>}
 */
  static async findByPk(param, options) {
    // return Promise resolved with null if no arguments are passed
    if ([null, undefined].includes(param)) {
      return null;
    }

    options = Utils.cloneDeep(options) || {};

    if (typeof param === 'number' || typeof param === 'string' || Buffer.isBuffer(param)) {
      options.where = {
        [this.primaryKeyAttribute]: param
      };
    } else {
      throw new Error(`Argument passed to findByPk is invalid: ${param}`);
    }

    // Bypass a possible overloaded findOne
    return await this.findOne(options);
  }

  /**
 * Search for a single instance. Returns the first instance found, or null if none can be found.
 *
 * @param  {object}       [options] A hash of options to describe the scope of the search
 * @param  {Transaction}  [options.transaction] Transaction to run query under
 * @param  {string}       [options.searchPath=DEFAULT] An optional parameter to specify the schema search_path (Postgres only)
 *
 * @see
 * {@link Model.findAll} for an explanation of options
 *
 * @returns {Promise<Model|null>}
 */
  static async findOne(options) {
    if (options !== undefined && !_.isPlainObject(options)) {
      throw new Error('The argument passed to findOne must be an options object, use findByPk if you wish to pass a single primary key value');
    }
    options = Utils.cloneDeep(options);

    if (options.limit === undefined) {
      const uniqueSingleColumns = _.chain(this.uniqueKeys).values().filter(c => c.fields.length === 1).map('column').value();

      // Don't add limit if querying directly on the pk or a unique column
      if (!options.where || !_.some(options.where, (value, key) =>
        (key === this.primaryKeyAttribute || uniqueSingleColumns.includes(key)) &&
          (Utils.isPrimitive(value) || Buffer.isBuffer(value))
      )) {
        options.limit = 1;
      }
    }

    // Bypass a possible overloaded findAll.
    return await this.findAll(_.defaults(options, {
      plain: true
    }));
  }

  /**
 * Run an aggregation method on the specified field
 *
 * @param {string}          attribute The attribute to aggregate over. Can be a field name or *
 * @param {string}          aggregateFunction The function to use for aggregation, e.g. sum, max etc.
 * @param {object}          [options] Query options. See sequelize.query for full options
 * @param {object}          [options.where] A hash of search attributes.
 * @param {Function}        [options.logging=false] A function that gets executed while running the query to log the sql.
 * @param {boolean}         [options.benchmark=false] Pass query execution time in milliseconds as second argument to logging function (options.logging).
 * @param {DataTypes|string} [options.dataType] The type of the result. If `field` is a field in this Model, the default will be the type of that field, otherwise defaults to float.
 * @param {boolean}         [options.distinct] Applies DISTINCT to the field being aggregated over
 * @param {Transaction}     [options.transaction] Transaction to run query under
 * @param {boolean}         [options.plain] When `true`, the first returned value of `aggregateFunction` is cast to `dataType` and returned. If additional attributes are specified, along with `group` clauses, set `plain` to `false` to return all values of all returned rows.  Defaults to `true`
 *
 * @returns {Promise<DataTypes|object>} Returns the aggregate result cast to `options.dataType`, unless `options.plain` is false, in which case the complete data result is returned.
 */
  static async aggregate(attribute, aggregateFunction, options) {
    options = Utils.cloneDeep(options);

    // We need to preserve attributes here as the `injectScope` call would inject non aggregate columns.
    const prevAttributes = options.attributes;
    this._injectScope(options);
    options.attributes = prevAttributes;
    this._conformIncludes(options, this);

    if (options.include) {
      this._expandIncludeAll(options);
      this._validateIncludedElements(options);
    }

    const attrOptions = this.rawAttributes[attribute];
    const field = attrOptions && attrOptions.field || attribute;
    let aggregateColumn = this.sequelize.col(field);

    if (options.distinct) {
      aggregateColumn = this.sequelize.fn('DISTINCT', aggregateColumn);
    }

    let { group } = options;
    if (Array.isArray(group) && Array.isArray(group[0])) {
      noDoubleNestedGroup();
      group = _.flatten(group);
    }
    options.attributes = _.unionBy(
      options.attributes,
      group,
      [[this.sequelize.fn(aggregateFunction, aggregateColumn), aggregateFunction]],
      a => Array.isArray(a) ? a[1] : a
    );

    if (!options.dataType) {
      if (attrOptions) {
        options.dataType = attrOptions.type;
      } else {
        // Use FLOAT as fallback
        options.dataType = new DataTypes.FLOAT();
      }
    } else {
      options.dataType = this.sequelize.normalizeDataType(options.dataType);
    }

    Utils.mapOptionFieldNames(options, this);
    options = this._paranoidClause(this, options);

    const value = await this.queryInterface.rawSelect(this.getTableName(options), options, aggregateFunction, this);
    if (value === null) {
      return 0;
    }
    return value;
  }

  /**
 * Count the number of records matching the provided where clause.
 *
 * If you provide an `include` option, the number of matching associations will be counted instead.
 *
 * @param {object}        [options] options
 * @param {object}        [options.where] A hash of search attributes.
 * @param {object}        [options.include] Include options. See `find` for details
 * @param {boolean}       [options.paranoid=true] Set `true` to count only non-deleted records. Can be used on models with `paranoid` enabled
 * @param {boolean}       [options.distinct] Apply COUNT(DISTINCT(col)) on primary key or on options.col.
 * @param {string}        [options.col] Column on which COUNT() should be applied
 * @param {Array}         [options.attributes] Used in conjunction with `group`
 * @param {Array}         [options.group] For creating complex counts. Will return multiple rows as needed.
 * @param {Transaction}   [options.transaction] Transaction to run query under
 * @param {Function}      [options.logging=false] A function that gets executed while running the query to log the sql.
 * @param {boolean}       [options.benchmark=false] Pass query execution time in milliseconds as second argument to logging function (options.logging).
 * @param {string}        [options.searchPath=DEFAULT] An optional parameter to specify the schema search_path (Postgres only)
 *
 * @returns {Promise<number>}
 */
  static async count(options) {
    options = Utils.cloneDeep(options);
    options = _.defaults(options, { hooks: true });
    options.raw = true;
    if (options.hooks) {
      await this.runHooks('beforeCount', options);
    }
    let col = options.col || '*';
    if (options.include) {
      col = `${this.name}.${options.col || this.primaryKeyField}`;
    }
    if (options.distinct && col === '*') {
      col = this.primaryKeyField;
    }
    options.plain = !options.group;
    options.dataType = new DataTypes.INTEGER();
    options.includeIgnoreAttributes = false;

    // No limit, offset or order for the options max be given to count()
    // Set them to null to prevent scopes setting those values
    options.limit = null;
    options.offset = null;
    options.order = null;

    const result = await this.aggregate(col, 'count', options);

    // When grouping is used, some dialects such as PG are returning the count as string
    // --> Manually convert it to number
    if (Array.isArray(result)) {
      return result.map(item => ({
        ...item,
        count: Number(item.count)
      }));
    }

    return result;
  }

  /**
   * Find all the rows matching your query, within a specified offset / limit, and get the total number of rows matching your query. This is very useful for paging
   *
   * @example
   * const result = await Model.findAndCountAll({
   *   where: ...,
   *   limit: 12,
   *   offset: 12
   * });
   *
   * # In the above example, `result.rows` will contain rows 13 through 24, while `result.count` will return the total number of rows that matched your query.
   *
   * # When you add includes, only those which are required (either because they have a where clause, or because `required` is explicitly set to true on the include) will be added to the count part.
   *
   * # Suppose you want to find all users who have a profile attached:
   *
   * User.findAndCountAll({
   *   include: [
   *      { model: Profile, required: true}
   *   ],
   *   limit: 3
   * });
   *
   * # Because the include for `Profile` has `required` set it will result in an inner join, and only the users who have a profile will be counted. If we remove `required` from the include, both users with and without profiles will be counted
   *
   * @param {object} [options] See findAll options
   *
   * @see
   * {@link Model.findAll} for a specification of find and query options
   * @see
   * {@link Model.count} for a specification of count options
   *
   * @returns {Promise<{count: number | number[], rows: Model[]}>}
   */
  static async findAndCountAll(options) {
    if (options !== undefined && !_.isPlainObject(options)) {
      throw new Error('The argument passed to findAndCountAll must be an options object, use findByPk if you wish to pass a single primary key value');
    }

    const countOptions = Utils.cloneDeep(options);

    if (countOptions.attributes) {
      countOptions.attributes = undefined;
    }

    const [count, rows] = await Promise.all([
      this.count(countOptions),
      this.findAll(options)
    ]);

    return {
      count,
      rows: count === 0 ? [] : rows
    };
  }

  /**
 * Find the maximum value of field
 *
 * @param {string} field attribute / field name
 * @param {object} [options] See aggregate
 *
 * @see
 * {@link Model.aggregate} for options
 *
 * @returns {Promise<*>}
 */
  static async max(field, options) {
    return await this.aggregate(field, 'max', options);
  }

  /**
 * Find the minimum value of field
 *
 * @param {string} field attribute / field name
 * @param {object} [options] See aggregate
 *
 * @see
 * {@link Model.aggregate} for options
 *
 * @returns {Promise<*>}
 */
  static async min(field, options) {
    return await this.aggregate(field, 'min', options);
  }

  /**
 * Find the sum of field
 *
 * @param {string} field attribute / field name
 * @param {object} [options] See aggregate
 *
 * @see
 * {@link Model.aggregate} for options
 *
 * @returns {Promise<number>}
 */
  static async sum(field, options) {
    return await this.aggregate(field, 'sum', options);
  }

  /**
 * Builds a new model instance.
 *
 * @param {object|Array} values An object of key value pairs or an array of such. If an array, the function will return an array of instances.
 * @param {object}  [options] Instance build options
 * @param {boolean} [options.raw=false] If set to true, values will ignore field and virtual setters.
 * @param {boolean} [options.isNewRecord=true] Is this new record
 * @param {Array}   [options.include] an array of include options - Used to build prefetched/included model instances. See `set`
 *
 * @returns {Model|Array<Model>}
 */
  static build(values, options) {
    if (Array.isArray(values)) {
      return this.bulkBuild(values, options);
    }

    return new this(values, options);
  }

  static bulkBuild(valueSets, options) {
    options = { isNewRecord: true, ...options };

    if (!options.includeValidated) {
      this._conformIncludes(options, this);
      if (options.include) {
        this._expandIncludeAll(options);
        this._validateIncludedElements(options);
      }
    }

    if (options.attributes) {
      options.attributes = options.attributes.map(attribute => Array.isArray(attribute) ? attribute[1] : attribute);
    }

    return valueSets.map(values => this.build(values, options));
  }

  /**
 * Builds a new model instance and calls save on it.
 *
 * @see
 * {@link Model.build}
 * @see
 * {@link Model.save}
 *
 * @param  {object}         values                       Hash of data values to create new record with
 * @param  {object}         [options]                    Build and query options
 * @param  {boolean}        [options.raw=false]          If set to true, values will ignore field and virtual setters.
 * @param  {boolean}        [options.isNewRecord=true]   Is this new record
 * @param  {Array}          [options.include]            An array of include options - Used to build prefetched/included model instances. See `set`
 * @param  {string[]}       [options.fields]             An optional array of strings, representing database columns. If fields is provided, only those columns will be validated and saved.
 * @param  {boolean}        [options.silent=false]       If true, the updatedAt timestamp will not be updated.
 * @param  {boolean}        [options.validate=true]      If false, validations won't be run.
 * @param  {boolean}        [options.hooks=true]         Run before and after create / update + validate hooks
 * @param  {Function}       [options.logging=false]      A function that gets executed while running the query to log the sql.
 * @param  {boolean}        [options.benchmark=false]    Pass query execution time in milliseconds as second argument to logging function (options.logging).
 * @param  {Transaction}    [options.transaction]        Transaction to run query under
 * @param  {string}         [options.searchPath=DEFAULT] An optional parameter to specify the schema search_path (Postgres only)
 * @param  {boolean|Array}  [options.returning=true]     Appends RETURNING <model columns> to get back all defined values; if an array of column names, append RETURNING <columns> to get back specific columns (Postgres only)
 *
 * @returns {Promise<Model>}
 *
 */
  static async create(values, options) {
    options = Utils.cloneDeep(options || {});

    return await this.build(values, {
      isNewRecord: true,
      attributes: options.fields,
      include: options.include,
      raw: options.raw,
      silent: options.silent
    }).save(options);
  }

  /**
 * Find a row that matches the query, or build (but don't save) the row if none is found.
 * The successful result of the promise will be (instance, built)
 *
 * @param {object}   options find options
 * @param {object}   options.where A hash of search attributes. If `where` is a plain object it will be appended with defaults to build a new instance.
 * @param {object}   [options.defaults] Default values to use if building a new instance
 * @param {object}   [options.transaction] Transaction to run query under
 *
 * @returns {Promise<Model,boolean>}
 */
  static async findOrBuild(options) {
    if (!options || !options.where || arguments.length > 1) {
      throw new Error(
        'Missing where attribute in the options parameter passed to findOrBuild. ' +
        'Please note that the API has changed, and is now options only (an object with where, defaults keys, transaction etc.)'
      );
    }

    let values;

    let instance = await this.findOne(options);
    if (instance === null) {
      values = { ...options.defaults };
      if (_.isPlainObject(options.where)) {
        values = Utils.defaults(values, options.where);
      }

      instance = this.build(values, options);

      return [instance, true];
    }

    return [instance, false];
  }

  /**
 * Find a row that matches the query, or build and save the row if none is found
 * The successful result of the promise will be (instance, created)
 *
 * If no transaction is passed in the `options` object, a new transaction will be created internally, to prevent the race condition where a matching row is created by another connection after the find but before the insert call.
 * However, it is not always possible to handle this case in SQLite, specifically if one transaction inserts and another tries to select before the first one has committed. In this case, an instance of sequelize. TimeoutError will be thrown instead.
 * If a transaction is created, a savepoint will be created instead, and any unique constraint violation will be handled internally.
 *
 * @see
 * {@link Model.findAll} for a full specification of find and options
 *
 * @param {object}      options find and create options
 * @param {object}      options.where where A hash of search attributes. If `where` is a plain object it will be appended with defaults to build a new instance.
 * @param {object}      [options.defaults] Default values to use if creating a new instance
 * @param {Transaction} [options.transaction] Transaction to run query under
 *
 * @returns {Promise<Model,boolean>}
 */
  static async findOrCreate(options) {
    if (!options || !options.where || arguments.length > 1) {
      throw new Error(
        'Missing where attribute in the options parameter passed to findOrCreate. ' +
        'Please note that the API has changed, and is now options only (an object with where, defaults keys, transaction etc.)'
      );
    }

    options = { ...options };

    if (options.defaults) {
      const defaults = Object.keys(options.defaults);
      const unknownDefaults = defaults.filter(name => !this.rawAttributes[name]);

      if (unknownDefaults.length) {
        logger.warn(`Unknown attributes (${unknownDefaults}) passed to defaults option of findOrCreate`);
      }
    }

    if (options.transaction === undefined && this.sequelize.constructor._cls) {
      const t = this.sequelize.constructor._cls.get('transaction');
      if (t) {
        options.transaction = t;
      }
    }

    const internalTransaction = !options.transaction;
    let values;
    let transaction;

    try {
      const t = await this.sequelize.transaction(options);
      transaction = t;
      options.transaction = t;

      const found = await this.findOne(Utils.defaults({ transaction }, options));
      if (found !== null) {
        return [found, false];
      }

      values = { ...options.defaults };
      if (_.isPlainObject(options.where)) {
        values = Utils.defaults(values, options.where);
      }

      options.exception = true;
      options.returning = true;

      try {
        const created = await this.create(values, options);
        if (created.get(this.primaryKeyAttribute, { raw: true }) === null) {
          // If the query returned an empty result for the primary key, we know that this was actually a unique constraint violation
          throw new sequelizeErrors.UniqueConstraintError();
        }

        return [created, true];
      } catch (err) {
        if (!(err instanceof sequelizeErrors.UniqueConstraintError)) throw err;
        const flattenedWhere = Utils.flattenObjectDeep(options.where);
        const flattenedWhereKeys = Object.keys(flattenedWhere).map(name => _.last(name.split('.')));
        const whereFields = flattenedWhereKeys.map(name => _.get(this.rawAttributes, `${name}.field`, name));
        const defaultFields = options.defaults && Object.keys(options.defaults)
          .filter(name => this.rawAttributes[name])
          .map(name => this.rawAttributes[name].field || name);

        const errFieldKeys = Object.keys(err.fields);
        const errFieldsWhereIntersects = Utils.intersects(errFieldKeys, whereFields);
        if (defaultFields && !errFieldsWhereIntersects && Utils.intersects(errFieldKeys, defaultFields)) {
          throw err;
        }

        if (errFieldsWhereIntersects) {
          _.each(err.fields, (value, key) => {
            const name = this.fieldRawAttributesMap[key].fieldName;
            if (value.toString() !== options.where[name].toString()) {
              throw new Error(`${this.name}#findOrCreate: value used for ${name} was not equal for both the find and the create calls, '${options.where[name]}' vs '${value}'`);
            }
          });
        }

        // Someone must have created a matching instance inside the same transaction since we last did a find. Let's find it!
        const otherCreated = await this.findOne(Utils.defaults({
          transaction: internalTransaction ? null : transaction
        }, options));

        // Sanity check, ideally we caught this at the defaultFeilds/err.fields check
        // But if we didn't and instance is null, we will throw
        if (otherCreated === null) throw err;

        return [otherCreated, false];
      }
    } finally {
      if (internalTransaction && transaction) {
        await transaction.commit();
      }
    }
  }

  /**
<<<<<<< HEAD
 * A more performant findOrCreate that will not work under a transaction (at least not in postgres)
 * Will execute a find call, if empty then attempt to create, if unique constraint then attempt to find again
 *
 * @see
 * {@link Model.findAll} for a full specification of find and options
 *
 * @param {object} options find options
 * @param {object} options.where A hash of search attributes. If `where` is a plain object it will be appended with defaults to build a new instance.
 * @param {object} [options.defaults] Default values to use if creating a new instance
 *
 * @returns {Promise<Model,boolean>}
 */
=======
   * A more performant findOrCreate that may not work under a transaction (working in postgres)
   * Will execute a find call, if empty then attempt to create, if unique constraint then attempt to find again
   *
   * @see
   * {@link Model.findAll} for a full specification of find and options
   *
   * @param {object} options find options
   * @param {object} options.where A hash of search attributes. If `where` is a plain object it will be appended with defaults to build a new instance.
   * @param {object} [options.defaults] Default values to use if creating a new instance
   *
   * @returns {Promise<Model,boolean>}
   */
>>>>>>> eeb6a8fb
  static async findCreateFind(options) {
    if (!options || !options.where) {
      throw new Error(
        'Missing where attribute in the options parameter passed to findCreateFind.'
      );
    }

    let values = { ...options.defaults };
    if (_.isPlainObject(options.where)) {
      values = Utils.defaults(values, options.where);
    }


    const found = await this.findOne(options);
    if (found) return [found, false];

    try {
      const createOptions = { ...options };

      // To avoid breaking a postgres transaction, run the create with `ignoreDuplicates`.
      if (this.sequelize.options.dialect === 'postgres' && options.transaction) {
        createOptions.ignoreDuplicates = true;
      }

      const created = await this.create(values, createOptions);
      return [created, true];
    } catch (err) {
      if (!(err instanceof sequelizeErrors.UniqueConstraintError || err instanceof sequelizeErrors.EmptyResultError)) {
        throw err;
      }

      const foundAgain = await this.findOne(options);
      return [foundAgain, false];
    }
  }

  /**
 * Insert or update a single row. An update will be executed if a row which matches the supplied values on either the primary key or a unique key is found. Note that the unique index must be defined in your sequelize model and not just in the table. Otherwise you may experience a unique constraint violation, because sequelize fails to identify the row that should be updated.
 *
 * **Implementation details:**
 *
 * * MySQL - Implemented with ON DUPLICATE KEY UPDATE`
 * * PostgreSQL - Implemented with ON CONFLICT DO UPDATE. If update data contains PK field, then PK is selected as the default conflict key. Otherwise first unique constraint/index will be selected, which can satisfy conflict key requirements.
 * * SQLite - Implemented with ON CONFLICT DO UPDATE
 * * MSSQL - Implemented as a single query using `MERGE` and `WHEN (NOT) MATCHED THEN`
 *
 * **Note** that Postgres/SQLite returns null for created, no matter if the row was created or updated
 *
 * @param  {object}       values                                        hash of values to upsert
 * @param  {object}       [options]                                     upsert options
 * @param  {boolean}      [options.validate=true]                       Run validations before the row is inserted
 * @param  {Array}        [options.fields=Object.keys(this.attributes)] The fields to insert / update. Defaults to all changed fields
 * @param  {boolean}      [options.hooks=true]                          Run before / after upsert hooks?
 * @param  {boolean}      [options.returning=true]                      If true, fetches back auto generated values
 * @param  {Transaction}  [options.transaction]                         Transaction to run query under
 * @param  {Function}     [options.logging=false]                       A function that gets executed while running the query to log the sql.
 * @param  {boolean}      [options.benchmark=false]                     Pass query execution time in milliseconds as second argument to logging function (options.logging).
 * @param  {string}       [options.searchPath=DEFAULT]                  An optional parameter to specify the schema search_path (Postgres only)
 *
 * @returns {Promise<[Model, boolean | null]>} returns an array with two elements, the first being the new record and the second being `true` if it was just created or `false` if it already existed (except on Postgres and SQLite, which can't detect this and will always return `null` instead of a boolean).
 */
  static async upsert(values, options) {
    options = {
      hooks: true,
      returning: true,
      validate: true,
      ...Utils.cloneDeep(options)
    };

    const createdAtAttr = this._timestampAttributes.createdAt;
    const updatedAtAttr = this._timestampAttributes.updatedAt;
    const hasPrimary = this.primaryKeyField in values || this.primaryKeyAttribute in values;
    const instance = this.build(values);

    options.model = this;
    options.instance = instance;

    const changed = Array.from(instance._changed);
    if (!options.fields) {
      options.fields = changed;
    }

    if (options.validate) {
      await instance.validate(options);
    }
    // Map field names
    const updatedDataValues = _.pick(instance.dataValues, changed);
    const insertValues = Utils.mapValueFieldNames(instance.dataValues, Object.keys(instance.rawAttributes), this);
    const updateValues = Utils.mapValueFieldNames(updatedDataValues, options.fields, this);
    const now = Utils.now(this.sequelize.options.dialect);

    // Attach createdAt
    if (createdAtAttr && !updateValues[createdAtAttr]) {
      const field = this.rawAttributes[createdAtAttr].field || createdAtAttr;
      insertValues[field] = this._getDefaultTimestamp(createdAtAttr) || now;
    }
    if (updatedAtAttr && !insertValues[updatedAtAttr]) {
      const field = this.rawAttributes[updatedAtAttr].field || updatedAtAttr;
      insertValues[field] = updateValues[field] = this._getDefaultTimestamp(updatedAtAttr) || now;
    }

    // Db2 does not allow NULL values for unique columns.
    // Add dummy values if not provided by test case or user.
    if (this.sequelize.options.dialect === 'db2') {
      this.uniqno = this.sequelize.dialect.queryGenerator.addUniqueFields(
        insertValues, this.rawAttributes, this.uniqno);
    }

    // Build adds a null value for the primary key, if none was given by the user.
    // We need to remove that because of some Postgres technicalities.
    if (!hasPrimary && this.primaryKeyAttribute && !this.rawAttributes[this.primaryKeyAttribute].defaultValue) {
      delete insertValues[this.primaryKeyField];
      delete updateValues[this.primaryKeyField];
    }

    if (options.hooks) {
      await this.runHooks('beforeUpsert', values, options);
    }
    const result = await this.queryInterface.upsert(this.getTableName(options), insertValues, updateValues, instance.where(), options);
    const [record] = result;
    record.isNewRecord = false;

    if (options.hooks) {
      await this.runHooks('afterUpsert', result, options);
      return result;
    }
    return result;
  }

  /**
 * Create and insert multiple instances in bulk.
 *
 * The success handler is passed an array of instances, but please notice that these may not completely represent the state of the rows in the DB. This is because MySQL
 * and SQLite do not make it easy to obtain back automatically generated IDs and other default values in a way that can be mapped to multiple records.
 * To obtain Instances for the newly created values, you will need to query for them again.
 *
 * If validation fails, the promise is rejected with an array-like AggregateError
 *
 * @param  {Array}          records                          List of objects (key/value pairs) to create instances from
 * @param  {object}         [options]                        Bulk create options
 * @param  {Array}          [options.fields]                 Fields to insert (defaults to all fields)
 * @param  {boolean}        [options.validate=false]         Should each row be subject to validation before it is inserted. The whole insert will fail if one row fails validation
 * @param  {boolean}        [options.hooks=true]             Run before / after bulk create hooks?
 * @param  {boolean}        [options.individualHooks=false]  Run before / after create hooks for each individual Instance? BulkCreate hooks will still be run if options.hooks is true.
 * @param  {boolean}        [options.ignoreDuplicates=false] Ignore duplicate values for primary keys? (not supported by MSSQL or Postgres < 9.5)
 * @param  {Array}          [options.updateOnDuplicate]      Fields to update if row key already exists (on duplicate key update)? (only supported by MySQL, MariaDB, SQLite >= 3.24.0 & Postgres >= 9.5). By default, all fields are updated.
 * @param  {Transaction}    [options.transaction]            Transaction to run query under
 * @param  {Function}       [options.logging=false]          A function that gets executed while running the query to log the sql.
 * @param  {boolean}        [options.benchmark=false]        Pass query execution time in milliseconds as second argument to logging function (options.logging).
 * @param  {boolean|Array}  [options.returning=false]        If true, append RETURNING <model columns> to get back all defined values; if an array of column names, append RETURNING <columns> to get back specific columns (Postgres only)
 * @param  {string}         [options.searchPath=DEFAULT]     An optional parameter to specify the schema search_path (Postgres only)
 *
 * @returns {Promise<Array<Model>>}
 */
  static async bulkCreate(records, options = {}) {
    if (!records.length) {
      return [];
    }

    const dialect = this.sequelize.options.dialect;
    const now = Utils.now(this.sequelize.options.dialect);

    options.model = this;

    if (!options.includeValidated) {
      this._conformIncludes(options, this);
      if (options.include) {
        this._expandIncludeAll(options);
        this._validateIncludedElements(options);
      }
    }

    const instances = records.map(values => this.build(values, { isNewRecord: true, include: options.include }));

    const recursiveBulkCreate = async (instances, options) => {
      options = {
        validate: false,
        hooks: true,
        individualHooks: false,
        ignoreDuplicates: false,
        ...options
      };

      if (options.returning === undefined) {
        if (options.association) {
          options.returning = false;
        } else {
          options.returning = true;
        }
      }

      if (options.ignoreDuplicates && ['mssql', 'db2'].includes(dialect)) {
        throw new Error(`${dialect} does not support the ignoreDuplicates option.`);
      }
      if (options.updateOnDuplicate && (dialect !== 'mysql' && dialect !== 'mariadb' && dialect !== 'sqlite' && dialect !== 'postgres')) {
        throw new Error(`${dialect} does not support the updateOnDuplicate option.`);
      }

      const model = options.model;

      options.fields = options.fields || Object.keys(model.rawAttributes);
      const createdAtAttr = model._timestampAttributes.createdAt;
      const updatedAtAttr = model._timestampAttributes.updatedAt;

      if (options.updateOnDuplicate !== undefined) {
        if (Array.isArray(options.updateOnDuplicate) && options.updateOnDuplicate.length) {
          options.updateOnDuplicate = _.intersection(
            _.without(Object.keys(model.tableAttributes), createdAtAttr),
            options.updateOnDuplicate
          );
        } else {
          throw new Error('updateOnDuplicate option only supports non-empty array.');
        }
      }

      // Run before hook
      if (options.hooks) {
        await model.runHooks('beforeBulkCreate', instances, options);
      }
      // Validate
      if (options.validate) {
        const errors = [];
        const validateOptions = { ...options };
        validateOptions.hooks = options.individualHooks;

        await Promise.all(instances.map(async instance => {
          try {
            await instance.validate(validateOptions);
          } catch (err) {
            errors.push(new sequelizeErrors.BulkRecordError(err, instance));
          }
        }));

        delete options.skip;
        if (errors.length) {
          throw new sequelizeErrors.AggregateError(errors);
        }
      }
      if (options.individualHooks) {
        await Promise.all(instances.map(async instance => {
          const individualOptions = {
            ...options,
            validate: false,
            hooks: true
          };
          delete individualOptions.fields;
          delete individualOptions.individualHooks;
          delete individualOptions.ignoreDuplicates;

          await instance.save(individualOptions);
        }));
      } else {
        if (options.include && options.include.length) {
          await Promise.all(options.include.filter(include => include.association instanceof BelongsTo).map(async include => {
            const associationInstances = [];
            const associationInstanceIndexToInstanceMap = [];

            for (const instance of instances) {
              const associationInstance = instance.get(include.as);
              if (associationInstance) {
                associationInstances.push(associationInstance);
                associationInstanceIndexToInstanceMap.push(instance);
              }
            }

            if (!associationInstances.length) {
              return;
            }

            const includeOptions = _(Utils.cloneDeep(include))
              .omit(['association'])
              .defaults({
                transaction: options.transaction,
                logging: options.logging
              }).value();

            const createdAssociationInstances = await recursiveBulkCreate(associationInstances, includeOptions);
            for (const idx in createdAssociationInstances) {
              const associationInstance = createdAssociationInstances[idx];
              const instance = associationInstanceIndexToInstanceMap[idx];

              await include.association.set(instance, associationInstance, { save: false, logging: options.logging });
            }
          }));
        }

        // Create all in one query
        // Recreate records from instances to represent any changes made in hooks or validation
        records = instances.map(instance => {
          const values = instance.dataValues;

          // set createdAt/updatedAt attributes
          if (createdAtAttr && !values[createdAtAttr]) {
            values[createdAtAttr] = now;
            if (!options.fields.includes(createdAtAttr)) {
              options.fields.push(createdAtAttr);
            }
          }
          if (updatedAtAttr && !values[updatedAtAttr]) {
            values[updatedAtAttr] = now;
            if (!options.fields.includes(updatedAtAttr)) {
              options.fields.push(updatedAtAttr);
            }
          }

          const out = Utils.mapValueFieldNames(values, options.fields, model);
          for (const key of model._virtualAttributes) {
            delete out[key];
          }
          return out;
        });

        // Map attributes to fields for serial identification
        const fieldMappedAttributes = {};
        for (const attr in model.tableAttributes) {
          fieldMappedAttributes[model.rawAttributes[attr].field || attr] = model.rawAttributes[attr];
        }

        // Map updateOnDuplicate attributes to fields
        if (options.updateOnDuplicate) {
          options.updateOnDuplicate = options.updateOnDuplicate.map(attr => model.rawAttributes[attr].field || attr);

          const upsertKeys = [];

          for (const i of model._indexes) {
            if (i.unique && !i.where) { // Don't infer partial indexes
              upsertKeys.push(...i.fields);
            }
          }

          const firstUniqueKey = Object.values(model.uniqueKeys).find(c => c.fields.length > 0);

          if (firstUniqueKey && firstUniqueKey.fields) {
            upsertKeys.push(...firstUniqueKey.fields);
          }
          options.upsertKeys = upsertKeys.length > 0
            ? upsertKeys
            : Object.values(model.primaryKeys).map(x => x.field);
        }

        // Map returning attributes to fields
        if (options.returning && Array.isArray(options.returning)) {
          options.returning = options.returning.map(attr => _.get(model.rawAttributes[attr], 'field', attr));
        }

        const results = await model.queryInterface.bulkInsert(model.getTableName(options), records, options, fieldMappedAttributes);
        if (Array.isArray(results)) {
          results.forEach((result, i) => {
            const instance = instances[i];

            for (const key in result) {
              if (!instance || key === model.primaryKeyAttribute &&
        instance.get(model.primaryKeyAttribute) &&
        ['mysql', 'mariadb', 'sqlite'].includes(dialect)) {
                // The query.js for these DBs is blind, it autoincrements the
                // primarykey value, even if it was set manually. Also, it can
                // return more results than instances, bug?.
                continue;
              }
              if (Object.prototype.hasOwnProperty.call(result, key)) {
                const record = result[key];

                const attr = _.find(model.rawAttributes, attribute => attribute.fieldName === key || attribute.field === key);

                instance.dataValues[attr && attr.fieldName || key] = record;
              }
            }
          });
        }
      }

      if (options.include && options.include.length) {
        await Promise.all(options.include.filter(include => !(include.association instanceof BelongsTo ||
    include.parent && include.parent.association instanceof BelongsToMany)).map(async include => {
          const associationInstances = [];
          const associationInstanceIndexToInstanceMap = [];

          for (const instance of instances) {
            let associated = instance.get(include.as);
            if (!Array.isArray(associated)) associated = [associated];

            for (const associationInstance of associated) {
              if (associationInstance) {
                if (!(include.association instanceof BelongsToMany)) {
                  associationInstance.set(include.association.foreignKey, instance.get(include.association.sourceKey || instance.constructor.primaryKeyAttribute, { raw: true }), { raw: true });
                  Object.assign(associationInstance, include.association.scope);
                }
                associationInstances.push(associationInstance);
                associationInstanceIndexToInstanceMap.push(instance);
              }
            }
          }

          if (!associationInstances.length) {
            return;
          }

          const includeOptions = _(Utils.cloneDeep(include))
            .omit(['association'])
            .defaults({
              transaction: options.transaction,
              logging: options.logging
            }).value();

          const createdAssociationInstances = await recursiveBulkCreate(associationInstances, includeOptions);
          if (include.association instanceof BelongsToMany) {
            const valueSets = [];

            for (const idx in createdAssociationInstances) {
              const associationInstance = createdAssociationInstances[idx];
              const instance = associationInstanceIndexToInstanceMap[idx];

              const values = {
                [include.association.foreignKey]: instance.get(instance.constructor.primaryKeyAttribute, { raw: true }),
                [include.association.otherKey]: associationInstance.get(associationInstance.constructor.primaryKeyAttribute, { raw: true }),
                // Include values defined in the association
                ...include.association.through.scope
              };
              if (associationInstance[include.association.through.model.name]) {
                for (const attr of Object.keys(include.association.through.model.rawAttributes)) {
                  if (include.association.through.model.rawAttributes[attr]._autoGenerated ||
            attr === include.association.foreignKey ||
            attr === include.association.otherKey ||
            typeof associationInstance[include.association.through.model.name][attr] === undefined) {
                    continue;
                  }
                  values[attr] = associationInstance[include.association.through.model.name][attr];
                }
              }

              valueSets.push(values);
            }

            const throughOptions = _(Utils.cloneDeep(include))
              .omit(['association', 'attributes'])
              .defaults({
                transaction: options.transaction,
                logging: options.logging
              }).value();
            throughOptions.model = include.association.throughModel;
            const throughInstances = include.association.throughModel.bulkBuild(valueSets, throughOptions);

            await recursiveBulkCreate(throughInstances, throughOptions);
          }
        }));
      }

      // map fields back to attributes
      instances.forEach(instance => {
        for (const attr in model.rawAttributes) {
          if (model.rawAttributes[attr].field &&
        instance.dataValues[model.rawAttributes[attr].field] !== undefined &&
        model.rawAttributes[attr].field !== attr
          ) {
            instance.dataValues[attr] = instance.dataValues[model.rawAttributes[attr].field];
            delete instance.dataValues[model.rawAttributes[attr].field];
          }
          instance._previousDataValues[attr] = instance.dataValues[attr];
          instance.changed(attr, false);
        }
        instance.isNewRecord = false;
      });

      // Run after hook
      if (options.hooks) {
        await model.runHooks('afterBulkCreate', instances, options);
      }

      return instances;
    };

    return await recursiveBulkCreate(instances, options);
  }

  /**
 * Truncate all instances of the model. This is a convenient method for Model.destroy({ truncate: true }).
 *
 * @param {object}           [options] The options passed to Model.destroy in addition to truncate
 * @param {boolean|Function} [options.cascade = false] Truncates all tables that have foreign-key references to the named table, or to any tables added to the group due to CASCADE.
 * @param {boolean}          [options.restartIdentity=false] Automatically restart sequences owned by columns of the truncated table.
 * @param {Transaction}      [options.transaction] Transaction to run query under
 * @param {boolean|Function} [options.logging] A function that logs sql queries, or false for no logging
 * @param {boolean}          [options.benchmark=false] Pass query execution time in milliseconds as second argument to logging function (options.logging).
 * @param {string}           [options.searchPath=DEFAULT] An optional parameter to specify the schema search_path (Postgres only)
 *
 * @returns {Promise}
 *
 * @see
 * {@link Model.destroy} for more information
 */
  static async truncate(options) {
    options = Utils.cloneDeep(options) || {};
    options.truncate = true;
    return await this.destroy(options);
  }

  /**
 * Delete multiple instances, or set their deletedAt timestamp to the current time if `paranoid` is enabled.
 *
 * @param  {object}       options                         destroy options
 * @param  {object}       [options.where]                 Filter the destroy
 * @param  {boolean}      [options.hooks=true]            Run before / after bulk destroy hooks?
 * @param  {boolean}      [options.individualHooks=false] If set to true, destroy will SELECT all records matching the where parameter and will execute before / after destroy hooks on each row
 * @param  {number}       [options.limit]                 How many rows to delete
 * @param  {boolean}      [options.force=false]           Delete instead of setting deletedAt to current timestamp (only applicable if `paranoid` is enabled)
 * @param  {boolean}      [options.truncate=false]        If set to true, dialects that support it will use TRUNCATE instead of DELETE FROM. If a table is truncated the where and limit options are ignored
 * @param  {boolean}      [options.cascade=false]         Only used in conjunction with TRUNCATE. Truncates  all tables that have foreign-key references to the named table, or to any tables added to the group due to CASCADE.
 * @param  {boolean}      [options.restartIdentity=false] Only used in conjunction with TRUNCATE. Automatically restart sequences owned by columns of the truncated table.
 * @param  {Transaction}  [options.transaction] Transaction to run query under
 * @param  {Function}     [options.logging=false]         A function that gets executed while running the query to log the sql.
 * @param  {boolean}      [options.benchmark=false]       Pass query execution time in milliseconds as second argument to logging function (options.logging).
 *
 * @returns {Promise<number>} The number of destroyed rows
 */
  static async destroy(options) {
    options = Utils.cloneDeep(options);

    this._injectScope(options);

    if (!options || !(options.where || options.truncate)) {
      throw new Error('Missing where or truncate attribute in the options parameter of model.destroy.');
    }

    if (!options.truncate && !_.isPlainObject(options.where) && !Array.isArray(options.where) && !(options.where instanceof Utils.SequelizeMethod)) {
      throw new Error('Expected plain object, array or sequelize method in the options.where parameter of model.destroy.');
    }

    options = _.defaults(options, {
      hooks: true,
      individualHooks: false,
      force: false,
      cascade: false,
      restartIdentity: false
    });

    options.type = QueryTypes.BULKDELETE;

    Utils.mapOptionFieldNames(options, this);
    options.model = this;


    // Run before hook
    if (options.hooks) {
      await this.runHooks('beforeBulkDestroy', options);
    }
    let instances;
    // Get daos and run beforeDestroy hook on each record individually
    if (options.individualHooks) {
      instances = await this.findAll({ where: options.where, transaction: options.transaction, logging: options.logging, benchmark: options.benchmark });

      await Promise.all(instances.map(instance => this.runHooks('beforeDestroy', instance, options)));
    }
    let result;
    // Run delete query (or update if paranoid)
    if (this._timestampAttributes.deletedAt && !options.force) {
      // Set query type appropriately when running soft delete
      options.type = QueryTypes.BULKUPDATE;

      const attrValueHash = {};
      const deletedAtAttribute = this.rawAttributes[this._timestampAttributes.deletedAt];
      const field = this.rawAttributes[this._timestampAttributes.deletedAt].field;
      const where = {
        [field]: Object.prototype.hasOwnProperty.call(deletedAtAttribute, 'defaultValue') ? deletedAtAttribute.defaultValue : null
      };


      attrValueHash[field] = Utils.now(this.sequelize.options.dialect);
      result = await this.queryInterface.bulkUpdate(this.getTableName(options), attrValueHash, Object.assign(where, options.where), options, this.rawAttributes);
    } else {
      result = await this.queryInterface.bulkDelete(this.getTableName(options), options.where, options, this);
    }
    // Run afterDestroy hook on each record individually
    if (options.individualHooks) {
      await Promise.all(
        instances.map(instance => this.runHooks('afterDestroy', instance, options))
      );
    }
    // Run after hook
    if (options.hooks) {
      await this.runHooks('afterBulkDestroy', options);
    }
    return result;
  }

  /**
 * Restore multiple instances if `paranoid` is enabled.
 *
 * @param  {object}       options                         restore options
 * @param  {object}       [options.where]                 Filter the restore
 * @param  {boolean}      [options.hooks=true]            Run before / after bulk restore hooks?
 * @param  {boolean}      [options.individualHooks=false] If set to true, restore will find all records within the where parameter and will execute before / after bulkRestore hooks on each row
 * @param  {number}       [options.limit]                 How many rows to undelete (only for mysql)
 * @param  {Function}     [options.logging=false]         A function that gets executed while running the query to log the sql.
 * @param  {boolean}      [options.benchmark=false]       Pass query execution time in milliseconds as second argument to logging function (options.logging).
 * @param  {Transaction}  [options.transaction]           Transaction to run query under
 *
 * @returns {Promise}
 */
  static async restore(options) {
    if (!this._timestampAttributes.deletedAt) throw new Error('Model is not paranoid');

    options = {
      hooks: true,
      individualHooks: false,
      ...options
    };

    options.type = QueryTypes.RAW;
    options.model = this;

    Utils.mapOptionFieldNames(options, this);

    // Run before hook
    if (options.hooks) {
      await this.runHooks('beforeBulkRestore', options);
    }

    let instances;
    // Get daos and run beforeRestore hook on each record individually
    if (options.individualHooks) {
      instances = await this.findAll({ where: options.where, transaction: options.transaction, logging: options.logging, benchmark: options.benchmark, paranoid: false });

      await Promise.all(instances.map(instance => this.runHooks('beforeRestore', instance, options)));
    }
    // Run undelete query
    const attrValueHash = {};
    const deletedAtCol = this._timestampAttributes.deletedAt;
    const deletedAtAttribute = this.rawAttributes[deletedAtCol];
    const deletedAtDefaultValue = Object.prototype.hasOwnProperty.call(deletedAtAttribute, 'defaultValue') ? deletedAtAttribute.defaultValue : null;

    attrValueHash[deletedAtAttribute.field || deletedAtCol] = deletedAtDefaultValue;
    options.omitNull = false;
    const result = await this.queryInterface.bulkUpdate(this.getTableName(options), attrValueHash, options.where, options, this.rawAttributes);
    // Run afterDestroy hook on each record individually
    if (options.individualHooks) {
      await Promise.all(
        instances.map(instance => this.runHooks('afterRestore', instance, options))
      );
    }
    // Run after hook
    if (options.hooks) {
      await this.runHooks('afterBulkRestore', options);
    }
    return result;
  }

  /**
 * Update multiple instances that match the where options.
 *
 * @param  {object}         values                          hash of values to update
 * @param  {object}         options                         update options
 * @param  {object}         options.where                   Options to describe the scope of the search.
 * @param  {boolean}        [options.paranoid=true]         If true, only non-deleted records will be updated. If false, both deleted and non-deleted records will be updated. Only applies if `options.paranoid` is true for the model.
 * @param  {Array}          [options.fields]                Fields to update (defaults to all fields)
 * @param  {boolean}        [options.validate=true]         Should each row be subject to validation before it is inserted. The whole insert will fail if one row fails validation
 * @param  {boolean}        [options.hooks=true]            Run before / after bulk update hooks?
 * @param  {boolean}        [options.sideEffects=true]      Whether or not to update the side effects of any virtual setters.
 * @param  {boolean}        [options.individualHooks=false] Run before / after update hooks?. If true, this will execute a SELECT followed by individual UPDATEs. A select is needed, because the row data needs to be passed to the hooks
 * @param  {boolean|Array}  [options.returning=false]       If true, append RETURNING <model columns> to get back all defined values; if an array of column names, append RETURNING <columns> to get back specific columns (Postgres only)
 * @param  {number}         [options.limit]                 How many rows to update (only for mysql and mariadb, implemented as TOP(n) for MSSQL; for sqlite it is supported only when rowid is present)
 * @param  {Function}       [options.logging=false]         A function that gets executed while running the query to log the sql.
 * @param  {boolean}        [options.benchmark=false]       Pass query execution time in milliseconds as second argument to logging function (options.logging).
 * @param  {Transaction}    [options.transaction]           Transaction to run query under
 * @param  {boolean}        [options.silent=false]          If true, the updatedAt timestamp will not be updated.
 *
 * @returns {Promise<Array<number,number>>}  The promise returns an array with one or two elements. The first element is always the number
 * of affected rows, while the second element is the actual affected rows (only supported in postgres with `options.returning` true).
 *
 */
  static async update(values, options) {
    options = Utils.cloneDeep(options);

    this._injectScope(options);
    this._optionsMustContainWhere(options);

    options = this._paranoidClause(this, _.defaults(options, {
      validate: true,
      hooks: true,
      individualHooks: false,
      returning: false,
      force: false,
      sideEffects: true
    }));

    options.type = QueryTypes.BULKUPDATE;

    // Clone values so it doesn't get modified for caller scope and ignore undefined values
    values = _.omitBy(values, value => value === undefined);

    // Remove values that are not in the options.fields
    if (options.fields && options.fields instanceof Array) {
      for (const key of Object.keys(values)) {
        if (!options.fields.includes(key)) {
          delete values[key];
        }
      }
    } else {
      const updatedAtAttr = this._timestampAttributes.updatedAt;
      options.fields = _.intersection(Object.keys(values), Object.keys(this.tableAttributes));
      if (updatedAtAttr && !options.fields.includes(updatedAtAttr)) {
        options.fields.push(updatedAtAttr);
      }
    }

    if (this._timestampAttributes.updatedAt && !options.silent) {
      values[this._timestampAttributes.updatedAt] = this._getDefaultTimestamp(this._timestampAttributes.updatedAt) || Utils.now(this.sequelize.options.dialect);
    }

    options.model = this;

    let valuesUse;
    // Validate
    if (options.validate) {
      const build = this.build(values);
      build.set(this._timestampAttributes.updatedAt, values[this._timestampAttributes.updatedAt], { raw: true });

      if (options.sideEffects) {
        Object.assign(values, _.pick(build.get(), build.changed()));
        options.fields = _.union(options.fields, Object.keys(values));
      }

      // We want to skip validations for all other fields
      options.skip = _.difference(Object.keys(this.rawAttributes), Object.keys(values));
      const attributes = await build.validate(options);
      options.skip = undefined;
      if (attributes && attributes.dataValues) {
        values = _.pick(attributes.dataValues, Object.keys(values));
      }
    }
    // Run before hook
    if (options.hooks) {
      options.attributes = values;
      await this.runHooks('beforeBulkUpdate', options);
      values = options.attributes;
      delete options.attributes;
    }

    valuesUse = values;

    // Get instances and run beforeUpdate hook on each record individually
    let instances;
    let updateDoneRowByRow = false;
    if (options.individualHooks) {
      instances = await this.findAll({
        where: options.where,
        transaction: options.transaction,
        logging: options.logging,
        benchmark: options.benchmark,
        paranoid: options.paranoid
      });

      if (instances.length) {
        // Run beforeUpdate hooks on each record and check whether beforeUpdate hook changes values uniformly
        // i.e. whether they change values for each record in the same way
        let changedValues;
        let different = false;

        instances = await Promise.all(instances.map(async instance => {
          // Record updates in instances dataValues
          Object.assign(instance.dataValues, values);
          // Set the changed fields on the instance
          _.forIn(valuesUse, (newValue, attr) => {
            if (newValue !== instance._previousDataValues[attr]) {
              instance.setDataValue(attr, newValue);
            }
          });

          // Run beforeUpdate hook
          await this.runHooks('beforeUpdate', instance, options);
          if (!different) {
            const thisChangedValues = {};
            _.forIn(instance.dataValues, (newValue, attr) => {
              if (newValue !== instance._previousDataValues[attr]) {
                thisChangedValues[attr] = newValue;
              }
            });

            if (!changedValues) {
              changedValues = thisChangedValues;
            } else {
              different = !_.isEqual(changedValues, thisChangedValues);
            }
          }

          return instance;
        }));

        if (!different) {
          const keys = Object.keys(changedValues);
          // Hooks do not change values or change them uniformly
          if (keys.length) {
          // Hooks change values - record changes in valuesUse so they are executed
            valuesUse = changedValues;
            options.fields = _.union(options.fields, keys);
          }
        } else {
          instances = await Promise.all(instances.map(async instance => {
            const individualOptions = {
              ...options,
              hooks: false,
              validate: false
            };
            delete individualOptions.individualHooks;

            return instance.save(individualOptions);
          }));
          updateDoneRowByRow = true;
        }
      }
    }
    let result;
    if (updateDoneRowByRow) {
      result = [instances.length, instances];
    } else if (_.isEmpty(valuesUse)
   || Object.keys(valuesUse).length === 1 && valuesUse[this._timestampAttributes.updatedAt]) {
      // only updatedAt is being passed, then skip update
      result = [0];
    } else {
      valuesUse = Utils.mapValueFieldNames(valuesUse, options.fields, this);
      options = Utils.mapOptionFieldNames(options, this);
      options.hasTrigger = this.options ? this.options.hasTrigger : false;

      const affectedRows = await this.queryInterface.bulkUpdate(this.getTableName(options), valuesUse, options.where, options, this.tableAttributes);
      if (options.returning) {
        result = [affectedRows.length, affectedRows];
        instances = affectedRows;
      } else {
        result = [affectedRows];
      }
    }

    if (options.individualHooks) {
      await Promise.all(instances.map(instance => this.runHooks('afterUpdate', instance, options)));
      result[1] = instances;
    }
    // Run after hook
    if (options.hooks) {
      options.attributes = values;
      await this.runHooks('afterBulkUpdate', options);
      delete options.attributes;
    }
    return result;
  }

  /**
 * Run a describe query on the table.
 *
 * @param {string} [schema] schema name to search table in
 * @param {object} [options] query options
 *
 * @returns {Promise} hash of attributes and their types
 */
  static async describe(schema, options) {
    return await this.queryInterface.describeTable(this.tableName, { schema: schema || this._schema || undefined, ...options });
  }

  static _getDefaultTimestamp(attr) {
    if (!!this.rawAttributes[attr] && !!this.rawAttributes[attr].defaultValue) {
      return Utils.toDefaultValue(this.rawAttributes[attr].defaultValue, this.sequelize.options.dialect);
    }
    return undefined;
  }

  static _expandAttributes(options) {
    if (!_.isPlainObject(options.attributes)) {
      return;
    }
    let attributes = Object.keys(this.rawAttributes);

    if (options.attributes.exclude) {
      attributes = attributes.filter(elem => !options.attributes.exclude.includes(elem));
    }

    if (options.attributes.include) {
      attributes = attributes.concat(options.attributes.include);
    }

    options.attributes = attributes;
  }

  // Inject _scope into options.
  static _injectScope(options) {
    const scope = Utils.cloneDeep(this._scope);
    this._defaultsOptions(options, scope);
  }

  static [Symbol.for('nodejs.util.inspect.custom')]() {
    return this.name;
  }

  static hasAlias(alias) {
    return Object.prototype.hasOwnProperty.call(this.associations, alias);
  }

  /**
 * Increment the value of one or more columns. This is done in the database, which means it does not use the values currently stored on the Instance. The increment is done using a
 * ``` SET column = column + X WHERE foo = 'bar' ``` query. To get the correct value after an increment into the Instance you should do a reload.
 *
 * @example <caption>increment number by 1</caption>
 * Model.increment('number', { where: { foo: 'bar' });
 *
 * @example <caption>increment number and count by 2</caption>
 * Model.increment(['number', 'count'], { by: 2, where: { foo: 'bar' } });
 *
 * @example <caption>increment answer by 42, and decrement tries by 1</caption>
 * // `by` is ignored, as each column has its own value
 * Model.increment({ answer: 42, tries: -1}, { by: 2, where: { foo: 'bar' } });
 *
 * @see
 * {@link Model#reload}
 *
 * @param  {string|Array|object}  fields                       If a string is provided, that column is incremented by the value of `by` given in options. If an array is provided, the same is true for each column. If and object is provided, each column is incremented by the value given.
 * @param  {object}               options                      increment options
 * @param  {object}               options.where                conditions hash
 * @param  {number}               [options.by=1]               The number to increment by
 * @param  {boolean}              [options.silent=false]       If true, the updatedAt timestamp will not be updated.
 * @param  {Function}             [options.logging=false]      A function that gets executed while running the query to log the sql.
 * @param  {Transaction}          [options.transaction]        Transaction to run query under
 * @param  {string}               [options.searchPath=DEFAULT] An optional parameter to specify the schema search_path (Postgres only)
 *
 * @returns {Promise<Model[],?number>} returns an array of affected rows and affected count with `options.returning` true, whenever supported by dialect
 */
  static async increment(fields, options) {
    options = options || {};
    if (typeof fields === 'string') fields = [fields];
    if (Array.isArray(fields)) {
      fields = fields.map(f => {
        if (this.rawAttributes[f] && this.rawAttributes[f].field && this.rawAttributes[f].field !== f) {
          return this.rawAttributes[f].field;
        }
        return f;
      });
    }

    this._injectScope(options);
    this._optionsMustContainWhere(options);

    options = Utils.defaults({}, options, {
      by: 1,
      where: {},
      increment: true
    });
    const isSubtraction = !options.increment;

    Utils.mapOptionFieldNames(options, this);

    const where = { ...options.where };

    // A plain object whose keys are the fields to be incremented and whose values are
    // the amounts to be incremented by.
    let incrementAmountsByField = {};
    if (Array.isArray(fields)) {
      incrementAmountsByField = {};
      for (const field of fields) {
        incrementAmountsByField[field] = options.by;
      }
    } else {
      // If the `fields` argument is not an array, then we assume it already has the
      // form necessary to be placed directly in the `incrementAmountsByField` variable.
      incrementAmountsByField = fields;
    }

    // If optimistic locking is enabled, we can take advantage that this is an
    // increment/decrement operation and send it here as well. We put `-1` for
    // decrementing because it will be subtracted, getting `-(-1)` which is `+1`
    if (this._versionAttribute) {
      incrementAmountsByField[this._versionAttribute] = isSubtraction ? -1 : 1;
    }

    const extraAttributesToBeUpdated = {};

    const updatedAtAttr = this._timestampAttributes.updatedAt;
    if (!options.silent && updatedAtAttr && !incrementAmountsByField[updatedAtAttr]) {
      const attrName = this.rawAttributes[updatedAtAttr].field || updatedAtAttr;
      extraAttributesToBeUpdated[attrName] = this._getDefaultTimestamp(updatedAtAttr) || Utils.now(this.sequelize.options.dialect);
    }

    const tableName = this.getTableName(options);
    let affectedRows;
    if (isSubtraction) {
      affectedRows = await this.queryInterface.decrement(
        this, tableName, where, incrementAmountsByField, extraAttributesToBeUpdated, options
      );
    } else {
      affectedRows = await this.queryInterface.increment(
        this, tableName, where, incrementAmountsByField, extraAttributesToBeUpdated, options
      );
    }

    if (options.returning) {
      return [affectedRows, affectedRows.length];
    }

    return [affectedRows];
  }

  /**
 * Decrement the value of one or more columns. This is done in the database, which means it does not use the values currently stored on the Instance. The decrement is done using a
 * ```sql SET column = column - X WHERE foo = 'bar'``` query. To get the correct value after a decrement into the Instance you should do a reload.
 *
 * @example <caption>decrement number by 1</caption>
 * Model.decrement('number', { where: { foo: 'bar' });
 *
 * @example <caption>decrement number and count by 2</caption>
 * Model.decrement(['number', 'count'], { by: 2, where: { foo: 'bar' } });
 *
 * @example <caption>decrement answer by 42, and decrement tries by -1</caption>
 * // `by` is ignored, since each column has its own value
 * Model.decrement({ answer: 42, tries: -1}, { by: 2, where: { foo: 'bar' } });
 *
 * @param {string|Array|object} fields If a string is provided, that column is incremented by the value of `by` given in options. If an array is provided, the same is true for each column. If and object is provided, each column is incremented by the value given.
 * @param {object} options decrement options, similar to increment
 *
 * @see
 * {@link Model.increment}
 * @see
 * {@link Model#reload}
 * @since 4.36.0
 *
 * @returns {Promise<Model[],?number>} returns an array of affected rows and affected count with `options.returning` true, whenever supported by dialect
 */
  static async decrement(fields, options) {
    return this.increment(fields, {
      by: 1,
      ...options,
      increment: false
    });
  }

  static _optionsMustContainWhere(options) {
    assert(options && options.where, 'Missing where attribute in the options parameter');
    assert(_.isPlainObject(options.where) || Array.isArray(options.where) || options.where instanceof Utils.SequelizeMethod,
      'Expected plain object, array or sequelize method in the options.where parameter');
  }

  /**
 * Get an object representing the query for this instance, use with `options.where`
 *
 * @param {boolean} [checkVersion=false] include version attribute in where hash
 *
 * @returns {object}
 */
  where(checkVersion) {
    const where = this.constructor.primaryKeyAttributes.reduce((result, attribute) => {
      result[attribute] = this.get(attribute, { raw: true });
      return result;
    }, {});

    if (_.size(where) === 0) {
      return this.constructor.options.whereCollection;
    }
    const versionAttr = this.constructor._versionAttribute;
    if (checkVersion && versionAttr) {
      where[versionAttr] = this.get(versionAttr, { raw: true });
    }
    return Utils.mapWhereFieldNames(where, this.constructor);
  }

  toString() {
    return `[object SequelizeInstance:${this.constructor.name}]`;
  }

  /**
 * Get the value of the underlying data value
 *
 * @param {string} key key to look in instance data store
 *
 * @returns {any}
 */
  getDataValue(key) {
    return this.dataValues[key];
  }

  /**
 * Update the underlying data value
 *
 * @param {string} key key to set in instance data store
 * @param {any} value new value for given key
 *
 */
  setDataValue(key, value) {
    const originalValue = this._previousDataValues[key];

    if (!_.isEqual(value, originalValue)) {
      this.changed(key, true);
    }

    this.dataValues[key] = value;
  }

  /**
 * If no key is given, returns all values of the instance, also invoking virtual getters.
 *
 * If key is given and a field or virtual getter is present for the key it will call that getter - else it will return the value for key.
 *
 * @param {string}  [key] key to get value of
 * @param {object}  [options] get options
 * @param {boolean} [options.plain=false] If set to true, included instances will be returned as plain objects
 * @param {boolean} [options.raw=false] If set to true, field and virtual setters will be ignored
 *
 * @returns {object|any}
 */
  get(key, options) {
    if (options === undefined && typeof key === 'object') {
      options = key;
      key = undefined;
    }

    options = options || {};

    if (key) {
      if (Object.prototype.hasOwnProperty.call(this._customGetters, key) && !options.raw) {
        return this._customGetters[key].call(this, key, options);
      }

      if (options.plain && this._options.include && this._options.includeNames.includes(key)) {
        if (Array.isArray(this.dataValues[key])) {
          return this.dataValues[key].map(instance => instance.get(options));
        }
        if (this.dataValues[key] instanceof Model) {
          return this.dataValues[key].get(options);
        }
        return this.dataValues[key];
      }

      return this.dataValues[key];
    }

    if (
      this._hasCustomGetters
    || options.plain && this._options.include
    || options.clone
    ) {
      const values = {};
      let _key;

      if (this._hasCustomGetters) {
        for (_key in this._customGetters) {
          if (
            this._options.attributes
          && !this._options.attributes.includes(_key)
          ) {
            continue;
          }

          if (Object.prototype.hasOwnProperty.call(this._customGetters, _key)) {
            values[_key] = this.get(_key, options);
          }
        }
      }

      for (_key in this.dataValues) {
        if (
          !Object.prototype.hasOwnProperty.call(values, _key)
        && Object.prototype.hasOwnProperty.call(this.dataValues, _key)
        ) {
          values[_key] = this.get(_key, options);
        }
      }

      return values;
    }

    return this.dataValues;
  }

  /**
 * Set is used to update values on the instance (the sequelize representation of the instance that is, remember that nothing will be persisted before you actually call `save`).
 * In its most basic form `set` will update a value stored in the underlying `dataValues` object. However, if a custom setter function is defined for the key, that function
 * will be called instead. To bypass the setter, you can pass `raw: true` in the options object.
 *
 * If set is called with an object, it will loop over the object, and call set recursively for each key, value pair. If you set raw to true, the underlying dataValues will either be
 * set directly to the object passed, or used to extend dataValues, if dataValues already contain values.
 *
 * When set is called, the previous value of the field is stored and sets a changed flag(see `changed`).
 *
 * Set can also be used to build instances for associations, if you have values for those.
 * When using set with associations you need to make sure the property key matches the alias of the association
 * while also making sure that the proper include options have been set (from .build() or .findOne())
 *
 * If called with a dot.separated key on a JSON/JSONB attribute it will set the value nested and flag the entire object as changed.
 *
 * @see
 * {@link Model.findAll} for more information about includes
 *
 * @param {string|object} key key to set, it can be string or object. When string it will set that key, for object it will loop over all object properties nd set them.
 * @param {any} value value to set
 * @param {object} [options] set options
 * @param {boolean} [options.raw=false] If set to true, field and virtual setters will be ignored
 * @param {boolean} [options.reset=false] Clear all previously set data values
 *
 * @returns {Model}
 */
  set(key, value, options) {
    let values;
    let originalValue;

    if (typeof key === 'object' && key !== null) {
      values = key;
      options = value || {};

      if (options.reset) {
        this.dataValues = {};
        for (const key in values) {
          this.changed(key, false);
        }
      }

      // If raw, and we're not dealing with includes or special attributes, just set it straight on the dataValues object
      if (options.raw && !(this._options && this._options.include) && !(options && options.attributes) && !this.constructor._hasDateAttributes && !this.constructor._hasBooleanAttributes) {
        if (Object.keys(this.dataValues).length) {
          Object.assign(this.dataValues, values);
        } else {
          this.dataValues = values;
        }
        // If raw, .changed() shouldn't be true
        this._previousDataValues = { ...this.dataValues };
      } else {
      // Loop and call set
        if (options.attributes) {
          const setKeys = data => {
            for (const k of data) {
              if (values[k] === undefined) {
                continue;
              }
              this.set(k, values[k], options);
            }
          };
          setKeys(options.attributes);
          if (this.constructor._hasVirtualAttributes) {
            setKeys(this.constructor._virtualAttributes);
          }
          if (this._options.includeNames) {
            setKeys(this._options.includeNames);
          }
        } else {
          for (const key in values) {
            this.set(key, values[key], options);
          }
        }

        if (options.raw) {
        // If raw, .changed() shouldn't be true
          this._previousDataValues = { ...this.dataValues };
        }
      }
      return this;
    }
    if (!options)
      options = {};
    if (!options.raw) {
      originalValue = this.dataValues[key];
    }

    // If not raw, and there's a custom setter
    if (!options.raw && this._customSetters[key]) {
      this._customSetters[key].call(this, value, key);
      // custom setter should have changed value, get that changed value
      // TODO: v5 make setters return new value instead of changing internal store
      const newValue = this.dataValues[key];
      if (!_.isEqual(newValue, originalValue)) {
        this._previousDataValues[key] = originalValue;
        this.changed(key, true);
      }
    } else {
    // Check if we have included models, and if this key matches the include model names/aliases
      if (this._options && this._options.include && this._options.includeNames.includes(key)) {
      // Pass it on to the include handler
        this._setInclude(key, value, options);
        return this;
      }
      // Bunch of stuff we won't do when it's raw
      if (!options.raw) {
      // If attribute is not in model definition, return
        if (!this._isAttribute(key)) {
          if (key.includes('.') && this.constructor._jsonAttributes.has(key.split('.')[0])) {
            const previousNestedValue = Dottie.get(this.dataValues, key);
            if (!_.isEqual(previousNestedValue, value)) {
              Dottie.set(this.dataValues, key, value);
              this.changed(key.split('.')[0], true);
            }
          }
          return this;
        }

        // If attempting to set primary key and primary key is already defined, return
        if (this.constructor._hasPrimaryKeys && originalValue && this.constructor._isPrimaryKey(key)) {
          return this;
        }

        // If attempting to set read only attributes, return
        if (!this.isNewRecord && this.constructor._hasReadOnlyAttributes && this.constructor._readOnlyAttributes.has(key)) {
          return this;
        }
      }

      // If there's a data type sanitizer
      if (
        !(value instanceof Utils.SequelizeMethod)
      && Object.prototype.hasOwnProperty.call(this.constructor._dataTypeSanitizers, key)
      ) {
        value = this.constructor._dataTypeSanitizers[key].call(this, value, options);
      }

      // Set when the value has changed and not raw
      if (
        !options.raw &&
      (
      // True when sequelize method
        (value instanceof Utils.SequelizeMethod ||
        // Check for data type type comparators
        !(value instanceof Utils.SequelizeMethod) && this.constructor._dataTypeChanges[key] && this.constructor._dataTypeChanges[key].call(this, value, originalValue, options) || // Check default
        !this.constructor._dataTypeChanges[key] && !_.isEqual(value, originalValue))
      )
      ) {
        this._previousDataValues[key] = originalValue;
        this.changed(key, true);
      }

      // set data value
      this.dataValues[key] = value;
    }
    return this;
  }

  setAttributes(updates) {
    return this.set(updates);
  }

  /**
 * If changed is called with a string it will return a boolean indicating whether the value of that key in `dataValues` is different from the value in `_previousDataValues`.
 *
 * If changed is called without an argument, it will return an array of keys that have changed.
 *
 * If changed is called without an argument and no keys have changed, it will return `false`.
 *
 * Please note that this function will return `false` when a property from a nested (for example JSON) property
 * was edited manually, you must call `changed('key', true)` manually in these cases.
 * Writing an entirely new object (eg. deep cloned) will be detected.
 *
 * @example
 * ```
 * const mdl = await MyModel.findOne();
 * mdl.myJsonField.a = 1;
 * console.log(mdl.changed()) => false
 * mdl.save(); // this will not save anything
 * mdl.changed('myJsonField', true);
 * console.log(mdl.changed()) => ['myJsonField']
 * mdl.save(); // will save
 * ```
 *
 * @param {string} [key] key to check or change status of
 * @param {any} [value] value to set
 *
 * @returns {boolean|Array}
 */
  changed(key, value) {
    if (key === undefined) {
      if (this._changed.size > 0) {
        return Array.from(this._changed);
      }
      return false;
    }
    if (value === true) {
      this._changed.add(key);
      return this;
    }
    if (value === false) {
      this._changed.delete(key);
      return this;
    }
    return this._changed.has(key);
  }

  /**
 * Returns the previous value for key from `_previousDataValues`.
 *
 * If called without a key, returns the previous values for all values which have changed
 *
 * @param {string} [key] key to get previous value of
 *
 * @returns {any|Array<any>}
 */
  previous(key) {
    if (key) {
      return this._previousDataValues[key];
    }

    return _.pickBy(this._previousDataValues, (value, key) => this.changed(key));
  }

  _setInclude(key, value, options) {
    if (!Array.isArray(value)) value = [value];
    if (value[0] instanceof Model) {
      value = value.map(instance => instance.dataValues);
    }

    const include = this._options.includeMap[key];
    const association = include.association;
    const accessor = key;
    const primaryKeyAttribute = include.model.primaryKeyAttribute;
    const childOptions = {
      isNewRecord: this.isNewRecord,
      include: include.include,
      includeNames: include.includeNames,
      includeMap: include.includeMap,
      includeValidated: true,
      raw: options.raw,
      attributes: include.originalAttributes
    };
    let isEmpty;

    if (include.originalAttributes === undefined || include.originalAttributes.length) {
      if (association.isSingleAssociation) {
        if (Array.isArray(value)) {
          value = value[0];
        }
        isEmpty = value && value[primaryKeyAttribute] === null || value === null;
        this[accessor] = this.dataValues[accessor] = isEmpty ? null : include.model.build(value, childOptions);
      } else {
        isEmpty = value[0] && value[0][primaryKeyAttribute] === null;
        this[accessor] = this.dataValues[accessor] = isEmpty ? [] : include.model.bulkBuild(value, childOptions);
      }
    }
  }

  /**
 * Validates this instance, and if the validation passes, persists it to the database.
 *
 * Returns a Promise that resolves to the saved instance (or rejects with a `Sequelize.ValidationError`, which will have a property for each of the fields for which the validation failed, with the error message for that field).
 *
 * This method is optimized to perform an UPDATE only into the fields that changed. If nothing has changed, no SQL query will be performed.
 *
 * This method is not aware of eager loaded associations. In other words, if some other model instance (child) was eager loaded with this instance (parent), and you change something in the child, calling `save()` will simply ignore the change that happened on the child.
 *
 * @param {object}      [options] save options
 * @param {string[]}    [options.fields] An optional array of strings, representing database columns. If fields is provided, only those columns will be validated and saved.
 * @param {boolean}     [options.silent=false] If true, the updatedAt timestamp will not be updated.
 * @param {boolean}     [options.validate=true] If false, validations won't be run.
 * @param {boolean}     [options.hooks=true] Run before and after create / update + validate hooks
 * @param {Function}    [options.logging=false] A function that gets executed while running the query to log the sql.
 * @param {Transaction} [options.transaction] Transaction to run query under
 * @param {string}      [options.searchPath=DEFAULT] An optional parameter to specify the schema search_path (Postgres only)
 * @param {boolean}     [options.returning] Append RETURNING * to get back auto generated values (Postgres only)
 *
 * @returns {Promise<Model>}
 */
  async save(options) {
    if (arguments.length > 1) {
      throw new Error('The second argument was removed in favor of the options object.');
    }

    options = Utils.cloneDeep(options);
    options = _.defaults(options, {
      hooks: true,
      validate: true
    });

    if (!options.fields) {
      if (this.isNewRecord) {
        options.fields = Object.keys(this.constructor.rawAttributes);
      } else {
        options.fields = _.intersection(this.changed(), Object.keys(this.constructor.rawAttributes));
      }

      options.defaultFields = options.fields;
    }

    if (options.returning === undefined) {
      if (options.association) {
        options.returning = false;
      } else if (this.isNewRecord) {
        options.returning = true;
      }
    }

    const primaryKeyName = this.constructor.primaryKeyAttribute;
    const primaryKeyAttribute = primaryKeyName && this.constructor.rawAttributes[primaryKeyName];
    const createdAtAttr = this.constructor._timestampAttributes.createdAt;
    const versionAttr = this.constructor._versionAttribute;
    const hook = this.isNewRecord ? 'Create' : 'Update';
    const wasNewRecord = this.isNewRecord;
    const now = Utils.now(this.sequelize.options.dialect);
    let updatedAtAttr = this.constructor._timestampAttributes.updatedAt;

    if (updatedAtAttr && options.fields.length > 0 && !options.fields.includes(updatedAtAttr)) {
      options.fields.push(updatedAtAttr);
    }
    if (versionAttr && options.fields.length > 0 && !options.fields.includes(versionAttr)) {
      options.fields.push(versionAttr);
    }

    if (options.silent === true && !(this.isNewRecord && this.get(updatedAtAttr, { raw: true }))) {
    // UpdateAtAttr might have been added as a result of Object.keys(Model.rawAttributes). In that case we have to remove it again
      _.remove(options.fields, val => val === updatedAtAttr);
      updatedAtAttr = false;
    }

    if (this.isNewRecord === true) {
      if (createdAtAttr && !options.fields.includes(createdAtAttr)) {
        options.fields.push(createdAtAttr);
      }

      if (primaryKeyAttribute && primaryKeyAttribute.defaultValue && !options.fields.includes(primaryKeyName)) {
        options.fields.unshift(primaryKeyName);
      }
    }

    if (this.isNewRecord === false) {
      if (primaryKeyName && this.get(primaryKeyName, { raw: true }) === undefined) {
        throw new Error('You attempted to save an instance with no primary key, this is not allowed since it would result in a global update');
      }
    }

    if (updatedAtAttr && !options.silent && options.fields.includes(updatedAtAttr)) {
      this.dataValues[updatedAtAttr] = this.constructor._getDefaultTimestamp(updatedAtAttr) || now;
    }

    if (this.isNewRecord && createdAtAttr && !this.dataValues[createdAtAttr]) {
      this.dataValues[createdAtAttr] = this.constructor._getDefaultTimestamp(createdAtAttr) || now;
    }
    // Db2 does not allow NULL values for unique columns.
    // Add dummy values if not provided by test case or user.
    if (this.sequelize.options.dialect === 'db2' && this.isNewRecord) {
      this.uniqno = this.sequelize.dialect.queryGenerator.addUniqueFields(
        this.dataValues, this.constructor.rawAttributes, this.uniqno);
    }
    // Validate
    if (options.validate) {
      await this.validate(options);
    }
    // Run before hook
    if (options.hooks) {
      const beforeHookValues = _.pick(this.dataValues, options.fields);
      let ignoreChanged = _.difference(this.changed(), options.fields); // In case of update where it's only supposed to update the passed values and the hook values
      let hookChanged;
      let afterHookValues;

      if (updatedAtAttr && options.fields.includes(updatedAtAttr)) {
        ignoreChanged = _.without(ignoreChanged, updatedAtAttr);
      }

      await this.constructor.runHooks(`before${hook}`, this, options);
      if (options.defaultFields && !this.isNewRecord) {
        afterHookValues = _.pick(this.dataValues, _.difference(this.changed(), ignoreChanged));

        hookChanged = [];
        for (const key of Object.keys(afterHookValues)) {
          if (afterHookValues[key] !== beforeHookValues[key]) {
            hookChanged.push(key);
          }
        }

        options.fields = _.uniq(options.fields.concat(hookChanged));
      }

      if (hookChanged) {
        if (options.validate) {
        // Validate again

          options.skip = _.difference(Object.keys(this.constructor.rawAttributes), hookChanged);
          await this.validate(options);
          delete options.skip;
        }
      }
    }
    if (options.fields.length && this.isNewRecord && this._options.include && this._options.include.length) {
      await Promise.all(this._options.include.filter(include => include.association instanceof BelongsTo).map(async include => {
        const instance = this.get(include.as);
        if (!instance) return;

        const includeOptions = _(Utils.cloneDeep(include))
          .omit(['association'])
          .defaults({
            transaction: options.transaction,
            logging: options.logging,
            parentRecord: this
          }).value();

        await instance.save(includeOptions);

        await this[include.association.accessors.set](instance, { save: false, logging: options.logging });
      }));
    }
    const realFields = options.fields.filter(field => !this.constructor._virtualAttributes.has(field));
    if (!realFields.length) return this;
    if (!this.changed() && !this.isNewRecord) return this;

    const versionFieldName = _.get(this.constructor.rawAttributes[versionAttr], 'field') || versionAttr;
    const values = Utils.mapValueFieldNames(this.dataValues, options.fields, this.constructor);
    let query = null;
    let args = [];
    let where;

    if (this.isNewRecord) {
      query = 'insert';
      args = [this, this.constructor.getTableName(options), values, options];
    } else {
      where = this.where(true);
      if (versionAttr) {
        values[versionFieldName] = parseInt(values[versionFieldName], 10) + 1;
      }
      query = 'update';
      args = [this, this.constructor.getTableName(options), values, where, options];
    }

    const [result, rowsUpdated] = await this.constructor.queryInterface[query](...args);
    if (versionAttr) {
      // Check to see that a row was updated, otherwise it's an optimistic locking error.
      if (rowsUpdated < 1) {
        throw new sequelizeErrors.OptimisticLockError({
          modelName: this.constructor.name,
          values,
          where
        });
      } else {
        result.dataValues[versionAttr] = values[versionFieldName];
      }
    }

    // Transfer database generated values (defaults, autoincrement, etc)
    for (const attr of Object.keys(this.constructor.rawAttributes)) {
      if (this.constructor.rawAttributes[attr].field &&
      values[this.constructor.rawAttributes[attr].field] !== undefined &&
      this.constructor.rawAttributes[attr].field !== attr
      ) {
        values[attr] = values[this.constructor.rawAttributes[attr].field];
        delete values[this.constructor.rawAttributes[attr].field];
      }
    }
    Object.assign(values, result.dataValues);

    Object.assign(result.dataValues, values);
    if (wasNewRecord && this._options.include && this._options.include.length) {
      await Promise.all(
        this._options.include.filter(include => !(include.association instanceof BelongsTo ||
      include.parent && include.parent.association instanceof BelongsToMany)).map(async include => {
          let instances = this.get(include.as);

          if (!instances) return;
          if (!Array.isArray(instances)) instances = [instances];

          const includeOptions = _(Utils.cloneDeep(include))
            .omit(['association'])
            .defaults({
              transaction: options.transaction,
              logging: options.logging,
              parentRecord: this
            }).value();

          // Instances will be updated in place so we can safely treat HasOne like a HasMany
          await Promise.all(instances.map(async instance => {
            if (include.association instanceof BelongsToMany) {
              await instance.save(includeOptions);
              const values0 = {
                [include.association.foreignKey]: this.get(this.constructor.primaryKeyAttribute, { raw: true }),
                [include.association.otherKey]: instance.get(instance.constructor.primaryKeyAttribute, { raw: true }),
                // Include values defined in the association
                ...include.association.through.scope
              };

              if (instance[include.association.through.model.name]) {
                for (const attr of Object.keys(include.association.through.model.rawAttributes)) {
                  if (include.association.through.model.rawAttributes[attr]._autoGenerated ||
            attr === include.association.foreignKey ||
            attr === include.association.otherKey ||
            typeof instance[include.association.through.model.name][attr] === undefined) {
                    continue;
                  }
                  values0[attr] = instance[include.association.through.model.name][attr];
                }
              }

              await include.association.throughModel.create(values0, includeOptions);
            } else {
              instance.set(include.association.foreignKey, this.get(include.association.sourceKey || this.constructor.primaryKeyAttribute, { raw: true }), { raw: true });
              Object.assign(instance, include.association.scope);
              await instance.save(includeOptions);
            }
          }));
        })
      );
    }
    // Run after hook
    if (options.hooks) {
      await this.constructor.runHooks(`after${hook}`, result, options);
    }
    for (const field of options.fields) {
      result._previousDataValues[field] = result.dataValues[field];
      this.changed(field, false);
    }
    this.isNewRecord = false;

    return result;
  }

  /**
 * Refresh the current instance in-place, i.e. update the object with current data from the DB and return the same object.
 * This is different from doing a `find(Instance.id)`, because that would create and return a new instance. With this method,
 * all references to the Instance are updated with the new data and no new objects are created.
 *
 * @see
 * {@link Model.findAll}
 *
 * @param {object} [options] Options that are passed on to `Model.find`
 * @param {Function} [options.logging=false] A function that gets executed while running the query to log the sql.
 *
 * @returns {Promise<Model>}
 */
  async reload(options) {
    options = Utils.defaults({
      where: this.where()
    }, options, {
      include: this._options.include || undefined
    });

    const reloaded = await this.constructor.findOne(options);
    if (!reloaded) {
      throw new sequelizeErrors.InstanceError(
        'Instance could not be reloaded because it does not exist anymore (find call returned null)'
      );
    }
    // update the internal options of the instance
    this._options = reloaded._options;
    // re-set instance values
    this.set(reloaded.dataValues, {
      raw: true,
      reset: true && !options.attributes
    });

    return this;
  }

  /**
* Validate the attributes of this instance according to validation rules set in the model definition.
*
* The promise fulfills if and only if validation successful; otherwise it rejects an Error instance containing { field name : [error msgs] } entries.
*
* @param {object} [options] Options that are passed to the validator
* @param {Array} [options.skip] An array of strings. All properties that are in this array will not be validated
* @param {Array} [options.fields] An array of strings. Only the properties that are in this array will be validated
* @param {boolean} [options.hooks=true] Run before and after validate hooks
*
* @returns {Promise}
*/
  async validate(options) {
    return new InstanceValidator(this, options).validate();
  }

  /**
 * This is the same as calling `set` and then calling `save` but it only saves the
 * exact values passed to it, making it more atomic and safer.
 *
 * @see
 * {@link Model#set}
 * @see
 * {@link Model#save}
 *
 * @param {object} values See `set`
 * @param {object} options See `save`
 *
 * @returns {Promise<Model>}
 */
  async update(values, options) {
  // Clone values so it doesn't get modified for caller scope and ignore undefined values
    values = _.omitBy(values, value => value === undefined);

    const changedBefore = this.changed() || [];

    options = options || {};
    if (Array.isArray(options)) options = { fields: options };

    options = Utils.cloneDeep(options);
    const setOptions = Utils.cloneDeep(options);
    setOptions.attributes = options.fields;
    this.set(values, setOptions);

    // Now we need to figure out which fields were actually affected by the setter.
    const sideEffects = _.without(this.changed(), ...changedBefore);
    const fields = _.union(Object.keys(values), sideEffects);

    if (!options.fields) {
      options.fields = _.intersection(fields, this.changed());
      options.defaultFields = options.fields;
    }

    return await this.save(options);
  }

  /**
 * Destroy the row corresponding to this instance. Depending on your setting for paranoid, the row will either be completely deleted, or have its deletedAt timestamp set to the current time.
 *
 * @param {object}      [options={}] destroy options
 * @param {boolean}     [options.force=false] If set to true, paranoid models will actually be deleted
 * @param {Function}    [options.logging=false] A function that gets executed while running the query to log the sql.
 * @param {Transaction} [options.transaction] Transaction to run query under
 * @param {string}      [options.searchPath=DEFAULT] An optional parameter to specify the schema search_path (Postgres only)
 *
 * @returns {Promise}
 */
  async destroy(options) {
    options = {
      hooks: true,
      force: false,
      ...options
    };

    // Run before hook
    if (options.hooks) {
      await this.constructor.runHooks('beforeDestroy', this, options);
    }
    const where = this.where(true);

    let result;
    if (this.constructor._timestampAttributes.deletedAt && options.force === false) {
      const attributeName = this.constructor._timestampAttributes.deletedAt;
      const attribute = this.constructor.rawAttributes[attributeName];
      const defaultValue = Object.prototype.hasOwnProperty.call(attribute, 'defaultValue')
        ? attribute.defaultValue
        : null;
      const currentValue = this.getDataValue(attributeName);
      const undefinedOrNull = currentValue == null && defaultValue == null;
      if (undefinedOrNull || _.isEqual(currentValue, defaultValue)) {
      // only update timestamp if it wasn't already set
        this.setDataValue(attributeName, new Date());
      }

      result = await this.save({ ...options, hooks: false });
    } else {
      result = await this.constructor.queryInterface.delete(this, this.constructor.getTableName(options), where, { type: QueryTypes.DELETE, limit: null, ...options });
    }
    // Run after hook
    if (options.hooks) {
      await this.constructor.runHooks('afterDestroy', this, options);
    }
    return result;
  }

  /**
 * Helper method to determine if a instance is "soft deleted".  This is
 * particularly useful if the implementer renamed the `deletedAt` attribute
 * to something different.  This method requires `paranoid` to be enabled.
 *
 * @returns {boolean}
 */
  isSoftDeleted() {
    if (!this.constructor._timestampAttributes.deletedAt) {
      throw new Error('Model is not paranoid');
    }

    const deletedAtAttribute = this.constructor.rawAttributes[this.constructor._timestampAttributes.deletedAt];
    const defaultValue = Object.prototype.hasOwnProperty.call(deletedAtAttribute, 'defaultValue') ? deletedAtAttribute.defaultValue : null;
    const deletedAt = this.get(this.constructor._timestampAttributes.deletedAt) || null;
    const isSet = deletedAt !== defaultValue;

    return isSet;
  }

  /**
 * Restore the row corresponding to this instance. Only available for paranoid models.
 *
 * @param {object}      [options={}] restore options
 * @param {Function}    [options.logging=false] A function that gets executed while running the query to log the sql.
 * @param {Transaction} [options.transaction] Transaction to run query under
 *
 * @returns {Promise}
 */
  async restore(options) {
    if (!this.constructor._timestampAttributes.deletedAt) throw new Error('Model is not paranoid');

    options = {
      hooks: true,
      force: false,
      ...options
    };

    // Run before hook
    if (options.hooks) {
      await this.constructor.runHooks('beforeRestore', this, options);
    }
    const deletedAtCol = this.constructor._timestampAttributes.deletedAt;
    const deletedAtAttribute = this.constructor.rawAttributes[deletedAtCol];
    const deletedAtDefaultValue = Object.prototype.hasOwnProperty.call(deletedAtAttribute, 'defaultValue') ? deletedAtAttribute.defaultValue : null;

    this.setDataValue(deletedAtCol, deletedAtDefaultValue);
    const result = await this.save({ ...options, hooks: false, omitNull: false });
    // Run after hook
    if (options.hooks) {
      await this.constructor.runHooks('afterRestore', this, options);
      return result;
    }
    return result;
  }

  /**
 * Increment the value of one or more columns. This is done in the database, which means it does not use the values currently stored on the Instance. The increment is done using a
 * ```sql
 * SET column = column + X
 * ```
 * query. The updated instance will be returned by default in Postgres. However, in other dialects, you will need to do a reload to get the new values.
 *
 * @example
 * instance.increment('number') // increment number by 1
 *
 * instance.increment(['number', 'count'], { by: 2 }) // increment number and count by 2
 *
 * // increment answer by 42, and tries by 1.
 * // `by` is ignored, since each column has its own value
 * instance.increment({ answer: 42, tries: 1}, { by: 2 })
 *
 * @see
 * {@link Model#reload}
 *
 * @param {string|Array|object} fields If a string is provided, that column is incremented by the value of `by` given in options. If an array is provided, the same is true for each column. If and object is provided, each column is incremented by the value given.
 * @param {object} [options] options
 * @param {number} [options.by=1] The number to increment by
 * @param {boolean} [options.silent=false] If true, the updatedAt timestamp will not be updated.
 * @param {Function} [options.logging=false] A function that gets executed while running the query to log the sql.
 * @param {Transaction} [options.transaction] Transaction to run query under
 * @param {string} [options.searchPath=DEFAULT] An optional parameter to specify the schema search_path (Postgres only)
 * @param {boolean} [options.returning=true] Append RETURNING * to get back auto generated values (Postgres only)
 *
 * @returns {Promise<Model>}
 * @since 4.0.0
 */
  async increment(fields, options) {
    const identifier = this.where();

    options = Utils.cloneDeep(options);
    options.where = { ...options.where, ...identifier };
    options.instance = this;

    await this.constructor.increment(fields, options);

    return this;
  }

  /**
 * Decrement the value of one or more columns. This is done in the database, which means it does not use the values currently stored on the Instance. The decrement is done using a
 * ```sql
 * SET column = column - X
 * ```
 * query. The updated instance will be returned by default in Postgres. However, in other dialects, you will need to do a reload to get the new values.
 *
 * @example
 * instance.decrement('number') // decrement number by 1
 *
 * instance.decrement(['number', 'count'], { by: 2 }) // decrement number and count by 2
 *
 * // decrement answer by 42, and tries by 1.
 * // `by` is ignored, since each column has its own value
 * instance.decrement({ answer: 42, tries: 1}, { by: 2 })
 *
 * @see
 * {@link Model#reload}
 * @param {string|Array|object} fields If a string is provided, that column is decremented by the value of `by` given in options. If an array is provided, the same is true for each column. If and object is provided, each column is decremented by the value given
 * @param {object}      [options] decrement options
 * @param {number}      [options.by=1] The number to decrement by
 * @param {boolean}     [options.silent=false] If true, the updatedAt timestamp will not be updated.
 * @param {Function}    [options.logging=false] A function that gets executed while running the query to log the sql.
 * @param {Transaction} [options.transaction] Transaction to run query under
 * @param {string}      [options.searchPath=DEFAULT] An optional parameter to specify the schema search_path (Postgres only)
 * @param {boolean}     [options.returning=true] Append RETURNING * to get back auto generated values (Postgres only)
 *
 * @returns {Promise}
 */
  async decrement(fields, options) {
    return this.increment(fields, {
      by: 1,
      ...options,
      increment: false
    });
  }

  /**
 * Check whether this and `other` Instance refer to the same row
 *
 * @param {Model} other Other instance to compare against
 *
 * @returns {boolean}
 */
  equals(other) {
    if (!other || !other.constructor) {
      return false;
    }

    if (!(other instanceof this.constructor)) {
      return false;
    }

    return this.constructor.primaryKeyAttributes.every(attribute => this.get(attribute, { raw: true }) === other.get(attribute, { raw: true }));
  }

  /**
 * Check if this is equal to one of `others` by calling equals
 *
 * @param {Array<Model>} others An array of instances to check against
 *
 * @returns {boolean}
 */
  equalsOneOf(others) {
    return others.some(other => this.equals(other));
  }

  setValidators(attribute, validators) {
    this.validators[attribute] = validators;
  }

  /**
 * Convert the instance to a JSON representation.
 * Proxies to calling `get` with no keys.
 * This means get all values gotten from the DB, and apply all custom getters.
 *
 * @see
 * {@link Model#get}
 *
 * @returns {object}
 */
  toJSON() {
    return _.cloneDeep(
      this.get({
        plain: true
      })
    );
  }

  /**
 * Creates a 1:m association between this (the source) and the provided target.
 * The foreign key is added on the target.
 *
 * @param {Model}               target Target model
 * @param {object}              [options] hasMany association options
 * @param {boolean}             [options.hooks=false] Set to true to run before-/afterDestroy hooks when an associated model is deleted because of a cascade. For example if `User.hasOne(Profile, {onDelete: 'cascade', hooks:true})`, the before-/afterDestroy hooks for profile will be called when a user is deleted. Otherwise the profile will be deleted without invoking any hooks
 * @param {string|object}       [options.as] The alias of this model. If you provide a string, it should be plural, and will be singularized using node.inflection. If you want to control the singular version yourself, provide an object with `plural` and `singular` keys. See also the `name` option passed to `sequelize.define`. If you create multiple associations between the same tables, you should provide an alias to be able to distinguish between them. If you provide an alias when creating the association, you should provide the same alias when eager loading and when getting associated models. Defaults to the pluralized name of target
 * @param {string|object}       [options.foreignKey] The name of the foreign key in the target table or an object representing the type definition for the foreign column (see `Sequelize.define` for syntax). When using an object, you can add a `name` property to set the name of the column. Defaults to the name of source + primary key of source
 * @param {string}              [options.sourceKey] The name of the field to use as the key for the association in the source table. Defaults to the primary key of the source table
 * @param {object}              [options.scope] A key/value set that will be used for association create and find defaults on the target. (sqlite not supported for N:M)
 * @param {string}              [options.onDelete='SET&nbsp;NULL|CASCADE'] SET NULL if foreignKey allows nulls, CASCADE if otherwise
 * @param {string}              [options.onUpdate='CASCADE'] Set `ON UPDATE`
 * @param {boolean}             [options.constraints=true] Should on update and on delete constraints be enabled on the foreign key.
 *
 * @returns {HasMany}
 *
 * @example
 * User.hasMany(Profile) // This will add userId to the profile table
 */
  static hasMany(target, options) {} // eslint-disable-line

  /**
 * Create an N:M association with a join table. Defining `through` is required.
 *
 * @param {Model}               target Target model
 * @param {object}              options belongsToMany association options
 * @param {boolean}             [options.hooks=false] Set to true to run before-/afterDestroy hooks when an associated model is deleted because of a cascade. For example if `User.hasOne(Profile, {onDelete: 'cascade', hooks:true})`, the before-/afterDestroy hooks for profile will be called when a user is deleted. Otherwise the profile will be deleted without invoking any hooks
 * @param {Model|string|object} options.through The name of the table that is used to join source and target in n:m associations. Can also be a sequelize model if you want to define the junction table yourself and add extra attributes to it.
 * @param {Model}               [options.through.model] The model used to join both sides of the N:M association.
 * @param {object}              [options.through.scope] A key/value set that will be used for association create and find defaults on the through model. (Remember to add the attributes to the through model)
 * @param {boolean}             [options.through.unique=true] If true a unique key will be generated from the foreign keys used (might want to turn this off and create specific unique keys when using scopes)
 * @param {string|object}       [options.as] The alias of this association. If you provide a string, it should be plural, and will be singularized using node.inflection. If you want to control the singular version yourself, provide an object with `plural` and `singular` keys. See also the `name` option passed to `sequelize.define`. If you create multiple associations between the same tables, you should provide an alias to be able to distinguish between them. If you provide an alias when creating the association, you should provide the same alias when eager loading and when getting associated models. Defaults to the pluralized name of target
 * @param {string|object}       [options.foreignKey] The name of the foreign key in the join table (representing the source model) or an object representing the type definition for the foreign column (see `Sequelize.define` for syntax). When using an object, you can add a `name` property to set the name of the column. Defaults to the name of source + primary key of source
 * @param {string|object}       [options.otherKey] The name of the foreign key in the join table (representing the target model) or an object representing the type definition for the other column (see `Sequelize.define` for syntax). When using an object, you can add a `name` property to set the name of the column. Defaults to the name of target + primary key of target
 * @param {object}              [options.scope] A key/value set that will be used for association create and find defaults on the target. (sqlite not supported for N:M)
 * @param {boolean}             [options.timestamps=sequelize.options.timestamps] Should the join model have timestamps
 * @param {string}              [options.onDelete='SET&nbsp;NULL|CASCADE'] Cascade if this is a n:m, and set null if it is a 1:m
 * @param {string}              [options.onUpdate='CASCADE'] Sets `ON UPDATE`
 * @param {boolean}             [options.constraints=true] Should on update and on delete constraints be enabled on the foreign key.
 *
 * @returns {BelongsToMany}
 *
 * @example
 * // Automagically generated join model
 * User.belongsToMany(Project, { through: 'UserProjects' })
 * Project.belongsToMany(User, { through: 'UserProjects' })
 *
 * // Join model with additional attributes
 * const UserProjects = sequelize.define('UserProjects', {
 *   started: Sequelize.BOOLEAN
 * })
 * User.belongsToMany(Project, { through: UserProjects })
 * Project.belongsToMany(User, { through: UserProjects })
 */
  static belongsToMany(target, options) {} // eslint-disable-line

  /**
 * Creates an association between this (the source) and the provided target. The foreign key is added on the target.
 *
 * @param {Model}           target Target model
 * @param {object}          [options] hasOne association options
 * @param {boolean}         [options.hooks=false] Set to true to run before-/afterDestroy hooks when an associated model is deleted because of a cascade. For example if `User.hasOne(Profile, {onDelete: 'cascade', hooks:true})`, the before-/afterDestroy hooks for profile will be called when a user is deleted. Otherwise the profile will be deleted without invoking any hooks
 * @param {string}          [options.as] The alias of this model, in singular form. See also the `name` option passed to `sequelize.define`. If you create multiple associations between the same tables, you should provide an alias to be able to distinguish between them. If you provide an alias when creating the association, you should provide the same alias when eager loading and when getting associated models. Defaults to the singularized name of target
 * @param {string|object}   [options.foreignKey] The name of the foreign key attribute in the target model or an object representing the type definition for the foreign column (see `Sequelize.define` for syntax). When using an object, you can add a `name` property to set the name of the column. Defaults to the name of source + primary key of source
 * @param {string}          [options.sourceKey] The name of the attribute to use as the key for the association in the source table. Defaults to the primary key of the source table
 * @param {string}          [options.onDelete='SET&nbsp;NULL|CASCADE'] SET NULL if foreignKey allows nulls, CASCADE if otherwise
 * @param {string}          [options.onUpdate='CASCADE'] Sets 'ON UPDATE'
 * @param {boolean}         [options.constraints=true] Should on update and on delete constraints be enabled on the foreign key.
 * @param {string}          [options.uniqueKey] The custom name for unique constraint.
 *
 * @returns {HasOne}
 *
 * @example
 * User.hasOne(Profile) // This will add userId to the profile table
 */
  static hasOne(target, options) {} // eslint-disable-line

  /**
 * Creates an association between this (the source) and the provided target. The foreign key is added on the source.
 *
 * @param {Model}           target The target model
 * @param {object}          [options] belongsTo association options
 * @param {boolean}         [options.hooks=false] Set to true to run before-/afterDestroy hooks when an associated model is deleted because of a cascade. For example if `User.hasOne(Profile, {onDelete: 'cascade', hooks:true})`, the before-/afterDestroy hooks for profile will be called when a user is deleted. Otherwise the profile will be deleted without invoking any hooks
 * @param {string}          [options.as] The alias of this model, in singular form. See also the `name` option passed to `sequelize.define`. If you create multiple associations between the same tables, you should provide an alias to be able to distinguish between them. If you provide an alias when creating the association, you should provide the same alias when eager loading and when getting associated models. Defaults to the singularized name of target
 * @param {string|object}   [options.foreignKey] The name of the foreign key attribute in the source table or an object representing the type definition for the foreign column (see `Sequelize.define` for syntax). When using an object, you can add a `name` property to set the name of the column. Defaults to the name of target + primary key of target
 * @param {string}          [options.targetKey] The name of the attribute to use as the key for the association in the target table. Defaults to the primary key of the target table
 * @param {string}          [options.onDelete='SET&nbsp;NULL|NO&nbsp;ACTION'] SET NULL if foreignKey allows nulls, NO ACTION if otherwise
 * @param {string}          [options.onUpdate='CASCADE'] Sets 'ON UPDATE'
 * @param {boolean}         [options.constraints=true] Should on update and on delete constraints be enabled on the foreign key.
 *
 * @returns {BelongsTo}
 *
 * @example
 * Profile.belongsTo(User) // This will add userId to the profile table
 */
  static belongsTo(target, options) {} // eslint-disable-line
}

Object.assign(Model, associationsMixin);
Hooks.applyTo(Model, true);

module.exports = Model;<|MERGE_RESOLUTION|>--- conflicted
+++ resolved
@@ -2377,20 +2377,6 @@
   }
 
   /**
-<<<<<<< HEAD
- * A more performant findOrCreate that will not work under a transaction (at least not in postgres)
- * Will execute a find call, if empty then attempt to create, if unique constraint then attempt to find again
- *
- * @see
- * {@link Model.findAll} for a full specification of find and options
- *
- * @param {object} options find options
- * @param {object} options.where A hash of search attributes. If `where` is a plain object it will be appended with defaults to build a new instance.
- * @param {object} [options.defaults] Default values to use if creating a new instance
- *
- * @returns {Promise<Model,boolean>}
- */
-=======
    * A more performant findOrCreate that may not work under a transaction (working in postgres)
    * Will execute a find call, if empty then attempt to create, if unique constraint then attempt to find again
    *
@@ -2403,7 +2389,6 @@
    *
    * @returns {Promise<Model,boolean>}
    */
->>>>>>> eeb6a8fb
   static async findCreateFind(options) {
     if (!options || !options.where) {
       throw new Error(
