--- conflicted
+++ resolved
@@ -3708,13 +3708,8 @@
       if (
         !options.raw &&
         (
-<<<<<<< HEAD
-        // True when sequelize method
-          (value instanceof Utils.SequelizeMethod ||
-=======
           // True when sequelize method
           value instanceof Utils.SequelizeMethod ||
->>>>>>> ad68a5e5
           // Check for data type type comparators
           !(value instanceof Utils.SequelizeMethod) && this.constructor._dataTypeChanges[key] && this.constructor._dataTypeChanges[key].call(this, value, originalValue, options) || // Check default
           !this.constructor._dataTypeChanges[key] && !_.isEqual(value, originalValue)
