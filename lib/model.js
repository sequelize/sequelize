'use strict';

const assert = require('assert');
const _ = require('lodash');
const Dottie = require('dottie');

const Utils = require('./utils');
const { logger } = require('./utils/logger');
const BelongsTo = require('./associations/belongs-to');
const BelongsToMany = require('./associations/belongs-to-many');
const InstanceValidator = require('./instance-validator');
const QueryTypes = require('./query-types');
const sequelizeErrors = require('./errors');
const Promise = require('./promise');
const Association = require('./associations/base');
const HasMany = require('./associations/has-many');
const DataTypes = require('./data-types');
const Hooks = require('./hooks');
const associationsMixin = require('./associations/mixin');
const Op = require('./operators');
const { noDoubleNestedGroup } = require('./utils/deprecations');


// This list will quickly become dated, but failing to maintain this list just means
// we won't throw a warning when we should. At least most common cases will forever be covered
// so we stop throwing erroneous warnings when we shouldn't.
const validQueryKeywords = new Set(['where', 'attributes', 'paranoid', 'include', 'order', 'limit', 'offset',
  'transaction', 'lock', 'raw', 'logging', 'benchmark', 'having', 'searchPath', 'rejectOnEmpty', 'plain',
  'scope', 'group', 'through', 'defaults', 'distinct', 'primary', 'exception', 'type', 'hooks', 'force',
  'name']);

// List of attributes that should not be implicitly passed into subqueries/includes.
const nonCascadingOptions = ['include', 'attributes', 'originalAttributes', 'order', 'where', 'limit', 'offset', 'plain', 'group', 'having'];

/**
 * A Model represents a table in the database. Instances of this class represent a database row.
 *
 * Model instances operate with the concept of a `dataValues` property, which stores the actual values represented by the instance.
 * By default, the values from dataValues can also be accessed directly from the Instance, that is:
 * ```js
 * instance.field
 * // is the same as
 * instance.get('field')
 * // is the same as
 * instance.getDataValue('field')
 * ```
 * However, if getters and/or setters are defined for `field` they will be invoked, instead of returning the value from `dataValues`.
 * Accessing properties directly or using `get` is preferred for regular use, `getDataValue` should only be used for custom getters.
 *
 * @see
   * {@link Sequelize#define} for more information about getters and setters
 * @mixes Hooks
 */
class Model {
  static get QueryInterface() {
    return this.sequelize.getQueryInterface();
  }

  static get QueryGenerator() {
    return this.QueryInterface.QueryGenerator;
  }

  /**
   * A reference to the sequelize instance
   *
   * @see
   * {@link Sequelize}
   *
   * @property sequelize
   *
   * @returns {Sequelize}
   */
  get sequelize() {
    return this.constructor.sequelize;
  }

  /**
   * Builds a new model instance.
   *
   * @param {Object}  [values={}] an object of key value pairs
   * @param {Object}  [options] instance construction options
   * @param {boolean} [options.raw=false] If set to true, values will ignore field and virtual setters.
   * @param {boolean} [options.isNewRecord=true] Is this a new record
   * @param {Array}   [options.include] an array of include options - Used to build prefetched/included model instances. See `set`
   */
  constructor(values = {}, options = {}) {
    options = Object.assign({
      isNewRecord: true,
      _schema: this.constructor._schema,
      _schemaDelimiter: this.constructor._schemaDelimiter
    }, options || {});

    if (options.attributes) {
      options.attributes = options.attributes.map(attribute => Array.isArray(attribute) ? attribute[1] : attribute);
    }

    if (!options.includeValidated) {
      this.constructor._conformIncludes(options, this.constructor);
      if (options.include) {
        this.constructor._expandIncludeAll(options);
        this.constructor._validateIncludedElements(options);
      }
    }

    this.dataValues = {};
    this._previousDataValues = {};
    this._changed = {};
    this.uniqno = 0;
    this._modelOptions = this.constructor.options;
    this._options = options || {};

    /**
     * Returns true if this instance has not yet been persisted to the database
     * @property isNewRecord
     * @returns {boolean}
     */
    this.isNewRecord = options.isNewRecord;

    this._initValues(values, options);
  }

  _initValues(values, options) {
    let defaults;
    let key;

    values = values && _.clone(values) || {};

    if (options.isNewRecord) {
      defaults = {};

      if (this.constructor._hasDefaultValues) {
        defaults = _.mapValues(this.constructor._defaultValues, valueFn => {
          const value = valueFn();
          return value && value instanceof Utils.SequelizeMethod ? value : _.cloneDeep(value);
        });
      }

      // set id to null if not passed as value, a newly created dao has no id
      // removing this breaks bulkCreate
      // do after default values since it might have UUID as a default value
      if (this.constructor.primaryKeyAttributes.length) {
        this.constructor.primaryKeyAttributes.forEach(primaryKeyAttribute => {
          if (!Object.prototype.hasOwnProperty.call(defaults, primaryKeyAttribute)) {
            defaults[primaryKeyAttribute] = null;
          }
        });
      }

      if (this.constructor._timestampAttributes.createdAt && defaults[this.constructor._timestampAttributes.createdAt]) {
        this.dataValues[this.constructor._timestampAttributes.createdAt] = Utils.toDefaultValue(defaults[this.constructor._timestampAttributes.createdAt], this.sequelize.options.dialect);
        delete defaults[this.constructor._timestampAttributes.createdAt];
      }

      if (this.constructor._timestampAttributes.updatedAt && defaults[this.constructor._timestampAttributes.updatedAt]) {
        this.dataValues[this.constructor._timestampAttributes.updatedAt] = Utils.toDefaultValue(defaults[this.constructor._timestampAttributes.updatedAt], this.sequelize.options.dialect);
        delete defaults[this.constructor._timestampAttributes.updatedAt];
      }

      if (this.constructor._timestampAttributes.deletedAt && defaults[this.constructor._timestampAttributes.deletedAt]) {
        this.dataValues[this.constructor._timestampAttributes.deletedAt] = Utils.toDefaultValue(defaults[this.constructor._timestampAttributes.deletedAt], this.sequelize.options.dialect);
        delete defaults[this.constructor._timestampAttributes.deletedAt];
      }

      if (Object.keys(defaults).length) {
        for (key in defaults) {
          if (values[key] === undefined) {
            this.set(key, Utils.toDefaultValue(defaults[key], this.sequelize.options.dialect), { raw: true });
            delete values[key];
          }
        }
      }
    }

    this.set(values, options);
  }

  // validateIncludedElements should have been called before this method
  static _paranoidClause(model, options = {}) {
    // Apply on each include
    // This should be handled before handling where conditions because of logic with returns
    // otherwise this code will never run on includes of a already conditionable where
    if (options.include) {
      for (const include of options.include) {
        this._paranoidClause(include.model, include);
      }
    }

    // apply paranoid when groupedLimit is used
    if (_.get(options, 'groupedLimit.on.options.paranoid')) {
      const throughModel = _.get(options, 'groupedLimit.on.through.model');
      if (throughModel) {
        options.groupedLimit.through = this._paranoidClause(throughModel, options.groupedLimit.through);
      }
    }

    if (!model.options.timestamps || !model.options.paranoid || options.paranoid === false) {
      // This model is not paranoid, nothing to do here;
      return options;
    }

    const deletedAtCol = model._timestampAttributes.deletedAt;
    const deletedAtAttribute = model.rawAttributes[deletedAtCol];
    const deletedAtObject = {};

    let deletedAtDefaultValue = Object.prototype.hasOwnProperty.call(deletedAtAttribute, 'defaultValue') ? deletedAtAttribute.defaultValue : null;

    deletedAtDefaultValue = deletedAtDefaultValue || {
      [Op.eq]: null
    };

    deletedAtObject[deletedAtAttribute.field || deletedAtCol] = deletedAtDefaultValue;

    if (Utils.isWhereEmpty(options.where)) {
      options.where = deletedAtObject;
    } else {
      options.where = { [Op.and]: [deletedAtObject, options.where] };
    }

    return options;
  }

  static _addDefaultAttributes() {
    const tail = {};
    let head = {};

    // Add id if no primary key was manually added to definition
    // Can't use this.primaryKeys here, since this function is called before PKs are identified
    if (!_.some(this.rawAttributes, 'primaryKey')) {
      if ('id' in this.rawAttributes) {
        // Something is fishy here!
        throw new Error(`A column called 'id' was added to the attributes of '${this.tableName}' but not marked with 'primaryKey: true'`);
      }

      head = {
        id: {
          type: new DataTypes.INTEGER(),
          allowNull: false,
          primaryKey: true,
          autoIncrement: true,
          _autoGenerated: true
        }
      };
    }

    if (this._timestampAttributes.createdAt) {
      tail[this._timestampAttributes.createdAt] = {
        type: DataTypes.DATE,
        allowNull: false,
        _autoGenerated: true
      };
    }

    if (this._timestampAttributes.updatedAt) {
      tail[this._timestampAttributes.updatedAt] = {
        type: DataTypes.DATE,
        allowNull: false,
        _autoGenerated: true
      };
    }

    if (this._timestampAttributes.deletedAt) {
      tail[this._timestampAttributes.deletedAt] = {
        type: DataTypes.DATE,
        _autoGenerated: true
      };
    }

    if (this._versionAttribute) {
      tail[this._versionAttribute] = {
        type: DataTypes.INTEGER,
        allowNull: false,
        defaultValue: 0,
        _autoGenerated: true
      };
    }

    const existingAttributes = _.clone(this.rawAttributes);
    this.rawAttributes = {};

    _.each(head, (value, attr) => {
      this.rawAttributes[attr] = value;
    });

    _.each(existingAttributes, (value, attr) => {
      this.rawAttributes[attr] = value;
    });

    _.each(tail, (value, attr) => {
      if (this.rawAttributes[attr] === undefined) {
        this.rawAttributes[attr] = value;
      }
    });

    if (!Object.keys(this.primaryKeys).length) {
      this.primaryKeys.id = this.rawAttributes.id;
    }
  }

  static _findAutoIncrementAttribute() {
    this.autoIncrementAttribute = null;

    for (const name in this.rawAttributes) {
      if (Object.prototype.hasOwnProperty.call(this.rawAttributes, name)) {
        const definition = this.rawAttributes[name];
        if (definition && definition.autoIncrement) {
          if (this.autoIncrementAttribute) {
            throw new Error('Invalid Instance definition. Only one autoincrement field allowed.');
          }
          this.autoIncrementAttribute = name;
        }
      }
    }
  }

  static _conformIncludes(options, self) {
    if (!options.include) return;

    // if include is not an array, wrap in an array
    if (!Array.isArray(options.include)) {
      options.include = [options.include];
    } else if (!options.include.length) {
      delete options.include;
      return;
    }

    // convert all included elements to { model: Model } form
    options.include = options.include.map(include => this._conformInclude(include, self));
  }

  static _transformStringAssociation(include, self) {
    if (self && typeof include === 'string') {
      if (!Object.prototype.hasOwnProperty.call(self.associations, include)) {
        throw new Error(`Association with alias "${include}" does not exist on ${self.name}`);
      }
      return self.associations[include];
    }
    return include;
  }

  static _conformInclude(include, self) {
    if (include) {
      let model;

      if (include._pseudo) return include;

      include = this._transformStringAssociation(include, self);

      if (include instanceof Association) {
        if (self && include.target.name === self.name) {
          model = include.source;
        } else {
          model = include.target;
        }

        return { model, association: include, as: include.as };
      }

      if (include.prototype && include.prototype instanceof Model) {
        return { model: include };
      }

      if (_.isPlainObject(include)) {
        if (include.association) {
          include.association = this._transformStringAssociation(include.association, self);

          if (self && include.association.target.name === self.name) {
            model = include.association.source;
          } else {
            model = include.association.target;
          }

          if (!include.model) include.model = model;
          if (!include.as) include.as = include.association.as;

          this._conformIncludes(include, model);
          return include;
        }

        if (include.model) {
          this._conformIncludes(include, include.model);
          return include;
        }

        if (include.all) {
          this._conformIncludes(include);
          return include;
        }
      }
    }

    throw new Error('Include unexpected. Element has to be either a Model, an Association or an object.');
  }

  static _expandIncludeAllElement(includes, include) {
    // check 'all' attribute provided is valid
    let all = include.all;
    delete include.all;

    if (all !== true) {
      if (!Array.isArray(all)) {
        all = [all];
      }

      const validTypes = {
        BelongsTo: true,
        HasOne: true,
        HasMany: true,
        One: ['BelongsTo', 'HasOne'],
        Has: ['HasOne', 'HasMany'],
        Many: ['HasMany']
      };

      for (let i = 0; i < all.length; i++) {
        const type = all[i];
        if (type === 'All') {
          all = true;
          break;
        }

        const types = validTypes[type];
        if (!types) {
          throw new sequelizeErrors.EagerLoadingError(`include all '${type}' is not valid - must be BelongsTo, HasOne, HasMany, One, Has, Many or All`);
        }

        if (types !== true) {
          // replace type placeholder e.g. 'One' with its constituent types e.g. 'HasOne', 'BelongsTo'
          all.splice(i, 1);
          i--;
          for (let j = 0; j < types.length; j++) {
            if (!all.includes(types[j])) {
              all.unshift(types[j]);
              i++;
            }
          }
        }
      }
    }

    // add all associations of types specified to includes
    const nested = include.nested;
    if (nested) {
      delete include.nested;

      if (!include.include) {
        include.include = [];
      } else if (!Array.isArray(include.include)) {
        include.include = [include.include];
      }
    }

    const used = [];
    (function addAllIncludes(parent, includes) {
      _.forEach(parent.associations, association => {
        if (all !== true && !all.includes(association.associationType)) {
          return;
        }

        // check if model already included, and skip if so
        const model = association.target;
        const as = association.options.as;

        const predicate = { model };
        if (as) {
          // We only add 'as' to the predicate if it actually exists
          predicate.as = as;
        }

        if (_.some(includes, predicate)) {
          return;
        }

        // skip if recursing over a model already nested
        if (nested && used.includes(model)) {
          return;
        }
        used.push(parent);

        // include this model
        const thisInclude = Utils.cloneDeep(include);
        thisInclude.model = model;
        if (as) {
          thisInclude.as = as;
        }
        includes.push(thisInclude);

        // run recursively if nested
        if (nested) {
          addAllIncludes(model, thisInclude.include);
          if (thisInclude.include.length === 0) delete thisInclude.include;
        }
      });
      used.pop();
    })(this, includes);
  }

  static _validateIncludedElements(options, tableNames) {
    if (!options.model) options.model = this;

    tableNames = tableNames || {};
    options.includeNames = [];
    options.includeMap = {};

    /* Legacy */
    options.hasSingleAssociation = false;
    options.hasMultiAssociation = false;

    if (!options.parent) {
      options.topModel = options.model;
      options.topLimit = options.limit;
    }

    options.include = options.include.map(include => {
      include = this._conformInclude(include);
      include.parent = options;
      include.topLimit = options.topLimit;

      this._validateIncludedElement.call(options.model, include, tableNames, options);

      if (include.duplicating === undefined) {
        include.duplicating = include.association.isMultiAssociation;
      }

      include.hasDuplicating = include.hasDuplicating || include.duplicating;
      include.hasRequired = include.hasRequired || include.required;

      options.hasDuplicating = options.hasDuplicating || include.hasDuplicating;
      options.hasRequired = options.hasRequired || include.required;

      options.hasWhere = options.hasWhere || include.hasWhere || !!include.where;
      return include;
    });

    for (const include of options.include) {
      include.hasParentWhere = options.hasParentWhere || !!options.where;
      include.hasParentRequired = options.hasParentRequired || !!options.required;

      if (include.subQuery !== false && options.hasDuplicating && options.topLimit) {
        if (include.duplicating) {
          include.subQuery = false;
          include.subQueryFilter = include.hasRequired;
        } else {
          include.subQuery = include.hasRequired;
          include.subQueryFilter = false;
        }
      } else {
        include.subQuery = include.subQuery || false;
        if (include.duplicating) {
          include.subQueryFilter = include.subQuery;
          include.subQuery = false;
        } else {
          include.subQueryFilter = false;
          include.subQuery = include.subQuery || include.hasParentRequired && include.hasRequired;
        }
      }

      options.includeMap[include.as] = include;
      options.includeNames.push(include.as);

      // Set top level options
      if (options.topModel === options.model && options.subQuery === undefined && options.topLimit) {
        if (include.subQuery) {
          options.subQuery = include.subQuery;
        } else if (include.hasDuplicating) {
          options.subQuery = true;
        }
      }

      /* Legacy */
      options.hasIncludeWhere = options.hasIncludeWhere || include.hasIncludeWhere || !!include.where;
      options.hasIncludeRequired = options.hasIncludeRequired || include.hasIncludeRequired || !!include.required;

      if (include.association.isMultiAssociation || include.hasMultiAssociation) {
        options.hasMultiAssociation = true;
      }
      if (include.association.isSingleAssociation || include.hasSingleAssociation) {
        options.hasSingleAssociation = true;
      }
    }

    if (options.topModel === options.model && options.subQuery === undefined) {
      options.subQuery = false;
    }
    return options;
  }

  static _validateIncludedElement(include, tableNames, options) {
    tableNames[include.model.getTableName()] = true;

    if (include.attributes && !options.raw) {
      include.model._expandAttributes(include);

      include.originalAttributes = this._injectDependentVirtualAttributes(include.attributes);

      include = Utils.mapFinderOptions(include, include.model);

      if (include.attributes.length) {
        _.each(include.model.primaryKeys, (attr, key) => {
          // Include the primary key if it's not already included - take into account that the pk might be aliased (due to a .field prop)
          if (!include.attributes.some(includeAttr => {
            if (attr.field !== key) {
              return Array.isArray(includeAttr) && includeAttr[0] === attr.field && includeAttr[1] === key;
            }
            return includeAttr === key;
          })) {
            include.attributes.unshift(key);
          }
        });
      }
    } else {
      include = Utils.mapFinderOptions(include, include.model);
    }

    // pseudo include just needed the attribute logic, return
    if (include._pseudo) {
      include.attributes = Object.keys(include.model.tableAttributes);
      return Utils.mapFinderOptions(include, include.model);
    }

    // check if the current Model is actually associated with the passed Model - or it's a pseudo include
    const association = include.association || this._getIncludedAssociation(include.model, include.as);

    include.association = association;
    include.as = association.as;

    // If through, we create a pseudo child include, to ease our parsing later on
    if (include.association.through && Object(include.association.through.model) === include.association.through.model) {
      if (!include.include) include.include = [];
      const through = include.association.through;

      include.through = _.defaults(include.through || {}, {
        model: through.model,
        as: through.model.name,
        association: {
          isSingleAssociation: true
        },
        _pseudo: true,
        parent: include
      });


      if (through.scope) {
        include.through.where = include.through.where ? { [Op.and]: [include.through.where, through.scope] } :  through.scope;
      }

      include.include.push(include.through);
      tableNames[through.tableName] = true;
    }

    // include.model may be the main model, while the association target may be scoped - thus we need to look at association.target/source
    let model;
    if (include.model.scoped === true) {
      // If the passed model is already scoped, keep that
      model = include.model;
    } else {
      // Otherwise use the model that was originally passed to the association
      model = include.association.target.name === include.model.name ? include.association.target : include.association.source;
    }

    model._injectScope(include);

    // This check should happen after injecting the scope, since the scope may contain a .attributes
    if (!include.attributes) {
      include.attributes = Object.keys(include.model.tableAttributes);
    }

    include = Utils.mapFinderOptions(include, include.model);

    if (include.required === undefined) {
      include.required = !!include.where;
    }

    if (include.association.scope) {
      include.where = include.where ? { [Op.and]: [include.where, include.association.scope] } :  include.association.scope;
    }

    if (include.limit && include.separate === undefined) {
      include.separate = true;
    }

    if (include.separate === true) {
      if (!(include.association instanceof HasMany)) {
        throw new Error('Only HasMany associations support include.separate');
      }

      include.duplicating = false;

      if (
        options.attributes
        && options.attributes.length
        && !_.flattenDepth(options.attributes, 2).includes(association.sourceKey)
      ) {
        options.attributes.push(association.sourceKey);
      }

      if (
        include.attributes
        && include.attributes.length
        && !_.flattenDepth(include.attributes, 2).includes(association.foreignKey)
      ) {
        include.attributes.push(association.foreignKey);
      }
    }

    // Validate child includes
    if (Object.prototype.hasOwnProperty.call(include, 'include')) {
      this._validateIncludedElements.call(include.model, include, tableNames);
    }

    return include;
  }

  static _getIncludedAssociation(targetModel, targetAlias) {
    const associations = this.getAssociations(targetModel);
    let association = null;
    if (associations.length === 0) {
      throw new sequelizeErrors.EagerLoadingError(`${targetModel.name} is not associated to ${this.name}!`);
    }
    if (associations.length === 1) {
      association = this.getAssociationForAlias(targetModel, targetAlias);
      if (association) {
        return association;
      }
      if (targetAlias) {
        const existingAliases = this.getAssociations(targetModel).map(association => association.as);
        throw new sequelizeErrors.EagerLoadingError(`${targetModel.name} is associated to ${this.name} using an alias. ` +
          `You've included an alias (${targetAlias}), but it does not match the alias(es) defined in your association (${existingAliases.join(', ')}).`);
      }
      throw new sequelizeErrors.EagerLoadingError(`${targetModel.name} is associated to ${this.name} using an alias. ` +
        'You must use the \'as\' keyword to specify the alias within your include statement.');
    }
    association = this.getAssociationForAlias(targetModel, targetAlias);
    if (!association) {
      throw new sequelizeErrors.EagerLoadingError(`${targetModel.name} is associated to ${this.name} multiple times. ` +
        'To identify the correct association, you must use the \'as\' keyword to specify the alias of the association you want to include.');
    }
    return association;
  }


  static _expandIncludeAll(options) {
    const includes = options.include;
    if (!includes) {
      return;
    }

    for (let index = 0; index < includes.length; index++) {
      const include = includes[index];

      if (include.all) {
        includes.splice(index, 1);
        index--;

        this._expandIncludeAllElement(includes, include);
      }
    }

    includes.forEach(include => {
      this._expandIncludeAll.call(include.model, include);
    });
  }

  static _conformIndex(index) {
    if (!index.fields) {
      throw new Error('Missing "fields" property for index definition');
    }

    index = _.defaults(index, {
      type: '',
      parser: null
    });

    if (index.type && index.type.toLowerCase() === 'unique') {
      index.unique = true;
      delete index.type;
    }

    return index;
  }


  static _uniqIncludes(options) {
    if (!options.include) return;

    options.include = _(options.include)
      .groupBy(include => `${include.model && include.model.name}-${include.as}`)
      .map(includes => this._assignOptions(...includes))
      .value();
  }

  static _baseMerge(...args) {
    _.assignWith(...args);
    this._conformIncludes(args[0], this);
    this._uniqIncludes(args[0]);
    return args[0];
  }

  static _mergeFunction(objValue, srcValue, key) {
    if (Array.isArray(objValue) && Array.isArray(srcValue)) {
      return _.union(objValue, srcValue);
    }
    if (key === 'where' || key === 'having') {
      if (srcValue instanceof Utils.SequelizeMethod) {
        srcValue = { [Op.and]: srcValue };
      }
      if (_.isPlainObject(objValue) && _.isPlainObject(srcValue)) {
        return Object.assign(objValue, srcValue);
      }
    } else if (key === 'attributes' && _.isPlainObject(objValue) && _.isPlainObject(srcValue)) {
      return _.assignWith(objValue, srcValue, (objValue, srcValue) => {
        if (Array.isArray(objValue) && Array.isArray(srcValue)) {
          return _.union(objValue, srcValue);
        }
      });
    }
    // If we have a possible object/array to clone, we try it.
    // Otherwise, we return the original value when it's not undefined,
    // or the resulting object in that case.
    if (srcValue) {
      return Utils.cloneDeep(srcValue, true);
    }
    return srcValue === undefined ? objValue : srcValue;
  }

  static _assignOptions(...args) {
    return this._baseMerge(...args, this._mergeFunction);
  }

  static _defaultsOptions(target, opts) {
    return this._baseMerge(target, opts, (srcValue, objValue, key) => {
      return this._mergeFunction(objValue, srcValue, key);
    });
  }

  /**
   * Initialize a model, representing a table in the DB, with attributes and options.
   *
   * The table columns are defined by the hash that is given as the first argument.
   * Each attribute of the hash represents a column.
   *
   * For more about <a href="/manual/tutorial/models-definition.html#validations"/>Validations</a>
   *
   * More examples, <a href="/manual/tutorial/models-definition.html"/>Model Definition</a>
   *
   * @example
   * Project.init({
   *   columnA: {
   *     type: Sequelize.BOOLEAN,
   *     validate: {
   *       is: ['[a-z]','i'],        // will only allow letters
   *       max: 23,                  // only allow values <= 23
   *       isIn: {
   *         args: [['en', 'zh']],
   *         msg: "Must be English or Chinese"
   *       }
   *     },
   *     field: 'column_a'
   *     // Other attributes here
   *   },
   *   columnB: Sequelize.STRING,
   *   columnC: 'MY VERY OWN COLUMN TYPE'
   * }, {sequelize})
   *
   * sequelize.models.modelName // The model will now be available in models under the class name
   *
   * @see
   * {@link DataTypes}
   * @see
   * {@link Hooks}
   *
   * @param {Object}                  attributes An object, where each attribute is a column of the table. Each column can be either a DataType, a string or a type-description object, with the properties described below:
   * @param {string|DataTypes|Object} attributes.column The description of a database column
   * @param {string|DataTypes}        attributes.column.type A string or a data type
   * @param {boolean}                 [attributes.column.allowNull=true] If false, the column will have a NOT NULL constraint, and a not null validation will be run before an instance is saved.
   * @param {any}                     [attributes.column.defaultValue=null] A literal default value, a JavaScript function, or an SQL function (see `sequelize.fn`)
   * @param {string|boolean}          [attributes.column.unique=false] If true, the column will get a unique constraint. If a string is provided, the column will be part of a composite unique index. If multiple columns have the same string, they will be part of the same unique index
   * @param {boolean}                 [attributes.column.primaryKey=false] If true, this attribute will be marked as primary key
   * @param {string}                  [attributes.column.field=null] If set, sequelize will map the attribute name to a different name in the database
   * @param {boolean}                 [attributes.column.autoIncrement=false] If true, this column will be set to auto increment
   * @param {boolean}                 [attributes.column.autoIncrementIdentity=false] If true, combined with autoIncrement=true, will use Postgres `GENERATED BY DEFAULT AS IDENTITY` instead of `SERIAL`. Postgres 10+ only.
   * @param {string}                  [attributes.column.comment=null] Comment for this column
   * @param {string|Model}            [attributes.column.references=null] An object with reference configurations
   * @param {string|Model}            [attributes.column.references.model] If this column references another table, provide it here as a Model, or a string
   * @param {string}                  [attributes.column.references.key='id'] The column of the foreign table that this column references
   * @param {string}                  [attributes.column.onUpdate] What should happen when the referenced key is updated. One of CASCADE, RESTRICT, SET DEFAULT, SET NULL or NO ACTION
   * @param {string}                  [attributes.column.onDelete] What should happen when the referenced key is deleted. One of CASCADE, RESTRICT, SET DEFAULT, SET NULL or NO ACTION
   * @param {Function}                [attributes.column.get] Provide a custom getter for this column. Use `this.getDataValue(String)` to manipulate the underlying values.
   * @param {Function}                [attributes.column.set] Provide a custom setter for this column. Use `this.setDataValue(String, Value)` to manipulate the underlying values.
   * @param {Object}                  [attributes.column.validate] An object of validations to execute for this column every time the model is saved. Can be either the name of a validation provided by validator.js, a validation function provided by extending validator.js (see the `DAOValidator` property for more details), or a custom validation function. Custom validation functions are called with the value of the field and the instance itself as the `this` binding, and can possibly take a second callback argument, to signal that they are asynchronous. If the validator is sync, it should throw in the case of a failed validation; if it is async, the callback should be called with the error text.
   * @param {Object}                  options These options are merged with the default define options provided to the Sequelize constructor
   * @param {Object}                  options.sequelize Define the sequelize instance to attach to the new Model. Throw error if none is provided.
   * @param {string}                  [options.modelName] Set name of the model. By default its same as Class name.
   * @param {Object}                  [options.defaultScope={}] Define the default search scope to use for this model. Scopes have the same form as the options passed to find / findAll
   * @param {Object}                  [options.scopes] More scopes, defined in the same way as defaultScope above. See `Model.scope` for more information about how scopes are defined, and what you can do with them
   * @param {boolean}                 [options.omitNull] Don't persist null values. This means that all columns with null values will not be saved
   * @param {boolean}                 [options.timestamps=true] Adds createdAt and updatedAt timestamps to the model.
   * @param {boolean}                 [options.paranoid=false] Calling `destroy` will not delete the model, but instead set a `deletedAt` timestamp if this is true. Needs `timestamps=true` to work
   * @param {boolean}                 [options.underscored=false] Add underscored field to all attributes, this covers user defined attributes, timestamps and foreign keys. Will not affect attributes with explicitly set `field` option
   * @param {boolean}                 [options.freezeTableName=false] If freezeTableName is true, sequelize will not try to alter the model name to get the table name. Otherwise, the model name will be pluralized
   * @param {Object}                  [options.name] An object with two attributes, `singular` and `plural`, which are used when this model is associated to others.
   * @param {string}                  [options.name.singular=Utils.singularize(modelName)] Singular name for model
   * @param {string}                  [options.name.plural=Utils.pluralize(modelName)] Plural name for model
   * @param {Array<Object>}           [options.indexes] indexes definitions
   * @param {string}                  [options.indexes[].name] The name of the index. Defaults to model name + _ + fields concatenated
   * @param {string}                  [options.indexes[].type] Index type. Only used by mysql. One of `UNIQUE`, `FULLTEXT` and `SPATIAL`
   * @param {string}                  [options.indexes[].using] The method to create the index by (`USING` statement in SQL). BTREE and HASH are supported by mysql and postgres, and postgres additionally supports GIST and GIN.
   * @param {string}                  [options.indexes[].operator] Specify index operator.
   * @param {boolean}                 [options.indexes[].unique=false] Should the index by unique? Can also be triggered by setting type to `UNIQUE`
   * @param {boolean}                 [options.indexes[].concurrently=false] PostgresSQL will build the index without taking any write locks. Postgres only
   * @param {Array<string|Object>}    [options.indexes[].fields] An array of the fields to index. Each field can either be a string containing the name of the field, a sequelize object (e.g `sequelize.fn`), or an object with the following attributes: `attribute` (field name), `length` (create a prefix index of length chars), `order` (the direction the column should be sorted in), `collate` (the collation (sort order) for the column)
   * @param {string|boolean}          [options.createdAt] Override the name of the createdAt attribute if a string is provided, or disable it if false. Timestamps must be true. Underscored field will be set with underscored setting.
   * @param {string|boolean}          [options.updatedAt] Override the name of the updatedAt attribute if a string is provided, or disable it if false. Timestamps must be true. Underscored field will be set with underscored setting.
   * @param {string|boolean}          [options.deletedAt] Override the name of the deletedAt attribute if a string is provided, or disable it if false. Timestamps must be true. Underscored field will be set with underscored setting.
   * @param {string}                  [options.tableName] Defaults to pluralized model name, unless freezeTableName is true, in which case it uses model name verbatim
   * @param {string}                  [options.schema='public'] schema
   * @param {string}                  [options.engine] Specify engine for model's table
   * @param {string}                  [options.charset] Specify charset for model's table
   * @param {string}                  [options.comment] Specify comment for model's table
   * @param {string}                  [options.collate] Specify collation for model's table
   * @param {string}                  [options.initialAutoIncrement] Set the initial AUTO_INCREMENT value for the table in MySQL.
   * @param {Object}                  [options.hooks] An object of hook function that are called before and after certain lifecycle events. The possible hooks are: beforeValidate, afterValidate, validationFailed, beforeBulkCreate, beforeBulkDestroy, beforeBulkUpdate, beforeCreate, beforeDestroy, beforeUpdate, afterCreate, beforeSave, afterDestroy, afterUpdate, afterBulkCreate, afterSave, afterBulkDestroy and afterBulkUpdate. See Hooks for more information about hook functions and their signatures. Each property can either be a function, or an array of functions.
   * @param {Object}                  [options.validate] An object of model wide validations. Validations have access to all model values via `this`. If the validator function takes an argument, it is assumed to be async, and is called with a callback that accepts an optional error.
   *
   * @returns {Model}
   */
  static init(attributes, options = {}) {
    if (!options.sequelize) {
      throw new Error('No Sequelize instance passed');
    }

    this.sequelize = options.sequelize;

    const globalOptions = this.sequelize.options;

    options = Utils.merge(_.cloneDeep(globalOptions.define), options);

    if (!options.modelName) {
      options.modelName = this.name;
    }

    options = Utils.merge({
      name: {
        plural: Utils.pluralize(options.modelName),
        singular: Utils.singularize(options.modelName)
      },
      indexes: [],
      omitNull: globalOptions.omitNull,
      schema: globalOptions.schema
    }, options);

    this.sequelize.runHooks('beforeDefine', attributes, options);

    if (options.modelName !== this.name) {
      Object.defineProperty(this, 'name', { value: options.modelName });
    }
    delete options.modelName;

    this.options = Object.assign({
      timestamps: true,
      validate: {},
      freezeTableName: false,
      underscored: false,
      paranoid: false,
      rejectOnEmpty: false,
      whereCollection: null,
      schema: null,
      schemaDelimiter: '',
      defaultScope: {},
      scopes: {},
      indexes: []
    }, options);

    // if you call "define" multiple times for the same modelName, do not clutter the factory
    if (this.sequelize.isDefined(this.name)) {
      this.sequelize.modelManager.removeModel(this.sequelize.modelManager.getModel(this.name));
    }

    this.associations = {};
    this._setupHooks(options.hooks);

    this.underscored = this.options.underscored;

    if (!this.options.tableName) {
      this.tableName = this.options.freezeTableName ? this.name : Utils.underscoredIf(Utils.pluralize(this.name), this.underscored);
    } else {
      this.tableName = this.options.tableName;
    }

    this._schema = this.options.schema;
    this._schemaDelimiter = this.options.schemaDelimiter;

    // error check options
    _.each(options.validate, (validator, validatorType) => {
      if (Object.prototype.hasOwnProperty.call(attributes, validatorType)) {
        throw new Error(`A model validator function must not have the same name as a field. Model: ${this.name}, field/validation name: ${validatorType}`);
      }

      if (typeof validator !== 'function') {
        throw new Error(`Members of the validate option must be functions. Model: ${this.name}, error with validate member ${validatorType}`);
      }
    });

    this.rawAttributes = _.mapValues(attributes, (attribute, name) => {
      attribute = this.sequelize.normalizeAttribute(attribute);

      if (attribute.type === undefined) {
        throw new Error(`Unrecognized datatype for attribute "${this.name}.${name}"`);
      }

      if (attribute.allowNull !== false && _.get(attribute, 'validate.notNull')) {
        throw new Error(`Invalid definition for "${this.name}.${name}", "notNull" validator is only allowed with "allowNull:false"`);
      }

      if (_.get(attribute, 'references.model.prototype') instanceof Model) {
        attribute.references.model = attribute.references.model.getTableName();
      }

      return attribute;
    });

    const tableName = this.getTableName();
    this._indexes = this.options.indexes
      .map(index => Utils.nameIndex(this._conformIndex(index), tableName));

    this.primaryKeys = {};
    this._readOnlyAttributes = new Set();
    this._timestampAttributes = {};

    // setup names of timestamp attributes
    if (this.options.timestamps) {
      if (this.options.createdAt !== false) {
        this._timestampAttributes.createdAt = this.options.createdAt || 'createdAt';
        this._readOnlyAttributes.add(this._timestampAttributes.createdAt);
      }
      if (this.options.updatedAt !== false) {
        this._timestampAttributes.updatedAt = this.options.updatedAt || 'updatedAt';
        this._readOnlyAttributes.add(this._timestampAttributes.updatedAt);
      }
      if (this.options.paranoid && this.options.deletedAt !== false) {
        this._timestampAttributes.deletedAt = this.options.deletedAt || 'deletedAt';
        this._readOnlyAttributes.add(this._timestampAttributes.deletedAt);
      }
    }

    // setup name for version attribute
    if (this.options.version) {
      this._versionAttribute = typeof this.options.version === 'string' ? this.options.version : 'version';
      this._readOnlyAttributes.add(this._versionAttribute);
    }

    this._hasReadOnlyAttributes = this._readOnlyAttributes.size > 0;

    // Add head and tail default attributes (id, timestamps)
    this._addDefaultAttributes();
    this.refreshAttributes();
    this._findAutoIncrementAttribute();

    this._scope = this.options.defaultScope;
    this._scopeNames = ['defaultScope'];

    this.sequelize.modelManager.addModel(this);
    this.sequelize.runHooks('afterDefine', this);

    return this;
  }

  static refreshAttributes() {
    const attributeManipulation = {};

    this.prototype._customGetters = {};
    this.prototype._customSetters = {};

    ['get', 'set'].forEach(type => {
      const opt = `${type}terMethods`;
      const funcs = _.clone(_.isObject(this.options[opt]) ? this.options[opt] : {});
      const _custom = type === 'get' ? this.prototype._customGetters : this.prototype._customSetters;

      _.each(funcs, (method, attribute) => {
        _custom[attribute] = method;

        if (type === 'get') {
          funcs[attribute] = function() {
            return this.get(attribute);
          };
        }
        if (type === 'set') {
          funcs[attribute] = function(value) {
            return this.set(attribute, value);
          };
        }
      });

      _.each(this.rawAttributes, (options, attribute) => {
        if (Object.prototype.hasOwnProperty.call(options, type)) {
          _custom[attribute] = options[type];
        }

        if (type === 'get') {
          funcs[attribute] = function() {
            return this.get(attribute);
          };
        }
        if (type === 'set') {
          funcs[attribute] = function(value) {
            return this.set(attribute, value);
          };
        }
      });

      _.each(funcs, (fct, name) => {
        if (!attributeManipulation[name]) {
          attributeManipulation[name] = {
            configurable: true
          };
        }
        attributeManipulation[name][type] = fct;
      });
    });

    this._dataTypeChanges = {};
    this._dataTypeSanitizers = {};

    this._hasBooleanAttributes = false;
    this._hasDateAttributes = false;
    this._jsonAttributes = new Set();
    this._virtualAttributes = new Set();
    this._defaultValues = {};
    this.prototype.validators = {};

    this.fieldRawAttributesMap = {};

    this.primaryKeys = {};
    this.uniqueKeys = {};

    _.each(this.rawAttributes, (definition, name) => {
      definition.type = this.sequelize.normalizeDataType(definition.type);

      definition.Model = this;
      definition.fieldName = name;
      definition._modelAttribute = true;

      if (definition.field === undefined) {
        definition.field = Utils.underscoredIf(name, this.underscored);
      }

      if (definition.primaryKey === true) {
        this.primaryKeys[name] = definition;
      }

      this.fieldRawAttributesMap[definition.field] = definition;

      if (definition.type._sanitize) {
        this._dataTypeSanitizers[name] = definition.type._sanitize;
      }

      if (definition.type._isChanged) {
        this._dataTypeChanges[name] = definition.type._isChanged;
      }

      if (definition.type instanceof DataTypes.BOOLEAN) {
        this._hasBooleanAttributes = true;
      } else if (definition.type instanceof DataTypes.DATE || definition.type instanceof DataTypes.DATEONLY) {
        this._hasDateAttributes = true;
      } else if (definition.type instanceof DataTypes.JSON) {
        this._jsonAttributes.add(name);
      } else if (definition.type instanceof DataTypes.VIRTUAL) {
        this._virtualAttributes.add(name);
      }

      if (Object.prototype.hasOwnProperty.call(definition, 'defaultValue')) {
        this._defaultValues[name] = () => Utils.toDefaultValue(definition.defaultValue, this.sequelize.options.dialect);
      }

      if (Object.prototype.hasOwnProperty.call(definition, 'unique') && definition.unique) {
        let idxName;
        if (
          typeof definition.unique === 'object' &&
          Object.prototype.hasOwnProperty.call(definition.unique, 'name')
        ) {
          idxName = definition.unique.name;
        } else if (typeof definition.unique === 'string') {
          idxName = definition.unique;
        } else {
          idxName = `${this.tableName}_${name}_unique`;
        }

        const idx = this.uniqueKeys[idxName] || { fields: [] };

        idx.fields.push(definition.field);
        idx.msg = idx.msg || definition.unique.msg || null;
        idx.name = idxName || false;
        idx.column = name;
        idx.customIndex = definition.unique !== true;

        this.uniqueKeys[idxName] = idx;
      }

      if (Object.prototype.hasOwnProperty.call(definition, 'validate')) {
        this.prototype.validators[name] = definition.validate;
      }

      if (definition.index === true && definition.type instanceof DataTypes.JSONB) {
        this._indexes.push(
          Utils.nameIndex(
            this._conformIndex({
              fields: [definition.field || name],
              using: 'gin'
            }),
            this.getTableName()
          )
        );

        delete definition.index;
      }
    });

    // Create a map of field to attribute names
    this.fieldAttributeMap = _.reduce(this.fieldRawAttributesMap, (map, value, key) => {
      if (key !== value.fieldName) {
        map[key] = value.fieldName;
      }
      return map;
    }, {});

    this._hasJsonAttributes = !!this._jsonAttributes.size;

    this._hasVirtualAttributes = !!this._virtualAttributes.size;

    this._hasDefaultValues = !_.isEmpty(this._defaultValues);

    this.tableAttributes = _.omitBy(this.rawAttributes, (_a, key) => this._virtualAttributes.has(key));

    this.prototype._hasCustomGetters = Object.keys(this.prototype._customGetters).length;
    this.prototype._hasCustomSetters = Object.keys(this.prototype._customSetters).length;

    for (const key of Object.keys(attributeManipulation)) {
      if (Object.prototype.hasOwnProperty.call(Model.prototype, key)) {
        this.sequelize.log(`Not overriding built-in method from model attribute: ${key}`);
        continue;
      }
      Object.defineProperty(this.prototype, key, attributeManipulation[key]);
    }

    this.prototype.rawAttributes = this.rawAttributes;
    this.prototype._isAttribute = key => Object.prototype.hasOwnProperty.call(this.prototype.rawAttributes, key);

    // Primary key convenience constiables
    this.primaryKeyAttributes = Object.keys(this.primaryKeys);
    this.primaryKeyAttribute = this.primaryKeyAttributes[0];
    if (this.primaryKeyAttribute) {
      this.primaryKeyField = this.rawAttributes[this.primaryKeyAttribute].field || this.primaryKeyAttribute;
    }

    this._hasPrimaryKeys = this.primaryKeyAttributes.length > 0;
    this._isPrimaryKey = key => this.primaryKeyAttributes.includes(key);
  }

  /**
   * Remove attribute from model definition
   *
   * @param {string} attribute name of attribute to remove
   */
  static removeAttribute(attribute) {
    delete this.rawAttributes[attribute];
    this.refreshAttributes();
  }

  /**
   * Sync this Model to the DB, that is create the table.
   *
   * @param {Object} [options] sync options
   *
   * @see
   * {@link Sequelize#sync} for options
   *
   * @returns {Promise<Model>}
   */
  static sync(options) {
    options = Object.assign({}, this.options, options);
    options.hooks = options.hooks === undefined ? true : !!options.hooks;

    const attributes = this.tableAttributes;
    const rawAttributes = this.fieldRawAttributesMap;

    return Promise.try(() => {
      if (options.hooks) {
        return this.runHooks('beforeSync', options);
      }
    }).then(() => {
      if (options.force) {
        return this.drop(options);
      }
    })
      .then(() => this.QueryInterface.createTable(this.getTableName(options), attributes, options, this))
      .then(() => {
        if (!options.alter) {
          return;
        }
        return Promise.all([
          this.QueryInterface.describeTable(this.getTableName(options)),
          this.QueryInterface.getForeignKeyReferencesForTable(this.getTableName(options))
        ])
          .then(tableInfos => {
            const columns = tableInfos[0];
            // Use for alter foreign keys
            const foreignKeyReferences = tableInfos[1];

            const changes = []; // array of promises to run
            const removedConstraints = {};

            _.each(attributes, (columnDesc, columnName) => {
              if (!columns[columnName] && !columns[attributes[columnName].field]) {
                changes.push(() => this.QueryInterface.addColumn(this.getTableName(options), attributes[columnName].field || columnName, attributes[columnName]));
              }
            });
            _.each(columns, (columnDesc, columnName) => {
              const currentAttribute = rawAttributes[columnName];
              if (!currentAttribute) {
                changes.push(() => this.QueryInterface.removeColumn(this.getTableName(options), columnName, options));
              } else if (!currentAttribute.primaryKey) {
                // Check foreign keys. If it's a foreign key, it should remove constraint first.
                const references = currentAttribute.references;
                if (currentAttribute.references) {
                  const database = this.sequelize.config.database;
                  const schema = this.sequelize.config.schema;
                  // Find existed foreign keys
                  _.each(foreignKeyReferences, foreignKeyReference => {
                    const constraintName = foreignKeyReference.constraintName;
                    if (!!constraintName
                      && foreignKeyReference.tableCatalog === database
                      && (schema ? foreignKeyReference.tableSchema === schema : true)
                      && foreignKeyReference.referencedTableName === references.model
                      && foreignKeyReference.referencedColumnName === references.key
                      && (schema ? foreignKeyReference.referencedTableSchema === schema : true)
                      && !removedConstraints[constraintName]) {
                      // Remove constraint on foreign keys.
                      changes.push(() => this.QueryInterface.removeConstraint(this.getTableName(options), constraintName, options));
                      removedConstraints[constraintName] = true;
                    }
                  });
                }
                changes.push(() => this.QueryInterface.changeColumn(this.getTableName(options), columnName, currentAttribute));
              }
            });
            return Promise.each(changes, f => f());
          });
      })
      .then(() => this.QueryInterface.showIndex(this.getTableName(options), options))
      .then(indexes => {
        indexes = this._indexes.filter(item1 =>
          !indexes.some(item2 => item1.name === item2.name)
        ).sort((index1, index2) => {
          if (this.sequelize.options.dialect === 'postgres') {
          // move concurrent indexes to the bottom to avoid weird deadlocks
            if (index1.concurrently === true) return 1;
            if (index2.concurrently === true) return -1;
          }

          return 0;
        });

        return Promise.each(indexes, index => this.QueryInterface.addIndex(
          this.getTableName(options),
          Object.assign({
            logging: options.logging,
            benchmark: options.benchmark,
            transaction: options.transaction
          }, index),
          this.tableName
        ));
      }).then(() => {
        if (options.hooks) {
          return this.runHooks('afterSync', options);
        }
      }).return(this);
  }

  /**
   * Drop the table represented by this Model
   *
   * @param {Object}   [options] drop options
   * @param {boolean}  [options.cascade=false]   Also drop all objects depending on this table, such as views. Only works in postgres
   * @param {Function} [options.logging=false]   A function that gets executed while running the query to log the sql.
   * @param {boolean}  [options.benchmark=false] Pass query execution time in milliseconds as second argument to logging function (options.logging).
   *
   * @returns {Promise}
   */
  static drop(options) {
    return this.QueryInterface.dropTable(this.getTableName(options), options);
  }

  static dropSchema(schema) {
    return this.QueryInterface.dropSchema(schema);
  }

  /**
   * Apply a schema to this model. For postgres, this will actually place the schema in front of the table name - `"schema"."tableName"`,
   * while the schema will be prepended to the table name for mysql and sqlite - `'schema.tablename'`.
   *
   * This method is intended for use cases where the same model is needed in multiple schemas. In such a use case it is important
   * to call `model.schema(schema, [options]).sync()` for each model to ensure the models are created in the correct schema.
   *
   * If a single default schema per model is needed, set the `options.schema='schema'` parameter during the `define()` call
   * for the model.
   *
   * @param {string}   schema The name of the schema
   * @param {Object}   [options] schema options
   * @param {string}   [options.schemaDelimiter='.'] The character(s) that separates the schema name from the table name
   * @param {Function} [options.logging=false] A function that gets executed while running the query to log the sql.
   * @param {boolean}  [options.benchmark=false] Pass query execution time in milliseconds as second argument to logging function (options.logging).
   *
   * @see
   * {@link Sequelize#define} for more information about setting a default schema.
   *
   * @returns {Model}
   */
  static schema(schema, options) {

    const clone = class extends this {};
    Object.defineProperty(clone, 'name', { value: this.name });

    clone._schema = schema;

    if (options) {
      if (typeof options === 'string') {
        clone._schemaDelimiter = options;
      } else if (options.schemaDelimiter) {
        clone._schemaDelimiter = options.schemaDelimiter;
      }
    }

    return clone;
  }

  /**
   * Get the table name of the model, taking schema into account. The method will return The name as a string if the model has no schema,
   * or an object with `tableName`, `schema` and `delimiter` properties.
   *
   * @returns {string|Object}
   */
  static getTableName() {
    return this.QueryGenerator.addSchema(this);
  }

  /**
   * Get un-scoped model
   *
   * @returns {Model}
   */
  static unscoped() {
    return this.scope();
  }

  /**
   * Add a new scope to the model. This is especially useful for adding scopes with includes, when the model you want to include is not available at the time this model is defined.
   *
   * By default this will throw an error if a scope with that name already exists. Pass `override: true` in the options object to silence this error.
   *
   * @param {string}          name The name of the scope. Use `defaultScope` to override the default scope
   * @param {Object|Function} scope scope or options
   * @param {Object}          [options] scope options
   * @param {boolean}         [options.override=false] override old scope if already defined
   */
  static addScope(name, scope, options) {
    options = Object.assign({
      override: false
    }, options);

    if ((name === 'defaultScope' && Object.keys(this.options.defaultScope).length > 0 || name in this.options.scopes) && options.override === false) {
      throw new Error(`The scope ${name} already exists. Pass { override: true } as options to silence this error`);
    }

    if (name === 'defaultScope') {
      this.options.defaultScope = this._scope = scope;
    } else {
      this.options.scopes[name] = scope;
    }
  }

  /**
   * Apply a scope created in `define` to the model.
   *
   * @example <caption>how to create scopes</caption>
   * const Model = sequelize.define('model', attributes, {
   *   defaultScope: {
   *     where: {
   *       username: 'dan'
   *     },
   *     limit: 12
   *   },
   *   scopes: {
   *     isALie: {
   *       where: {
   *         stuff: 'cake'
   *       }
   *     },
   *     complexFunction: function(email, accessLevel) {
   *       return {
   *         where: {
   *           email: {
   *             [Op.like]: email
   *           },
   *           access_level {
   *             [Op.gte]: accessLevel
   *           }
   *         }
   *       }
   *     }
   *   }
   * })
   *
   * # As you have defined a default scope, every time you do Model.find, the default scope is appended to your query. Here's a couple of examples:
   *
   * Model.findAll() // WHERE username = 'dan'
   * Model.findAll({ where: { age: { [Op.gt]: 12 } } }) // WHERE age > 12 AND username = 'dan'
   *
   * @example <caption>To invoke scope functions you can do</caption>
   * Model.scope({ method: ['complexFunction', 'dan@sequelize.com', 42]}).findAll()
   * // WHERE email like 'dan@sequelize.com%' AND access_level >= 42
   *
   * @param {?Array|Object|string} [option] The scope(s) to apply. Scopes can either be passed as consecutive arguments, or as an array of arguments. To apply simple scopes and scope functions with no arguments, pass them as strings. For scope function, pass an object, with a `method` property. The value can either be a string, if the method does not take any arguments, or an array, where the first element is the name of the method, and consecutive elements are arguments to that method. Pass null to remove all scopes, including the default.
   *
   * @returns {Model} A reference to the model, with the scope(s) applied. Calling scope again on the returned model will clear the previous scope.
   */
  static scope(option) {
    const self = class extends this {};
    let scope;
    let scopeName;

    Object.defineProperty(self, 'name', { value: this.name });

    self._scope = {};
    self._scopeNames = [];
    self.scoped = true;

    if (!option) {
      return self;
    }

    const options = _.flatten(arguments);

    for (const option of options) {
      scope = null;
      scopeName = null;

      if (_.isPlainObject(option)) {
        if (option.method) {
          if (Array.isArray(option.method) && !!self.options.scopes[option.method[0]]) {
            scopeName = option.method[0];
            scope = self.options.scopes[scopeName].apply(self, option.method.slice(1));
          }
          else if (self.options.scopes[option.method]) {
            scopeName = option.method;
            scope = self.options.scopes[scopeName].apply(self);
          }
        } else {
          scope = option;
        }
      } else if (option === 'defaultScope' && _.isPlainObject(self.options.defaultScope)) {
        scope = self.options.defaultScope;
      } else {
        scopeName = option;
        scope = self.options.scopes[scopeName];
        if (typeof scope === 'function') {
          scope = scope();
        }
      }

      if (scope) {
        this._conformIncludes(scope, this);
        this._assignOptions(self._scope, scope);
        self._scopeNames.push(scopeName ? scopeName : 'defaultScope');
      } else {
        throw new sequelizeErrors.SequelizeScopeError(`Invalid scope ${scopeName} called.`);
      }
    }

    return self;
  }

  /**
   * Search for multiple instances.
   *
   * @example <caption>Simple search using AND and =</caption>
   * Model.findAll({
   *   where: {
   *     attr1: 42,
   *     attr2: 'cake'
   *   }
   * })
   *
   * # WHERE attr1 = 42 AND attr2 = 'cake'
   *
   * @example <caption>Using greater than, less than etc.</caption>
   * const {gt, lte, ne, in: opIn} = Sequelize.Op;
   *
   * Model.findAll({
   *   where: {
   *     attr1: {
   *       [gt]: 50
   *     },
   *     attr2: {
   *       [lte]: 45
   *     },
   *     attr3: {
   *       [opIn]: [1,2,3]
   *     },
   *     attr4: {
   *       [ne]: 5
   *     }
   *   }
   * })
   *
   * # WHERE attr1 > 50 AND attr2 <= 45 AND attr3 IN (1,2,3) AND attr4 != 5
   *
   * @example <caption>Queries using OR</caption>
   * const {or, and, gt, lt} = Sequelize.Op;
   *
   * Model.findAll({
   *   where: {
   *     name: 'a project',
   *     [or]: [
   *       {id: [1, 2, 3]},
   *       {
   *         [and]: [
   *           {id: {[gt]: 10}},
   *           {id: {[lt]: 100}}
   *         ]
   *       }
   *     ]
   *   }
   * });
   *
   * # WHERE `Model`.`name` = 'a project' AND (`Model`.`id` IN (1, 2, 3) OR (`Model`.`id` > 10 AND `Model`.`id` < 100));
   *
   * @see
   * {@link Operators} for possible operators
   * __Alias__: _all_
   *
   * The promise is resolved with an array of Model instances if the query succeeds._
   *
   * @param  {Object}                                                    [options] A hash of options to describe the scope of the search
   * @param  {Object}                                                    [options.where] A hash of attributes to describe your search. See above for examples.
   * @param  {Array<string>|Object}                                      [options.attributes] A list of the attributes that you want to select, or an object with `include` and `exclude` keys. To rename an attribute, you can pass an array, with two elements - the first is the name of the attribute in the DB (or some kind of expression such as `Sequelize.literal`, `Sequelize.fn` and so on), and the second is the name you want the attribute to have in the returned instance
   * @param  {Array<string>}                                             [options.attributes.include] Select all the attributes of the model, plus some additional ones. Useful for aggregations, e.g. `{ attributes: { include: [[sequelize.fn('COUNT', sequelize.col('id')), 'total']] }}`
   * @param  {Array<string>}                                             [options.attributes.exclude] Select all the attributes of the model, except some few. Useful for security purposes e.g. `{ attributes: { exclude: ['password'] } }`
   * @param  {boolean}                                                   [options.paranoid=true] If true, only non-deleted records will be returned. If false, both deleted and non-deleted records will be returned. Only applies if `options.paranoid` is true for the model.
   * @param  {Array<Object|Model|string>}                                [options.include] A list of associations to eagerly load using a left join. Supported is either `{ include: [ Model1, Model2, ...]}` or `{ include: [{ model: Model1, as: 'Alias' }]}` or `{ include: ['Alias']}`. If your association are set up with an `as` (eg. `X.hasMany(Y, { as: 'Z }`, you need to specify Z in the as attribute when eager loading Y).
   * @param  {Model}                                                     [options.include[].model] The model you want to eagerly load
   * @param  {string}                                                    [options.include[].as] The alias of the relation, in case the model you want to eagerly load is aliased. For `hasOne` / `belongsTo`, this should be the singular name, and for `hasMany`, it should be the plural
   * @param  {Association}                                               [options.include[].association] The association you want to eagerly load. (This can be used instead of providing a model/as pair)
   * @param  {Object}                                                    [options.include[].where] Where clauses to apply to the child models. Note that this converts the eager load to an inner join, unless you explicitly set `required: false`
   * @param  {boolean}                                                   [options.include[].or=false] Whether to bind the ON and WHERE clause together by OR instead of AND.
   * @param  {Object}                                                    [options.include[].on] Supply your own ON condition for the join.
   * @param  {Array<string>}                                             [options.include[].attributes] A list of attributes to select from the child model
   * @param  {boolean}                                                   [options.include[].required] If true, converts to an inner join, which means that the parent model will only be loaded if it has any matching children. True if `include.where` is set, false otherwise.
   * @param  {boolean}                                                   [options.include[].separate] If true, runs a separate query to fetch the associated instances, only supported for hasMany associations
   * @param  {number}                                                    [options.include[].limit] Limit the joined rows, only supported with include.separate=true
   * @param  {Object}                                                    [options.include[].through.where] Filter on the join model for belongsToMany relations
   * @param  {Array}                                                     [options.include[].through.attributes] A list of attributes to select from the join model for belongsToMany relations
   * @param  {Array<Object|Model|string>}                                [options.include[].include] Load further nested related models
   * @param  {boolean}                                                   [options.include[].duplicating] Mark the include as duplicating, will prevent a subquery from being used.
   * @param  {Array|Sequelize.fn|Sequelize.col|Sequelize.literal}        [options.order] Specifies an ordering. Using an array, you can provide several columns / functions to order by. Each element can be further wrapped in a two-element array. The first element is the column / function to order by, the second is the direction. For example: `order: [['name', 'DESC']]`. In this way the column will be escaped, but the direction will not.
   * @param  {number}                                                    [options.limit] Limit for result
   * @param  {number}                                                    [options.offset] Offset for result
   * @param  {Transaction}                                               [options.transaction] Transaction to run query under
   * @param  {string|Object}                                             [options.lock] Lock the selected rows. Possible options are transaction.LOCK.UPDATE and transaction.LOCK.SHARE. Postgres also supports transaction.LOCK.KEY_SHARE, transaction.LOCK.NO_KEY_UPDATE and specific model locks with joins. See [transaction.LOCK for an example](transaction#lock)
   * @param  {boolean}                                                   [options.raw] Return raw result. See sequelize.query for more information.
   * @param  {Function}                                                  [options.logging=false] A function that gets executed while running the query to log the sql.
   * @param  {boolean}                                                   [options.benchmark=false] Pass query execution time in milliseconds as second argument to logging function (options.logging).
   * @param  {Object}                                                    [options.having] Having options
   * @param  {string}                                                    [options.searchPath=DEFAULT] An optional parameter to specify the schema search_path (Postgres only)
   * @param  {boolean|Error}                                             [options.rejectOnEmpty=false] Throws an error when no records found
   *
   * @see
   * {@link Sequelize#query}
   *
   * @returns {Promise<Array<Model>>}
   */
  static findAll(options) {
    if (options !== undefined && !_.isPlainObject(options)) {
      throw new sequelizeErrors.QueryError('The argument passed to findAll must be an options object, use findByPk if you wish to pass a single primary key value');
    }

    if (options !== undefined && options.attributes) {
      if (!Array.isArray(options.attributes) && !_.isPlainObject(options.attributes)) {
        throw new sequelizeErrors.QueryError('The attributes option must be an array of column names or an object');
      }
    }

    this.warnOnInvalidOptions(options, Object.keys(this.rawAttributes));

    const tableNames = {};

    tableNames[this.getTableName(options)] = true;
    options = Utils.cloneDeep(options);

    _.defaults(options, { hooks: true });

    // set rejectOnEmpty option, defaults to model options
    options.rejectOnEmpty = Object.prototype.hasOwnProperty.call(options, 'rejectOnEmpty')
      ? options.rejectOnEmpty
      : this.options.rejectOnEmpty;

    return Promise.try(() => {
      this._injectScope(options);

      if (options.hooks) {
        return this.runHooks('beforeFind', options);
      }
    }).then(() => {
      this._conformIncludes(options, this);
      this._expandAttributes(options);
      this._expandIncludeAll(options);

      if (options.hooks) {
        return this.runHooks('beforeFindAfterExpandIncludeAll', options);
      }
    }).then(() => {
      options.originalAttributes = this._injectDependentVirtualAttributes(options.attributes);

      if (options.include) {
        options.hasJoin = true;

        this._validateIncludedElements(options, tableNames);

        // If we're not raw, we have to make sure we include the primary key for de-duplication
        if (
          options.attributes
          && !options.raw
          && this.primaryKeyAttribute
          && !options.attributes.includes(this.primaryKeyAttribute)
          && (!options.group || !options.hasSingleAssociation || options.hasMultiAssociation)
        ) {
          options.attributes = [this.primaryKeyAttribute].concat(options.attributes);
        }
      }

      if (!options.attributes) {
        options.attributes = Object.keys(this.rawAttributes);
        options.originalAttributes = this._injectDependentVirtualAttributes(options.attributes);
      }

      // whereCollection is used for non-primary key updates
      this.options.whereCollection = options.where || null;

      Utils.mapFinderOptions(options, this);

      options = this._paranoidClause(this, options);

      if (options.hooks) {
        return this.runHooks('beforeFindAfterOptions', options);
      }
    }).then(() => {
      const selectOptions = Object.assign({}, options, { tableNames: Object.keys(tableNames) });
      return this.QueryInterface.select(this, this.getTableName(selectOptions), selectOptions);
    }).tap(results => {
      if (options.hooks) {
        return this.runHooks('afterFind', results, options);
      }
    }).then(results => {

      //rejectOnEmpty mode
      if (_.isEmpty(results) && options.rejectOnEmpty) {
        if (typeof options.rejectOnEmpty === 'function') {
          throw new options.rejectOnEmpty();
        }
        if (typeof options.rejectOnEmpty === 'object') {
          throw options.rejectOnEmpty;
        }
        throw new sequelizeErrors.EmptyResultError();
      }

      return Model._findSeparate(results, options);
    });
  }

  static warnOnInvalidOptions(options, validColumnNames) {
    if (!_.isPlainObject(options)) {
      return;
    }

    const unrecognizedOptions = Object.keys(options).filter(k => !validQueryKeywords.has(k));
    const unexpectedModelAttributes = _.intersection(unrecognizedOptions, validColumnNames);
    if (!options.where && unexpectedModelAttributes.length > 0) {
      logger.warn(`Model attributes (${unexpectedModelAttributes.join(', ')}) passed into finder method options of model ${this.name}, but the options.where object is empty. Did you forget to use options.where?`);
    }
  }

  static _injectDependentVirtualAttributes(attributes) {
    if (!this._hasVirtualAttributes) return attributes;
    if (!attributes || !Array.isArray(attributes)) return attributes;

    for (const attribute of attributes) {
      if (
        this._virtualAttributes.has(attribute)
        && this.rawAttributes[attribute].type.fields
      ) {
        attributes = attributes.concat(this.rawAttributes[attribute].type.fields);
      }
    }

    attributes = _.uniq(attributes);

    return attributes;
  }

  static _findSeparate(results, options) {
    if (!options.include || options.raw || !results) return Promise.resolve(results);

    const original = results;
    if (options.plain) results = [results];

    if (!results.length) return original;

    return Promise.map(options.include, include => {
      if (!include.separate) {
        return Model._findSeparate(
          results.reduce((memo, result) => {
            let associations = result.get(include.association.as);

            // Might be an empty belongsTo relation
            if (!associations) return memo;

            // Force array so we can concat no matter if it's 1:1 or :M
            if (!Array.isArray(associations)) associations = [associations];

            for (let i = 0, len = associations.length; i !== len; ++i) {
              memo.push(associations[i]);
            }
            return memo;
          }, []),
          Object.assign(
            {},
            _.omit(options, 'include', 'attributes', 'order', 'where', 'limit', 'offset', 'plain', 'scope'),
            { include: include.include || [] }
          )
        );
      }

      return include.association.get(results, Object.assign(
        {},
        _.omit(options, nonCascadingOptions),
        _.omit(include, ['parent', 'association', 'as', 'originalAttributes'])
      )).then(map => {
        for (const result of results) {
          result.set(
            include.association.as,
            map[result.get(include.association.sourceKey)],
            { raw: true }
          );
        }
      });
    }).return(original);
  }

  /**
   * Search for a single instance by its primary key._
   *
   * @param  {number|string|Buffer}      param The value of the desired instance's primary key.
   * @param  {Object}                    [options] find options
   * @param  {Transaction}               [options.transaction] Transaction to run query under
   * @param  {string}                    [options.searchPath=DEFAULT] An optional parameter to specify the schema search_path (Postgres only)
   *
   * @see
   * {@link Model.findAll}           for a full explanation of options, Note that options.where is not supported.
   *
   * @returns {Promise<Model>}
   */
  static findByPk(param, options) {
    // return Promise resolved with null if no arguments are passed
    if ([null, undefined].includes(param)) {
      return Promise.resolve(null);
    }

    options = Utils.cloneDeep(options) || {};

    if (typeof param === 'number' || typeof param === 'string' || Buffer.isBuffer(param)) {
      options.where = {
        [this.primaryKeyAttribute]: param
      };
    } else {
      throw new Error(`Argument passed to findByPk is invalid: ${param}`);
    }

    // Bypass a possible overloaded findOne
    return this.findOne(options);
  }

  /**
   * Search for a single instance. This applies LIMIT 1, so the listener will always be called with a single instance.
   *
   * __Alias__: _find_
   *
   * @param  {Object}       [options] A hash of options to describe the scope of the search
   * @param  {Transaction}  [options.transaction] Transaction to run query under
   * @param  {string}       [options.searchPath=DEFAULT] An optional parameter to specify the schema search_path (Postgres only)
   *
   * @see
   * {@link Model.findAll} for an explanation of options
   *
   * @returns {Promise<Model>}
   */
  static findOne(options) {
    if (options !== undefined && !_.isPlainObject(options)) {
      throw new Error('The argument passed to findOne must be an options object, use findByPk if you wish to pass a single primary key value');
    }
    options = Utils.cloneDeep(options);

    if (options.limit === undefined) {
      const uniqueSingleColumns = _.chain(this.uniqueKeys).values().filter(c => c.fields.length === 1).map('column').value();

      // Don't add limit if querying directly on the pk or a unique column
      if (!options.where || !_.some(options.where, (value, key) =>
        (key === this.primaryKeyAttribute || uniqueSingleColumns.includes(key)) &&
          (Utils.isPrimitive(value) || Buffer.isBuffer(value))
      )) {
        options.limit = 1;
      }
    }

    // Bypass a possible overloaded findAll.
    return this.findAll(_.defaults(options, {
      plain: true
    }));
  }

  /**
   * Run an aggregation method on the specified field
   *
   * @param {string}          attribute The attribute to aggregate over. Can be a field name or *
   * @param {string}          aggregateFunction The function to use for aggregation, e.g. sum, max etc.
   * @param {Object}          [options] Query options. See sequelize.query for full options
   * @param {Object}          [options.where] A hash of search attributes.
   * @param {Function}        [options.logging=false] A function that gets executed while running the query to log the sql.
   * @param {boolean}         [options.benchmark=false] Pass query execution time in milliseconds as second argument to logging function (options.logging).
   * @param {DataTypes|string} [options.dataType] The type of the result. If `field` is a field in this Model, the default will be the type of that field, otherwise defaults to float.
   * @param {boolean}         [options.distinct] Applies DISTINCT to the field being aggregated over
   * @param {Transaction}     [options.transaction] Transaction to run query under
   * @param {boolean}         [options.plain] When `true`, the first returned value of `aggregateFunction` is cast to `dataType` and returned. If additional attributes are specified, along with `group` clauses, set `plain` to `false` to return all values of all returned rows.  Defaults to `true`
   *
   * @returns {Promise<DataTypes|Object>} Returns the aggregate result cast to `options.dataType`, unless `options.plain` is false, in which case the complete data result is returned.
   */
  static aggregate(attribute, aggregateFunction, options) {
    options = Utils.cloneDeep(options);

    // We need to preserve attributes here as the `injectScope` call would inject non aggregate columns.
    const prevAttributes = options.attributes;
    this._injectScope(options);
    options.attributes = prevAttributes;
    this._conformIncludes(options, this);

    if (options.include) {
      this._expandIncludeAll(options);
      this._validateIncludedElements(options);
    }

    const attrOptions = this.rawAttributes[attribute];
    const field = attrOptions && attrOptions.field || attribute;
    let aggregateColumn = this.sequelize.col(field);

    if (options.distinct) {
      aggregateColumn = this.sequelize.fn('DISTINCT', aggregateColumn);
    }

    let { group } = options;
    if (Array.isArray(group) && Array.isArray(group[0])) {
      noDoubleNestedGroup();
      group = _.flatten(group);
    }
    options.attributes = _.unionBy(
      options.attributes,
      group,
      [[this.sequelize.fn(aggregateFunction, aggregateColumn), aggregateFunction]],
      a => Array.isArray(a) ? a[1] : a
    );

    if (!options.dataType) {
      if (attrOptions) {
        options.dataType = attrOptions.type;
      } else {
        // Use FLOAT as fallback
        options.dataType = new DataTypes.FLOAT();
      }
    } else {
      options.dataType = this.sequelize.normalizeDataType(options.dataType);
    }

    Utils.mapOptionFieldNames(options, this);
    options = this._paranoidClause(this, options);

    return this.QueryInterface.rawSelect(this.getTableName(options), options, aggregateFunction, this).then( value => {
      if (value === null) {
        return 0;
      }
      return value;
    });
  }

  /**
   * Count the number of records matching the provided where clause.
   *
   * If you provide an `include` option, the number of matching associations will be counted instead.
   *
   * @param {Object}        [options] options
   * @param {Object}        [options.where] A hash of search attributes.
   * @param {Object}        [options.include] Include options. See `find` for details
   * @param {boolean}       [options.paranoid=true] Set `true` to count only non-deleted records. Can be used on models with `paranoid` enabled
   * @param {boolean}       [options.distinct] Apply COUNT(DISTINCT(col)) on primary key or on options.col.
   * @param {string}        [options.col] Column on which COUNT() should be applied
   * @param {Array}         [options.attributes] Used in conjunction with `group`
   * @param {Array}         [options.group] For creating complex counts. Will return multiple rows as needed.
   * @param {Transaction}   [options.transaction] Transaction to run query under
   * @param {Function}      [options.logging=false] A function that gets executed while running the query to log the sql.
   * @param {boolean}       [options.benchmark=false] Pass query execution time in milliseconds as second argument to logging function (options.logging).
   * @param {string}        [options.searchPath=DEFAULT] An optional parameter to specify the schema search_path (Postgres only)
   *
   * @returns {Promise<number>}
   */
  static count(options) {
    return Promise.try(() => {
      options = Utils.cloneDeep(options);
      options = _.defaults(options, { hooks: true });
      options.raw = true;
      if (options.hooks) {
        return this.runHooks('beforeCount', options);
      }
    }).then(() => {
      let col = options.col || '*';
      if (options.include) {
        col = `${this.name}.${options.col || this.primaryKeyField}`;
      }

      options.plain = !options.group;
      options.dataType = new DataTypes.INTEGER();
      options.includeIgnoreAttributes = false;

      // No limit, offset or order for the options max be given to count()
      // Set them to null to prevent scopes setting those values
      options.limit = null;
      options.offset = null;
      options.order = null;

      return this.aggregate(col, 'count', options);
    });
  }

  /**
   * Find all the rows matching your query, within a specified offset / limit, and get the total number of rows matching your query. This is very useful for paging
   *
   * @example
   * Model.findAndCountAll({
   *   where: ...,
   *   limit: 12,
   *   offset: 12
   * }).then(result => {
   *   ...
   * })
   *
   * # In the above example, `result.rows` will contain rows 13 through 24, while `result.count` will return the total number of rows that matched your query.
   *
   * # When you add includes, only those which are required (either because they have a where clause, or because `required` is explicitly set to true on the include) will be added to the count part.
   *
   * # Suppose you want to find all users who have a profile attached:
   *
   * User.findAndCountAll({
   *   include: [
   *      { model: Profile, required: true}
   *   ],
   *   limit 3
   * });
   *
   * # Because the include for `Profile` has `required` set it will result in an inner join, and only the users who have a profile will be counted. If we remove `required` from the include, both users with and without profiles will be counted
   *
   * @param {Object} [options] See findAll options
   *
   * @see
   * {@link Model.findAll} for a specification of find and query options
   * @see
   * {@link Model.count} for a specification of count options
   *
   * @returns {Promise<{count: number, rows: Model[]}>}
   */
  static findAndCountAll(options) {
    if (options !== undefined && !_.isPlainObject(options)) {
      throw new Error('The argument passed to findAndCountAll must be an options object, use findByPk if you wish to pass a single primary key value');
    }

    const countOptions = Utils.cloneDeep(options);

    if (countOptions.attributes) {
      countOptions.attributes = undefined;
    }

    return Promise.all([
      this.count(countOptions),
      this.findAll(options)
    ])
      .then(([count, rows]) => ({
        count,
        rows: count === 0 ? [] : rows
      }));
  }

  /**
   * Find the maximum value of field
   *
   * @param {string} field attribute / field name
   * @param {Object} [options] See aggregate
   *
   * @see
   * {@link Model.aggregate} for options
   *
   * @returns {Promise<*>}
   */
  static max(field, options) {
    return this.aggregate(field, 'max', options);
  }

  /**
   * Find the minimum value of field
   *
   * @param {string} field attribute / field name
   * @param {Object} [options] See aggregate
   *
   * @see
   * {@link Model.aggregate} for options
   *
   * @returns {Promise<*>}
   */
  static min(field, options) {
    return this.aggregate(field, 'min', options);
  }

  /**
   * Find the sum of field
   *
   * @param {string} field attribute / field name
   * @param {Object} [options] See aggregate
   *
   * @see
   * {@link Model.aggregate} for options
   *
   * @returns {Promise<number>}
   */
  static sum(field, options) {
    return this.aggregate(field, 'sum', options);
  }

  /**
   * Builds a new model instance.
   *
   * @param {Object|Array} values An object of key value pairs or an array of such. If an array, the function will return an array of instances.
   * @param {Object}  [options] Instance build options
   * @param {boolean} [options.raw=false] If set to true, values will ignore field and virtual setters.
   * @param {boolean} [options.isNewRecord=true] Is this new record
   * @param {Array}   [options.include] an array of include options - Used to build prefetched/included model instances. See `set`
   *
   * @returns {Model|Array<Model>}
   */
  static build(values, options) {
    if (Array.isArray(values)) {
      return this.bulkBuild(values, options);
    }

    return new this(values, options);
  }

  static bulkBuild(valueSets, options) {
    options = Object.assign({
      isNewRecord: true
    }, options || {});

    if (!options.includeValidated) {
      this._conformIncludes(options, this);
      if (options.include) {
        this._expandIncludeAll(options);
        this._validateIncludedElements(options);
      }
    }

    if (options.attributes) {
      options.attributes = options.attributes.map(attribute => Array.isArray(attribute) ? attribute[1] : attribute);
    }

    return valueSets.map(values => this.build(values, options));
  }

  /**
   * Builds a new model instance and calls save on it.

   * @see
   * {@link Model.build}
   * @see
   * {@link Model.save}
   *
   * @param {Object}        values hash of data values to create new record with
   * @param {Object}        [options] build and query options
   * @param {boolean}       [options.raw=false] If set to true, values will ignore field and virtual setters.
   * @param {boolean}       [options.isNewRecord=true] Is this new record
   * @param {Array}         [options.include] an array of include options - Used to build prefetched/included model instances. See `set`
   * @param {Array}         [options.fields] If set, only columns matching those in fields will be saved
   * @param {string[]}      [options.fields] An optional array of strings, representing database columns. If fields is provided, only those columns will be validated and saved.
   * @param {boolean}       [options.silent=false] If true, the updatedAt timestamp will not be updated.
   * @param {boolean}       [options.validate=true] If false, validations won't be run.
   * @param {boolean}       [options.hooks=true] Run before and after create / update + validate hooks
   * @param {Function}      [options.logging=false] A function that gets executed while running the query to log the sql.
   * @param {boolean}       [options.benchmark=false] Pass query execution time in milliseconds as second argument to logging function (options.logging).
   * @param {Transaction}   [options.transaction] Transaction to run query under
   * @param {string}        [options.searchPath=DEFAULT] An optional parameter to specify the schema search_path (Postgres only)
   * @param {boolean}       [options.returning=true] Return the affected rows (only for postgres)
   *
   * @returns {Promise<Model>}
   *
   */
  static create(values, options) {
    options = Utils.cloneDeep(options || {});

    return this.build(values, {
      isNewRecord: true,
      attributes: options.fields,
      include: options.include,
      raw: options.raw,
      silent: options.silent
    }).save(options);
  }

  /**
   * Find a row that matches the query, or build (but don't save) the row if none is found.
   * The successful result of the promise will be (instance, built)
   *
   * @param {Object}   options find options
   * @param {Object}   options.where A hash of search attributes. If `where` is a plain object it will be appended with defaults to build a new instance.
   * @param {Object}   [options.defaults] Default values to use if building a new instance
   * @param {Object}   [options.transaction] Transaction to run query under
   *
   * @returns {Promise<Model,boolean>}
   */
  static findOrBuild(options) {
    if (!options || !options.where || arguments.length > 1) {
      throw new Error(
        'Missing where attribute in the options parameter passed to findOrBuild. ' +
        'Please note that the API has changed, and is now options only (an object with where, defaults keys, transaction etc.)'
      );
    }

    let values;

    return this.findOne(options).then(instance => {
      if (instance === null) {
        values = _.clone(options.defaults) || {};
        if (_.isPlainObject(options.where)) {
          values = Utils.defaults(values, options.where);
        }

        instance = this.build(values, options);

        return Promise.resolve([instance, true]);
      }

      return Promise.resolve([instance, false]);
    });
  }

  /**
   * Find a row that matches the query, or build and save the row if none is found
   * The successful result of the promise will be (instance, created)
   *
   * If no transaction is passed in the `options` object, a new transaction will be created internally, to prevent the race condition where a matching row is created by another connection after the find but before the insert call.
   * However, it is not always possible to handle this case in SQLite, specifically if one transaction inserts and another tries to select before the first one has committed. In this case, an instance of sequelize. TimeoutError will be thrown instead.
   * If a transaction is created, a savepoint will be created instead, and any unique constraint violation will be handled internally.
   *
   * @see
   * {@link Model.findAll} for a full specification of find and options
   *
   * @param {Object}      options find and create options
   * @param {Object}      options.where where A hash of search attributes. If `where` is a plain object it will be appended with defaults to build a new instance.
   * @param {Object}      [options.defaults] Default values to use if creating a new instance
   * @param {Transaction} [options.transaction] Transaction to run query under
   *
   * @returns {Promise<Model,boolean>}
   */
  static findOrCreate(options) {
    if (!options || !options.where || arguments.length > 1) {
      throw new Error(
        'Missing where attribute in the options parameter passed to findOrCreate. ' +
        'Please note that the API has changed, and is now options only (an object with where, defaults keys, transaction etc.)'
      );
    }

    options = Object.assign({}, options);

    if (options.defaults) {
      const defaults = Object.keys(options.defaults);
      const unknownDefaults = defaults.filter(name => !this.rawAttributes[name]);

      if (unknownDefaults.length) {
        logger.warn(`Unknown attributes (${unknownDefaults}) passed to defaults option of findOrCreate`);
      }
    }

    if (options.transaction === undefined && this.sequelize.constructor._cls) {
      const t = this.sequelize.constructor._cls.get('transaction');
      if (t) {
        options.transaction = t;
      }
    }

    const internalTransaction = !options.transaction;
    let values;
    let transaction;

    // Create a transaction or a savepoint, depending on whether a transaction was passed in
    return this.sequelize.transaction(options).then(t => {
      transaction = t;
      options.transaction = t;

      return this.findOne(Utils.defaults({ transaction }, options));
    }).then(instance => {
      if (instance !== null) {
        return [instance, false];
      }

      values = _.clone(options.defaults) || {};
      if (_.isPlainObject(options.where)) {
        values = Utils.defaults(values, options.where);
      }

      options.exception = true;

      return this.create(values, options).then(instance => {
        if (instance.get(this.primaryKeyAttribute, { raw: true }) === null) {
          // If the query returned an empty result for the primary key, we know that this was actually a unique constraint violation
          throw new sequelizeErrors.UniqueConstraintError();
        }

        return [instance, true];
      }).catch(sequelizeErrors.UniqueConstraintError, err => {
        const flattenedWhere = Utils.flattenObjectDeep(options.where);
        const flattenedWhereKeys = Object.keys(flattenedWhere).map(name => _.last(name.split('.')));
        const whereFields = flattenedWhereKeys.map(name => _.get(this.rawAttributes, `${name}.field`, name));
        const defaultFields = options.defaults && Object.keys(options.defaults)
          .filter(name => this.rawAttributes[name])
          .map(name => this.rawAttributes[name].field || name);

        const errFieldKeys = Object.keys(err.fields);
        const errFieldsWhereIntersects = Utils.intersects(errFieldKeys, whereFields);
        if (defaultFields && !errFieldsWhereIntersects && Utils.intersects(errFieldKeys, defaultFields)) {
          throw err;
        }

        if (errFieldsWhereIntersects) {
          _.each(err.fields, (value, key) => {
            const name = this.fieldRawAttributesMap[key].fieldName;
            if (value.toString() !== options.where[name].toString()) {
              throw new Error(`${this.name}#findOrCreate: value used for ${name} was not equal for both the find and the create calls, '${options.where[name]}' vs '${value}'`);
            }
          });
        }

        // Someone must have created a matching instance inside the same transaction since we last did a find. Let's find it!
        return this.findOne(Utils.defaults({
          transaction: internalTransaction ? null : transaction
        }, options)).then(instance => {
          // Sanity check, ideally we caught this at the defaultFeilds/err.fields check
          // But if we didn't and instance is null, we will throw
          if (instance === null) throw err;
          return [instance, false];
        });
      });
    }).finally(() => {
      if (internalTransaction && transaction) {
        // If we created a transaction internally (and not just a savepoint), we should clean it up
        return transaction.commit();
      }
    });
  }

  /**
   * A more performant findOrCreate that will not work under a transaction (at least not in postgres)
   * Will execute a find call, if empty then attempt to create, if unique constraint then attempt to find again
   *
   * @see
   * {@link Model.findAll} for a full specification of find and options
   *
   * @param {Object} options find options
   * @param {Object} options.where A hash of search attributes. If `where` is a plain object it will be appended with defaults to build a new instance.
   * @param {Object} [options.defaults] Default values to use if creating a new instance
   *
   * @returns {Promise<Model,boolean>}
   */
  static findCreateFind(options) {
    if (!options || !options.where) {
      throw new Error(
        'Missing where attribute in the options parameter passed to findCreateFind.'
      );
    }

    let values = _.clone(options.defaults) || {};
    if (_.isPlainObject(options.where)) {
      values = Utils.defaults(values, options.where);
    }


    return this.findOne(options).then(result => {
      if (result) return [result, false];

      return this.create(values, options)
        .then(result => [result, true])
        .catch(sequelizeErrors.UniqueConstraintError, () => this.findOne(options).then(result => [result, false]));
    });
  }

  /**
   * Insert or update a single row. An update will be executed if a row which matches the supplied values on either the primary key or a unique key is found. Note that the unique index must be defined in your sequelize model and not just in the table. Otherwise you may experience a unique constraint violation, because sequelize fails to identify the row that should be updated.
   *
   * **Implementation details:**
   *
   * * MySQL - Implemented as a single query `INSERT values ON DUPLICATE KEY UPDATE values`
   * * PostgreSQL - Implemented as a temporary function with exception handling: INSERT EXCEPTION WHEN unique_constraint UPDATE
   * * SQLite - Implemented as two queries `INSERT; UPDATE`. This means that the update is executed regardless of whether the row already existed or not
   * * MSSQL - Implemented as a single query using `MERGE` and `WHEN (NOT) MATCHED THEN`
   * **Note** that SQLite returns undefined for created, no matter if the row was created or updated. This is because SQLite always runs INSERT OR IGNORE + UPDATE, in a single query, so there is no way to know whether the row was inserted or not.
   *
   * @param  {Object}       values hash of values to upsert
   * @param  {Object}       [options] upsert options
   * @param  {boolean}      [options.validate=true] Run validations before the row is inserted
   * @param  {Array}        [options.fields=Object.keys(this.attributes)] The fields to insert / update. Defaults to all changed fields
   * @param  {boolean}      [options.hooks=true]  Run before / after upsert hooks?
   * @param  {boolean}      [options.returning=false] Append RETURNING * to get back auto generated values (Postgres only)
   * @param  {Transaction}  [options.transaction] Transaction to run query under
   * @param  {Function}     [options.logging=false] A function that gets executed while running the query to log the sql.
   * @param  {boolean}      [options.benchmark=false] Pass query execution time in milliseconds as second argument to logging function (options.logging).
   * @param  {string}       [options.searchPath=DEFAULT] An optional parameter to specify the schema search_path (Postgres only)
   *
   * @returns {Promise<boolean>} Returns a boolean indicating whether the row was created or updated. For MySQL/MariaDB, it returns `true` when inserted and `false` when updated. For Postgres/MSSQL with (options.returning=true), it returns record and created boolean with signature `<Model, created>`.
   */
  static upsert(values, options) {
    options = Object.assign({
      hooks: true,
      returning: false,
      validate: true
    }, Utils.cloneDeep(options || {}));

    options.model = this;

    const createdAtAttr = this._timestampAttributes.createdAt;
    const updatedAtAttr = this._timestampAttributes.updatedAt;
    const hasPrimary = this.primaryKeyField in values || this.primaryKeyAttribute in values;
    const instance = this.build(values);

    if (!options.fields) {
      options.fields = Object.keys(instance._changed);
    }

    return Promise.try(() => {
      if (options.validate) {
        return instance.validate(options);
      }
    }).then(() => {
      // Map field names
      const updatedDataValues = _.pick(instance.dataValues, Object.keys(instance._changed));
      const insertValues = Utils.mapValueFieldNames(instance.dataValues, Object.keys(instance.rawAttributes), this);
      const updateValues = Utils.mapValueFieldNames(updatedDataValues, options.fields, this);
      const now = Utils.now(this.sequelize.options.dialect);

      // Attach createdAt
      if (createdAtAttr && !updateValues[createdAtAttr]) {
        const field = this.rawAttributes[createdAtAttr].field || createdAtAttr;
        insertValues[field] = this._getDefaultTimestamp(createdAtAttr) || now;
      }
      if (updatedAtAttr && !insertValues[updatedAtAttr]) {
        const field = this.rawAttributes[updatedAtAttr].field || updatedAtAttr;
        insertValues[field] = updateValues[field] = this._getDefaultTimestamp(updatedAtAttr) || now;
      }

      // Db2 does not allow NULL values for unique columns.
      // Add dummy values if not provided by test case or user.
      if (this.sequelize.options.dialect === 'db2') {
        this.uniqno = this.sequelize.dialect.QueryGenerator.addUniqueFields(
          insertValues, this.rawAttributes, this.uniqno);
      }

      // Build adds a null value for the primary key, if none was given by the user.
      // We need to remove that because of some Postgres technicalities.
      if (!hasPrimary && this.primaryKeyAttribute && !this.rawAttributes[this.primaryKeyAttribute].defaultValue) {
        delete insertValues[this.primaryKeyField];
        delete updateValues[this.primaryKeyField];
      }

      return Promise.try(() => {
        if (options.hooks) {
          return this.runHooks('beforeUpsert', values, options);
        }
      })
        .then(() => {
          return this.QueryInterface.upsert(this.getTableName(options), insertValues, updateValues, instance.where(), this, options);
        })
        .then(([created, primaryKey]) => {
          if (options.returning === true && primaryKey) {
            return this.findByPk(primaryKey, options).then(record => [record, created]);
          }

          return created;
        })
        .tap(result => {
          if (options.hooks) {
            return this.runHooks('afterUpsert', result, options);
          }
        });
    });
  }

  /**
   * Create and insert multiple instances in bulk.
   *
   * The success handler is passed an array of instances, but please notice that these may not completely represent the state of the rows in the DB. This is because MySQL
   * and SQLite do not make it easy to obtain back automatically generated IDs and other default values in a way that can be mapped to multiple records.
   * To obtain Instances for the newly created values, you will need to query for them again.
   *
   * If validation fails, the promise is rejected with an array-like [AggregateError](http://bluebirdjs.com/docs/api/aggregateerror.html)
   *
   * @param  {Array}        records                          List of objects (key/value pairs) to create instances from
   * @param  {Object}       [options]                        Bulk create options
   * @param  {Array}        [options.fields]                 Fields to insert (defaults to all fields)
   * @param  {boolean}      [options.validate=false]         Should each row be subject to validation before it is inserted. The whole insert will fail if one row fails validation
   * @param  {boolean}      [options.hooks=true]             Run before / after bulk create hooks?
   * @param  {boolean}      [options.individualHooks=false]  Run before / after create hooks for each individual Instance? BulkCreate hooks will still be run if options.hooks is true.
   * @param  {boolean}      [options.ignoreDuplicates=false] Ignore duplicate values for primary keys? (not supported by MSSQL or Postgres < 9.5)
   * @param  {Array}        [options.updateOnDuplicate]      Fields to update if row key already exists (on duplicate key update)? (only supported by MySQL, MariaDB & Postgres >= 9.5). By default, all fields are updated.
   * @param  {Transaction}  [options.transaction]            Transaction to run query under
   * @param  {Function}     [options.logging=false]          A function that gets executed while running the query to log the sql.
   * @param  {boolean}      [options.benchmark=false]        Pass query execution time in milliseconds as second argument to logging function (options.logging).
   * @param  {boolean|Array} [options.returning=false]       If true, append RETURNING * to get back all values; if an array of column names, append RETURNING <columns> to get back specific columns (Postgres only)
   * @param  {string}       [options.searchPath=DEFAULT]     An optional parameter to specify the schema search_path (Postgres only)
   *
   * @returns {Promise<Array<Model>>}
   */
  static bulkCreate(records, options = {}) {
    if (!records.length) {
      return Promise.resolve([]);
    }

    const dialect = this.sequelize.options.dialect;
    const now = Utils.now(this.sequelize.options.dialect);

<<<<<<< HEAD
    if (options.ignoreDuplicates && ['mssql', 'db2'].includes(dialect)) {
      return Promise.reject(new Error(`${dialect} does not support the ignoreDuplicates option.`));
    }
    if (options.updateOnDuplicate && (dialect !== 'mysql' && dialect !== 'mariadb' && dialect !== 'postgres')) {
      return Promise.reject(new Error(`${dialect} does not support the updateOnDuplicate option.`));
    }
=======
    options.model = this;
>>>>>>> 4f098998

    if (!options.includeValidated) {
      this._conformIncludes(options, this);
      if (options.include) {
        this._expandIncludeAll(options);
        this._validateIncludedElements(options);
      }
    }

    const instances = records.map(values => this.build(values, { isNewRecord: true, include: options.include }));

    const recursiveBulkCreate = (instances, options) => {
      options = Object.assign({
        validate: false,
        hooks: true,
        individualHooks: false,
        ignoreDuplicates: false
      }, options);

      if (options.returning === undefined) {
        if (options.association) {
          options.returning = false;
        } else {
          options.returning = true;
        }
      }

      if (options.ignoreDuplicates && ['mssql'].includes(dialect)) {
        return Promise.reject(new Error(`${dialect} does not support the ignoreDuplicates option.`));
      }
      if (options.updateOnDuplicate && (dialect !== 'mysql' && dialect !== 'mariadb' && dialect !== 'postgres')) {
        return Promise.reject(new Error(`${dialect} does not support the updateOnDuplicate option.`));
      }

      const model = options.model;

      options.fields = options.fields || Object.keys(model.rawAttributes);
      const createdAtAttr = model._timestampAttributes.createdAt;
      const updatedAtAttr = model._timestampAttributes.updatedAt;

      if (options.updateOnDuplicate !== undefined) {
        if (Array.isArray(options.updateOnDuplicate) && options.updateOnDuplicate.length) {
          options.updateOnDuplicate = _.intersection(
            _.without(Object.keys(model.tableAttributes), createdAtAttr),
            options.updateOnDuplicate
          );
        } else {
          return Promise.reject(new Error('updateOnDuplicate option only supports non-empty array.'));
        }
      }

      return Promise.try(() => {
        // Run before hook
        if (options.hooks) {
          return model.runHooks('beforeBulkCreate', instances, options);
        }
      }).then(() => {
        // Validate
        if (options.validate) {
          const errors = new Promise.AggregateError();
          const validateOptions = _.clone(options);
          validateOptions.hooks = options.individualHooks;

          return Promise.map(instances, instance =>
            instance.validate(validateOptions).catch(err => {
              errors.push(new sequelizeErrors.BulkRecordError(err, instance));
            })
          ).then(() => {
            delete options.skip;
            if (errors.length) {
              throw errors;
            }
          });
        }
      }).then(() => {
        if (options.individualHooks) {
          // Create each instance individually
          return Promise.map(instances, instance => {
            const individualOptions = _.clone(options);
            delete individualOptions.fields;
            delete individualOptions.individualHooks;
            delete individualOptions.ignoreDuplicates;
            individualOptions.validate = false;
            individualOptions.hooks = true;

            return instance.save(individualOptions);
          });
        }

        return Promise.resolve().then(() => {
          if (!options.include || !options.include.length) return;

          // Nested creation for BelongsTo relations
          return Promise.map(options.include.filter(include => include.association instanceof BelongsTo), include => {
            const associationInstances = [];
            const associationInstanceIndexToInstanceMap = [];

            for (const instance of instances) {
              const associationInstance = instance.get(include.as);
              if (associationInstance) {
                associationInstances.push(associationInstance);
                associationInstanceIndexToInstanceMap.push(instance);
              }
            }

            if (!associationInstances.length) {
              return;
            }

            const includeOptions =  _(Utils.cloneDeep(include))
              .omit(['association'])
              .defaults({
                transaction: options.transaction,
                logging: options.logging
              }).value();

            return recursiveBulkCreate(associationInstances, includeOptions).then(associationInstances => {
              for (const idx in associationInstances) {
                const associationInstance = associationInstances[idx];
                const instance = associationInstanceIndexToInstanceMap[idx];

                instance[include.association.accessors.set](associationInstance, { save: false, logging: options.logging });
              }
            });
          });
        }).then(() => {
          // Create all in one query
          // Recreate records from instances to represent any changes made in hooks or validation
          records = instances.map(instance => {
            const values = instance.dataValues;

            // set createdAt/updatedAt attributes
            if (createdAtAttr && !values[createdAtAttr]) {
              values[createdAtAttr] = now;
              if (!options.fields.includes(createdAtAttr)) {
                options.fields.push(createdAtAttr);
              }
            }
            if (updatedAtAttr && !values[updatedAtAttr]) {
              values[updatedAtAttr] = now;
              if (!options.fields.includes(updatedAtAttr)) {
                options.fields.push(updatedAtAttr);
              }
            }

            const out = Object.assign({}, Utils.mapValueFieldNames(values, options.fields, model));
            for (const key of model._virtualAttributes) {
              delete out[key];
            }
            return out;
          });

          // Map attributes to fields for serial identification
          const fieldMappedAttributes = {};
          for (const attr in model.tableAttributes) {
            fieldMappedAttributes[model.rawAttributes[attr].field || attr] = model.rawAttributes[attr];
          }

          // Map updateOnDuplicate attributes to fields
          if (options.updateOnDuplicate) {
            options.updateOnDuplicate = options.updateOnDuplicate.map(attr => model.rawAttributes[attr].field || attr);
            // Get primary keys for postgres to enable updateOnDuplicate
            options.upsertKeys = _.chain(model.primaryKeys).values().map('fieldName').value();
            if (Object.keys(model.uniqueKeys).length > 0) {
              options.upsertKeys = _.chain(model.uniqueKeys).values().filter(c => c.fields.length === 1).map('column').value();
            }
          }

          // Map returning attributes to fields
          if (options.returning && Array.isArray(options.returning)) {
            options.returning = options.returning.map(attr => model.rawAttributes[attr].field || attr);
          }

          return model.QueryInterface.bulkInsert(model.getTableName(options), records, options, fieldMappedAttributes).then(results => {
            if (Array.isArray(results)) {
              results.forEach((result, i) => {
                const instance = instances[i];

                for (const key in result) {
                  if (!instance || key === model.primaryKeyAttribute &&
                    instance.get(model.primaryKeyAttribute) &&
                    ['mysql', 'mariadb', 'sqlite'].includes(dialect)) {
                    // The query.js for these DBs is blind, it autoincrements the
                    // primarykey value, even if it was set manually. Also, it can
                    // return more results than instances, bug?.
                    continue;
                  }
                  if (Object.prototype.hasOwnProperty.call(result, key)) {
                    const record = result[key];

                    const attr = _.find(model.rawAttributes, attribute => attribute.fieldName === key || attribute.field === key);

                    instance.dataValues[attr && attr.fieldName || key] = record;
                  }
                }
              });
            }
            return results;
          });
        });
      }).then(() => {
        if (!options.include || !options.include.length) return;

        // Nested creation for HasOne/HasMany/BelongsToMany relations
        return Promise.map(options.include.filter(include => !(include.association instanceof BelongsTo ||
          include.parent && include.parent.association instanceof BelongsToMany)), include => {
          const associationInstances = [];
          const associationInstanceIndexToInstanceMap = [];

          for (const instance of instances) {
            let associated = instance.get(include.as);
            if (!Array.isArray(associated)) associated = [associated];

            for (const associationInstance of associated) {
              if (associationInstance) {
                if (!(include.association instanceof BelongsToMany)) {
                  associationInstance.set(include.association.foreignKey, instance.get(include.association.sourceKey || instance.constructor.primaryKeyAttribute, { raw: true }), { raw: true });
                  Object.assign(associationInstance, include.association.scope);
                }
                associationInstances.push(associationInstance);
                associationInstanceIndexToInstanceMap.push(instance);
              }
            }
          }

          if (!associationInstances.length) {
            return;
          }

          const includeOptions =  _(Utils.cloneDeep(include))
            .omit(['association'])
            .defaults({
              transaction: options.transaction,
              logging: options.logging
            }).value();

          return recursiveBulkCreate(associationInstances, includeOptions).then(associationInstances => {
            if (include.association instanceof BelongsToMany) {
              const valueSets = [];

              for (const idx in associationInstances) {
                const associationInstance = associationInstances[idx];
                const instance = associationInstanceIndexToInstanceMap[idx];

                const values = {};
                values[include.association.foreignKey] = instance.get(instance.constructor.primaryKeyAttribute, { raw: true });
                values[include.association.otherKey] = associationInstance.get(associationInstance.constructor.primaryKeyAttribute, { raw: true });

                // Include values defined in the association
                Object.assign(values, include.association.through.scope);
                if (associationInstance[include.association.through.model.name]) {
                  for (const attr of Object.keys(include.association.through.model.rawAttributes)) {
                    if (include.association.through.model.rawAttributes[attr]._autoGenerated ||
                      attr === include.association.foreignKey ||
                      attr === include.association.otherKey ||
                      typeof associationInstance[include.association.through.model.name][attr] === undefined) {
                      continue;
                    }
                    values[attr] = associationInstance[include.association.through.model.name][attr];
                  }
                }

                valueSets.push(values);
              }

              const throughOptions =  _(Utils.cloneDeep(include))
                .omit(['association', 'attributes'])
                .defaults({
                  transaction: options.transaction,
                  logging: options.logging
                }).value();
              throughOptions.model = include.association.throughModel;
              const throughInstances = include.association.throughModel.bulkBuild(valueSets, throughOptions);

              return recursiveBulkCreate(throughInstances, throughOptions);
            }
          });
        });
      }).then(() => {
        // map fields back to attributes
        instances.forEach(instance => {
          for (const attr in model.rawAttributes) {
            if (model.rawAttributes[attr].field &&
                instance.dataValues[model.rawAttributes[attr].field] !== undefined &&
                model.rawAttributes[attr].field !== attr
            ) {
              instance.dataValues[attr] = instance.dataValues[model.rawAttributes[attr].field];
              delete instance.dataValues[model.rawAttributes[attr].field];
            }
            instance._previousDataValues[attr] = instance.dataValues[attr];
            instance.changed(attr, false);
          }
          instance.isNewRecord = false;
        });

        // Run after hook
        if (options.hooks) {
          return model.runHooks('afterBulkCreate', instances, options);
        }
      }).then(() => instances);
    };

    return recursiveBulkCreate(instances, options);
  }

  /**
   * Truncate all instances of the model. This is a convenient method for Model.destroy({ truncate: true }).
   *
   * @param {Object}           [options] The options passed to Model.destroy in addition to truncate
   * @param {boolean|Function} [options.cascade = false] Truncates all tables that have foreign-key references to the named table, or to any tables added to the group due to CASCADE.
   * @param {boolean}          [options.restartIdentity=false] Automatically restart sequences owned by columns of the truncated table.
   * @param {Transaction}      [options.transaction] Transaction to run query under
   * @param {boolean|Function} [options.logging] A function that logs sql queries, or false for no logging
   * @param {boolean}          [options.benchmark=false] Pass query execution time in milliseconds as second argument to logging function (options.logging).
   * @param {string}           [options.searchPath=DEFAULT] An optional parameter to specify the schema search_path (Postgres only)
   *
   * @returns {Promise}
   *
   * @see
   * {@link Model.destroy} for more information
   */
  static truncate(options) {
    options = Utils.cloneDeep(options) || {};
    options.truncate = true;
    return this.destroy(options);
  }

  /**
   * Delete multiple instances, or set their deletedAt timestamp to the current time if `paranoid` is enabled.
   *
   * @param  {Object}       options                         destroy options
   * @param  {Object}       [options.where]                 Filter the destroy
   * @param  {boolean}      [options.hooks=true]            Run before / after bulk destroy hooks?
   * @param  {boolean}      [options.individualHooks=false] If set to true, destroy will SELECT all records matching the where parameter and will execute before / after destroy hooks on each row
   * @param  {number}       [options.limit]                 How many rows to delete
   * @param  {boolean}      [options.force=false]           Delete instead of setting deletedAt to current timestamp (only applicable if `paranoid` is enabled)
   * @param  {boolean}      [options.truncate=false]        If set to true, dialects that support it will use TRUNCATE instead of DELETE FROM. If a table is truncated the where and limit options are ignored
   * @param  {boolean}      [options.cascade=false]         Only used in conjunction with TRUNCATE. Truncates  all tables that have foreign-key references to the named table, or to any tables added to the group due to CASCADE.
   * @param  {boolean}      [options.restartIdentity=false] Only used in conjunction with TRUNCATE. Automatically restart sequences owned by columns of the truncated table.
   * @param  {Transaction}  [options.transaction] Transaction to run query under
   * @param  {Function}     [options.logging=false]         A function that gets executed while running the query to log the sql.
   * @param  {boolean}      [options.benchmark=false]       Pass query execution time in milliseconds as second argument to logging function (options.logging).
   *
   * @returns {Promise<number>} The number of destroyed rows
   */
  static destroy(options) {
    options = Utils.cloneDeep(options);

    this._injectScope(options);

    if (!options || !(options.where || options.truncate)) {
      throw new Error('Missing where or truncate attribute in the options parameter of model.destroy.');
    }

    if (!options.truncate && !_.isPlainObject(options.where) && !Array.isArray(options.where) && !(options.where instanceof Utils.SequelizeMethod)) {
      throw new Error('Expected plain object, array or sequelize method in the options.where parameter of model.destroy.');
    }

    options = _.defaults(options, {
      hooks: true,
      individualHooks: false,
      force: false,
      cascade: false,
      restartIdentity: false
    });

    options.type = QueryTypes.BULKDELETE;

    Utils.mapOptionFieldNames(options, this);
    options.model = this;

    let instances;

    return Promise.try(() => {
      // Run before hook
      if (options.hooks) {
        return this.runHooks('beforeBulkDestroy', options);
      }
    }).then(() => {
      // Get daos and run beforeDestroy hook on each record individually
      if (options.individualHooks) {
        return this.findAll({ where: options.where, transaction: options.transaction, logging: options.logging, benchmark: options.benchmark })
          .map(instance => this.runHooks('beforeDestroy', instance, options).then(() => instance))
          .then(_instances => {
            instances = _instances;
          });
      }
    }).then(() => {
      // Run delete query (or update if paranoid)
      if (this._timestampAttributes.deletedAt && !options.force) {
        // Set query type appropriately when running soft delete
        options.type = QueryTypes.BULKUPDATE;

        const attrValueHash = {};
        const deletedAtAttribute = this.rawAttributes[this._timestampAttributes.deletedAt];
        const field = this.rawAttributes[this._timestampAttributes.deletedAt].field;
        const where = {
          [field]: Object.prototype.hasOwnProperty.call(deletedAtAttribute, 'defaultValue') ? deletedAtAttribute.defaultValue : null
        };


        attrValueHash[field] = Utils.now(this.sequelize.options.dialect);
        return this.QueryInterface.bulkUpdate(this.getTableName(options), attrValueHash, Object.assign(where, options.where), options, this.rawAttributes);
      }
      return this.QueryInterface.bulkDelete(this.getTableName(options), options.where, options, this);
    }).tap(() => {
      // Run afterDestroy hook on each record individually
      if (options.individualHooks) {
        return Promise.map(instances, instance => this.runHooks('afterDestroy', instance, options));
      }
    }).tap(() => {
      // Run after hook
      if (options.hooks) {
        return this.runHooks('afterBulkDestroy', options);
      }
    });
  }

  /**
   * Restore multiple instances if `paranoid` is enabled.
   *
   * @param  {Object}       options                         restore options
   * @param  {Object}       [options.where]                 Filter the restore
   * @param  {boolean}      [options.hooks=true]            Run before / after bulk restore hooks?
   * @param  {boolean}      [options.individualHooks=false] If set to true, restore will find all records within the where parameter and will execute before / after bulkRestore hooks on each row
   * @param  {number}       [options.limit]                 How many rows to undelete (only for mysql)
   * @param  {Function}     [options.logging=false]         A function that gets executed while running the query to log the sql.
   * @param  {boolean}      [options.benchmark=false]       Pass query execution time in milliseconds as second argument to logging function (options.logging).
   * @param  {Transaction}  [options.transaction]           Transaction to run query under
   *
   * @returns {Promise}
   */
  static restore(options) {
    if (!this._timestampAttributes.deletedAt) throw new Error('Model is not paranoid');

    options = Object.assign({
      hooks: true,
      individualHooks: false
    }, options || {});

    options.type = QueryTypes.RAW;
    options.model = this;

    let instances;

    Utils.mapOptionFieldNames(options, this);

    return Promise.try(() => {
      // Run before hook
      if (options.hooks) {
        return this.runHooks('beforeBulkRestore', options);
      }
    }).then(() => {
      // Get daos and run beforeRestore hook on each record individually
      if (options.individualHooks) {
        return this.findAll({ where: options.where, transaction: options.transaction, logging: options.logging, benchmark: options.benchmark, paranoid: false })
          .map(instance => this.runHooks('beforeRestore', instance, options).then(() => instance))
          .then(_instances => {
            instances = _instances;
          });
      }
    }).then(() => {
      // Run undelete query
      const attrValueHash = {};
      const deletedAtCol = this._timestampAttributes.deletedAt;
      const deletedAtAttribute = this.rawAttributes[deletedAtCol];
      const deletedAtDefaultValue = Object.prototype.hasOwnProperty.call(deletedAtAttribute, 'defaultValue') ? deletedAtAttribute.defaultValue : null;

      attrValueHash[deletedAtAttribute.field || deletedAtCol] = deletedAtDefaultValue;
      options.omitNull = false;
      return this.QueryInterface.bulkUpdate(this.getTableName(options), attrValueHash, options.where, options, this.rawAttributes);
    }).tap(() => {
      // Run afterDestroy hook on each record individually
      if (options.individualHooks) {
        return Promise.map(instances, instance => this.runHooks('afterRestore', instance, options));
      }
    }).tap(() => {
      // Run after hook
      if (options.hooks) {
        return this.runHooks('afterBulkRestore', options);
      }
    });
  }

  /**
   * Update multiple instances that match the where options.
   *
   * @param  {Object}       values                          hash of values to update
   * @param  {Object}       options                         update options
   * @param  {Object}       options.where                   Options to describe the scope of the search.
   * @param  {boolean}      [options.paranoid=true]         If true, only non-deleted records will be updated. If false, both deleted and non-deleted records will be updated. Only applies if `options.paranoid` is true for the model.
   * @param  {Array}        [options.fields]                Fields to update (defaults to all fields)
   * @param  {boolean}      [options.validate=true]         Should each row be subject to validation before it is inserted. The whole insert will fail if one row fails validation
   * @param  {boolean}      [options.hooks=true]            Run before / after bulk update hooks?
   * @param  {boolean}      [options.sideEffects=true]      Whether or not to update the side effects of any virtual setters.
   * @param  {boolean}      [options.individualHooks=false] Run before / after update hooks?. If true, this will execute a SELECT followed by individual UPDATEs. A select is needed, because the row data needs to be passed to the hooks
   * @param  {boolean}      [options.returning=false]       Return the affected rows (only for postgres)
   * @param  {number}       [options.limit]                 How many rows to update (only for mysql and mariadb, implemented as TOP(n) for MSSQL; for sqlite it is supported only when rowid is present)
   * @param  {Function}     [options.logging=false]         A function that gets executed while running the query to log the sql.
   * @param  {boolean}      [options.benchmark=false]       Pass query execution time in milliseconds as second argument to logging function (options.logging).
   * @param  {Transaction}  [options.transaction]           Transaction to run query under
   * @param  {boolean}      [options.silent=false]          If true, the updatedAt timestamp will not be updated.
   *
   * @returns {Promise<Array<number,number>>}  The promise returns an array with one or two elements. The first element is always the number
   * of affected rows, while the second element is the actual affected rows (only supported in postgres with `options.returning` true.)
   *
   */
  static update(values, options) {
    options = Utils.cloneDeep(options);

    this._injectScope(options);
    this._optionsMustContainWhere(options);

    options = this._paranoidClause(this, _.defaults(options, {
      validate: true,
      hooks: true,
      individualHooks: false,
      returning: false,
      force: false,
      sideEffects: true
    }));

    options.type = QueryTypes.BULKUPDATE;

    // Clone values so it doesn't get modified for caller scope and ignore undefined values
    values = _.omitBy(values, value => value === undefined);

    // Remove values that are not in the options.fields
    if (options.fields && options.fields instanceof Array) {
      for (const key of Object.keys(values)) {
        if (!options.fields.includes(key)) {
          delete values[key];
        }
      }
    } else {
      const updatedAtAttr = this._timestampAttributes.updatedAt;
      options.fields = _.intersection(Object.keys(values), Object.keys(this.tableAttributes));
      if (updatedAtAttr && !options.fields.includes(updatedAtAttr)) {
        options.fields.push(updatedAtAttr);
      }
    }

    if (this._timestampAttributes.updatedAt && !options.silent) {
      values[this._timestampAttributes.updatedAt] = this._getDefaultTimestamp(this._timestampAttributes.updatedAt) || Utils.now(this.sequelize.options.dialect);
    }

    options.model = this;

    let instances;
    let valuesUse;

    return Promise.try(() => {
      // Validate
      if (options.validate) {
        const build = this.build(values);
        build.set(this._timestampAttributes.updatedAt, values[this._timestampAttributes.updatedAt], { raw: true });

        if (options.sideEffects) {
          values = Object.assign(values, _.pick(build.get(), build.changed()));
          options.fields = _.union(options.fields, Object.keys(values));
        }

        // We want to skip validations for all other fields
        options.skip = _.difference(Object.keys(this.rawAttributes), Object.keys(values));
        return build.validate(options).then(attributes => {
          options.skip = undefined;
          if (attributes && attributes.dataValues) {
            values = _.pick(attributes.dataValues, Object.keys(values));
          }
        });
      }
      return null;
    }).then(() => {
      // Run before hook
      if (options.hooks) {
        options.attributes = values;
        return this.runHooks('beforeBulkUpdate', options).then(() => {
          values = options.attributes;
          delete options.attributes;
        });
      }
      return null;
    }).then(() => {
      valuesUse = values;

      // Get instances and run beforeUpdate hook on each record individually
      if (options.individualHooks) {
        return this.findAll({
          where: options.where,
          transaction: options.transaction,
          logging: options.logging,
          benchmark: options.benchmark,
          paranoid: options.paranoid
        }).then(_instances => {
          instances = _instances;
          if (!instances.length) {
            return [];
          }

          // Run beforeUpdate hooks on each record and check whether beforeUpdate hook changes values uniformly
          // i.e. whether they change values for each record in the same way
          let changedValues;
          let different = false;

          return Promise.map(instances, instance => {
            // Record updates in instances dataValues
            Object.assign(instance.dataValues, values);
            // Set the changed fields on the instance
            _.forIn(valuesUse, (newValue, attr) => {
              if (newValue !== instance._previousDataValues[attr]) {
                instance.setDataValue(attr, newValue);
              }
            });

            // Run beforeUpdate hook
            return this.runHooks('beforeUpdate', instance, options).then(() => {
              if (!different) {
                const thisChangedValues = {};
                _.forIn(instance.dataValues, (newValue, attr) => {
                  if (newValue !== instance._previousDataValues[attr]) {
                    thisChangedValues[attr] = newValue;
                  }
                });

                if (!changedValues) {
                  changedValues = thisChangedValues;
                } else {
                  different = !_.isEqual(changedValues, thisChangedValues);
                }
              }

              return instance;
            });
          }).then(_instances => {
            instances = _instances;

            if (!different) {
              const keys = Object.keys(changedValues);
              // Hooks do not change values or change them uniformly
              if (keys.length) {
                // Hooks change values - record changes in valuesUse so they are executed
                valuesUse = changedValues;
                options.fields = _.union(options.fields, keys);
              }
              return;
            }
            // Hooks change values in a different way for each record
            // Do not run original query but save each record individually
            return Promise.map(instances, instance => {
              const individualOptions = _.clone(options);
              delete individualOptions.individualHooks;
              individualOptions.hooks = false;
              individualOptions.validate = false;

              return instance.save(individualOptions);
            }).tap(_instances => {
              instances = _instances;
            });
          });
        });
      }
    }).then(results => {
      // Update already done row-by-row - exit
      if (results) {
        return [results.length, results];
      }

      // only updatedAt is being passed, then skip update
      if (
        _.isEmpty(valuesUse)
         || Object.keys(valuesUse).length === 1 && valuesUse[this._timestampAttributes.updatedAt]
      ) {
        return [0];
      }

      valuesUse = Utils.mapValueFieldNames(valuesUse, options.fields, this);
      options = Utils.mapOptionFieldNames(options, this);
      options.hasTrigger =  this.options ? this.options.hasTrigger : false;

      // Run query to update all rows
      return this.QueryInterface.bulkUpdate(this.getTableName(options), valuesUse, options.where, options, this.tableAttributes).then(affectedRows => {
        if (options.returning) {
          instances = affectedRows;
          return [affectedRows.length, affectedRows];
        }

        return [affectedRows];
      });
    }).tap(result => {
      if (options.individualHooks) {
        return Promise.map(instances, instance => {
          return this.runHooks('afterUpdate', instance, options);
        }).then(() => {
          result[1] = instances;
        });
      }
    }).tap(() => {
      // Run after hook
      if (options.hooks) {
        options.attributes = values;
        return this.runHooks('afterBulkUpdate', options).then(() => {
          delete options.attributes;
        });
      }
    });
  }

  /**
   * Run a describe query on the table.
   *
   * @param {string} [schema] schema name to search table in
   * @param {Object} [options] query options
   *
   * @returns {Promise} hash of attributes and their types
   */
  static describe(schema, options) {
    return this.QueryInterface.describeTable(this.tableName, Object.assign({ schema: schema || this._schema || undefined }, options));
  }

  static _getDefaultTimestamp(attr) {
    if (!!this.rawAttributes[attr] && !!this.rawAttributes[attr].defaultValue) {
      return Utils.toDefaultValue(this.rawAttributes[attr].defaultValue, this.sequelize.options.dialect);
    }
    return undefined;
  }

  static _expandAttributes(options) {
    if (!_.isPlainObject(options.attributes)) {
      return;
    }
    let attributes = Object.keys(this.rawAttributes);

    if (options.attributes.exclude) {
      attributes = attributes.filter(elem => !options.attributes.exclude.includes(elem));
    }

    if (options.attributes.include) {
      attributes = attributes.concat(options.attributes.include);
    }

    options.attributes = attributes;
  }

  // Inject _scope into options.
  static _injectScope(options) {
    const scope = Utils.cloneDeep(this._scope);
    this._defaultsOptions(options, scope);
  }

  static [Symbol.for('nodejs.util.inspect.custom')]() {
    return this.name;
  }

  static inspect() {
    return this.name;
  }

  static hasAlias(alias) {
    return Object.prototype.hasOwnProperty.call(this.associations, alias);
  }

  /**
   * Increment the value of one or more columns. This is done in the database, which means it does not use the values currently stored on the Instance. The increment is done using a
   * ``` SET column = column + X WHERE foo = 'bar' ``` query. To get the correct value after an increment into the Instance you should do a reload.
   *
   * @example <caption>increment number by 1</caption>
   * Model.increment('number', { where: { foo: 'bar' }});
   *
   * @example <caption>increment number and count by 2</caption>
   * Model.increment(['number', 'count'], { by: 2, where: { foo: 'bar' } });
   *
   * @example <caption>increment answer by 42, and decrement tries by 1</caption>
   * // `by` is ignored, as each column has its own value
   * Model.increment({ answer: 42, tries: -1}, { by: 2, where: { foo: 'bar' } });
   *
   * @see
   * {@link Model#reload}
   *
   * @param {string|Array|Object} fields If a string is provided, that column is incremented by the value of `by` given in options. If an array is provided, the same is true for each column. If and object is provided, each column is incremented by the value given.
   * @param {Object} options increment options
   * @param {Object} options.where conditions hash
   * @param {number} [options.by=1] The number to increment by
   * @param {boolean} [options.silent=false] If true, the updatedAt timestamp will not be updated.
   * @param {Function} [options.logging=false] A function that gets executed while running the query to log the sql.
   * @param {Transaction} [options.transaction] Transaction to run query under
   * @param {string} [options.searchPath=DEFAULT] An optional parameter to specify the schema search_path (Postgres only)
   *
   * @returns {Promise<Model[],?number>} returns an array of affected rows and affected count with `options.returning: true`, whenever supported by dialect
   */
  static increment(fields, options) {
    options = options || {};

    this._injectScope(options);
    this._optionsMustContainWhere(options);

    const updatedAtAttr = this._timestampAttributes.updatedAt;
    const versionAttr = this._versionAttribute;
    const updatedAtAttribute = this.rawAttributes[updatedAtAttr];
    options = Utils.defaults({}, options, {
      by: 1,
      attributes: {},
      where: {},
      increment: true
    });

    Utils.mapOptionFieldNames(options, this);

    const where = Object.assign({}, options.where);
    let values = {};

    if (typeof fields === 'string') {
      values[fields] = options.by;
    } else if (Array.isArray(fields)) {
      fields.forEach(field => {
        values[field] = options.by;
      });
    } else { // Assume fields is key-value pairs
      values = fields;
    }

    if (!options.silent && updatedAtAttr && !values[updatedAtAttr]) {
      options.attributes[updatedAtAttribute.field || updatedAtAttr] = this._getDefaultTimestamp(updatedAtAttr) || Utils.now(this.sequelize.options.dialect);
    }
    if (versionAttr) {
      values[versionAttr] = options.increment ? 1 : -1;
    }

    for (const attr of Object.keys(values)) {
      // Field name mapping
      if (this.rawAttributes[attr] && this.rawAttributes[attr].field && this.rawAttributes[attr].field !== attr) {
        values[this.rawAttributes[attr].field] = values[attr];
        delete values[attr];
      }
    }

    let promise;
    if (!options.increment) {
      promise = this.QueryInterface.decrement(this, this.getTableName(options), values, where, options);
    } else {
      promise = this.QueryInterface.increment(this, this.getTableName(options), values, where, options);
    }

    return promise.then(affectedRows => {
      if (options.returning) {
        return [affectedRows, affectedRows.length];
      }

      return [affectedRows];
    });
  }

  /**
   * Decrement the value of one or more columns. This is done in the database, which means it does not use the values currently stored on the Instance. The decrement is done using a
   * ```sql SET column = column - X WHERE foo = 'bar'``` query. To get the correct value after a decrement into the Instance you should do a reload.
   *
   * @example <caption>decrement number by 1</caption>
   * Model.decrement('number', { where: { foo: 'bar' }});
   *
   * @example <caption>decrement number and count by 2</caption>
   * Model.decrement(['number', 'count'], { by: 2, where: { foo: 'bar' } });
   *
   * @example <caption>decrement answer by 42, and decrement tries by -1</caption>
   * // `by` is ignored, since each column has its own value
   * Model.decrement({ answer: 42, tries: -1}, { by: 2, where: { foo: 'bar' } });
   *
   * @param {string|Array|Object} fields If a string is provided, that column is incremented by the value of `by` given in options. If an array is provided, the same is true for each column. If and object is provided, each column is incremented by the value given.
   * @param {Object} options decrement options, similar to increment
   *
   * @see
   * {@link Model.increment}
   * @see
   * {@link Model#reload}
   * @since 4.36.0

   * @returns {Promise<Model[],?number>} returns an array of affected rows and affected count with `options.returning: true`, whenever supported by dialect
   */
  static decrement(fields, options) {
    options = _.defaults({ increment: false }, options, {
      by: 1
    });

    return this.increment(fields, options);
  }

  static _optionsMustContainWhere(options) {
    assert(options && options.where, 'Missing where attribute in the options parameter');
    assert(_.isPlainObject(options.where) || Array.isArray(options.where) || options.where instanceof Utils.SequelizeMethod,
      'Expected plain object, array or sequelize method in the options.where parameter');
  }

  /**
   * Get an object representing the query for this instance, use with `options.where`
   *
   * @param {boolean} [checkVersion=false] include version attribute in where hash
   *
   * @returns {Object}
   */
  where(checkVersion) {
    const where = this.constructor.primaryKeyAttributes.reduce((result, attribute) => {
      result[attribute] = this.get(attribute, { raw: true });
      return result;
    }, {});

    if (_.size(where) === 0) {
      return this._modelOptions.whereCollection;
    }
    const versionAttr = this.constructor._versionAttribute;
    if (checkVersion && versionAttr) {
      where[versionAttr] = this.get(versionAttr, { raw: true });
    }
    return Utils.mapWhereFieldNames(where, this.constructor);
  }

  toString() {
    return `[object SequelizeInstance:${this.constructor.name}]`;
  }

  /**
   * Get the value of the underlying data value
   *
   * @param {string} key key to look in instance data store
   *
   * @returns {any}
   */
  getDataValue(key) {
    return this.dataValues[key];
  }

  /**
   * Update the underlying data value
   *
   * @param {string} key key to set in instance data store
   * @param {any} value new value for given key
   *
   */
  setDataValue(key, value) {
    const originalValue = this._previousDataValues[key];

    if (!Utils.isPrimitive(value) && value !== null || value !== originalValue) {
      this.changed(key, true);
    }

    this.dataValues[key] = value;
  }

  /**
   * If no key is given, returns all values of the instance, also invoking virtual getters.
   *
   * If key is given and a field or virtual getter is present for the key it will call that getter - else it will return the value for key.
   *
   * @param {string}  [key] key to get value of
   * @param {Object}  [options] get options
   * @param {boolean} [options.plain=false] If set to true, included instances will be returned as plain objects
   * @param {boolean} [options.raw=false] If set to true, field and virtual setters will be ignored
   *
   * @returns {Object|any}
   */
  get(key, options) {
    if (options === undefined && typeof key === 'object') {
      options = key;
      key = undefined;
    }

    options = options || {};

    if (key) {
      if (Object.prototype.hasOwnProperty.call(this._customGetters, key) && !options.raw) {
        return this._customGetters[key].call(this, key, options);
      }

      if (options.plain && this._options.include && this._options.includeNames.includes(key)) {
        if (Array.isArray(this.dataValues[key])) {
          return this.dataValues[key].map(instance => instance.get(options));
        }
        if (this.dataValues[key] instanceof Model) {
          return this.dataValues[key].get(options);
        }
        return this.dataValues[key];
      }

      return this.dataValues[key];
    }

    if (
      this._hasCustomGetters
      || options.plain && this._options.include
      || options.clone
    ) {
      const values = {};
      let _key;

      if (this._hasCustomGetters) {
        for (_key in this._customGetters) {
          if (
            this._options.attributes
            && !this._options.attributes.includes(_key)
          ) {
            continue;
          }

          if (Object.prototype.hasOwnProperty.call(this._customGetters, _key)) {
            values[_key] = this.get(_key, options);
          }
        }
      }

      for (_key in this.dataValues) {
        if (
          !Object.prototype.hasOwnProperty.call(values, _key)
          && Object.prototype.hasOwnProperty.call(this.dataValues, _key)
        ) {
          values[_key] = this.get(_key, options);
        }
      }

      return values;
    }

    return this.dataValues;
  }

  /**
   * Set is used to update values on the instance (the sequelize representation of the instance that is, remember that nothing will be persisted before you actually call `save`).
   * In its most basic form `set` will update a value stored in the underlying `dataValues` object. However, if a custom setter function is defined for the key, that function
   * will be called instead. To bypass the setter, you can pass `raw: true` in the options object.
   *
   * If set is called with an object, it will loop over the object, and call set recursively for each key, value pair. If you set raw to true, the underlying dataValues will either be
   * set directly to the object passed, or used to extend dataValues, if dataValues already contain values.
   *
   * When set is called, the previous value of the field is stored and sets a changed flag(see `changed`).
   *
   * Set can also be used to build instances for associations, if you have values for those.
   * When using set with associations you need to make sure the property key matches the alias of the association
   * while also making sure that the proper include options have been set (from .build() or .findOne())
   *
   * If called with a dot.separated key on a JSON/JSONB attribute it will set the value nested and flag the entire object as changed.
   *
   * @see
   * {@link Model.findAll} for more information about includes
   *
   * @param {string|Object} key key to set, it can be string or object. When string it will set that key, for object it will loop over all object properties nd set them.
   * @param {any} value value to set
   * @param {Object} [options] set options
   * @param {boolean} [options.raw=false] If set to true, field and virtual setters will be ignored
   * @param {boolean} [options.reset=false] Clear all previously set data values
   *
   * @returns {Model}
   */
  set(key, value, options) {
    let values;
    let originalValue;

    if (typeof key === 'object' && key !== null) {
      values = key;
      options = value || {};

      if (options.reset) {
        this.dataValues = {};
        for (const key in values) {
          this.changed(key, false);
        }
      }

      // If raw, and we're not dealing with includes or special attributes, just set it straight on the dataValues object
      if (options.raw && !(this._options && this._options.include) && !(options && options.attributes) && !this.constructor._hasDateAttributes && !this.constructor._hasBooleanAttributes) {
        if (Object.keys(this.dataValues).length) {
          this.dataValues = Object.assign(this.dataValues, values);
        } else {
          this.dataValues = values;
        }
        // If raw, .changed() shouldn't be true
        this._previousDataValues = _.clone(this.dataValues);
      } else {
        // Loop and call set
        if (options.attributes) {
          const setKeys = data => {
            for (const k of data) {
              if (values[k] === undefined) {
                continue;
              }
              this.set(k, values[k], options);
            }
          };
          setKeys(options.attributes);
          if (this.constructor._hasVirtualAttributes) {
            setKeys(this.constructor._virtualAttributes);
          }
          if (this._options.includeNames) {
            setKeys(this._options.includeNames);
          }
        } else {
          for (const key in values) {
            this.set(key, values[key], options);
          }
        }

        if (options.raw) {
          // If raw, .changed() shouldn't be true
          this._previousDataValues = _.clone(this.dataValues);
        }
      }
      return this;
    }
    if (!options)
      options = {};
    if (!options.raw) {
      originalValue = this.dataValues[key];
    }

    // If not raw, and there's a custom setter
    if (!options.raw && this._customSetters[key]) {
      this._customSetters[key].call(this, value, key);
      // custom setter should have changed value, get that changed value
      // TODO: v5 make setters return new value instead of changing internal store
      const newValue = this.dataValues[key];
      if (!Utils.isPrimitive(newValue) && newValue !== null || newValue !== originalValue) {
        this._previousDataValues[key] = originalValue;
        this.changed(key, true);
      }
    } else {
      // Check if we have included models, and if this key matches the include model names/aliases
      if (this._options && this._options.include && this._options.includeNames.includes(key)) {
        // Pass it on to the include handler
        this._setInclude(key, value, options);
        return this;
      }
      // Bunch of stuff we won't do when it's raw
      if (!options.raw) {
        // If attribute is not in model definition, return
        if (!this._isAttribute(key)) {
          if (key.includes('.') && this.constructor._jsonAttributes.has(key.split('.')[0])) {
            const previousNestedValue = Dottie.get(this.dataValues, key);
            if (!_.isEqual(previousNestedValue, value)) {
              Dottie.set(this.dataValues, key, value);
              this.changed(key.split('.')[0], true);
            }
          }
          return this;
        }

        // If attempting to set primary key and primary key is already defined, return
        if (this.constructor._hasPrimaryKeys && originalValue && this.constructor._isPrimaryKey(key)) {
          return this;
        }

        // If attempting to set read only attributes, return
        if (!this.isNewRecord && this.constructor._hasReadOnlyAttributes && this.constructor._readOnlyAttributes.has(key)) {
          return this;
        }
      }

      // If there's a data type sanitizer
      if (
        !(value instanceof Utils.SequelizeMethod)
        && Object.prototype.hasOwnProperty.call(this.constructor._dataTypeSanitizers, key)
      ) {
        value = this.constructor._dataTypeSanitizers[key].call(this, value, options);
      }

      // Set when the value has changed and not raw
      if (
        !options.raw &&
        (
          // True when sequelize method
          value instanceof Utils.SequelizeMethod ||
          // Check for data type type comparators
          !(value instanceof Utils.SequelizeMethod) && this.constructor._dataTypeChanges[key] && this.constructor._dataTypeChanges[key].call(this, value, originalValue, options) ||
          // Check default
          !this.constructor._dataTypeChanges[key] && (!Utils.isPrimitive(value) && value !== null || value !== originalValue)
        )
      ) {
        this._previousDataValues[key] = originalValue;
        this.changed(key, true);
      }

      // set data value
      this.dataValues[key] = value;
    }
    return this;
  }

  setAttributes(updates) {
    return this.set(updates);
  }

  /**
   * If changed is called with a string it will return a boolean indicating whether the value of that key in `dataValues` is different from the value in `_previousDataValues`.
   *
   * If changed is called without an argument, it will return an array of keys that have changed.
   *
   * If changed is called without an argument and no keys have changed, it will return `false`.
   *
   * @param {string} [key] key to check or change status of
   * @param {any} [value] value to set
   *
   * @returns {boolean|Array}
   */
  changed(key, value) {
    if (key) {
      if (value !== undefined) {
        this._changed[key] = value;
        return this;
      }
      return this._changed[key] || false;
    }

    const changed = Object.keys(this.dataValues).filter(key => this.changed(key));

    return changed.length ? changed : false;
  }

  /**
   * Returns the previous value for key from `_previousDataValues`.
   *
   * If called without a key, returns the previous values for all values which have changed
   *
   * @param {string} [key] key to get previous value of
   *
   * @returns {any|Array<any>}
   */
  previous(key) {
    if (key) {
      return this._previousDataValues[key];
    }

    return _.pickBy(this._previousDataValues, (value, key) => this.changed(key));
  }

  _setInclude(key, value, options) {
    if (!Array.isArray(value)) value = [value];
    if (value[0] instanceof Model) {
      value = value.map(instance => instance.dataValues);
    }

    const include = this._options.includeMap[key];
    const association = include.association;
    const accessor = key;
    const primaryKeyAttribute  = include.model.primaryKeyAttribute;
    let childOptions;
    let isEmpty;

    if (!isEmpty) {
      childOptions = {
        isNewRecord: this.isNewRecord,
        include: include.include,
        includeNames: include.includeNames,
        includeMap: include.includeMap,
        includeValidated: true,
        raw: options.raw,
        attributes: include.originalAttributes
      };
    }
    if (include.originalAttributes === undefined || include.originalAttributes.length) {
      if (association.isSingleAssociation) {
        if (Array.isArray(value)) {
          value = value[0];
        }
        isEmpty = value && value[primaryKeyAttribute] === null || value === null;
        this[accessor] = this.dataValues[accessor] = isEmpty ? null : include.model.build(value, childOptions);
      } else {
        isEmpty = value[0] && value[0][primaryKeyAttribute] === null;
        this[accessor] = this.dataValues[accessor] = isEmpty ? [] : include.model.bulkBuild(value, childOptions);
      }
    }
  }

  /**
   * Validate this instance, and if the validation passes, persist it to the database. It will only save changed fields, and do nothing if no fields have changed.
   *
   * On success, the callback will be called with this instance. On validation error, the callback will be called with an instance of `Sequelize.ValidationError`.
   * This error will have a property for each of the fields for which validation failed, with the error message for that field.
   *
   * @param {Object}      [options] save options
   * @param {string[]}    [options.fields] An optional array of strings, representing database columns. If fields is provided, only those columns will be validated and saved.
   * @param {boolean}     [options.silent=false] If true, the updatedAt timestamp will not be updated.
   * @param {boolean}     [options.validate=true] If false, validations won't be run.
   * @param {boolean}     [options.hooks=true] Run before and after create / update + validate hooks
   * @param {Function}    [options.logging=false] A function that gets executed while running the query to log the sql.
   * @param {Transaction} [options.transaction] Transaction to run query under
   * @param {string}      [options.searchPath=DEFAULT] An optional parameter to specify the schema search_path (Postgres only)
   * @param {boolean}     [options.returning] Append RETURNING * to get back auto generated values (Postgres only)
   *
   * @returns {Promise<Model>}
   */
  save(options) {
    if (arguments.length > 1) {
      throw new Error('The second argument was removed in favor of the options object.');
    }

    options = Utils.cloneDeep(options);
    options = _.defaults(options, {
      hooks: true,
      validate: true
    });

    if (!options.fields) {
      if (this.isNewRecord) {
        options.fields = Object.keys(this.constructor.rawAttributes);
      } else {
        options.fields = _.intersection(this.changed(), Object.keys(this.constructor.rawAttributes));
      }

      options.defaultFields = options.fields;
    }

    if (options.returning === undefined) {
      if (options.association) {
        options.returning = false;
      } else if (this.isNewRecord) {
        options.returning = true;
      }
    }

    const primaryKeyName = this.constructor.primaryKeyAttribute;
    const primaryKeyAttribute = primaryKeyName && this.constructor.rawAttributes[primaryKeyName];
    const createdAtAttr = this.constructor._timestampAttributes.createdAt;
    const versionAttr = this.constructor._versionAttribute;
    const hook = this.isNewRecord ? 'Create' : 'Update';
    const wasNewRecord = this.isNewRecord;
    const now = Utils.now(this.sequelize.options.dialect);
    let updatedAtAttr = this.constructor._timestampAttributes.updatedAt;

    if (updatedAtAttr && options.fields.length >= 1 && !options.fields.includes(updatedAtAttr)) {
      options.fields.push(updatedAtAttr);
    }
    if (versionAttr && options.fields.length >= 1 && !options.fields.includes(versionAttr)) {
      options.fields.push(versionAttr);
    }

    if (options.silent === true && !(this.isNewRecord && this.get(updatedAtAttr, { raw: true }))) {
      // UpdateAtAttr might have been added as a result of Object.keys(Model.rawAttributes). In that case we have to remove it again
      _.remove(options.fields, val => val === updatedAtAttr);
      updatedAtAttr = false;
    }

    if (this.isNewRecord === true) {
      if (createdAtAttr && !options.fields.includes(createdAtAttr)) {
        options.fields.push(createdAtAttr);
      }

      if (primaryKeyAttribute && primaryKeyAttribute.defaultValue && !options.fields.includes(primaryKeyName)) {
        options.fields.unshift(primaryKeyName);
      }
    }

    if (this.isNewRecord === false) {
      if (primaryKeyName && this.get(primaryKeyName, { raw: true }) === undefined) {
        throw new Error('You attempted to save an instance with no primary key, this is not allowed since it would result in a global update');
      }
    }

    if (updatedAtAttr && !options.silent && options.fields.includes(updatedAtAttr)) {
      this.dataValues[updatedAtAttr] = this.constructor._getDefaultTimestamp(updatedAtAttr) || now;
    }

    if (this.isNewRecord && createdAtAttr && !this.dataValues[createdAtAttr]) {
      this.dataValues[createdAtAttr] = this.constructor._getDefaultTimestamp(createdAtAttr) || now;
    }

    // Db2 does not allow NULL values for unique columns.
    // Add dummy values if not provided by test case or user.
    if (this.sequelize.options.dialect === 'db2' && this.isNewRecord) {
      this.uniqno = this.sequelize.dialect.QueryGenerator.addUniqueFields(
        this.dataValues, this.constructor.rawAttributes, this.uniqno);
    }

    return Promise.try(() => {
      // Validate
      if (options.validate) {
        return this.validate(options);
      }
    }).then(() => {
      // Run before hook
      if (options.hooks) {
        const beforeHookValues = _.pick(this.dataValues, options.fields);
        let ignoreChanged = _.difference(this.changed(), options.fields); // In case of update where it's only supposed to update the passed values and the hook values
        let hookChanged;
        let afterHookValues;

        if (updatedAtAttr && options.fields.includes(updatedAtAttr)) {
          ignoreChanged = _.without(ignoreChanged, updatedAtAttr);
        }

        return this.constructor.runHooks(`before${hook}`, this, options)
          .then(() => {
            if (options.defaultFields && !this.isNewRecord) {
              afterHookValues = _.pick(this.dataValues, _.difference(this.changed(), ignoreChanged));

              hookChanged = [];
              for (const key of Object.keys(afterHookValues)) {
                if (afterHookValues[key] !== beforeHookValues[key]) {
                  hookChanged.push(key);
                }
              }

              options.fields = _.uniq(options.fields.concat(hookChanged));
            }

            if (hookChanged) {
              if (options.validate) {
              // Validate again

                options.skip = _.difference(Object.keys(this.constructor.rawAttributes), hookChanged);
                return this.validate(options).then(() => {
                  delete options.skip;
                });
              }
            }
          });
      }
    }).then(() => {
      if (!options.fields.length) return this;
      if (!this.isNewRecord) return this;
      if (!this._options.include || !this._options.include.length) return this;

      // Nested creation for BelongsTo relations
      return Promise.map(this._options.include.filter(include => include.association instanceof BelongsTo), include => {
        const instance = this.get(include.as);
        if (!instance) return Promise.resolve();

        const includeOptions =  _(Utils.cloneDeep(include))
          .omit(['association'])
          .defaults({
            transaction: options.transaction,
            logging: options.logging,
            parentRecord: this
          }).value();

        return instance.save(includeOptions).then(() => this[include.association.accessors.set](instance, { save: false, logging: options.logging }));
      });
    }).then(() => {
      const realFields = options.fields.filter(field => !this.constructor._virtualAttributes.has(field));
      if (!realFields.length) return this;
      if (!this.changed() && !this.isNewRecord) return this;

      const versionFieldName = _.get(this.constructor.rawAttributes[versionAttr], 'field') || versionAttr;
      let values = Utils.mapValueFieldNames(this.dataValues, options.fields, this.constructor);
      let query = null;
      let args = [];
      let where;

      if (this.isNewRecord) {
        query = 'insert';
        args = [this, this.constructor.getTableName(options), values, options];
      } else {
        where = this.where(true);
        if (versionAttr) {
          values[versionFieldName] = parseInt(values[versionFieldName], 10) + 1;
        }
        query = 'update';
        args = [this, this.constructor.getTableName(options), values, where, options];
      }

      return this.constructor.QueryInterface[query](...args)
        .then(([result, rowsUpdated])=> {
          if (versionAttr) {
            // Check to see that a row was updated, otherwise it's an optimistic locking error.
            if (rowsUpdated < 1) {
              throw new sequelizeErrors.OptimisticLockError({
                modelName: this.constructor.name,
                values,
                where
              });
            } else {
              result.dataValues[versionAttr] = values[versionFieldName];
            }
          }

          // Transfer database generated values (defaults, autoincrement, etc)
          for (const attr of Object.keys(this.constructor.rawAttributes)) {
            if (this.constructor.rawAttributes[attr].field &&
                values[this.constructor.rawAttributes[attr].field] !== undefined &&
                this.constructor.rawAttributes[attr].field !== attr
            ) {
              values[attr] = values[this.constructor.rawAttributes[attr].field];
              delete values[this.constructor.rawAttributes[attr].field];
            }
          }
          values = Object.assign(values, result.dataValues);

          result.dataValues = Object.assign(result.dataValues, values);
          return result;
        })
        .tap(() => {
          if (!wasNewRecord) return this;
          if (!this._options.include || !this._options.include.length) return this;

          // Nested creation for HasOne/HasMany/BelongsToMany relations
          return Promise.map(this._options.include.filter(include => !(include.association instanceof BelongsTo ||
            include.parent && include.parent.association instanceof BelongsToMany)), include => {
            let instances = this.get(include.as);

            if (!instances) return Promise.resolve();
            if (!Array.isArray(instances)) instances = [instances];
            if (!instances.length) return Promise.resolve();

            const includeOptions =  _(Utils.cloneDeep(include))
              .omit(['association'])
              .defaults({
                transaction: options.transaction,
                logging: options.logging,
                parentRecord: this
              }).value();

            // Instances will be updated in place so we can safely treat HasOne like a HasMany
            return Promise.map(instances, instance => {
              if (include.association instanceof BelongsToMany) {
                return instance.save(includeOptions).then(() => {
                  const values = {};
                  values[include.association.foreignKey] = this.get(this.constructor.primaryKeyAttribute, { raw: true });
                  values[include.association.otherKey] = instance.get(instance.constructor.primaryKeyAttribute, { raw: true });

                  // Include values defined in the association
                  Object.assign(values, include.association.through.scope);
                  if (instance[include.association.through.model.name]) {
                    for (const attr of Object.keys(include.association.through.model.rawAttributes)) {
                      if (include.association.through.model.rawAttributes[attr]._autoGenerated ||
                        attr === include.association.foreignKey ||
                        attr === include.association.otherKey ||
                        typeof instance[include.association.through.model.name][attr] === undefined) {
                        continue;
                      }
                      values[attr] = instance[include.association.through.model.name][attr];
                    }
                  }

                  return include.association.throughModel.create(values, includeOptions);
                });
              }
              instance.set(include.association.foreignKey, this.get(include.association.sourceKey || this.constructor.primaryKeyAttribute, { raw: true }), { raw: true });
              Object.assign(instance, include.association.scope);
              return instance.save(includeOptions);
            });
          });
        })
        .tap(result => {
          // Run after hook
          if (options.hooks) {
            return this.constructor.runHooks(`after${hook}`, result, options);
          }
        })
        .then(result => {
          for (const field of options.fields) {
            result._previousDataValues[field] = result.dataValues[field];
            this.changed(field, false);
          }
          this.isNewRecord = false;
          return result;
        });
    });
  }

  /**
   * Refresh the current instance in-place, i.e. update the object with current data from the DB and return the same object.
   * This is different from doing a `find(Instance.id)`, because that would create and return a new instance. With this method,
   * all references to the Instance are updated with the new data and no new objects are created.
   *
   * @see
   * {@link Model.findAll}
   *
   * @param {Object} [options] Options that are passed on to `Model.find`
   * @param {Function} [options.logging=false] A function that gets executed while running the query to log the sql.
   *
   * @returns {Promise<Model>}
   */
  reload(options) {
    options = Utils.defaults({}, options, {
      where: this.where(),
      include: this._options.include || null
    });

    return this.constructor.findOne(options)
      .tap(reload => {
        if (!reload) {
          throw new sequelizeErrors.InstanceError(
            'Instance could not be reloaded because it does not exist anymore (find call returned null)'
          );
        }
      })
      .then(reload => {
      // update the internal options of the instance
        this._options = reload._options;
        // re-set instance values
        this.set(reload.dataValues, {
          raw: true,
          reset: true && !options.attributes
        });
        return this;
      });
  }

  /**
  * Validate the attributes of this instance according to validation rules set in the model definition.
  *
  * The promise fulfills if and only if validation successful; otherwise it rejects an Error instance containing { field name : [error msgs] } entries.
  *
  * @param {Object} [options] Options that are passed to the validator
  * @param {Array} [options.skip] An array of strings. All properties that are in this array will not be validated
  * @param {Array} [options.fields] An array of strings. Only the properties that are in this array will be validated
  * @param {boolean} [options.hooks=true] Run before and after validate hooks
  *
  * @returns {Promise}
  */
  validate(options) {
    return new InstanceValidator(this, options).validate();
  }

  /**
   * This is the same as calling `set` and then calling `save` but it only saves the
   * exact values passed to it, making it more atomic and safer.
   *
   * @see
   * {@link Model#set}
   * @see
   * {@link Model#save}
   *
   * @param {Object} values See `set`
   * @param {Object} options See `save`
   *
   * @returns {Promise<Model>}
   */
  update(values, options) {
    // Clone values so it doesn't get modified for caller scope and ignore undefined values
    values = _.omitBy(values, value => value === undefined);

    const changedBefore = this.changed() || [];

    options = options || {};
    if (Array.isArray(options)) options = { fields: options };

    options = Utils.cloneDeep(options);
    const setOptions = Utils.cloneDeep(options);
    setOptions.attributes = options.fields;
    this.set(values, setOptions);

    // Now we need to figure out which fields were actually affected by the setter.
    const sideEffects = _.without(this.changed(), ...changedBefore);
    const fields = _.union(Object.keys(values), sideEffects);

    if (!options.fields) {
      options.fields = _.intersection(fields, this.changed());
      options.defaultFields = options.fields;
    }

    return this.save(options);
  }

  /**
   * Destroy the row corresponding to this instance. Depending on your setting for paranoid, the row will either be completely deleted, or have its deletedAt timestamp set to the current time.
   *
   * @param {Object}      [options={}] destroy options
   * @param {boolean}     [options.force=false] If set to true, paranoid models will actually be deleted
   * @param {Function}    [options.logging=false] A function that gets executed while running the query to log the sql.
   * @param {Transaction} [options.transaction] Transaction to run query under
   * @param {string}      [options.searchPath=DEFAULT] An optional parameter to specify the schema search_path (Postgres only)
   *
   * @returns {Promise}
   */
  destroy(options) {
    options = Object.assign({
      hooks: true,
      force: false
    }, options);

    return Promise.try(() => {
      // Run before hook
      if (options.hooks) {
        return this.constructor.runHooks('beforeDestroy', this, options);
      }
    }).then(() => {
      const where = this.where(true);

      if (this.constructor._timestampAttributes.deletedAt && options.force === false) {
        const attributeName = this.constructor._timestampAttributes.deletedAt;
        const attribute = this.constructor.rawAttributes[attributeName];
        const defaultValue = Object.prototype.hasOwnProperty.call(attribute, 'defaultValue')
          ? attribute.defaultValue
          : null;
        const currentValue = this.getDataValue(attributeName);
        const undefinedOrNull = currentValue == null && defaultValue == null;
        if (undefinedOrNull || _.isEqual(currentValue, defaultValue)) {
          // only update timestamp if it wasn't already set
          this.setDataValue(attributeName, new Date());
        }

        return this.save(_.defaults({ hooks: false }, options));
      }
      return this.constructor.QueryInterface.delete(this, this.constructor.getTableName(options), where, Object.assign({ type: QueryTypes.DELETE, limit: null }, options));
    }).tap(() => {
      // Run after hook
      if (options.hooks) {
        return this.constructor.runHooks('afterDestroy', this, options);
      }
    });
  }

  /**
   * Helper method to determine if a instance is "soft deleted".  This is
   * particularly useful if the implementer renamed the `deletedAt` attribute
   * to something different.  This method requires `paranoid` to be enabled.
   *
   * @returns {boolean}
   */
  isSoftDeleted() {
    if (!this.constructor._timestampAttributes.deletedAt) {
      throw new Error('Model is not paranoid');
    }

    const deletedAtAttribute = this.constructor.rawAttributes[this.constructor._timestampAttributes.deletedAt];
    const defaultValue = Object.prototype.hasOwnProperty.call(deletedAtAttribute, 'defaultValue') ? deletedAtAttribute.defaultValue : null;
    const deletedAt = this.get(this.constructor._timestampAttributes.deletedAt) || null;
    const isSet = deletedAt !== defaultValue;

    return isSet;
  }

  /**
   * Restore the row corresponding to this instance. Only available for paranoid models.
   *
   * @param {Object}      [options={}] restore options
   * @param {Function}    [options.logging=false] A function that gets executed while running the query to log the sql.
   * @param {Transaction} [options.transaction] Transaction to run query under
   *
   * @returns {Promise}
   */
  restore(options) {
    if (!this.constructor._timestampAttributes.deletedAt) throw new Error('Model is not paranoid');

    options = Object.assign({
      hooks: true,
      force: false
    }, options);

    return Promise.try(() => {
      // Run before hook
      if (options.hooks) {
        return this.constructor.runHooks('beforeRestore', this, options);
      }
    }).then(() => {
      const deletedAtCol = this.constructor._timestampAttributes.deletedAt;
      const deletedAtAttribute = this.constructor.rawAttributes[deletedAtCol];
      const deletedAtDefaultValue = Object.prototype.hasOwnProperty.call(deletedAtAttribute, 'defaultValue') ? deletedAtAttribute.defaultValue : null;

      this.setDataValue(deletedAtCol, deletedAtDefaultValue);
      return this.save(Object.assign({}, options, { hooks: false, omitNull: false }));
    }).tap(() => {
      // Run after hook
      if (options.hooks) {
        return this.constructor.runHooks('afterRestore', this, options);
      }
    });
  }

  /**
   * Increment the value of one or more columns. This is done in the database, which means it does not use the values currently stored on the Instance. The increment is done using a
   * ```sql
   * SET column = column + X
   * ```
   * query. The updated instance will be returned by default in Postgres. However, in other dialects, you will need to do a reload to get the new values.
   *
   * @example
   * instance.increment('number') // increment number by 1
   *
   * instance.increment(['number', 'count'], { by: 2 }) // increment number and count by 2
   *
   * // increment answer by 42, and tries by 1.
   * // `by` is ignored, since each column has its own value
   * instance.increment({ answer: 42, tries: 1}, { by: 2 })
   *
   * @see
   * {@link Model#reload}
   *
   * @param {string|Array|Object} fields If a string is provided, that column is incremented by the value of `by` given in options. If an array is provided, the same is true for each column. If and object is provided, each column is incremented by the value given.
   * @param {Object} [options] options
   * @param {number} [options.by=1] The number to increment by
   * @param {boolean} [options.silent=false] If true, the updatedAt timestamp will not be updated.
   * @param {Function} [options.logging=false] A function that gets executed while running the query to log the sql.
   * @param {Transaction} [options.transaction] Transaction to run query under
   * @param {string} [options.searchPath=DEFAULT] An optional parameter to specify the schema search_path (Postgres only)
   * @param {boolean} [options.returning=true] Append RETURNING * to get back auto generated values (Postgres only)
   *
   * @returns {Promise<Model>}
   * @since 4.0.0
   */
  increment(fields, options) {
    const identifier = this.where();

    options = Utils.cloneDeep(options);
    options.where = Object.assign({}, options.where, identifier);
    options.instance = this;

    return this.constructor.increment(fields, options).return(this);
  }

  /**
   * Decrement the value of one or more columns. This is done in the database, which means it does not use the values currently stored on the Instance. The decrement is done using a
   * ```sql
   * SET column = column - X
   * ```
   * query. The updated instance will be returned by default in Postgres. However, in other dialects, you will need to do a reload to get the new values.
   *
   * @example
   * instance.decrement('number') // decrement number by 1
   *
   * instance.decrement(['number', 'count'], { by: 2 }) // decrement number and count by 2
   *
   * // decrement answer by 42, and tries by 1.
   * // `by` is ignored, since each column has its own value
   * instance.decrement({ answer: 42, tries: 1}, { by: 2 })
   *
   * @see
   * {@link Model#reload}
   * @param {string|Array|Object} fields If a string is provided, that column is decremented by the value of `by` given in options. If an array is provided, the same is true for each column. If and object is provided, each column is decremented by the value given
   * @param {Object}      [options] decrement options
   * @param {number}      [options.by=1] The number to decrement by
   * @param {boolean}     [options.silent=false] If true, the updatedAt timestamp will not be updated.
   * @param {Function}    [options.logging=false] A function that gets executed while running the query to log the sql.
   * @param {Transaction} [options.transaction] Transaction to run query under
   * @param {string}      [options.searchPath=DEFAULT] An optional parameter to specify the schema search_path (Postgres only)
   * @param {boolean}     [options.returning=true] Append RETURNING * to get back auto generated values (Postgres only)
   *
   * @returns {Promise}
   */
  decrement(fields, options) {
    options = _.defaults({ increment: false }, options, {
      by: 1
    });

    return this.increment(fields, options);
  }

  /**
   * Check whether this and `other` Instance refer to the same row
   *
   * @param {Model} other Other instance to compare against
   *
   * @returns {boolean}
   */
  equals(other) {
    if (!other || !other.constructor) {
      return false;
    }

    if (!(other instanceof this.constructor)) {
      return false;
    }

    return this.constructor.primaryKeyAttributes.every(attribute => this.get(attribute, { raw: true }) === other.get(attribute, { raw: true }));
  }

  /**
   * Check if this is equal to one of `others` by calling equals
   *
   * @param {Array<Model>} others An array of instances to check against
   *
   * @returns {boolean}
   */
  equalsOneOf(others) {
    return others.some(other => this.equals(other));
  }

  setValidators(attribute, validators) {
    this.validators[attribute] = validators;
  }

  /**
   * Convert the instance to a JSON representation.
   * Proxies to calling `get` with no keys.
   * This means get all values gotten from the DB, and apply all custom getters.
   *
   * @see
   * {@link Model#get}
   *
   * @returns {Object}
   */
  toJSON() {
    return _.cloneDeep(
      this.get({
        plain: true
      })
    );
  }

  /**
   * Creates a 1:m association between this (the source) and the provided target.
   * The foreign key is added on the target.
   *
   * @param {Model}               target Target model
   * @param {Object}              [options] hasMany association options
   * @param {boolean}             [options.hooks=false] Set to true to run before-/afterDestroy hooks when an associated model is deleted because of a cascade. For example if `User.hasOne(Profile, {onDelete: 'cascade', hooks:true})`, the before-/afterDestroy hooks for profile will be called when a user is deleted. Otherwise the profile will be deleted without invoking any hooks
   * @param {string|Object}       [options.as] The alias of this model. If you provide a string, it should be plural, and will be singularized using node.inflection. If you want to control the singular version yourself, provide an object with `plural` and `singular` keys. See also the `name` option passed to `sequelize.define`. If you create multiple associations between the same tables, you should provide an alias to be able to distinguish between them. If you provide an alias when creating the association, you should provide the same alias when eager loading and when getting associated models. Defaults to the pluralized name of target
   * @param {string|Object}       [options.foreignKey] The name of the foreign key in the target table or an object representing the type definition for the foreign column (see `Sequelize.define` for syntax). When using an object, you can add a `name` property to set the name of the column. Defaults to the name of source + primary key of source
   * @param {string}              [options.sourceKey] The name of the field to use as the key for the association in the source table. Defaults to the primary key of the source table
   * @param {Object}              [options.scope] A key/value set that will be used for association create and find defaults on the target. (sqlite not supported for N:M)
   * @param {string}              [options.onDelete='SET&nbsp;NULL|CASCADE'] SET NULL if foreignKey allows nulls, CASCADE if otherwise
   * @param {string}              [options.onUpdate='CASCADE'] Set `ON UPDATE`
   * @param {boolean}             [options.constraints=true] Should on update and on delete constraints be enabled on the foreign key.
   *
   * @returns {HasMany}
   *
   * @example
   * User.hasMany(Profile) // This will add userId to the profile table
   */
  static hasMany(target, options) {} // eslint-disable-line

  /**
   * Create an N:M association with a join table. Defining `through` is required.
   *
   * @param {Model}               target Target model
   * @param {Object}              options belongsToMany association options
   * @param {boolean}             [options.hooks=false] Set to true to run before-/afterDestroy hooks when an associated model is deleted because of a cascade. For example if `User.hasOne(Profile, {onDelete: 'cascade', hooks:true})`, the before-/afterDestroy hooks for profile will be called when a user is deleted. Otherwise the profile will be deleted without invoking any hooks
   * @param {Model|string|Object} options.through The name of the table that is used to join source and target in n:m associations. Can also be a sequelize model if you want to define the junction table yourself and add extra attributes to it.
   * @param {Model}               [options.through.model] The model used to join both sides of the N:M association.
   * @param {Object}              [options.through.scope] A key/value set that will be used for association create and find defaults on the through model. (Remember to add the attributes to the through model)
   * @param {boolean}             [options.through.unique=true] If true a unique key will be generated from the foreign keys used (might want to turn this off and create specific unique keys when using scopes)
   * @param {string|Object}       [options.as] The alias of this association. If you provide a string, it should be plural, and will be singularized using node.inflection. If you want to control the singular version yourself, provide an object with `plural` and `singular` keys. See also the `name` option passed to `sequelize.define`. If you create multiple associations between the same tables, you should provide an alias to be able to distinguish between them. If you provide an alias when creating the association, you should provide the same alias when eager loading and when getting associated models. Defaults to the pluralized name of target
   * @param {string|Object}       [options.foreignKey] The name of the foreign key in the join table (representing the source model) or an object representing the type definition for the foreign column (see `Sequelize.define` for syntax). When using an object, you can add a `name` property to set the name of the column. Defaults to the name of source + primary key of source
   * @param {string|Object}       [options.otherKey] The name of the foreign key in the join table (representing the target model) or an object representing the type definition for the other column (see `Sequelize.define` for syntax). When using an object, you can add a `name` property to set the name of the column. Defaults to the name of target + primary key of target
   * @param {Object}              [options.scope] A key/value set that will be used for association create and find defaults on the target. (sqlite not supported for N:M)
   * @param {boolean}             [options.timestamps=sequelize.options.timestamps] Should the join model have timestamps
   * @param {string}              [options.onDelete='SET&nbsp;NULL|CASCADE'] Cascade if this is a n:m, and set null if it is a 1:m
   * @param {string}              [options.onUpdate='CASCADE'] Sets `ON UPDATE`
   * @param {boolean}             [options.constraints=true] Should on update and on delete constraints be enabled on the foreign key.
   *
   * @returns {BelongsToMany}
   *
   * @example
   * // Automagically generated join model
   * User.belongsToMany(Project, { through: 'UserProjects' })
   * Project.belongsToMany(User, { through: 'UserProjects' })
   *
   * // Join model with additional attributes
   * const UserProjects = sequelize.define('UserProjects', {
   *   started: Sequelize.BOOLEAN
   * })
   * User.belongsToMany(Project, { through: UserProjects })
   * Project.belongsToMany(User, { through: UserProjects })
   */
  static belongsToMany(target, options) {} // eslint-disable-line

  /**
   * Creates an association between this (the source) and the provided target. The foreign key is added on the target.
   *
   * @param {Model}           target Target model
   * @param {Object}          [options] hasOne association options
   * @param {boolean}         [options.hooks=false] Set to true to run before-/afterDestroy hooks when an associated model is deleted because of a cascade. For example if `User.hasOne(Profile, {onDelete: 'cascade', hooks:true})`, the before-/afterDestroy hooks for profile will be called when a user is deleted. Otherwise the profile will be deleted without invoking any hooks
   * @param {string}          [options.as] The alias of this model, in singular form. See also the `name` option passed to `sequelize.define`. If you create multiple associations between the same tables, you should provide an alias to be able to distinguish between them. If you provide an alias when creating the association, you should provide the same alias when eager loading and when getting associated models. Defaults to the singularized name of target
   * @param {string|Object}   [options.foreignKey] The name of the foreign key attribute in the target model or an object representing the type definition for the foreign column (see `Sequelize.define` for syntax). When using an object, you can add a `name` property to set the name of the column. Defaults to the name of source + primary key of source
   * @param {string}          [options.sourceKey] The name of the attribute to use as the key for the association in the source table. Defaults to the primary key of the source table
   * @param {string}          [options.onDelete='SET&nbsp;NULL|CASCADE'] SET NULL if foreignKey allows nulls, CASCADE if otherwise
   * @param {string}          [options.onUpdate='CASCADE'] Sets 'ON UPDATE'
   * @param {boolean}         [options.constraints=true] Should on update and on delete constraints be enabled on the foreign key.
   * @param {string}          [options.uniqueKey] The custom name for unique constraint.
   *
   * @returns {HasOne}
   *
   * @example
   * User.hasOne(Profile) // This will add userId to the profile table
   */
  static hasOne(target, options) {} // eslint-disable-line

  /**
   * Creates an association between this (the source) and the provided target. The foreign key is added on the source.
   *
   * @param {Model}           target The target model
   * @param {Object}          [options] belongsTo association options
   * @param {boolean}         [options.hooks=false] Set to true to run before-/afterDestroy hooks when an associated model is deleted because of a cascade. For example if `User.hasOne(Profile, {onDelete: 'cascade', hooks:true})`, the before-/afterDestroy hooks for profile will be called when a user is deleted. Otherwise the profile will be deleted without invoking any hooks
   * @param {string}          [options.as] The alias of this model, in singular form. See also the `name` option passed to `sequelize.define`. If you create multiple associations between the same tables, you should provide an alias to be able to distinguish between them. If you provide an alias when creating the association, you should provide the same alias when eager loading and when getting associated models. Defaults to the singularized name of target
   * @param {string|Object}   [options.foreignKey] The name of the foreign key attribute in the source table or an object representing the type definition for the foreign column (see `Sequelize.define` for syntax). When using an object, you can add a `name` property to set the name of the column. Defaults to the name of target + primary key of target
   * @param {string}          [options.targetKey] The name of the attribute to use as the key for the association in the target table. Defaults to the primary key of the target table
   * @param {string}          [options.onDelete='SET&nbsp;NULL|NO&nbsp;ACTION'] SET NULL if foreignKey allows nulls, NO ACTION if otherwise
   * @param {string}          [options.onUpdate='CASCADE'] Sets 'ON UPDATE'
   * @param {boolean}         [options.constraints=true] Should on update and on delete constraints be enabled on the foreign key.
   *
   * @returns {BelongsTo}
   *
   * @example
   * Profile.belongsTo(User) // This will add userId to the profile table
   */
  static belongsTo(target, options) {} // eslint-disable-line
}

Object.assign(Model, associationsMixin);
Hooks.applyTo(Model, true);

module.exports = Model;<|MERGE_RESOLUTION|>--- conflicted
+++ resolved
@@ -2543,16 +2543,7 @@
     const dialect = this.sequelize.options.dialect;
     const now = Utils.now(this.sequelize.options.dialect);
 
-<<<<<<< HEAD
-    if (options.ignoreDuplicates && ['mssql', 'db2'].includes(dialect)) {
-      return Promise.reject(new Error(`${dialect} does not support the ignoreDuplicates option.`));
-    }
-    if (options.updateOnDuplicate && (dialect !== 'mysql' && dialect !== 'mariadb' && dialect !== 'postgres')) {
-      return Promise.reject(new Error(`${dialect} does not support the updateOnDuplicate option.`));
-    }
-=======
     options.model = this;
->>>>>>> 4f098998
 
     if (!options.includeValidated) {
       this._conformIncludes(options, this);
@@ -2580,7 +2571,7 @@
         }
       }
 
-      if (options.ignoreDuplicates && ['mssql'].includes(dialect)) {
+      if (options.ignoreDuplicates && ['mssql', 'db2'].includes(dialect)) {
         return Promise.reject(new Error(`${dialect} does not support the ignoreDuplicates option.`));
       }
       if (options.updateOnDuplicate && (dialect !== 'mysql' && dialect !== 'mariadb' && dialect !== 'postgres')) {
