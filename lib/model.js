'use strict';

const assert = require('assert');
const _ = require('lodash');
const Dottie = require('dottie');

const Utils = require('./utils');
const logger = require('./utils/logger');
const BelongsTo = require('./associations/belongs-to');
const BelongsToMany = require('./associations/belongs-to-many');
const InstanceValidator = require('./instance-validator');
const QueryTypes = require('./query-types');
const sequelizeErrors = require('./errors');
const Promise = require('./promise');
const Association = require('./associations/base');
const HasMany = require('./associations/has-many');
const DataTypes = require('./data-types');
const Hooks = require('./hooks');
const associationsMixin = require('./associations/mixin');
const Op = require('./operators');

/**
 * A Model represents a table in the database. Instances of this class represent a database row.
 *
 * Model instances operate with the concept of a `dataValues` property, which stores the actual values represented by the instance.
 * By default, the values from dataValues can also be accessed directly from the Instance, that is:
 * ```js
 * instance.field
 * // is the same as
 * instance.get('field')
 * // is the same as
 * instance.getDataValue('field')
 * ```
 * However, if getters and/or setters are defined for `field` they will be invoked, instead of returning the value from `dataValues`.
 * Accessing properties directly or using `get` is preferred for regular use, `getDataValue` should only be used for custom getters.
 *
 * @see {@link Sequelize#define} for more information about getters and setters
 * @class Model
 * @mixes Hooks
 */
class Model {
  static get QueryInterface() {
    return this.sequelize.getQueryInterface();
  }

  static get QueryGenerator() {
    return this.QueryInterface.QueryGenerator;
  }

  /**
   * A reference to the sequelize instance
   *
   * @see {@link Sequelize}
   *
   * @property sequelize
   *
   * @returns {Sequelize}
   */
  get sequelize() {
    return this.constructor.sequelize;
  }

  /**
   * Builds a new model instance.
   *
   * @param {Object}  [values={}] an object of key value pairs
   * @param {Object}  [options] instance construction options
   * @param {boolean} [options.raw=false] If set to true, values will ignore field and virtual setters.
   * @param {boolean} [options.isNewRecord=true] Is this a new record
   * @param {Array}   [options.include] an array of include options - Used to build prefetched/included model instances. See `set`
   */
  constructor(values = {}, options = {}) {
    options = Object.assign({
      isNewRecord: true,
      _schema: this.constructor._schema,
      _schemaDelimiter: this.constructor._schemaDelimiter
    }, options || {});

    if (options.attributes) {
      options.attributes = options.attributes.map(attribute => Array.isArray(attribute) ? attribute[1] : attribute);
    }

    if (!options.includeValidated) {
      this.constructor._conformOptions(options, this.constructor);
      if (options.include) {
        this.constructor._expandIncludeAll(options);
        this.constructor._validateIncludedElements(options);
      }
    }

    this.dataValues = {};
    this._previousDataValues = {};
    this._changed = {};
    this._modelOptions = this.constructor.options;
    this._options = options || {};

    /**
     * Returns true if this instance has not yet been persisted to the database
     * @property isNewRecord
     * @returns {boolean}
     */
    this.isNewRecord = options.isNewRecord;

    this._initValues(values, options);
  }

  _initValues(values, options) {
    let defaults;
    let key;

    values = values && _.clone(values) || {};

    if (options.isNewRecord) {
      defaults = {};

      if (this.constructor._hasDefaultValues) {
        defaults = _.mapValues(this.constructor._defaultValues, valueFn => {
          const value = valueFn();
          return value && value instanceof Utils.SequelizeMethod ? value : _.cloneDeep(value);
        });
      }

      // set id to null if not passed as value, a newly created dao has no id
      // removing this breaks bulkCreate
      // do after default values since it might have UUID as a default value
      if (this.constructor.primaryKeyAttribute && !defaults.hasOwnProperty(this.constructor.primaryKeyAttribute)) {
        defaults[this.constructor.primaryKeyAttribute] = null;
      }

      if (this.constructor._timestampAttributes.createdAt && defaults[this.constructor._timestampAttributes.createdAt]) {
        this.dataValues[this.constructor._timestampAttributes.createdAt] = Utils.toDefaultValue(defaults[this.constructor._timestampAttributes.createdAt], this.sequelize.options.dialect);
        delete defaults[this.constructor._timestampAttributes.createdAt];
      }

      if (this.constructor._timestampAttributes.updatedAt && defaults[this.constructor._timestampAttributes.updatedAt]) {
        this.dataValues[this.constructor._timestampAttributes.updatedAt] = Utils.toDefaultValue(defaults[this.constructor._timestampAttributes.updatedAt], this.sequelize.options.dialect);
        delete defaults[this.constructor._timestampAttributes.updatedAt];
      }

      if (this.constructor._timestampAttributes.deletedAt && defaults[this.constructor._timestampAttributes.deletedAt]) {
        this.dataValues[this.constructor._timestampAttributes.deletedAt] = Utils.toDefaultValue(defaults[this.constructor._timestampAttributes.deletedAt], this.sequelize.options.dialect);
        delete defaults[this.constructor._timestampAttributes.deletedAt];
      }

      if (Object.keys(defaults).length) {
        for (key in defaults) {
          if (values[key] === undefined) {
            this.set(key, Utils.toDefaultValue(defaults[key], this.sequelize.options.dialect), { raw: true });
            delete values[key];
          }
        }
      }
    }

    this.set(values, options);
  }

  // validateIncludedElements should have been called before this method
  static _paranoidClause(model, options = {}) {
    // Apply on each include
    // This should be handled before handling where conditions because of logic with returns
    // otherwise this code will never run on includes of a already conditionable where
    if (options.include) {
      for (const include of options.include) {
        this._paranoidClause(include.model, include);
      }
    }

    // apply paranoid when groupedLimit is used
    if (_.get(options, 'groupedLimit.on.options.paranoid')) {
      const throughModel = _.get(options, 'groupedLimit.on.through.model');
      if (throughModel) {
        options.groupedLimit.through = this._paranoidClause(throughModel, options.groupedLimit.through);
      }
    }

    if (!model.options.timestamps || !model.options.paranoid || options.paranoid === false) {
      // This model is not paranoid, nothing to do here;
      return options;
    }

    const deletedAtCol = model._timestampAttributes.deletedAt;
    const deletedAtAttribute = model.rawAttributes[deletedAtCol];
    const deletedAtObject = {};

    let deletedAtDefaultValue = deletedAtAttribute.hasOwnProperty('defaultValue') ? deletedAtAttribute.defaultValue : null;

    deletedAtDefaultValue = deletedAtDefaultValue || {
      [Op.eq]: null
    };

    deletedAtObject[deletedAtAttribute.field || deletedAtCol] = deletedAtDefaultValue;

    if (Utils.isWhereEmpty(options.where)) {
      options.where = deletedAtObject;
    } else {
      options.where = { [Op.and]: [deletedAtObject, options.where] };
    }

    return options;
  }

  static _addDefaultAttributes() {
    const tail = {};
    let head = {};

    // Add id if no primary key was manually added to definition
    // Can't use this.primaryKeys here, since this function is called before PKs are identified
    if (!_.some(this.rawAttributes, 'primaryKey')) {
      if ('id' in this.rawAttributes) {
        // Something is fishy here!
        throw new Error(`A column called 'id' was added to the attributes of '${this.tableName}' but not marked with 'primaryKey: true'`);
      }

      head = {
        id: {
          type: new DataTypes.INTEGER(),
          allowNull: false,
          primaryKey: true,
          autoIncrement: true,
          _autoGenerated: true
        }
      };
    }

    if (this._timestampAttributes.createdAt) {
      tail[this._timestampAttributes.createdAt] = {
        type: DataTypes.DATE,
        allowNull: false,
        _autoGenerated: true
      };
    }

    if (this._timestampAttributes.updatedAt) {
      tail[this._timestampAttributes.updatedAt] = {
        type: DataTypes.DATE,
        allowNull: false,
        _autoGenerated: true
      };
    }

    if (this._timestampAttributes.deletedAt) {
      tail[this._timestampAttributes.deletedAt] = {
        type: DataTypes.DATE,
        _autoGenerated: true
      };
    }

    if (this._versionAttribute) {
      tail[this._versionAttribute] = {
        type: DataTypes.INTEGER,
        allowNull: false,
        defaultValue: 0,
        _autoGenerated: true
      };
    }

    const existingAttributes = _.clone(this.rawAttributes);
    this.rawAttributes = {};

    _.each(head, (value, attr) => {
      this.rawAttributes[attr] = value;
    });

    _.each(existingAttributes, (value, attr) => {
      this.rawAttributes[attr] = value;
    });

    _.each(tail, (value, attr) => {
      if (this.rawAttributes[attr] === undefined) {
        this.rawAttributes[attr] = value;
      }
    });

    if (!Object.keys(this.primaryKeys).length) {
      this.primaryKeys.id = this.rawAttributes.id;
    }
  }

  static _findAutoIncrementAttribute() {
    this.autoIncrementAttribute = null;

    for (const name in this.rawAttributes) {
      if (this.rawAttributes.hasOwnProperty(name)) {
        const definition = this.rawAttributes[name];
        if (definition && definition.autoIncrement) {
          if (this.autoIncrementAttribute) {
            throw new Error('Invalid Instance definition. Only one autoincrement field allowed.');
          } else {
            this.autoIncrementAttribute = name;
          }
        }
      }
    }
  }

  static _conformOptions(options, self) {
    if (self) {
      self._expandAttributes(options);
    }

    if (!options.include) {
      return;
    }
    // if include is not an array, wrap in an array
    if (!Array.isArray(options.include)) {
      options.include = [options.include];
    } else if (!options.include.length) {
      delete options.include;
      return;
    }

    // convert all included elements to { model: Model } form
    options.include = options.include.map(include => this._conformInclude(include, self));
  }

  static _transformStringAssociation(include, self) {
    if (self && typeof include === 'string') {
      if (!self.associations.hasOwnProperty(include)) {
        throw new Error(`Association with alias "${include}" does not exists`);
      }
      return self.associations[include];
    }
    return include;
  }

  static _conformInclude(include, self) {
    let model;

    if (include._pseudo) return include;

    include = this._transformStringAssociation(include, self);

    if (include instanceof Association) {
      if (self && include.target.name === self.name) {
        model = include.source;
      } else {
        model = include.target;
      }

      return { model, association: include, as: include.as };
    }
    if (include.prototype && include.prototype instanceof Model) {
      return { model: include };
    }
    if (_.isPlainObject(include)) {
      if (include.association) {

        include.association = this._transformStringAssociation(include.association, self);

        if (self && include.association.target.name === self.name) {
          model = include.association.source;
        } else {
          model = include.association.target;
        }

        if (!include.model) {
          include.model = model;
        }
        if (!include.as) {
          include.as = include.association.as;
        }
      } else {
        model = include.model;
      }

      this._conformOptions(include, model);
      return include;
    }
    throw new Error('Include unexpected. Element has to be either a Model, an Association or an object.');
  }

  static _expandIncludeAllElement(includes, include) {
    // check 'all' attribute provided is valid
    let all = include.all;
    delete include.all;

    if (all !== true) {
      if (!Array.isArray(all)) {
        all = [all];
      }

      const validTypes = {
        BelongsTo: true,
        HasOne: true,
        HasMany: true,
        One: ['BelongsTo', 'HasOne'],
        Has: ['HasOne', 'HasMany'],
        Many: ['HasMany']
      };

      for (let i = 0; i < all.length; i++) {
        const type = all[i];
        if (type === 'All') {
          all = true;
          break;
        }

        const types = validTypes[type];
        if (!types) {
          throw new sequelizeErrors.EagerLoadingError(`include all '${type}' is not valid - must be BelongsTo, HasOne, HasMany, One, Has, Many or All`);
        }

        if (types !== true) {
          // replace type placeholder e.g. 'One' with its constituent types e.g. 'HasOne', 'BelongsTo'
          all.splice(i, 1);
          i--;
          for (let j = 0; j < types.length; j++) {
            if (!all.includes(types[j])) {
              all.unshift(types[j]);
              i++;
            }
          }
        }
      }
    }

    // add all associations of types specified to includes
    const nested = include.nested;
    if (nested) {
      delete include.nested;

      if (!include.include) {
        include.include = [];
      } else if (!Array.isArray(include.include)) {
        include.include = [include.include];
      }
    }

    const used = [];
    (function addAllIncludes(parent, includes) {
      _.forEach(parent.associations, association => {
        if (all !== true && !all.includes(association.associationType)) {
          return;
        }

        // check if model already included, and skip if so
        const model = association.target;
        const as = association.options.as;

        const predicate = {model};
        if (as) {
          // We only add 'as' to the predicate if it actually exists
          predicate.as = as;
        }

        if (_.find(includes, predicate)) {
          return;
        }

        // skip if recursing over a model already nested
        if (nested && used.includes(model)) {
          return;
        }
        used.push(parent);

        // include this model
        const thisInclude = Utils.cloneDeep(include);
        thisInclude.model = model;
        if (as) {
          thisInclude.as = as;
        }
        includes.push(thisInclude);

        // run recursively if nested
        if (nested) {
          addAllIncludes(model, thisInclude.include);
          if (thisInclude.include.length === 0) delete thisInclude.include;
        }
      });
      used.pop();
    })(this, includes);
  }

  static _validateIncludedElements(options, tableNames) {
    if (!options.model) options.model = this;

    tableNames = tableNames || {};
    options.includeNames = [];
    options.includeMap = {};

    /* Legacy */
    options.hasSingleAssociation = false;
    options.hasMultiAssociation = false;

    if (!options.parent) {
      options.topModel = options.model;
      options.topLimit = options.limit;
    }

    options.include = options.include.map(include => {
      include = this._conformInclude(include);
      include.parent = options;
      include.topLimit = options.topLimit;

      this._validateIncludedElement.call(options.model, include, tableNames, options);

      if (include.duplicating === undefined) {
        include.duplicating = include.association.isMultiAssociation;
      }

      include.hasDuplicating = include.hasDuplicating || include.duplicating;
      include.hasRequired = include.hasRequired || include.required;

      options.hasDuplicating = options.hasDuplicating || include.hasDuplicating;
      options.hasRequired = options.hasRequired || include.required;

      options.hasWhere = options.hasWhere || include.hasWhere || !!include.where;
      return include;
    });

    for (const include of options.include) {
      include.hasParentWhere = options.hasParentWhere || !!options.where;
      include.hasParentRequired = options.hasParentRequired || !!options.required;

      if (include.subQuery !== false && options.hasDuplicating && options.topLimit) {
        if (include.duplicating) {
          include.subQuery = false;
          include.subQueryFilter = include.hasRequired;
        } else {
          include.subQuery = include.hasRequired;
          include.subQueryFilter = false;
        }
      } else {
        include.subQuery = include.subQuery || false;
        if (include.duplicating) {
          include.subQueryFilter = include.subQuery;
          include.subQuery = false;
        } else {
          include.subQueryFilter = false;
          include.subQuery = include.subQuery || include.hasParentRequired && include.hasRequired;
        }
      }

      options.includeMap[include.as] = include;
      options.includeNames.push(include.as);

      // Set top level options
      if (options.topModel === options.model && options.subQuery === undefined && options.topLimit) {
        if (include.subQuery) {
          options.subQuery = include.subQuery;
        } else if (include.hasDuplicating) {
          options.subQuery = true;
        }
      }

      /* Legacy */
      options.hasIncludeWhere = options.hasIncludeWhere || include.hasIncludeWhere || !!include.where;
      options.hasIncludeRequired = options.hasIncludeRequired || include.hasIncludeRequired || !!include.required;

      if (include.association.isMultiAssociation || include.hasMultiAssociation) {
        options.hasMultiAssociation = true;
      }
      if (include.association.isSingleAssociation || include.hasSingleAssociation) {
        options.hasSingleAssociation = true;
      }
    }

    if (options.topModel === options.model && options.subQuery === undefined) {
      options.subQuery = false;
    }
    return options;
  }

  static _validateIncludedElement(include, tableNames, options) {
    tableNames[include.model.getTableName()] = true;

    if (include.attributes && !options.raw) {
      include.model._expandAttributes(include);

      // Need to make sure virtuals are mapped before setting originalAttributes
      include = Utils.mapFinderOptions(include, include.model);

      include.originalAttributes = include.attributes.slice(0);

      if (include.attributes.length) {
        _.each(include.model.primaryKeys, (attr, key) => {
          // Include the primary key if it's not already included - take into account that the pk might be aliased (due to a .field prop)
          if (!_.some(include.attributes, includeAttr => {
            if (attr.field !== key) {
              return Array.isArray(includeAttr) && includeAttr[0] === attr.field && includeAttr[1] === key;
            }
            return includeAttr === key;
          })) {
            include.attributes.unshift(key);
          }
        });
      }
    } else {
      include = Utils.mapFinderOptions(include, include.model);
    }

    // pseudo include just needed the attribute logic, return
    if (include._pseudo) {
      include.attributes = Object.keys(include.model.tableAttributes);
      return Utils.mapFinderOptions(include, include.model);
    }

    // check if the current Model is actually associated with the passed Model - or it's a pseudo include
    const association = include.association || this._getIncludedAssociation(include.model, include.as);

    include.association = association;
    include.as = association.as;

    // If through, we create a pseudo child include, to ease our parsing later on
    if (include.association.through && Object(include.association.through.model) === include.association.through.model) {
      if (!include.include) include.include = [];
      const through = include.association.through;

      include.through = _.defaults(include.through || {}, {
        model: through.model,
        as: through.model.name,
        association: {
          isSingleAssociation: true
        },
        _pseudo: true,
        parent: include
      });


      if (through.scope) {
        include.through.where = include.through.where ? { [Op.and]: [include.through.where, through.scope]} :  through.scope;
      }

      include.include.push(include.through);
      tableNames[through.tableName] = true;
    }

    // include.model may be the main model, while the association target may be scoped - thus we need to look at association.target/source
    let model;
    if (include.model.scoped === true) {
      // If the passed model is already scoped, keep that
      model = include.model;
    } else {
      // Otherwise use the model that was originally passed to the association
      model = include.association.target.name === include.model.name ? include.association.target : include.association.source;
    }

    model._injectScope(include);

    // This check should happen after injecting the scope, since the scope may contain a .attributes
    if (!include.attributes) {
      include.attributes = Object.keys(include.model.tableAttributes);
    }

    include = Utils.mapFinderOptions(include, include.model);

    if (include.required === undefined) {
      include.required = !!include.where;
    }

    if (include.association.scope) {
      include.where = include.where ? { [Op.and]: [include.where, include.association.scope] }:  include.association.scope;
    }

    if (include.limit && include.separate === undefined) {
      include.separate = true;
    }

    if (include.separate === true) {
      if (!(include.association instanceof HasMany)) {
        throw new Error('Only HasMany associations support include.separate');
      }

      include.duplicating = false;

      if (
        options.attributes
        && options.attributes.length
        && !_.flattenDepth(options.attributes, 2).includes(association.sourceKey)
      ) {
        options.attributes.push(association.sourceKey);
      }

      if (
        include.attributes
        && include.attributes.length
        && !_.flattenDepth(include.attributes, 2).includes(association.foreignKey)
      ) {
        include.attributes.push(association.foreignKey);
      }
    }

    // Validate child includes
    if (include.hasOwnProperty('include')) {
      this._validateIncludedElements.call(include.model, include, tableNames, options);
    }

    return include;
  }

  static _getIncludedAssociation(targetModel, targetAlias) {
    const associations = this.getAssociations(targetModel);
    let association = null;
    if (associations.length === 0) {
      throw new sequelizeErrors.EagerLoadingError(`${targetModel.name} is not associated to ${this.name}!`);
    }
    if (associations.length === 1) {
      association = this.getAssociationForAlias(targetModel, targetAlias);
      if (association) {
        return association;
      }
      if (targetAlias) {
        const existingAliases = this.getAssociations(targetModel).map(association => association.as);
        throw new sequelizeErrors.EagerLoadingError(`${targetModel.name} is associated to ${this.name} using an alias. ` +
          `You've included an alias (${targetAlias}), but it does not match the alias(es) defined in your association (${existingAliases.join(', ')}).`);
      }
      throw new sequelizeErrors.EagerLoadingError(`${targetModel.name} is associated to ${this.name} using an alias. ` +
        'You must use the \'as\' keyword to specify the alias within your include statement.');
    }
    association = this.getAssociationForAlias(targetModel, targetAlias);
    if (!association) {
      throw new sequelizeErrors.EagerLoadingError(`${targetModel.name} is associated to ${this.name} multiple times. ` +
        'To identify the correct association, you must use the \'as\' keyword to specify the alias of the association you want to include.');
    }
    return association;
  }


  static _expandIncludeAll(options) {
    const includes = options.include;
    if (!includes) {
      return;
    }

    for (let index = 0; index < includes.length; index++) {
      const include = includes[index];

      if (include.all) {
        includes.splice(index, 1);
        index--;

        this._expandIncludeAllElement.call(this, includes, include);
      }
    }

    includes.forEach(include => {
      this._expandIncludeAll.call(include.model, include);
    });
  }

  static _conformIndex(index) {
    if (!index.fields) {
      throw new Error('Missing "fields" property for index definition');
    }

    index = _.defaults(index, {
      type: '',
      parser: null
    });

    if (index.type && index.type.toLowerCase() === 'unique') {
      index.unique = true;
      delete index.type;
    }

    return index;
  }


  static _uniqIncludes(options) {
    if (!options.include) return;

    options.include = _(options.include)
      .groupBy(include => `${include.model && include.model.name}-${include.as}`)
      .map(includes => this._assignOptions(...includes))
      .value();
  }

  static _baseMerge(...args) {
    _.assignWith(...args);
    this._conformOptions(args[0]);
    this._uniqIncludes(args[0]);
    return args[0];
  }

  static _mergeFunction(objValue, srcValue, key) {
    if (Array.isArray(objValue) && Array.isArray(srcValue)) {
      return _.union(objValue, srcValue);
    }
    if (key === 'where') {
      if (srcValue instanceof Utils.SequelizeMethod) {
        srcValue = { [Op.and]: srcValue };
      }
      if (_.isPlainObject(objValue) && _.isPlainObject(srcValue)) {
        return Object.assign(objValue, srcValue);
      }
    } else if (key === 'attributes' && _.isPlainObject(objValue) && _.isPlainObject(srcValue)) {
      return _.assignWith(objValue, srcValue, (objValue, srcValue) => {
        if (Array.isArray(objValue) && Array.isArray(srcValue)) {
          return _.union(objValue, srcValue);
        }
      });
    }
    return srcValue === undefined ? objValue : srcValue;
  }

  static _assignOptions(...args) {
    return this._baseMerge(...args, this._mergeFunction);
  }

  static _defaultsOptions(...args) {
    return this._baseMerge(...args, (...cbArgs) => {
      [cbArgs[0], cbArgs[1]] = [cbArgs[1], cbArgs[0]];
      return this._mergeFunction(...cbArgs);
    });
  }

  /**
   * Initialize a model, representing a table in the DB, with attributes and options.
   *
   * The table columns are define by the hash that is given as the first argument.
   * Each attribute of the hash represents a column.
   *
   * For more about <a href="/manual/tutorial/models-definition.html#validations"/>Validations</a>
   *
   * More examples, <a href="/manual/tutorial/models-definition.html"/>Model Definition</a>
   *
   * @example
   * Project.init({
   *   columnA: {
   *     type: Sequelize.BOOLEAN,
   *     validate: {
   *       is: ['[a-z]','i'],        // will only allow letters
   *       max: 23,                  // only allow values <= 23
   *       isIn: {
   *         args: [['en', 'zh']],
   *         msg: "Must be English or Chinese"
   *       }
   *     },
   *     field: 'column_a'
   *     // Other attributes here
   *   },
   *   columnB: Sequelize.STRING,
   *   columnC: 'MY VERY OWN COLUMN TYPE'
   * }, {sequelize})
   *
   * sequelize.models.modelName // The model will now be available in models under the class name
   *
   * @see {@link DataTypes}
   * @see {@link Hooks}
   *
   * @param {Object}                  attributes An object, where each attribute is a column of the table. Each column can be either a DataType, a string or a type-description object, with the properties described below:
   * @param {string|DataTypes|Object} attributes.column The description of a database column
   * @param {string|DataTypes}        attributes.column.type A string or a data type
   * @param {boolean}                 [attributes.column.allowNull=true] If false, the column will have a NOT NULL constraint, and a not null validation will be run before an instance is saved.
   * @param {any}                     [attributes.column.defaultValue=null] A literal default value, a JavaScript function, or an SQL function (see `sequelize.fn`)
   * @param {string|boolean}          [attributes.column.unique=false] If true, the column will get a unique constraint. If a string is provided, the column will be part of a composite unique index. If multiple columns have the same string, they will be part of the same unique index
   * @param {boolean}                 [attributes.column.primaryKey=false] If true, this attribute will be marked as primary key
   * @param {string}                  [attributes.column.field=null] If set, sequelize will map the attribute name to a different name in the database
   * @param {boolean}                 [attributes.column.autoIncrement=false] If true, this column will be set to auto increment
   * @param {string}                  [attributes.column.comment=null] Comment for this column
   * @param {string|Model}            [attributes.column.references=null] An object with reference configurations
   * @param {string|Model}            [attributes.column.references.model] If this column references another table, provide it here as a Model, or a string
   * @param {string}                  [attributes.column.references.key='id'] The column of the foreign table that this column references
   * @param {string}                  [attributes.column.onUpdate] What should happen when the referenced key is updated. One of CASCADE, RESTRICT, SET DEFAULT, SET NULL or NO ACTION
   * @param {string}                  [attributes.column.onDelete] What should happen when the referenced key is deleted. One of CASCADE, RESTRICT, SET DEFAULT, SET NULL or NO ACTION
   * @param {Function}                [attributes.column.get] Provide a custom getter for this column. Use `this.getDataValue(String)` to manipulate the underlying values.
   * @param {Function}                [attributes.column.set] Provide a custom setter for this column. Use `this.setDataValue(String, Value)` to manipulate the underlying values.
   * @param {Object}                  [attributes.validate] An object of validations to execute for this column every time the model is saved. Can be either the name of a validation provided by validator.js, a validation function provided by extending validator.js (see the `DAOValidator` property for more details), or a custom validation function. Custom validation functions are called with the value of the field, and can possibly take a second callback argument, to signal that they are asynchronous. If the validator is sync, it should throw in the case of a failed validation, it it is async, the callback should be called with the error text.
   * @param {Object}                  options These options are merged with the default define options provided to the Sequelize constructor
   * @param {Object}                  options.sequelize Define the sequelize instance to attach to the new Model. Throw error if none is provided.
   * @param {string}                  [options.modelName] Set name of the model. By default its same as Class name.
   * @param {Object}                  [options.defaultScope={}] Define the default search scope to use for this model. Scopes have the same form as the options passed to find / findAll
   * @param {Object}                  [options.scopes] More scopes, defined in the same way as defaultScope above. See `Model.scope` for more information about how scopes are defined, and what you can do with them
   * @param {boolean}                 [options.omitNull] Don't persist null values. This means that all columns with null values will not be saved
   * @param {boolean}                 [options.timestamps=true] Adds createdAt and updatedAt timestamps to the model.
   * @param {boolean}                 [options.paranoid=false] Calling `destroy` will not delete the model, but instead set a `deletedAt` timestamp if this is true. Needs `timestamps=true` to work
   * @param {boolean}                 [options.underscored=false] Add underscored field to all attributes, this covers user defined attributes, timestamps and foreign keys. Will not affect attributes with explicitly set `field` option
   * @param {boolean}                 [options.freezeTableName=false] If freezeTableName is true, sequelize will not try to alter the model name to get the table name. Otherwise, the model name will be pluralized
   * @param {Object}                  [options.name] An object with two attributes, `singular` and `plural`, which are used when this model is associated to others.
   * @param {string}                  [options.name.singular=Utils.singularize(modelName)] Singular name for model
   * @param {string}                  [options.name.plural=Utils.pluralize(modelName)] Plural name for model
   * @param {Array<Object>}           [options.indexes] indexes definitions
   * @param {string}                  [options.indexes[].name] The name of the index. Defaults to model name + _ + fields concatenated
   * @param {string}                  [options.indexes[].type] Index type. Only used by mysql. One of `UNIQUE`, `FULLTEXT` and `SPATIAL`
   * @param {string}                  [options.indexes[].using] The method to create the index by (`USING` statement in SQL). BTREE and HASH are supported by mysql and postgres, and postgres additionally supports GIST and GIN.
   * @param {boolean}                 [options.indexes[].unique=false] Should the index by unique? Can also be triggered by setting type to `UNIQUE`
   * @param {boolean}                 [options.indexes[].concurrently=false] PostgresSQL will build the index without taking any write locks. Postgres only
   * @param {Array<string|Object>}    [options.indexes[].fields] An array of the fields to index. Each field can either be a string containing the name of the field, a sequelize object (e.g `sequelize.fn`), or an object with the following attributes: `attribute` (field name), `length` (create a prefix index of length chars), `order` (the direction the column should be sorted in), `collate` (the collation (sort order) for the column)
   * @param {string|boolean}          [options.createdAt] Override the name of the createdAt attribute if a string is provided, or disable it if false. Timestamps must be true. Underscored field will be set with underscored setting.
   * @param {string|boolean}          [options.updatedAt] Override the name of the updatedAt attribute if a string is provided, or disable it if false. Timestamps must be true. Underscored field will be set with underscored setting.
   * @param {string|boolean}          [options.deletedAt] Override the name of the deletedAt attribute if a string is provided, or disable it if false. Timestamps must be true. Underscored field will be set with underscored setting.
   * @param {string}                  [options.tableName] Defaults to pluralized model name, unless freezeTableName is true, in which case it uses model name verbatim
   * @param {string}                  [options.schema='public'] schema
   * @param {string}                  [options.engine] Specify engine for model's table
   * @param {string}                  [options.charset] Specify charset for model's table
   * @param {string}                  [options.comment] Specify comment for model's table
   * @param {string}                  [options.collate] Specify collation for model's table
   * @param {string}                  [options.initialAutoIncrement] Set the initial AUTO_INCREMENT value for the table in MySQL.
   * @param {Object}                  [options.hooks] An object of hook function that are called before and after certain lifecycle events. The possible hooks are: beforeValidate, afterValidate, validationFailed, beforeBulkCreate, beforeBulkDestroy, beforeBulkUpdate, beforeCreate, beforeDestroy, beforeUpdate, afterCreate, afterDestroy, afterUpdate, afterBulkCreate, afterBulkDestroy and afterBulkUpdate. See Hooks for more information about hook functions and their signatures. Each property can either be a function, or an array of functions.
   * @param {Object}                  [options.validate] An object of model wide validations. Validations have access to all model values via `this`. If the validator function takes an argument, it is assumed to be async, and is called with a callback that accepts an optional error.
   *
   * @returns {Model}
   */
  static init(attributes, options = {}) { // testhint options:none
    if (!options.sequelize) {
      throw new Error('No Sequelize instance passed');
    }

    this.sequelize = options.sequelize;

    const globalOptions = this.sequelize.options;

    options = Utils.merge(_.cloneDeep(globalOptions.define), options);

    if (!options.modelName) {
      options.modelName = this.name;
    }

    options = Utils.merge({
      name: {
        plural: Utils.pluralize(options.modelName),
        singular: Utils.singularize(options.modelName)
      },
      indexes: [],
      omitNull: globalOptions.omitNull,
      schema: globalOptions.schema
    }, options);

    this.sequelize.runHooks('beforeDefine', attributes, options);

    if (options.modelName !== this.name) {
      Object.defineProperty(this, 'name', {value: options.modelName});
    }
    delete options.modelName;

    this.options = Object.assign({
      timestamps: true,
      validate: {},
      freezeTableName: false,
      underscored: false,
      paranoid: false,
      rejectOnEmpty: false,
      whereCollection: null,
      schema: null,
      schemaDelimiter: '',
      defaultScope: {},
      scopes: {},
      indexes: []
    }, options);

    // if you call "define" multiple times for the same modelName, do not clutter the factory
    if (this.sequelize.isDefined(this.name)) {
      this.sequelize.modelManager.removeModel(this.sequelize.modelManager.getModel(this.name));
    }

    this.associations = {};
    this._setupHooks(options.hooks);

    this.underscored = this.options.underscored;

    if (!this.options.tableName) {
      this.tableName = this.options.freezeTableName ? this.name : Utils.underscoredIf(Utils.pluralize(this.name), this.underscored);
    } else {
      this.tableName = this.options.tableName;
    }

    this._schema = this.options.schema;
    this._schemaDelimiter = this.options.schemaDelimiter;

    // error check options
    _.each(options.validate, (validator, validatorType) => {
      if (attributes.hasOwnProperty(validatorType)) {
        throw new Error(`A model validator function must not have the same name as a field. Model: ${this.name}, field/validation name: ${validatorType}`);
      }

      if (typeof validator !== 'function') {
        throw new Error(`Members of the validate option must be functions. Model: ${this.name}, error with validate member ${validatorType}`);
      }
    });

    this.rawAttributes = _.mapValues(attributes, (attribute, name) => {
      attribute = this.sequelize.normalizeAttribute(attribute);

      if (attribute.type === undefined) {
        throw new Error(`Unrecognized datatype for attribute "${this.name}.${name}"`);
      }

      if (attribute.allowNull !== false && _.get(attribute, 'validate.notNull')) {
        throw new Error(`Invalid definition for "${this.name}.${name}", "notNull" validator is only allowed with "allowNull:false"`);
      }

      if (_.get(attribute, 'references.model.prototype') instanceof Model) {
        attribute.references.model = attribute.references.model.getTableName();
      }

      return attribute;
    });

    const tableName = this.getTableName();
    this._indexes = this.options.indexes
      .map(index => Utils.nameIndex(this._conformIndex(index), tableName));

    this.primaryKeys = {};
    this._readOnlyAttributes = new Set();
    this._timestampAttributes = {};

    // setup names of timestamp attributes
    if (this.options.timestamps) {
      if (this.options.createdAt !== false) {
        this._timestampAttributes.createdAt = this.options.createdAt || 'createdAt';
        this._readOnlyAttributes.add(this._timestampAttributes.createdAt);
      }
      if (this.options.updatedAt !== false) {
        this._timestampAttributes.updatedAt = this.options.updatedAt || 'updatedAt';
        this._readOnlyAttributes.add(this._timestampAttributes.updatedAt);
      }
      if (this.options.paranoid && this.options.deletedAt !== false) {
        this._timestampAttributes.deletedAt = this.options.deletedAt || 'deletedAt';
        this._readOnlyAttributes.add(this._timestampAttributes.deletedAt);
      }
    }

    // setup name for version attribute
    if (this.options.version) {
      this._versionAttribute = typeof this.options.version === 'string' ? this.options.version : 'version';
      this._readOnlyAttributes.add(this._versionAttribute);
    }

    this._hasReadOnlyAttributes = this._readOnlyAttributes.size > 0;

    // Add head and tail default attributes (id, timestamps)
    this._addDefaultAttributes();
    this.refreshAttributes();
    this._findAutoIncrementAttribute();

    this._scope = this.options.defaultScope;
    this._scopeNames = ['defaultScope'];

    this.sequelize.modelManager.addModel(this);
    this.sequelize.runHooks('afterDefine', this);

    return this;
  }

  static refreshAttributes() {
    const attributeManipulation = {};

    this.prototype._customGetters = {};
    this.prototype._customSetters = {};

    ['get', 'set'].forEach(type => {
      const opt = `${type}terMethods`;
      const funcs = _.clone(_.isObject(this.options[opt]) ? this.options[opt] : {});
      const _custom = type === 'get' ? this.prototype._customGetters : this.prototype._customSetters;

      _.each(funcs, (method, attribute) => {
        _custom[attribute] = method;

        if (type === 'get') {
          funcs[attribute] = function() {
            return this.get(attribute);
          };
        }
        if (type === 'set') {
          funcs[attribute] = function(value) {
            return this.set(attribute, value);
          };
        }
      });

      _.each(this.rawAttributes, (options, attribute) => {
        if (options.hasOwnProperty(type)) {
          _custom[attribute] = options[type];
        }

        if (type === 'get') {
          funcs[attribute] = function() {
            return this.get(attribute);
          };
        }
        if (type === 'set') {
          funcs[attribute] = function(value) {
            return this.set(attribute, value);
          };
        }
      });

      _.each(funcs, (fct, name) => {
        if (!attributeManipulation[name]) {
          attributeManipulation[name] = {
            configurable: true
          };
        }
        attributeManipulation[name][type] = fct;
      });
    });

    this._dataTypeChanges = {};
    this._dataTypeSanitizers = {};

    this._hasBooleanAttributes = false;
    this._hasDateAttributes = false;
    this._jsonAttributes = new Set();
    this._virtualAttributes = new Set();
    this._defaultValues = {};
    this.prototype.validators = {};

    this.fieldRawAttributesMap = {};

    this.primaryKeys = {};
    this.uniqueKeys = {};

    _.each(this.rawAttributes, (definition, name) => {
      definition.type = this.sequelize.normalizeDataType(definition.type);

      definition.Model = this;
      definition.fieldName = name;
      definition._modelAttribute = true;

      if (definition.field === undefined) {
        definition.field = Utils.underscoredIf(name, this.underscored);
      }

      if (definition.primaryKey === true) {
        this.primaryKeys[name] = definition;
      }

      this.fieldRawAttributesMap[definition.field] = definition;

      if (definition.type._sanitize) {
        this._dataTypeSanitizers[name] = definition.type._sanitize;
      }

      if (definition.type._isChanged) {
        this._dataTypeChanges[name] = definition.type._isChanged;
      }

      if (definition.type instanceof DataTypes.BOOLEAN) {
        this._hasBooleanAttributes = true;
      } else if (definition.type instanceof DataTypes.DATE || definition.type instanceof DataTypes.DATEONLY) {
        this._hasDateAttributes = true;
      } else if (definition.type instanceof DataTypes.JSON) {
        this._jsonAttributes.add(name);
      } else if (definition.type instanceof DataTypes.VIRTUAL) {
        this._virtualAttributes.add(name);
      }

      if (definition.hasOwnProperty('defaultValue')) {
        this._defaultValues[name] = _.partial(Utils.toDefaultValue, definition.defaultValue, this.sequelize.options.dialect);
      }

      if (definition.hasOwnProperty('unique') && definition.unique) {
        let idxName;
        if (
          typeof definition.unique === 'object' &&
          definition.unique.hasOwnProperty('name')
        ) {
          idxName = definition.unique.name;
        } else if (typeof definition.unique === 'string') {
          idxName = definition.unique;
        } else {
          idxName = `${this.tableName}_${name}_unique`;
        }

        const idx = this.uniqueKeys[idxName] || { fields: [] };

        idx.fields.push(definition.field);
        idx.msg = idx.msg || definition.unique.msg || null;
        idx.name = idxName || false;
        idx.column = name;
        idx.customIndex = definition.unique !== true;

        this.uniqueKeys[idxName] = idx;
      }

      if (definition.hasOwnProperty('validate')) {
        this.prototype.validators[name] = definition.validate;
      }

      if (definition.index === true && definition.type instanceof DataTypes.JSONB) {
        this._indexes.push(
          Utils.nameIndex(
            this._conformIndex({
              fields: [definition.field || name],
              using: 'gin'
            }),
            this.getTableName()
          )
        );

        delete definition.index;
      }
    });

    // Create a map of field to attribute names
    this.fieldAttributeMap = _.reduce(this.fieldRawAttributesMap, (map, value, key) => {
      if (key !== value.fieldName) {
        map[key] = value.fieldName;
      }
      return map;
    }, {});

    this._hasJsonAttributes = !!this._jsonAttributes.size;

    this._hasVirtualAttributes = !!this._virtualAttributes.size;

    this._hasDefaultValues = !_.isEmpty(this._defaultValues);

    this.tableAttributes = _.omitBy(this.rawAttributes, (_a, key) => this._virtualAttributes.has(key));

    this.prototype._hasCustomGetters = Object.keys(this.prototype._customGetters).length;
    this.prototype._hasCustomSetters = Object.keys(this.prototype._customSetters).length;

    for (const key of Object.keys(attributeManipulation)) {
      if (Model.prototype.hasOwnProperty(key)) {
        this.sequelize.log(`Not overriding built-in method from model attribute: ${key}`);
        continue;
      }
      Object.defineProperty(this.prototype, key, attributeManipulation[key]);
    }

    this.prototype.rawAttributes = this.rawAttributes;
    this.prototype._isAttribute = key => this.prototype.rawAttributes.hasOwnProperty(key);

    // Primary key convenience constiables
    this.primaryKeyAttributes = Object.keys(this.primaryKeys);
    this.primaryKeyAttribute = this.primaryKeyAttributes[0];
    if (this.primaryKeyAttribute) {
      this.primaryKeyField = this.rawAttributes[this.primaryKeyAttribute].field || this.primaryKeyAttribute;
    }

    this._hasPrimaryKeys = this.primaryKeyAttributes.length > 0;
    this._isPrimaryKey = key => this.primaryKeyAttributes.includes(key);
  }

  /**
   * Remove attribute from model definition
   *
   * @param {string} attribute name of attribute to remove
   */
  static removeAttribute(attribute) {
    delete this.rawAttributes[attribute];
    this.refreshAttributes();
  }

  /**
   * Sync this Model to the DB, that is create the table.
   *
   * @param {Object} [options] sync options
   *
   * @see {@link Sequelize#sync} for options
   *
   * @returns {Promise<Model>}
   */
  static sync(options) {
    options = Object.assign({}, this.options, options);
    options.hooks = options.hooks === undefined ? true : !!options.hooks;

    const attributes = this.tableAttributes;
    const rawAttributes = this.fieldRawAttributesMap;

    return Promise.try(() => {
      if (options.hooks) {
        return this.runHooks('beforeSync', options);
      }
    }).then(() => {
      if (options.force) {
        return this.drop(options);
      }
    })
      .then(() => this.QueryInterface.createTable(this.getTableName(options), attributes, options, this))
      .then(() => {
        if (!options.alter) {
          return;
        }
        return Promise.all([
          this.QueryInterface.describeTable(this.getTableName(options)),
          this.QueryInterface.getForeignKeyReferencesForTable(this.getTableName(options))
        ])
          .then(tableInfos => {
            const columns = tableInfos[0];
            // Use for alter foreign keys
            const foreignKeyReferences = tableInfos[1];

            const changes = []; // array of promises to run
            const removedConstraints = {};

            _.each(attributes, (columnDesc, columnName) => {
              if (!columns[columnName]) {
                changes.push(() => this.QueryInterface.addColumn(this.getTableName(options), attributes[columnName].field || columnName, attributes[columnName]));
              }
            });
            _.each(columns, (columnDesc, columnName) => {
              const currentAttribute = rawAttributes[columnName];
              if (!currentAttribute) {
                changes.push(() => this.QueryInterface.removeColumn(this.getTableName(options), columnName, options));
              } else if (!currentAttribute.primaryKey) {
                // Check foreign keys. If it's a foreign key, it should remove constraint first.
                const references = currentAttribute.references;
                if (currentAttribute.references) {
                  const database = this.sequelize.config.database;
                  const schema = this.sequelize.config.schema;
                  // Find existed foreign keys
                  _.each(foreignKeyReferences, foreignKeyReference => {
                    const constraintName = foreignKeyReference.constraintName;
                    if (!!constraintName
                      && foreignKeyReference.tableCatalog === database
                      && (schema ? foreignKeyReference.tableSchema === schema : true)
                      && foreignKeyReference.referencedTableName === references.model
                      && foreignKeyReference.referencedColumnName === references.key
                      && (schema ? foreignKeyReference.referencedTableSchema === schema : true)
                      && !removedConstraints[constraintName]) {
                      // Remove constraint on foreign keys.
                      changes.push(() => this.QueryInterface.removeConstraint(this.getTableName(options), constraintName, options));
                      removedConstraints[constraintName] = true;
                    }
                  });
                }
                changes.push(() => this.QueryInterface.changeColumn(this.getTableName(options), columnName, currentAttribute));
              }
            });
            return changes.reduce((p, fn) => p.then(fn), Promise.resolve());
          });
      })
      .then(() => this.QueryInterface.showIndex(this.getTableName(options), options))
      .then(indexes => {
        indexes = this._indexes.filter(item1 =>
          !indexes.some(item2 => item1.name === item2.name)
        ).sort((index1, index2) => {
          if (this.sequelize.options.dialect === 'postgres') {
          // move concurrent indexes to the bottom to avoid weird deadlocks
            if (index1.concurrently === true) return 1;
            if (index2.concurrently === true) return -1;
          }

          return 0;
        });

        return Promise.map(indexes, index => this.QueryInterface.addIndex(
          this.getTableName(options),
          Object.assign({
            logging: options.logging,
            benchmark: options.benchmark,
            transaction: options.transaction
          }, index),
          this.tableName
        ));
      }).then(() => {
        if (options.hooks) {
          return this.runHooks('afterSync', options);
        }
      }).return(this);
  }

  /**
   * Drop the table represented by this Model
   *
   * @param {Object}   [options] drop options
   * @param {boolean}  [options.cascade=false]   Also drop all objects depending on this table, such as views. Only works in postgres
   * @param {Function} [options.logging=false]   A function that gets executed while running the query to log the sql.
   * @param {boolean}  [options.benchmark=false] Pass query execution time in milliseconds as second argument to logging function (options.logging).
   *
   * @returns {Promise}
   */
  static drop(options) {
    return this.QueryInterface.dropTable(this.getTableName(options), options);
  }

  static dropSchema(schema) {
    return this.QueryInterface.dropSchema(schema);
  }

  /**
   * Apply a schema to this model. For postgres, this will actually place the schema in front of the table name - `"schema"."tableName"`,
   * while the schema will be prepended to the table name for mysql and sqlite - `'schema.tablename'`.
   *
   * This method is intended for use cases where the same model is needed in multiple schemas. In such a use case it is important
   * to call `model.schema(schema, [options]).sync()` for each model to ensure the models are created in the correct schema.
   *
   * If a single default schema per model is needed, set the `options.schema='schema'` parameter during the `define()` call
   * for the model.
   *
   * @param {string}   schema The name of the schema
   * @param {Object}   [options] schema options
   * @param {string}   [options.schemaDelimiter='.'] The character(s) that separates the schema name from the table name
   * @param {Function} [options.logging=false] A function that gets executed while running the query to log the sql.
   * @param {boolean}  [options.benchmark=false] Pass query execution time in milliseconds as second argument to logging function (options.logging).
   *
   * @see {@link Sequelize#define} for more information about setting a default schema.
   *
   * @returns {Model}
   */
  static schema(schema, options) { // testhint options:none

    const clone = class extends this {};
    Object.defineProperty(clone, 'name', {value: this.name});

    clone._schema = schema;

    if (options) {
      if (typeof options === 'string') {
        clone._schemaDelimiter = options;
      } else if (options.schemaDelimiter) {
        clone._schemaDelimiter = options.schemaDelimiter;
      }
    }

    return clone;
  }

  /**
   * Get the table name of the model, taking schema into account. The method will return The name as a string if the model has no schema,
   * or an object with `tableName`, `schema` and `delimiter` properties.
   *
   * @returns {string|Object}
   */
  static getTableName() { // testhint options:none
    return this.QueryGenerator.addSchema(this);
  }

  /**
   * Get un-scoped model
   *
   * @returns {Model}
   */
  static unscoped() {
    return this.scope();
  }

  /**
   * Add a new scope to the model. This is especially useful for adding scopes with includes, when the model you want to include is not available at the time this model is defined.
   *
   * By default this will throw an error if a scope with that name already exists. Pass `override: true` in the options object to silence this error.
   *
   * @param {string}          name The name of the scope. Use `defaultScope` to override the default scope
   * @param {Object|Function} scope scope or options
   * @param {Object}          [options] scope options
   * @param {boolean}         [options.override=false] override old scope if already defined
   */
  static addScope(name, scope, options) {
    options = Object.assign({
      override: false
    }, options);

    if ((name === 'defaultScope' && Object.keys(this.options.defaultScope).length > 0 || name in this.options.scopes) && options.override === false) {
      throw new Error(`The scope ${name} already exists. Pass { override: true } as options to silence this error`);
    }

    if (name === 'defaultScope') {
      this.options.defaultScope = this._scope = scope;
    } else {
      this.options.scopes[name] = scope;
    }
  }

  /**
   * Apply a scope created in `define` to the model.
   *
   * @example <caption>how to create scopes</caption>
   * const Model = sequelize.define('model', attributes, {
   *   defaultScope: {
   *     where: {
   *       username: 'dan'
   *     },
   *     limit: 12
   *   },
   *   scopes: {
   *     isALie: {
   *       where: {
   *         stuff: 'cake'
   *       }
   *     },
   *     complexFunction: function(email, accessLevel) {
   *       return {
   *         where: {
   *           email: {
   *             [Op.like]: email
   *           },
   *           access_level {
   *             [Op.gte]: accessLevel
   *           }
   *         }
   *       }
   *     }
   *   }
   * })
   *
   * # As you have defined a default scope, every time you do Model.find, the default scope is appended to your query. Here's a couple of examples:
   *
   * Model.findAll() // WHERE username = 'dan'
   * Model.findAll({ where: { age: { [Op.gt]: 12 } } }) // WHERE age > 12 AND username = 'dan'
   *
   * @example <caption>To invoke scope functions you can do</caption>
   * Model.scope({ method: ['complexFunction', 'dan@sequelize.com', 42]}).findAll()
   * // WHERE email like 'dan@sequelize.com%' AND access_level >= 42
   *
   * @param {?Array|Object|string} [option] The scope(s) to apply. Scopes can either be passed as consecutive arguments, or as an array of arguments. To apply simple scopes and scope functions with no arguments, pass them as strings. For scope function, pass an object, with a `method` property. The value can either be a string, if the method does not take any arguments, or an array, where the first element is the name of the method, and consecutive elements are arguments to that method. Pass null to remove all scopes, including the default.
   *
   * @returns {Model} A reference to the model, with the scope(s) applied. Calling scope again on the returned model will clear the previous scope.
   */
  static scope(option) {
    const self = class extends this {};
    let scope;
    let scopeName;

    Object.defineProperty(self, 'name', { value: this.name });

    self._scope = {};
    self._scopeNames = [];
    self.scoped = true;

    if (!option) {
      return self;
    }

    const options = _.flatten(arguments);

    for (const option of options) {
      scope = null;
      scopeName = null;

      if (_.isPlainObject(option)) {
        if (option.method) {
          if (Array.isArray(option.method) && !!self.options.scopes[option.method[0]]) {
            scopeName = option.method[0];
            scope = self.options.scopes[scopeName].apply(self, option.method.slice(1));
          }
          else if (self.options.scopes[option.method]) {
            scopeName = option.method;
            scope = self.options.scopes[scopeName].apply(self);
          }
        } else {
          scope = option;
        }
      } else if (option === 'defaultScope' && _.isPlainObject(self.options.defaultScope)) {
        scope = self.options.defaultScope;
      } else {
        scopeName = option;
        scope = self.options.scopes[scopeName];

<<<<<<< HEAD
          if (typeof scope === 'function') {
            scope = scope();
          }
=======
        if (_.isFunction(scope)) {
          scope = scope();
>>>>>>> c1ac5433
        }
      }

      if (scope) {
        this._assignOptions(self._scope, scope);
        self._scopeNames.push(scopeName ? scopeName : 'defaultScope');
      } else {
        throw new sequelizeErrors.SequelizeScopeError(`Invalid scope ${scopeName} called.`);
      }
    }

    return self;
  }

  /**
   * Search for multiple instances.
   *
   * @example <caption>Simple search using AND and =</caption>
   * Model.findAll({
   *   where: {
   *     attr1: 42,
   *     attr2: 'cake'
   *   }
   * })
   *
   * # WHERE attr1 = 42 AND attr2 = 'cake'
   *
   * @example <caption>Using greater than, less than etc.</caption>
   * const {gt, lte, ne, in: opIn} = Sequelize.Op;
   *
   * Model.findAll({
   *   where: {
   *     attr1: {
   *       [gt]: 50
   *     },
   *     attr2: {
   *       [lte]: 45
   *     },
   *     attr3: {
   *       [opIn]: [1,2,3]
   *     },
   *     attr4: {
   *       [ne]: 5
   *     }
   *   }
   * })
   *
   * # WHERE attr1 > 50 AND attr2 <= 45 AND attr3 IN (1,2,3) AND attr4 != 5
   *
   * @example <caption>Queries using OR</caption>
   * const {or, and, gt, lt} = Sequelize.Op;
   *
   * Model.findAll({
   *   where: {
   *     name: 'a project',
   *     [or]: [
   *       {id: [1, 2, 3]},
   *       {
   *         [and]: [
   *           {id: {[gt]: 10}},
   *           {id: {[lt]: 100}}
   *         ]
   *       }
   *     ]
   *   }
   * });
   *
   * # WHERE `Model`.`name` = 'a project' AND (`Model`.`id` IN (1, 2, 3) OR (`Model`.`id` > 10 AND `Model`.`id` < 100));
   *
   * @see {@link Operators} for possible operators
   * __Alias__: _all_
   *
   * The promise is resolved with an array of Model instances if the query succeeds._
   *
   * @param  {Object}                                                    [options] A hash of options to describe the scope of the search
   * @param  {Object}                                                    [options.where] A hash of attributes to describe your search. See above for examples.
   * @param  {Array<string>|Object}                                      [options.attributes] A list of the attributes that you want to select, or an object with `include` and `exclude` keys. To rename an attribute, you can pass an array, with two elements - the first is the name of the attribute in the DB (or some kind of expression such as `Sequelize.literal`, `Sequelize.fn` and so on), and the second is the name you want the attribute to have in the returned instance
   * @param  {Array<string>}                                             [options.attributes.include] Select all the attributes of the model, plus some additional ones. Useful for aggregations, e.g. `{ attributes: { include: [[sequelize.fn('COUNT', sequelize.col('id')), 'total']] }`
   * @param  {Array<string>}                                             [options.attributes.exclude] Select all the attributes of the model, except some few. Useful for security purposes e.g. `{ attributes: { exclude: ['password'] } }`
   * @param  {boolean}                                                   [options.paranoid=true] If true, only non-deleted records will be returned. If false, both deleted and non-deleted records will be returned. Only applies if `options.paranoid` is true for the model.
   * @param  {Array<Object|Model|string>}                                [options.include] A list of associations to eagerly load using a left join. Supported is either `{ include: [ Model1, Model2, ...]}` or `{ include: [{ model: Model1, as: 'Alias' }]}` or `{ include: ['Alias']}`. If your association are set up with an `as` (eg. `X.hasMany(Y, { as: 'Z }`, you need to specify Z in the as attribute when eager loading Y).
   * @param  {Model}                                                     [options.include[].model] The model you want to eagerly load
   * @param  {string}                                                    [options.include[].as] The alias of the relation, in case the model you want to eagerly load is aliased. For `hasOne` / `belongsTo`, this should be the singular name, and for `hasMany`, it should be the plural
   * @param  {Association}                                               [options.include[].association] The association you want to eagerly load. (This can be used instead of providing a model/as pair)
   * @param  {Object}                                                    [options.include[].where] Where clauses to apply to the child models. Note that this converts the eager load to an inner join, unless you explicitly set `required: false`
   * @param  {boolean}                                                   [options.include[].or=false] Whether to bind the ON and WHERE clause together by OR instead of AND.
   * @param  {Object}                                                    [options.include[].on] Supply your own ON condition for the join.
   * @param  {Array<string>}                                             [options.include[].attributes] A list of attributes to select from the child model
   * @param  {boolean}                                                   [options.include[].required] If true, converts to an inner join, which means that the parent model will only be loaded if it has any matching children. True if `include.where` is set, false otherwise.
   * @param  {boolean}                                                   [options.include[].separate] If true, runs a separate query to fetch the associated instances, only supported for hasMany associations
   * @param  {number}                                                    [options.include[].limit] Limit the joined rows, only supported with include.separate=true
   * @param  {Object}                                                    [options.include[].through.where] Filter on the join model for belongsToMany relations
   * @param  {Array}                                                     [options.include[].through.attributes] A list of attributes to select from the join model for belongsToMany relations
   * @param  {Array<Object|Model|string>}                                [options.include[].include] Load further nested related models
   * @param  {Array|Sequelize.fn|Sequelize.col|Sequelize.literal}        [options.order] Specifies an ordering. Using an array, you can provide several columns / functions to order by. Each element can be further wrapped in a two-element array. The first element is the column / function to order by, the second is the direction. For example: `order: [['name', 'DESC']]`. In this way the column will be escaped, but the direction will not.
   * @param  {number}                                                    [options.limit] Limit for result
   * @param  {number}                                                    [options.offset] Offset for result
   * @param  {Transaction}                                               [options.transaction] Transaction to run query under
   * @param  {string|Object}                                             [options.lock] Lock the selected rows. Possible options are transaction.LOCK.UPDATE and transaction.LOCK.SHARE. Postgres also supports transaction.LOCK.KEY_SHARE, transaction.LOCK.NO_KEY_UPDATE and specific model locks with joins. See [transaction.LOCK for an example](transaction#lock)
   * @param  {boolean}                                                   [options.raw] Return raw result. See sequelize.query for more information.
   * @param  {Function}                                                  [options.logging=false] A function that gets executed while running the query to log the sql.
   * @param  {boolean}                                                   [options.benchmark=false] Pass query execution time in milliseconds as second argument to logging function (options.logging).
   * @param  {Object}                                                    [options.having] Having options
   * @param  {string}                                                    [options.searchPath=DEFAULT] An optional parameter to specify the schema search_path (Postgres only)
   * @param  {boolean|Error}                                             [options.rejectOnEmpty=false] Throws an error when no records found
   *
   * @see {@link Sequelize#query}
   *
   * @returns {Promise<Array<Model>>}
   */
  static findAll(options) {
    if (options !== undefined && !_.isPlainObject(options)) {
      throw new sequelizeErrors.QueryError('The argument passed to findAll must be an options object, use findByPk if you wish to pass a single primary key value');
    }

    if (options !== undefined && options.attributes) {
      if (!Array.isArray(options.attributes) && !_.isPlainObject(options.attributes)) {
        throw new sequelizeErrors.QueryError('The attributes option must be an array of column names or an object');
      }
    }

    this.warnOnInvalidOptions(options, Object.keys(this.rawAttributes));

    const tableNames = {};
    let originalOptions;

    tableNames[this.getTableName(options)] = true;
    options = Utils.cloneDeep(options);

    _.defaults(options, { hooks: true });

    // set rejectOnEmpty option, defaults to model options
    options.rejectOnEmpty = options.hasOwnProperty('rejectOnEmpty')
      ? options.rejectOnEmpty
      : this.options.rejectOnEmpty;

    return Promise.try(() => {
      this._injectScope(options);

      if (options.hooks) {
        return this.runHooks('beforeFind', options);
      }
    }).then(() => {
      this._conformOptions(options, this);
      this._expandIncludeAll(options);

      if (options.hooks) {
        return this.runHooks('beforeFindAfterExpandIncludeAll', options);
      }
    }).then(() => {
      options.originalAttributes = this._injectDependentVirtualAttributes(options.attributes);

      if (options.include) {
        options.hasJoin = true;

        this._validateIncludedElements(options, tableNames);

        // If we're not raw, we have to make sure we include the primary key for de-duplication
        if (
          options.attributes
          && !options.raw
          && this.primaryKeyAttribute
          && !options.attributes.includes(this.primaryKeyAttribute)
          && (!options.group || !options.hasSingleAssociation || options.hasMultiAssociation)
        ) {
          options.attributes = [this.primaryKeyAttribute].concat(options.attributes);
        }
      }

      if (!options.attributes) {
        options.attributes = Object.keys(this.rawAttributes);
        options.originalAttributes = this._injectDependentVirtualAttributes(options.attributes);
      }

      // whereCollection is used for non-primary key updates
      this.options.whereCollection = options.where || null;

      Utils.mapFinderOptions(options, this);

      options = this._paranoidClause(this, options);

      if (options.hooks) {
        return this.runHooks('beforeFindAfterOptions', options);
      }
    }).then(() => {
      originalOptions = Utils.cloneDeep(options);
      options.tableNames = Object.keys(tableNames);
      return this.QueryInterface.select(this, this.getTableName(options), options);
    }).tap(results => {
      if (options.hooks) {
        return this.runHooks('afterFind', results, options);
      }
    }).then(results => {

      //rejectOnEmpty mode
      if (_.isEmpty(results) && options.rejectOnEmpty) {
        if (typeof options.rejectOnEmpty === 'function') {
          throw new options.rejectOnEmpty();
        }
        if (typeof options.rejectOnEmpty === 'object') {
          throw options.rejectOnEmpty;
        }
        throw new sequelizeErrors.EmptyResultError();
      }

      return Model._findSeparate(results, originalOptions);
    });
  }

  static warnOnInvalidOptions(options, validColumnNames) {
    if (!_.isPlainObject(options)) {
      return;
    }

    // This list will quickly become dated, but failing to maintain this list just means
    // we won't throw a warning when we should. At least most common cases will forever be covered
    // so we stop throwing erroneous warnings when we shouldn't.
    const validQueryKeywords = ['where', 'attributes', 'paranoid', 'include', 'order', 'limit', 'offset',
      'transaction', 'lock', 'raw', 'logging', 'benchmark', 'having', 'searchPath', 'rejectOnEmpty', 'plain',
      'scope', 'group', 'through', 'defaults', 'distinct', 'primary', 'exception', 'type', 'hooks', 'force',
      'name'];

    const unrecognizedOptions = _.difference(Object.keys(options), validQueryKeywords);
    const unexpectedModelAttributes = _.intersection(unrecognizedOptions, validColumnNames);
    if (!options.where && unexpectedModelAttributes.length > 0) {
      logger.warn(`Model attributes (${unexpectedModelAttributes.join(', ')}) passed into finder method options of model ${this.name}, but the options.where object is empty. Did you forget to use options.where?`);
    }
  }

  static _injectDependentVirtualAttributes(attributes) {
    if (!this._hasVirtualAttributes) return attributes;
    if (!attributes || !Array.isArray(attributes)) return attributes;

    for (const attribute of attributes) {
      if (
        this._virtualAttributes.has(attribute)
        && this.rawAttributes[attribute].type.fields
      ) {
        attributes = attributes.concat(this.rawAttributes[attribute].type.fields);
      }
    }

    attributes = _.uniq(attributes);

    return attributes;
  }

  static _findSeparate(results, options) {
    if (!options.include || options.raw || !results) return Promise.resolve(results);

    const original = results;
    if (options.plain) results = [results];

    if (!results.length) return original;

    return Promise.map(options.include, include => {
      if (!include.separate) {
        return Model._findSeparate(
          results.reduce((memo, result) => {
            let associations = result.get(include.association.as);

            // Might be an empty belongsTo relation
            if (!associations) return memo;

            // Force array so we can concat no matter if it's 1:1 or :M
            if (!Array.isArray(associations)) associations = [associations];

            for (let i = 0, len = associations.length; i !== len; ++i) {
              memo.push(associations[i]);
            }
            return memo;
          }, []),
          Object.assign(
            {},
            _.omit(options, 'include', 'attributes', 'order', 'where', 'limit', 'offset', 'plain', 'scope'),
            {include: include.include || []}
          )
        );
      }

      return include.association.get(results, Object.assign(
        {},
        _.omit(options, ['include', 'attributes', 'originalAttributes', 'order', 'where', 'limit', 'offset', 'plain', 'group']),
        _.omit(include, ['parent', 'association', 'as', 'originalAttributes'])
      )).then(map => {
        for (const result of results) {
          result.set(
            include.association.as,
            map[result.get(include.association.sourceKey)],
            { raw: true }
          );
        }
      });
    }).return(original);
  }

  /**
   * Search for a single instance by its primary key._
   *
   * @param  {number|string|Buffer}      param The value of the desired instance's primary key.
   * @param  {Object}                    [options] find options
   * @param  {Transaction}               [options.transaction] Transaction to run query under
   * @param  {string}                    [options.searchPath=DEFAULT] An optional parameter to specify the schema search_path (Postgres only)
   *
   * @see {@link Model.findAll}           for a full explanation of options
   *
   * @returns {Promise<Model>}
   */
  static findByPk(param, options) {
    // return Promise resolved with null if no arguments are passed
    if ([null, undefined].includes(param)) {
      return Promise.resolve(null);
    }

    options = Utils.cloneDeep(options) || {};

    if (typeof param === 'number' || typeof param === 'string' || Buffer.isBuffer(param)) {
      options.where = {};
      options.where[this.primaryKeyAttribute] = param;
    } else {
      throw new Error(`Argument passed to findByPk is invalid: ${param}`);
    }

    // Bypass a possible overloaded findOne
    return this.findOne(options);
  }

  /**
   * Search for a single instance. This applies LIMIT 1, so the listener will always be called with a single instance.
   *
   * __Alias__: _find_
   *
   * @param  {Object}       [options] A hash of options to describe the scope of the search
   * @param  {Transaction}  [options.transaction] Transaction to run query under
   * @param  {string}       [options.searchPath=DEFAULT] An optional parameter to specify the schema search_path (Postgres only)
   *
   * @see {@link Model.findAll} for an explanation of options
   *
   * @returns {Promise<Model>}
   */
  static findOne(options) {
    if (options !== undefined && !_.isPlainObject(options)) {
      throw new Error('The argument passed to findOne must be an options object, use findByPk if you wish to pass a single primary key value');
    }
    options = Utils.cloneDeep(options);

    if (options.limit === undefined) {
      const uniqueSingleColumns = _.chain(this.uniqueKeys).values().filter(c => c.fields.length === 1).map('column').value();

      // Don't add limit if querying directly on the pk or a unique column
      if (!options.where || !_.some(options.where, (value, key) =>
        (key === this.primaryKeyAttribute || uniqueSingleColumns.includes(key)) &&
          (Utils.isPrimitive(value) || Buffer.isBuffer(value))
      )) {
        options.limit = 1;
      }
    }

    // Bypass a possible overloaded findAll.
    return this.findAll(_.defaults(options, {
      plain: true
    }));
  }

  /**
   * Run an aggregation method on the specified field
   *
   * @param {string}          attribute The attribute to aggregate over. Can be a field name or *
   * @param {string}          aggregateFunction The function to use for aggregation, e.g. sum, max etc.
   * @param {Object}          [options] Query options. See sequelize.query for full options
   * @param {Object}          [options.where] A hash of search attributes.
   * @param {Function}        [options.logging=false] A function that gets executed while running the query to log the sql.
   * @param {boolean}         [options.benchmark=false] Pass query execution time in milliseconds as second argument to logging function (options.logging).
   * @param {DataTypes|string} [options.dataType] The type of the result. If `field` is a field in this Model, the default will be the type of that field, otherwise defaults to float.
   * @param {boolean}         [options.distinct] Applies DISTINCT to the field being aggregated over
   * @param {Transaction}     [options.transaction] Transaction to run query under
   * @param {boolean}         [options.plain] When `true`, the first returned value of `aggregateFunction` is cast to `dataType` and returned. If additional attributes are specified, along with `group` clauses, set `plain` to `false` to return all values of all returned rows.  Defaults to `true`
   *
   * @returns {Promise<DataTypes|Object>} Returns the aggregate result cast to `options.dataType`, unless `options.plain` is false, in which case the complete data result is returned.
   */
  static aggregate(attribute, aggregateFunction, options) {
    options = Utils.cloneDeep(options);

    this._injectScope(options);
    this._conformOptions(options, this);

    if (options.include) {
      this._expandIncludeAll(options);
      this._validateIncludedElements(options);
    }

    const attrOptions = this.rawAttributes[attribute];
    const field = attrOptions && attrOptions.field || attribute;
    let aggregateColumn = this.sequelize.col(field);

    if (options.distinct) {
      aggregateColumn = this.sequelize.fn('DISTINCT', aggregateColumn);
    }

    options.attributes = _.intersection(options.attributes, options.group);
    options.attributes.push([this.sequelize.fn(aggregateFunction, aggregateColumn), aggregateFunction]);

    if (!options.dataType) {
      if (attrOptions) {
        options.dataType = attrOptions.type;
      } else {
        // Use FLOAT as fallback
        options.dataType = new DataTypes.FLOAT();
      }
    } else {
      options.dataType = this.sequelize.normalizeDataType(options.dataType);
    }

    Utils.mapOptionFieldNames(options, this);
    options = this._paranoidClause(this, options);

    return this.QueryInterface.rawSelect(this.getTableName(options), options, aggregateFunction, this).then( value => {
      if (value === null) {
        return 0;
      }
      return value;
    });;
  }

  /**
   * Count the number of records matching the provided where clause.
   *
   * If you provide an `include` option, the number of matching associations will be counted instead.
   *
   * @param {Object}        [options] options
   * @param {Object}        [options.where] A hash of search attributes.
   * @param {Object}        [options.include] Include options. See `find` for details
   * @param {boolean}       [options.paranoid=true] Set `true` to count only non-deleted records. Can be used on models with `paranoid` enabled
   * @param {boolean}       [options.distinct] Apply COUNT(DISTINCT(col)) on primary key or on options.col.
   * @param {string}        [options.col] Column on which COUNT() should be applied
   * @param {Array}         [options.attributes] Used in conjunction with `group`
   * @param {Array}         [options.group] For creating complex counts. Will return multiple rows as needed.
   * @param {Transaction}   [options.transaction] Transaction to run query under
   * @param {Function}      [options.logging=false] A function that gets executed while running the query to log the sql.
   * @param {boolean}       [options.benchmark=false] Pass query execution time in milliseconds as second argument to logging function (options.logging).
   * @param {string}        [options.searchPath=DEFAULT] An optional parameter to specify the schema search_path (Postgres only)
   *
   * @returns {Promise<number>}
   */
  static count(options) {
    return Promise.try(() => {
      options = _.defaults(Utils.cloneDeep(options), { hooks: true });
      if (options.hooks) {
        return this.runHooks('beforeCount', options);
      }
    }).then(() => {
      let col = options.col || '*';
      if (options.include) {
        col = `${this.name}.${options.col || this.primaryKeyField}`;
      }

      options.plain = !options.group;
      options.dataType = new DataTypes.INTEGER();
      options.includeIgnoreAttributes = false;

      // No limit, offset or order for the options max be given to count()
      // Set them to null to prevent scopes setting those values
      options.limit = null;
      options.offset = null;
      options.order = null;

      return this.aggregate(col, 'count', options);
    });
  }

  /**
   * Find all the rows matching your query, within a specified offset / limit, and get the total number of rows matching your query. This is very useful for paging
   *
   * @example
   * Model.findAndCountAll({
   *   where: ...,
   *   limit: 12,
   *   offset: 12
   * }).then(result => {
   *   ...
   * })
   *
   * # In the above example, `result.rows` will contain rows 13 through 24, while `result.count` will return the total number of rows that matched your query.
   *
   * # When you add includes, only those which are required (either because they have a where clause, or because `required` is explicitly set to true on the include) will be added to the count part.
   *
   * # Suppose you want to find all users who have a profile attached:
   *
   * User.findAndCountAll({
   *   include: [
   *      { model: Profile, required: true}
   *   ],
   *   limit 3
   * });
   *
   * # Because the include for `Profile` has `required` set it will result in an inner join, and only the users who have a profile will be counted. If we remove `required` from the include, both users with and without profiles will be counted
   *
   * @param {Object} [options] See findAll options
   *
   * @see {@link Model.findAll} for a specification of find and query options
   * @see {@link Model.count} for a specification of count options
   *
   * @returns {Promise<{count: number, rows: Model[]}>}
   */
  static findAndCountAll(options) {
    if (options !== undefined && !_.isPlainObject(options)) {
      throw new Error('The argument passed to findAndCountAll must be an options object, use findByPk if you wish to pass a single primary key value');
    }

    const countOptions = Utils.cloneDeep(options);

    if (countOptions.attributes) {
      countOptions.attributes = undefined;
    }

    return Promise.all([
      this.count(countOptions),
      this.findAll(options)
    ])
      .then(([count, rows]) => ({
        count,
        rows: count === 0 ? [] : rows
      }));
  }

  /**
   * Find the maximum value of field
   *
   * @param {string} field attribute / field name
   * @param {Object} [options] See aggregate
   *
   * @see {@link Model.aggregate} for options
   *
   * @returns {Promise<*>}
   */
  static max(field, options) {
    return this.aggregate(field, 'max', options);
  }

  /**
   * Find the minimum value of field
   *
   * @param {string} field attribute / field name
   * @param {Object} [options] See aggregate
   *
   * @see {@link Model.aggregate} for options
   *
   * @returns {Promise<*>}
   */
  static min(field, options) {
    return this.aggregate(field, 'min', options);
  }

  /**
   * Find the sum of field
   *
   * @param {string} field attribute / field name
   * @param {Object} [options] See aggregate
   *
   * @see {@link Model.aggregate} for options
   *
   * @returns {Promise<number>}
   */
  static sum(field, options) {
    return this.aggregate(field, 'sum', options);
  }

  /**
   * Builds a new model instance.
   *
   * @param {Object|Array} values An object of key value pairs or an array of such. If an array, the function will return an array of instances.
   * @param {Object}  [options] Instance build options
   * @param {boolean} [options.raw=false] If set to true, values will ignore field and virtual setters.
   * @param {boolean} [options.isNewRecord=true] Is this new record
   * @param {Array}   [options.include] an array of include options - Used to build prefetched/included model instances. See `set`
   *
   * @returns {Model|Array<Model>}
   */
  static build(values, options) { // testhint options:none
    if (Array.isArray(values)) {
      return this.bulkBuild(values, options);
    }

    return new this(values, options);
  }

  static bulkBuild(valueSets, options) { // testhint options:none
    options = Object.assign({
      isNewRecord: true
    }, options || {});

    if (!options.includeValidated) {
      this._conformOptions(options, this);
      if (options.include) {
        this._expandIncludeAll(options);
        this._validateIncludedElements(options);
      }
    }

    if (options.attributes) {
      options.attributes = options.attributes.map(attribute => Array.isArray(attribute) ? attribute[1] : attribute);
    }

    return valueSets.map(values => this.build(values, options));
  }

  /**
   * Builds a new model instance and calls save on it.

   * @see {@link Model.build}
   * @see {@link Model.save}
   *
   * @param {Object}        values hash of data values to create new record with
   * @param {Object}        [options] build and query options
   * @param {boolean}       [options.raw=false] If set to true, values will ignore field and virtual setters.
   * @param {boolean}       [options.isNewRecord=true] Is this new record
   * @param {Array}         [options.include] an array of include options - Used to build prefetched/included model instances. See `set`
   * @param {Array}         [options.fields] If set, only columns matching those in fields will be saved
   * @param {string[]}      [options.fields] An optional array of strings, representing database columns. If fields is provided, only those columns will be validated and saved.
   * @param {boolean}       [options.silent=false] If true, the updatedAt timestamp will not be updated.
   * @param {boolean}       [options.validate=true] If false, validations won't be run.
   * @param {boolean}       [options.hooks=true] Run before and after create / update + validate hooks
   * @param {Function}      [options.logging=false] A function that gets executed while running the query to log the sql.
   * @param {boolean}       [options.benchmark=false] Pass query execution time in milliseconds as second argument to logging function (options.logging).
   * @param {Transaction}   [options.transaction] Transaction to run query under
   * @param {string}        [options.searchPath=DEFAULT] An optional parameter to specify the schema search_path (Postgres only)
   * @param {boolean}       [options.returning=true] Return the affected rows (only for postgres)
   *
   * @returns {Promise<Model>}
   *
   */
  static create(values, options) {
    options = Utils.cloneDeep(options || {});

    return this.build(values, {
      isNewRecord: true,
      attributes: options.fields,
      include: options.include,
      raw: options.raw,
      silent: options.silent
    }).save(options);
  }

  /**
   * Find a row that matches the query, or build (but don't save) the row if none is found.
   * The successful result of the promise will be (instance, built)
   *
   * @param {Object}   options find options
   * @param {Object}   options.where A hash of search attributes.
   * @param {Object}   [options.defaults] Default values to use if building a new instance
   * @param {Object}   [options.transaction] Transaction to run query under
   *
   * @returns {Promise<Model,boolean>}
   */
  static findOrBuild(options) {
    if (!options || !options.where || arguments.length > 1) {
      throw new Error(
        'Missing where attribute in the options parameter passed to findOrBuild. ' +
        'Please note that the API has changed, and is now options only (an object with where, defaults keys, transaction etc.)'
      );
    }

    let values;

    return this.findOne(options).then(instance => {
      if (instance === null) {
        values = _.clone(options.defaults) || {};
        if (_.isPlainObject(options.where)) {
          values = Utils.defaults(values, options.where);
        }

        instance = this.build(values, options);

        return Promise.resolve([instance, true]);
      }

      return Promise.resolve([instance, false]);
    });
  }

  /**
   * Find a row that matches the query, or build and save the row if none is found
   * The successful result of the promise will be (instance, created)
   *
   * If no transaction is passed in the `options` object, a new transaction will be created internally, to prevent the race condition where a matching row is created by another connection after the find but before the insert call.
   * However, it is not always possible to handle this case in SQLite, specifically if one transaction inserts and another tries to select before the first one has committed. In this case, an instance of sequelize. TimeoutError will be thrown instead.
   * If a transaction is created, a savepoint will be created instead, and any unique constraint violation will be handled internally.
   *
   * @see {@link Model.findAll} for a full specification of find and options
   *
   * @param {Object}      options find and create options
   * @param {Object}      options.where where A hash of search attributes.
   * @param {Object}      [options.defaults] Default values to use if creating a new instance
   * @param {Transaction} [options.transaction] Transaction to run query under
   *
   * @returns {Promise<Model,boolean>}
   */
  static findOrCreate(options) {
    if (!options || !options.where || arguments.length > 1) {
      throw new Error(
        'Missing where attribute in the options parameter passed to findOrCreate. '+
        'Please note that the API has changed, and is now options only (an object with where, defaults keys, transaction etc.)'
      );
    }

    options = Object.assign({}, options);

    if (options.defaults) {
      const defaults = Object.keys(options.defaults);
      const unknownDefaults = defaults.filter(name => !this.rawAttributes[name]);

      if (unknownDefaults.length) {
        logger.warn(`Unknown attributes (${unknownDefaults}) passed to defaults option of findOrCreate`);
      }
    }

    if (options.transaction === undefined && this.sequelize.constructor._cls) {
      const t = this.sequelize.constructor._cls.get('transaction');
      if (t) {
        options.transaction = t;
      }
    }

    const internalTransaction = !options.transaction;
    let values;
    let transaction;

    // Create a transaction or a savepoint, depending on whether a transaction was passed in
    return this.sequelize.transaction(options).then(t => {
      transaction = t;
      options.transaction = t;

      return this.findOne(Utils.defaults({transaction}, options));
    }).then(instance => {
      if (instance !== null) {
        return [instance, false];
      }

      values = _.clone(options.defaults) || {};
      if (_.isPlainObject(options.where)) {
        values = Utils.defaults(values, options.where);
      }

      options.exception = true;

      return this.create(values, options).then(instance => {
        if (instance.get(this.primaryKeyAttribute, { raw: true }) === null) {
          // If the query returned an empty result for the primary key, we know that this was actually a unique constraint violation
          throw new sequelizeErrors.UniqueConstraintError();
        }

        return [instance, true];
      }).catch(sequelizeErrors.UniqueConstraintError, err => {
        const flattenedWhere = Utils.flattenObjectDeep(options.where);
        const flattenedWhereKeys = Object.keys(flattenedWhere).map(name => _.last(name.split('.')));
        const whereFields = flattenedWhereKeys.map(name => _.get(this.rawAttributes, `${name}.field`, name));
        const defaultFields = options.defaults && Object.keys(options.defaults)
          .filter(name => this.rawAttributes[name])
          .map(name => this.rawAttributes[name].field || name);

        if (defaultFields) {
          if (!_.intersection(Object.keys(err.fields), whereFields).length && _.intersection(Object.keys(err.fields), defaultFields).length) {
            throw err;
          }
        }

        if (_.intersection(Object.keys(err.fields), whereFields).length) {
          _.each(err.fields, (value, key) => {
            const name = this.fieldRawAttributesMap[key].fieldName;
            if (value.toString() !== options.where[name].toString()) {
              throw new Error(`${this.name}#findOrCreate: value used for ${name} was not equal for both the find and the create calls, '${options.where[name]}' vs '${value}'`);
            }
          });
        }

        // Someone must have created a matching instance inside the same transaction since we last did a find. Let's find it!
        return this.findOne(Utils.defaults({
          transaction: internalTransaction ? null : transaction
        }, options)).then(instance => {
          // Sanity check, ideally we caught this at the defaultFeilds/err.fields check
          // But if we didn't and instance is null, we will throw
          if (instance === null) throw err;
          return [instance, false];
        });
      });
    }).finally(() => {
      if (internalTransaction && transaction) {
        // If we created a transaction internally (and not just a savepoint), we should clean it up
        return transaction.commit();
      }
    });
  }

  /**
   * A more performant findOrCreate that will not work under a transaction (at least not in postgres)
   * Will execute a find call, if empty then attempt to create, if unique constraint then attempt to find again
   *
   * @see {@link Model.findAll} for a full specification of find and options
   *
   * @param {Object} options find options
   * @param {Object} options.where A hash of search attributes.
   * @param {Object} [options.defaults] Default values to use if creating a new instance
   *
   * @returns {Promise<Model,boolean>}
   */
  static findCreateFind(options) {
    if (!options || !options.where) {
      throw new Error(
        'Missing where attribute in the options parameter passed to findCreateFind.'
      );
    }

    let values = _.clone(options.defaults) || {};
    if (_.isPlainObject(options.where)) {
      values = Utils.defaults(values, options.where);
    }


    return this.findOne(options).then(result => {
      if (result) return [result, false];

      return this.create(values, options)
        .then(result => [result, true])
        .catch(sequelizeErrors.UniqueConstraintError, () => this.findOne(options).then(result => [result, false]));
    });
  }

  /**
   * Insert or update a single row. An update will be executed if a row which matches the supplied values on either the primary key or a unique key is found. Note that the unique index must be defined in your sequelize model and not just in the table. Otherwise you may experience a unique constraint violation, because sequelize fails to identify the row that should be updated.
   *
   * **Implementation details:**
   *
   * * MySQL - Implemented as a single query `INSERT values ON DUPLICATE KEY UPDATE values`
   * * PostgreSQL - Implemented as a temporary function with exception handling: INSERT EXCEPTION WHEN unique_constraint UPDATE
   * * SQLite - Implemented as two queries `INSERT; UPDATE`. This means that the update is executed regardless of whether the row already existed or not
   * * MSSQL - Implemented as a single query using `MERGE` and `WHEN (NOT) MATCHED THEN`
   * **Note** that SQLite returns undefined for created, no matter if the row was created or updated. This is because SQLite always runs INSERT OR IGNORE + UPDATE, in a single query, so there is no way to know whether the row was inserted or not.
   *
   * @param  {Object}       values hash of values to upsert
   * @param  {Object}       [options] upsert options
   * @param  {boolean}      [options.validate=true] Run validations before the row is inserted
   * @param  {Array}        [options.fields=Object.keys(this.attributes)] The fields to insert / update. Defaults to all changed fields
   * @param  {boolean}      [options.hooks=true]  Run before / after upsert hooks?
   * @param  {boolean}      [options.returning=false] Append RETURNING * to get back auto generated values (Postgres only)
   * @param  {Transaction}  [options.transaction] Transaction to run query under
   * @param  {Function}     [options.logging=false] A function that gets executed while running the query to log the sql.
   * @param  {boolean}      [options.benchmark=false] Pass query execution time in milliseconds as second argument to logging function (options.logging).
   * @param  {string}       [options.searchPath=DEFAULT] An optional parameter to specify the schema search_path (Postgres only)
   *
   * @returns {Promise<boolean>} Returns a boolean indicating whether the row was created or updated. For Postgres/MSSQL with (options.returning=true), it returns record and created boolean with signature `<Model, created>`.
   */
  static upsert(values, options) {
    options = Object.assign({
      hooks: true,
      returning: false,
      validate: true
    }, Utils.cloneDeep(options || {}));

    options.model = this;

    const createdAtAttr = this._timestampAttributes.createdAt;
    const updatedAtAttr = this._timestampAttributes.updatedAt;
    const hasPrimary = this.primaryKeyField in values || this.primaryKeyAttribute in values;
    const instance = this.build(values);

    if (!options.fields) {
      options.fields = Object.keys(instance._changed);
    }

    return Promise.try(() => {
      if (options.validate) {
        return instance.validate(options);
      }
    }).then(() => {
      // Map field names
      const updatedDataValues = _.pick(instance.dataValues, Object.keys(instance._changed));
      const insertValues = Utils.mapValueFieldNames(instance.dataValues, Object.keys(instance.rawAttributes), this);
      const updateValues = Utils.mapValueFieldNames(updatedDataValues, options.fields, this);
      const now = Utils.now(this.sequelize.options.dialect);

      // Attach createdAt
      if (createdAtAttr && !updateValues[createdAtAttr]) {
        const field = this.rawAttributes[createdAtAttr].field || createdAtAttr;
        insertValues[field] = this._getDefaultTimestamp(createdAtAttr) || now;
      }
      if (updatedAtAttr && !insertValues[updatedAtAttr]) {
        const field = this.rawAttributes[updatedAtAttr].field || updatedAtAttr;
        insertValues[field] = updateValues[field] = this._getDefaultTimestamp(updatedAtAttr) || now;
      }

      // Build adds a null value for the primary key, if none was given by the user.
      // We need to remove that because of some Postgres technicalities.
      if (!hasPrimary && this.primaryKeyAttribute && !this.rawAttributes[this.primaryKeyAttribute].defaultValue) {
        delete insertValues[this.primaryKeyField];
        delete updateValues[this.primaryKeyField];
      }

      return Promise.try(() => {
        if (options.hooks) {
          return this.runHooks('beforeUpsert', values, options);
        }
      })
        .then(() => {
          return this.QueryInterface.upsert(this.getTableName(options), insertValues, updateValues, instance.where(), this, options);
        })
        .then(([created, primaryKey]) => {
          if (options.returning === true && primaryKey) {
            return this.findByPk(primaryKey, options).then(record => [record, created]);
          }

          return created;
        })
        .tap(result => {
          if (options.hooks) {
            return this.runHooks('afterUpsert', result, options);
          }
        });
    });
  }

  /**
   * Create and insert multiple instances in bulk.
   *
   * The success handler is passed an array of instances, but please notice that these may not completely represent the state of the rows in the DB. This is because MySQL
   * and SQLite do not make it easy to obtain back automatically generated IDs and other default values in a way that can be mapped to multiple records.
   * To obtain Instances for the newly created values, you will need to query for them again.
   *
   * If validation fails, the promise is rejected with an array-like [AggregateError](http://bluebirdjs.com/docs/api/aggregateerror.html)
   *
   * @param  {Array}        records                          List of objects (key/value pairs) to create instances from
   * @param  {Object}       [options]                        Bulk create options
   * @param  {Array}        [options.fields]                 Fields to insert (defaults to all fields)
   * @param  {boolean}      [options.validate=false]         Should each row be subject to validation before it is inserted. The whole insert will fail if one row fails validation
   * @param  {boolean}      [options.hooks=true]             Run before / after bulk create hooks?
   * @param  {boolean}      [options.individualHooks=false]  Run before / after create hooks for each individual Instance? BulkCreate hooks will still be run if options.hooks is true.
   * @param  {boolean}      [options.ignoreDuplicates=false] Ignore duplicate values for primary keys? (not supported by postgres < 9.5)
   * @param  {Array}        [options.updateOnDuplicate]      Fields to update if row key already exists (on duplicate key update)? (only supported by mysql). By default, all fields are updated.
   * @param  {Transaction}  [options.transaction]            Transaction to run query under
   * @param  {Function}     [options.logging=false]          A function that gets executed while running the query to log the sql.
   * @param  {boolean}      [options.benchmark=false]        Pass query execution time in milliseconds as second argument to logging function (options.logging).
   * @param  {boolean}      [options.returning=false]        Append RETURNING * to get back auto generated values (Postgres only)
   * @param  {string}       [options.searchPath=DEFAULT]     An optional parameter to specify the schema search_path (Postgres only)
   *
   * @returns {Promise<Array<Model>>}
   */
  static bulkCreate(records, options = {}) {
    if (!records.length) {
      return Promise.resolve([]);
    }

    options = Object.assign({
      validate: false,
      hooks: true,
      individualHooks: false,
      ignoreDuplicates: false
    }, options);

    options.fields = options.fields || Object.keys(this.rawAttributes);

    const dialect = this.sequelize.options.dialect;

    if (options.ignoreDuplicates && ['mssql'].includes(dialect)) {
      return Promise.reject(new Error(`${dialect} does not support the ignoreDuplicates option.`));
    }
    if (options.updateOnDuplicate && dialect !== 'mysql') {
      return Promise.reject(new Error(`${dialect} does not support the updateOnDuplicate option.`));
    }

    if (options.updateOnDuplicate !== undefined) {
      if (Array.isArray(options.updateOnDuplicate) && options.updateOnDuplicate.length) {
        options.updateOnDuplicate = _.intersection(
          _.without(Object.keys(this.tableAttributes), this._timestampAttributes.createdAt),
          options.updateOnDuplicate
        );
      } else {
        return Promise.reject(new Error('updateOnDuplicate option only supports non-empty array.'));
      }
    }

    options.model = this;

    const createdAtAttr = this._timestampAttributes.createdAt;
    const updatedAtAttr = this._timestampAttributes.updatedAt;
    const now = Utils.now(this.sequelize.options.dialect);

    let instances = records.map(values => this.build(values, {isNewRecord: true}));

    return Promise.try(() => {
      // Run before hook
      if (options.hooks) {
        return this.runHooks('beforeBulkCreate', instances, options);
      }
    }).then(() => {
      // Validate
      if (options.validate) {
        const errors = new Promise.AggregateError();
        const validateOptions = _.clone(options);
        validateOptions.hooks = options.individualHooks;

        return Promise.map(instances, instance =>
          instance.validate(validateOptions).catch(err => {
            errors.push(new sequelizeErrors.BulkRecordError(err, instance));
          })
        ).then(() => {
          delete options.skip;
          if (errors.length) {
            throw errors;
          }
        });
      }
    }).then(() => {
      if (options.individualHooks) {
        // Create each instance individually
        return Promise.map(instances, instance => {
          const individualOptions = _.clone(options);
          delete individualOptions.fields;
          delete individualOptions.individualHooks;
          delete individualOptions.ignoreDuplicates;
          individualOptions.validate = false;
          individualOptions.hooks = true;

          return instance.save(individualOptions);
        }).then(_instances => {
          instances = _instances;
        });
      }
      // Create all in one query
      // Recreate records from instances to represent any changes made in hooks or validation
      records = instances.map(instance => {
        const values = instance.dataValues;

        // set createdAt/updatedAt attributes
        if (createdAtAttr && !values[createdAtAttr]) {
          values[createdAtAttr] = now;
          !options.fields.includes(createdAtAttr) && options.fields.push(createdAtAttr);
        }
        if (updatedAtAttr && !values[updatedAtAttr]) {
          values[updatedAtAttr] = now;
          !options.fields.includes(updatedAtAttr) && options.fields.push(updatedAtAttr);
        }

        instance.dataValues = Utils.mapValueFieldNames(values, options.fields, this);

        const out = Object.assign({}, instance.dataValues);
        for (const key of this._virtualAttributes) {
          delete out[key];
        }
        return out;
      });

      // Map attributes to fields for serial identification
      const fieldMappedAttributes = {};
      for (const attr in this.tableAttributes) {
        fieldMappedAttributes[this.rawAttributes[attr].field || attr] = this.rawAttributes[attr];
      }

      // Map updateOnDuplicate attributes to fields
      if (options.updateOnDuplicate) {
        options.updateOnDuplicate = options.updateOnDuplicate.map(attr => this.rawAttributes[attr].field || attr);
      }

      return this.QueryInterface.bulkInsert(this.getTableName(options), records, options, fieldMappedAttributes).then(results => {
        if (Array.isArray(results)) {
          results.forEach((result, i) => {
            if (instances[i] && !instances[i].get(this.primaryKeyAttribute)) {
              instances[i].dataValues[this.primaryKeyField] = result[this.primaryKeyField];
            }
          });
        }
        return results;
      });
    }).then(() => {
      // map fields back to attributes
      instances.forEach(instance => {
        for (const attr in this.rawAttributes) {
          if (this.rawAttributes[attr].field &&
              instance.dataValues[this.rawAttributes[attr].field] !== undefined &&
              this.rawAttributes[attr].field !== attr
          ) {
            instance.dataValues[attr] = instance.dataValues[this.rawAttributes[attr].field];
            delete instance.dataValues[this.rawAttributes[attr].field];
          }
          instance._previousDataValues[attr] = instance.dataValues[attr];
          instance.changed(attr, false);
        }
        instance.isNewRecord = false;
      });

      // Run after hook
      if (options.hooks) {
        return this.runHooks('afterBulkCreate', instances, options);
      }
    }).then(() => instances);
  }

  /**
   * Truncate all instances of the model. This is a convenient method for Model.destroy({ truncate: true }).
   *
   * @param {Object}           [options] The options passed to Model.destroy in addition to truncate
   * @param {boolean|Function} [options.cascade = false] Truncates all tables that have foreign-key references to the named table, or to any tables added to the group due to CASCADE.
   * @param {boolean}          [options.restartIdentity=false] Automatically restart sequences owned by columns of the truncated table.
   * @param {Transaction}      [options.transaction] Transaction to run query under
   * @param {boolean|Function} [options.logging] A function that logs sql queries, or false for no logging
   * @param {boolean}          [options.benchmark=false] Pass query execution time in milliseconds as second argument to logging function (options.logging).
   * @param {string}           [options.searchPath=DEFAULT] An optional parameter to specify the schema search_path (Postgres only)
   *
   * @returns {Promise}
   *
   * @see {@link Model.destroy} for more information
   */
  static truncate(options) {
    options = Utils.cloneDeep(options) || {};
    options.truncate = true;
    return this.destroy(options);
  }

  /**
   * Delete multiple instances, or set their deletedAt timestamp to the current time if `paranoid` is enabled.
   *
   * @param  {Object}       options                         destroy options
   * @param  {Object}       [options.where]                 Filter the destroy
   * @param  {boolean}      [options.hooks=true]            Run before / after bulk destroy hooks?
   * @param  {boolean}      [options.individualHooks=false] If set to true, destroy will SELECT all records matching the where parameter and will execute before / after destroy hooks on each row
   * @param  {number}       [options.limit]                 How many rows to delete
   * @param  {boolean}      [options.force=false]           Delete instead of setting deletedAt to current timestamp (only applicable if `paranoid` is enabled)
   * @param  {boolean}      [options.truncate=false]        If set to true, dialects that support it will use TRUNCATE instead of DELETE FROM. If a table is truncated the where and limit options are ignored
   * @param  {boolean}      [options.cascade=false]         Only used in conjunction with TRUNCATE. Truncates  all tables that have foreign-key references to the named table, or to any tables added to the group due to CASCADE.
   * @param  {boolean}      [options.restartIdentity=false] Only used in conjunction with TRUNCATE. Automatically restart sequences owned by columns of the truncated table.
   * @param  {Transaction}  [options.transaction] Transaction to run query under
   * @param  {Function}     [options.logging=false]         A function that gets executed while running the query to log the sql.
   * @param  {boolean}      [options.benchmark=false]       Pass query execution time in milliseconds as second argument to logging function (options.logging).
   *
   * @returns {Promise<number>} The number of destroyed rows
   */
  static destroy(options) {
    options = Utils.cloneDeep(options);

    this._injectScope(options);

    if (!options || !(options.where || options.truncate)) {
      throw new Error('Missing where or truncate attribute in the options parameter of model.destroy.');
    }

    if (!options.truncate && !_.isPlainObject(options.where) && !Array.isArray(options.where) && !(options.where instanceof Utils.SequelizeMethod)) {
      throw new Error('Expected plain object, array or sequelize method in the options.where parameter of model.destroy.');
    }

    options = _.defaults(options, {
      hooks: true,
      individualHooks: false,
      force: false,
      cascade: false,
      restartIdentity: false
    });

    options.type = QueryTypes.BULKDELETE;

    Utils.mapOptionFieldNames(options, this);
    options.model = this;

    let instances;

    return Promise.try(() => {
      // Run before hook
      if (options.hooks) {
        return this.runHooks('beforeBulkDestroy', options);
      }
    }).then(() => {
      // Get daos and run beforeDestroy hook on each record individually
      if (options.individualHooks) {
        return this.findAll({where: options.where, transaction: options.transaction, logging: options.logging, benchmark: options.benchmark})
          .map(instance => this.runHooks('beforeDestroy', instance, options).then(() => instance))
          .then(_instances => {
            instances = _instances;
          });
      }
    }).then(() => {
      // Run delete query (or update if paranoid)
      if (this._timestampAttributes.deletedAt && !options.force) {
        // Set query type appropriately when running soft delete
        options.type = QueryTypes.BULKUPDATE;

        const attrValueHash = {};
        const deletedAtAttribute = this.rawAttributes[this._timestampAttributes.deletedAt];
        const field = this.rawAttributes[this._timestampAttributes.deletedAt].field;
        const where = {};

        where[field] = deletedAtAttribute.hasOwnProperty('defaultValue') ? deletedAtAttribute.defaultValue : null;

        attrValueHash[field] = Utils.now(this.sequelize.options.dialect);
        return this.QueryInterface.bulkUpdate(this.getTableName(options), attrValueHash, Object.assign(where, options.where), options, this.rawAttributes);
      }
      return this.QueryInterface.bulkDelete(this.getTableName(options), options.where, options, this);
    }).tap(() => {
      // Run afterDestroy hook on each record individually
      if (options.individualHooks) {
        return Promise.map(instances, instance => this.runHooks('afterDestroy', instance, options));
      }
    }).tap(() => {
      // Run after hook
      if (options.hooks) {
        return this.runHooks('afterBulkDestroy', options);
      }
    });
  }

  /**
   * Restore multiple instances if `paranoid` is enabled.
   *
   * @param  {Object}       options                         restore options
   * @param  {Object}       [options.where]                 Filter the restore
   * @param  {boolean}      [options.hooks=true]            Run before / after bulk restore hooks?
   * @param  {boolean}      [options.individualHooks=false] If set to true, restore will find all records within the where parameter and will execute before / after bulkRestore hooks on each row
   * @param  {number}       [options.limit]                 How many rows to undelete (only for mysql)
   * @param  {Function}     [options.logging=false]         A function that gets executed while running the query to log the sql.
   * @param  {boolean}      [options.benchmark=false]       Pass query execution time in milliseconds as second argument to logging function (options.logging).
   * @param  {Transaction}  [options.transaction]           Transaction to run query under
   *
   * @returns {Promise}
   */
  static restore(options) {
    if (!this._timestampAttributes.deletedAt) throw new Error('Model is not paranoid');

    options = Object.assign({
      hooks: true,
      individualHooks: false
    }, options || {});

    options.type = QueryTypes.RAW;
    options.model = this;

    let instances;

    Utils.mapOptionFieldNames(options, this);

    return Promise.try(() => {
      // Run before hook
      if (options.hooks) {
        return this.runHooks('beforeBulkRestore', options);
      }
    }).then(() => {
      // Get daos and run beforeRestore hook on each record individually
      if (options.individualHooks) {
        return this.findAll({where: options.where, transaction: options.transaction, logging: options.logging, benchmark: options.benchmark, paranoid: false})
          .map(instance => this.runHooks('beforeRestore', instance, options).then(() => instance))
          .then(_instances => {
            instances = _instances;
          });
      }
    }).then(() => {
      // Run undelete query
      const attrValueHash = {};
      const deletedAtCol = this._timestampAttributes.deletedAt;
      const deletedAtAttribute = this.rawAttributes[deletedAtCol];
      const deletedAtDefaultValue = deletedAtAttribute.hasOwnProperty('defaultValue') ? deletedAtAttribute.defaultValue : null;

      attrValueHash[deletedAtAttribute.field || deletedAtCol] = deletedAtDefaultValue;
      options.omitNull = false;
      return this.QueryInterface.bulkUpdate(this.getTableName(options), attrValueHash, options.where, options, this.rawAttributes);
    }).tap(() => {
      // Run afterDestroy hook on each record individually
      if (options.individualHooks) {
        return Promise.map(instances, instance => this.runHooks('afterRestore', instance, options));
      }
    }).tap(() => {
      // Run after hook
      if (options.hooks) {
        return this.runHooks('afterBulkRestore', options);
      }
    });
  }

  /**
   * Update multiple instances that match the where options.
   *
   * @param  {Object}       values                          hash of values to update
   * @param  {Object}       options                         update options
   * @param  {Object}       options.where                   Options to describe the scope of the search.
   * @param  {boolean}      [options.paranoid=true]         If true, only non-deleted records will be updated. If false, both deleted and non-deleted records will be updated. Only applies if `options.paranoid` is true for the model.
   * @param  {Array}        [options.fields]                Fields to update (defaults to all fields)
   * @param  {boolean}      [options.validate=true]         Should each row be subject to validation before it is inserted. The whole insert will fail if one row fails validation
   * @param  {boolean}      [options.hooks=true]            Run before / after bulk update hooks?
   * @param  {boolean}      [options.sideEffects=true]      Whether or not to update the side effects of any virtual setters.
   * @param  {boolean}      [options.individualHooks=false] Run before / after update hooks?. If true, this will execute a SELECT followed by individual UPDATEs. A select is needed, because the row data needs to be passed to the hooks
   * @param  {boolean}      [options.returning=false]       Return the affected rows (only for postgres)
   * @param  {number}       [options.limit]                 How many rows to update (only for mysql and mariadb, implemented as TOP(n) for MSSQL; for sqlite it is supported only when rowid is present)
   * @param  {Function}     [options.logging=false]         A function that gets executed while running the query to log the sql.
   * @param  {boolean}      [options.benchmark=false]       Pass query execution time in milliseconds as second argument to logging function (options.logging).
   * @param  {Transaction}  [options.transaction]           Transaction to run query under
   * @param  {boolean}      [options.silent=false]          If true, the updatedAt timestamp will not be updated.
   *
   * @returns {Promise<Array<number,number>>}  The promise returns an array with one or two elements. The first element is always the number
   * of affected rows, while the second element is the actual affected rows (only supported in postgres with `options.returning` true.)
   *
   */
  static update(values, options) {
    options = Utils.cloneDeep(options);

    this._injectScope(options);
    this._optionsMustContainWhere(options);

    options = this._paranoidClause(this, _.defaults(options, {
      validate: true,
      hooks: true,
      individualHooks: false,
      returning: false,
      force: false,
      sideEffects: true
    }));

    options.type = QueryTypes.BULKUPDATE;

    // Clone values so it doesn't get modified for caller scope and ignore undefined values
    values = _.omitBy(values, value => value === undefined);

    // Remove values that are not in the options.fields
    if (options.fields && options.fields instanceof Array) {
      for (const key of Object.keys(values)) {
        if (!options.fields.includes(key)) {
          delete values[key];
        }
      }
    } else {
      const updatedAtAttr = this._timestampAttributes.updatedAt;
      options.fields = _.intersection(Object.keys(values), Object.keys(this.tableAttributes));
      if (updatedAtAttr && !options.fields.includes(updatedAtAttr)) {
        options.fields.push(updatedAtAttr);
      }
    }

    if (this._timestampAttributes.updatedAt && !options.silent) {
      values[this._timestampAttributes.updatedAt] = this._getDefaultTimestamp(this._timestampAttributes.updatedAt) || Utils.now(this.sequelize.options.dialect);
    }

    options.model = this;

    let instances;
    let valuesUse;

    return Promise.try(() => {
      // Validate
      if (options.validate) {
        const build = this.build(values);
        build.set(this._timestampAttributes.updatedAt, values[this._timestampAttributes.updatedAt], { raw: true });

        if (options.sideEffects) {
          values = Object.assign(values, _.pick(build.get(), build.changed()));
          options.fields = _.union(options.fields, Object.keys(values));
        }

        // We want to skip validations for all other fields
        options.skip = _.difference(Object.keys(this.rawAttributes), Object.keys(values));
        return build.validate(options).then(attributes => {
          options.skip = undefined;
          if (attributes && attributes.dataValues) {
            values = _.pick(attributes.dataValues, Object.keys(values));
          }
        });
      }
      return null;
    }).then(() => {
      // Run before hook
      if (options.hooks) {
        options.attributes = values;
        return this.runHooks('beforeBulkUpdate', options).then(() => {
          values = options.attributes;
          delete options.attributes;
        });
      }
      return null;
    }).then(() => {
      valuesUse = values;

      // Get instances and run beforeUpdate hook on each record individually
      if (options.individualHooks) {
        return this.findAll({where: options.where, transaction: options.transaction, logging: options.logging, benchmark: options.benchmark}).then(_instances => {
          instances = _instances;
          if (!instances.length) {
            return [];
          }

          // Run beforeUpdate hooks on each record and check whether beforeUpdate hook changes values uniformly
          // i.e. whether they change values for each record in the same way
          let changedValues;
          let different = false;

          return Promise.map(instances, instance => {
            // Record updates in instances dataValues
            Object.assign(instance.dataValues, values);
            // Set the changed fields on the instance
            _.forIn(valuesUse, (newValue, attr) => {
              if (newValue !== instance._previousDataValues[attr]) {
                instance.setDataValue(attr, newValue);
              }
            });

            // Run beforeUpdate hook
            return this.runHooks('beforeUpdate', instance, options).then(() => {
              if (!different) {
                const thisChangedValues = {};
                _.forIn(instance.dataValues, (newValue, attr) => {
                  if (newValue !== instance._previousDataValues[attr]) {
                    thisChangedValues[attr] = newValue;
                  }
                });

                if (!changedValues) {
                  changedValues = thisChangedValues;
                } else {
                  different = !_.isEqual(changedValues, thisChangedValues);
                }
              }

              return instance;
            });
          }).then(_instances => {
            instances = _instances;

            if (!different) {
              const keys = Object.keys(changedValues);
              // Hooks do not change values or change them uniformly
              if (keys.length) {
                // Hooks change values - record changes in valuesUse so they are executed
                valuesUse = changedValues;
                options.fields = _.union(options.fields, keys);
              }
              return;
            }
            // Hooks change values in a different way for each record
            // Do not run original query but save each record individually
            return Promise.map(instances, instance => {
              const individualOptions = _.clone(options);
              delete individualOptions.individualHooks;
              individualOptions.hooks = false;
              individualOptions.validate = false;

              return instance.save(individualOptions);
            }).tap(_instances => {
              instances = _instances;
            });
          });
        });
      }
    }).then(results => {
      if (results) {
        // Update already done row-by-row - exit
        return [results.length, results];
      }

      valuesUse = Utils.mapValueFieldNames(valuesUse, options.fields, this);
      options = Utils.mapOptionFieldNames(options, this);
      options.hasTrigger =  this.options ? this.options.hasTrigger : false;

      // Run query to update all rows
      return this.QueryInterface.bulkUpdate(this.getTableName(options), valuesUse, options.where, options, this.tableAttributes).then(affectedRows => {
        if (options.returning) {
          instances = affectedRows;
          return [affectedRows.length, affectedRows];
        }

        return [affectedRows];
      });
    }).tap(result => {
      if (options.individualHooks) {
        return Promise.map(instances, instance => {
          return this.runHooks('afterUpdate', instance, options);
        }).then(() => {
          result[1] = instances;
        });
      }
    }).tap(() => {
      // Run after hook
      if (options.hooks) {
        options.attributes = values;
        return this.runHooks('afterBulkUpdate', options).then(() => {
          delete options.attributes;
        });
      }
    });
  }

  /**
   * Run a describe query on the table.
   *
   * @param {string} [schema] schema name to search table in
   * @param {Object} [options] query options
   *
   * @returns {Promise} hash of attributes and their types
   */
  static describe(schema, options) {
    return this.QueryInterface.describeTable(this.tableName, Object.assign({schema: schema || this._schema || undefined}, options));
  }

  static _getDefaultTimestamp(attr) {
    if (!!this.rawAttributes[attr] && !!this.rawAttributes[attr].defaultValue) {
      return Utils.toDefaultValue(this.rawAttributes[attr].defaultValue, this.sequelize.options.dialect);
    }
    return undefined;
  }

  static _expandAttributes(options) {
    if (_.isPlainObject(options.attributes)) {
      let attributes = Object.keys(this.rawAttributes);

      if (options.attributes.exclude) {
        attributes = attributes.filter(elem => !options.attributes.exclude.includes(elem));
      }

      if (options.attributes.include) {
        attributes = attributes.concat(options.attributes.include);
      }

      options.attributes = attributes;
    }
  }

  // Inject _scope into options.
  static _injectScope(options) {
    const scope = Utils.cloneDeep(this._scope);
    this._defaultsOptions(options, scope);
  }

  static inspect() {
    return this.name;
  }

  static hasAlias(alias) {
    return this.associations.hasOwnProperty(alias);
  }

  /**
   * Increment the value of one or more columns. This is done in the database, which means it does not use the values currently stored on the Instance. The increment is done using a
   * ``` SET column = column + X WHERE foo = 'bar' ``` query. To get the correct value after an increment into the Instance you should do a reload.
   *
   * @example <caption>increment number by 1</caption>
   * Model.increment('number', { where: { foo: 'bar' });
   *
   * @example <caption>increment number and count by 2</caption>
   * Model.increment(['number', 'count'], { by: 2, where: { foo: 'bar' } });
   *
   * @example <caption>increment answer by 42, and decrement tries by 1</caption>
   * // `by` is ignored, as each column has its own value
   * Model.increment({ answer: 42, tries: -1}, { by: 2, where: { foo: 'bar' } });
   *
   * @see {@link Model#reload}
   *
   * @param {string|Array|Object} fields If a string is provided, that column is incremented by the value of `by` given in options. If an array is provided, the same is true for each column. If and object is provided, each column is incremented by the value given.
   * @param {Object} options increment options
   * @param {Object} options.where conditions hash
   * @param {number} [options.by=1] The number to increment by
   * @param {boolean} [options.silent=false] If true, the updatedAt timestamp will not be updated.
   * @param {Function} [options.logging=false] A function that gets executed while running the query to log the sql.
   * @param {Transaction} [options.transaction] Transaction to run query under
   * @param {string} [options.searchPath=DEFAULT] An optional parameter to specify the schema search_path (Postgres only)
   *
   * @returns {Promise<Model[],?number>} returns an array of affected rows and affected count with `options.returning: true`, whenever supported by dialect
   */
  static increment(fields, options) {
    options = options || {};

    this._injectScope(options);
    this._optionsMustContainWhere(options);

    const updatedAtAttr = this._timestampAttributes.updatedAt;
    const versionAttr = this._versionAttribute;
    const updatedAtAttribute = this.rawAttributes[updatedAtAttr];
    options = Utils.defaults({}, options, {
      by: 1,
      attributes: {},
      where: {},
      increment: true
    });

    Utils.mapOptionFieldNames(options, this);

    const where = Object.assign({}, options.where);
    let values = {};

    if (typeof fields === 'string') {
      values[fields] = options.by;
    } else if (Array.isArray(fields)) {
      _.each(fields, field => {
        values[field] = options.by;
      });
    } else { // Assume fields is key-value pairs
      values = fields;
    }

    if (!options.silent && updatedAtAttr && !values[updatedAtAttr]) {
      options.attributes[updatedAtAttribute.field || updatedAtAttr] = this._getDefaultTimestamp(updatedAtAttr) || Utils.now(this.sequelize.options.dialect);
    }
    if (versionAttr) {
      values[versionAttr] = options.increment ? 1 : -1;
    }

    for (const attr of Object.keys(values)) {
      // Field name mapping
      if (this.rawAttributes[attr] && this.rawAttributes[attr].field && this.rawAttributes[attr].field !== attr) {
        values[this.rawAttributes[attr].field] = values[attr];
        delete values[attr];
      }
    }

    let promise;
    if (!options.increment) {
      promise = this.QueryInterface.decrement(this, this.getTableName(options), values, where, options);
    } else {
      promise = this.QueryInterface.increment(this, this.getTableName(options), values, where, options);
    }

    return promise.then(affectedRows => {
      if (options.returning) {
        return [affectedRows, affectedRows.length];
      }

      return [affectedRows];
    });
  }

  /**
   * Decrement the value of one or more columns. This is done in the database, which means it does not use the values currently stored on the Instance. The decrement is done using a
   * ```sql SET column = column - X WHERE foo = 'bar'``` query. To get the correct value after a decrement into the Instance you should do a reload.
   *
   * @example <caption>decrement number by 1</caption>
   * Model.decrement('number', { where: { foo: 'bar' });
   *
   * @example <caption>decrement number and count by 2</caption>
   * Model.decrement(['number', 'count'], { by: 2, where: { foo: 'bar' } });
   *
   * @example <caption>decrement answer by 42, and decrement tries by -1</caption>
   * // `by` is ignored, since each column has its own value
   * Model.decrement({ answer: 42, tries: -1}, { by: 2, where: { foo: 'bar' } });
   *
   * @param {string|Array|Object} fields If a string is provided, that column is incremented by the value of `by` given in options. If an array is provided, the same is true for each column. If and object is provided, each column is incremented by the value given.
   * @param {Object} options decrement options, similar to increment
   *
   * @see {@link Model.increment}
   * @see {@link Model#reload}
   * @since 4.36.0

   * @returns {Promise<Model[],?number>} returns an array of affected rows and affected count with `options.returning: true`, whenever supported by dialect
   */
  static decrement(fields, options) {
    options = _.defaults({ increment: false }, options, {
      by: 1
    });

    return this.increment(fields, options);
  }

  static _optionsMustContainWhere(options) {
    assert(options && options.where, 'Missing where attribute in the options parameter');
    assert(_.isPlainObject(options.where) || Array.isArray(options.where) || options.where instanceof Utils.SequelizeMethod,
      'Expected plain object, array or sequelize method in the options.where parameter');
  }

  /**
   * Get an object representing the query for this instance, use with `options.where`
   *
   * @param {boolean} [checkVersion=false] include version attribute in where hash
   *
   * @returns {Object}
   */
  where(checkVersion) {
    const where = this.constructor.primaryKeyAttributes.reduce((result, attribute) => {
      result[attribute] = this.get(attribute, {raw: true});
      return result;
    }, {});

    if (_.size(where) === 0) {
      return this._modelOptions.whereCollection;
    }
    const versionAttr = this.constructor._versionAttribute;
    if (checkVersion && versionAttr) {
      where[versionAttr] = this.get(versionAttr, {raw: true});
    }
    return Utils.mapWhereFieldNames(where, this.constructor);
  }

  toString() {
    return `[object SequelizeInstance:${this.constructor.name}]`;
  }

  /**
   * Get the value of the underlying data value
   *
   * @param {string} key key to look in instance data store
   *
   * @returns {any}
   */
  getDataValue(key) {
    return this.dataValues[key];
  }

  /**
   * Update the underlying data value
   *
   * @param {string} key key to set in instance data store
   * @param {any} value new value for given key
   *
   */
  setDataValue(key, value) {
    const originalValue = this._previousDataValues[key];

    if (!Utils.isPrimitive(value) && value !== null || value !== originalValue) {
      this.changed(key, true);
    }

    this.dataValues[key] = value;
  }

  /**
   * If no key is given, returns all values of the instance, also invoking virtual getters.
   *
   * If key is given and a field or virtual getter is present for the key it will call that getter - else it will return the value for key.
   *
   * @param {string}  [key] key to get value of
   * @param {Object}  [options] get options
   * @param {boolean} [options.plain=false] If set to true, included instances will be returned as plain objects
   * @param {boolean} [options.raw=false] If set to true, field and virtual setters will be ignored
   *
   * @returns {Object|any}
   */
  get(key, options) { // testhint options:none
    if (options === undefined && typeof key === 'object') {
      options = key;
      key = undefined;
    }

    options = options || {};

    if (key) {
      if (this._customGetters.hasOwnProperty(key) && !options.raw) {
        return this._customGetters[key].call(this, key, options);
      }

      if (options.plain && this._options.include && this._options.includeNames.includes(key)) {
        if (Array.isArray(this.dataValues[key])) {
          return this.dataValues[key].map(instance => instance.get(options));
        }
        if (this.dataValues[key] instanceof Model) {
          return this.dataValues[key].get(options);
        }
        return this.dataValues[key];
      }

      return this.dataValues[key];
    }

    if (
      this._hasCustomGetters
      || options.plain && this._options.include
      || options.clone
    ) {
      const values = {};
      let _key;

      if (this._hasCustomGetters) {
        for (_key in this._customGetters) {
          if (
            this._options.attributes
            && !this._options.attributes.includes(_key)
          ) {
            continue;
          }

          if (this._customGetters.hasOwnProperty(_key)) {
            values[_key] = this.get(_key, options);
          }
        }
      }

      for (_key in this.dataValues) {
        if (!values.hasOwnProperty(_key) && this.dataValues.hasOwnProperty(_key)) {
          values[_key] = this.get(_key, options);
        }
      }

      return values;
    }

    return this.dataValues;
  }

  /**
   * Set is used to update values on the instance (the sequelize representation of the instance that is, remember that nothing will be persisted before you actually call `save`).
   * In its most basic form `set` will update a value stored in the underlying `dataValues` object. However, if a custom setter function is defined for the key, that function
   * will be called instead. To bypass the setter, you can pass `raw: true` in the options object.
   *
   * If set is called with an object, it will loop over the object, and call set recursively for each key, value pair. If you set raw to true, the underlying dataValues will either be
   * set directly to the object passed, or used to extend dataValues, if dataValues already contain values.
   *
   * When set is called, the previous value of the field is stored and sets a changed flag(see `changed`).
   *
   * Set can also be used to build instances for associations, if you have values for those.
   * When using set with associations you need to make sure the property key matches the alias of the association
   * while also making sure that the proper include options have been set (from .build() or .findOne())
   *
   * If called with a dot.separated key on a JSON/JSONB attribute it will set the value nested and flag the entire object as changed.
   *
   * @see {@link Model.findAll} for more information about includes
   *
   * @param {string|Object} key key to set, it can be string or object. When string it will set that key, for object it will loop over all object properties nd set them.
   * @param {any} value value to set
   * @param {Object} [options] set options
   * @param {boolean} [options.raw=false] If set to true, field and virtual setters will be ignored
   * @param {boolean} [options.reset=false] Clear all previously set data values
   *
   * @returns {<Model>}
   */
  set(key, value, options) { // testhint options:none
    let values;
    let originalValue;

    if (typeof key === 'object' && key !== null) {
      values = key;
      options = value || {};

      if (options.reset) {
        this.dataValues = {};
        for (const key in values) {
          this.changed(key, false);
        }
      }

      // If raw, and we're not dealing with includes or special attributes, just set it straight on the dataValues object
      if (options.raw && !(this._options && this._options.include) && !(options && options.attributes) && !this.constructor._hasDateAttributes && !this.constructor._hasBooleanAttributes) {
        if (Object.keys(this.dataValues).length) {
          this.dataValues = Object.assign(this.dataValues, values);
        } else {
          this.dataValues = values;
        }
        // If raw, .changed() shouldn't be true
        this._previousDataValues = _.clone(this.dataValues);
      } else {
        // Loop and call set
        if (options.attributes) {
          let keys = options.attributes.slice();
          if (this.constructor._hasVirtualAttributes) {
            Utils.addSetToArray(keys, this.constructor._virtualAttributes);
          }

          if (this._options.includeNames) {
            keys = keys.concat(this._options.includeNames);
          }

          for (const k of keys) {
            if (values[k] === undefined) {
              continue;
            }
            this.set(k, values[k], options);
          }
        } else {
          for (const key in values) {
            this.set(key, values[key], options);
          }
        }

        if (options.raw) {
          // If raw, .changed() shouldn't be true
          this._previousDataValues = _.clone(this.dataValues);
        }
      }
      return this;
    }
    if (!options)
      options = {};
    if (!options.raw) {
      originalValue = this.dataValues[key];
    }

    // If not raw, and there's a custom setter
    if (!options.raw && this._customSetters[key]) {
      this._customSetters[key].call(this, value, key);
      // custom setter should have changed value, get that changed value
      // TODO: v5 make setters return new value instead of changing internal store
      const newValue = this.dataValues[key];
      if (!Utils.isPrimitive(newValue) && newValue !== null || newValue !== originalValue) {
        this._previousDataValues[key] = originalValue;
        this.changed(key, true);
      }
    } else {
      // Check if we have included models, and if this key matches the include model names/aliases
      if (this._options && this._options.include && this._options.includeNames.includes(key)) {
        // Pass it on to the include handler
        this._setInclude(key, value, options);
        return this;
      }
      // Bunch of stuff we won't do when it's raw
      if (!options.raw) {
        // If attribute is not in model definition, return
        if (!this._isAttribute(key)) {
          if (key.includes('.') && this.constructor._jsonAttributes.has(key.split('.')[0])) {
            const previousNestedValue = Dottie.get(this.dataValues, key);
            if (!_.isEqual(previousNestedValue, value)) {
              Dottie.set(this.dataValues, key, value);
              this.changed(key.split('.')[0], true);
            }
          }
          return this;
        }

        // If attempting to set primary key and primary key is already defined, return
        if (this.constructor._hasPrimaryKeys && originalValue && this.constructor._isPrimaryKey(key)) {
          return this;
        }

        // If attempting to set read only attributes, return
        if (!this.isNewRecord && this.constructor._hasReadOnlyAttributes && this.constructor._readOnlyAttributes.has(key)) {
          return this;
        }
      }

      // If there's a data type sanitizer
      if (!(value instanceof Utils.SequelizeMethod) && this.constructor._dataTypeSanitizers.hasOwnProperty(key)) {
        value = this.constructor._dataTypeSanitizers[key].call(this, value, options);
      }

      // Set when the value has changed and not raw
      if (
        !options.raw &&
        (
          // True when sequelize method
          value instanceof Utils.SequelizeMethod ||
          // Check for data type type comparators
          !(value instanceof Utils.SequelizeMethod) && this.constructor._dataTypeChanges[key] && this.constructor._dataTypeChanges[key].call(this, value, originalValue, options) ||
          // Check default
          !this.constructor._dataTypeChanges[key] && (!Utils.isPrimitive(value) && value !== null || value !== originalValue)
        )
      ) {
        this._previousDataValues[key] = originalValue;
        this.changed(key, true);
      }

      // set data value
      this.dataValues[key] = value;
    }
    return this;
  }

  setAttributes(updates) {
    return this.set(updates);
  }

  /**
   * If changed is called with a string it will return a boolean indicating whether the value of that key in `dataValues` is different from the value in `_previousDataValues`.
   *
   * If changed is called without an argument, it will return an array of keys that have changed.
   *
   * If changed is called without an argument and no keys have changed, it will return `false`.
   *
   * @param {string} [key] key to check or change status of
   * @param {any} [value] value to set
   *
   * @returns {boolean|Array}
   */
  changed(key, value) {
    if (key) {
      if (value !== undefined) {
        this._changed[key] = value;
        return this;
      }
      return this._changed[key] || false;
    }

    const changed = Object.keys(this.dataValues).filter(key => this.changed(key));

    return changed.length ? changed : false;
  }

  /**
   * Returns the previous value for key from `_previousDataValues`.
   *
   * If called without a key, returns the previous values for all values which have changed
   *
   * @param {string} [key] key to get previous value of
   *
   * @returns {any|Array<any>}
   */
  previous(key) {
    if (key) {
      return this._previousDataValues[key];
    }

    return _.pickBy(this._previousDataValues, (value, key) => this.changed(key));
  }

  _setInclude(key, value, options) {
    if (!Array.isArray(value)) value = [value];
    if (value[0] instanceof Model) {
      value = value.map(instance => instance.dataValues);
    }

    const include = this._options.includeMap[key];
    const association = include.association;
    const accessor = key;
    const primaryKeyAttribute  = include.model.primaryKeyAttribute;
    let childOptions;
    let isEmpty;

    if (!isEmpty) {
      childOptions = {
        isNewRecord: this.isNewRecord,
        include: include.include,
        includeNames: include.includeNames,
        includeMap: include.includeMap,
        includeValidated: true,
        raw: options.raw,
        attributes: include.originalAttributes
      };
    }
    if (include.originalAttributes === undefined || include.originalAttributes.length) {
      if (association.isSingleAssociation) {
        if (Array.isArray(value)) {
          value = value[0];
        }
        isEmpty = value && value[primaryKeyAttribute] === null || value === null;
        this[accessor] = this.dataValues[accessor] = isEmpty ? null : include.model.build(value, childOptions);
      } else {
        isEmpty = value[0] && value[0][primaryKeyAttribute] === null;
        this[accessor] = this.dataValues[accessor] = isEmpty ? [] : include.model.bulkBuild(value, childOptions);
      }
    }
  }

  /**
   * Validate this instance, and if the validation passes, persist it to the database. It will only save changed fields, and do nothing if no fields have changed.
   *
   * On success, the callback will be called with this instance. On validation error, the callback will be called with an instance of `Sequelize.ValidationError`.
   * This error will have a property for each of the fields for which validation failed, with the error message for that field.
   *
   * @param {Object}      [options] save options
   * @param {string[]}    [options.fields] An optional array of strings, representing database columns. If fields is provided, only those columns will be validated and saved.
   * @param {boolean}     [options.silent=false] If true, the updatedAt timestamp will not be updated.
   * @param {boolean}     [options.validate=true] If false, validations won't be run.
   * @param {boolean}     [options.hooks=true] Run before and after create / update + validate hooks
   * @param {Function}    [options.logging=false] A function that gets executed while running the query to log the sql.
   * @param {Transaction} [options.transaction] Transaction to run query under
   * @param {string}      [options.searchPath=DEFAULT] An optional parameter to specify the schema search_path (Postgres only)
   * @param {boolean}     [options.returning] Append RETURNING * to get back auto generated values (Postgres only)
   *
   * @returns {Promise<<Model>|Errors.ValidationError>}
   */
  save(options) {
    if (arguments.length > 1) {
      throw new Error('The second argument was removed in favor of the options object.');
    }

    options = Utils.cloneDeep(options);
    options = _.defaults(options, {
      hooks: true,
      validate: true
    });

    if (!options.fields) {
      if (this.isNewRecord) {
        options.fields = Object.keys(this.constructor.rawAttributes);
      } else {
        options.fields = _.intersection(this.changed(), Object.keys(this.constructor.rawAttributes));
      }

      options.defaultFields = options.fields;
    }

    if (options.returning === undefined) {
      if (options.association) {
        options.returning = false;
      } else if (this.isNewRecord) {
        options.returning = true;
      }
    }

    const primaryKeyName = this.constructor.primaryKeyAttribute;
    const primaryKeyAttribute = primaryKeyName && this.constructor.rawAttributes[primaryKeyName];
    const createdAtAttr = this.constructor._timestampAttributes.createdAt;
    const versionAttr = this.constructor._versionAttribute;
    const hook = this.isNewRecord ? 'Create' : 'Update';
    const wasNewRecord = this.isNewRecord;
    const now = Utils.now(this.sequelize.options.dialect);
    let updatedAtAttr = this.constructor._timestampAttributes.updatedAt;

    if (updatedAtAttr && options.fields.length >= 1 && !options.fields.includes(updatedAtAttr)) {
      options.fields.push(updatedAtAttr);
    }
    if (versionAttr && options.fields.length >= 1 && !options.fields.includes(versionAttr)) {
      options.fields.push(versionAttr);
    }

    if (options.silent === true && !(this.isNewRecord && this.get(updatedAtAttr, {raw: true}))) {
      // UpdateAtAttr might have been added as a result of Object.keys(Model.rawAttributes). In that case we have to remove it again
      _.remove(options.fields, val => val === updatedAtAttr);
      updatedAtAttr = false;
    }

    if (this.isNewRecord === true) {
      if (createdAtAttr && !options.fields.includes(createdAtAttr)) {
        options.fields.push(createdAtAttr);
      }

      if (primaryKeyAttribute && primaryKeyAttribute.defaultValue && !options.fields.includes(primaryKeyName)) {
        options.fields.unshift(primaryKeyName);
      }
    }

    if (this.isNewRecord === false) {
      if (primaryKeyName && this.get(primaryKeyName, {raw: true}) === undefined) {
        throw new Error('You attempted to save an instance with no primary key, this is not allowed since it would result in a global update');
      }
    }

    if (updatedAtAttr && !options.silent && options.fields.includes(updatedAtAttr)) {
      this.dataValues[updatedAtAttr] = this.constructor._getDefaultTimestamp(updatedAtAttr) || now;
    }

    if (this.isNewRecord && createdAtAttr && !this.dataValues[createdAtAttr]) {
      this.dataValues[createdAtAttr] = this.constructor._getDefaultTimestamp(createdAtAttr) || now;
    }

    return Promise.try(() => {
      // Validate
      if (options.validate) {
        return this.validate(options);
      }
    }).then(() => {
      // Run before hook
      if (options.hooks) {
        const beforeHookValues = _.pick(this.dataValues, options.fields);
        let ignoreChanged = _.difference(this.changed(), options.fields); // In case of update where it's only supposed to update the passed values and the hook values
        let hookChanged;
        let afterHookValues;

        if (updatedAtAttr && options.fields.includes(updatedAtAttr)) {
          ignoreChanged = _.without(ignoreChanged, updatedAtAttr);
        }

        return this.constructor.runHooks(`before${hook}`, this, options)
          .then(() => {
            if (options.defaultFields && !this.isNewRecord) {
              afterHookValues = _.pick(this.dataValues, _.difference(this.changed(), ignoreChanged));

              hookChanged = [];
              for (const key of Object.keys(afterHookValues)) {
                if (afterHookValues[key] !== beforeHookValues[key]) {
                  hookChanged.push(key);
                }
              }

              options.fields = _.uniq(options.fields.concat(hookChanged));
            }

            if (hookChanged) {
              if (options.validate) {
              // Validate again

                options.skip = _.difference(Object.keys(this.constructor.rawAttributes), hookChanged);
                return this.validate(options).then(() => {
                  delete options.skip;
                });
              }
            }
          });
      }
    }).then(() => {
      if (!options.fields.length) return this;
      if (!this.isNewRecord) return this;
      if (!this._options.include || !this._options.include.length) return this;

      // Nested creation for BelongsTo relations
      return Promise.map(this._options.include.filter(include => include.association instanceof BelongsTo), include => {
        const instance = this.get(include.as);
        if (!instance) return Promise.resolve();

        const includeOptions =  _(Utils.cloneDeep(include))
          .omit(['association'])
          .defaults({
            transaction: options.transaction,
            logging: options.logging,
            parentRecord: this
          }).value();

        return instance.save(includeOptions).then(() => this[include.association.accessors.set](instance, {save: false, logging: options.logging}));
      });
    }).then(() => {
      const realFields = options.fields.filter(field => !this.constructor._virtualAttributes.has(field));
      if (!realFields.length) return this;
      if (!this.changed() && !this.isNewRecord) return this;

      const versionFieldName = _.get(this.constructor.rawAttributes[versionAttr], 'field') || versionAttr;
      let values = Utils.mapValueFieldNames(this.dataValues, options.fields, this.constructor);
      let query = null;
      let args = [];
      let where;

      if (this.isNewRecord) {
        query = 'insert';
        args = [this, this.constructor.getTableName(options), values, options];
      } else {
        where = this.where(true);
        where = Utils.mapValueFieldNames(where, Object.keys(where), this.constructor);
        if (versionAttr) {
          values[versionFieldName] += 1;
        }
        query = 'update';
        args = [this, this.constructor.getTableName(options), values, where, options];
      }

      return this.constructor.QueryInterface[query].apply(this.constructor.QueryInterface, args)
        .then(([result, rowsUpdated])=> {
          if (versionAttr) {
            // Check to see that a row was updated, otherwise it's an optimistic locking error.
            if (rowsUpdated < 1) {
              throw new sequelizeErrors.OptimisticLockError({
                modelName: this.constructor.name,
                values,
                where
              });
            } else {
              result.dataValues[versionAttr] = values[versionFieldName];
            }
          }

          // Transfer database generated values (defaults, autoincrement, etc)
          for (const attr of Object.keys(this.constructor.rawAttributes)) {
            if (this.constructor.rawAttributes[attr].field &&
                values[this.constructor.rawAttributes[attr].field] !== undefined &&
                this.constructor.rawAttributes[attr].field !== attr
            ) {
              values[attr] = values[this.constructor.rawAttributes[attr].field];
              delete values[this.constructor.rawAttributes[attr].field];
            }
          }
          values = Object.assign(values, result.dataValues);

          result.dataValues = Object.assign(result.dataValues, values);
          return result;
        })
        .tap(() => {
          if (!wasNewRecord) return this;
          if (!this._options.include || !this._options.include.length) return this;

          // Nested creation for HasOne/HasMany/BelongsToMany relations
          return Promise.map(this._options.include.filter(include => !(include.association instanceof BelongsTo ||
            include.parent && include.parent.association instanceof BelongsToMany)), include => {
            let instances = this.get(include.as);

            if (!instances) return Promise.resolve();
            if (!Array.isArray(instances)) instances = [instances];
            if (!instances.length) return Promise.resolve();

            const includeOptions =  _(Utils.cloneDeep(include))
              .omit(['association'])
              .defaults({
                transaction: options.transaction,
                logging: options.logging,
                parentRecord: this
              }).value();

            // Instances will be updated in place so we can safely treat HasOne like a HasMany
            return Promise.map(instances, instance => {
              if (include.association instanceof BelongsToMany) {
                return instance.save(includeOptions).then(() => {
                  const values = {};
                  values[include.association.foreignKey] = this.get(this.constructor.primaryKeyAttribute, {raw: true});
                  values[include.association.otherKey] = instance.get(instance.constructor.primaryKeyAttribute, {raw: true});

                  // Include values defined in the association
                  Object.assign(values, include.association.through.scope);
                  if (instance[include.association.through.model.name]) {
                    for (const attr of Object.keys(include.association.through.model.rawAttributes)) {
                      if (include.association.through.model.rawAttributes[attr]._autoGenerated ||
                        attr === include.association.foreignKey ||
                        attr === include.association.otherKey ||
                        typeof instance[include.association.through.model.name][attr] === undefined) {
                        continue;
                      }
                      values[attr] = instance[include.association.through.model.name][attr];
                    }
                  }

                  return include.association.throughModel.create(values, includeOptions);
                });
              }
              instance.set(include.association.foreignKey, this.get(include.association.sourceKey || this.constructor.primaryKeyAttribute, {raw: true}));
              Object.assign(instance, include.association.scope);
              return instance.save(includeOptions);
            });
          });
        })
        .tap(result => {
          // Run after hook
          if (options.hooks) {
            return this.constructor.runHooks(`after${hook}`, result, options);
          }
        })
        .then(result => {
          for (const field of options.fields) {
            result._previousDataValues[field] = result.dataValues[field];
            this.changed(field, false);
          }
          this.isNewRecord = false;
          return result;
        });
    });
  }

  /**
   * Refresh the current instance in-place, i.e. update the object with current data from the DB and return the same object.
   * This is different from doing a `find(Instance.id)`, because that would create and return a new instance. With this method,
   * all references to the Instance are updated with the new data and no new objects are created.
   *
   * @see {@link Model.findAll}
   *
   * @param {Object} [options] Options that are passed on to `Model.find`
   * @param {Function} [options.logging=false] A function that gets executed while running the query to log the sql.
   *
   * @returns {Promise<<Model>>}
   */
  reload(options) {
    options = Utils.defaults({}, options, {
      where: this.where(),
      include: this._options.include || null
    });

    return this.constructor.findOne(options)
      .tap(reload => {
        if (!reload) {
          throw new sequelizeErrors.InstanceError(
            'Instance could not be reloaded because it does not exist anymore (find call returned null)'
          );
        }
      })
      .then(reload => {
      // update the internal options of the instance
        this._options = reload._options;
        // re-set instance values
        this.set(reload.dataValues, {
          raw: true,
          reset: true && !options.attributes
        });
        return this;
      });
  }

  /**
  * Validate the attributes of this instance according to validation rules set in the model definition.
  *
  * The promise fulfills if and only if validation successful; otherwise it rejects an Error instance containing { field name : [error msgs] } entries.
  *
  * @param {Object} [options] Options that are passed to the validator
  * @param {Array} [options.skip] An array of strings. All properties that are in this array will not be validated
  * @param {Array} [options.fields] An array of strings. Only the properties that are in this array will be validated
  * @param {boolean} [options.hooks=true] Run before and after validate hooks
  *
  * @returns {Promise}
  */
  validate(options) {
    return new InstanceValidator(this, options).validate();
  }

  /**
   * This is the same as calling `set` and then calling `save` but it only saves the
   * exact values passed to it, making it more atomic and safer.
   *
   * @see {@link Model#set}
   * @see {@link Model#save}
   *
   * @param {Object} values See `set`
   * @param {Object} options See `save`
   *
   * @returns {Promise<<Model>>}
   */
  update(values, options) {
    // Clone values so it doesn't get modified for caller scope and ignore undefined values
    values = _.omitBy(values, value => value === undefined);

    const changedBefore = this.changed() || [];

    options = options || {};
    if (Array.isArray(options)) options = {fields: options};

    options = Utils.cloneDeep(options);
    const setOptions = Utils.cloneDeep(options);
    setOptions.attributes = options.fields;
    this.set(values, setOptions);

    // Now we need to figure out which fields were actually affected by the setter.
    const sideEffects = _.without.apply(this, [this.changed() || []].concat(changedBefore));
    const fields = _.union(Object.keys(values), sideEffects);

    if (!options.fields) {
      options.fields = _.intersection(fields, this.changed());
      options.defaultFields = options.fields;
    }

    return this.save(options);
  }

  /**
   * Destroy the row corresponding to this instance. Depending on your setting for paranoid, the row will either be completely deleted, or have its deletedAt timestamp set to the current time.
   *
   * @param {Object}      [options={}] destroy options
   * @param {boolean}     [options.force=false] If set to true, paranoid models will actually be deleted
   * @param {Function}    [options.logging=false] A function that gets executed while running the query to log the sql.
   * @param {Transaction} [options.transaction] Transaction to run query under
   * @param {string}      [options.searchPath=DEFAULT] An optional parameter to specify the schema search_path (Postgres only)
   *
   * @returns {Promise}
   */
  destroy(options) {
    options = Object.assign({
      hooks: true,
      force: false
    }, options);

    return Promise.try(() => {
      // Run before hook
      if (options.hooks) {
        return this.constructor.runHooks('beforeDestroy', this, options);
      }
    }).then(() => {
      const where = this.where(true);

      if (this.constructor._timestampAttributes.deletedAt && options.force === false) {
        const attribute = this.constructor.rawAttributes[this.constructor._timestampAttributes.deletedAt];
        const field = attribute.field || this.constructor._timestampAttributes.deletedAt;
        const values = Utils.mapValueFieldNames(this.dataValues, this.changed() || [], this.constructor);

        values[field] = new Date();
        where[field] = attribute.hasOwnProperty('defaultValue') ? attribute.defaultValue : null;

        this.setDataValue(field, values[field]);

        return this.constructor.QueryInterface.update(
          this, this.constructor.getTableName(options), values, where, _.defaults({ hooks: false, model: this.constructor }, options)
        ).then(([results, rowsUpdated]) => {
          if (this.constructor._versionAttribute && rowsUpdated < 1) {
            throw new sequelizeErrors.OptimisticLockError({
              modelName: this.constructor.name,
              values,
              where
            });
          }
          return results;
        });
      }
      return this.constructor.QueryInterface.delete(this, this.constructor.getTableName(options), where, Object.assign({ type: QueryTypes.DELETE, limit: null }, options));
    }).tap(() => {
      // Run after hook
      if (options.hooks) {
        return this.constructor.runHooks('afterDestroy', this, options);
      }
    });
  }

  /**
   * Helper method to determine if a instance is "soft deleted".  This is
   * particularly useful if the implementer renamed the `deletedAt` attribute
   * to something different.  This method requires `paranoid` to be enabled.
   *
   * @returns {boolean}
   */
  isSoftDeleted() {
    if (!this.constructor._timestampAttributes.deletedAt) {
      throw new Error('Model is not paranoid');
    }

    const deletedAtAttribute = this.constructor.rawAttributes[this.constructor._timestampAttributes.deletedAt];
    const defaultValue = deletedAtAttribute.hasOwnProperty('defaultValue') ? deletedAtAttribute.defaultValue : null;
    const deletedAt = this.get(this.constructor._timestampAttributes.deletedAt);
    const isSet = deletedAt !== defaultValue;

    return isSet;
  }

  /**
   * Restore the row corresponding to this instance. Only available for paranoid models.
   *
   * @param {Object}      [options={}] restore options
   * @param {Function}    [options.logging=false] A function that gets executed while running the query to log the sql.
   * @param {Transaction} [options.transaction] Transaction to run query under
   *
   * @returns {Promise}
   */
  restore(options) {
    if (!this.constructor._timestampAttributes.deletedAt) throw new Error('Model is not paranoid');

    options = Object.assign({
      hooks: true,
      force: false
    }, options);

    return Promise.try(() => {
      // Run before hook
      if (options.hooks) {
        return this.constructor.runHooks('beforeRestore', this, options);
      }
    }).then(() => {
      const deletedAtCol = this.constructor._timestampAttributes.deletedAt;
      const deletedAtAttribute = this.constructor.rawAttributes[deletedAtCol];
      const deletedAtDefaultValue = deletedAtAttribute.hasOwnProperty('defaultValue') ? deletedAtAttribute.defaultValue : null;

      this.setDataValue(deletedAtCol, deletedAtDefaultValue);
      return this.save(Object.assign({}, options, {hooks: false, omitNull: false}));
    }).tap(() => {
      // Run after hook
      if (options.hooks) {
        return this.constructor.runHooks('afterRestore', this, options);
      }
    });
  }

  /**
   * Increment the value of one or more columns. This is done in the database, which means it does not use the values currently stored on the Instance. The increment is done using a
   * ```sql
   * SET column = column + X
   * ```
   * query. The updated instance will be returned by default in Postgres. However, in other dialects, you will need to do a reload to get the new values.
   *
   * @example
   * instance.increment('number') // increment number by 1
   *
   * instance.increment(['number', 'count'], { by: 2 }) // increment number and count by 2
   *
   * // increment answer by 42, and tries by 1.
   * // `by` is ignored, since each column has its own value
   * instance.increment({ answer: 42, tries: 1}, { by: 2 })
   *
   * @see {@link Model#reload}
   *
   * @param {string|Array|Object} fields If a string is provided, that column is incremented by the value of `by` given in options. If an array is provided, the same is true for each column. If and object is provided, each column is incremented by the value given.
   * @param {Object} [options] options
   * @param {number} [options.by=1] The number to increment by
   * @param {boolean} [options.silent=false] If true, the updatedAt timestamp will not be updated.
   * @param {Function} [options.logging=false] A function that gets executed while running the query to log the sql.
   * @param {Transaction} [options.transaction] Transaction to run query under
   * @param {string} [options.searchPath=DEFAULT] An optional parameter to specify the schema search_path (Postgres only)
   * @param {boolean} [options.returning=true] Append RETURNING * to get back auto generated values (Postgres only)
   *
   * @returns {Promise<<Model>>}
   * @since 4.0.0
   */
  increment(fields, options) {
    const identifier = this.where();

    options = Utils.cloneDeep(options);
    options.where = Object.assign({}, options.where, identifier);
    options.instance = this;

    return this.constructor.increment(fields, options).return(this);
  }

  /**
   * Decrement the value of one or more columns. This is done in the database, which means it does not use the values currently stored on the Instance. The decrement is done using a
   * ```sql
   * SET column = column - X
   * ```
   * query. The updated instance will be returned by default in Postgres. However, in other dialects, you will need to do a reload to get the new values.
   *
   * @example
   * instance.decrement('number') // decrement number by 1
   *
   * instance.decrement(['number', 'count'], { by: 2 }) // decrement number and count by 2
   *
   * // decrement answer by 42, and tries by 1.
   * // `by` is ignored, since each column has its own value
   * instance.decrement({ answer: 42, tries: 1}, { by: 2 })
   *
   * @see {@link Model#reload}
   * @param {string|Array|Object} fields If a string is provided, that column is decremented by the value of `by` given in options. If an array is provided, the same is true for each column. If and object is provided, each column is decremented by the value given
   * @param {Object}      [options] drecrement options
   * @param {number}      [options.by=1] The number to decrement by
   * @param {boolean}     [options.silent=false] If true, the updatedAt timestamp will not be updated.
   * @param {Function}    [options.logging=false] A function that gets executed while running the query to log the sql.
   * @param {Transaction} [options.transaction] Transaction to run query under
   * @param {string}      [options.searchPath=DEFAULT] An optional parameter to specify the schema search_path (Postgres only)
   * @param {boolean}     [options.returning=true] Append RETURNING * to get back auto generated values (Postgres only)
   *
   * @returns {Promise}
   */
  decrement(fields, options) {
    options = _.defaults({ increment: false }, options, {
      by: 1
    });

    return this.increment(fields, options);
  }

  /**
   * Check whether this and `other` Instance refer to the same row
   *
   * @param {<Model>} other Other instance to compare against
   *
   * @returns {boolean}
   */
  equals(other) {
    if (!other || !other.constructor) {
      return false;
    }

    if (!(other instanceof this.constructor)) {
      return false;
    }

    return _.every(this.constructor.primaryKeyAttributes, attribute => this.get(attribute, {raw: true}) === other.get(attribute, {raw: true}));
  }

  /**
   * Check if this is equal to one of `others` by calling equals
   *
   * @param {Array<<Model>>} others An array of instances to check against
   *
   * @returns {boolean}
   */
  equalsOneOf(others) {
    return _.some(others, other => this.equals(other));
  }

  setValidators(attribute, validators) {
    this.validators[attribute] = validators;
  }

  /**
   * Convert the instance to a JSON representation.
   * Proxies to calling `get` with no keys.
   * This means get all values gotten from the DB, and apply all custom getters.
   *
   * @see {@link Model#get}
   *
   * @returns {Object}
   */
  toJSON() {
    return _.cloneDeep(
      this.get({
        plain: true
      })
    );
  }

  /**
   * Creates a 1:m association between this (the source) and the provided target.
   * The foreign key is added on the target.
   *
   * @param {Model}               target Target model
   * @param {Object}              [options] hasMany association options
   * @param {boolean}             [options.hooks=false] Set to true to run before-/afterDestroy hooks when an associated model is deleted because of a cascade. For example if `User.hasOne(Profile, {onDelete: 'cascade', hooks:true})`, the before-/afterDestroy hooks for profile will be called when a user is deleted. Otherwise the profile will be deleted without invoking any hooks
   * @param {string|Object}       [options.as] The alias of this model. If you provide a string, it should be plural, and will be singularized using node.inflection. If you want to control the singular version yourself, provide an object with `plural` and `singular` keys. See also the `name` option passed to `sequelize.define`. If you create multiple associations between the same tables, you should provide an alias to be able to distinguish between them. If you provide an alias when creating the association, you should provide the same alias when eager loading and when getting associated models. Defaults to the pluralized name of target
   * @param {string|Object}       [options.foreignKey] The name of the foreign key in the target table or an object representing the type definition for the foreign column (see `Sequelize.define` for syntax). When using an object, you can add a `name` property to set the name of the column. Defaults to the name of source + primary key of source
   * @param {string}              [options.sourceKey] The name of the field to use as the key for the association in the source table. Defaults to the primary key of the source table
   * @param {Object}              [options.scope] A key/value set that will be used for association create and find defaults on the target. (sqlite not supported for N:M)
   * @param {string}              [options.onDelete='SET&nbsp;NULL|CASCADE'] SET NULL if foreignKey allows nulls, CASCADE if otherwise
   * @param {string}              [options.onUpdate='CASCADE'] Set `ON UPDATE`
   * @param {boolean}             [options.constraints=true] Should on update and on delete constraints be enabled on the foreign key.
   *
   * @returns {HasMany}
   *
   * @example
   * User.hasMany(Profile) // This will add userId to the profile table
   */
  static hasMany(target, options) {} // eslint-disable-line

  /**
   * Create an N:M association with a join table. Defining `through` is required.
   *
   * @param {Model}               target Target model
   * @param {Object}              options belongsToMany association options
   * @param {boolean}             [options.hooks=false] Set to true to run before-/afterDestroy hooks when an associated model is deleted because of a cascade. For example if `User.hasOne(Profile, {onDelete: 'cascade', hooks:true})`, the before-/afterDestroy hooks for profile will be called when a user is deleted. Otherwise the profile will be deleted without invoking any hooks
   * @param {Model|string|Object} options.through The name of the table that is used to join source and target in n:m associations. Can also be a sequelize model if you want to define the junction table yourself and add extra attributes to it.
   * @param {Model}               [options.through.model] The model used to join both sides of the N:M association.
   * @param {Object}              [options.through.scope] A key/value set that will be used for association create and find defaults on the through model. (Remember to add the attributes to the through model)
   * @param {boolean}             [options.through.unique=true] If true a unique key will be generated from the foreign keys used (might want to turn this off and create specific unique keys when using scopes)
   * @param {string|Object}       [options.as] The alias of this association. If you provide a string, it should be plural, and will be singularized using node.inflection. If you want to control the singular version yourself, provide an object with `plural` and `singular` keys. See also the `name` option passed to `sequelize.define`. If you create multiple associations between the same tables, you should provide an alias to be able to distinguish between them. If you provide an alias when creating the association, you should provide the same alias when eager loading and when getting associated models. Defaults to the pluralized name of target
   * @param {string|Object}       [options.foreignKey] The name of the foreign key in the join table (representing the source model) or an object representing the type definition for the foreign column (see `Sequelize.define` for syntax). When using an object, you can add a `name` property to set the name of the column. Defaults to the name of source + primary key of source
   * @param {string|Object}       [options.otherKey] The name of the foreign key in the join table (representing the target model) or an object representing the type definition for the other column (see `Sequelize.define` for syntax). When using an object, you can add a `name` property to set the name of the column. Defaults to the name of target + primary key of target
   * @param {Object}              [options.scope] A key/value set that will be used for association create and find defaults on the target. (sqlite not supported for N:M)
   * @param {boolean}             [options.timestamps=sequelize.options.timestamps] Should the join model have timestamps
   * @param {string}              [options.onDelete='SET&nbsp;NULL|CASCADE'] Cascade if this is a n:m, and set null if it is a 1:m
   * @param {string}              [options.onUpdate='CASCADE'] Sets `ON UPDATE`
   * @param {boolean}             [options.constraints=true] Should on update and on delete constraints be enabled on the foreign key.
   *
   * @returns {BelongsToMany}
   *
   * @example
   * // Automagically generated join model
   * User.belongsToMany(Project, { through: 'UserProjects' })
   * Project.belongsToMany(User, { through: 'UserProjects' })
   *
   * // Join model with additional attributes
   * const UserProjects = sequelize.define('UserProjects', {
   *   started: Sequelize.BOOLEAN
   * })
   * User.belongsToMany(Project, { through: UserProjects })
   * Project.belongsToMany(User, { through: UserProjects })
   */
  static belongsToMany(target, options) {} // eslint-disable-line

  /**
   * Creates an association between this (the source) and the provided target. The foreign key is added on the target.
   *
   * @param {Model}           target Target model
   * @param {Object}          [options] hasOne association options
   * @param {boolean}         [options.hooks=false] Set to true to run before-/afterDestroy hooks when an associated model is deleted because of a cascade. For example if `User.hasOne(Profile, {onDelete: 'cascade', hooks:true})`, the before-/afterDestroy hooks for profile will be called when a user is deleted. Otherwise the profile will be deleted without invoking any hooks
   * @param {string}          [options.as] The alias of this model, in singular form. See also the `name` option passed to `sequelize.define`. If you create multiple associations between the same tables, you should provide an alias to be able to distinguish between them. If you provide an alias when creating the association, you should provide the same alias when eager loading and when getting associated models. Defaults to the singularized name of target
   * @param {string|Object}   [options.foreignKey] The name of the foreign key attribute in the target model or an object representing the type definition for the foreign column (see `Sequelize.define` for syntax). When using an object, you can add a `name` property to set the name of the column. Defaults to the name of source + primary key of source
   * @param {string}          [options.sourceKey] The name of the attribute to use as the key for the association in the source table. Defaults to the primary key of the source table
   * @param {string}          [options.onDelete='SET&nbsp;NULL|CASCADE'] SET NULL if foreignKey allows nulls, CASCADE if otherwise
   * @param {string}          [options.onUpdate='CASCADE'] Sets 'ON UPDATE'
   * @param {boolean}         [options.constraints=true] Should on update and on delete constraints be enabled on the foreign key.
   * @param {string}          [options.uniqueKey] The custom name for unique constraint.
   *
   * @returns {HasOne}
   *
   * @example
   * User.hasOne(Profile) // This will add userId to the profile table
   */
  static hasOne(target, options) {} // eslint-disable-line

  /**
   * Creates an association between this (the source) and the provided target. The foreign key is added on the source.
   *
   * @param {Model}           target The target model
   * @param {Object}          [options] belongsTo association options
   * @param {boolean}         [options.hooks=false] Set to true to run before-/afterDestroy hooks when an associated model is deleted because of a cascade. For example if `User.hasOne(Profile, {onDelete: 'cascade', hooks:true})`, the before-/afterDestroy hooks for profile will be called when a user is deleted. Otherwise the profile will be deleted without invoking any hooks
   * @param {string}          [options.as] The alias of this model, in singular form. See also the `name` option passed to `sequelize.define`. If you create multiple associations between the same tables, you should provide an alias to be able to distinguish between them. If you provide an alias when creating the association, you should provide the same alias when eager loading and when getting associated models. Defaults to the singularized name of target
   * @param {string|Object}   [options.foreignKey] The name of the foreign key attribute in the source table or an object representing the type definition for the foreign column (see `Sequelize.define` for syntax). When using an object, you can add a `name` property to set the name of the column. Defaults to the name of target + primary key of target
   * @param {string}          [options.targetKey] The name of the attribute to use as the key for the association in the target table. Defaults to the primary key of the target table
   * @param {string}          [options.onDelete='SET&nbsp;NULL|NO&nbsp;ACTION'] SET NULL if foreignKey allows nulls, NO ACTION if otherwise
   * @param {string}          [options.onUpdate='CASCADE'] Sets 'ON UPDATE'
   * @param {boolean}         [options.constraints=true] Should on update and on delete constraints be enabled on the foreign key.
   *
   * @returns {BelongsTo}
   *
   * @example
   * Profile.belongsTo(User) // This will add userId to the profile table
   */
  static belongsTo(target, options) {} // eslint-disable-line
}

Object.assign(Model, associationsMixin);
Hooks.applyTo(Model);

module.exports = Model;<|MERGE_RESOLUTION|>--- conflicted
+++ resolved
@@ -1529,15 +1529,8 @@
       } else {
         scopeName = option;
         scope = self.options.scopes[scopeName];
-
-<<<<<<< HEAD
-          if (typeof scope === 'function') {
-            scope = scope();
-          }
-=======
-        if (_.isFunction(scope)) {
+        if (typeof scope === 'function') {
           scope = scope();
->>>>>>> c1ac5433
         }
       }
 
