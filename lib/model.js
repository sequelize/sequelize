'use strict';

/* jshint -W110 */

var Utils = require('./utils')
  , Instance = require('./instance')
  , Association = require('./associations/base')
  , HasMany = require('./associations/has-many')
  , BelongsToMany = require('./associations/belongs-to-many')
  , DataTypes = require('./data-types')
  , Util = require('util')
  , Transaction = require('./transaction')
  , Promise = require('./promise')
  , QueryTypes = require('./query-types')
  , Hooks = require('./hooks')
  , sequelizeErrors = require('./errors')
  , _ = require('lodash')
  , associationsMixin = require('./associations/mixin');

/**
 * A Model represents a table in the database. Sometimes you might also see it referred to as model, or simply as factory.
 * This class should _not_ be instantiated directly, it is created using `sequelize.define`, and already created models can be loaded using `sequelize.import`
 *
 * @class Model
 * @mixes Hooks
 * @mixes Associations
 */
var Model = function(name, attributes, options) {

  this.options = Utils._.extend({
    timestamps: true,
    instanceMethods: {},
    classMethods: {},
    validate: {},
    freezeTableName: false,
    underscored: false,
    underscoredAll: false,
    paranoid: false,
    rejectOnEmpty: false,
    whereCollection: null,
    schema: null,
    schemaDelimiter: '',
    defaultScope: {},
    scopes: [],
    hooks: {},
    indexes: []
  }, options || {});

  this.associations = {};
  this.modelManager = null;
  this.name = name;
  this.options.hooks = _.mapValues(this.replaceHookAliases(this.options.hooks), function (hooks) {
    if (!Array.isArray(hooks)) hooks = [hooks];
    return hooks;
  });

  this.sequelize = options.sequelize;
  this.underscored = this.underscored || this.underscoredAll;

  if (!this.options.tableName) {
    this.tableName = this.options.freezeTableName ? name : Utils.underscoredIf(Utils.pluralize(name), this.options.underscoredAll);
  } else {
    this.tableName = this.options.tableName;
  }

  this.$schema = this.options.schema;
  this.$schemaDelimiter = this.options.schemaDelimiter;

  // error check options
  _.each(options.validate, function(validator, validatorType) {
    if (_.includes(Utils._.keys(attributes), validatorType)) {
      throw new Error('A model validator function must not have the same name as a field. Model: ' + name + ', field/validation name: ' + validatorType);
    }

    if (!_.isFunction(validator)) {
      throw new Error('Members of the validate option must be functions. Model: ' + name + ', error with validate member ' + validatorType);
    }
  });

 this.attributes = this.rawAttributes = _.mapValues(attributes, function(attribute, name) {
   if (!Utils._.isPlainObject(attribute)) {
     attribute = { type: attribute };
   }


    attribute = this.sequelize.normalizeAttribute(attribute);

    if (attribute.references) {
      attribute = Utils.formatReferences(attribute);

      if (attribute.references.model instanceof Model) {
        attribute.references.model = attribute.references.model.tableName;
      }
    }

    if (attribute.type === undefined) {
      throw new Error('Unrecognized data type for field ' + name);
    }

    return attribute;
  }.bind(this));
};

Object.defineProperty(Model.prototype, 'QueryInterface', {
  get: function() {
    return this.modelManager.sequelize.getQueryInterface();
  }
});

Object.defineProperty(Model.prototype, 'QueryGenerator', {
  get: function() {
    return this.QueryInterface.QueryGenerator;
  }
});

Model.prototype.toString = function () {
  return '[object SequelizeModel:'+this.name+']';
};

// private

// validateIncludedElements should have been called before this method
var paranoidClause = function(model, options) {
  options = options || {};

  // Apply on each include
  // This should be handled before handling where conditions because of logic with returns
  // otherwise this code will never run on includes of a already conditionable where
  if (options.include) {
    options.include.forEach(function(include) {
      paranoidClause(include.model, include);
    });
  }

  if (!model.options.timestamps || !model.options.paranoid || options.paranoid === false) {
    // This model is not paranoid, nothing to do here;
    return options;
  }

  var deletedAtCol = model._timestampAttributes.deletedAt
    , deletedAtAttribute = model.rawAttributes[deletedAtCol]
    , deletedAtObject = {}
    , deletedAtDefaultValue = deletedAtAttribute.hasOwnProperty('defaultValue') ? deletedAtAttribute.defaultValue : null;

  deletedAtObject[deletedAtAttribute.field || deletedAtCol] = deletedAtDefaultValue;

  if (Utils._.isEmpty(options.where)) {
    options.where = deletedAtObject;
  } else {
    options.where = { $and: [deletedAtObject, options.where] };
  }

  return options;
};

var addOptionalClassMethods = function() {
  var self = this;
  Utils._.each(this.options.classMethods || {}, function(fct, name) { self[name] = fct; });
};

var addDefaultAttributes = function() {
  var self = this
    , tail = {}
    , head = {};

  // Add id if no primary key was manually added to definition
  // Can't use this.primaryKeys here, since this function is called before PKs are identified
  if (!_.some(this.rawAttributes, 'primaryKey')) {
    if ('id' in this.rawAttributes) {
      // Something is fishy here!
      throw new Error("A column called 'id' was added to the attributes of '" + this.tableName + "' but not marked with 'primaryKey: true'");
    }

    head = {
      id: {
        type: new DataTypes.INTEGER(),
        allowNull: false,
        primaryKey: true,
        autoIncrement: true,
        _autoGenerated: true
      }
    };
  }

  if (this._timestampAttributes.createdAt) {
    tail[this._timestampAttributes.createdAt] = {
      type: DataTypes.DATE,
      allowNull: false,
      _autoGenerated: true
    };
  }
  if (this._timestampAttributes.updatedAt) {
    tail[this._timestampAttributes.updatedAt] = {
      type: DataTypes.DATE,
      allowNull: false,
      _autoGenerated: true
    };
  }
  if (this._timestampAttributes.deletedAt) {
    tail[this._timestampAttributes.deletedAt] = {
      type: DataTypes.DATE,
      _autoGenerated: true
    };
  }

  var existingAttributes = Utils._.clone(self.rawAttributes);
  self.rawAttributes = {};

  Utils._.each(head, function(value, attr) {
    self.rawAttributes[attr] = value;
  });

  Utils._.each(existingAttributes, function(value, attr) {
    self.rawAttributes[attr] = value;
  });

  Utils._.each(tail, function(value, attr) {
    if (Utils._.isUndefined(self.rawAttributes[attr])) {
      self.rawAttributes[attr] = value;
    }
  });

  if (!Object.keys(this.primaryKeys).length) {
    self.primaryKeys.id = self.rawAttributes.id;
  }
};

var findAutoIncrementField = function() {
  var fields = this.QueryGenerator.findAutoIncrementField(this);

  this.autoIncrementField = null;

  fields.forEach(function(field) {
    if (this.autoIncrementField) {
      throw new Error('Invalid Instance definition. Only one autoincrement field allowed.');
    } else {
      this.autoIncrementField = field;
    }
  }.bind(this));
};

function conformOptions(options, self) {
  if (self) {
    self.$expandAttributes(options);
  }

  if (!options.include) {
    return;
  }
  // if include is not an array, wrap in an array
  if (!Array.isArray(options.include)) {
    options.include = [options.include];
  } else if (!options.include.length) {
    delete options.include;
    return;
  }

  // convert all included elements to { model: Model } form
  options.include = options.include.map(function(include) {
    include = conformInclude(include, self);

    return include;
  });
}

Model.$conformOptions = conformOptions;

function conformInclude(include, self) {
  var model;

  if (include._pseudo) return include;

  if (include instanceof Association) {
    if (self && include.target.name === self.name) {
      model = include.source;
    } else {
      model = include.target;
    }

    include = { model: model, association: include, as: include.as };
  } else if (include instanceof Model) {
    include = { model: include };
  } else if (_.isPlainObject(include)) {
    if (include.association) {
      if (self && include.association.target.name === self.name) {
        model = include.association.source;
      } else {
        model = include.association.target;
      }

      if (!include.model) {
        include.model = model;
      }
      if (!include.as) {
        include.as = include.association.as;
      }
    } else {
      model = include.model;
    }

    conformOptions(include, model);
  } else {
    throw new Error('Include unexpected. Element has to be either a Model, an Association or an object.');
  }

  return include;
}

Model.$conformInclude = conformInclude;

var optClone = Model.prototype.__optClone = Model.prototype.$optClone = function(options) {
  options = options || {};
  return Utils.cloneDeep(options, function(elem) {
    // The InstanceFactories used for include are pass by ref, so don't clone them.
    if (elem && typeof elem === 'object' &&
      (
        elem._isSequelizeMethod ||
        elem instanceof Model ||
        elem instanceof Instance ||
        elem instanceof Transaction ||
        elem instanceof Association
      )
    ) {
      return elem;
    }

    // Otherwise return undefined, meaning, 'handle this lodash'
    return undefined;
  });
};

var expandIncludeAllElement = function(includes, include) {
  // check 'all' attribute provided is valid
  var all = include.all;
  delete include.all;

  if (all !== true) {
    if (!Array.isArray(all)) {
      all = [all];
    }

    var validTypes = {
      BelongsTo: true,
      HasOne: true,
      HasMany: true,
      One: ['BelongsTo', 'HasOne'],
      Has: ['HasOne', 'HasMany'],
      Many: ['HasMany']
    };

    for (var i = 0; i < all.length; i++) {
      var type = all[i];
      if (type === 'All') {
        all = true;
        break;
      }

      var types = validTypes[type];
      if (!types) {
        throw new Error('include all \'' + type + '\' is not valid - must be BelongsTo, HasOne, HasMany, One, Has, Many or All');
      }

      if (types !== true) {
        // replace type placeholder e.g. 'One' with it's constituent types e.g. 'HasOne', 'BelongsTo'
        all.splice(i, 1);
        i--;
        for (var j = 0; j < types.length; j++) {
          if (all.indexOf(types[j]) === -1) {
            all.unshift(types[j]);
            i++;
          }
        }
      }
    }
  }

  // add all associations of types specified to includes
  var nested = include.nested;
  if (nested) {
    delete include.nested;

    if (!include.include) {
      include.include = [];
    } else if (!Array.isArray(include.include)) {
      include.include = [include.include];
    }
  }

  var used = [];
  (function addAllIncludes(parent, includes) {
    Utils._.forEach(parent.associations, function(association) {
      if (all !== true && all.indexOf(association.associationType) === -1) {
        return;
      }

      // check if model already included, and skip if so
      var model = association.target;
      var as = association.options.as;

      var predicate = {model: model};
      if (as) {
        // We only add 'as' to the predicate if it actually exists
        predicate.as = as;
      }

      if (Utils._.find(includes, predicate)) {
        return;
      }

      // skip if recursing over a model already nested
      if (nested && used.indexOf(model) !== -1) {
        return;
      }
      used.push(parent);

      // include this model
      var thisInclude = optClone(include);
      thisInclude.model = model;
      if (as) {
        thisInclude.as = as;
      }
      includes.push(thisInclude);

      // run recursively if nested
      if (nested) {
        addAllIncludes(model, thisInclude.include);
        if (thisInclude.include.length === 0) delete thisInclude.include;
      }
    });
    used.pop();
  })(this, includes);
};

var validateIncludedElement;
var validateIncludedElements = function(options, tableNames) {
  if (!options.model) options.model = this;

  tableNames = tableNames || {};
  options.includeNames = [];
  options.includeMap = {};

  /* Legacy */
  options.hasSingleAssociation = false;
  options.hasMultiAssociation = false;

  if (!options.parent) {
    options.topModel = options.model;
    options.topLimit = options.limit;
  }

  options.include = options.include.map(function (include) {
    include = conformInclude(include);
    include.parent = options;

    validateIncludedElement.call(options.model, include, tableNames, options);

    if (include.duplicating === undefined) {
      include.duplicating = include.association.isMultiAssociation;
    }

    include.hasDuplicating = include.hasDuplicating || include.duplicating;
    include.hasRequired = include.hasRequired || include.required;

    options.hasDuplicating = options.hasDuplicating || include.hasDuplicating;
    options.hasRequired = options.hasRequired || include.required;

    options.hasWhere = options.hasWhere || include.hasWhere || !!include.where;
    return include;
  });

  options.include.forEach(function (include) {
    include.hasParentWhere = options.hasParentWhere || !!options.where;
    include.hasParentRequired = options.hasParentRequired || !!options.required;

    if (include.subQuery !== false && options.hasDuplicating && options.topLimit) {
      if (include.duplicating) {
        include.subQuery = false;
        include.subQueryFilter = include.hasRequired;
      } else {
        include.subQuery = include.hasRequired;
        include.subQueryFilter = false;
      }
    } else {
      include.subQuery = include.subQuery || false;
      if (include.duplicating) {
        include.subQueryFilter = include.subQuery;
        include.subQuery = false;
      } else {
        include.subQueryFilter = false;
        include.subQuery = include.subQuery || (include.hasParentRequired && include.hasRequired);
      }
    }

    options.includeMap[include.as] = include;
    options.includeNames.push(include.as);

    // Set top level options
    if (options.topModel === options.model && options.subQuery === undefined && options.topLimit) {
      if (include.subQuery) {
        options.subQuery = include.subQuery;
      } else if (include.hasDuplicating) {
        options.subQuery = true;
      }
    }

    /* Legacy */
    options.hasIncludeWhere = options.hasIncludeWhere || include.hasIncludeWhere || !!include.where;
    options.hasIncludeRequired = options.hasIncludeRequired || include.hasIncludeRequired || !!include.required;

    if (include.association.isMultiAssociation || include.hasMultiAssociation) {
      options.hasMultiAssociation = true;
    }
    if (include.association.isSingleAssociation || include.hasSingleAssociation) {
      options.hasSingleAssociation = true;
    }

    return include;
  });

  if (options.topModel === options.model && options.subQuery === undefined) {
    options.subQuery = false;
  }
  return options;
};
Model.$validateIncludedElements = validateIncludedElements;

validateIncludedElement = function(include, tableNames, options) {
  tableNames[include.model.getTableName()] = true;

  if (include.attributes && !options.raw) {
    include.model.$expandAttributes(include);

    // Need to make sure virtuals are mapped before setting originalAttributes
    include = Utils.mapFinderOptions(include, include.model);

    include.originalAttributes = include.attributes.slice(0);

    if (include.attributes.length) {
      _.each(include.model.primaryKeys, function (attr, key) {
        // Include the primary key if its not already take - take into account that the pk might be aliassed (due to a .field prop)
        if (!_.some(include.attributes, function (includeAttr) {
            if (attr.field !== key) {
              return Array.isArray(includeAttr) && includeAttr[0] === attr.field && includeAttr[1] === key;
            }
            return includeAttr === key;
          })) {
          include.attributes.unshift(key);
        }
      });
    }
  } else {
    include = Utils.mapFinderOptions(include, include.model);
  }

  // pseudo include just needed the attribute logic, return
  if (include._pseudo) {
    include.attributes = Object.keys(include.model.tableAttributes);
    return Utils.mapFinderOptions(include, include.model);
  }

  // check if the current Model is actually associated with the passed Model - or it's a pseudo include
  var association = include.association || this.getAssociation(include.model, include.as);

  if (!association) {
    var msg = include.model.name;

    if (include.as) {
      msg += ' (' + include.as + ')';
    }

    msg += ' is not associated to ' + this.name + '!';

    throw new Error(msg);
  }

  include.association = association;
  include.as = association.as;

  // If through, we create a pseudo child include, to ease our parsing later on
  if (include.association.through && Object(include.association.through.model) === include.association.through.model) {
    if (!include.include) include.include = [];
    var through = include.association.through;

    include.through = Utils._.defaults(include.through || {}, {
      model: through.model,
      as: through.model.name,
      association: {
        isSingleAssociation: true
      },
      _pseudo: true,
      parent: include
    });


    if (through.scope) {
      include.through.where = include.through.where ? { $and: [include.through.where, through.scope]} :  through.scope;
    }

    include.include.push(include.through);
    tableNames[through.tableName] = true;
  }

  // include.model may be the main model, while the association target may be scoped - thus we need to look at association.target/source
  var model;
  if (include.model.scoped === true) {
    // If the passed model is already scoped, keep that
    model = include.model;
  } else {
    // Otherwise use the model that was originally passed to the association
    model = include.association.target.name === include.model.name ? include.association.target : include.association.source;
  }

  model.$injectScope(include);

  // This check should happen after injecting the scope, since the scope may contain a .attributes
  if (!include.attributes) {
    include.attributes = Object.keys(include.model.tableAttributes);
  }

  include = Utils.mapFinderOptions(include, include.model);

  if (include.required === undefined) {
    include.required = !!include.where;
  }

  if (include.association.scope) {
    include.where = include.where ? { $and: [include.where, include.association.scope] }:  include.association.scope;
  }

  if (include.limit && include.separate === undefined) {
    include.separate = true;
  }

  if (include.separate === true && !(include.association instanceof HasMany || include.association instanceof BelongsToMany)) {
    throw new Error('Only HasMany and BelongsToMany associations support include.separate');
  }

  if (include.separate === true) {
    include.duplicating = false;
  }

  if (include.separate === true && options.attributes && options.attributes.length && !_.includes(options.attributes, association.source.primaryKeyAttribute)) {
    options.attributes.push(association.source.primaryKeyAttribute);
  }

  // Validate child includes
  if (include.hasOwnProperty('include')) {
    validateIncludedElements.call(include.model, include, tableNames, options);
  }

  return include;
};

var expandIncludeAll = Model.$expandIncludeAll = function(options) {
  var includes = options.include;
  if (!includes) {
    return;
  }

 for (var index = 0; index < includes.length; index++) {
    var include = includes[index];

    if (include.all) {
      includes.splice(index, 1);
      index--;

      expandIncludeAllElement.call(this, includes, include);
    }
  }

  Utils._.forEach(includes, function(include) {
    expandIncludeAll.call(include.model, include);
  });
};

Model.prototype.init = function(modelManager) {
  var self = this;

  this.modelManager = modelManager;
  this.primaryKeys = {};

  // Setup names of timestamp attributes
  this._timestampAttributes = {};
  if (this.options.timestamps) {
    if (this.options.createdAt !== false) {
      this._timestampAttributes.createdAt = this.options.createdAt || Utils.underscoredIf('createdAt', this.options.underscored);
    }
    if (this.options.updatedAt !== false) {
      this._timestampAttributes.updatedAt = this.options.updatedAt || Utils.underscoredIf('updatedAt', this.options.underscored);
    }
    if (this.options.paranoid && this.options.deletedAt !== false) {
      this._timestampAttributes.deletedAt = this.options.deletedAt || Utils.underscoredIf('deletedAt', this.options.underscored);
    }
  }

  // Add head and tail default attributes (id, timestamps)
  addOptionalClassMethods.call(this);

  // Instance prototype
  this.Instance = function() {
    Instance.apply(this, arguments);
  };

  Util.inherits(this.Instance, Instance);

  this._readOnlyAttributes = Utils._.values(this._timestampAttributes);
  this._hasReadOnlyAttributes = this._readOnlyAttributes && this._readOnlyAttributes.length;
  this._isReadOnlyAttribute = Utils._.memoize(function(key) {
    return self._hasReadOnlyAttributes && self._readOnlyAttributes.indexOf(key) !== -1;
  });

  if (this.options.instanceMethods) {
    Utils._.each(this.options.instanceMethods, function(fct, name) {
      self.Instance.prototype[name] = fct;
    });
  }

  addDefaultAttributes.call(this);
  this.refreshAttributes();

  findAutoIncrementField.call(this);

  this.$scope = this.options.defaultScope;

  if (_.isPlainObject(this.$scope)) {
    conformOptions(this.$scope, this);
  }

  _.each(this.options.scopes, function (scope) {
    if (_.isPlainObject(scope)) {
      conformOptions(scope, this);
    }
  }.bind(this));

  this.options.indexes = this.options.indexes.map(this.$conformIndex);

  this.Instance.prototype.$Model =
  this.Instance.prototype.Model = this;

  return this;
};

Model.prototype.$conformIndex = function (index) {
  index = _.defaults(index, {
    type: '',
    parser: null
  });

  if (index.type && index.type.toLowerCase() === 'unique') {
    index.unique = true;
    delete index.type;
  }
  return index;
};

Model.prototype.refreshAttributes = function() {
  var self = this
    , attributeManipulation = {};

  this.Instance.prototype._customGetters = {};
  this.Instance.prototype._customSetters = {};

  Utils._.each(['get', 'set'], function(type) {
    var opt = type + 'terMethods'
      , funcs = Utils._.clone(Utils._.isObject(self.options[opt]) ? self.options[opt] : {})
      , _custom = type === 'get' ? self.Instance.prototype._customGetters : self.Instance.prototype._customSetters;

    Utils._.each(funcs, function(method, attribute) {
      _custom[attribute] = method;

      if (type === 'get') {
        funcs[attribute] = function() {
          return this.get(attribute);
        };
      }
      if (type === 'set') {
        funcs[attribute] = function(value) {
          return this.set(attribute, value);
        };
      }
    });

    Utils._.each(self.rawAttributes, function(options, attribute) {
      if (options.hasOwnProperty(type)) {
        _custom[attribute] = options[type];
      }

      if (type === 'get') {
        funcs[attribute] = function() {
          return this.get(attribute);
        };
      }
      if (type === 'set') {
        funcs[attribute] = function(value) {
          return this.set(attribute, value);
        };
      }
    });

    Utils._.each(funcs, function(fct, name) {
      if (!attributeManipulation[name]) {
        attributeManipulation[name] = {
          configurable: true
        };
      }
      attributeManipulation[name][type] = fct;
    });
  });

  this._booleanAttributes = [];
  this._dateAttributes = [];
  this._hstoreAttributes = [];
  this._rangeAttributes = [];
  this._jsonAttributes = [];
  this._geometryAttributes = [];
  this._virtualAttributes = [];
  this._defaultValues = {};
  this.Instance.prototype.validators = {};

  this.fieldRawAttributesMap = {};

  this.primaryKeys = {};
  self.options.uniqueKeys = {};

  _.each(this.rawAttributes, function(definition, name) {
    definition.type = self.sequelize.normalizeDataType(definition.type);

    definition.Model = self;
    definition.fieldName = name;
    definition._modelAttribute = true;

    if (definition.field === undefined) {
      definition.field = name;
    }

    if (definition.primaryKey === true) {
      self.primaryKeys[name] = definition;
    }

    self.fieldRawAttributesMap[definition.field] = definition;

    if (definition.type instanceof DataTypes.BOOLEAN) {
      self._booleanAttributes.push(name);
    } else if (definition.type instanceof DataTypes.DATE) {
      self._dateAttributes.push(name);
    } else if (definition.type instanceof DataTypes.HSTORE || DataTypes.ARRAY.is(definition.type, DataTypes.HSTORE)) {
      self._hstoreAttributes.push(name);
    } else if (definition.type instanceof DataTypes.RANGE || DataTypes.ARRAY.is(definition.type, DataTypes.RANGE)) {
      self._rangeAttributes.push(name);
    } else if (definition.type instanceof DataTypes.JSON) {
      self._jsonAttributes.push(name);
    } else if (definition.type instanceof DataTypes.VIRTUAL) {
      self._virtualAttributes.push(name);
    } else if (definition.type instanceof DataTypes.GEOMETRY) {
      self._geometryAttributes.push(name);
    }

    if (definition.hasOwnProperty('defaultValue')) {
      self._defaultValues[name] = Utils._.partial(Utils.toDefaultValue, definition.defaultValue);
    }

    if (definition.hasOwnProperty('unique') && definition.unique !== false) {
      var idxName;
      if (typeof definition.unique === 'object' && definition.unique.hasOwnProperty('name')) {
        idxName = definition.unique.name;
      } else if (typeof definition.unique === 'string') {
        idxName = definition.unique;
      } else {
        idxName = self.tableName + '_' + name + '_unique';
      }

      var idx = self.options.uniqueKeys[idxName] || { fields: [] };
      idx = idx || {fields: [], msg: null};
      idx.fields.push(definition.field);
      idx.msg = idx.msg || definition.unique.msg || null;
      idx.name = idxName || false;
      idx.column = name;

      self.options.uniqueKeys[idxName] = idx;
    }

    if (definition.hasOwnProperty('validate')) {
      self.Instance.prototype.validators[name] = definition.validate;
    }

    if (definition.index === true && definition.type instanceof DataTypes.JSONB) {
      self.options.indexes.push({
        fields: [definition.field || name],
        using: 'gin'
      });

      delete definition.index;
    }
  });
  // Create a map of field to attribute names
  this.fieldAttributeMap = Utils._.reduce(this.fieldRawAttributesMap, function(map, value, key) {
    if (key !== value.fieldName) {
      map[key] = value.fieldName;
    }
    return map;
  }, {});

  this.uniqueKeys = this.options.uniqueKeys;

  this._hasBooleanAttributes = !!this._booleanAttributes.length;
  this._isBooleanAttribute = Utils._.memoize(function(key) {
    return self._booleanAttributes.indexOf(key) !== -1;
  });

  this._hasDateAttributes = !!this._dateAttributes.length;
  this._isDateAttribute = Utils._.memoize(function(key) {
    return self._dateAttributes.indexOf(key) !== -1;
  });

  this._hasHstoreAttributes = !!this._hstoreAttributes.length;
  this._isHstoreAttribute = Utils._.memoize(function(key) {
    return self._hstoreAttributes.indexOf(key) !== -1;
  });

  this._hasRangeAttributes = !!this._rangeAttributes.length;
  this._isRangeAttribute = Utils._.memoize(function(key) {
    return self._rangeAttributes.indexOf(key) !== -1;
  });

  this._hasJsonAttributes = !!this._jsonAttributes.length;
  this._isJsonAttribute = Utils._.memoize(function(key) {
    return self._jsonAttributes.indexOf(key) !== -1;
  });

  this._hasVirtualAttributes = !!this._virtualAttributes.length;
  this._isVirtualAttribute = Utils._.memoize(function(key) {
    return self._virtualAttributes.indexOf(key) !== -1;
  });

  this._hasGeometryAttributes = !!this._geometryAttributes.length;
  this._isGeometryAttribute = Utils._.memoize(function(key) {
    return self._geometryAttributes.indexOf(key) !== -1;
  });

  this._hasDefaultValues = !Utils._.isEmpty(this._defaultValues);

  this.attributes = this.rawAttributes;
  this.tableAttributes = Utils._.omit(this.rawAttributes, this._virtualAttributes);

  this.Instance.prototype._hasCustomGetters = Object.keys(this.Instance.prototype._customGetters).length;
  this.Instance.prototype._hasCustomSetters = Object.keys(this.Instance.prototype._customSetters).length;

  Object.keys(attributeManipulation).forEach((function(key){
    if (Instance.prototype.hasOwnProperty(key)) {
      this.sequelize.log("Not overriding built-in method from model attribute: " + key);
      return;
    }
    Object.defineProperty(this.Instance.prototype, key, attributeManipulation[key]);
  }).bind(this));


  this.Instance.prototype.rawAttributes = this.rawAttributes;
  this.Instance.prototype.attributes = Object.keys(this.Instance.prototype.rawAttributes);
  this.Instance.prototype._isAttribute = Utils._.memoize(function(key) {
    return self.Instance.prototype.attributes.indexOf(key) !== -1;
  });

  // Primary key convenience variables
  this.primaryKeyAttributes = Object.keys(this.primaryKeys);
  this.primaryKeyAttribute = this.primaryKeyAttributes[0];
  if (this.primaryKeyAttribute) {
    this.primaryKeyField = this.rawAttributes[this.primaryKeyAttribute].field || this.primaryKeyAttribute;
  }

  this.primaryKeyCount = this.primaryKeyAttributes.length;
  this._hasPrimaryKeys = this.options.hasPrimaryKeys = this.hasPrimaryKeys = this.primaryKeyCount > 0;

  this._isPrimaryKey = Utils._.memoize(function(key) {
    return self.primaryKeyAttributes.indexOf(key) !== -1;
  });

};

/**
 * Remove attribute from model definition
 * @param {String} [attribute]
 */
Model.prototype.removeAttribute = function(attribute) {
  delete this.rawAttributes[attribute];
  this.refreshAttributes();
};

/**
 * Sync this Model to the DB, that is create the table. Upon success, the callback will be called with the model instance (this)
 * @see {Sequelize#sync} for options
 * @return {Promise<this>}
 */
Model.prototype.sync = function(options) {
  options = options || {};
  options.hooks = options.hooks === undefined ? true : !!options.hooks;
  options = Utils._.extend({}, this.options, options);

  var self = this
    , attributes = this.tableAttributes;

  return Promise.try(function () {
    if (options.hooks) {
      return self.runHooks('beforeSync', options);
    }
  }).then(function () {
    if (options.force) {
      return self.drop(options);
    }
  }).then(function () {
    return self.QueryInterface.createTable(self.getTableName(options), attributes, options, self);
  }).then(function () {
    return self.QueryInterface.showIndex(self.getTableName(options), options);
  }).then(function (indexes) {
    // Assign an auto-generated name to indexes which are not named by the user
    self.options.indexes = self.QueryInterface.nameIndexes(self.options.indexes, self.tableName);

    indexes = _.filter(self.options.indexes, function (item1) {
      return !_.some(indexes, function (item2) {
        return item1.name === item2.name;
      });
    });

    return Promise.map(indexes, function (index) {
      return self.QueryInterface.addIndex(
                self.getTableName(options),
                _.assign({logging: options.logging,
                          benchmark: options.benchmark,
                          transaction: options.transaction}, index),
                self.tableName);
    });
  }).then(function () {
    if (options.hooks) {
      return self.runHooks('afterSync', options);
    }
  }).return(this);
};

/**
 * Drop the table represented by this Model
 * @param {Object}   [options]
 * @param {Boolean}  [options.cascade=false]   Also drop all objects depending on this table, such as views. Only works in postgres
 * @param {Function} [options.logging=false]   A function that gets executed while running the query to log the sql.
 * @param {Boolean}  [options.benchmark=false] Pass query execution time in milliseconds as second argument to logging function (options.logging).
 * @return {Promise}
 */
Model.prototype.drop = function(options) {
  return this.QueryInterface.dropTable(this.getTableName(options), options);
};

Model.prototype.dropSchema = function(schema) {
  return this.QueryInterface.dropSchema(schema);
};

/**
 * Apply a schema to this model. For postgres, this will actually place the schema in front of the table name - `"schema"."tableName"`,
 * while the schema will be prepended to the table name for mysql and sqlite - `'schema.tablename'`.
 *
 * @param {String} schema The name of the schema
 * @param {Object} [options]
 * @param {String} [options.schemaDelimiter='.'] The character(s) that separates the schema name from the table name
 * @param {Function} [options.logging=false] A function that gets executed while running the query to log the sql.
 * @param {Boolean}  [options.benchmark=false] Pass query execution time in milliseconds as second argument to logging function (options.logging).
 * @return {this}
 */
Model.prototype.schema = function(schema, options) { // testhint options:none
  var self = this;
  var clone = Object.create(self);

  clone.$schema = schema;

  if (!!options) {
    if (typeof options === 'string') {
      clone.$schemaDelimiter = options;
    } else {
      if (!!options.schemaDelimiter) {
        clone.$schemaDelimiter = options.schemaDelimiter;
      }
    }
  }

  clone.Instance = function() {
    self.Instance.apply(this, arguments);
  };
  clone.Instance.prototype = Object.create(self.Instance.prototype);
  clone.Instance.prototype.$Model = clone;

  return clone;
};

/**
 * Get the tablename of the model, taking schema into account. The method will return The name as a string if the model has no schema,
 * or an object with `tableName`, `schema` and `delimiter` properties.
 *
 * @param {Object}   [options] The hash of options from any query. You can use one model to access tables with matching schemas by overriding `getTableName` and using custom key/values to alter the name of the table. (eg. subscribers_1, subscribers_2)
 * @param {Function} [options.logging=false] A function that gets executed while running the query to log the sql.
 * @param {Boolean}  [options.benchmark=false] Pass query execution time in milliseconds as second argument to logging function (options.logging).
 * @return {String|Object}
 */
Model.prototype.getTableName = function(options) { // testhint options:none
  return this.QueryGenerator.addSchema(this);
};

/**
 * @return {Model}
 */
Model.prototype.unscoped = function () {
  return this.scope();
};

/**
 * Add a new scope to the model. This is especially useful for adding scopes with includes, when the model you want to include is not available at the time this model is defined.
 *
 * By default this will throw an error if a scope with that name already exists. Pass `override: true` in the options object to silence this error.
 *
 * @param {String}          name The name of the scope. Use `defaultScope` to override the default scope
 * @param {Object|Function} scope
 * @param {Object}          [options]
 * @param {Boolean}         [options.override=false]
 */
Model.prototype.addScope = function (name, scope, options) {
  options = _.assign({
    override: false
  }, options);

  if ((name === 'defaultScope' || name in this.options.scopes) && options.override === false) {
    throw new Error('The scope ' + name + ' already exists. Pass { override: true } as options to silence this error');
  }

  conformOptions(scope, this);

  if (name === 'defaultScope') {
    this.options.defaultScope = this.$scope = scope;
  } else {
    this.options.scopes[name] = scope;
  }
};

/**
 * Apply a scope created in `define` to the model. First let's look at how to create scopes:
 * ```js
 * var Model = sequelize.define('model', attributes, {
 *   defaultScope: {
 *     where: {
 *       username: 'dan'
 *     },
 *     limit: 12
 *   },
 *   scopes: {
 *     isALie: {
 *       where: {
 *         stuff: 'cake'
 *       }
 *     },
 *     complexFunction: function(email, accessLevel) {
 *       return {
 *         where: {
 *           email: {
 *             $like: email
 *           },
 *           accesss_level {
 *             $gte: accessLevel
 *           }
 *         }
 *       }
 *     }
 *   }
 * })
 * ```
 * Now, since you defined a default scope, every time you do Model.find, the default scope is appended to your query. Here's a couple of examples:
 * ```js
 * Model.findAll() // WHERE username = 'dan'
 * Model.findAll({ where: { age: { gt: 12 } } }) // WHERE age > 12 AND username = 'dan'
 * ```
 *
 * To invoke scope functions you can do:
 * ```js
 * Model.scope({ method: ['complexFunction' 'dan@sequelize.com', 42]}).findAll()
 * // WHERE email like 'dan@sequelize.com%' AND access_level >= 42
 * ```
 *
 * @param {Array|Object|String|null}    options* The scope(s) to apply. Scopes can either be passed as consecutive arguments, or as an array of arguments. To apply simple scopes and scope functions with no arguments, pass them as strings. For scope function, pass an object, with a `method` property. The value can either be a string, if the method does not take any arguments, or an array, where the first element is the name of the method, and consecutive elements are arguments to that method. Pass null to remove all scopes, including the default.
 * @return {Model}                      A reference to the model, with the scope(s) applied. Calling scope again on the returned model will clear the previous scope.
 */
Model.prototype.scope = function(option) {
  var self = Object.create(this)
    , options
    , scope
    , scopeName;

  self.$scope = {};
  self.scoped = true;

  if (!option) {
    return self;
  }

  options = _.flatten(arguments);
  options.forEach(function(option) {
    scope = null;
    scopeName = null;

    if (_.isPlainObject(option)) {
      if (!!option.method) {
        if (Array.isArray(option.method) && !!self.options.scopes[option.method[0]]) {
          scopeName = option.method[0];
          scope = self.options.scopes[scopeName].apply(self, option.method.splice(1));
        }
        else if (!!self.options.scopes[option.method]) {
          scopeName = option.method;
          scope = self.options.scopes[scopeName].apply(self);
        }
      } else {
        scope = option;
      }
    } else {
      if (option === 'defaultScope' && _.isPlainObject(self.options.defaultScope)) {
        scope = self.options.defaultScope;
      } else {
        scopeName = option;
        scope = self.options.scopes[scopeName];

        if (_.isFunction(scope)) {
          scope = scope();
          conformOptions(scope, self);
        }
      }
    }

    if (!!scope) {
      _.assignWith(self.$scope, scope, function scopeCustomizer(objectValue, sourceValue, key) {
        if (key === 'where') {
          return Array.isArray(sourceValue) ? sourceValue : _.assign(objectValue || {}, sourceValue);
        } else if ( (['attributes','include'].indexOf(key) >= 0) && Array.isArray(objectValue) && Array.isArray(sourceValue)) {
          return objectValue.concat(sourceValue);
        }

        return objectValue ? objectValue : sourceValue;
      });
    } else {
      throw new Error('Invalid scope ' + scopeName + ' called.');
    }
  });

  return self;
};

Model.prototype.all = function(options) {
  return this.findAll(options);
};

/**
 * Search for multiple instances.
 *
 * __Simple search using AND and =__
 * ```js
 * Model.findAll({
 *   where: {
 *     attr1: 42,
 *     attr2: 'cake'
 *   }
 * })
 * ```
 * ```sql
 * WHERE attr1 = 42 AND attr2 = 'cake'
 *```
 *
 * __Using greater than, less than etc.__
 * ```js
 *
 * Model.findAll({
 *   where: {
 *     attr1: {
 *       gt: 50
 *     },
 *     attr2: {
 *       lte: 45
 *     },
 *     attr3: {
 *       in: [1,2,3]
 *     },
 *     attr4: {
 *       ne: 5
 *     }
 *   }
 * })
 * ```
 * ```sql
 * WHERE attr1 > 50 AND attr2 <= 45 AND attr3 IN (1,2,3) AND attr4 != 5
 * ```
 * Possible options are: `$ne, $in, $not, $notIn, $gte, $gt, $lte, $lt, $like, $ilike/$iLike, $notLike, $notILike, '..'/$between, '!..'/$notBetween, '&&'/$overlap, '@>'/$contains, '<@'/$contained`
 *
 * __Queries using OR__
 * ```js
 * Model.findAll({
 *   where: {
 *     name: 'a project',
 *     $or: [
 *       {id: [1, 2, 3]},
 *       {
 *         $and: [
 *           {id: {gt: 10}},
 *           {id: {lt: 100}}
 *         ]
 *       }
 *     ]
 *   }
 * });
 * ```
 * ```sql
 * WHERE `Model`.`name` = 'a project' AND (`Model`.`id` IN (1, 2, 3) OR (`Model`.`id` > 10 AND `Model`.`id` < 100));
 * ```
 *
 * The success listener is called with an array of instances if the query succeeds.
 *
 * @param  {Object}                    [options] A hash of options to describe the scope of the search
 * @param  {Object}                    [options.where] A hash of attributes to describe your search. See above for examples.
 * @param  {Array<String>|Object}      [options.attributes] A list of the attributes that you want to select, or an object with `include` and `exclude` keys. To rename an attribute, you can pass an array, with two elements - the first is the name of the attribute in the DB (or some kind of expression such as `Sequelize.literal`, `Sequelize.fn` and so on), and the second is the name you want the attribute to have in the returned instance
 * @param  {Array<String>}             [options.attributes.include] Select all the attributes of the model, plus some additional ones. Useful for aggregations, e.g. `{ attributes: { include: [[sequelize.fn('COUNT', sequelize.col('id')), 'total']] }`
 * @param  {Array<String>}             [options.attributes.exclude] Select all the attributes of the model, except some few. Useful for security purposes e.g. `{ attributes: { exclude: ['password'] } }`
 * @param  {Boolean}                   [options.paranoid=true] If true, only non-deleted records will be returned. If false, both deleted and non-deleted records will be returned. Only applies if `options.paranoid` is true for the model.
 * @param  {Array<Object|Model>}       [options.include] A list of associations to eagerly load using a left join. Supported is either `{ include: [ Model1, Model2, ...]}` or `{ include: [{ model: Model1, as: 'Alias' }]}`. If your association are set up with an `as` (eg. `X.hasMany(Y, { as: 'Z }`, you need to specify Z in the as attribute when eager loading Y).
 * @param  {Model}                     [options.include[].model] The model you want to eagerly load
 * @param  {String}                    [options.include[].as] The alias of the relation, in case the model you want to eagerly load is aliased. For `hasOne` / `belongsTo`, this should be the singular name, and for `hasMany`, it should be the plural
 * @param  {Association}               [options.include[].association] The association you want to eagerly load. (This can be used instead of providing a model/as pair)
 * @param  {Object}                    [options.include[].where] Where clauses to apply to the child models. Note that this converts the eager load to an inner join, unless you explicitly set `required: false`
 * @param  {Boolean}                   [options.include[].or=false] Whether to bind the ON and WHERE clause together by OR instead of AND.
 * @param  {Object}                    [options.include[].on] Supply your own ON condition for the join.
 * @param  {Array<String>}             [options.include[].attributes] A list of attributes to select from the child model
 * @param  {Boolean}                   [options.include[].required] If true, converts to an inner join, which means that the parent model will only be loaded if it has any matching children. True if `include.where` is set, false otherwise.
 * @param  {Boolean}                   [options.include[].separate] If true, runs a separate query to fetch the associated instances, only supported for hasMany associations
 * @param  {Number}                    [options.include[].limit] Limit the joined rows, only supported with include.separate=true
 * @param  {Object}                    [options.include[].through.where] Filter on the join model for belongsToMany relations
 * @param  {Array}                     [options.include[].through.attributes] A list of attributes to select from the join model for belongsToMany relations
 * @param  {Array<Object|Model>}       [options.include[].include] Load further nested related models
 * @param  {String|Array|Sequelize.fn} [options.order] Specifies an ordering. If a string is provided, it will be escaped. Using an array, you can provide several columns / functions to order by. Each element can be further wrapped in a two-element array. The first element is the column / function to order by, the second is the direction. For example: `order: [['name', 'DESC']]`. In this way the column will be escaped, but the direction will not.
 * @param  {Number}                    [options.limit]
 * @param  {Number}                    [options.offset]
 * @param  {Transaction}               [options.transaction] Transaction to run query under
 * @param  {String|Object}             [options.lock] Lock the selected rows. Possible options are transaction.LOCK.UPDATE and transaction.LOCK.SHARE. Postgres also supports transaction.LOCK.KEY_SHARE, transaction.LOCK.NO_KEY_UPDATE and specific model locks with joins. See [transaction.LOCK for an example](transaction#lock)
 * @param  {Boolean}                   [options.raw] Return raw result. See sequelize.query for more information.
 * @param  {Function}                  [options.logging=false] A function that gets executed while running the query to log the sql.
 * @param  {Boolean}                   [options.benchmark=false] Pass query execution time in milliseconds as second argument to logging function (options.logging).
 * @param  {Object}                    [options.having]
 * @param  {String}                    [options.searchPath=DEFAULT] An optional parameter to specify the schema search_path (Postgres only)
 * @param  {Boolean|Error Instance}    [options.rejectOnEmpty=false] Throws an error when no records found
 *
 * @see    {Sequelize#query}
 * @return {Promise<Array<Instance>>}
 * @alias all
 */

Model.prototype.findAll = function(options) {
  if (options !== undefined && !_.isPlainObject(options)) {
    throw new Error('The argument passed to findAll must be an options object, use findById if you wish to pass a single primary key value');
  }
  // TODO: Remove this in the next major version (4.0)
  if (arguments.length > 1) {
    throw new Error('Please note that find* was refactored and uses only one options object from now on.');
  }
  var tableNames = {}
    , originalOptions;

  tableNames[this.getTableName(options)] = true;
  options = optClone(options);

  _.defaults(options, { hooks: true, rejectOnEmpty: this.options.rejectOnEmpty });

    //set rejectOnEmpty option from model config
    options.rejectOnEmpty = options.rejectOnEmpty || this.options.rejectOnEmpty;

  return Promise.bind(this).then(function() {
    conformOptions(options, this);
    this.$injectScope(options);

    if (options.hooks) {
      return this.runHooks('beforeFind', options);
    }
  }).then(function() {
    expandIncludeAll.call(this, options);

    if (options.hooks) {
      return this.runHooks('beforeFindAfterExpandIncludeAll', options);
    }
  }).then(function() {
    if (options.include) {
      options.hasJoin = true;

      validateIncludedElements.call(this, options, tableNames);

      // If we're not raw, we have to make sure we include the primary key for deduplication
      if (options.attributes && !options.raw && this.primaryKeyAttribute &&  options.attributes.indexOf(this.primaryKeyAttribute) === -1) {
        options.originalAttributes = options.attributes;
        options.attributes = [this.primaryKeyAttribute].concat(options.attributes);
      }
    }

    if (!options.attributes) {
      options.attributes = Object.keys(this.tableAttributes);
    }

    // whereCollection is used for non-primary key updates
    this.options.whereCollection = options.where || null;

    Utils.mapFinderOptions(options, this);

    options = paranoidClause(this, options);

    if (options.hooks) {
      return this.runHooks('beforeFindAfterOptions', options);
    }
  }).then(function() {
    originalOptions = optClone(options);
    options.tableNames = Object.keys(tableNames);
    return this.QueryInterface.select(this, this.getTableName(options), options);
  }).tap(function(results) {
    if (options.hooks) {
      return this.runHooks('afterFind', results, options);
    }
  }).then(function (results) {

    //rejectOnEmpty mode
    if (_.isEmpty(results) && options.rejectOnEmpty) {
      if (typeof options.rejectOnEmpty === 'function') {
        throw new options.rejectOnEmpty();
      } else if (typeof options.rejectOnEmpty === 'object') {
        throw options.rejectOnEmpty;
      } else {
        throw new sequelizeErrors.EmptyResultError();
      }
    }

    return Model.$findSeparate(results, originalOptions);
  });
};

<<<<<<< HEAD
Model.$findSeperate = function(results, options) {
  if (!options.include || options.raw || _.isEmpty(results)) return Promise.resolve(results);
=======
Model.$findSeparate = function(results, options) {
  if (!options.include || options.raw || !results) return Promise.resolve(results);
>>>>>>> cf4fb27e

  var original = results;
  if (options.plain) results = [results];

  return Promise.map(options.include, function (include) {
    if (!include.separate) {
      return Model.$findSeparate(
        results.reduce(function (memo, result) {
          var associations = result.get(include.association.as);

          // Might be an empty belongsTo relation
          if (!associations) return memo;

          // Force array so we can concat no matter if it's 1:1 or :M
          if (!Array.isArray(associations)) associations = [associations];

          return memo.concat(associations);
        }, []),
        _.assign(
          {},
          _.omit(options, 'include', 'attributes', 'order', 'where', 'limit', 'plain', 'scope'),
          {include: include.include || []}
        )
      );
    }

    var subQueryOptions = _.assign(
      {},
      _.omit(options, 'include', 'attributes', 'order', 'where', 'limit', 'plain'),
<<<<<<< HEAD
      include
    );

    if(include.association instanceof HasMany || include.association instanceof BelongsToMany) {
      return include.association.get(results, subQueryOptions).then(function (map) {
        results.forEach(function (result) {
          result.set(
            include.association.as,
            map[result.get(include.association.source.primaryKeyAttribute)]
          );
        });
=======
      _.omit(include, 'parent', 'association', 'as')
    )).then(function (map) {
      results.forEach(function (result) {
        result.set(
          include.association.as,
          map[result.get(include.association.source.primaryKeyAttribute)],
          {
            raw: true
          }
        );
>>>>>>> cf4fb27e
      });
    }
  }.bind(this)).return(original);
};

/**
* Search for a single instance by its primary key.
*
* @param  {Number|String|Buffer}      id The value of the desired instance's primary key.
* @param  {Object}                    [options]
* @param  {Transaction}               [options.transaction] Transaction to run query under
* @param  {String}                    [options.searchPath=DEFAULT] An optional parameter to specify the schema search_path (Postgres only)
*
* @see {Model#findAll}           for a full explanation of options
* @return {Promise<Instance>}
* @alias findByPrimary
*/
Model.prototype.findById = function(param, options) {
  // return Promise resolved with null if no arguments are passed
  if ([null, undefined].indexOf(param) !== -1) {
    return Promise.resolve(null);
  }

  options = optClone(options) || {};

  if (typeof param === 'number' || typeof param === 'string' || Buffer.isBuffer(param)) {
    options.where = {};
    options.where[this.primaryKeyAttribute] = param;
  } else {
    throw new Error('Argument passed to findById is invalid: '+param);
  }

  // Bypass a possible overloaded findOne
  return Model.prototype.findOne.call(this, options);
};
Model.prototype.findByPrimary = Model.prototype.findById;

/**
* Search for a single instance. This applies LIMIT 1, so the listener will always be called with a single instance.
*
* @param  {Object}                    [options] A hash of options to describe the scope of the search
* @param  {Transaction}               [options.transaction] Transaction to run query under
* @param  {String}                    [options.searchPath=DEFAULT] An optional parameter to specify the schema search_path (Postgres only)
*
* @see {Model#findAll}           for an explanation of options
* @return {Promise<Instance>}
* @alias find
*/
Model.prototype.findOne = function(options) {
  if (options !== undefined && !_.isPlainObject(options)) {
    throw new Error('The argument passed to findOne must be an options object, use findById if you wish to pass a single primary key value');
  }
  options = optClone(options);

  if (options.limit === undefined) {
    var pkVal = options.where && options.where[this.primaryKeyAttribute];

    // Don't add limit if querying directly on the pk
    if (!options.where || !(Utils.isPrimitive(pkVal) || Buffer.isBuffer(pkVal))) {
      options.limit = 1;
    }
  }

  // Bypass a possible overloaded findAll.
  return Model.prototype.findAll.call(this, _.defaults(options, {
    plain: true,
    rejectOnEmpty: false
  }));
};
Model.prototype.find = Model.prototype.findOne;

/**
 * Run an aggregation method on the specified field
 *
 * @param {String}          field The field to aggregate over. Can be a field name or *
 * @param {String}          aggregateFunction The function to use for aggregation, e.g. sum, max etc.
 * @param {Object}          [options] Query options. See sequelize.query for full options
 * @param {Object}          [options.where] A hash of search attributes.
 * @param {Function}        [options.logging=false] A function that gets executed while running the query to log the sql.
 * @param {Boolean}         [options.benchmark=false] Pass query execution time in milliseconds as second argument to logging function (options.logging).
 * @param {DataType|String} [options.dataType] The type of the result. If `field` is a field in this Model, the default will be the type of that field, otherwise defaults to float.
 * @param {boolean}         [options.distinct] Applies DISTINCT to the field being aggregated over
 * @param {Transaction}     [options.transaction] Transaction to run query under
 * @param {Boolean}         [options.plain] When `true`, the first returned value of `aggregateFunction` is cast to `dataType` and returned. If additional attributes are specified, along with `group` clauses, set `plain` to `false` to return all values of all returned rows.  Defaults to `true`
 *
 * @return {Promise<options.dataType|object>}                Returns the aggregate result cast to `options.dataType`, unless `options.plain` is false, in which case the complete data result is returned.
 */
Model.prototype.aggregate = function(attribute, aggregateFunction, options) {
  options = Utils._.extend({ attributes: [] }, options || {});
  conformOptions(options, this);
  this.$injectScope(options);

  if (options.include) {
    expandIncludeAll.call(this, options);
    validateIncludedElements.call(this, options);
  }

  var attrOptions = this.rawAttributes[attribute]
    , field = attrOptions && attrOptions.field || attribute
    , aggregateColumn = this.sequelize.col(field);

  if (options.distinct) {
    aggregateColumn = this.sequelize.fn('DISTINCT', aggregateColumn);
  }
  options.attributes.push([this.sequelize.fn(aggregateFunction, aggregateColumn), aggregateFunction]);

  if (!options.dataType) {
    if (attrOptions) {
      options.dataType = attrOptions.type;
    } else {
      // Use FLOAT as fallback
      options.dataType = new DataTypes.FLOAT();
    }
  } else {
    options.dataType = this.sequelize.normalizeDataType(options.dataType);
  }

  Utils.mapOptionFieldNames(options, this);
  options = paranoidClause(this, options);

  return this.QueryInterface.rawSelect(this.getTableName(options), options, aggregateFunction, this);
};

/**
 * Count the number of records matching the provided where clause.
 *
 * If you provide an `include` option, the number of matching associations will be counted instead.
 *
 * @param {Object}        [options]
 * @param {Object}        [options.where] A hash of search attributes.
 * @param {Object}        [options.include] Include options. See `find` for details
 * @param {boolean}       [options.distinct] Apply COUNT(DISTINCT(col)) on primary key, `Model.aggregate` should be used for other columns
 * @param {Object}        [options.attributes] Used in conjunction with `group`
 * @param {Object}        [options.group] For creating complex counts. Will return multiple rows as needed.
 * @param {Transaction}   [options.transaction] Transaction to run query under
 * @param {Function}      [options.logging=false] A function that gets executed while running the query to log the sql.
 * @param {Boolean}       [options.benchmark=false] Pass query execution time in milliseconds as second argument to logging function (options.logging).
 * @param {String}        [options.searchPath=DEFAULT] An optional parameter to specify the schema search_path (Postgres only)
 *
 * @return {Promise<Integer>}
 */
Model.prototype.count = function(options) {
  options = Utils._.clone(options || {});

  _.defaults(options, { hooks: true });

  var col = '*';

  return Promise.bind(this).then(function() {
    conformOptions(options, this);
    this.$injectScope(options);

    if (options.hooks) {
      return this.runHooks('beforeCount', options);
    }
  }).then(function() {
    if (options.include) {
      col = this.name + '.' + this.primaryKeyField;
      expandIncludeAll.call(this, options);
      validateIncludedElements.call(this, options);
    }

    Utils.mapOptionFieldNames(options, this);

    options.plain = options.group ? false : true;
    options.dataType = new DataTypes.INTEGER();
    options.includeIgnoreAttributes = false;
    options.limit = null;
    options.offset = null;
    options.order = null;
    options.attributes = [];

    return this.aggregate(col, 'count', options);
  });
};

/**
 * Find all the rows matching your query, within a specified offset / limit, and get the total number of rows matching your query. This is very useful for paging
 *
 * ```js
 * Model.findAndCountAll({
 *   where: ...,
 *   limit: 12,
 *   offset: 12
 * }).then(function (result) {
 *   ...
 * })
 * ```
 * In the above example, `result.rows` will contain rows 13 through 24, while `result.count` will return the total number of rows that matched your query.
 *
 * When you add includes, only those which are required (either because they have a where clause, or because `required` is explicitly set to true on the include) will be added to the count part.
 *
 * Suppose you want to find all users who have a profile attached:
 * ```js
 * User.findAndCountAll({
 *   include: [
 *      { model: Profile, required: true}
 *   ],
 *   limit 3
 * });
 * ```
 * Because the include for `Profile` has `required` set it will result in an inner join, and only the users who have a profile will be counted. If we remove `required` from the include, both users with and without profiles will be counted
 *
 * @param {Object} [findOptions] See findAll
 *
 * @see {Model#findAll} for a specification of find and query options
 * @return {Promise<Object>}
 * @alias findAndCountAll
 */
Model.prototype.findAndCount = function(options) {
  if (options !== undefined && !_.isPlainObject(options)) {
    throw new Error('The argument passed to findAndCount must be an options object, use findById if you wish to pass a single primary key value');
  }

  var self = this
    // no limit, offset, order, attributes for the options given to count()
    , countOptions = _.omit(_.clone(options), ['offset', 'limit', 'order', 'attributes']);

  conformOptions(countOptions, this);

  if (countOptions.include) {
    countOptions.include = _.cloneDeepWith(countOptions.include, function (element) {
      if (element instanceof Model) return element;
      if (element instanceof Association) return element;
      return undefined;
    });

    expandIncludeAll.call(this, countOptions);

    validateIncludedElements.call(this, countOptions);

    var keepNeeded = function(includes) {
      return includes.filter(function (include) {
        if (include.include) include.include = keepNeeded(include.include);

        return include.required || include.hasIncludeRequired;
      });
    };
    countOptions.include = keepNeeded(countOptions.include);

    if (countOptions.include.length) {
      // Use distinct to count the number of parent rows, instead of the number of matched includes
      countOptions.distinct = true;
    }
  }

  return self.count(countOptions).then(function(count) {
    if (count === 0) {
      return {
        count: count || 0,
        rows: []
      };
    }
    return self.findAll(options).then(function(results) {
      return {
        count: count || 0,
        rows: (results && Array.isArray(results) ? results : [])
      };
    });
  });
};
Model.prototype.findAndCountAll = Model.prototype.findAndCount;


/**
 * Find the maximum value of field
 *
 * @param {String} field
 * @param {Object} [options] See aggregate
 * @see {Model#aggregate} for options
 *
 * @return {Promise<Any>}
 */
Model.prototype.max = function(field, options) {
  return this.aggregate(field, 'max', options);
};

/**
 * Find the minimum value of field
 *
 * @param {String} field
 * @param {Object} [options] See aggregate
 * @see {Model#aggregate} for options
 *
 * @return {Promise<Any>}
 */
Model.prototype.min = function(field, options) {
  return this.aggregate(field, 'min', options);
};

/**
 * Find the sum of field
 *
 * @param {String} field
 * @param {Object} [options] See aggregate
 * @see {Model#aggregate} for options
 *
 * @return {Promise<Number>}
 */
Model.prototype.sum = function(field, options) {
  return this.aggregate(field, 'sum', options);
};

/**
 * Builds a new model instance. Values is an object of key value pairs, must be defined but can be empty.

 * @param {Object}  values
 * @param {Object}  [options]
 * @param {Boolean} [options.raw=false] If set to true, values will ignore field and virtual setters.
 * @param {Boolean} [options.isNewRecord=true]
 * @param {Array}   [options.include] an array of include options - Used to build prefetched/included model instances. See `set`
 *
 * @return {Instance}
 */
Model.prototype.build = function(values, options) { // testhint options:none
  if (Array.isArray(values)) {
    return this.bulkBuild(values, options);
  }
  options = _.extend({
    isNewRecord: true,
    $schema: this.$schema,
    $schemaDelimiter: this.$schemaDelimiter
  }, options || {});

  if (options.attributes) {
    options.attributes = options.attributes.map(function(attribute) {
      return Array.isArray(attribute) ? attribute[1] : attribute;
    });
  }

  if (!options.includeValidated) {
    conformOptions(options, this);
    if (options.include) {
      expandIncludeAll.call(this, options);
      validateIncludedElements.call(this, options);
    }
  }

  return new this.Instance(values, options);
};


Model.prototype.bulkBuild = function(valueSets, options) { // testhint options:none
  options = _.extend({
    isNewRecord: true
  }, options || {});

  if (!options.includeValidated) {
    conformOptions(options, this);
    if (options.include) {
      expandIncludeAll.call(this, options);
      validateIncludedElements.call(this, options);
    }
  }

  if (options.attributes) {
    options.attributes = options.attributes.map(function(attribute) {
      return Array.isArray(attribute) ? attribute[1] : attribute;
    });
  }

  return valueSets.map(function(values) {
    return this.build(values, options);
  }.bind(this));
};

/**
 * Builds a new model instance and calls save on it.

 * @see {Instance#build}
 * @see {Instance#save}
 *
 * @param {Object}        values
 * @param {Object}        [options]
 * @param {Boolean}       [options.raw=false] If set to true, values will ignore field and virtual setters.
 * @param {Boolean}       [options.isNewRecord=true]
 * @param {Array}         [options.fields] If set, only columns matching those in fields will be saved
 * @param {Array}         [options.include] an array of include options - Used to build prefetched/included model instances
 * @param {String}        [options.onDuplicate]
 * @param {Transaction}   [options.transaction] Transaction to run query under
 * @param {Function}      [options.logging=false] A function that gets executed while running the query to log the sql.
 * @param {Boolean}       [options.benchmark=false] Pass query execution time in milliseconds as second argument to logging function (options.logging).
 * @param {String}        [options.searchPath=DEFAULT] An optional parameter to specify the schema search_path (Postgres only)
 *
 * @return {Promise<Instance>}
 */
Model.prototype.create = function(values, options) {
  options = optClone(options || {});

  return this.build(values, {
    isNewRecord: true,
    attributes: options.fields,
    include: options.include,
    raw: options.raw,
    silent: options.silent
  }).save(options);
};

/**
 * Find a row that matches the query, or build (but don't save) the row if none is found.
 * The successful result of the promise will be (instance, initialized) - Make sure to use .spread()
 *
 * @param {Object}   options
 * @param {Object}   options.where A hash of search attributes.
 * @param {Object}   [options.defaults] Default values to use if building a new instance
 * @param {Object}   [options.transaction] Transaction to run query under
 * @param {Function} [options.logging=false] A function that gets executed while running the query to log the sql.
 * @param {Boolean}  [options.benchmark=false] Pass query execution time in milliseconds as second argument to logging function (options.logging).
 *
 * @return {Promise<Instance,initialized>}
 * @alias findOrBuild
 */
Model.prototype.findOrInitialize = Model.prototype.findOrBuild = function(options) {
  if (!options || !options.where || arguments.length > 1) {
    throw new Error(
      'Missing where attribute in the options parameter passed to findOrInitialize. ' +
      'Please note that the API has changed, and is now options only (an object with where, defaults keys, transaction etc.)'
    );
  }

  var self = this
    , values;

  return self.find(options).then(function(instance) {
    if (instance === null) {
      values = Utils._.clone(options.defaults) || {};
      if (Utils._.isPlainObject(options.where)) {
        values = Utils._.defaults(values, options.where);
      }

      instance = self.build(values);

      return Promise.resolve([instance, true]);
    }

    return Promise.resolve([instance, false]);
  });
};

/**
 * Find a row that matches the query, or build and save the row if none is found
 * The successful result of the promise will be (instance, created) - Make sure to use .spread()
 *
 * If no transaction is passed in the `options` object, a new transaction will be created internally, to prevent the race condition where a matching row is created by another connection after the find but before the insert call.
 * However, it is not always possible to handle this case in SQLite, specifically if one transaction inserts and another tries to select before the first one has committed. In this case, an instance of sequelize.TimeoutError will be thrown instead.
 * If a transaction is created, a savepoint will be created instead, and any unique constraint violation will be handled internally.
 *
 * @param {Object}      options
 * @param {Object}      options.where where A hash of search attributes.
 * @param {Object}      [options.defaults] Default values to use if creating a new instance
 * @param {Transaction} [options.transaction] Transaction to run query under
 * @see {Model#findAll} for a full specification of find and options
 * @return {Promise<Instance,created>}
 */
Model.prototype.findOrCreate = function(options) {
  if (!options || !options.where || arguments.length > 1) {
    throw new Error(
      'Missing where attribute in the options parameter passed to findOrCreate. '+
      'Please note that the API has changed, and is now options only (an object with where, defaults keys, transaction etc.)'
    );
  }

  if (options.transaction === undefined && this.sequelize.constructor.cls) {
    var t = this.sequelize.constructor.cls.get('transaction');
    if (t) {
      options.transaction = t;
    }
  }

  var self = this
    , internalTransaction = !options.transaction
    , values
    , whereFields = Object.keys(options.where)
    , defaultFields
    , transaction;

  if (options.defaults) defaultFields = Object.keys(options.defaults);

  // Create a transaction or a savepoint, depending on whether a transaction was passed in
  return self.sequelize.transaction(options).bind({}).then(function (t) {
    transaction = t;
    options.transaction = t;

    return self.findOne(_.defaults({
      transaction: transaction
    }, options));
  }).then(function(instance) {
    if (instance !== null) {
      return [instance, false];
    }

    values = Utils._.clone(options.defaults) || {};
    if (Utils._.isPlainObject(options.where)) {
      values = _.defaults(values, options.where);
    }

    options.exception = true;

    return self.create(values, options).bind(this).then(function(instance) {
      if (instance.get(self.primaryKeyAttribute, { raw: true }) === null) {
        // If the query returned an empty result for the primary key, we know that this was actually a unique constraint violation
        throw new self.sequelize.UniqueConstraintError();
      }

      return [instance, true];
    }).catch(self.sequelize.UniqueConstraintError, function (err) {
      if (defaultFields) {
        if (!_.intersection(err.fields, whereFields).length && _.intersection(err.fields, defaultFields).length) {
          throw err;
        }
      }

      // Someone must have created a matching instance inside the same transaction since we last did a find. Let's find it!
      return self.findOne(_.defaults({
        transaction: internalTransaction ? null : transaction
      }, options)).then(function(instance) {
        // Sanity check, ideally we caught this at the defaultFeilds/err.fields check
        // But if we didn't and instance is null, we will throw
        if (instance === null) throw err;
        return [instance, false];
      });
    });
  }).finally(function () {
    if (internalTransaction && transaction) {
      // If we created a transaction internally (and not just a savepoint), we should clean it up
      return transaction.commit();
    }
  });
};

/**
 * A more performant findOrCreate that will not work under a transaction (at least not in postgres)
 * Will execute a find call, if empty then attempt to create, if unique constraint then attempt to find again
 *
 * @param {Object}      options
 * @param {Object}      options.where where A hash of search attributes.
 * @param {Object}      [options.defaults] Default values to use if creating a new instance
 * @see {Model#findAll} for a full specification of find and options
 * @return {Promise<Instance,created>}
 */
Model.prototype.findCreateFind = function(options) {
  if (!options || !options.where) {
    throw new Error(
      'Missing where attribute in the options parameter passed to findOrCreate.'
    );
  }

  var values = Utils._.clone(options.defaults) || {};
  if (Utils._.isPlainObject(options.where)) {
    values = _.defaults(values, options.where);
  }


  return this.findOne(options).bind(this).then(function (result) {
    if (result) return [result, false];

    return this.create(values, options).bind(this).then(function (result) {
      return [result, true];
    }).catch(this.sequelize.UniqueConstraintError, function (err) {
      return this.findOne(options).then(function (result) {
        return [result, false];
      });
    });
  });
};

/**
 * Insert or update a single row. An update will be executed if a row which matches the supplied values on either the primary key or a unique key is found. Note that the unique index must be defined in your sequelize model and not just in the table. Otherwise you may experience a unique constraint violation, because sequelize fails to identify the row that should be updated.
 *
 * **Implementation details:**
 *
 * * MySQL - Implemented as a single query `INSERT values ON DUPLICATE KEY UPDATE values`
 * * PostgreSQL - Implemented as a temporary function with exception handling: INSERT EXCEPTION WHEN unique_constraint UPDATE
 * * SQLite - Implemented as two queries `INSERT; UPDATE`. This means that the update is executed regardless of whether the row already existed or not
 *
 * **Note** that SQLite returns undefined for created, no matter if the row was created or updated. This is because SQLite always runs INSERT OR IGNORE + UPDATE, in a single query, so there is no way to know whether the row was inserted or not.
 *
 * @param  {Object}       values
 * @param  {Object}       [options]
 * @param  {Boolean}      [options.validate=true] Run validations before the row is inserted
 * @param  {Array}        [options.fields=Object.keys(this.attributes)] The fields to insert / update. Defaults to all fields
 * @param  {Transaction}  [options.transaction] Transaction to run query under
 * @param  {Function}     [options.logging=false] A function that gets executed while running the query to log the sql.
 * @param  {Boolean}      [options.benchmark=false] Pass query execution time in milliseconds as second argument to logging function (options.logging).
 * @param  {String}       [options.searchPath=DEFAULT] An optional parameter to specify the schema search_path (Postgres only)
 *
 * @alias insertOrUpdate
 * @return {Promise<created>} Returns a boolean indicating whether the row was created or updated.
 */
Model.prototype.upsert = function (values, options) {
  options = optClone(options) || {};

  if (!options.fields) {
    options.fields = Object.keys(this.attributes);
  }

  var createdAtAttr = this._timestampAttributes.createdAt
    , updatedAtAttr = this._timestampAttributes.updatedAt
    , hadPrimary = this.primaryKeyField in values || this.primaryKeyAttribute in values
    , instance = this.build(values);

  return instance.hookValidate(options).bind(this).then(function () {
    // Map field names
    var updatedDataValues = _.pick(instance.dataValues, Object.keys(instance._changed))
      , insertValues = Utils.mapValueFieldNames(instance.dataValues, options.fields, this)
      , updateValues = Utils.mapValueFieldNames(updatedDataValues, options.fields, this)
      , now = Utils.now(this.sequelize.options.dialect);

    // Attach createdAt
    if (createdAtAttr && !updateValues[createdAtAttr]) {
      insertValues[createdAtAttr] = this.$getDefaultTimestamp(createdAtAttr) || now;
    }
    if (updatedAtAttr && !insertValues[updatedAtAttr]) {
      insertValues[updatedAtAttr] = updateValues[updatedAtAttr] = this.$getDefaultTimestamp(updatedAtAttr) || now;
    }

    // Build adds a null value for the primary key, if none was given by the user.
    // We need to remove that because of some Postgres technicalities.
    if (!hadPrimary && this.primaryKeyAttribute && !this.rawAttributes[this.primaryKeyAttribute].defaultValue) {
      delete insertValues[this.primaryKeyField];
      delete updateValues[this.primaryKeyField];
    }

    return this.QueryInterface.upsert(this.getTableName(options), insertValues, updateValues, instance.where(), this, options);
  });
};

Model.prototype.insertOrUpdate = Model.prototype.upsert;

/**
 * Create and insert multiple instances in bulk.
 *
 * The success handler is passed an array of instances, but please notice that these may not completely represent the state of the rows in the DB. This is because MySQL
 * and SQLite do not make it easy to obtain back automatically generated IDs and other default values in a way that can be mapped to multiple records.
 * To obtain Instances for the newly created values, you will need to query for them again.
 *
 * @param  {Array}        records                          List of objects (key/value pairs) to create instances from
 * @param  {Object}       [options]
 * @param  {Array}        [options.fields]                 Fields to insert (defaults to all fields)
 * @param  {Boolean}      [options.validate=false]         Should each row be subject to validation before it is inserted. The whole insert will fail if one row fails validation
 * @param  {Boolean}      [options.hooks=true]             Run before / after bulk create hooks?
 * @param  {Boolean}      [options.individualHooks=false]  Run before / after create hooks for each individual Instance? BulkCreate hooks will still be run if options.hooks is true.
 * @param  {Boolean}      [options.ignoreDuplicates=false] Ignore duplicate values for primary keys? (not supported by postgres)
 * @param  {Array}        [options.updateOnDuplicate]      Fields to update if row key already exists (on duplicate key update)? (only supported by mysql & mariadb). By default, all fields are updated.
 * @param  {Transaction}  [options.transaction] Transaction to run query under
 * @param  {Function}     [options.logging=false]          A function that gets executed while running the query to log the sql.
 * @param  {Boolean}      [options.benchmark=false] Pass query execution time in milliseconds as second argument to logging function (options.logging).
 * @param  {Boolean}      [options.returning=false] Append RETURNING * to get back auto generated values (Postgres only)
 * @param  {String}       [options.searchPath=DEFAULT] An optional parameter to specify the schema search_path (Postgres only)
 *
 * @return {Promise<Array<Instance>>}
 */
Model.prototype.bulkCreate = function(records, options) {
  if (!records.length) {
    return Promise.resolve([]);
  }

  options = Utils._.extend({
    validate: false,
    hooks: true,
    individualHooks: false,
    ignoreDuplicates: false
  }, options || {});

  options.fields = options.fields || Object.keys(this.tableAttributes);

  var dialect = this.sequelize.options.dialect;
  if (options.ignoreDuplicates && ['postgres', 'mssql'].indexOf(dialect) !== -1) {
    return Promise.reject(new Error(dialect + ' does not support the \'ignoreDuplicates\' option.'));
  }
  if (options.updateOnDuplicate && ['mysql', 'mariadb'].indexOf(dialect) === -1) {
    return Promise.reject(new Error(dialect + ' does not support the \'updateOnDuplicate\' option.'));
  }

  if (options.updateOnDuplicate) {
    // By default, all attributes except 'createdAt' can be updated
    var updatableFields = Utils._.pull(Object.keys(this.tableAttributes), 'createdAt');
    if (Utils._.isArray(options.updateOnDuplicate) && !Utils._.isEmpty(options.updateOnDuplicate)) {
      updatableFields = Utils._.intersection(updatableFields, options.updateOnDuplicate);
    }
    options.updateOnDuplicate = updatableFields;
  }

  var self = this
    , createdAtAttr = this._timestampAttributes.createdAt
    , updatedAtAttr = this._timestampAttributes.updatedAt
    , now = Utils.now(self.modelManager.sequelize.options.dialect);

  var instances = records.map(function(values) {
    return self.build(values, {isNewRecord: true});
  });

  return Promise.try(function() {
    // Run before hook
    if (options.hooks) {
      return self.runHooks('beforeBulkCreate', instances, options);
    }
  }).then(function() {
    // Validate
    if (options.validate) {
      var errors = [];
      return Promise.map(instances, function(instance) {
        // hookValidate rejects with errors, validate returns with errors
        if (options.individualHooks) {
          return instance.hookValidate(options).catch(function (err) {
            if (err) {
              errors.push({record: instance, errors: err});
            }
          });
        } else {
          return instance.validate(options).then(function (err) {
            if (err) {
              errors.push({record: instance, errors: err});
            }
          });
        }
      }).then(function() {
        delete options.skip;
        if (errors.length) {
          return Promise.reject(errors);
        }
      });
    }
  }).then(function() {
    instances.forEach(function(instance) {
      var values = Utils.mapValueFieldNames(instance.dataValues, options.fields, self);

      // set createdAt/updatedAt attributes
      if (createdAtAttr && !values[createdAtAttr]) {
        values[createdAtAttr] = now;
      }
      if (updatedAtAttr && !values[updatedAtAttr]) {
        values[updatedAtAttr] = now;
      }

      instance.dataValues = values;
    });

    if (options.individualHooks) {
      // Create each instance individually
      return Promise.map(instances, function(instance) {
        var individualOptions = Utils._.clone(options);
        delete individualOptions.fields;
        delete individualOptions.individualHooks;
        delete individualOptions.ignoreDuplicates;
        individualOptions.validate = false;
        individualOptions.hooks = true;

        return instance.save(individualOptions);
      }).then(function(_instances) {
        instances = _instances;
      });
    } else {
      // Create all in one query
      // Recreate records from instances to represent any changes made in hooks or validation
      records = instances.map(function(instance) {
        return Utils._.omit(instance.dataValues, self._virtualAttributes);
      });

      // Map attributes for serial identification
      var attributes = {};
      for (var attr in self.tableAttributes) {
        attributes[attr] = self.rawAttributes[attr];
        if (self.rawAttributes[attr].field) {
          attributes[self.rawAttributes[attr].field] = self.rawAttributes[attr];
        }
      }

      // Insert all records at once
      options.model = self;
      return self.QueryInterface.bulkInsert(self.getTableName(options), records, options, attributes).then(function (results) {
        if (Array.isArray(results)) {
          results.forEach(function (result, i) {
            instances[i].set(self.primaryKeyAttribute, result[self.rawAttributes[self.primaryKeyAttribute].field], {raw: true});
            instances[i].isNewRecord = false;
          });
        }
        return results;
      });
    }
  }).then(function() {
    // Run after hook
    if (options.hooks) {
      return self.runHooks('afterBulkCreate', instances, options);
    }
  }).then(function() {
    return instances;
  });
};

/**
 * Truncate all instances of the model. This is a convenient method for Model.destroy({ truncate: true }).
 *
 * @param {object} [options] The options passed to Model.destroy in addition to truncate
 * @param {Boolean|function} [options.transaction] Transaction to run query under
 * @param {Boolean|function} [options.cascade = false] Only used in conjunction with TRUNCATE. Truncates  all tables that have foreign-key references to the named table, or to any tables added to the group due to CASCADE.
 * @param {Transaction}      [options.transaction] Transaction to run query under
 * @param {Boolean|function} [options.logging] A function that logs sql queries, or false for no logging
 * @param {Boolean}          [options.benchmark=false] Pass query execution time in milliseconds as second argument to logging function (options.logging).
 * @param {String}           [options.searchPath=DEFAULT] An optional parameter to specify the schema search_path (Postgres only)
 *
 * @return {Promise}
 *
 * @see {Model#destroy} for more information
 */
Model.prototype.truncate = function(options) {
  options = optClone(options) || {};
  options.truncate = true;
  return this.destroy(options);
};

/**
 * Delete multiple instances, or set their deletedAt timestamp to the current time if `paranoid` is enabled.
 *
 * @param  {Object}       options
 * @param  {Object}       [options.where]                 Filter the destroy
 * @param  {Boolean}      [options.hooks=true]            Run before / after bulk destroy hooks?
 * @param  {Boolean}      [options.individualHooks=false] If set to true, destroy will SELECT all records matching the where parameter and will execute before / after destroy hooks on each row
 * @param  {Number}       [options.limit]                 How many rows to delete
 * @param  {Boolean}      [options.force=false]           Delete instead of setting deletedAt to current timestamp (only applicable if `paranoid` is enabled)
 * @param  {Boolean}      [options.truncate=false]        If set to true, dialects that support it will use TRUNCATE instead of DELETE FROM. If a table is truncated the where and limit options are ignored
 * @param  {Boolean}      [options.cascade=false]         Only used in conjunction with TRUNCATE. Truncates  all tables that have foreign-key references to the named table, or to any tables added to the group due to CASCADE.
 * @param  {Transaction}  [options.transaction] Transaction to run query under
 * @param  {Function}     [options.logging=false]         A function that gets executed while running the query to log the sql.
 * @param  {Boolean}      [options.benchmark=false]       Pass query execution time in milliseconds as second argument to logging function (options.logging).
 * @return {Promise<Integer>} The number of destroyed rows
 */
Model.prototype.destroy = function(options) {
  var self = this
    , instances;

  if (!options || !(options.where || options.truncate)) {
    throw new Error('Missing where or truncate attribute in the options parameter of model.destroy.');
  }

  if (!options.truncate && !_.isPlainObject(options.where) && !_.isArray(options.where) && options.where._isSequelizeMethod !== true) {
    throw new Error('Expected plain object, array or sequelize method in the options.where parameter of model.destroy.');
  }

  options = Utils._.extend({
    hooks: true,
    individualHooks: false,
    force: false,
    cascade: false
  }, options || {});

  options.type = QueryTypes.BULKDELETE;
  this.$injectScope(options);

  Utils.mapOptionFieldNames(options, this);
  options.model = self;

  return Promise.try(function() {
    // Run before hook
    if (options.hooks) {
      return self.runHooks('beforeBulkDestroy', options);
    }
  }).then(function() {
    // Get daos and run beforeDestroy hook on each record individually
    if (options.individualHooks) {
      return self.findAll({where: options.where, transaction: options.transaction, logging: options.logging, benchmark: options.benchmark}).map(function(instance) {
        return self.runHooks('beforeDestroy', instance, options).then(function() {
          return instance;
        });
      }).then(function(_instances) {
        instances = _instances;
      });
    }
  }).then(function() {
    // Run delete query (or update if paranoid)
    if (self._timestampAttributes.deletedAt && !options.force) {
      var attrValueHash = {}
        , deletedAtAttribute = self.rawAttributes[self._timestampAttributes.deletedAt]
        , field = self.rawAttributes[self._timestampAttributes.deletedAt].field
        , where = {};

      where[field] = deletedAtAttribute.hasOwnProperty('defaultValue') ? deletedAtAttribute.defaultValue : null;

      attrValueHash[field] = Utils.now(self.modelManager.sequelize.options.dialect);
      return self.QueryInterface.bulkUpdate(self.getTableName(options), attrValueHash, _.defaults(where, options.where), options, self.rawAttributes);
    } else {
      return self.QueryInterface.bulkDelete(self.getTableName(options), options.where, options, self);
    }
  }).tap(function() {
    // Run afterDestroy hook on each record individually
    if (options.individualHooks) {
      return Promise.map(instances, function(instance) {
        return self.runHooks('afterDestroy', instance, options);
      });
    }
  }).tap(function() {
    // Run after hook
    if (options.hooks) {
      return self.runHooks('afterBulkDestroy', options);
    }
  }).then(function(affectedRows) {
    return affectedRows;
  });
};

/**
 * Restore multiple instances if `paranoid` is enabled.
 *
 * @param  {Object}       options
 * @param  {Object}       [options.where]                 Filter the restore
 * @param  {Boolean}      [options.hooks=true]            Run before / after bulk restore hooks?
 * @param  {Boolean}      [options.individualHooks=false] If set to true, restore will find all records within the where parameter and will execute before / after bulkRestore hooks on each row
 * @param  {Number}       [options.limit]                 How many rows to undelete
 * @param  {Function}     [options.logging=false]         A function that gets executed while running the query to log the sql.
 * @param  {Boolean}      [options.benchmark=false]       Pass query execution time in milliseconds as second argument to logging function (options.logging).
 * @param  {Transaction}  [options.transaction] Transaction to run query under
 *
 * @return {Promise<undefined>}
 */
Model.prototype.restore = function(options) {
  if (!this._timestampAttributes.deletedAt) throw new Error('Model is not paranoid');

  options = Utils._.extend({
    hooks: true,
    individualHooks: false
  }, options || {});

  options.type = QueryTypes.RAW;

  var self = this
    , instances;

  Utils.mapOptionFieldNames(options, this);

  return Promise.try(function() {
    // Run before hook
    if (options.hooks) {
      return self.runHooks('beforeBulkRestore', options);
    }
  }).then(function() {
    // Get daos and run beforeRestore hook on each record individually
    if (options.individualHooks) {
      return self.findAll({where: options.where, transaction: options.transaction, logging: options.logging, benchmark: options.benchmark, paranoid: false}).map(function(instance) {
        return self.runHooks('beforeRestore', instance, options).then(function() {
          return instance;
        });
      }).then(function(_instances) {
        instances = _instances;
      });
    }
  }).then(function() {
    // Run undelete query
    var attrValueHash = {}
      , deletedAtCol = self._timestampAttributes.deletedAt
      , deletedAtAttribute = self.rawAttributes[deletedAtCol]
      , deletedAtDefaultValue = deletedAtAttribute.hasOwnProperty('defaultValue') ? deletedAtAttribute.defaultValue : null;

    attrValueHash[deletedAtCol] = deletedAtDefaultValue;
    options.omitNull = false;
    return self.QueryInterface.bulkUpdate(self.getTableName(options), attrValueHash, options.where, options, self._timestampAttributes.deletedAt);
  }).tap(function() {
    // Run afterDestroy hook on each record individually
    if (options.individualHooks) {
      return Promise.map(instances, function(instance) {
        return self.runHooks('afterRestore', instance, options);
      });
    }
  }).tap(function() {
    // Run after hook
    if (options.hooks) {
      return self.runHooks('afterBulkRestore', options);
    }
  }).then(function(affectedRows) {
    return affectedRows;
  });
};

/**
 * Update multiple instances that match the where options. The promise returns an array with one or two elements. The first element is always the number
 * of affected rows, while the second element is the actual affected rows (only supported in postgres with `options.returning` true.)
 *
 * @param  {Object}       values
 * @param  {Object}       options
 * @param  {Object}       options.where                   Options to describe the scope of the search.
 * @param  {Array}        [options.fields]                Fields to update (defaults to all fields)
 * @param  {Boolean}      [options.validate=true]         Should each row be subject to validation before it is inserted. The whole insert will fail if one row fails validation
 * @param  {Boolean}      [options.hooks=true]            Run before / after bulk update hooks?
 * @param  {Boolean}      [options.sideEffects=true] Whether or not to update the side effects of any virtual setters.
 * @param  {Boolean}      [options.individualHooks=false] Run before / after update hooks?. If true, this will execute a SELECT followed by individual UPDATEs. A select is needed, because the row data needs to be passed to the hooks
 * @param  {Boolean}      [options.returning=false]       Return the affected rows (only for postgres)
 * @param  {Number}       [options.limit]                 How many rows to update (only for mysql and mariadb)
 * @param  {Function}     [options.logging=false] A function that gets executed while running the query to log the sql.
 * @param  {Boolean}      [options.benchmark=false] Pass query execution time in milliseconds as second argument to logging function (options.logging).
 * @param  {Transaction}  [options.transaction] Transaction to run query under
 * @param  {Boolean}      [options.silent=false] If true, the updatedAt timestamp will not be updated.
 *
 * @return {Promise<Array<affectedCount,affectedRows>>}
 */
Model.prototype.update = function(values, options) {
  var self = this;

  if (!options || !options.where) {
    throw new Error('Missing where attribute in the options parameter passed to update.');
  }

  if (!_.isPlainObject(options.where) && !_.isArray(options.where) && options.where._isSequelizeMethod !== true) {
    throw new Error('Expected plain object, array or sequelize method in the options.where parameter of model.update.');
  }

  options = Utils._.extend({
    validate: true,
    hooks: true,
    individualHooks: false,
    returning: false,
    force: false,
    sideEffects: true
  }, options || {});

  options.type = QueryTypes.BULKUPDATE;

  this.$injectScope(options);

  // Clone values so it doesn't get modified for caller scope
  values = _.clone(values);

  // Remove values that are not in the options.fields
  if (options.fields && options.fields instanceof Array) {
    Object.keys(values).forEach(function(key) {
      if (options.fields.indexOf(key) < 0) {
        delete values[key];
      }
    });
  } else {
    var updatedAtAttr = this._timestampAttributes.updatedAt;
    options.fields = _.intersection(Object.keys(values), Object.keys(this.tableAttributes));
    if (updatedAtAttr && options.fields.indexOf(updatedAtAttr) === -1) {
      options.fields.push(updatedAtAttr);
    }
  }

  if (this._timestampAttributes.updatedAt && !options.silent) {
    values[this._timestampAttributes.updatedAt] = this.$getDefaultTimestamp(this._timestampAttributes.updatedAt) || Utils.now(this.sequelize.options.dialect);
  }

  var instances
    , valuesUse;

  return Promise.try(function() {
    // Validate
    if (options.validate) {
      var build = self.build(values);
      build.set(self._timestampAttributes.updatedAt, values[self._timestampAttributes.updatedAt], { raw: true });

      if (options.sideEffects) {
        values = Utils._.assign(values, Utils._.pick(build.get(), build.changed()));
        options.fields = Utils._.union(options.fields, Object.keys(values));
      }

      // We want to skip validations for all other fields
      options.skip = Utils._.difference(Object.keys(self.attributes), Object.keys(values));
      return build.hookValidate(options).then(function(attributes) {
        options.skip = undefined;
        if (attributes && attributes.dataValues) {
          values = Utils._.pick(attributes.dataValues, Object.keys(values));
        }
      });
    }
    return null;
  }).then(function() {
    // Run before hook
    if (options.hooks) {
      options.attributes = values;
      return self.runHooks('beforeBulkUpdate', options).then(function() {
        values = options.attributes;
        delete options.attributes;
      });
    }
    return null;
  }).then(function() {
    valuesUse = values;

    // Get instances and run beforeUpdate hook on each record individually
    if (options.individualHooks) {
      return self.findAll({where: options.where, transaction: options.transaction, logging: options.logging, benchmark: options.benchmark}).then(function(_instances) {
        instances = _instances;
        if (!instances.length) {
          return [];
        }

        // Run beforeUpdate hooks on each record and check whether beforeUpdate hook changes values uniformly
        // i.e. whether they change values for each record in the same way
        var changedValues
          , different = false;

        return Promise.map(instances, function(instance) {
          // Record updates in instances dataValues
          Utils._.extend(instance.dataValues, values);
          // Set the changed fields on the instance
          Utils._.forIn(valuesUse, function(newValue, attr) {
            if (newValue !== instance._previousDataValues[attr]) {
              instance.setDataValue(attr, newValue);
            }
          });

          // Run beforeUpdate hook
          return self.runHooks('beforeUpdate', instance, options).then(function() {
            if (!different) {
              var thisChangedValues = {};
              Utils._.forIn(instance.dataValues, function(newValue, attr) {
                if (newValue !== instance._previousDataValues[attr]) {
                  thisChangedValues[attr] = newValue;
                }
              });

              if (!changedValues) {
                changedValues = thisChangedValues;
              } else {
                different = !Utils._.isEqual(changedValues, thisChangedValues);
              }
            }

            return instance;
          });
        }).then(function(_instances) {
          instances = _instances;

          if (!different) {
            var keys = Object.keys(changedValues);
            // Hooks do not change values or change them uniformly
            if (keys.length) {
              // Hooks change values - record changes in valuesUse so they are executed
              valuesUse = changedValues;
              options.fields = Utils._.union(options.fields, keys);
            }
            return;
          } else {
            // Hooks change values in a different way for each record
            // Do not run original query but save each record individually
            return Promise.map(instances, function(instance) {
              var individualOptions = Utils._.clone(options);
              delete individualOptions.individualHooks;
              individualOptions.hooks = false;
              individualOptions.validate = false;

              return instance.save(individualOptions);
            }).tap(function(_instances) {
              instances = _instances;
            });
          }
        });
      });
    }
  }).then(function(results) {
    if (results) {
      // Update already done row-by-row - exit
      return [results.length, results];
    }

    valuesUse = Utils.mapValueFieldNames(valuesUse, options.fields, self);
    options = Utils.mapOptionFieldNames(options, self);
    options.hasTrigger =  self.options ? self.options.hasTrigger : false;

    // Run query to update all rows
    return self.QueryInterface.bulkUpdate(self.getTableName(options), valuesUse, options.where, options, self.tableAttributes).then(function(affectedRows) {
      if (options.returning) {
        instances = affectedRows;
        return [affectedRows.length, affectedRows];
      }

      return [affectedRows];
    });
  }).tap(function(result) {
    if (options.individualHooks) {
      return Promise.map(instances, function(instance) {
        return self.runHooks('afterUpdate', instance, options);
      }).then(function() {
        result[1] = instances;
      });
    }
  }).tap(function() {
    // Run after hook
    if (options.hooks) {
      options.attributes = values;
      return self.runHooks('afterBulkUpdate', options).then(function() {
        delete options.attributes;
      });
    }
  }).then(function(result) {
    // Return result in form [affectedRows, instances] (instances missed off if options.individualHooks != true)
    return result;
  });
};

/**
 * Run a describe query on the table. The result will be return to the listener as a hash of attributes and their types.
 *
 * @return {Promise}
 */
Model.prototype.describe = function(schema, options) {
  return this.QueryInterface.describeTable(this.tableName, _.assign({schema: schema || this.$schema || undefined}, options));
};

Model.prototype.$getDefaultTimestamp = function(attr) {
  if (!!this.rawAttributes[attr] && !!this.rawAttributes[attr].defaultValue) {
    return Utils.toDefaultValue(this.rawAttributes[attr].defaultValue);
  }
  return undefined;
};

Model.prototype.$expandAttributes = function (options) {
  if (_.isPlainObject(options.attributes)) {
    var attributes = Object.keys(this.rawAttributes);

    if (options.attributes.exclude) {
      attributes = attributes.filter(function (elem) {
        return options.attributes.exclude.indexOf(elem) === -1;
      });
    }
    if (options.attributes.include) {
      attributes = attributes.concat(options.attributes.include);
    }

    options.attributes = attributes;
  }
};

// Inject $scope into options. Includes should have been conformed (conformOptions) before calling this
Model.prototype.$injectScope = function (options) {
  var self = this;
  var scope = optClone(this.$scope);

  var filteredScope = _.omit(scope, 'include'); // Includes need special treatment

  _.defaults(options, filteredScope);
  _.defaults(options.where, filteredScope.where);

  if (scope.include) {
    options.include = options.include || [];

    // Reverse so we consider the latest include first.
    // This is used if several scopes specify the same include - the last scope should take precedence
    scope.include.reverse().forEach(function (scopeInclude) {
      if (scopeInclude.all || !options.include.some(function matchesModelAndAlias(item) {
        var isSameModel = item.model && item.model.name === scopeInclude.model.name;
        if (!isSameModel || !item.as) return isSameModel;

        if (scopeInclude.as) {
          return item.as === scopeInclude.as;
        } else {
          var association = scopeInclude.association || self.getAssociation(scopeInclude.model, scopeInclude.as);
          return association ? item.as === association.as : false;
        }
      })) {
        options.include.push(scopeInclude);
      }
    });
  }
};

Model.prototype.inspect = function() {
  return this.name;
};

Utils._.extend(Model.prototype, associationsMixin);
Hooks.applyTo(Model);

module.exports = Model;<|MERGE_RESOLUTION|>--- conflicted
+++ resolved
@@ -1433,16 +1433,13 @@
   });
 };
 
-<<<<<<< HEAD
-Model.$findSeperate = function(results, options) {
+Model.$findSeparate = function(results, options) {
   if (!options.include || options.raw || _.isEmpty(results)) return Promise.resolve(results);
-=======
-Model.$findSeparate = function(results, options) {
-  if (!options.include || options.raw || !results) return Promise.resolve(results);
->>>>>>> cf4fb27e
 
   var original = results;
   if (options.plain) results = [results];
+
+  if (!results.length) return original;
 
   return Promise.map(options.include, function (include) {
     if (!include.separate) {
@@ -1469,8 +1466,7 @@
     var subQueryOptions = _.assign(
       {},
       _.omit(options, 'include', 'attributes', 'order', 'where', 'limit', 'plain'),
-<<<<<<< HEAD
-      include
+      _.omit(include, 'parent', 'association', 'as')
     );
 
     if(include.association instanceof HasMany || include.association instanceof BelongsToMany) {
@@ -1478,22 +1474,15 @@
         results.forEach(function (result) {
           result.set(
             include.association.as,
-            map[result.get(include.association.source.primaryKeyAttribute)]
+            map[result.get(include.association.source.primaryKeyAttribute)],
+            {
+              raw: true
+            }
           );
         });
-=======
-      _.omit(include, 'parent', 'association', 'as')
-    )).then(function (map) {
-      results.forEach(function (result) {
-        result.set(
-          include.association.as,
-          map[result.get(include.association.source.primaryKeyAttribute)],
-          {
-            raw: true
-          }
-        );
->>>>>>> cf4fb27e
       });
+    } else {
+      return include.association.get(results, subQueryOptions);
     }
   }.bind(this)).return(original);
 };
