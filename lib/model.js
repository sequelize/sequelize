--- conflicted
+++ resolved
@@ -2378,20 +2378,6 @@
   }
 
   /**
-<<<<<<< HEAD
- * A more performant findOrCreate that will not work under a transaction (at least not in postgres)
- * Will execute a find call, if empty then attempt to create, if unique constraint then attempt to find again
- *
- * @see
- * {@link Model.findAll} for a full specification of find and options
- *
- * @param {object} options find options
- * @param {object} options.where A hash of search attributes. If `where` is a plain object it will be appended with defaults to build a new instance.
- * @param {object} [options.defaults] Default values to use if creating a new instance
- *
- * @returns {Promise<Model,boolean>}
- */
-=======
    * A more performant findOrCreate that may not work under a transaction (working in postgres)
    * Will execute a find call, if empty then attempt to create, if unique constraint then attempt to find again
    *
@@ -2404,7 +2390,6 @@
    *
    * @returns {Promise<Model,boolean>}
    */
->>>>>>> 8db830af
   static async findCreateFind(options) {
     if (!options || !options.where) {
       throw new Error(
@@ -2442,32 +2427,6 @@
   }
 
   /**
-<<<<<<< HEAD
- * Insert or update a single row. An update will be executed if a row which matches the supplied values on either the primary key or a unique key is found. Note that the unique index must be defined in your sequelize model and not just in the table. Otherwise you may experience a unique constraint violation, because sequelize fails to identify the row that should be updated.
- *
- * **Implementation details:**
- *
- * * MySQL - Implemented with ON DUPLICATE KEY UPDATE`
- * * PostgreSQL - Implemented with ON CONFLICT DO UPDATE. If update data contains PK field, then PK is selected as the default conflict key. Otherwise first unique constraint/index will be selected, which can satisfy conflict key requirements.
- * * SQLite - Implemented with ON CONFLICT DO UPDATE
- * * MSSQL - Implemented as a single query using `MERGE` and `WHEN (NOT) MATCHED THEN`
- *
- * **Note** that Postgres/SQLite returns null for created, no matter if the row was created or updated
- *
- * @param  {object}       values                                        hash of values to upsert
- * @param  {object}       [options]                                     upsert options
- * @param  {boolean}      [options.validate=true]                       Run validations before the row is inserted
- * @param  {Array}        [options.fields=Object.keys(this.attributes)] The fields to insert / update. Defaults to all changed fields
- * @param  {boolean}      [options.hooks=true]                          Run before / after upsert hooks?
- * @param  {boolean}      [options.returning=true]                      If true, fetches back auto generated values
- * @param  {Transaction}  [options.transaction]                         Transaction to run query under
- * @param  {Function}     [options.logging=false]                       A function that gets executed while running the query to log the sql.
- * @param  {boolean}      [options.benchmark=false]                     Pass query execution time in milliseconds as second argument to logging function (options.logging).
- * @param  {string}       [options.searchPath=DEFAULT]                  An optional parameter to specify the schema search_path (Postgres only)
- *
- * @returns {Promise<[Model, boolean | null]>} returns an array with two elements, the first being the new record and the second being `true` if it was just created or `false` if it already existed (except on Postgres and SQLite, which can't detect this and will always return `null` instead of a boolean).
- */
-=======
    * Insert or update a single row. An update will be executed if a row which matches the supplied values on either the primary key or a unique key is found. Note that the unique index must be defined in your sequelize model and not just in the table. Otherwise you may experience a unique constraint violation, because sequelize fails to identify the row that should be updated.
    *
    * **Implementation details:**
@@ -2492,7 +2451,6 @@
    *
    * @returns {Promise<Array<Model, boolean | null>>} returns an array with two elements, the first being the new record and the second being `true` if it was just created or `false` if it already existed (except on Postgres and SQLite, which can't detect this and will always return `null` instead of a boolean).
    */
->>>>>>> 8db830af
   static async upsert(values, options) {
     options = {
       hooks: true,
