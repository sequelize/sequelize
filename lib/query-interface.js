'use strict';

const Utils = require('./utils');
const _ = require('lodash');
const DataTypes = require('./data-types');
const SQLiteQueryInterface = require('./dialects/sqlite/query-interface');
const MSSSQLQueryInterface = require('./dialects/mssql/query-interface');
const MySQLQueryInterface = require('./dialects/mysql/query-interface');
const OracleQueryInterface = require('./dialects/oracle/query-interface');
const Transaction = require('./transaction');
const Promise = require('./promise');
const QueryTypes = require('./query-types');
const Op = require('./operators');

/**
 * The interface that Sequelize uses to talk to all databases
 *
 * @class QueryInterface
 */
class QueryInterface {
  constructor(sequelize) {
    this.sequelize = sequelize;
    this.QueryGenerator = this.sequelize.dialect.QueryGenerator;
  }

  /**
   * Creates a schema
   *
   * @param {String} schema    Schema name to create
   * @param {Object} [options] Query options
   *
   * @return {Promise}
   */
  createSchema(schema, options) {
    options = options || {};
    const sql = this.QueryGenerator.createSchema(schema);
    return this.sequelize.query(sql, options);
  }

  /**
   * Drops a schema
   *
   * @param {String} schema    Schema name to create
   * @param {Object} [options] Query options
   *
   * @return {Promise}
   */
  dropSchema(schema, options) {
    options = options || {};
    const sql = this.QueryGenerator.dropSchema(schema);
    return this.sequelize.query(sql, options);
  }

  /**
   * Drop all schemas
   *
   * @param {Object} [options] Query options
   *
   * @return {Promise}
   */
  dropAllSchemas(options) {
    options = options || {};

    if (!this.QueryGenerator._dialect.supports.schemas) {
      return this.sequelize.drop(options);
    } else {
      return this.showAllSchemas(options).map(schemaName => this.dropSchema(schemaName, options));
    }
  }

  /**
   * Show all schemas
   *
   * @param {Object} [options] Query options
   *
   * @return {Promise<Array>}
   */
  showAllSchemas(options) {
    options = _.assign({}, options, {
      raw: true,
      type: this.sequelize.QueryTypes.SELECT
    });

    const showSchemasSql = this.QueryGenerator.showSchemasQuery();

    return this.sequelize.query(showSchemasSql, options).then(schemaNames => _.flatten(
      _.map(schemaNames, value => value.schema_name ? value.schema_name : value)
    ));
  }

  /**
   * Returns database version
   *
   * @param {Object}    [options]      Query options
   * @param {QueryType} [options.type] Query type
   *
   * @returns {Promise}
   * @private
   */
  databaseVersion(options) {
    return this.sequelize.query(
      this.QueryGenerator.versionQuery(),
      _.assign({}, options, { type: QueryTypes.VERSION })
    );
  }

  /**
   * Create a table with given set of attributes
   *
   * ```js
   * queryInterface.createTable(
   *   'nameOfTheNewTable',
   *   {
   *     id: {
   *       type: Sequelize.INTEGER,
   *       primaryKey: true,
   *       autoIncrement: true
   *     },
   *     createdAt: {
   *       type: Sequelize.DATE
   *     },
   *     updatedAt: {
   *       type: Sequelize.DATE
   *     },
   *     attr1: Sequelize.STRING,
   *     attr2: Sequelize.INTEGER,
   *     attr3: {
   *       type: Sequelize.BOOLEAN,
   *       defaultValue: false,
   *       allowNull: false
   *     },
   *     //foreign key usage
   *     attr4: {
   *       type: Sequelize.INTEGER,
   *       references: {
   *         model: 'another_table_name',
   *         key: 'id'
   *       },
   *       onUpdate: 'cascade',
   *       onDelete: 'cascade'
   *     }
   *   },
   *   {
   *     engine: 'MYISAM',    // default: 'InnoDB'
   *     charset: 'latin1',   // default: null
   *     schema: 'public'     // default: public, PostgreSQL only.
   *   }
   * )
   * ```
   *
   * @param {String} tableName  Name of table to create
   * @param {Array}  attributes List of table attributes to create
   * @param {Object} [options]
   * @param {Model}  [model]
   *
   * @return {Promise}
   */
  createTable(tableName, attributes, options, model) {
    const keys = Object.keys(attributes);
    const keyLen = keys.length;
    let sql = '';
    let i = 0;

    options = _.clone(options) || {};

    attributes = _.mapValues(attributes, attribute => {
      if (!_.isPlainObject(attribute)) {
        attribute = { type: attribute, allowNull: true };
      }

      attribute = this.sequelize.normalizeAttribute(attribute);

      return attribute;
    });

    // Postgres requires a special SQL command for enums
    if (this.sequelize.options.dialect === 'postgres') {
      const promises = [];

      for (i = 0; i < keyLen; i++) {
        if (attributes[keys[i]].type instanceof DataTypes.ENUM) {
          sql = this.QueryGenerator.pgListEnums(tableName, attributes[keys[i]].field || keys[i], options);
          promises.push(this.sequelize.query(
            sql,
            _.assign({}, options, { plain: true, raw: true, type: QueryTypes.SELECT })
          ));
        }
      }

      return Promise.all(promises).then(results => {
        const promises = [];
        let enumIdx = 0;

        for (i = 0; i < keyLen; i++) {
          if (attributes[keys[i]].type instanceof DataTypes.ENUM) {
            // If the enum type doesn't exist then create it
            if (!results[enumIdx]) {
              sql = this.QueryGenerator.pgEnum(tableName, attributes[keys[i]].field || keys[i], attributes[keys[i]], options);
              promises.push(this.sequelize.query(
                sql,
                _.assign({}, options, { raw: true })
              ));
            } else if (!!results[enumIdx] && !!model) {
              const enumVals = this.QueryGenerator.fromArray(results[enumIdx].enum_value);
              const vals = model.rawAttributes[keys[i]].values;

              vals.forEach((value, idx) => {
                // reset out after/before options since it's for every enum value
                const valueOptions = _.clone(options);
                valueOptions.before = null;
                valueOptions.after = null;

                if (enumVals.indexOf(value) === -1) {
                  if (vals[idx + 1]) {
                    valueOptions.before = vals[idx + 1];
                  }
                  else if (vals[idx - 1]) {
                    valueOptions.after = vals[idx - 1];
                  }
                  valueOptions.supportsSearchPath = false;
                  promises.push(this.sequelize.query(this.QueryGenerator.pgEnumAdd(tableName, keys[i], value, valueOptions), valueOptions));
                }
              });
              enumIdx++;
            }
          }
        }

        if (!tableName.schema &&
          (options.schema || !!model && model._schema)) {
          tableName = this.QueryGenerator.addSchema({
            tableName,
            _schema: !!model && model._schema || options.schema
          });
        }

        attributes = this.QueryGenerator.attributesToSQL(attributes, {
          context: 'createTable'
        });
        sql = this.QueryGenerator.createTableQuery(tableName, attributes, options);

        return Promise.all(promises).then(() => {
          return this.sequelize.query(sql, options);
        });
      });
    } else {
      if (!tableName.schema &&
        (options.schema || !!model && model._schema)) {
        tableName = this.QueryGenerator.addSchema({
          tableName,
          _schema: !!model && model._schema || options.schema
        });
      }

      attributes = this.QueryGenerator.attributesToSQL(attributes, {
        context: 'createTable'
      });
      sql = this.QueryGenerator.createTableQuery(tableName, attributes, options);

      return this.sequelize.query(sql, options);
    }
  }

  /**
   * Drops a table from database
   *
   * @param {String} tableName Table name to drop
   * @param {Object} options   Query options
   *
   * @return {Promise}
   */
  dropTable(tableName, options) {
    // if we're forcing we should be cascading unless explicitly stated otherwise
    options = _.clone(options) || {};
    options.cascade = options.cascade || options.force || false;

    let sql = this.QueryGenerator.dropTableQuery(tableName, options);

    return this.sequelize.query(sql, options).then(() => {
      const promises = [];

      // Since postgres has a special case for enums, we should drop the related
      // enum type within the table and attribute
      if (this.sequelize.options.dialect === 'postgres') {
        const instanceTable = this.sequelize.modelManager.getModel(tableName, { attribute: 'tableName' });

        if (instanceTable) {
          const getTableName = (!options || !options.schema || options.schema === 'public' ? '' : options.schema + '_') + tableName;

          const keys = Object.keys(instanceTable.rawAttributes);
          const keyLen = keys.length;

          for (let i = 0; i < keyLen; i++) {
            if (instanceTable.rawAttributes[keys[i]].type instanceof DataTypes.ENUM) {
              sql = this.QueryGenerator.pgEnumDrop(getTableName, keys[i]);
              options.supportsSearchPath = false;
              promises.push(this.sequelize.query(sql, _.assign({}, options, { raw: true })));
            }
          }
        }
      }

      return Promise.all(promises).get(0);
    });
  }

  /**
   * Drop all tables from database
   *
   * @param {Object} [options]
   * @param {Array}  [options.skip] List of table to skip
   *
   * @return {Promise}
   */
  dropAllTables(options) {
<<<<<<< HEAD

    if (this.sequelize.options.dialect === 'oracle') {
      //With Oracle, we have to do chain drop constraint promises
      return OracleQueryInterface.dropAllTables.call(this, options);
    }

=======
>>>>>>> a056b5aa
    options = options || {};
    const skip = options.skip || [];

    const dropAllTables = tableNames => Promise.each(tableNames, tableName => {
      // if tableName is not in the Array of tables names then dont drop it
      if (skip.indexOf(tableName.tableName || tableName) === -1) {
        return this.dropTable(tableName, _.assign({}, options, { cascade: true }) );
      }
    });

    return this.showAllTables(options).then(tableNames => {
      if (this.sequelize.options.dialect === 'sqlite') {
        return this.sequelize.query('PRAGMA foreign_keys;', options).then(result => {
          const foreignKeysAreEnabled = result.foreign_keys === 1;

          if (foreignKeysAreEnabled) {
            return this.sequelize.query('PRAGMA foreign_keys = OFF', options)
              .then(() => dropAllTables(tableNames))
              .then(() => this.sequelize.query('PRAGMA foreign_keys = ON', options));
          } else {
            return dropAllTables(tableNames);
          }
        });
      } else {
        return this.getForeignKeysForTables(tableNames, options).then(foreignKeys => {
          const promises = [];

          tableNames.forEach(tableName => {
            let normalizedTableName = tableName;
            if (_.isObject(tableName)) {
              normalizedTableName = tableName.schema + '.' + tableName.tableName;
            }

            foreignKeys[normalizedTableName].forEach(foreignKey => {
              const sql = this.QueryGenerator.dropForeignKeyQuery(tableName, foreignKey);
              promises.push(this.sequelize.query(sql, options));
            });
          });

          return Promise.all(promises).then(() => dropAllTables(tableNames));
        });
      }
    });
  }

  /**
   * Drop all enums from database, Postgres Only
   *
   * @param {Object} options Query options
   *
   * @return {Promise}
   * @private
   */
  dropAllEnums(options) {
    if (this.sequelize.getDialect() !== 'postgres') {
      return Promise.resolve();
    }

    options = options || {};

    return this.pgListEnums(null, options).map(result => this.sequelize.query(
      this.QueryGenerator.pgEnumDrop(null, null, this.QueryGenerator.pgEscapeAndQuote(result.enum_name)),
      _.assign({}, options, { raw: true })
    ));
  }

  /**
   * List all enums, Postgres Only
   *
   * @param {String} [tableName]  Table whose enum to list
   * @param {Object} [options]    Query options
   *
   * @return {Promise}
   * @private
   */
  pgListEnums(tableName, options) {
    options = options || {};
    const sql = this.QueryGenerator.pgListEnums(tableName);
    return this.sequelize.query(sql, _.assign({}, options, { plain: false, raw: true, type: QueryTypes.SELECT }));
  }

  /**
   * Renames a table
   *
   * @param {String} before    Current name of table
   * @param {String} after     New name from table
   * @param {Object} [options] Query options
   *
   * @return {Promise}
   */
  renameTable(before, after, options) {
    options = options || {};
    const sql = this.QueryGenerator.renameTableQuery(before, after);
    return this.sequelize.query(sql, options);
  }

  /**
   * Get all tables in current database
   *
   * @param {Object}    [options] Query options
   * @param {Boolean}   [options.raw=true] Run query in raw mode
   * @param {QueryType} [options.type=QueryType.SHOWTABLE]
   *
   * @return {Promise<Array>}
   * @private
   */
  showAllTables(options) {
    options = _.assign({}, options, {
      raw: true,
      type: QueryTypes.SHOWTABLES
    });

    const showTablesSql = this.QueryGenerator.showTablesQuery();
    return this.sequelize.query(showTablesSql, options).then(tableNames => _.flatten(tableNames));
  }

  /**
   * Describe a table structure
   *
   * This method returns an array of hashes containing information about all attributes in the table.
   *
   * ```js
   * {
   *    name: {
   *      type:         'VARCHAR(255)', // this will be 'CHARACTER VARYING' for pg!
   *      allowNull:    true,
   *      defaultValue: null
   *    },
   *    isBetaMember: {
   *      type:         'TINYINT(1)', // this will be 'BOOLEAN' for pg!
   *      allowNull:    false,
   *      defaultValue: false
   *    }
   * }
   * ```
   * @param {String} tableName
   * @param {Object} [options] Query options
   *
   * @return {Promise<Object>}
   */
  describeTable(tableName, options) {
    let schema = null;
    let schemaDelimiter = null;

    if (typeof options === 'string') {
      schema = options;
    } else if (typeof options === 'object' && options !== null) {
      schema = options.schema || null;
      schemaDelimiter = options.schemaDelimiter || null;
    }

    if (typeof tableName === 'object' && tableName !== null) {
      schema = tableName.schema;
      tableName = tableName.tableName;
    }

    const sql = this.QueryGenerator.describeTableQuery(tableName, schema, schemaDelimiter);

    if (this.sequelize.options.dialect === 'oracle') {
      options =  OracleQueryInterface.addOptionsForDescribe.call(this, tableName, options);
    }

    return this.sequelize.query(
      sql,
      _.assign({}, options, { type: QueryTypes.DESCRIBE })
    ).then(data => {
      // If no data is returned from the query, then the table name may be wrong.
      // Query generators that use information_schema for retrieving table info will just return an empty result set,
      // it will not throw an error like built-ins do (e.g. DESCRIBE on MySql).
      if (_.isEmpty(data)) {
        return Promise.reject('No description found for "' + tableName + '" table. Check the table name and schema; remember, they _are_ case sensitive.');
      } else {
        return Promise.resolve(data);
      }
    });
  }

  /**
   * Add a new column into a table
   *
   * @param {String} table     Table to add column to
   * @param {String} key       Column name
   * @param {Object} attribute Attribute definition
   * @param {Object} [options] Query options
   *
   * @return {Promise}
   */
  addColumn(table, key, attribute, options) {
    if (!table || !key || !attribute) {
      throw new Error('addColumn takes atleast 3 arguments (table, attribute name, attribute definition)');
    }

    options = options || {};
    attribute = this.sequelize.normalizeAttribute(attribute);
    return this.sequelize.query(this.QueryGenerator.addColumnQuery(table, key, attribute), options);
  }

  /**
   * Remove a column from table
   *
   * @param {String} tableName      Table to remove column from
   * @param {String} attributeName  Columns name to remove
   * @param {Object} [options]      Query options
   *
   * @return {Promise}
   */
  removeColumn(tableName, attributeName, options) {
    options = options || {};
    switch (this.sequelize.options.dialect) {
      case 'sqlite':
        // sqlite needs some special treatment as it cannot drop a column
        return SQLiteQueryInterface.removeColumn.call(this, tableName, attributeName, options);
      case 'mssql':
        // mssql needs special treatment as it cannot drop a column with a default or foreign key constraint
        return MSSSQLQueryInterface.removeColumn.call(this, tableName, attributeName, options);
      case 'mysql':
        // mysql needs special treatment as it cannot drop a column with a foreign key constraint
        return MySQLQueryInterface.removeColumn.call(this, tableName, attributeName, options);
      case 'oracle':
        //oracle needs special treatment as it cannot drop a column with a constraint
        return OracleQueryInterface.removeColumn.call(this, tableName, attributeName, options);
      default:
        return this.sequelize.query(this.QueryGenerator.removeColumnQuery(tableName, attributeName), options);
    }
  }

  /**
   * Change a column definition
   *
   * @param {String} tableName          Table name to change from
   * @param {String} attributeName      Column name
   * @param {Object} dataTypeOrOptions  Attribute definition for new column
   * @param {Object} [options]          Query options
   *
   * @return {Promise}
   */
  changeColumn(tableName, attributeName, dataTypeOrOptions, options) {
    const attributes = {};
    options = options || {};

    if (_.values(DataTypes).indexOf(dataTypeOrOptions) > -1) {
      attributes[attributeName] = { type: dataTypeOrOptions, allowNull: true };
    } else {
      attributes[attributeName] = dataTypeOrOptions;
    }

    attributes[attributeName].type = this.sequelize.normalizeDataType(attributes[attributeName].type);

    if (this.sequelize.options.dialect === 'sqlite') {
      // sqlite needs some special treatment as it cannot change a column
      return SQLiteQueryInterface.changeColumn.call(this, tableName, attributes, options);
    } else {
      const query = this.QueryGenerator.attributesToSQL(attributes);
      const sql = this.QueryGenerator.changeColumnQuery(tableName, query);

      return this.sequelize.query(sql, options);
    }
  }

  /**
   * Rename a column
   *
   * @param {String} tableName        Table name whose column to rename
   * @param {String} attrNameBefore   Current column name
   * @param {String} attrNameAfter    New column name
   * @param {Object} [options]        Query option
   *
   * @return {Promise}
   */
  renameColumn(tableName, attrNameBefore, attrNameAfter, options) {
    options = options || {};
    return this.describeTable(tableName, options).then(data => {
      if (!data[attrNameBefore]) {
        throw new Error('Table ' + tableName + ' doesn\'t have the column ' + attrNameBefore);
      }

      data = data[attrNameBefore] || {};

      const _options = {};

      _options[attrNameAfter] = {
        attribute: attrNameAfter,
        type: data.type,
        allowNull: data.allowNull,
        defaultValue: data.defaultValue
      };

      // fix: a not-null column cannot have null as default value
      if (data.defaultValue === null && !data.allowNull) {
        delete _options[attrNameAfter].defaultValue;
      }

      if (this.sequelize.options.dialect === 'sqlite') {
        // sqlite needs some special treatment as it cannot rename a column
        return SQLiteQueryInterface.renameColumn.call(this, tableName, attrNameBefore, attrNameAfter, options);
      } else {
        const sql = this.QueryGenerator.renameColumnQuery(
          tableName,
          attrNameBefore,
          this.QueryGenerator.attributesToSQL(_options)
        );
        return this.sequelize.query(sql, options);
      }
    });
  }

  /**
   * Add index to a column
   *
   * @param {String}  tableName        Table name to add index on
   * @param {Object}  options
   * @param {Array}   options.fields   List of attributes to add index on
   * @param {Boolean} [options.unique] Create a unique index
   * @param {String}  [options.using]  Useful for GIN indexes
   * @param {String}  [options.type]   Type of index, available options are UNIQUE|FULLTEXT|SPATIAL
   * @param {String}  [options.name]   Name of the index. Default is <table>_<attr1>_<attr2>
   * @param {Object}  [options.where]  Where condition on index, for partial indexes
   *
   * @return {Promise}
   */
  addIndex(tableName, attributes, options, rawTablename) {
    // Support for passing tableName, attributes, options or tableName, options (with a fields param which is the attributes)
    if (!Array.isArray(attributes)) {
      rawTablename = options;
      options = attributes;
      attributes = options.fields;
    }
    // testhint argsConform.end

    if (!rawTablename) {
      // Map for backwards compat
      rawTablename = tableName;
    }

    options = Utils.cloneDeep(options);
    options.fields = attributes;
    const sql = this.QueryGenerator.addIndexQuery(tableName, options, rawTablename);
    return this.sequelize.query(sql, _.assign({}, options, { supportsSearchPath: false }));
  }

  /**
   * Show indexes on a table
   *
   * @param {String} tableName
   * @param {Object} [options]   Query options
   *
   * @return {Promise<Array>}
   * @private
   */
  showIndex(tableName, options) {
    const sql = this.QueryGenerator.showIndexesQuery(tableName, options);
    return this.sequelize.query(sql, _.assign({}, options, { type: QueryTypes.SHOWINDEXES }));
  }

  nameIndexes(indexes, rawTablename) {
    return this.QueryGenerator.nameIndexes(indexes, rawTablename);
  }

  getForeignKeysForTables(tableNames, options) {
    options = options || {};

    if (tableNames.length === 0) {
      return Promise.resolve({});
    }

    return Promise.map(tableNames, tableName =>
      this.sequelize.query(this.QueryGenerator.getForeignKeysQuery(tableName, this.sequelize.config.database), options).get(0)
    ).then(results => {
      const result = {};

      tableNames.forEach((tableName, i) => {
        if (_.isObject(tableName)) {
          tableName = tableName.schema + '.' + tableName.tableName;
        }

        result[tableName] = _.compact(results[i]).map(r => r.constraint_name);
      });

      return result;
    });
  }

  /**
   * Remove an already existing index from a table
   *
   * @param {String} tableName             Table name to drop index from
   * @param {String} indexNameOrAttributes Index name
   * @param {Object} [options]             Query options
   *
   * @return {Promise}
   */
  removeIndex(tableName, indexNameOrAttributes, options) {
    options = options || {};
    const sql = this.QueryGenerator.removeIndexQuery(tableName, indexNameOrAttributes);
    return this.sequelize.query(sql, options);
  }

  /**
   * Add constraints to table
   *
   * Available constraints:
   * - UNIQUE
   * - DEFAULT (MSSQL only)
   * - CHECK (MySQL - Ignored by the database engine )
   * - FOREIGN KEY
   * - PRIMARY KEY
   *
   * UNIQUE
   * ```js
   * queryInterface.addConstraint('Users', ['email'], {
   *   type: 'unique',
   *   name: 'custom_unique_constraint_name'
   * });
   * ```
   *
   * CHECK
   * ```js
   * queryInterface.addConstraint('Users', ['roles'], {
   *   type: 'check',
   *   where: {
   *      roles: ['user', 'admin', 'moderator', 'guest']
   *   }
   * });
   * ```
   * Default - MSSQL only
   * ```js
   * queryInterface.addConstraint('Users', ['roles'], {
   *    type: 'default',
   *    defaultValue: 'guest'
   * });
   * ```
   *
   * Primary Key
   * ```js
   * queryInterface.addConstraint('Users', ['username'], {
   *    type: 'primary key',
   *    name: 'custom_primary_constraint_name'
   * });
   * ```
   *
   * Foreign Key
   * ```js
   * queryInterface.addConstraint('Posts', ['username'], {
   *   type: 'FOREIGN KEY',
   *   name: 'custom_fkey_constraint_name',
   *   references: { //Required field
   *     table: 'target_table_name',
   *     field: 'target_column_name'
   *   },
   *   onDelete: 'cascade',
   *   onUpdate: 'cascade'
   * });
   * ```
   *
   * @param {String} tableName                  Table name where you want to add a constraint
   * @param {Array}  attributes                 Array of column names to apply the constraint over
   * @param {Object} options                    An object to define the constraint name, type etc
   * @param {String} options.type               Type of constraint. One of the values in available constraints(case insensitive)
   * @param {String} [options.name]             Name of the constraint. If not specified, sequelize automatically creates a named constraint based on constraint type, table & column names
   * @param {String} [options.defaultValue]     The value for the default constraint
   * @param {Object} [options.where]            Where clause/expression for the CHECK constraint
   * @param {Object} [options.references]       Object specifying target table, column name to create foreign key constraint
   * @param {String} [options.references.table] Target table name
   * @param {String} [options.references.field] Target column name
   *
   * @return {Promise}
   */
  addConstraint(tableName, attributes, options, rawTablename) {
    if (!Array.isArray(attributes)) {
      rawTablename = options;
      options = attributes;
      attributes = options.fields;
    }

    if (!options.type) {
      throw new Error('Constraint type must be specified through options.type');
    }

    if (!rawTablename) {
      // Map for backwards compat
      rawTablename = tableName;
    }

    options = Utils.cloneDeep(options);
    options.fields = attributes;

    if (this.sequelize.dialect.name === 'sqlite') {
      return SQLiteQueryInterface.addConstraint.call(this, tableName, options, rawTablename);
    } else {
      const sql = this.QueryGenerator.addConstraintQuery(tableName, options, rawTablename);
      return this.sequelize.query(sql, options);
    }
  }

  showConstraint(tableName, options) {
    const sql = this.QueryGenerator.showConstraintsQuery(tableName, options);
    return this.sequelize.query(sql, Object.assign({}, options, { type: QueryTypes.SHOWCONSTRAINTS }));
  }

  /**
   *
   * @param {String} tableName       Table name to drop constraint from
   * @param {String} constraintName  Constraint name
   * @param {Object} options         Query options
   *
   * @return {Promise}
   */
  removeConstraint(tableName, constraintName, options) {
    options = options || {};

    switch (this.sequelize.options.dialect) {
      case 'mysql':
        //Mysql does not support DROP CONSTRAINT. Instead DROP PRIMARY, FOREIGN KEY, INDEX should be used
        return MySQLQueryInterface.removeConstraint.call(this, tableName, constraintName, options);
      case 'sqlite':
        return SQLiteQueryInterface.removeConstraint.call(this, tableName, constraintName, options);
      default:
        const sql = this.QueryGenerator.removeConstraintQuery(tableName, constraintName);
        return this.sequelize.query(sql, options);
    }
  }

  insert(instance, tableName, values, options) {
    options = Utils.cloneDeep(options);
    options.hasTrigger = instance && instance.constructor.options.hasTrigger;
    const sql = this.QueryGenerator.insertQuery(tableName, values, instance && instance.constructor.rawAttributes, options);

    options.type = QueryTypes.INSERT;
    options.instance = instance;

    return this.sequelize.query(sql, options).then(results => {
      if (instance) results[0].isNewRecord = false;
      return results;
    });
  }

  upsert(tableName, valuesByField, updateValues, where, model, options) {
    const wheres = [];
    const attributes = Object.keys(valuesByField);
    let indexes = [];
    let indexFields;

    options = _.clone(options);

    if (!_.isEmpty(where)) {
      wheres.push(where);
    }

    // Lets combine uniquekeys and indexes into one
    indexes = _.map(model.options.uniqueKeys, value => {
      return value.fields;
    });

    _.each(model.options.indexes, value => {
      if (value.unique) {
        // fields in the index may both the strings or objects with an attribute property - lets sanitize that
        indexFields = _.map(value.fields, field => {
          if (_.isPlainObject(field)) {
            return field.attribute;
          }
          return field;
        });
        indexes.push(indexFields);
      }
    });

    for (const index of indexes) {
      if (_.intersection(attributes, index).length === index.length) {
        where = {};
        for (const field of index) {
          where[field] = valuesByField[field];
        }
        wheres.push(where);
      }
    }

    where = { [Op.or]: wheres };

    options.type = QueryTypes.UPSERT;
    options.raw = true;

    const sql = this.QueryGenerator.upsertQuery(tableName, valuesByField, updateValues, where, model, options);
    return this.sequelize.query(sql, options).then(rowCount => {
      if (rowCount === undefined) {
        return rowCount;
      }

      // MySQL returns 1 for inserted, 2 for updated http://dev.mysql.com/doc/refman/5.0/en/insert-on-duplicate.html. Postgres has been modded to do the same

      return rowCount === 1;
    });
  }

  /**
   * Insert records into a table
   *
   * ```js
   * queryInterface.bulkInsert('roles', [{
   *    label: 'user',
   *    createdAt: new Date(),
   *    updatedAt: new Date()
   *  }, {
   *    label: 'admin',
   *    createdAt: new Date(),
   *    updatedAt: new Date()
   *  }]);
   * ```
   *
   * @param {String} tableName Table name to insert record to
   * @param {Array}  records   List of records to insert
   *
   * @return {Promise}
   */
  bulkInsert(tableName, records, options, attributes) {
    options = _.clone(options) || {};
    options.type = QueryTypes.INSERT;
    const sql = this.QueryGenerator.bulkInsertQuery(tableName, records, options, attributes);
    return this.sequelize.query(sql, options).then(results => results[0]);
  }

  update(instance, tableName, values, identifier, options) {
    options = _.clone(options || {});
    options.hasTrigger = !!(instance && instance._modelOptions && instance._modelOptions.hasTrigger);

    const sql = this.QueryGenerator.updateQuery(tableName, values, identifier, options, instance.constructor.rawAttributes);

    options.type = QueryTypes.UPDATE;

    options.instance = instance;
    return this.sequelize.query(sql, options);
  }

  bulkUpdate(tableName, values, identifier, options, attributes) {
    options = Utils.cloneDeep(options);
    if (typeof identifier === 'object') identifier = Utils.cloneDeep(identifier);

    const sql = this.QueryGenerator.updateQuery(tableName, values, identifier, options, attributes);
    const table = _.isObject(tableName) ? tableName : { tableName };
    const model = _.find(this.sequelize.modelManager.models, { tableName: table.tableName });

    options.model = model;
    return this.sequelize.query(sql, options);
  }

  delete(instance, tableName, identifier, options) {
    const cascades = [];
    const sql = this.QueryGenerator.deleteQuery(tableName, identifier, null, instance.constructor);

    options = _.clone(options) || {};

    // Check for a restrict field
    if (!!instance.constructor && !!instance.constructor.associations) {
      const keys = Object.keys(instance.constructor.associations);
      const length = keys.length;
      let association;

      for (let i = 0; i < length; i++) {
        association = instance.constructor.associations[keys[i]];
        if (association.options && association.options.onDelete &&
          association.options.onDelete.toLowerCase() === 'cascade' &&
          association.options.useHooks === true) {
          cascades.push(association.accessors.get);
        }
      }
    }

    return Promise.each(cascades, cascade => {
      return instance[cascade](options).then(instances => {
        // Check for hasOne relationship with non-existing associate ("has zero")
        if (!instances) {
          return Promise.resolve();
        }

        if (!Array.isArray(instances)) instances = [instances];

        return Promise.each(instances, instance => instance.destroy(options));
      });
    }).then(() => {
      options.instance = instance;
      return this.sequelize.query(sql, options);
    });
  }

  /**
   * Delete records from a table
   *
   * @param {String} tableName  Table name from where to delete records
   * @param {Object} identifier Where conditions to find records to delete
   *
   * @return {Promise}
   */
  bulkDelete(tableName, identifier, options, model) {
    options = Utils.cloneDeep(options);
    options = _.defaults(options, {limit: null});
    if (typeof identifier === 'object') identifier = Utils.cloneDeep(identifier);

    const sql = this.QueryGenerator.deleteQuery(tableName, identifier, options, model);
    return this.sequelize.query(sql, options);
  }

  select(model, tableName, options) {
    options = Utils.cloneDeep(options);
    options.type = QueryTypes.SELECT;
    options.model = model;

    return this.sequelize.query(
      this.QueryGenerator.selectQuery(tableName, options, model),
      options
    );
  }

  increment(model, tableName, values, identifier, options) {
    options = Utils.cloneDeep(options);

    const sql = this.QueryGenerator.arithmeticQuery('+', tableName, values, identifier, options, options.attributes);

    options.type = QueryTypes.UPDATE;
    options.model = model;

    return this.sequelize.query(sql, options);
  }

  decrement(model, tableName, values, identifier, options) {
    options = Utils.cloneDeep(options);

    const sql = this.QueryGenerator.arithmeticQuery('-', tableName, values, identifier, options, options.attributes);

    options.type = QueryTypes.UPDATE;
    options.model = model;

    return this.sequelize.query(sql, options);
  }

  rawSelect(tableName, options, attributeSelector, Model) {
    if (options.schema) {
      tableName = this.QueryGenerator.addSchema({
        tableName,
        _schema: options.schema
      });
    }

    options = Utils.cloneDeep(options);
    options = _.defaults(options, {
      raw: true,
      plain: true,
      type: QueryTypes.SELECT
    });

    const sql = this.QueryGenerator.selectQuery(tableName, options, Model);

    if (attributeSelector === undefined) {
      throw new Error('Please pass an attribute selector!');
    }

    return this.sequelize.query(sql, options).then(data => {
      if (!options.plain) {
        return data;
      }

      let result = data ? data[attributeSelector] : null;

      if (options && options.dataType) {
        const dataType = options.dataType;

        if (dataType instanceof DataTypes.DECIMAL || dataType instanceof DataTypes.FLOAT) {
          result = parseFloat(result);
        } else if (dataType instanceof DataTypes.INTEGER || dataType instanceof DataTypes.BIGINT) {
          result = parseInt(result, 10);
        } else if (dataType instanceof DataTypes.DATE) {
          if (!_.isNull(result) && !_.isDate(result)) {
            result = new Date(result);
          }
        } else if (dataType instanceof DataTypes.STRING) {
          // Nothing to do, result is already a string.
        }
      }

      return result;
    });
  }

  createTrigger(tableName, triggerName, timingType, fireOnArray, functionName, functionParams, optionsArray, options) {
    const sql = this.QueryGenerator.createTrigger(tableName, triggerName, timingType, fireOnArray, functionName, functionParams, optionsArray);
    options = options || {};
    if (sql) {
      return this.sequelize.query(sql, options);
    } else {
      return Promise.resolve();
    }
  }

  dropTrigger(tableName, triggerName, options) {
    const sql = this.QueryGenerator.dropTrigger(tableName, triggerName);
    options = options || {};

    if (sql) {
      return this.sequelize.query(sql, options);
    } else {
      return Promise.resolve();
    }
  }

  renameTrigger(tableName, oldTriggerName, newTriggerName, options) {
    const sql = this.QueryGenerator.renameTrigger(tableName, oldTriggerName, newTriggerName);
    options = options || {};

    if (sql) {
      return this.sequelize.query(sql, options);
    } else {
      return Promise.resolve();
    }
  }

  createFunction(functionName, params, returnType, language, body, options) {
    const sql = this.QueryGenerator.createFunction(functionName, params, returnType, language, body, options);
    options = options || {};

    if (sql) {
      return this.sequelize.query(sql, options);
    } else {
      return Promise.resolve();
    }
  }

  dropFunction(functionName, params, options) {
    const sql = this.QueryGenerator.dropFunction(functionName, params);
    options = options || {};

    if (sql) {
      return this.sequelize.query(sql, options);
    } else {
      return Promise.resolve();
    }
  }

  renameFunction(oldFunctionName, params, newFunctionName, options) {
    const sql = this.QueryGenerator.renameFunction(oldFunctionName, params, newFunctionName);
    options = options || {};

    if (sql) {
      return this.sequelize.query(sql, options);
    } else {
      return Promise.resolve();
    }
  }

  // Helper methods useful for querying

  /**
   * Escape an identifier (e.g. a table or attribute name). If force is true,
   * the identifier will be quoted even if the `quoteIdentifiers` option is
   * false.
   * @private
   */
  quoteIdentifier(identifier, force) {
    return this.QueryGenerator.quoteIdentifier(identifier, force);
  }

  quoteTable(identifier) {
    return this.QueryGenerator.quoteTable(identifier);
  }

  /**
   * Split an identifier into .-separated tokens and quote each part.
   * If force is true, the identifier will be quoted even if the
   * `quoteIdentifiers` option is false.
   * @private
   */
  quoteIdentifiers(identifiers, force) {
    return this.QueryGenerator.quoteIdentifiers(identifiers, force);
  }

  /**
   * Escape a value (e.g. a string, number or date)
   * @private
   */
  escape(value) {
    return this.QueryGenerator.escape(value);
  }

  setAutocommit(transaction, value, options) {
    if (!transaction || !(transaction instanceof Transaction)) {
      throw new Error('Unable to set autocommit for a transaction without transaction object!');
    }
    if (transaction.parent) {
      // Not possible to set a separate isolation level for savepoints
      return Promise.resolve();
    }

    options = _.assign({}, options, {
      transaction: transaction.parent || transaction
    });

    const sql = this.QueryGenerator.setAutocommitQuery(value, {
      parent: transaction.parent
    });

    if (!sql) return Promise.resolve();

    return this.sequelize.query(sql, options);
  }

  setIsolationLevel(transaction, value, options) {
    if (!transaction || !(transaction instanceof Transaction)) {
      throw new Error('Unable to set isolation level for a transaction without transaction object!');
    }

    if (transaction.parent || !value) {
      // Not possible to set a separate isolation level for savepoints
      return Promise.resolve();
    }

    options = _.assign({}, options, {
      transaction: transaction.parent || transaction
    });

    const sql = this.QueryGenerator.setIsolationLevelQuery(value, {
      parent: transaction.parent
    });

    if (!sql) return Promise.resolve();

    return this.sequelize.query(sql, options);
  }

  startTransaction(transaction, options) {
    if (!transaction || !(transaction instanceof Transaction)) {
      throw new Error('Unable to start a transaction without transaction object!');
    }

    options = _.assign({}, options, {
      transaction: transaction.parent || transaction
    });
    options.transaction.name = transaction.parent ? transaction.name : undefined;
    const sql = this.QueryGenerator.startTransactionQuery(transaction);

    return this.sequelize.query(sql, options);
  }

  deferConstraints(transaction, options) {
    options = _.assign({}, options, {
      transaction: transaction.parent || transaction
    });

    const sql = this.QueryGenerator.deferConstraintsQuery(options);

    if (sql) {
      return this.sequelize.query(sql, options);
    }

    return Promise.resolve();
  }

  commitTransaction(transaction, options) {
    if (!transaction || !(transaction instanceof Transaction)) {
      throw new Error('Unable to commit a transaction without transaction object!');
    }
    if (transaction.parent) {
      // Savepoints cannot be committed
      return Promise.resolve();
    }

    options = _.assign({}, options, {
      transaction: transaction.parent || transaction,
      supportsSearchPath: false
    });

    const sql = this.QueryGenerator.commitTransactionQuery(transaction);
    const promise = this.sequelize.query(sql, options);

    transaction.finished = 'commit';

    return promise;
  }

  rollbackTransaction(transaction, options) {
    if (!transaction || !(transaction instanceof Transaction)) {
      throw new Error('Unable to rollback a transaction without transaction object!');
    }

    options = _.assign({}, options, {
      transaction: transaction.parent || transaction,
      supportsSearchPath: false
    });
    options.transaction.name = transaction.parent ? transaction.name : undefined;
    const sql = this.QueryGenerator.rollbackTransactionQuery(transaction);
    const promise = this.sequelize.query(sql, options);

    transaction.finished = 'rollback';

    return promise;
  }
}

module.exports = QueryInterface;
module.exports.QueryInterface = QueryInterface;
module.exports.default = QueryInterface;<|MERGE_RESOLUTION|>--- conflicted
+++ resolved
@@ -313,15 +313,12 @@
    * @return {Promise}
    */
   dropAllTables(options) {
-<<<<<<< HEAD
 
     if (this.sequelize.options.dialect === 'oracle') {
       //With Oracle, we have to do chain drop constraint promises
       return OracleQueryInterface.dropAllTables.call(this, options);
     }
 
-=======
->>>>>>> a056b5aa
     options = options || {};
     const skip = options.skip || [];
 
