'use strict';

/* jshint -W110 */
var dataTypes = require('./data-types')
  , _ = require('lodash')
  , SqlString = exports;

SqlString.escapeId = function(val, forbidQualified) {
  if (forbidQualified) {
    return '`' + val.replace(/`/g, '``') + '`';
  }
  return '`' + val.replace(/`/g, '``').replace(/\./g, '`.`') + '`';
};

SqlString.escape = function(val, timeZone, dialect, format) {
  var prependN = false;
  if (val === undefined || val === null) {
    return 'NULL';
  }
  switch (typeof val) {
  case 'boolean':
    // SQLite doesn't have true/false support. MySQL aliases true/false to 1/0
    // for us. Postgres actually has a boolean type with true/false literals,
    // but sequelize doesn't use it yet.
    if (dialect === 'sqlite' || dialect === 'mssql') {
      return "'" + val + "'";
    }
    if (dialect === 'oracle') {
      if (val) {
        return "'Y'";
      } else {
        return "'N'";
      }
    }
    if (dialect === 'sqlite') {
      return +!!val;
    }
    return '' + !!val;
  case 'number':
    return val + '';
  case 'string':
    // In mssql, prepend N to all quoted vals which are originally a string (for
    // unicode compatibility)
    prependN = dialect === 'mssql';
    break;
  }

  var isDate = false;
  if (val instanceof Date) {
<<<<<<< HEAD
    val = SqlString.dateToString(val, timeZone || 'Z', dialect);
    isDate = true;
=======
    val = dataTypes[dialect].DATE.prototype.stringify(val, { timezone: timeZone });
>>>>>>> 84274122
  }

  if (Buffer.isBuffer(val)) {
    if (dataTypes[dialect].BLOB) {
      return dataTypes[dialect].BLOB.prototype.stringify(val);
    }

    return dataTypes.BLOB.prototype.stringify(val);
  }

  if (Array.isArray(val)) {
    var escape = _.partialRight(SqlString.escape, timeZone, dialect);
    if (dialect === 'postgres' && !format) {
      return dataTypes.ARRAY.prototype.stringify(val, {escape: escape});
    }
    return val.map(escape);
  }

  if (dialect === 'postgres' || dialect === 'sqlite' || dialect === 'mssql') {
    // http://www.postgresql.org/docs/8.2/static/sql-syntax-lexical.html#SQL-SYNTAX-STRINGS
    // http://stackoverflow.com/q/603572/130598
    val = val.replace(/'/g, "''");
  } else {
    val = val.replace(/[\0\n\r\b\t\\\'\"\x1a]/g, function(s) {
      switch (s) {
        case '\0': return '\\0';
        case '\n': return '\\n';
        case '\r': return '\\r';
        case '\b': return '\\b';
        case '\t': return '\\t';
        case '\x1a': return '\\Z';
        default: return '\\' + s;
      }
    });
  }
<<<<<<< HEAD
  if (isDate) {
    if (dialect === 'oracle') {
      return "TIMESTAMP '" + val + "'";
    }
  }
  return "'" + val + "'";
};

SqlString.arrayToList = function(array, timeZone, dialect, field) {
  var valstr, i;
  if (dialect === 'postgres') {
    valstr = '';
    if (array.map) {
      valstr = array.map(function(v) {
        return SqlString.escape(v, true, timeZone, dialect, field);
      }).join(',');
    } else {
      for (i = 0; i < array.length; i++) {
        valstr += SqlString.escape(array[i], true, timeZone, dialect, field) + ',';
      }
      valstr = valstr.slice(0, -1);
    }
    var ret = 'ARRAY[' + valstr + ']';
    if (!!field && !!field.type) {
      ret += '::' + field.type.toSql().replace(/\(\d+\)/g, '');
    }
    return ret;
  } else {
    if (array.map) {
      return array.map(function(v) {
        if (Array.isArray(v)) {
          return '(' + SqlString.arrayToList(v, timeZone, dialect) + ')';
        }
        return SqlString.escape(v, true, timeZone, dialect);
      }).join(', ');
    } else {
      valstr = '';
      for (i = 0; i < array.length; i++) {
        valstr += SqlString.escape(array[i], true, timeZone, dialect) + ', ';
      }
      return valstr.slice(0, -2);
    }
  }
=======
  return (prependN ? "N'" : "'") + val + "'";
>>>>>>> 84274122
};

SqlString.format = function(sql, values, timeZone, dialect) {
  values = [].concat(values);

  return sql.replace(/\?/g, function(match) {
    if (!values.length) {
      return match;
    }

    return SqlString.escape(values.shift(), timeZone, dialect, true);
  });
};

SqlString.formatNamedParameters = function(sql, values, timeZone, dialect) {
  return sql.replace(/\:+(?!\d)(\w+)/g, function(value, key) {
    if ('postgres' === dialect && '::' === value.slice(0, 2)) {
      return value;
    }

    if (values[key] !== undefined) {
      return SqlString.escape(values[key], timeZone, dialect, true);
    } else {
      throw new Error('Named parameter "' + value + '" has no value in the given object.');
    }
  });
};<|MERGE_RESOLUTION|>--- conflicted
+++ resolved
@@ -47,12 +47,12 @@
 
   var isDate = false;
   if (val instanceof Date) {
-<<<<<<< HEAD
-    val = SqlString.dateToString(val, timeZone || 'Z', dialect);
-    isDate = true;
-=======
-    val = dataTypes[dialect].DATE.prototype.stringify(val, { timezone: timeZone });
->>>>>>> 84274122
+    if (dialect === 'oracle') {
+      val = SqlString.dateToString(val, timeZone || 'Z', dialect);
+      isDate = true;
+    } else {
+      val = dataTypes[dialect].DATE.prototype.stringify(val, { timezone: timeZone });
+    }
   }
 
   if (Buffer.isBuffer(val)) {
@@ -88,54 +88,15 @@
       }
     });
   }
-<<<<<<< HEAD
+
   if (isDate) {
     if (dialect === 'oracle') {
       return "TIMESTAMP '" + val + "'";
     }
   }
-  return "'" + val + "'";
+  return (prependN ? "N'" : "'") + val + "'";
 };
 
-SqlString.arrayToList = function(array, timeZone, dialect, field) {
-  var valstr, i;
-  if (dialect === 'postgres') {
-    valstr = '';
-    if (array.map) {
-      valstr = array.map(function(v) {
-        return SqlString.escape(v, true, timeZone, dialect, field);
-      }).join(',');
-    } else {
-      for (i = 0; i < array.length; i++) {
-        valstr += SqlString.escape(array[i], true, timeZone, dialect, field) + ',';
-      }
-      valstr = valstr.slice(0, -1);
-    }
-    var ret = 'ARRAY[' + valstr + ']';
-    if (!!field && !!field.type) {
-      ret += '::' + field.type.toSql().replace(/\(\d+\)/g, '');
-    }
-    return ret;
-  } else {
-    if (array.map) {
-      return array.map(function(v) {
-        if (Array.isArray(v)) {
-          return '(' + SqlString.arrayToList(v, timeZone, dialect) + ')';
-        }
-        return SqlString.escape(v, true, timeZone, dialect);
-      }).join(', ');
-    } else {
-      valstr = '';
-      for (i = 0; i < array.length; i++) {
-        valstr += SqlString.escape(array[i], true, timeZone, dialect) + ', ';
-      }
-      return valstr.slice(0, -2);
-    }
-  }
-=======
-  return (prependN ? "N'" : "'") + val + "'";
->>>>>>> 84274122
-};
 
 SqlString.format = function(sql, values, timeZone, dialect) {
   values = [].concat(values);
