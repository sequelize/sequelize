--- conflicted
+++ resolved
@@ -37,13 +37,8 @@
     // SQLite doesn't have true/false support. MySQL aliases true/false to 1/0
     // for us. Postgres actually has a boolean type with true/false literals,
     // but sequelize doesn't use it yet.
-<<<<<<< HEAD
-      if (['sqlite', 'mssql'].includes(dialect)) {
-        return Number(Boolean(val));
-=======
       if (['sqlite', 'mssql', 'ibmi'].includes(dialect)) {
         return +!!val;
->>>>>>> de03c6d5
       }
 
       return (Boolean(val)).toString();
@@ -84,11 +79,7 @@
     throw new Error(`Invalid value ${logger.inspect(val)}`);
   }
 
-<<<<<<< HEAD
-  if (dialect === 'postgres' || dialect === 'sqlite' || dialect === 'mssql' || dialect === 'ibmi') {
-=======
-  if (['postgres', 'sqlite', 'mssql', 'snowflake', 'db2'].includes(dialect)) {
->>>>>>> upstream/main
+  if (['postgres', 'sqlite', 'mssql', 'snowflake', 'db2', 'ibmi'].includes(dialect)) {
     // http://www.postgresql.org/docs/8.2/static/sql-syntax-lexical.html#SQL-SYNTAX-STRINGS
     // http://stackoverflow.com/q/603572/130598
     val = val.replace(/'/g, '\'\'');
