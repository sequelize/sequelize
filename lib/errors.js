'use strict';

/**
 * Sequelize provides a host of custom error classes, to allow you to do easier debugging. All of these errors are exposed on the sequelize object and the sequelize constructor.
 * All sequelize errors inherit from the base JS error object.
 *
 * This means that errors can be accessed using `Sequelize.ValidationError` or `sequelize.ValidationError
 *
 * @namespace Errors
 */

/**
 * The Base Error all Sequelize Errors inherit from.
 *
 * @alias Error
 * @memberof Errors
 */
class BaseError extends Error {
  constructor(message) {
    super(message);
    this.name = 'SequelizeBaseError';
    this.message = message;
    Error.captureStackTrace(this, this.constructor);
  }
}
exports.BaseError = BaseError;

/**
 * Scope Error. Thrown when the sequelize cannot query the specified scope.
 *
 * @param {string} message Error message
 *
 * @extends BaseError
 * @memberof Errors
 */
class SequelizeScopeError extends BaseError {
  constructor(parent) {
    super(parent);
    this.name = 'SequelizeScopeError';
  }
}
exports.SequelizeScopeError = SequelizeScopeError;

/**
 * Validation Error. Thrown when the sequelize validation has failed. The error contains an `errors` property,
 * which is an array with 1 or more ValidationErrorItems, one for each validation that failed.
 *
 * @param {string} message Error message
 * @param {Array} [errors] Array of ValidationErrorItem objects describing the validation errors
 *
 * @extends BaseError
 * @memberof Errors
 *
 * @property errors An array of ValidationErrorItems
 */
class ValidationError extends BaseError {
  constructor(message, errors) {
    super(message);
    this.name = 'SequelizeValidationError';
    this.message = 'Validation Error';
    this.errors = errors || [];

    // Use provided error message if available...
    if (message) {
      this.message = message;

    // ... otherwise create a concatenated message out of existing errors.
    } else if (this.errors.length > 0 && this.errors[0].message) {
      this.message = this.errors.map(err => err.type + ': ' + err.message).join(',\n');
    }
  }

  /**
   * Gets all validation error items for the path / field specified.
   *
   * @param {string} path The path to be checked for error items
   * @returns {Array} Validation error items for the specified path
   */
  get(path) {
    return this.errors.reduce((reduced, error) => {
      if (error.path === path) {
        reduced.push(error);
      }
      return reduced;
    }, []);
  }
}
exports.ValidationError = ValidationError;

/**
 * Thrown when attempting to update a stale model instance
 * @extends BaseError
 * @constructor
 */
class OptimisticLockError extends BaseError {
  constructor(options) {
    options = options || {};
    options.message = options.message || 'Attempting to update a stale model instance: ' + options.modelName;
    super(options);
    this.name = 'SequelizeOptimisticLockError';
    this.message = options.message;
    this.modelName = options.modelName;
    this.values = options.values;
    this.where = options.where;
  }
}
exports.OptimisticLockError = OptimisticLockError;

/**
 * A base class for all database related errors.
 * @extends BaseError
 * @class DatabaseError
 * @memberof Errors
 *
 * @property parent The database specific error which triggered this one
 * @property sql The SQL that triggered the error
 * @property message The message from the DB.
 * @property fields The fields of the unique constraint
 * @property value The value(s) which triggered the error
 * @property index The name of the index that triggered the error
 */
class DatabaseError extends BaseError {
  constructor(parent) {
    super(parent.message);
    this.name = 'SequelizeDatabaseError';
    this.parent = parent;
    this.original = parent;
    this.sql = parent.sql;
  }
}
exports.DatabaseError = DatabaseError;

/**
 * Thrown when a database query times out because of a deadlock
 * @extends DatabaseError
 * @memberof Errors
 */
class TimeoutError extends DatabaseError {
  constructor(parent) {
    super(parent);
    this.name = 'SequelizeTimeoutError';
  }
}
exports.TimeoutError = TimeoutError;

 /**
 * Thrown when a unique constraint is violated in the database
 * @extends DatabaseError
 * @memberof Errors
  *
  * @property
  * @property sql
 */
class UniqueConstraintError extends ValidationError {
  constructor(options) {
    options = options || {};
    options.parent = options.parent || { sql: '' };
    options.message = options.message || options.parent.message || 'Validation Error';
    options.errors = options.errors || {};
    super(options.message, options.errors);

    this.name = 'SequelizeUniqueConstraintError';
    this.message = options.message;
    this.errors = options.errors;
    this.fields = options.fields;
    this.parent = options.parent;
    this.original = options.parent;
    this.sql = options.parent.sql;
  }
}
exports.UniqueConstraintError = UniqueConstraintError;

/**
 * Thrown when a foreign key constraint is violated in the database
 * @extends DatabaseError
 * @memberof Errors
 */
class ForeignKeyConstraintError extends DatabaseError {
  constructor(options) {
    options = options || {};
    options.parent = options.parent || { sql: '' };

    super(options.parent);
    this.name = 'SequelizeForeignKeyConstraintError';

    this.message = options.message || options.parent.message || 'Database Error';
    this.fields = options.fields;
    this.table = options.table;
    this.value = options.value;
    this.index = options.index;
  }
}
exports.ForeignKeyConstraintError = ForeignKeyConstraintError;

/**
 * Thrown when an exclusion constraint is violated in the database
 * @extends DatabaseError
 * @memberof Errors
 */
class ExclusionConstraintError extends DatabaseError {
  constructor(options) {
    options = options || {};
    options.parent = options.parent || { sql: '' };

    super(options.parent);
    this.name = 'SequelizeExclusionConstraintError';

    this.message = options.message || options.parent.message;
    this.constraint = options.constraint;
    this.fields = options.fields;
    this.table = options.table;
  }
}
exports.ExclusionConstraintError = ExclusionConstraintError;

/**
 * Validation Error Item
 * Instances of this class are included in the `ValidationError.errors` property.
 *
 * @param {string} message An error message
 * @param {string} type The type of the validation error
 * @param {string} path The field that triggered the validation error
 * @param {string} value The value that generated the error
 * @memberof Errors
 */
class ValidationErrorItem {
  constructor(message, type, path, value) {
    this.message = message || '';
    this.type = type || null;
    this.path = path || null;
    this.value = value !== undefined ? value : null;
  }
}
exports.ValidationErrorItem = ValidationErrorItem;

/**
 * A base class for all connection related errors.
 * @extends BaseError
 * @memberof Errors
 *
 * @property parent The connection specific error which triggered this one
 */
class ConnectionError extends BaseError {
  constructor(parent) {
    super(parent ? parent.message : '');
    this.name = 'SequelizeConnectionError';
    this.parent = parent;
    this.original = parent;
  }
}
exports.ConnectionError = ConnectionError;

/**
 * Thrown when a connection to a database is refused
 * @extends ConnectionError
 * @memberof Errors
 */
class ConnectionRefusedError extends ConnectionError {
  constructor(parent) {
    super(parent);
    this.name = 'SequelizeConnectionRefusedError';
  }
}
exports.ConnectionRefusedError = ConnectionRefusedError;

/**
 * Thrown when a connection to a database is refused due to insufficient privileges
 * @extends ConnectionError
 * @memberof Errors
 */
class AccessDeniedError extends ConnectionError {
  constructor(parent) {
    super(parent);
    this.name = 'SequelizeAccessDeniedError';
  }
}
exports.AccessDeniedError = AccessDeniedError;

/**
 * Thrown when a connection to a database has a hostname that was not found
 * @extends ConnectionError
 * @memberof Errors
 */
class HostNotFoundError extends ConnectionError {
  constructor(parent) {
    super(parent);
    this.name = 'SequelizeHostNotFoundError';
  }
}
exports.HostNotFoundError = HostNotFoundError;

/**
 * Thrown when a connection to a database has a hostname that was not reachable
 * @extends ConnectionError
 * @memberof Errors
 */
class HostNotReachableError extends ConnectionError {
  constructor(parent) {
    super(parent);
    this.name = 'SequelizeHostNotReachableError';
  }
}
exports.HostNotReachableError = HostNotReachableError;

/**
 * Thrown when a connection to a database has invalid values for any of the connection parameters
 * @extends ConnectionError
 * @memberof Errors
 */
class InvalidConnectionError extends ConnectionError {
  constructor(parent) {
    super(parent);
    this.name = 'SequelizeInvalidConnectionError';
  }
}
exports.InvalidConnectionError = InvalidConnectionError;

/**
 * Thrown when a connection to a database times out
 * @extends ConnectionError
 * @memberof Errors
 */
class ConnectionTimedOutError extends ConnectionError {
  constructor(parent) {
    super(parent);
    this.name = 'SequelizeConnectionTimedOutError';
  }
}
exports.ConnectionTimedOutError = ConnectionTimedOutError;

/**
 * Thrown when a some problem occurred with Instance methods (see message for details)
 * @extends BaseError
 * @memberof Errors
 */
class InstanceError extends BaseError {
  constructor(message) {
    super(message);
    this.name = 'SequelizeInstanceError';
    this.message = message;
  }
}
exports.InstanceError = InstanceError;

/**
 * Thrown when a record was not found, Usually used with rejectOnEmpty mode (see message for details)
 * @extends BaseError
 * @memberof Errors
 */
class EmptyResultError extends BaseError {
  constructor(message) {
    super(message);
    this.name = 'SequelizeEmptyResultError';
    this.message = message;
  }
}
exports.EmptyResultError = EmptyResultError;

/**
 * Thrown when an include statement is improperly constructed (see message for details)
 * @extends BaseError
 * @memberof Errors
 */
class EagerLoadingError extends BaseError {
  constructor(message) {
    super(message);
    this.name = 'SequelizeEagerLoadingError';
    this.message = message;
  }
}
<<<<<<< HEAD
exports.EagerLoadingError = EagerLoadingError;
=======
exports.EagerLoadingError = EagerLoadingError;

/**
 * Thrown when an association is improperly constructed (see message for details)
 * @extends BaseError
 * @memberof Errors
 */
class AssociationError extends BaseError {
  constructor(message) {
    super(message);
    this.name = 'SequelizeAssociationError';
    this.message = message;
  }
}
exports.AssociationError = AssociationError;
>>>>>>> ea996b51
<|MERGE_RESOLUTION|>--- conflicted
+++ resolved
@@ -368,10 +368,7 @@
     this.message = message;
   }
 }
-<<<<<<< HEAD
 exports.EagerLoadingError = EagerLoadingError;
-=======
-exports.EagerLoadingError = EagerLoadingError;
 
 /**
  * Thrown when an association is improperly constructed (see message for details)
@@ -385,5 +382,4 @@
     this.message = message;
   }
 }
-exports.AssociationError = AssociationError;
->>>>>>> ea996b51
+exports.AssociationError = AssociationError;