--- conflicted
+++ resolved
@@ -130,15 +130,6 @@
         this.otherKeyDefault = true;
       }
 
-<<<<<<< HEAD
-  this.options = _.assign(this.options, _.pick(this.through.model.options, [
-    'timestamps', 'createdAt', 'updatedAt', 'deletedAt', 'paranoid'
-  ]));
-
-  if (this.paired) {
-    if (this.otherKeyDefault) {
-      this.otherKey = this.paired.foreignKey;
-=======
       this.otherKeyAttribute = {};
       this.otherKey = this.options.otherKey || Utils.camelizeIf(
         [
@@ -152,7 +143,6 @@
         ].join('_'),
         !this.target.options.underscored
       );
->>>>>>> 7137b837
     }
 
     /*
@@ -467,19 +457,6 @@
       removeMultiple: 'remove'
     };
 
-<<<<<<< HEAD
-BelongsToMany.prototype.get = function(instance, options) {
-  options = Utils.cloneDeep(options) || {};
-
-  var association = this
-    , through = association.through
-    , scopeWhere
-    , throughWhere;
-
-  if (association.scope) {
-    scopeWhere = _.clone(association.scope);
-  }
-=======
     Helpers.mixinMethods(this, obj, methods, aliases);
   }
 
@@ -490,7 +467,6 @@
     const through = association.through;
     let scopeWhere;
     let throughWhere;
->>>>>>> 7137b837
 
   options.where = {
     $and: [
@@ -532,11 +508,6 @@
     }
   }
 
-<<<<<<< HEAD
-  if (options.hasOwnProperty('schema')) {
-    model = model.schema(options.schema, options.schemaDelimiter);
-  }
-=======
     let model = association.target;
     if (options.hasOwnProperty('scope')) {
       if (!options.scope) {
@@ -545,22 +516,12 @@
         model = model.scope(options.scope);
       }
     }
->>>>>>> 7137b837
 
   return model.findAll(options);
 };
 
-<<<<<<< HEAD
-BelongsToMany.prototype.injectGetter = function(obj) {
-  var association = this;
-
-  obj[this.accessors.get] = function(options) {
-    return association.get(this, options);
-  };
-=======
     return model.findAll(options);
   }
->>>>>>> 7137b837
 
   count(instance, options) {
     const association = this;
