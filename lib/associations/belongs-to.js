--- conflicted
+++ resolved
@@ -44,21 +44,6 @@
       ].join('_'),
       !this.source.options.underscored
     );
-<<<<<<< HEAD
-
-    this.targetIdentifier = this.options.associationKey || this.target.primaryKeyAttribute;
-    this.associationAccessor = this.as;
-    this.options.useHooks = options.useHooks;
-
-    // Get singular name, trying to uppercase the first letter, unless the model forbids it
-    var singular = Utils.uppercaseFirst(this.options.name.singular);
-
-    this.accessors = {
-      get: 'get' + singular,
-      set: 'set' + singular,
-      create: 'create' + singular
-    };
-=======
   }
 
   this.identifier = this.foreignKey || Utils._.camelizeIf(
@@ -69,7 +54,7 @@
     !this.target.options.underscored
   );
 
-  this.targetIdentifier = this.target.primaryKeyAttribute;
+  this.targetIdentifier = this.options.associationKey || this.target.primaryKeyAttribute;
   this.associationAccessor = this.as;
   this.options.useHooks = options.useHooks;
 
@@ -80,7 +65,6 @@
     get: 'get' + singular,
     set: 'set' + singular,
     create: 'create' + singular
->>>>>>> 720d4d88
   };
 };
 
