var util       = require("util")
  , DataTypes  = require("./data-types")
  , SqlString  = require("./sql-string")
  , lodash     = require("lodash")
  , _string    = require('underscore.string')

var Utils = module.exports = {
  _: (function() {
    var _  = lodash
      , _s = _string

    _.mixin(_s.exports())
    _.mixin({
      includes: _s.include,
      camelizeIf: function(string, condition) {
        var result = string

        if (condition) {
          result = _.camelize(string)
        }

        return result
      },
      underscoredIf: function(string, condition) {
        var result = string

        if (condition) {
          result = _.underscored(string)
        }

        return result
      },
      /*
       * Returns an array with some falsy values removed. The values null, "", undefined and NaN are considered falsey.
       */
      compactLite: function(array) {
        var index = -1,
          length = array ? array.length : 0,
          result = [];

        while (++index < length) {
          var value = array[index];
          if (typeof value === "boolean" || value === 0 || value) {
            result.push(value);
          }
        }
        return result;
      }
    })

    return _
  })(),
  addEventEmitter: function(_class) {
    util.inherits(_class, require('events').EventEmitter)
  },
  format: function(arr, dialect) {
    var timeZone = null;
    return SqlString.format(arr.shift(), arr, timeZone, dialect)
  },
<<<<<<< HEAD
  formatNamedParameters: function(sql, parameters, dialect) {
    var timeZone = null;
    return SqlString.formatNamedParameters(sql, parameters, timeZone, dialect)
=======
  injectScope: function(scope, merge) {
    var self = this

    scope = scope || {}
    self.scopeObj = self.scopeObj || {}

    if (Array.isArray(scope.where)) {
      self.scopeObj.where = self.scopeObj.where || []
      self.scopeObj.where.push(scope.where)
      return true
    }

    if (typeof scope.order === "string") {
      self.scopeObj.order = self.scopeObj.order || []
      self.scopeObj.order[self.scopeObj.order.length] = scope.order
    }

    // Limit and offset are *always* merged.
    if (!!scope.limit) {
      self.scopeObj.limit = scope.limit
    }

    if (!!scope.offset) {
      self.scopeObj.offset = scope.offset
    }

    // Where objects are a mixed variable. Possible values are arrays, strings, and objects
    if (!!scope.where) {
      // Begin building our scopeObj
      self.scopeObj.where = self.scopeObj.where || []

      // Reset if we're merging!
      if (merge === true && !!scope.where && !!self.scopeObj.where) {
        var scopeKeys = Object.keys(scope.where)
        self.scopeObj.where = self.scopeObj.where.map(function(scopeObj) {
          if (!Array.isArray(scopeObj) && typeof scopeObj === "object") {
            return lodash.omit.apply(undefined, [scopeObj].concat(scopeKeys))
          } else {
            return scopeObj
          }
        }).filter(function(scopeObj) {
          return !lodash.isEmpty(scopeObj)
        })
        self.scopeObj.where = self.scopeObj.where.concat(scope.where)
      }

      if (Array.isArray(scope.where)) {
        self.scopeObj.where.push(scope.where)
      }
      else if (typeof scope.where === "object") {
        Object.keys(scope.where).forEach(function(){
          self.scopeObj.where.push(scope.where)
        })
      } else { // Assume the value is a string
        self.scopeObj.where.push([scope.where])
      }
    }

    if (!!self.scopeObj.where) {
      self.scopeObj.where = lodash.uniq(self.scopeObj.where)
    }
>>>>>>> 36546551
  },
  // smartWhere can accept an array of {where} objects, or a single {where} object.
  // The smartWhere function breaks down the collection of where objects into a more
  // centralized object for each column so we can avoid duplicates
  // e.g. WHERE username='dan' AND username='dan' becomes WHERE username='dan'
  // All of the INs, NOT INs, BETWEENS, etc. are compressed into one key for each column
  // This function will hopefully provide more functionality to sequelize in the future.
  // tl;dr It's a nice way to dissect a collection of where objects and compress them into one object
  smartWhere: function(whereArg, dialect) {
    var self = this
      , _where = {}
      , logic
      , type

    (Array.isArray(whereArg) ? whereArg : [whereArg]).forEach(function(where) {
      // If it's an array we're already good... / it's in a format that can't be broken down further
      // e.g. Util.format['SELECT * FROM world WHERE status=?', 'hello']
      if (Array.isArray(where)) {
        _where._ = where._ || {queries: [], bindings: []}
        _where._.queries[_where._.queries.length] = where[0]
        if (where.length > 1) {
          var values = where.splice(1)
          if (dialect === "sqlite") {
            values.forEach(function(v, i) {
              if (typeof v === "boolean") {
                values[i] = (v === true ? 1 : 0)
              }
            })
          }
          _where._.bindings = _where._.bindings.concat(values)
        }
      }
      else if (typeof where === "object") {
        // First iteration is trying to compress IN and NOT IN as much as possible...
        // .. reason being is that WHERE username IN (?) AND username IN (?) != WHERE username IN (?,?)
        Object.keys(where).forEach(function(i) {
          if (Array.isArray(where[i])) {
            where[i] = {
              in: where[i]
            }
          }
        })

        // Build our smart object
        Object.keys(where).forEach(function(i) {
          type = typeof where[i]
          _where[i] = _where[i] || {}

          if (where[i] === null) {
            // skip nulls
          }
          else if (Array.isArray(where[i])) {
            _where[i].in = _where[i].in || []
            _where[i].in.concat(where[i])
          }
          else if (type === "object") {
            Object.keys(where[i]).forEach(function(ii) {
              logic = self.getWhereLogic(ii)

              switch(logic) {
              case 'IN':
                _where[i].in = _where[i].in || []
                _where[i].in = _where[i].in.concat(where[i][ii]);
                break
              case 'NOT':
                _where[i].not = _where[i].not || []
                _where[i].not = _where[i].not.concat(where[i][ii]);
                break
              case 'BETWEEN':
                _where[i].between = _where[i].between || []
                _where[i].between[_where[i].between.length] = [where[i][ii][0], where[i][ii][1]]
                break
              case 'NOT BETWEEN':
                _where[i].nbetween = _where[i].nbetween || []
                _where[i].nbetween[_where[i].nbetween.length] = [where[i][ii][0], where[i][ii][1]]
                break
              case 'JOIN':
                _where[i].joined = _where[i].joined || []
                _where[i].joined[_where[i].joined.length] = where[i][ii]
                break
              default:
                _where[i].lazy = _where[i].lazy || {conditions: [], bindings: []}
                _where[i].lazy.conditions[_where[i].lazy.conditions.length] = logic + ' ?'
                _where[i].lazy.bindings = _where[i].lazy.bindings.concat(where[i][ii])
              }
            })
          }
          else if (type === "string" || type === "number" || type === "boolean") {
            _where[i].lazy = _where[i].lazy || {conditions: [], bindings: []}
            if (type === "boolean") {
              _where[i].lazy.conditions[_where[i].lazy.conditions.length] = '= ' + SqlString.escape(where[i], false, null, dialect) // sqlite is special
            } else {
              _where[i].lazy.conditions[_where[i].lazy.conditions.length] = '= ?'
              _where[i].lazy.bindings = _where[i].lazy.bindings.concat(where[i])
            }
          }
        })
      }
    })

    return _where
  },
  // Converts {smart where} object(s) into an array that's friendly for Utils.format()
  // NOTE: Must be applied/called from the QueryInterface
  compileSmartWhere: function(obj, dialect) {
    var self = this
      , whereArgs = []
      , text = []
      , columnName

    if (typeof obj !== "object") {
      return obj
    }

    for (var column in obj) {
      if (column === "_") {
        text[text.length] = obj[column].queries.join(' AND ')
        if (obj[column].bindings.length > 0) {
          whereArgs = whereArgs.concat(obj[column].bindings)
        }
      } else {
        Object.keys(obj[column]).forEach(function(condition) {
          columnName = self.QueryInterface.quoteIdentifiers(column)
          switch(condition) {
          case 'in':
            text[text.length] = columnName + ' IN (' + obj[column][condition].map(function(){ return '?' }) + ')'
            whereArgs = whereArgs.concat(obj[column][condition])
            break
          case 'not':
            text[text.length] = columnName + ' NOT IN (' + obj[column][condition].map(function(){ return '?' }) + ')'
            whereArgs = whereArgs.concat(obj[column][condition])
            break
          case 'between':
            Object.keys(obj[column][condition]).forEach(function(row) {
              text[text.length] = columnName + ' BETWEEN ? AND ?'
              whereArgs = whereArgs.concat(obj[column][condition][row][0], obj[column][condition][row][1])
            })
            break
          case 'nbetween':
            Object.keys(obj[column][condition]).forEach(function(row) {
              text[text.length] = columnName + ' BETWEEN ? AND ?'
              whereArgs = whereArgs.concat(obj[column][condition][row][0], obj[column][condition][row][1])
            })
            break
          case 'joined':
            Object.keys(obj[column][condition]).forEach(function(row) {
              text[text.length] = columnName + ' = ' + self.QueryInterface.quoteIdentifiers(obj[column][condition][row])
            })
            break
          default: // lazy
            text = text.concat(obj[column].lazy.conditions.map(function(val){ return columnName + ' ' + val }))
            whereArgs = whereArgs.concat(obj[column].lazy.bindings)
          }
        })
      }
    }

    return Utils._.compactLite([text.join(' AND ')].concat(whereArgs))
  },
  getWhereLogic: function(logic) {
    switch (logic) {
    case 'join':
      return 'JOIN'
    case 'gte':
      return '>='
    case 'gt':
      return '>'
    case 'lte':
      return '<='
    case 'lt':
      return '<'
    case 'eq':
      return '='
    case 'ne':
      return '!='
    case 'between':
    case '..':
      return 'BETWEEN'
    case 'nbetween':
    case 'notbetween':
    case '!..':
      return 'NOT BETWEEN'
    case 'in':
      return 'IN'
    case 'not':
      return 'NOT IN'
    case 'like':
      return 'LIKE'
    case 'nlike':
    case 'notlike':
      return 'NOT LIKE'
    default:
      return ''
    }
  },
  isHash: function(obj) {
    return Utils._.isObject(obj) && !Array.isArray(obj);
  },
  hasChanged: function(attrValue, value) {
    //If attribute value is Date, check value as a date
    if (Utils._.isDate(attrValue) && !Utils._.isDate(value)) {
      value = new Date(value)
    }

    if (Utils._.isDate(attrValue)) {
      return attrValue.valueOf() !== value.valueOf()
    }

    //If both of them are empty, don't set as changed
    if ((attrValue === undefined || attrValue === null || attrValue === '') && (value === undefined || value === null || value === '')) {
      return false
    }

    return attrValue !== value
  },
  argsArePrimaryKeys: function(args, primaryKeys) {
    var result = (args.length == Object.keys(primaryKeys).length)
    if (result) {
      Utils._.each(args, function(arg) {
        if (result) {
          if (['number', 'string'].indexOf(typeof arg) !== -1) {
            result = true
          } else {
            result = (arg instanceof Date)
          }
        }
      })
    }
    return result
  },
  combineTableNames: function(tableName1, tableName2) {
    return (tableName1.toLowerCase() < tableName2.toLowerCase()) ? (tableName1 + tableName2) : (tableName2 + tableName1)
  },

  singularize: function(s, language) {
    return Utils.Lingo[language || 'en'].isSingular(s) ? s : Utils.Lingo[language || 'en'].singularize(s)
  },

  pluralize: function(s, language) {
    return Utils.Lingo[language || 'en'].isPlural(s) ? s : Utils.Lingo[language || 'en'].pluralize(s)
  },

  removeCommentsFromFunctionString: function(s) {
    s = s.replace(/\s*(\/\/.*)/g, '')
    s = s.replace(/(\/\*[\n\r\s\S]*?\*\/)/mg, '')

    return s
  },

  toDefaultValue: function(value) {
    return (value === DataTypes.NOW) ? Utils.now() : value
  },

  setAttributes: function(hash, identifier, instance, prefix) {
    prefix = prefix || ''
    if (this.isHash(identifier)) {
      this._.each(identifier, function(elem, key) {
        hash[prefix + key] = Utils._.isString(instance) ? instance : Utils._.isObject(instance) ? instance[elem.key || elem] : null
      })
    } else {
      hash[prefix + identifier] = Utils._.isString(instance) ? instance : Utils._.isObject(instance) ? instance.id : null
    }

    return hash
  },

  removeNullValuesFromHash: function(hash, omitNull, options) {
    var result = hash

    options = options || {}
    options.allowNull = options.allowNull || []

    if (omitNull) {
      var _hash = {}

      Utils._.each(hash, function(val, key) {
        if (options.allowNull.indexOf(key) > -1 || key.match(/Id$/) || ((val !== null) && (val !== undefined))) {
          _hash[key] = val
        }
      })

      result = _hash
    }

    return result
  },

  prependTableNameToHash: function(tableName, hash) {
    if (tableName) {
      var _hash = {}

      for (var key in hash) {
        if (key.indexOf('.') === -1) {
          _hash[tableName + '.' + key] = hash[key]
        } else {
          _hash[key] = hash[key]
        }
      }

      return _hash
    } else {
      return hash
    }
  },

  firstValueOfHash: function(obj) {
    for (var key in obj) {
      if (obj.hasOwnProperty(key))
        return obj[key]
    }
    return null
  },

  inherit: function(subClass, superClass) {
    if (superClass.constructor == Function) {
      // Normal Inheritance
      subClass.prototype = new superClass();
      subClass.prototype.constructor = subClass;
      subClass.prototype.parent = superClass.prototype;
    } else {
      // Pure Virtual Inheritance
      subClass.prototype = superClass;
      subClass.prototype.constructor = subClass;
      subClass.prototype.parent = superClass;
    }

    return subClass;
  },

  now: function(dialect) {
    var now = new Date()
    if(dialect != "postgres") now.setMilliseconds(0)
    return now
  },

  // Note: Use the `quoteIdentifier()` and `escape()` methods on the
  // `QueryInterface` instead for more portable code.

  TICK_CHAR: '`',
  addTicks: function(s, tickChar) {
    tickChar = tickChar || Utils.TICK_CHAR
    return tickChar + Utils.removeTicks(s, tickChar) + tickChar
  },
  removeTicks: function(s, tickChar) {
    tickChar = tickChar || Utils.TICK_CHAR
    return s.replace(new RegExp(tickChar, 'g'), "")
  }
}

Utils.CustomEventEmitter = require(__dirname + "/emitters/custom-event-emitter")
Utils.QueryChainer = require(__dirname + "/query-chainer")
Utils.Lingo = require("lingo")<|MERGE_RESOLUTION|>--- conflicted
+++ resolved
@@ -57,11 +57,10 @@
     var timeZone = null;
     return SqlString.format(arr.shift(), arr, timeZone, dialect)
   },
-<<<<<<< HEAD
   formatNamedParameters: function(sql, parameters, dialect) {
     var timeZone = null;
     return SqlString.formatNamedParameters(sql, parameters, timeZone, dialect)
-=======
+  },
   injectScope: function(scope, merge) {
     var self = this
 
@@ -123,7 +122,6 @@
     if (!!self.scopeObj.where) {
       self.scopeObj.where = lodash.uniq(self.scopeObj.where)
     }
->>>>>>> 36546551
   },
   // smartWhere can accept an array of {where} objects, or a single {where} object.
   // The smartWhere function breaks down the collection of where objects into a more
