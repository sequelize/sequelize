var util               = require("util")
  , DataTypes          = require("./data-types")
  , SqlString          = require("./sql-string")
  , lodash             = require("lodash")
  , _string            = require('underscore.string')
  , ParameterValidator = require('./utils/parameter-validator')
  , uuid               = require('node-uuid')

var Utils = module.exports = {
  _: (function() {
    var _  = lodash
      , _s = _string

    _.mixin(_s.exports())
    _.mixin({
      includes: _s.include,
      camelizeIf: function(string, condition) {
        var result = string

        if (condition) {
          result = _.camelize(string)
        }

        return result
      },
      underscoredIf: function(string, condition) {
        var result = string

        if (condition) {
          result = _.underscored(string)
        }

        return result
      },
      /*
       * Returns an array with some falsy values removed. The values null, "", undefined and NaN are considered falsey.
       */
      compactLite: function(array) {
        var index = -1,
          length = array ? array.length : 0,
          result = [];

        while (++index < length) {
          var value = array[index];
          if (typeof value === "boolean" || value === 0 || value) {
            result.push(value);
          }
        }
        return result;
      }
    })

    return _
  })(),
  addEventEmitter: function(_class) {
    util.inherits(_class, require('events').EventEmitter)
  },
  format: function(arr, dialect) {
    var timeZone = null;
    // Make a clone of the array beacuse format modifies the passed args
    return SqlString.format(arr[0], arr.slice(1), timeZone, dialect)
  },
  formatNamedParameters: function(sql, parameters, dialect) {
    var timeZone = null;
    return SqlString.formatNamedParameters(sql, parameters, timeZone, dialect)
  },
  injectScope: function(scope, merge) {
    var self = this

    scope = scope || {}
    self.scopeObj = self.scopeObj || {}

    if (Array.isArray(scope.where)) {
      self.scopeObj.where = self.scopeObj.where || []
      self.scopeObj.where.push(scope.where)
      return true
    }

    if (typeof scope.order === "string") {
      self.scopeObj.order = self.scopeObj.order || []
      self.scopeObj.order[self.scopeObj.order.length] = scope.order
    }

    // Limit and offset are *always* merged.
    if (!!scope.limit) {
      self.scopeObj.limit = scope.limit
    }

    if (!!scope.offset) {
      self.scopeObj.offset = scope.offset
    }

    // Where objects are a mixed variable. Possible values are arrays, strings, and objects
    if (!!scope.where) {
      // Begin building our scopeObj
      self.scopeObj.where = self.scopeObj.where || []

      // Reset if we're merging!
      if (merge === true && !!scope.where && !!self.scopeObj.where) {
        var scopeKeys = Object.keys(scope.where)
        self.scopeObj.where = self.scopeObj.where.map(function(scopeObj) {
          if (!Array.isArray(scopeObj) && typeof scopeObj === "object") {
            return lodash.omit.apply(undefined, [scopeObj].concat(scopeKeys))
          } else {
            return scopeObj
          }
        }).filter(function(scopeObj) {
          return !lodash.isEmpty(scopeObj)
        })
        self.scopeObj.where = self.scopeObj.where.concat(scope.where)
      }

      if (Array.isArray(scope.where)) {
        self.scopeObj.where.push(scope.where)
      }
      else if (typeof scope.where === "object") {
        Object.keys(scope.where).forEach(function(){
          self.scopeObj.where.push(scope.where)
        })
      } else { // Assume the value is a string
        self.scopeObj.where.push([scope.where])
      }
    }

    if (!!self.scopeObj.where) {
      self.scopeObj.where = lodash.uniq(self.scopeObj.where)
    }
  },
  // smartWhere can accept an array of {where} objects, or a single {where} object.
  // The smartWhere function breaks down the collection of where objects into a more
  // centralized object for each column so we can avoid duplicates
  // e.g. WHERE username='dan' AND username='dan' becomes WHERE username='dan'
  // All of the INs, NOT INs, BETWEENS, etc. are compressed into one key for each column
  // This function will hopefully provide more functionality to sequelize in the future.
  // tl;dr It's a nice way to dissect a collection of where objects and compress them into one object
  smartWhere: function(whereArg, dialect) {
    var self = this
      , _where = {}
      , logic
      , type

    (Array.isArray(whereArg) ? whereArg : [whereArg]).forEach(function(where) {
      // If it's an array we're already good... / it's in a format that can't be broken down further
      // e.g. Util.format['SELECT * FROM world WHERE status=?', 'hello']
      if (Array.isArray(where)) {
        _where._ = where._ || {queries: [], bindings: []}
        _where._.queries[_where._.queries.length] = where[0]
        if (where.length > 1) {
          var values = where.splice(1)
          if (dialect === "sqlite") {
            values.forEach(function(v, i) {
              if (typeof v === "boolean") {
                values[i] = (v === true ? 1 : 0)
              }
            })
          }
          _where._.bindings = _where._.bindings.concat(values)
        }
      }
      else if (typeof where === "object") {
        // First iteration is trying to compress IN and NOT IN as much as possible...
        // .. reason being is that WHERE username IN (?) AND username IN (?) != WHERE username IN (?,?)
        Object.keys(where).forEach(function(i) {
          if (Array.isArray(where[i])) {
            where[i] = {
              in: where[i]
            }
          }
        })

        // Build our smart object
        Object.keys(where).forEach(function(i) {
          type = typeof where[i]
          _where[i] = _where[i] || {}

          if (where[i] === null) {
            // skip nulls
          }
          else if (Array.isArray(where[i])) {
            _where[i].in = _where[i].in || []
            _where[i].in.concat(where[i])
          }
          else if (type === "object") {
            Object.keys(where[i]).forEach(function(ii) {
              logic = self.getWhereLogic(ii, where[i][ii]);

              switch(logic) {
              case 'IN':
                _where[i].in = _where[i].in || []
                _where[i].in = _where[i].in.concat(where[i][ii]);
                break
              case 'NOT':
                _where[i].not = _where[i].not || []
                _where[i].not = _where[i].not.concat(where[i][ii]);
                break
              case 'BETWEEN':
                _where[i].between = _where[i].between || []
                _where[i].between[_where[i].between.length] = [where[i][ii][0], where[i][ii][1]]
                break
              case 'NOT BETWEEN':
                _where[i].nbetween = _where[i].nbetween || []
                _where[i].nbetween[_where[i].nbetween.length] = [where[i][ii][0], where[i][ii][1]]
                break
              case 'JOIN':
                _where[i].joined = _where[i].joined || []
                _where[i].joined[_where[i].joined.length] = where[i][ii]
                break
              default:
                _where[i].lazy = _where[i].lazy || {conditions: [], bindings: []}
                _where[i].lazy.conditions[_where[i].lazy.conditions.length] = logic + ' ?'
                _where[i].lazy.bindings = _where[i].lazy.bindings.concat(where[i][ii])
              }
            })
          }
          else if (type === "string" || type === "number" || type === "boolean") {
            _where[i].lazy = _where[i].lazy || {conditions: [], bindings: []}
            if (type === "boolean") {
              _where[i].lazy.conditions[_where[i].lazy.conditions.length] = '= ' + SqlString.escape(where[i], false, null, dialect) // sqlite is special
            } else {
              _where[i].lazy.conditions[_where[i].lazy.conditions.length] = '= ?'
              _where[i].lazy.bindings = _where[i].lazy.bindings.concat(where[i])
            }
          }
        })
      }
    })

    return _where
  },
  // Converts {smart where} object(s) into an array that's friendly for Utils.format()
  // NOTE: Must be applied/called from the QueryInterface
  compileSmartWhere: function(obj, dialect) {
    var self = this
      , whereArgs = []
      , text = []
      , columnName

    if (typeof obj !== "object") {
      return obj
    }

    for (var column in obj) {
      if (column === "_") {
        text[text.length] = obj[column].queries.join(' AND ')
        if (obj[column].bindings.length > 0) {
          whereArgs = whereArgs.concat(obj[column].bindings)
        }
      } else {
        Object.keys(obj[column]).forEach(function(condition) {
          columnName = self.QueryInterface.quoteIdentifiers(column)
          switch(condition) {
          case 'in':
            text[text.length] = columnName + ' IN (' + obj[column][condition].map(function(){ return '?' }) + ')'
            whereArgs = whereArgs.concat(obj[column][condition])
            break
          case 'not':
            text[text.length] = columnName + ' NOT IN (' + obj[column][condition].map(function(){ return '?' }) + ')'
            whereArgs = whereArgs.concat(obj[column][condition])
            break
          case 'between':
            Object.keys(obj[column][condition]).forEach(function(row) {
              text[text.length] = columnName + ' BETWEEN ? AND ?'
              whereArgs = whereArgs.concat(obj[column][condition][row][0], obj[column][condition][row][1])
            })
            break
          case 'nbetween':
            Object.keys(obj[column][condition]).forEach(function(row) {
              text[text.length] = columnName + ' BETWEEN ? AND ?'
              whereArgs = whereArgs.concat(obj[column][condition][row][0], obj[column][condition][row][1])
            })
            break
          case 'joined':
            Object.keys(obj[column][condition]).forEach(function(row) {
              text[text.length] = columnName + ' = ' + self.QueryInterface.quoteIdentifiers(obj[column][condition][row])
            })
            break
          default: // lazy
            text = text.concat(obj[column].lazy.conditions.map(function(val){ return columnName + ' ' + val }))
            whereArgs = whereArgs.concat(obj[column].lazy.bindings)
          }
        })
      }
    }

    return Utils._.compactLite([text.join(' AND ')].concat(whereArgs))
  },
  getWhereLogic: function(logic, val) {
    switch (logic) {
    case 'join':
      return 'JOIN'
    case 'gte':
      return '>='
    case 'gt':
      return '>'
    case 'lte':
      return '<='
    case 'lt':
      return '<'
    case 'eq':
      return '='
    case 'ne':
      return val === null ? 'IS NOT' : '!='
    case 'between':
    case '..':
      return 'BETWEEN'
    case 'nbetween':
    case 'notbetween':
    case '!..':
      return 'NOT BETWEEN'
    case 'in':
      return 'IN'
    case 'not':
      return 'NOT IN'
    case 'like':
      return 'LIKE'
    case 'nlike':
    case 'notlike':
      return 'NOT LIKE'
    default:
      return ''
    }
  },
  isHash: function(obj) {
    return Utils._.isObject(obj) && !Array.isArray(obj);
  },
  hasChanged: function(attrValue, value) {
    //If attribute value is Date, check value as a date
    if (Utils._.isDate(attrValue) && !Utils._.isDate(value)) {
      value = new Date(value)
    }

    if (Utils._.isDate(attrValue)) {
      return attrValue.valueOf() !== value.valueOf()
    }

    //If both of them are empty, don't set as changed
    if ((attrValue === undefined || attrValue === null || attrValue === '') && (value === undefined || value === null || value === '')) {
      return false
    }

    return attrValue !== value
  },
  argsArePrimaryKeys: function(args, primaryKeys) {
    var result = (args.length == Object.keys(primaryKeys).length)
    if (result) {
      Utils._.each(args, function(arg) {
        if (result) {
          if (['number', 'string'].indexOf(typeof arg) !== -1) {
            result = true
          } else {
            result = (arg instanceof Date)
          }
        }
      })
    }
    return result
  },
  combineTableNames: function(tableName1, tableName2) {
    return (tableName1.toLowerCase() < tableName2.toLowerCase()) ? (tableName1 + tableName2) : (tableName2 + tableName1)
  },

  singularize: function(s, language) {
    return Utils.Lingo[language || 'en'].isSingular(s) ? s : Utils.Lingo[language || 'en'].singularize(s)
  },

  pluralize: function(s, language) {
    return Utils.Lingo[language || 'en'].isPlural(s) ? s : Utils.Lingo[language || 'en'].pluralize(s)
  },

  removeCommentsFromFunctionString: function(s) {
    s = s.replace(/\s*(\/\/.*)/g, '')
    s = s.replace(/(\/\*[\n\r\s\S]*?\*\/)/mg, '')

    return s
  },

  toDefaultValue: function(value) {
    if (lodash.isFunction(value)) {
      return value()
    } else if (value === DataTypes.UUIDV1) {
      return uuid.v1()
    } else if (value === DataTypes.UUIDV4) {
      return uuid.v4()
    } else if (value === DataTypes.NOW) {
      return Utils.now()
    } else {
      return value
    }
  },

  /**
   * Determine if the default value provided exists and can be described
   * in a db schema using the DEFAULT directive.
   *
   * @param  {*} value Any default value.
   * @return {boolean} yes / no.
   */
  defaultValueSchemable: function(value) {
    if (typeof value === 'undefined') {return false}

    // TODO this will be schemable when all supported db
    // have been normalized for this case
    if (value === DataTypes.NOW) {return false}

    if (value === DataTypes.UUIDV1 || value === DataTypes.UUIDV4) {return false}

    if (lodash.isFunction(value)) {
      return false
    }

    return true
  },

  setAttributes: function(hash, identifier, instance, prefix) {
    prefix = prefix || ''
    if (this.isHash(identifier)) {
      this._.each(identifier, function(elem, key) {
        hash[prefix + key] = Utils._.isString(instance) ? instance : Utils._.isObject(instance) ? instance[elem.key || elem] : null
      })
    } else {
      hash[prefix + identifier] = Utils._.isString(instance) ? instance : Utils._.isObject(instance) ? instance.id : null
    }

    return hash
  },

  removeNullValuesFromHash: function(hash, omitNull, options) {
    var result = hash

    options                    = options || {}
    options.allowNull          = options.allowNull || []
    options.transformUndefines = options.transformUndefines || false

    if (omitNull) {
      var _hash = {}

      Utils._.each(hash, function(val, key) {
        if (options.allowNull.indexOf(key) > -1 || key.match(/Id$/) || ((val !== null) && (val !== undefined))) {
          if (key.match(/Id$/) && (val === undefined) && (options.transformUndefines)) {
            _hash[key] = null
          } else {
            _hash[key] = val
          }
        }
      })

      result = _hash
    }

    return result
  },

<<<<<<< HEAD
  removeIdentityColumnsFromHash: function(hash, attributes) {
    var result = {}

    attributes = attributes || {}

    Object.keys(hash).forEach(function(attrName) {
      if (!(attributes[attrName] && attributes[attrName].primaryKey)) {
        result[attrName] = hash[attrName]
      }
    })

    return result
  },

  prependTableNameToHash: function(tableName, hash) {
=======
  prependTableNameToHash: function(tableName, hash, quote) {
>>>>>>> 8aafd1b1
    if (tableName) {
      var _hash = {}

      for (var key in hash) {
        if (key instanceof Utils.literal) {
          _hash[key] = hash[key]
        } else if (key.indexOf('.') === -1) {
          if (tableName instanceof Utils.literal) {
            _hash[tableName + '.' + quote(key)] = hash[key]
          } else {
            _hash[tableName + '.' + key] = hash[key]
          }
        } else {
          _hash[key] = hash[key]
        }
      }

      return _hash
    } else {
      return hash
    }
  },

  firstValueOfHash: function(obj) {
    for (var key in obj) {
      if (obj.hasOwnProperty(key))
        return obj[key]
    }
    return null
  },

  inherit: function(subClass, superClass) {
    if (superClass.constructor == Function) {
      // Normal Inheritance
      subClass.prototype = new superClass();
      subClass.prototype.constructor = subClass;
      subClass.prototype.parent = superClass.prototype;
    } else {
      // Pure Virtual Inheritance
      subClass.prototype = superClass;
      subClass.prototype.constructor = subClass;
      subClass.prototype.parent = superClass;
    }

    return subClass;
  },


  stack: function() {
    var orig = Error.prepareStackTrace;
    Error.prepareStackTrace = function(_, stack){ return stack; };
    var err = new Error();
    Error.captureStackTrace(err, arguments.callee);
    var stack = err.stack;
    Error.prepareStackTrace = orig;
    return stack;
  },

  now: function(dialect) {
    var now = new Date()
    if(dialect != "postgres") now.setMilliseconds(0)
    return now
  },

  tick: function(func) {
    var tick = (global.hasOwnProperty('setImmediate') ? global.setImmediate : process.nextTick)
    tick(func)
  },

  // Note: Use the `quoteIdentifier()` and `escape()` methods on the
  // `QueryInterface` instead for more portable code.

  TICK_CHAR: '`',
  addTicks: function(s, tickChar) {
    tickChar = tickChar || Utils.TICK_CHAR
    return tickChar + Utils.removeTicks(s, tickChar) + tickChar
  },
  removeTicks: function(s, tickChar) {
    tickChar = tickChar || Utils.TICK_CHAR
    return s.replace(new RegExp(tickChar, 'g'), "")
  },

  /*
   * Utility functions for representing SQL functions, and columns that should be escaped.
   * Please do not use these functions directly, use Sequelize.fn and Sequelize.col instead.
   */
  fn: function (fn, args) {
    this.fn = fn
    this.args = args
  },

  col: function (col) {
    if (arguments.length > 1) {
      col = Array.prototype.slice.call(arguments);
    }
    this.col = col
  },

  cast: function (val, type) {
    this.val  = val
    this.type = (type || '').trim()
  },

  literal: function (val) {
    this.val = val
  },

  asIs: function(val) {
    this.val = val
  },

  and: function(args) {
    this.args = args
  },

  or: function(args) {
    this.args = args
  },

  generateUUID: function() {
    return 'xxxxxxxx-xxxx-4xxx-yxxx-xxxxxxxxxxxx'.replace(/[xy]/g, function(c) {
      var r = Math.random()*16|0, v = c == 'x' ? r : (r&0x3|0x8)
      return v.toString(16)
    })
  },

  validateParameter: function(value, expectation, options) {
    return ParameterValidator.check(value, expectation, options)
  }
}

// I know this may seem silly, but this gives us the ability to recognize whether
// or not we should be escaping or if we should trust the user. Basically, it
// keeps things in perspective and organized.
Utils.literal.prototype.toString = function() {
  return this.val
}
Utils.asIs.prototype = Utils.literal.prototype

Utils.cast.prototype.toString = function(queryGenerator) {
  if (!this.val instanceof Utils.fn && !this.val instanceof Utils.col && !this.val instanceof Utils.literal) {
    this.val = queryGenerator.escape(this.val)
  } else {
    this.val = this.val.toString(queryGenerator)
  }

  return 'CAST(' + this.val + ' AS ' + this.type.toUpperCase() + ')'
}

Utils.fn.prototype.toString = function(queryGenerator, parentModel) {
  return this.fn + '(' + this.args.map(function (arg) {
    if (arg instanceof Utils.fn || arg instanceof Utils.col) {
      return arg.toString(queryGenerator, parentModel)
    } else {
      return queryGenerator.escape(arg)
    }
  }).join(', ') + ')'
}

Utils.col.prototype.toString = function (queryGenerator, parentModel) {
  if (Array.isArray(this.col)) {
    if (!parent) {
      throw new Error('Cannot call Sequelize.col() with array outside of order / group clause')
    }
  } else if (this.col.indexOf('*') === 0) {
    return '*'
  }
  return queryGenerator.quote(this.col, parentModel)
}

Utils.CustomEventEmitter = require(__dirname + "/emitters/custom-event-emitter")
Utils.QueryChainer = require(__dirname + "/query-chainer")
Utils.Lingo = require("lingo")<|MERGE_RESOLUTION|>--- conflicted
+++ resolved
@@ -450,7 +450,6 @@
     return result
   },
 
-<<<<<<< HEAD
   removeIdentityColumnsFromHash: function(hash, attributes) {
     var result = {}
 
@@ -465,10 +464,7 @@
     return result
   },
 
-  prependTableNameToHash: function(tableName, hash) {
-=======
   prependTableNameToHash: function(tableName, hash, quote) {
->>>>>>> 8aafd1b1
     if (tableName) {
       var _hash = {}
 
