var client = new (require("mysql").Client)()
<<<<<<< HEAD
  , sys    = require("sys")
  , DataTypes = require("./data-types")
=======
  , util    = require("util")
>>>>>>> c5c833cd

var Utils = module.exports = {
  _: (function() {
    var _  = require("underscore")
      , _s = require('underscore.string')

    _.mixin(_s.exports())
    _.mixin({
      includes: _s.include,
      camelizeIf: function(string, condition) {
        var result = string
        if(condition) result = _.camelize(string)
        return result
      },
      underscoredIf: function(string, condition) {
        var result = string
        if(condition) result = _.underscored(string)
        return result
      }
    })

    return _
  })(),
  inherit: function(klass, _super) {
    util.inherits(klass, _super)
  },
  addEventEmitter: function(_class) {
    Utils.inherit(_class, require('events').EventEmitter)
  },
  addTicks: function(s) {
    return '`' + Utils.removeTicks(s) + '`'
  },
  removeTicks: function(s) {
    return s.replace("`", "")
  },
  escape: function(s) {
    return client.escape(s)
  },
  format: function(arr) {
    var query        = arr[0]
      , replacements = Utils._.compact(arr.map(function(obj) { return obj != query ? obj : null}))

    return client.format.apply(client, [query, replacements])
  },
  isHash: function(obj) {
    return (typeof obj == 'object') && !obj.hasOwnProperty('length')
  },
  getDataTypeForValue: function(value) {
    switch(typeof value) {
      case 'number':
        return (value.toString().indexOf('.') > -1) ? DataTypes.FLOAT : DataTypes.INTEGER
        break
      case 'boolean':
        return DataTypes.BOOLEAN
        break
      case 'object':
        return (value.getMilliseconds) ? DataTypes.DATE : "WTF!"
        break
      default:
        return DataTypes.TEXT
        break
    }
  },
  transformValueByDataType: function(value, dataType) {
    dataType = dataType || Utils.getDataTypeForValue(value)

    if((value == null)||(typeof value == 'undefined')||((dataType.indexOf(DataTypes.INTEGER) > -1) && isNaN(value)))
      return "NULL"

    if(dataType.indexOf(DataTypes.FLOAT) > -1)
      return (typeof value == 'number') ? value : parseFloat(value.replace(",", "."))

    if(dataType.indexOf(DataTypes.BOOLEAN) > -1)
      return (value === true ? 1 : 0)

    if(dataType.indexOf(DataTypes.INTEGER) > -1)
      return value

    if(dataType.indexOf(DataTypes.DATE) > -1)
      return ("'" + Utils.asSqlDate(value) + "'")

    return ("'" + value + "'")
  },
  simplifyAttributes: function(attributes) {
    var result = {}

    Utils._.map(attributes, function(dataType, name) {
      if(Utils.isHash(dataType)) {
        var template     = "<%= type %>"
          , replacements = { type: dataType.type }

        if(dataType.hasOwnProperty('allowNull') && (!dataType.allowNull)) template += " NOT NULL"
        if(dataType.autoIncrement) template +=" auto_increment"
        if(dataType.defaultValue != undefined) {
          template += " DEFAULT <%= defaultValue %>"
          replacements.defaultValue = Utils.escape(dataType.defaultValue)
        }
        if(dataType.unique) template += " UNIQUE"
        if(dataType.primaryKey) template += " PRIMARY KEY"

        result[name] = Utils._.template(template)(replacements)
      } else {
        result[name] = dataType
      }
    })

    return result
  },
  toSqlDate: function(date) {
    return [
      [
        date.getFullYear(),
        ((date.getMonth() < 9 ? '0' : '') + (date.getMonth()+1)),
        ((date.getDate() < 10 ? '0' : '') + date.getDate())
      ].join("-"),
      date.toLocaleTimeString()
    ].join(" ")
  },
  argsArePrimaryKeys: function(args, primaryKeys) {
    var result = (args.length == Utils._.keys(primaryKeys).length)
    Utils._.each(args, function(arg) {
      if(result) {
        if(['number', 'string'].indexOf(typeof arg) > -1)
          result = true
        else
          result = (arg instanceof Date)

      }
    })
    return result
  },
  combineTableNames: function(tableName1, tableName2) {
    return (tableName1.toLowerCase() < tableName2.toLowerCase()) ? (tableName1 + tableName2) : (tableName2 + tableName1)
  },
  singularize: function(s) {
    return Utils.Lingo.en.isSingular(s) ? s : Utils.Lingo.en.singularize(s)
  },
  pluralize: function(s) {
    return Utils.Lingo.en.isPlural(s) ? s : Utils.Lingo.en.pluralize(s)
  },
  merge: function(a, b){
    for(var key in b) {
      a[key] = b[key]
    }
    return a
  },
  addForeignKeyField: function(targetModel, foreignKeyFieldName){
    // if foreign key field is already defined in target table then don't override it's attributes settings, but do check its type
    if (targetModel.rawAttributes.hasOwnProperty(foreignKeyFieldName)) {
        if (DataTypes.INTEGER !== targetModel.rawAttributes[foreignKeyFieldName].type)
            throw new Error("Field " + foreignKeyFieldName + " of " + targetModel.name + " must be of type INTEGER in order for it to be usable as a foreign key")
    } else {
        var newAttributes = {}
        newAttributes[foreignKeyFieldName] = { type: DataTypes.INTEGER }
        newAttributes = Utils.simplifyAttributes(newAttributes)
        Utils._.extend(targetModel.attributes, newAttributes)
    }

  }
}

Utils.CustomEventEmitter = require("./emitters/custom-event-emitter")
Utils.QueryChainer = require("./query-chainer")
Utils.Lingo = require("lingo")<|MERGE_RESOLUTION|>--- conflicted
+++ resolved
@@ -1,10 +1,6 @@
 var client = new (require("mysql").Client)()
-<<<<<<< HEAD
-  , sys    = require("sys")
+  , util    = require("util")
   , DataTypes = require("./data-types")
-=======
-  , util    = require("util")
->>>>>>> c5c833cd
 
 var Utils = module.exports = {
   _: (function() {
