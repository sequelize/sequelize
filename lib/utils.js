--- conflicted
+++ resolved
@@ -323,22 +323,7 @@
 }
 exports.removeNullValuesFromHash = removeNullValuesFromHash;
 
-<<<<<<< HEAD
-function stack() {
-  const orig = Error.prepareStackTrace;
-  Error.prepareStackTrace = (_, stack) => stack;
-  const err = new Error();
-  Error.captureStackTrace(err, stack);
-  const errStack = err.stack;
-  Error.prepareStackTrace = orig;
-  return errStack;
-}
-exports.stack = stack;
-
 const dialects = new Set(['mariadb', 'mysql', 'postgres', 'sqlite', 'mssql', 'ibmi']);
-=======
-const dialects = new Set(['mariadb', 'mysql', 'postgres', 'sqlite', 'mssql']);
->>>>>>> 56bb1d6e
 
 function now(dialect) {
   const d = new Date();
