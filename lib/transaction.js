--- conflicted
+++ resolved
@@ -36,13 +36,12 @@
 };
 
 /**
-<<<<<<< HEAD
+
  * The possible isolations levels to use when starting a transaction.
  * Can be set per-transaction by passing `options.isolationLevel` to `sequelize.transaction`.
  * Default to `REPEATABLE_READ` but you can override the default isolation level by passing `options.isolationLevel` in `new Sequelize`.
-=======
+ *
  * The possible isolations levels to use when starting a transaction:
->>>>>>> 01b8adac
  *
  * ```js
  * {
