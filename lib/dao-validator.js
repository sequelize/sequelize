var Validator = require("validator")
  , Utils     = require("./utils")
  , sequelizeError = require("./errors")

// Backwards compat for people using old validation function
// We cannot use .extend, since it coerces the first arg to string
Validator.notNull = function (val) {
  return [null, undefined].indexOf(val) === -1
}

// https://github.com/chriso/validator.js/blob/1.5.0/lib/validators.js

Validator.extend('notEmpty', function(str) {
  return !str.match(/^[\s\t\r\n]*$/);
})

Validator.extend('len', function(str, min, max) {
  return this.isLength(str, min, max)
})

Validator.extend('isUrl', function(str) {
  return this.isURL(str)
})

Validator.extend('isIPv6', function(str) {
  return this.isIP(str, 6)
})

Validator.extend('isIPv4', function(str) {
  return this.isIP(str, 4)
})

Validator.extend('notIn', function(str, values) {
  return !this.isIn(str, values)
})

Validator.extend('regex', function(str, pattern, modifiers) {
  str += '';
  if (Object.prototype.toString.call(pattern).slice(8, -1) !== 'RegExp') {
    pattern = new RegExp(pattern, modifiers);
  }
  return str.match(pattern);
})

Validator.extend('notRegex', function(str, pattern, modifiers) {
  return !this.regex(str, pattern, modifiers);
})

Validator.extend('isDecimal', function(str) {
  return str !== '' && str.match(/^(?:-?(?:[0-9]+))?(?:\.[0-9]*)?(?:[eE][\+\-]?(?:[0-9]+))?$/);
})

Validator.extend('min', function(str, val) {
  var number = parseFloat(str);
  return isNaN(number) || number >= val;
})

Validator.extend('max', function(str, val) {
  var number = parseFloat(str);
  return isNaN(number) || number <= val;
})

Validator.extend('not', function(str, pattern, modifiers) {
  return this.notRegex(str, pattern, modifiers);
})

Validator.extend('contains', function(str, elem) {
  return str.indexOf(elem) >= 0 && !!elem;
})

Validator.extend('notContains', function(str, elem) {
  return !this.contains(str, elem);
})

Validator.extend('is', function(str, pattern, modifiers) {
  return this.regex(str, pattern, modifiers);
})


var DaoValidator = module.exports = function(modelInstance, options) {
  options = options || {}
  options.skip = options.skip || []

  this.modelInstance   = modelInstance
  this.chainer = new Utils.QueryChainer()
  this.options = options

  /**
   * Expose validator.js to allow users to extend
   * @name Validator
   */
  this.Validator = Validator
}

/** @define {string} The error key for arguments as passed by custom validators */
DaoValidator.RAW_KEY_NAME = '__raw'

DaoValidator.prototype.validate = function() {
  var self = this

  return new Utils.CustomEventEmitter(function(emitter) {
    validateAttributes.call(self)
    validateModel.call(self)

    self
      .chainer
      .run()
      .success(function () {
        emitter.emit('success')
      })
      .error(function(err) {
        var error = new sequelizeError.ValidationError('Validation error')
        error[DaoValidator.RAW_KEY_NAME] = []

        Utils._.each(err, function (value) {
          error[DaoValidator.RAW_KEY_NAME].push(value[DaoValidator.RAW_KEY_NAME])
          delete value[DaoValidator.RAW_KEY_NAME]
          Utils._.extend(error, value)
        })

        emitter.emit('success', error)
      })
  }).run()
}

DaoValidator.prototype.hookValidate = function() {
  var self   = this

  return new Utils.CustomEventEmitter(function(emitter) {
    self.modelInstance.Model.runHooks('beforeValidate', self.modelInstance, function(err) {
      if (!!err) {
        return emitter.emit('error', err)
      }

      self.validate().success(function (error) {
        if (!!error) {
          return emitter.emit('error', error)
        }

        self.modelInstance.Model.runHooks('afterValidate', self.modelInstance, function(err) {
          if (!!err) {
            return emitter.emit('error', err)
          }

          emitter.emit('success', self.modelInstance)
        })
      })
    })
  }).run()
}

// private
var validateModel = function() {
  Utils._.each(this.modelInstance.__options.validate, function(_validator, validatorType) {
    var validator = prepareValidationOfAttribute.call(this, undefined, _validator, validatorType, { omitValue: true })

    this.chainer.add(new Utils.CustomEventEmitter(function(emitter) {
      var next = function(err) {

        if (err) {
          var error = {};
          error[DaoValidator.RAW_KEY_NAME] = err

          var msg = ((err instanceof Error) ? err.message : err)
          error[validatorType] = [msg]
          emitter.emit('error', error)
        } else {
          emitter.emit('success')
        }
      }

      validator.args.unshift(next);
      validator.fn.apply(null, validator.args)
    }.bind(this)).run())
  }.bind(this))
}

var validateAttributes = function() {
  var self   = this
    , errors = {}

  Utils._.each(this.modelInstance.rawAttributes, function(rawAttribute, field) {
    var value          = self.modelInstance.dataValues[field]
      , hasAllowedNull = ((rawAttribute === undefined || rawAttribute.allowNull === true) && ((value === null) || (value === undefined)))
      , isSkipped      = self.options.skip.length > 0 && self.options.skip.indexOf(field) !== -1

    if (self.modelInstance.validators.hasOwnProperty(field) && !hasAllowedNull && !isSkipped) {
      errors = Utils._.merge(errors, validateAttribute.call(self, value, field))
    }
  })

  return errors
}

var validateAttribute = function(value, field) {
  // for each validator
<<<<<<< HEAD
  Utils._.each(this.model.validators[field], function(details, validatorType) {
    var validator = prepareValidationOfAttribute.call(self, value, details, validatorType, field)

    try {
      validator.fn.apply(null, validator.args)
    } catch (err) {
      var msg = err.message

      // if we didn't provide a custom error message then augment the default one returned by the validator
      if (!validator.msg && !validator.isCustom) {
        msg += ": " + field
=======
  Utils._.each(this.modelInstance.validators[field], function(details, validatorType) {
    var validator = prepareValidationOfAttribute.call(this, value, details, validatorType)

    this.chainer.add(new Utils.CustomEventEmitter(function(emitter) {
      var next = function(err) {
        if (err) {
          var error = {}
          error[field] = [err]
          emitter.emit('error', error)
        } else {
          emitter.emit('success')
        }
>>>>>>> 66fabc40
      }

      validator.args.unshift(next);
      validator.fn.apply(null, validator.args)
    }.bind(this)).run())
  }.bind(this)) // for each validator for this field
}

<<<<<<< HEAD
var prepareValidationOfAttribute = function(value, details, validatorType, field) {
=======
var prepareValidationOfAttribute = function(value, details, validatorType, options) {
>>>>>>> 66fabc40
  var isCustomValidator = false // if true then it's a custom validation method
    , validatorFunction = null  // the validation function to call
    , validatorArgs     = []    // extra arguments to pass to validation function
    , errorMessage      = ""    // the error message to return if validation fails

  if (typeof details === 'function') {
    // it is a custom validator function?
    isCustomValidator = true

    var callArgs = []
    var validatorArity = details.length

    var omitValue = !!(options || {}).omitValue
    if (!omitValue) {
      callArgs.push(value)
    }

    // check if validator is async and requires a callback
    var isAsync = omitValue && validatorArity === 1 ||
      !omitValue && validatorArity === 2

    validatorFunction = function(next) {
      if (isAsync) {
        callArgs.push(next)
      }

      try {
        details.apply(this.modelInstance, callArgs)
      } catch(ex) {
        return next(ex)
      }

      if (!isAsync) {
        next()
      }
    }.bind(this)
  } else {
    // extract extra arguments for the validator
    validatorArgs = details.hasOwnProperty("args") ? details.args : details

    if (!Array.isArray(validatorArgs)) {
      validatorArgs = [validatorArgs]
    } else {
      validatorArgs = validatorArgs.slice(0);
    }

    if (validatorType == 'isImmutable') {
      validatorArgs = [this.model.isNewRecord, this.model.selectedValues[field], this.model.dataValues[field]]
    }

    // extract the error msg
    errorMessage = details.hasOwnProperty("msg") ? details.msg : 'Validation ' + validatorType + ' failed'

    validator['isImmutable'] = function(newRecord, oldValue, newValue) {
      if (!newRecord && oldValue !== newValue){
        throw new Error('The value is unable to be changed');
      }
    };

    // check if Validator knows that kind of validation test
    if (!Utils._.isFunction(Validator[validatorType])) {
      throw new Error("Invalid validator function: " + validatorType)
    }

    // bind to validator obj
    validatorFunction = function(next) {
      var args = Array.prototype.slice.call(arguments, 1)

      if (Validator[validatorType].apply(Validator, [value].concat(args))) {
        next()  
      } else {
        next(errorMessage)
      }
    }
  }

  return {
    fn:       validatorFunction,
    msg:      errorMessage,
    args:     validatorArgs,
    isCustom: isCustomValidator
  }
}
<|MERGE_RESOLUTION|>--- conflicted
+++ resolved
@@ -194,19 +194,6 @@
 
 var validateAttribute = function(value, field) {
   // for each validator
-<<<<<<< HEAD
-  Utils._.each(this.model.validators[field], function(details, validatorType) {
-    var validator = prepareValidationOfAttribute.call(self, value, details, validatorType, field)
-
-    try {
-      validator.fn.apply(null, validator.args)
-    } catch (err) {
-      var msg = err.message
-
-      // if we didn't provide a custom error message then augment the default one returned by the validator
-      if (!validator.msg && !validator.isCustom) {
-        msg += ": " + field
-=======
   Utils._.each(this.modelInstance.validators[field], function(details, validatorType) {
     var validator = prepareValidationOfAttribute.call(this, value, details, validatorType)
 
@@ -219,7 +206,6 @@
         } else {
           emitter.emit('success')
         }
->>>>>>> 66fabc40
       }
 
       validator.args.unshift(next);
@@ -228,11 +214,7 @@
   }.bind(this)) // for each validator for this field
 }
 
-<<<<<<< HEAD
-var prepareValidationOfAttribute = function(value, details, validatorType, field) {
-=======
 var prepareValidationOfAttribute = function(value, details, validatorType, options) {
->>>>>>> 66fabc40
   var isCustomValidator = false // if true then it's a custom validation method
     , validatorFunction = null  // the validation function to call
     , validatorArgs     = []    // extra arguments to pass to validation function
@@ -279,18 +261,8 @@
       validatorArgs = validatorArgs.slice(0);
     }
 
-    if (validatorType == 'isImmutable') {
-      validatorArgs = [this.model.isNewRecord, this.model.selectedValues[field], this.model.dataValues[field]]
-    }
-
     // extract the error msg
     errorMessage = details.hasOwnProperty("msg") ? details.msg : 'Validation ' + validatorType + ' failed'
-
-    validator['isImmutable'] = function(newRecord, oldValue, newValue) {
-      if (!newRecord && oldValue !== newValue){
-        throw new Error('The value is unable to be changed');
-      }
-    };
 
     // check if Validator knows that kind of validation test
     if (!Utils._.isFunction(Validator[validatorType])) {
