--- conflicted
+++ resolved
@@ -115,7 +115,7 @@
       replication: this.options.replication,
       dialectModulePath: this.options.dialectModulePath,
       maxConcurrentQueries: this.options.maxConcurrentQueries,
-      dialectOptions: this.options.dialectOptions,
+      dialectOptions: this.options.dialectOptions
     }
 
     try {
@@ -137,13 +137,10 @@
 
   Sequelize.QueryTypes = QueryTypes
 
-<<<<<<< HEAD
   Sequelize.DAOValidator = DAOValidator
 
   Sequelize.DAOFactory = Sequelize.Model = DAOFactory
 
-=======
->>>>>>> 9bdcad40
   for (var dataType in DataTypes) {
     Sequelize[dataType] = DataTypes[dataType]
   }
