'use strict';

const url = require('url');
const Path = require('path');
const retry = require('retry-as-promised');
const clsBluebird = require('cls-bluebird');
const Utils = require('./utils');
const Model = require('./model');
const DataTypes = require('./data-types');
const Deferrable = require('./deferrable');
const ModelManager = require('./model-manager');
const QueryInterface = require('./query-interface');
const Transaction = require('./transaction');
const QueryTypes = require('./query-types');
const sequelizeErrors = require('./errors');
const Promise = require('./promise');
const Hooks = require('./hooks');
const Association = require('./associations/index');
const Validator = require('./utils/validator-extras').validator;
const _ = require('lodash');

/**
 * This is the main class, the entry point to sequelize. To use it, you just need to import sequelize:
 *
 * ```js
 * const Sequelize = require('sequelize');
 * ```
 *
 * In addition to sequelize, the connection library for the dialect you want to use should also be installed in your project. You don't need to import it however, as sequelize will take care of that.
 *
 * @class Sequelize
 */

 /**
  * Instantiate sequelize with name of database, username and password
  *
  * #### Example usage
  *
  * ```javascript
  * // without password and options
  * const sequelize = new Sequelize('database', 'username')
  *
  * // without options
  * const sequelize = new Sequelize('database', 'username', 'password')
  *
  * // without password / with blank password
  * const sequelize = new Sequelize('database', 'username', null, {})
  *
  * // with password and options
  * const sequelize = new Sequelize('my_database', 'john', 'doe', {})
  *
  * // with uri (see below)
  * const sequelize = new Sequelize('mysql://localhost:3306/database', {})
  * ```
  *
  * @name Sequelize
  * @constructor
  *
  * @param {String}   database The name of the database
  * @param {String}   [username=null] The username which is used to authenticate against the database.
  * @param {String}   [password=null] The password which is used to authenticate against the database. Supports SQLCipher encryption for SQLite.
  * @param {Object}   [options={}] An object with options.
  * @param {String}   [options.host='localhost'] The host of the relational database.
  * @param {Integer}  [options.port=] The port of the relational database.
  * @param {String}   [options.username=null] The username which is used to authenticate against the database.
  * @param {String}   [options.password=null] The password which is used to authenticate against the database.
  * @param {String}   [options.database=null] The name of the database
  * @param {String}   [options.dialect='mysql'] The dialect of the database you are connecting to. One of mysql, postgres, sqlite and mssql.
  * @param {String}   [options.dialectModulePath=null] If specified, load the dialect library from this path. For example, if you want to use pg.js instead of pg when connecting to a pg database, you should specify 'pg.js' here
  * @param {Object}   [options.dialectOptions] An object of additional options, which are passed directly to the connection library
  * @param {String}   [options.storage] Only used by sqlite. Defaults to ':memory:'
  * @param {String}   [options.protocol='tcp'] The protocol of the relational database.
  * @param {Object}   [options.define={}] Default options for model definitions. See sequelize.define for options
  * @param {Object}   [options.query={}] Default options for sequelize.query
  * @param {Object}   [options.set={}] Default options for sequelize.set
  * @param {Object}   [options.sync={}] Default options for sequelize.sync
  * @param {String}   [options.timezone='+00:00'] The timezone used when converting a date from the database into a JavaScript date. The timezone is also used to SET TIMEZONE when connecting to the server, to ensure that the result of NOW, CURRENT_TIMESTAMP and other time related functions have in the right timezone. For best cross platform performance use the format +/-HH:MM. Will also accept string versions of timezones used by moment.js (e.g. 'America/Los_Angeles'); this is useful to capture daylight savings time changes.
  * @param {Function} [options.logging=console.log] A function that gets executed every time Sequelize would log something.
  * @param {Boolean}  [options.benchmark=false] Pass query execution time in milliseconds as second argument to logging function (options.logging).
  * @param {Boolean}  [options.omitNull=false] A flag that defines if null values should be passed to SQL queries or not.
  * @param {Boolean}  [options.native=false] A flag that defines if native library shall be used or not. Currently only has an effect for postgres
  * @param {Boolean}  [options.replication=false] Use read / write replication. To enable replication, pass an object, with two properties, read and write. Write should be an object (a single server for handling writes), and read an array of object (several servers to handle reads). Each read/write server can have the following properties: `host`, `port`, `username`, `password`, `database`
  * @param {Object}   [options.pool={}] Should sequelize use a connection pool. Default is true
  * @param {Integer}  [options.pool.max] Maximum number of connection in pool. Default is 5
  * @param {Integer}  [options.pool.min] Minimum number of connection in pool. Default is 0
  * @param {Integer}  [options.pool.idle] The maximum time, in milliseconds, that a connection can be idle before being released
  * @param {Function} [options.pool.validateConnection] A function that validates a connection. Called with client. The default function checks that client is an object, and that its state is not disconnected
  * @param {Boolean}  [options.quoteIdentifiers=true] Set to `false` to make table names and attributes case-insensitive on Postgres and skip double quoting of them.
  * @param {String}   [options.transactionType='DEFERRED'] Set the default transaction type. See `Sequelize.Transaction.TYPES` for possible options. Sqlite only.
  * @param {String}   [options.isolationLevel] Set the default transaction isolation level. See `Sequelize.Transaction.ISOLATION_LEVELS` for possible options.
  * @param {Object}   [options.retry] Set of flags that control when a query is automatically retried.
  * @param {Array}    [options.retry.match] Only retry a query if the error matches one of these strings.
  * @param {Integer}  [options.retry.max] How many times a failing query is automatically retried.  Set to 0 to disable retrying on SQL_BUSY error.
  * @param {Boolean}  [options.typeValidation=false] Run built in type validators on insert and update, e.g. validate that arguments passed to integer fields are integer-like.
  */

/**
 * Instantiate sequelize with an URI
 * @name Sequelize
 * @constructor
 *
 * @param {String} uri A full database URI
 * @param {object} [options={}] See above for possible options
 */

/**
 * Instantiate sequelize with an options object
 * @name Sequelize
 * @constructor
 *
 * @param {object} [options={}] See above for possible options
 */
class Sequelize {

  constructor(database, username, password, options) {
    let config;

    if (arguments.length === 1 && typeof database === 'object') {
      // new Sequelize({ ... options })
      options = database;
      config = _.pick(options, 'host', 'port', 'database', 'username', 'password');
    } else if (arguments.length === 1 && typeof database === 'string' || arguments.length === 2 && typeof username === 'object') {
      // new Sequelize(URI, { ... options })

      config = {};
      options = username || {};

      const urlParts = url.parse(arguments[0]);

      // SQLite don't have DB in connection url
      if (urlParts.pathname) {
        config.database = urlParts.pathname.replace(/^\//, '');
      }

      options.dialect = urlParts.protocol.replace(/:$/, '');
      options.host = urlParts.hostname;

      if (urlParts.port) {
        options.port = urlParts.port;
      }

      if (urlParts.auth) {
        const authParts = urlParts.auth.split(':');

        config.username = authParts[0];

        if (authParts.length > 1)
          config.password = authParts.slice(1).join(':');
      }
    } else {
      // new Sequelize(database, username, password, { ... options })
      options = options || {};
      config = {database, username, password};
    }

    Sequelize.runHooks('beforeInit', config, options);

    this.options = Utils._.extend({
      dialect: null,
      dialectModulePath: null,
      host: 'localhost',
      protocol: 'tcp',
      define: {},
      query: {},
      sync: {},
      timezone:'+00:00',
      logging: console.log,
      omitNull: false,
      native: false,
      replication: false,
      ssl: undefined,
      pool: {},
      quoteIdentifiers: true,
      hooks: {},
      retry: {max: 5, match: ['SQLITE_BUSY: database is locked']},
      transactionType: Transaction.TYPES.DEFERRED,
      isolationLevel: null,
      databaseVersion: 0,
      typeValidation: false,
      benchmark: false
    }, options || {});

    if (!this.options.dialect) {
      throw new Error('Dialect needs to be explicitly supplied as of v4.0.0');
    }

    if (this.options.dialect === 'postgresql') {
      this.options.dialect = 'postgres';
    }

    if (this.options.dialect === 'sqlite' && this.options.timezone !== '+00:00') {
      throw new Error('Setting a custom timezone is not supported by SQLite, dates are always returned as UTC. Please remove the custom timezone parameter.');
    }

    if (this.options.logging === true) {
      Utils.deprecate('The logging-option should be either a function or false. Default: console.log');
      this.options.logging = console.log;
    }

    this.options.hooks = this.replaceHookAliases(this.options.hooks);

    if (['', null, false].indexOf(config.password) > -1 || typeof config.password === 'undefined') {
      config.password = null;
    }

    this.config = {
      database: config.database,
      username: config.username,
      password: config.password,
      host: config.host || this.options.host,
      port: config.port || this.options.port,
      pool: this.options.pool,
      protocol: this.options.protocol,
      native: this.options.native,
      ssl: this.options.ssl,
      replication: this.options.replication,
      dialectModulePath: this.options.dialectModulePath,
      keepDefaultTimezone: this.options.keepDefaultTimezone,
      dialectOptions: this.options.dialectOptions
    };

    let Dialect;
    // Requiring the dialect in a switch-case to keep the
    // require calls static. (Browserify fix)
    switch (this.getDialect()){
      case 'mssql':
        Dialect = require('./dialects/mssql');
        break;
      case 'mysql':
        Dialect = require('./dialects/mysql');
        break;
      case 'postgres':
        Dialect = require('./dialects/postgres');
        break;
      case 'sqlite':
        Dialect = require('./dialects/sqlite');
        break;
      default:
        throw new Error('The dialect ' + this.getDialect() + ' is not supported. Supported dialects: mssql, mysql, postgres, and sqlite.');
    }
    this.dialect = new Dialect(this);

    this.dialect.QueryGenerator.typeValidation = options.typeValidation;

    /**
     * Models are stored here under the name given to `sequelize.define`
     */
    this.models = {};
    this.modelManager = new ModelManager(this);
    this.connectionManager = this.dialect.connectionManager;

    this.importCache = {};

    this.test = {
      _trackRunningQueries: false,
      _runningQueries: 0,
      trackRunningQueries() {
        this._trackRunningQueries = true;
      },
      verifyNoRunningQueries() {
        if (this._runningQueries > 0) throw new Error('Expected 0 running queries. '+this._runningQueries+' queries still running');
      }
    };

    Sequelize.runHooks('afterInit', this);
  }

  get connectorManager() {
    return this.transactionManager.getConnectorManager();
  }

  refreshTypes() {
    this.connectionManager.refreshTypeParser(DataTypes);
  }

  /**
   * Returns the specified dialect.
   *
   * @return {String} The specified dialect.
   */
  getDialect() {
    return this.options.dialect;
  }

  /**
   * Returns an instance of QueryInterface.

   * @method getQueryInterface
   * @memberOf Sequelize
   * @return {QueryInterface} An instance (singleton) of QueryInterface.
   */
  getQueryInterface() {
    this.queryInterface = this.queryInterface || new QueryInterface(this);
    return this.queryInterface;
  }

  /**
   * Define a new model, representing a table in the DB.
   *
   * The table columns are define by the hash that is given as the second argument. Each attribute of the hash represents a column. A short table definition might look like this:
   *
   * ```js
   * sequelize.define('modelName', {
   *     columnA: {
   *         type: Sequelize.BOOLEAN,
   *         validate: {
   *           is: ["[a-z]",'i'],        // will only allow letters
   *           max: 23,                  // only allow values <= 23
   *           isIn: {
   *             args: [['en', 'zh']],
   *             msg: "Must be English or Chinese"
   *           }
   *         },
   *         field: 'column_a'
   *         // Other attributes here
   *     },
   *     columnB: Sequelize.STRING,
   *     columnC: 'MY VERY OWN COLUMN TYPE'
   * })
   *
   * sequelize.models.modelName // The model will now be available in models under the name given to define
   * ```
   *
   *
   * As shown above, column definitions can be either strings, a reference to one of the datatypes that are predefined on the Sequelize constructor, or an object that allows you to specify both the type of the column, and other attributes such as default values, foreign key constraints and custom setters and getters.
   *
   * For a list of possible data types, see http://docs.sequelizejs.com/en/latest/docs/models-definition/#data-types
   *
   * For more about getters and setters, see http://docs.sequelizejs.com/en/latest/docs/models-definition/#getters-setters
   *
   * For more about instance and class methods, see http://docs.sequelizejs.com/en/latest/docs/models-definition/#expansion-of-models
   *
   * For more about validation, see http://docs.sequelizejs.com/en/latest/docs/models-definition/#validations
   *
   * @see {@link DataTypes}
   * @param {String} modelName The name of the model. The model will be stored in `sequelize.models` under this name
   * @param {String} modelName The name of the model. The model will be stored in `sequelize.models` under this name
   * @param {Object} attributes An object, where each attribute is a column of the table. See Model.init()
   * @param {Object} [options] These options are merged with the default define options provided to the Sequelize constructor and passed to Model.init()
   *
   * @return {Model}
   */
  define(modelName, attributes, options) { // testhint options:none
    options = options || {};

    options.modelName = modelName;
    options.sequelize = this;

    const model = class extends Model {};

    model.init(attributes, options);

<<<<<<< HEAD
/**
 * A reference to the sequelize class holding commonly used data types. The datatypes are used when defining a new model using `sequelize.define`
 * @property DataTypes
 */
Sequelize.DataTypes = DataTypes;

for (var dataType in DataTypes) {
  Sequelize[dataType] = DataTypes[dataType];
}
=======
>>>>>>> 7137b837

    return model;
  }

  /**
   * Fetch a Model which is already defined
   *
   * @param {String} modelName The name of a model defined with Sequelize.define
   * @throws Will throw an error if the model is not defined (that is, if sequelize#isDefined returns false)
   * @return {Model}
   */
  model(modelName) {
    if (!this.isDefined(modelName)) {
      throw new Error(modelName + ' has not been defined');
    }

    return this.modelManager.getModel(modelName);
  }

  /**
   * Checks whether a model with the given name is defined
   *
   * @param {String} modelName The name of a model defined with Sequelize.define
   * @return {Boolean}
   */
  isDefined(modelName) {
    const models = this.modelManager.models;
    return models.filter(model => model.name === modelName).length !== 0;
  }

  /**
   * Imports a model defined in another file
   *
   * Imported models are cached, so multiple calls to import with the same path will not load the file multiple times
   *
   * See https://github.com/sequelize/express-example for a short example of how to define your models in separate files so that they can be imported by sequelize.import
   * @param {String} path The path to the file that holds the model you want to import. If the part is relative, it will be resolved relatively to the calling file
   * @return {Model}
   */
  import(path) {
    // is it a relative path?
    if(Path.normalize(path) !== Path.resolve(path)){
      // make path relative to the caller
      const callerFilename = Utils.stack()[1].getFileName();
      const callerPath = Path.dirname(callerFilename);

      path = Path.resolve(callerPath, path);
    }

    if (!this.importCache[path]) {
      let defineCall = arguments.length > 1 ? arguments[1] : require(path);
      if (typeof defineCall === 'object') {
        // ES6 module compatability
        defineCall = defineCall.default;
      }
      this.importCache[path] = defineCall(this, DataTypes);
    }

    return this.importCache[path];
  }

  /**
   * Execute a query on the DB, with the possibility to bypass all the sequelize goodness.
   *
   * By default, the function will return two arguments: an array of results, and a metadata object, containing number of affected rows etc. Use `.spread` to access the results.
   *
   * If you are running a type of query where you don't need the metadata, for example a `SELECT` query, you can pass in a query type to make sequelize format the results:
   *
   * ```js
   * sequelize.query('SELECT...').spread((results, metadata) => {
   *   // Raw query - use spread
   * });
   *
   * sequelize.query('SELECT...', { type: sequelize.QueryTypes.SELECT }).then(results => {
   *   // SELECT query - use then
   * })
   * ```
   *
   * @method query
   * @param {String}          sql
   * @param {Object}          [options={}] Query options.
   * @param {Boolean}         [options.raw] If true, sequelize will not try to format the results of the query, or build an instance of a model from the result
   * @param {Transaction}     [options.transaction=null] The transaction that the query should be executed under
   * @param {String}          [options.type='RAW'] The type of query you are executing. The query type affects how results are formatted before they are passed back. The type is a string, but `Sequelize.QueryTypes` is provided as convenience shortcuts.
   * @param {Boolean}         [options.nest=false] If true, transforms objects with `.` separated property names into nested objects using [dottie.js](https://github.com/mickhansen/dottie.js). For example { 'user.username': 'john' } becomes { user: { username: 'john' }}. When `nest` is true, the query type is assumed to be `'SELECT'`, unless otherwise specified
   * @param {Boolean}         [options.plain=false] Sets the query type to `SELECT` and return a single row
   * @param {Object|Array}    [options.replacements] Either an object of named parameter replacements in the format `:param` or an array of unnamed replacements to replace `?` in your SQL.
   * @param {Object|Array}    [options.bind] Either an object of named bind parameter in the format `_param` or an array of unnamed bind parameter to replace `$1, $2, ...` in your SQL.
   * @param {Boolean}         [options.useMaster=false] Force the query to use the write pool, regardless of the query type.
   * @param {Function}        [options.logging=false] A function that gets executed while running the query to log the sql.
   * @param {Instance}        [options.instance] A sequelize instance used to build the return instance
   * @param {Model}           [options.model] A sequelize model used to build the returned model instances (used to be called callee)
   * @param {Object}          [options.retry] Set of flags that control when a query is automatically retried.
   * @param {Array}           [options.retry.match] Only retry a query if the error matches one of these strings.
   * @param {Integer}         [options.retry.max] How many times a failing query is automatically retried.
   * @param {String}          [options.searchPath=DEFAULT] An optional parameter to specify the schema search_path (Postgres only)
   * @param {Boolean}         [options.supportsSearchPath] If false do not prepend the query with the search_path (Postgres only)
   * @param {Boolean}          [options.mapToModel=false] Map returned fields to model's fields if `options.model` or `options.instance` is present. Mapping will occur before building the model instance.
   * @param {Object}          [options.fieldMap] Map returned fields to arbitrary names for `SELECT` query type.
   *
   * @return {Promise}
   * @memberof Sequelize
   *
   * @see {@link Model#build} for more information about instance option.
   */
  query(sql, options) {
    if (arguments.length > 2) {
      // TODO: Remove this note in the next major version (4.0)
      throw new Error('Sequelize.query was refactored to only use the parameters `sql` and `options`. Please read the changelog about BC.');
    }

    options = _.assign({}, this.options.query, options);

    if (options.instance && !options.model) {
      options.model = options.instance.constructor;
    }

    // Map raw fields to model field names using the `fieldAttributeMap`
    if (options.model && options.mapToModel && !Utils._.isEmpty(options.model.fieldAttributeMap)) {
      options.fieldMap =  options.model.fieldAttributeMap;
    }

    if (typeof sql === 'object') {
      if (sql.values !== undefined) {
        if (options.replacements !== undefined) {
          throw new Error('Both `sql.values` and `options.replacements` cannot be set at the same time');
        }

        options.replacements = sql.values;
      }

      if (sql.bind !== undefined) {
        if (options.bind !== undefined) {
          throw new Error('Both `sql.bind` and `options.bind` cannot be set at the same time');
        }

        options.bind = sql.bind;
      }

      if (sql.query !== undefined) {
        sql = sql.query;
      }
    }

    sql = sql.trim();

    if (!options.instance && !options.model) {
      options.raw = true;
    }

    if (options.replacements && options.bind) {
      throw new Error('Both `replacements` and `bind` cannot be set at the same time');
    }
    if (options.replacements) {
      if (Array.isArray(options.replacements)) {
        sql = Utils.format([sql].concat(options.replacements), this.options.dialect);
      }
      else {
        sql = Utils.formatNamedParameters(sql, options.replacements, this.options.dialect);
      }
    }
    let bindParameters;
    if (options.bind) {
      const bindSql = this.dialect.Query.formatBindParameters(sql, options.bind, this.options.dialect);
      sql = bindSql[0];
      bindParameters = bindSql[1];
    }

    options = _.defaults(options, {
      logging: this.options.hasOwnProperty('logging') ? this.options.logging : console.log,
      searchPath: this.options.hasOwnProperty('searchPath') ? this.options.searchPath : 'DEFAULT'
    });

    if (options.transaction === undefined && Sequelize._cls) {
      options.transaction = Sequelize._cls.get('transaction');
    }

    if (!options.type) {
      if (options.model || options.nest || options.plain) {
        options.type = QueryTypes.SELECT;
      } else {
        options.type = QueryTypes.RAW;
      }
    }

    if (options.transaction && options.transaction.finished) {
      const error = new Error(options.transaction.finished+' has been called on this transaction('+options.transaction.id+'), you can no longer use it. (The rejected query is attached as the \'sql\' property of this error)');
      error.sql = sql;
      return Promise.reject(error);
    }

    if (this.test._trackRunningQueries) {
      this.test._runningQueries++;
    }

    //if dialect doesn't support search_path or dialect option
    //to prepend searchPath is not true delete the searchPath option
    if (!this.dialect.supports.searchPath || !this.options.dialectOptions || !this.options.dialectOptions.prependSearchPath ||
      options.supportsSearchPath === false) {
      delete options.searchPath;
    } else if (!options.searchPath) {
      //if user wants to always prepend searchPath (dialectOptions.preprendSearchPath = true)
      //then set to DEFAULT if none is provided
      options.searchPath = 'DEFAULT';
    }

    return Promise.resolve(
      options.transaction ? options.transaction.connection : this.connectionManager.getConnection(options)
    ).then(connection => {

      const query = new this.dialect.Query(connection, this, options);
      return retry(() => query.run(sql, bindParameters).finally(() => {
        if (!options.transaction) {
          return this.connectionManager.releaseConnection(connection);
        }
      }), Utils._.extend(this.options.retry, options.retry || {}));
    }).finally(() => {
      if (this.test._trackRunningQueries) {
        this.test._runningQueries--;
      }
    });
  }

  /**
   * Execute a query which would set an environment or user variable. The variables are set per connection, so this function needs a transaction.
   * Only works for MySQL.
   *
   * @method set
   * @param {Object}        variables Object with multiple variables.
   * @param {Object}        options Query options.
   * @param {Transaction}   options.transaction The transaction that the query should be executed under
   *
   * @memberof Sequelize
   * @return {Promise}
   */
  set(variables, options) {

    // Prepare options
    options = Utils._.extend({}, this.options.set, typeof options === 'object' && options || {});

    if (this.options.dialect !== 'mysql') {
      throw new Error('sequelize.set is only supported for mysql');
    }
    if (!options.transaction || !(options.transaction instanceof Transaction) ) {
      throw new TypeError('options.transaction is required');
    }

    // Override some options, since this isn't a SELECT
    options.raw = true;
    options.plain = true;
    options.type = 'SET';

    // Generate SQL Query
    const query =
      'SET '+
      Utils._.map(variables, (v, k) => '@'+k +' := '+ (typeof v === 'string' ? '"'+v+'"' : v)).join(', ');

    return this.query(query, options);
  }

  /**
   * Escape value.
   *
   * @param {String} value
   * @return {String}
   */
  escape(value) {
    return this.getQueryInterface().escape(value);
  }

<<<<<<< HEAD
  if (!this.importCache[path]) {
    var defineCall = (arguments.length > 1 ? arguments[1] : require(path));
    if (typeof defineCall === 'object') {
      // Babel/ES6 module compatability
      defineCall = defineCall.default;
    }
    this.importCache[path] = defineCall(this, DataTypes);
=======
  /**
   * Create a new database schema.
   *
   * Note, that this is a schema in the [postgres sense of the word](http://www.postgresql.org/docs/9.1/static/ddl-schemas.html),
   * not a database table. In mysql and sqlite, this command will do nothing.
   *
   * @see {@link Model#schema}
   * @param {String} schema Name of the schema
   * @param {Object} options={}
   * @param {Boolean|function} options.logging A function that logs sql queries, or false for no logging
   * @return {Promise}
   */
  createSchema(schema, options) {
    return this.getQueryInterface().createSchema(schema, options);
>>>>>>> 7137b837
  }

  /**
   * Show all defined schemas
   *
   * Note, that this is a schema in the [postgres sense of the word](http://www.postgresql.org/docs/9.1/static/ddl-schemas.html),
   * not a database table. In mysql and sqlite, this will show all tables.
   * @param {Object} options={}
   * @param {Boolean|function} options.logging A function that logs sql queries, or false for no logging
   * @return {Promise}
   */
  showAllSchemas(options) {
    return this.getQueryInterface().showAllSchemas(options);
  }

  /**
   * Drop a single schema
   *
   * Note, that this is a schema in the [postgres sense of the word](http://www.postgresql.org/docs/9.1/static/ddl-schemas.html),
   * not a database table. In mysql and sqlite, this drop a table matching the schema name
   * @param {String} schema Name of the schema
   * @param {Object} options={}
   * @param {Boolean|function} options.logging A function that logs sql queries, or false for no logging
   * @return {Promise}
   */
  dropSchema(schema, options) {
    return this.getQueryInterface().dropSchema(schema, options);
  }

  /**
   * Drop all schemas
   *
   * Note,that this is a schema in the [postgres sense of the word](http://www.postgresql.org/docs/9.1/static/ddl-schemas.html),
   * not a database table. In mysql and sqlite, this is the equivalent of drop all tables.
   * @param {Object} options={}
   * @param {Boolean|function} options.logging A function that logs sql queries, or false for no logging
   * @return {Promise}
   */
  dropAllSchemas(options) {
    return this.getQueryInterface().dropAllSchemas(options);
  }

<<<<<<< HEAD
  if (typeof sql === 'object') {
    if (sql.values !== undefined) {
      if (options.replacements !== undefined) {
        throw new Error('Both `sql.values` and `options.replacements` cannot be set at the same time');
      }
=======
  /**
   * Sync all defined models to the DB.
   *
   * @param {Object} [options={}]
   * @param {Boolean} [options.force=false] If force is true, each Model will run `DROP TABLE IF EXISTS`, before it tries to create its own table
   * @param {RegExp} [options.match] Match a regex against the database name before syncing, a safety check for cases where force: true is used in tests but not live code
   * @param {Boolean|function} [options.logging=console.log] A function that logs sql queries, or false for no logging
   * @param {String} [options.schema='public'] The schema that the tables should be created in. This can be overriden for each table in sequelize.define
   * @param  {String} [options.searchPath=DEFAULT] An optional parameter to specify the schema search_path (Postgres only)
   * @param {Boolean} [options.hooks=true] If hooks is true then beforeSync, afterSync, beforBulkSync, afterBulkSync hooks will be called
   * @return {Promise}
   */
  sync(options) {

    options = _.clone(options) || {};
    options.hooks = options.hooks === undefined ? true : !!options.hooks;
    options = Utils._.defaults(options, this.options.sync, this.options);
>>>>>>> 7137b837

    if (options.match) {
      if (!options.match.test(this.config.database)) {
        return Promise.reject(new Error('Database does not match sync match parameter'));
      }
    }

    return Promise.try(() => {
      if (options.hooks) {
        return this.runHooks('beforeBulkSync', options);
      }
    }).then(() => {
      if (options.force) {
        return this.drop(options);
      }
    }).then(() => {
      const models = [];

      // Topologically sort by foreign key constraints to give us an appropriate
      // creation order
      this.modelManager.forEachModel(model => {
        if (model) {
          models.push(model);
        } else {
          // DB should throw an SQL error if referencing inexistant table
        }
      });

      return Promise.each(models, model => model.sync(options));
    }).then(() => {
      if (options.hooks) {
        return this.runHooks('afterBulkSync', options);
      }
    }).return(this);
  }

  /**
   * Truncate all tables defined through the sequelize models. This is done
   * by calling Model.truncate() on each model.
   *
   * @param {object} [options] The options passed to Model.destroy in addition to truncate
   * @param {Boolean|function} [options.transaction]
   * @param {Boolean|function} [options.logging] A function that logs sql queries, or false for no logging
   * @return {Promise}
   *
   * @see {@link Model#truncate} for more information
   */
  truncate(options) {
    const models = [];

    this.modelManager.forEachModel(model => {
      if (model) {
        models.push(model);
      }
    }, { reverse: false });

    const truncateModel = model => model.truncate(options);

    if (options && options.cascade) {
      return Promise.each(models, truncateModel);
    } else {
      return Promise.map(models, truncateModel);
    }
  }

  /**
   * Drop all tables defined through this sequelize instance. This is done by calling Model.drop on each model
   * @see {@link Model#drop} for options
   *
   * @param {object} options  The options passed to each call to Model.drop
   * @param {Boolean|function} options.logging A function that logs sql queries, or false for no logging
   * @return {Promise}
   */
  drop(options) {
    const models = [];

    this.modelManager.forEachModel(model => {
      if (model) {
        models.push(model);
      }
    }, { reverse: false });

    return Promise.each(models, model => model.drop(options));
  }

  /**
   * Test the connection by trying to authenticate
   *
   * @error 'Invalid credentials' if the authentication failed (even if the database did not respond at all...)
   * @return {Promise}
   */
  authenticate(options) {
    return this.query('SELECT 1+1 AS result', Utils._.assign({ raw: true, plain: true }, options)).return();
  }

  databaseVersion(options) {
    return this.getQueryInterface().databaseVersion(options);
  }

  /**
   * Creates a object representing a database function. This can be used in search queries, both in where and order parts, and as default values in column definitions.
   * If you want to refer to columns in your function, you should use `sequelize.col`, so that the columns are properly interpreted as columns and not a strings.
   *
   * Convert a user's username to upper case
   * ```js
   * instance.updateAttributes({
   *   username: self.sequelize.fn('upper', self.sequelize.col('username'))
   * })
   * ```
   *
   * @see {@link Model#findAll}
   * @see {@link Model#define}
   * @see {@link Sequelize#col}
   * @method fn
   *
   * @param {String} fn The function you want to call
   * @param {any} args All further arguments will be passed as arguments to the function
   *
   * @since v2.0.0-dev3
   * @memberof Sequelize
   * @return {Sequelize.fn}
   */
  static fn(fn) {
    return new Utils.Fn(fn, Utils.sliceArgs(arguments, 1));
  }

  /**
   * Creates a object representing a column in the DB. This is often useful in conjunction with `sequelize.fn`, since raw string arguments to fn will be escaped.
   * @see {@link Sequelize#fn}
   *
   * @method col
   * @param {String} col The name of the column
   * @since v2.0.0-dev3
   * @memberof Sequelize
   * @return {Sequelize.col}
   */
  static col(col) {
    return new Utils.Col(col);
  }

  /**
   * Creates a object representing a call to the cast function.
   *
   * @method cast
   * @param {any} val The value to cast
   * @param {String} type The type to cast it to
   * @since v2.0.0-dev3
   * @memberof Sequelize
   * @return {Sequelize.cast}
   */
  static cast(val, type) {
    return new Utils.Cast(val, type);
  }

  /**
   * Creates a object representing a literal, i.e. something that will not be escaped.
   *
   * @method literal
   * @param {any} val
   * @alias asIs
   * @since v2.0.0-dev3
   * @memberof Sequelize
   * @return {Sequelize.literal}
   */
  static literal(val) {
    return new Utils.Literal(val);
  }

  /**
   * An AND query
   * @see {@link Model#findAll}
   *
   * @method and
   * @param {String|Object} args Each argument will be joined by AND
   * @since v2.0.0-dev3
   * @memberof Sequelize
   * @return {Sequelize.and}
   */
  static and() {
    return { $and: Utils.sliceArgs(arguments) };
  }

  /**
   * An OR query
   * @see {@link Model#findAll}
   *
   * @method or
   * @param {String|Object} args Each argument will be joined by OR
   * @since v2.0.0-dev3
   * @memberof Sequelize
   * @return {Sequelize.or}
   */
  static or() {
    return { $or: Utils.sliceArgs(arguments) };
  }

  /**
   * Creates an object representing nested where conditions for postgres's json data-type.
   * @see {@link Model#findAll}
   *
   * @method json
   * @param {String|Object} conditions A hash containing strings/numbers or other nested hash, a string using dot notation or a string using postgres json syntax.
   * @param {String|Number|Boolean} [value] An optional value to compare against. Produces a string of the form "<json path> = '<value>'".
   * @memberof Sequelize
   * @return {Sequelize.json}
   */
  static json(conditionsOrPath, value) {
    return new Utils.Json(conditionsOrPath, value);
  }

  /**
   * A way of specifying attr = condition.
   *
   * The attr can either be an object taken from `Model.rawAttributes` (for example `Model.rawAttributes.id` or `Model.rawAttributes.name`). The
   * attribute should be defined in your model definition. The attribute can also be an object from one of the sequelize utility functions (`sequelize.fn`, `sequelize.col` etc.)
   *
   * For string attributes, use the regular `{ where: { attr: something }}` syntax. If you don't want your string to be escaped, use `sequelize.literal`.
   *
   * @see {@link Model#findAll}
   *
   * @param {Object} attr The attribute, which can be either an attribute object from `Model.rawAttributes` or a sequelize object, for example an instance of `sequelize.fn`. For simple string attributes, use the POJO syntax
   * @param {string} [comparator='=']
   * @param {String|Object} logic The condition. Can be both a simply type, or a further condition (`$or`, `$and`, `.literal` etc.)
   * @method where
   * @alias condition
   * @since v2.0.0-dev3
   * @memberof Sequelize
   * @return {Sequelize.where}
   */
  static where(attr, comparator, logic) {
    return new Utils.Where(attr, comparator, logic);
  }

  /**
   * Start a transaction. When using transactions, you should pass the transaction in the options argument in order for the query to happen under that transaction
   *
   * ```js
   * sequelize.transaction().then(transaction => {
   *   return User.find(..., {transaction})
   *     .then(user => user.updateAttributes(..., {transaction}))
   *     .then(() => transaction.commit())
   *     .catch(() => transaction.rollback());
   * })
   * ```
   *
   * A syntax for automatically committing or rolling back based on the promise chain resolution is also supported:
   *
   * ```js
   * sequelize.transaction(transaction => { // Note that we use a callback rather than a promise.then()
   *   return User.find(..., {transaction})
   *     .then(user => user.updateAttributes(..., {transaction}))
   * }).then(() => {
   *   // Committed
   * }).catch(err => {
   *   // Rolled back
   *   console.error(err);
   * });
   * ```
   *
   * If you have [CLS](https://github.com/othiym23/node-continuation-local-storage) enabled, the transaction will automatically be passed to any query that runs within the callback.
   * To enable CLS, add it do your project, create a namespace and set it on the sequelize constructor:
   *
   * ```js
   * const cls = require('continuation-local-storage');
   * const ns = cls.createNamespace('....');
   * const Sequelize = require('sequelize');
   * Sequelize.useCLS(ns);
   * ```
   * Note, that CLS is enabled for all sequelize instances, and all instances will share the same namespace
   *
   * @see {@link Transaction}
   * @param {Object}   [options={}]
   * @param {Boolean}  [options.autocommit]
   * @param {String}   [options.type='DEFERRED'] See `Sequelize.Transaction.TYPES` for possible options. Sqlite only.
   * @param {String}   [options.isolationLevel] See `Sequelize.Transaction.ISOLATION_LEVELS` for possible options
   * @param {Function} [options.logging=false] A function that gets executed while running the query to log the sql.
   * @param {Function} [autoCallback] The callback is called with the transaction object, and should return a promise. If the promise is resolved, the transaction commits; if the promise rejects, the transaction rolls back
   * @return {Promise}
   */
  transaction(options, autoCallback) {
    if (typeof options === 'function') {
      autoCallback = options;
      options = undefined;
    }
    // testhint argsConform.end

    const transaction = new Transaction(this, options);

    if (!autoCallback) return transaction.prepareEnvironment().return(transaction);

    // autoCallback provided
    return Sequelize._clsRun(() => {
      return transaction.prepareEnvironment()
        .then(() => autoCallback(transaction))
        .tap(() => transaction.commit())
        .catch(err => {
          // Rollback transaction if not already finished (commit, rollback, etc)
          // and reject with original error (ignore any error in rollback)
          return Promise.try(() => {
            if (!transaction.finished) return transaction.rollback().catch(function() {});
          }).throw(err);
        });
    });
  }

  /**
   * Use CLS with Sequelize.
   * CLS namespace provided is stored as `Sequelize._cls`
   * and bluebird Promise is patched to use the namespace, using `cls-bluebird` module.
   *
   * @param {Object}   ns   CLS namespace
   * @returns {Object}      Sequelize constructor
   */
  static useCLS(ns) {
    // check `ns` is valid CLS namespace
    if (!ns || typeof ns !== 'object' || typeof ns.bind !== 'function' || typeof ns.run !== 'function') throw new Error('Must provide CLS namespace');

    // save namespace as `Sequelize._cls`
    this._cls = ns;

    // patch bluebird to bind all promise callbacks to CLS namespace
    clsBluebird(ns, Promise);

    // return Sequelize for chaining
    return this;
  }

  /**
   * Run function in CLS context.
   * If no CLS context in use, just runs the function normally
   *
   * @private
   * @param {Function} fn Function to run
   * @returns {*} Return value of function
   */
  static _clsRun(fn) {
    var ns = Sequelize._cls;
    if (!ns) return fn();

    var res;
    ns.run((context) => res = fn(context));
    return res;
  }

  /*
   * Getter/setter for `Sequelize.cls`
   * To maintain backward compatibility with Sequelize v3.x
   * Calling the
   */
  static get cls() {
    Utils.deprecate('Sequelize.cls is deprecated and will be removed in a future version. Keep track of the CLS namespace you use in your own code.');
    return this._cls;
  }

  static set cls(ns) {
    Utils.deprecate('Sequelize.cls should not be set directly. Use Sequelize.useCLS().');
    this.useCLS(ns);
  }

  log() {
    let options;
    let args = Utils.sliceArgs(arguments);
    const last = Utils._.last(args);

    if (last && Utils._.isPlainObject(last) && last.hasOwnProperty('logging')) {
      options = last;

      // remove options from set of logged arguments
      args.splice(args.length-1, 1);
    } else {
      options = this.options;
    }

    if (options.logging) {
      if (options.logging === true) {
        Utils.deprecate('The logging-option should be either a function or false. Default: console.log');
        options.logging = console.log;
      }

      // second argument is sql-timings, when benchmarking option enabled
      if ((this.options.benchmark || options.benchmark) && options.logging === console.log) {
        args = [args[0] + ' Elapsed time: ' + args[1] + 'ms'];
      }

      options.logging.apply(null, args);
    }
  }

  /**
   * Close all connections used by this sequelize instance, and free all references so the instance can be garbage collected.
   *
   * Normally this is done on process exit, so you only need to call this method if you are creating multiple instances, and want
   * to garbage collect some of them.
   */
  close() {
    this.connectionManager.close();
  }

  normalizeDataType(Type) {
    let type = typeof Type === 'function' ? new Type() : Type;
    const dialectTypes = this.dialect.DataTypes || {};

    if (dialectTypes[type.key]) {
      type = dialectTypes[type.key].extend(type);
    }

    if (type instanceof DataTypes.ARRAY && dialectTypes[type.type.key]) {
      type.type = dialectTypes[type.type.key].extend(type.type);
    }
    return type;
  }
  normalizeAttribute(attribute) {
    if (!Utils._.isPlainObject(attribute)) {
      attribute = { type: attribute };
    }

    if (!attribute.type) return attribute;

    attribute.type = this.normalizeDataType(attribute.type);

    if (attribute.hasOwnProperty('defaultValue')) {
      if (typeof attribute.defaultValue === 'function' && (
          attribute.defaultValue === DataTypes.NOW ||
          attribute.defaultValue === DataTypes.UUIDV1 ||
          attribute.defaultValue === DataTypes.UUIDV4
      )) {
        attribute.defaultValue = new attribute.defaultValue();
      }
    }

    if (attribute.type instanceof DataTypes.ENUM) {
      // The ENUM is a special case where the type is an object containing the values
      if (attribute.values) {
        attribute.type.values = attribute.type.options.values = attribute.values;
      } else {
        attribute.values = attribute.type.values;
      }

      if (!attribute.values.length) {
        throw new Error('Values for ENUM have not been defined.');
      }
    }

    return attribute;
  }
}

// Aliases
Sequelize.prototype.fn = Sequelize.fn;
Sequelize.prototype.col = Sequelize.col;
Sequelize.prototype.cast = Sequelize.cast;
Sequelize.prototype.literal = Sequelize.asIs = Sequelize.prototype.asIs = Sequelize.literal;
Sequelize.prototype.and = Sequelize.and;
Sequelize.prototype.or = Sequelize.or;
Sequelize.prototype.json = Sequelize.json;
Sequelize.prototype.where = Sequelize.condition = Sequelize.prototype.condition = Sequelize.where;
Sequelize.prototype.validate = Sequelize.prototype.authenticate;

/**
 * Sequelize version number.
 */
Sequelize.version = require('../package.json').version;

Sequelize.options = {hooks: {}};

/**
 * A reference to Sequelize constructor from sequelize. Useful for accessing DataTypes, Errors etc.
 * @see {@link Sequelize}
 */
Sequelize.prototype.Sequelize = Sequelize;

/**
 * @private
 */
Sequelize.prototype.Utils = Sequelize.Utils = Utils;

/**
 * A handy reference to the bluebird Promise class
 */
Sequelize.prototype.Promise = Sequelize.Promise = Promise;

/**
 * Available query types for use with `sequelize.query`
 * @see {@link Sequelize.QueryTypes}
 */
Sequelize.prototype.QueryTypes = Sequelize.QueryTypes = QueryTypes;

/**
 * Exposes the validator.js object, so you can extend it with custom validation functions. The validator is exposed both on the instance, and on the constructor.
 * @see https://github.com/chriso/validator.js
 */
Sequelize.prototype.Validator = Sequelize.Validator = Validator;

Sequelize.prototype.Model = Sequelize.Model = Model;

Sequelize.DataTypes = DataTypes;
for (const dataType in DataTypes) {
  Sequelize[dataType] = DataTypes[dataType];
}

/**
 * A reference to the sequelize transaction class. Use this to access isolationLevels and types when creating a transaction
 * @see {@link Transaction}
 * @see {@link Sequelize.transaction}
 */
Sequelize.prototype.Transaction = Sequelize.Transaction = Transaction;

/**
 * A reference to the deferrable collection. Use this to access the different deferrable options.
 * @see {@link Transaction.Deferrable}
 * @see {@link Sequelize#transaction}
 */
Sequelize.prototype.Deferrable = Sequelize.Deferrable = Deferrable;

/**
 * A reference to the sequelize association class.
 * @see {@link Association}
 */
Sequelize.prototype.Association = Sequelize.Association = Association;

/**
 * Provide alternative version of `inflection` module to be used by `Utils.pluralize` etc.
 * @param {Object} _inflection - `inflection` module
 */
Sequelize.useInflection = Utils.useInflection;

/**
 * Allow hooks to be defined on Sequelize + on sequelize instance as universal hooks to run on all models
 * and on Sequelize/sequelize methods e.g. Sequelize(), Sequelize#define()
 */
Hooks.applyTo(Sequelize);
Hooks.applyTo(Sequelize.prototype);

Sequelize.prototype.Error = Sequelize.Error =
  sequelizeErrors.BaseError;

Sequelize.prototype.ValidationError = Sequelize.ValidationError =
  sequelizeErrors.ValidationError;

Sequelize.prototype.ValidationErrorItem = Sequelize.ValidationErrorItem =
  sequelizeErrors.ValidationErrorItem;

Sequelize.prototype.DatabaseError = Sequelize.DatabaseError =
  sequelizeErrors.DatabaseError;

Sequelize.prototype.TimeoutError = Sequelize.TimeoutError =
  sequelizeErrors.TimeoutError;

Sequelize.prototype.UniqueConstraintError = Sequelize.UniqueConstraintError =
  sequelizeErrors.UniqueConstraintError;

Sequelize.prototype.ExclusionConstraintError = Sequelize.ExclusionConstraintError =
  sequelizeErrors.ExclusionConstraintError;

Sequelize.prototype.ForeignKeyConstraintError = Sequelize.ForeignKeyConstraintError =
  sequelizeErrors.ForeignKeyConstraintError;

Sequelize.prototype.ConnectionError = Sequelize.ConnectionError =
  sequelizeErrors.ConnectionError;

Sequelize.prototype.ConnectionRefusedError = Sequelize.ConnectionRefusedError =
  sequelizeErrors.ConnectionRefusedError;

Sequelize.prototype.AccessDeniedError = Sequelize.AccessDeniedError =
  sequelizeErrors.AccessDeniedError;

Sequelize.prototype.HostNotFoundError = Sequelize.HostNotFoundError =
  sequelizeErrors.HostNotFoundError;

Sequelize.prototype.HostNotReachableError = Sequelize.HostNotReachableError =
  sequelizeErrors.HostNotReachableError;

Sequelize.prototype.InvalidConnectionError = Sequelize.InvalidConnectionError =
  sequelizeErrors.InvalidConnectionError;

Sequelize.prototype.ConnectionTimedOutError = Sequelize.ConnectionTimedOutError =
  sequelizeErrors.ConnectionTimedOutError;

Sequelize.prototype.InstanceError = Sequelize.InstanceError =
  sequelizeErrors.InstanceError;

Sequelize.prototype.EmptyResultError = Sequelize.EmptyResultError =
  sequelizeErrors.EmptyResultError;

module.exports = Sequelize;
module.exports.Sequelize = Sequelize;
module.exports.default = Sequelize;<|MERGE_RESOLUTION|>--- conflicted
+++ resolved
@@ -350,18 +350,6 @@
 
     model.init(attributes, options);
 
-<<<<<<< HEAD
-/**
- * A reference to the sequelize class holding commonly used data types. The datatypes are used when defining a new model using `sequelize.define`
- * @property DataTypes
- */
-Sequelize.DataTypes = DataTypes;
-
-for (var dataType in DataTypes) {
-  Sequelize[dataType] = DataTypes[dataType];
-}
-=======
->>>>>>> 7137b837
 
     return model;
   }
@@ -632,15 +620,6 @@
     return this.getQueryInterface().escape(value);
   }
 
-<<<<<<< HEAD
-  if (!this.importCache[path]) {
-    var defineCall = (arguments.length > 1 ? arguments[1] : require(path));
-    if (typeof defineCall === 'object') {
-      // Babel/ES6 module compatability
-      defineCall = defineCall.default;
-    }
-    this.importCache[path] = defineCall(this, DataTypes);
-=======
   /**
    * Create a new database schema.
    *
@@ -655,7 +634,6 @@
    */
   createSchema(schema, options) {
     return this.getQueryInterface().createSchema(schema, options);
->>>>>>> 7137b837
   }
 
   /**
@@ -698,13 +676,6 @@
     return this.getQueryInterface().dropAllSchemas(options);
   }
 
-<<<<<<< HEAD
-  if (typeof sql === 'object') {
-    if (sql.values !== undefined) {
-      if (options.replacements !== undefined) {
-        throw new Error('Both `sql.values` and `options.replacements` cannot be set at the same time');
-      }
-=======
   /**
    * Sync all defined models to the DB.
    *
@@ -722,7 +693,6 @@
     options = _.clone(options) || {};
     options.hooks = options.hooks === undefined ? true : !!options.hooks;
     options = Utils._.defaults(options, this.options.sync, this.options);
->>>>>>> 7137b837
 
     if (options.match) {
       if (!options.match.test(this.config.database)) {
