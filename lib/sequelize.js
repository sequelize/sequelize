--- conflicted
+++ resolved
@@ -167,12 +167,8 @@
    * @param {number}   [options.retry.max] How many times a failing query is automatically retried.  Set to 0 to disable retrying on SQL_BUSY error.
    * @param {boolean}  [options.typeValidation=false] Run built in type validators on insert and update, e.g. validate that arguments passed to integer fields are integer-like.
    * @param {Object}   [options.operatorsAliases] String based operator alias. Pass object to limit set of aliased operators.
-<<<<<<< HEAD
-   * @param {Object}   [options.hooks] An object of global hook functions that are called before and after certain lifecycle events. Global hooks will run after any model-specific hooks defined for the same event (See `Sequelize.Model.init()` for a list).  Additionally, `beforeConnect()` and `afterConnect()` hooks may be defined here.
+   * @param {Object}   [options.hooks] An object of global hook functions that are called before and after certain lifecycle events. Global hooks will run after any model-specific hooks defined for the same event (See `Sequelize.Model.init()` for a list).  Additionally, `beforeConnect()`, `afterConnect()`, `beforeDisconnect()`, and `afterDisconnect()` hooks may be defined here.
    * @param {boolean}  [options.minifyAliases=false] A flag that defines if aliases should be minified (mostly useful to avoid Postgres alias character limit of 64)
-=======
-   * @param {Object}   [options.hooks] An object of global hook functions that are called before and after certain lifecycle events. Global hooks will run after any model-specific hooks defined for the same event (See `Sequelize.Model.init()` for a list).  Additionally, `beforeConnect()`, `afterConnect()`, `beforeDisconnect()`, and `afterDisconnect()` hooks may be defined here.
->>>>>>> 7a6cc32f
    */
   constructor(database, username, password, options) {
     let config;
