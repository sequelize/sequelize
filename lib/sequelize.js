'use strict';

var url = require('url')
  , Path = require('path')
  , retry = require('retry-as-promised')
  , Utils = require('./utils')
  , Model = require('./model')
  , DataTypes = require('./data-types')
  , Deferrable = require('./deferrable')
  , ModelManager = require('./model-manager')
  , QueryInterface = require('./query-interface')
  , Transaction = require('./transaction')
  , QueryTypes = require('./query-types')
  , sequelizeErrors = require('./errors')
  , Promise = require('./promise')
  , Hooks = require('./hooks')
  , Instance = require('./instance')
  , Association = require('./associations/index');

/**
 * This is the main class, the entry point to sequelize. To use it, you just need to import sequelize:
 *
 * ```js
 * var Sequelize = require('sequelize');
 * ```
 *
 * In addition to sequelize, the connection library for the dialect you want to use should also be installed in your project. You don't need to import it however, as sequelize will take care of that.
 *
 * @class Sequelize
 */

 /**
 * Instantiate sequelize with name of database, username and password
 *
 * #### Example usage
 *
 * ```javascript
 * // without password and options
 * var sequelize = new Sequelize('database', 'username')
 *
 * // without options
 * var sequelize = new Sequelize('database', 'username', 'password')
 *
 * // without password / with blank password
 * var sequelize = new Sequelize('database', 'username', null, {})
 *
 * // with password and options
 * var sequelize = new Sequelize('my_database', 'john', 'doe', {})
 *
 * // with uri (see below)
 * var sequelize = new Sequelize('mysql://localhost:3306/database', {})
 * ```
 *
 * @name Sequelize
 * @constructor
 *
 * @param {String}   database The name of the database
 * @param {String}   [username=null] The username which is used to authenticate against the database.
 * @param {String}   [password=null] The password which is used to authenticate against the database.
 * @param {Object}   [options={}] An object with options.
 * @param {String}   [options.dialect='mysql'] The dialect of the database you are connecting to. One of mysql, postgres, sqlite, mariadb and mssql.
 * @param {String}   [options.dialectModulePath=null] If specified, load the dialect library from this path. For example, if you want to use pg.js instead of pg when connecting to a pg database, you should specify 'pg.js' here
 * @param {Object}   [options.dialectOptions] An object of additional options, which are passed directly to the connection library
 * @param {String}   [options.storage] Only used by sqlite. Defaults to ':memory:'
 * @param {String}   [options.host='localhost'] The host of the relational database.
 * @param {Integer}  [options.port=] The port of the relational database.
 * @param {String}   [options.protocol='tcp'] The protocol of the relational database.
 * @param {Object}   [options.define={}] Default options for model definitions. See sequelize.define for options
 * @param {Object}   [options.query={}] Default options for sequelize.query
 * @param {Object}   [options.set={}] Default options for sequelize.set
 * @param {Object}   [options.sync={}] Default options for sequelize.sync
 * @param {String}   [options.timezone='+00:00'] The timezone used when converting a date from the database into a JavaScript date. The timezone is also used to SET TIMEZONE when connecting to the server, to ensure that the result of NOW, CURRENT_TIMESTAMP and other time related functions have in the right timezone. For best cross platform performance use the format +/-HH:MM. Will also accept string versions of timezones used by moment.js (e.g. 'America/Los_Angeles'); this is useful to capture daylight savings time changes.
 * @param {Function} [options.logging=console.log] A function that gets executed every time Sequelize would log something.
 * @param {Boolean}  [options.omitNull=false] A flag that defines if null values should be passed to SQL queries or not.
 * @param {Boolean}  [options.native=false] A flag that defines if native library shall be used or not. Currently only has an effect for postgres
 * @param {Boolean}  [options.replication=false] Use read / write replication. To enable replication, pass an object, with two properties, read and write. Write should be an object (a single server for handling writes), and read an array of object (several servers to handle reads). Each read/write server can have the following properties: `host`, `port`, `username`, `password`, `database`
 * @param {Object}   [options.pool={}] Should sequelize use a connection pool. Default is true
 * @param {Integer}  [options.pool.maxConnections]
 * @param {Integer}  [options.pool.minConnections]
 * @param {Integer}  [options.pool.maxIdleTime] The maximum time, in milliseconds, that a connection can be idle before being released
 * @param {Function} [options.pool.validateConnection] A function that validates a connection. Called with client. The default function checks that client is an object, and that its state is not disconnected
 * @param {Boolean}  [options.quoteIdentifiers=true] Set to `false` to make table names and attributes case-insensitive on Postgres and skip double quoting of them.
 * @param {String}   [options.transactionType='DEFERRED'] Set the default transaction type. See `Sequelize.Transaction.TYPES` for possible options. Sqlite only.
 * @param {Object}   [options.retry] Set of flags that control when a query is automatically retried.
 * @param {Array}    [options.retry.match] Only retry a query if the error matches one of these strings.
<<<<<<< HEAD
 * @param {Integer}  [options.retry.max] How many times a failing query is automatically retried.  Set to 0 to disable retry.
=======
 * @param {Integer}  [options.retry.max] How many times a failing query is automatically retried.  Set to 0 to disable retrying on SQL_BUSY error.
>>>>>>> 67a0092c
 * @param {String}   [options.isolationLevel='REPEATABLE_READ'] Set the default transaction isolation level. See `Sequelize.Transaction.ISOLATION_LEVELS` for possible options.
 * @param {Boolean}  [options.typeValidation=false] Run built in type validators on insert and update, e.g. validate that arguments passed to integer fields are integer-like.
 * @param {Boolean}  [options.benchmark=false] Print query execution time in milliseconds when logging SQL.
*/

/**
 * Instantiate sequelize with an URI
 * @name Sequelize
 * @constructor
 *
 * @param {String} uri A full database URI
 * @param {object} [options={}] See above for possible options
*/
var Sequelize = function(database, username, password, options) {
  var urlParts;
  options = options || {};

  if (arguments.length === 1 || (arguments.length === 2 && typeof username === 'object')) {
    options = username || {};
    urlParts = url.parse(arguments[0]);
    // reset username and password to null so we don't pass the options as the username
    username = null;
    password = null;

    // SQLite don't have DB in connection url
    if (urlParts.pathname) {
      database = urlParts.pathname.replace(/^\//, '');
    }

    options.dialect = urlParts.protocol.replace(/:$/, '');
    options.host = urlParts.hostname;

    if (urlParts.port) {
      options.port = urlParts.port;
    }

    if (urlParts.auth) {
      username = urlParts.auth.split(':')[0];
      password = urlParts.auth.split(':')[1];
    }
  }

  var config = {database: database, username: username, password: password};
  Sequelize.runHooks('beforeInit', config, options);
  database = config.database;
  username = config.username;
  password = config.password;

  this.options = Utils._.extend({
    dialect: 'mysql',
    dialectModulePath: null,
    host: 'localhost',
    protocol: 'tcp',
    define: {},
    query: {},
    sync: {},
    timezone:'+00:00',
    logging: console.log,
    omitNull: false,
    native: false,
    replication: false,
    ssl: undefined,
    pool: {},
    quoteIdentifiers: true,
    hooks: {},
    retry: {max: 5, match: ['SQLITE_BUSY: database is locked']},
    transactionType: Transaction.TYPES.DEFERRED,
    isolationLevel: Transaction.ISOLATION_LEVELS.REPEATABLE_READ,
    databaseVersion: 0,
    typeValidation: false,
    benchmark: false
  }, options || {});

  if (this.options.dialect === 'postgresql') {
    this.options.dialect = 'postgres';
  }

  if (this.options.dialect === 'sqlite' && this.options.timezone !== '+00:00') {
    throw new Error('Setting a custom timezone is not supported by SQLite, dates are always returned as UTC. Please remove the custom timezone parameter.');
  }

  if (this.options.logging === true) {
    console.log('DEPRECATION WARNING: The logging-option should be either a function or false. Default: console.log');
    this.options.logging = console.log;
  }

  this.options.hooks = this.replaceHookAliases(this.options.hooks);

  this.config = {
    database: database,
    username: username,
    password: (((['', null, false].indexOf(password) > -1) || (typeof password === 'undefined')) ? null : password),
    host: this.options.host,
    port: this.options.port,
    pool: this.options.pool,
    protocol: this.options.protocol,
    native: this.options.native,
    ssl: this.options.ssl,
    replication: this.options.replication,
    dialectModulePath: this.options.dialectModulePath,
    keepDefaultTimezone: this.options.keepDefaultTimezone,
    dialectOptions: this.options.dialectOptions
  };

  try {
    var Dialect;
    // Requiring the dialect in a switch-case to keep the
    // require calls static. (Browserify fix)
    switch (this.getDialect()){
      case 'mariadb':
        Dialect = require('./dialects/mariadb');
        break;
      case 'mssql':
        Dialect = require('./dialects/mssql');
        break;
      case 'mysql':
        Dialect = require('./dialects/mysql');
        break;
      case 'postgres':
        Dialect = require('./dialects/postgres');
        break;
      case 'sqlite':
        Dialect = require('./dialects/sqlite');
        break;
    }
    this.dialect = new Dialect(this);
  } catch (err) {
    throw new Error('The dialect ' + this.getDialect() + ' is not supported. Supported dialects: mariadb, mssql, mysql, postgres, and sqlite. ('+err+')');
  }

  this.dialect.QueryGenerator.typeValidation = options.typeValidation;

  /**
   * Models are stored here under the name given to `sequelize.define`
   * @property models
   */
  this.models = {};
  this.modelManager = new ModelManager(this);
  this.connectionManager = this.dialect.connectionManager;

  this.importCache = {};

  this.test = {
    $trackRunningQueries: false,
    $runningQueries: 0,
    trackRunningQueries: function() {
      this.$trackRunningQueries = true;
    },
    verifyNoRunningQueries: function() {
      if (this.$runningQueries > 0) throw new Error('Expected 0 running queries. '+this.$runningQueries+' queries still running');
    }
  };

  Sequelize.runHooks('afterInit', this);
};

/**
 * Sequelize version number.
 * @property version
 */
Sequelize.version = require('../package.json').version;

Sequelize.options = {hooks: {}};

/**
 * A reference to Sequelize constructor from sequelize. Useful for accessing DataTypes, Errors etc.
 * @property Sequelize
 * @see {Sequelize}
 */
Sequelize.prototype.Sequelize = Sequelize;

/**
 * A reference to sequelize utilities. Most users will not need to use these utils directly. However, you might want to use `Sequelize.Utils._`, which is a reference to the lodash library, if you don't already have it imported in your project.
 * @property Utils
 */
Sequelize.prototype.Utils = Sequelize.Utils = Utils;

/**
 * A handy reference to the bluebird Promise class
 * @property Promise
 */
Sequelize.prototype.Promise = Sequelize.Promise = Promise;

/**
 * Available query types for use with `sequelize.query`
 * @property QueryTypes
 */
Sequelize.prototype.QueryTypes = Sequelize.QueryTypes = QueryTypes;

/**
 * Exposes the validator.js object, so you can extend it with custom validation functions. The validator is exposed both on the instance, and on the constructor.
 * @property Validator
 * @see https://github.com/chriso/validator.js
 */
Sequelize.prototype.Validator = Sequelize.Validator = require('validator');

Sequelize.prototype.Model = Sequelize.Model = Model;

for (var dataType in DataTypes) {
  Sequelize[dataType] = DataTypes[dataType];
}

Object.defineProperty(Sequelize.prototype, 'connectorManager', {
  get: function() {
    return this.transactionManager.getConnectorManager();
  }
});

/**
 * A reference to the sequelize transaction class. Use this to access isolationLevels and types when creating a transaction
 * @property Transaction
 * @see {Transaction}
 * @see {Sequelize#transaction}
 */
Sequelize.prototype.Transaction = Sequelize.Transaction = Transaction;

/**
 * A reference to the deferrable collection. Use this to access the different deferrable options.
 * @property Deferrable
 * @see {Deferrable}
 * @see {Sequelize#transaction}
 */
Sequelize.prototype.Deferrable = Sequelize.Deferrable = Deferrable;

/**
 * A reference to the sequelize instance class.
 * @property Instance
 * @see {Instance}
 */
Sequelize.prototype.Instance = Sequelize.Instance = Instance;

/**
 * A reference to the sequelize association class.
 * @property Association
 * @see {Association}
 */
Sequelize.prototype.Association = Sequelize.Association = Association;

/**
 * Allow hooks to be defined on Sequelize + on sequelize instance as universal hooks to run on all models
 * and on Sequelize/sequelize methods e.g. Sequelize(), Sequelize#define()
 */
Hooks.applyTo(Sequelize);

/**
 * A general error class
 * @property Error
 * @see {Errors#BaseError}
 */
Sequelize.prototype.Error = Sequelize.Error =
  sequelizeErrors.BaseError;

/**
 * Emitted when a validation fails
 * @property ValidationError
 * @see {Errors#ValidationError}
 */
Sequelize.prototype.ValidationError = Sequelize.ValidationError =
  sequelizeErrors.ValidationError;

/**
 * Describes a validation error on an instance path
 * @property ValidationErrorItem
 * @see {Errors#ValidationErrorItem}
 */
Sequelize.prototype.ValidationErrorItem = Sequelize.ValidationErrorItem =
  sequelizeErrors.ValidationErrorItem;

/**
 * A base class for all database related errors.
 * @see {Errors#DatabaseError}
 */
Sequelize.prototype.DatabaseError = Sequelize.DatabaseError =
  sequelizeErrors.DatabaseError;

/**
 * Thrown when a database query times out because of a deadlock
 * @see {Errors#TimeoutError}
 */
Sequelize.prototype.TimeoutError = Sequelize.TimeoutError =
  sequelizeErrors.TimeoutError;

/**
 * Thrown when a unique constraint is violated in the database
 * @see {Errors#UniqueConstraintError}
 */
Sequelize.prototype.UniqueConstraintError = Sequelize.UniqueConstraintError =
  sequelizeErrors.UniqueConstraintError;

/**
 * Thrown when an exclusion constraint is violated in the database
 * @see {Errors#ExclusionConstraintError}
 */
Sequelize.prototype.ExclusionConstraintError = Sequelize.ExclusionConstraintError =
  sequelizeErrors.ExclusionConstraintError;

/**
 * Thrown when a foreign key constraint is violated in the database
 * @see {Errors#ForeignKeyConstraintError}
 */
Sequelize.prototype.ForeignKeyConstraintError = Sequelize.ForeignKeyConstraintError =
  sequelizeErrors.ForeignKeyConstraintError;

/**
 * A base class for all connection related errors.
 * @see {Errors#ConnectionError}
 */
Sequelize.prototype.ConnectionError = Sequelize.ConnectionError =
  sequelizeErrors.ConnectionError;

/**
 * Thrown when a connection to a database is refused
 * @see {Errors#ConnectionRefusedError}
 */
Sequelize.prototype.ConnectionRefusedError = Sequelize.ConnectionRefusedError =
  sequelizeErrors.ConnectionRefusedError;

/**
 * Thrown when a connection to a database is refused due to insufficient access
 * @see {Errors#AccessDeniedError}
 */
Sequelize.prototype.AccessDeniedError = Sequelize.AccessDeniedError =
  sequelizeErrors.AccessDeniedError;

/**
 * Thrown when a connection to a database has a hostname that was not found
 * @see {Errors#HostNotFoundError}
 */
Sequelize.prototype.HostNotFoundError = Sequelize.HostNotFoundError =
  sequelizeErrors.HostNotFoundError;

/**
 * Thrown when a connection to a database has a hostname that was not reachable
 * @see {Errors#HostNotReachableError}
 */
Sequelize.prototype.HostNotReachableError = Sequelize.HostNotReachableError =
  sequelizeErrors.HostNotReachableError;

/**
 * Thrown when a connection to a database has invalid values for any of the connection parameters
 * @see {Errors#InvalidConnectionError}
 */
Sequelize.prototype.InvalidConnectionError = Sequelize.InvalidConnectionError =
  sequelizeErrors.InvalidConnectionError;

/**
 * Thrown when a connection to a database times out
 * @see {Errors#ConnectionTimedOutError}
 */
Sequelize.prototype.ConnectionTimedOutError = Sequelize.ConnectionTimedOutError =
  sequelizeErrors.ConnectionTimedOutError;

Sequelize.prototype.refreshTypes = function () {
  this.connectionManager.refreshTypeParser(DataTypes);
};

/**
 * Returns the specified dialect.
 *
 * @return {String} The specified dialect.
 */
Sequelize.prototype.getDialect = function() {
  return this.options.dialect;
};

/**
 * Returns an instance of QueryInterface.

 * @method getQueryInterface
 * @return {QueryInterface} An instance (singleton) of QueryInterface.
 *
 * @see {QueryInterface}
 */
Sequelize.prototype.getQueryInterface = function() {
  this.queryInterface = this.queryInterface || new QueryInterface(this);
  return this.queryInterface;
};

/**
 * Define a new model, representing a table in the DB.
 *
 * The table columns are define by the hash that is given as the second argument. Each attribute of the hash represents a column. A short table definition might look like this:
 *
 * ```js
 * sequelize.define('modelName', {
 *     columnA: {
 *         type: Sequelize.BOOLEAN,
 *         validate: {
 *           is: ["[a-z]",'i'],        // will only allow letters
 *           max: 23,                  // only allow values <= 23
 *           isIn: {
 *             args: [['en', 'zh']],
 *             msg: "Must be English or Chinese"
 *           }
 *         },
 *         field: 'column_a'
 *         // Other attributes here
 *     },
 *     columnB: Sequelize.STRING,
 *     columnC: 'MY VERY OWN COLUMN TYPE'
 * })
 *
 * sequelize.models.modelName // The model will now be available in models under the name given to define
 * ```
 *
 *
 * As shown above, column definitions can be either strings, a reference to one of the datatypes that are predefined on the Sequelize constructor, or an object that allows you to specify both the type of the column, and other attributes such as default values, foreign key constraints and custom setters and getters.
 *
 * For a list of possible data types, see http://docs.sequelizejs.com/en/latest/docs/models-definition/#data-types
 *
 * For more about getters and setters, see http://docs.sequelizejs.com/en/latest/docs/models-definition/#getters-setters
 *
 * For more about instance and class methods, see http://docs.sequelizejs.com/en/latest/docs/models-definition/#expansion-of-models
 *
 * For more about validation, see http://docs.sequelizejs.com/en/latest/docs/models-definition/#validations
 *
 * @see {DataTypes}
 * @see {Hooks}
 * @param {String}                  modelName The name of the model. The model will be stored in `sequelize.models` under this name
 * @param {Object}                  attributes An object, where each attribute is a column of the table. Each column can be either a DataType, a string or a type-description object, with the properties described below:
 * @param {String|DataType|Object}  attributes.column The description of a database column
 * @param {String|DataType}         attributes.column.type A string or a data type
 * @param {Boolean}                 [attributes.column.allowNull=true] If false, the column will have a NOT NULL constraint, and a not null validation will be run before an instance is saved.
 * @param {Any}                     [attributes.column.defaultValue=null] A literal default value, a JavaScript function, or an SQL function (see `sequelize.fn`)
 * @param {String|Boolean}          [attributes.column.unique=false] If true, the column will get a unique constraint. If a string is provided, the column will be part of a composite unique index. If multiple columns have the same string, they will be part of the same unique index
 * @param {Boolean}                 [attributes.column.primaryKey=false]
 * @param {String}                  [attributes.column.field=null] If set, sequelize will map the attribute name to a different name in the database
 * @param {Boolean}                 [attributes.column.autoIncrement=false]
 * @param {String}                  [attributes.column.comment=null]
 * @param {String|Model}            [attributes.column.references=null] An object with reference configurations
 * @param {String|Model}            [attributes.column.references.model] If this column references another table, provide it here as a Model, or a string
 * @param {String}                  [attributes.column.references.key='id'] The column of the foreign table that this column references
 * @param {String}                  [attributes.column.onUpdate] What should happen when the referenced key is updated. One of CASCADE, RESTRICT, SET DEFAULT, SET NULL or NO ACTION
 * @param {String}                  [attributes.column.onDelete] What should happen when the referenced key is deleted. One of CASCADE, RESTRICT, SET DEFAULT, SET NULL or NO ACTION
 * @param {Function}                [attributes.column.get] Provide a custom getter for this column. Use `this.getDataValue(String)` to manipulate the underlying values.
 * @param {Function}                [attributes.column.set] Provide a custom setter for this column. Use `this.setDataValue(String, Value)` to manipulate the underlying values.
 * @param {Object}                  [attributes.validate] An object of validations to execute for this column every time the model is saved. Can be either the name of a validation provided by validator.js, a validation function provided by extending validator.js (see the `DAOValidator` property for more details), or a custom validation function. Custom validation functions are called with the value of the field, and can possibly take a second callback argument, to signal that they are asynchronous. If the validator is sync, it should throw in the case of a failed validation, it it is async, the callback should be called with the error text.

 * @param {Object}                  [options] These options are merged with the default define options provided to the Sequelize constructor
 * @param {Object}                  [options.defaultScope] Define the default search scope to use for this model. Scopes have the same form as the options passed to find / findAll
 * @param {Object}                  [options.scopes] More scopes, defined in the same way as defaultScope above. See `Model.scope` for more information about how scopes are defined, and what you can do with them
 * @param {Boolean}                 [options.omitNull] Don't persist null values. This means that all columns with null values will not be saved
 * @param {Boolean}                 [options.timestamps=true] Adds createdAt and updatedAt timestamps to the model.
 * @param {Boolean}                 [options.paranoid=false] Calling `destroy` will not delete the model, but instead set a `deletedAt` timestamp if this is true. Needs `timestamps=true` to work
 * @param {Boolean}                 [options.underscored=false] Converts all camelCased columns to underscored if true
 * @param {Boolean}                 [options.underscoredAll=false] Converts camelCased model names to underscored table names if true
 * @param {Boolean}                 [options.freezeTableName=false] If freezeTableName is true, sequelize will not try to alter the DAO name to get the table name. Otherwise, the model name will be pluralized
 * @param {Object}                  [options.name] An object with two attributes, `singular` and `plural`, which are used when this model is associated to others.
 * @param {String}                  [options.name.singular=inflection.singularize(modelName)]
 * @param {String}                  [options.name.plural=inflection.pluralize(modelName)]
 * @param {Array<Object>}           [options.indexes]
 * @param {String}                  [options.indexes[].name] The name of the index. Defaults to model name + _ + fields concatenated
 * @param {String}                  [options.indexes[].type] Index type. Only used by mysql. One of `UNIQUE`, `FULLTEXT` and `SPATIAL`
 * @param {String}                  [options.indexes[].method] The method to create the index by (`USING` statement in SQL). BTREE and HASH are supported by mysql and postgres, and postgres additionally supports GIST and GIN.
 * @param {Boolean}                 [options.indexes[].unique=false] Should the index by unique? Can also be triggered by setting type to `UNIQUE`
 * @param {Boolean}                 [options.indexes[].concurrently=false] PostgreSQL will build the index without taking any write locks. Postgres only
 * @param {Array<String|Object>}    [options.indexes[].fields] An array of the fields to index. Each field can either be a string containing the name of the field, a sequelize object (e.g `sequelize.fn`), or an object with the following attributes: `attribute` (field name), `length` (create a prefix index of length chars), `order` (the direction the column should be sorted in), `collate` (the collation (sort order) for the column)
 * @param {String|Boolean}          [options.createdAt] Override the name of the createdAt column if a string is provided, or disable it if false. Timestamps must be true. Not affected by underscored setting.
 * @param {String|Boolean}          [options.updatedAt] Override the name of the updatedAt column if a string is provided, or disable it if false. Timestamps must be true. Not affected by underscored setting.
 * @param {String|Boolean}          [options.deletedAt] Override the name of the deletedAt column if a string is provided, or disable it if false. Timestamps must be true. Not affected by underscored setting.
 * @param {String}                  [options.tableName] Defaults to pluralized model name, unless freezeTableName is true, in which case it uses model name verbatim
 * @param {Object}                  [options.getterMethods] Provide getter functions that work like those defined per column. If you provide a getter method with the same name as a column, it will be used to access the value of that column. If you provide a name that does not match a column, this function will act as a virtual getter, that can fetch multiple other values
 * @param {Object}                  [options.setterMethods] Provide setter functions that work like those defined per column. If you provide a setter method with the same name as a column, it will be used to update the value of that column. If you provide a name that does not match a column, this function will act as a virtual setter, that can act on and set other values, but will not be persisted
 * @param {Object}                  [options.instanceMethods] Provide functions that are added to each instance (DAO). If you override methods provided by sequelize, you can access the original method using `this.constructor.super_.prototype`, e.g. `this.constructor.super_.prototype.toJSON.apply(this, arguments)`
 * @param {Object}                  [options.classMethods] Provide functions that are added to the model (Model). If you override methods provided by sequelize, you can access the original method using `this.constructor.prototype`, e.g. `this.constructor.prototype.find.apply(this, arguments)`
 * @param {String}                  [options.schema='public']
 * @param {String}                  [options.engine]
 * @param {String}                  [options.charset]
 * @param {String}                  [options.comment]
 * @param {String}                  [options.collate]
 * @param {String}                  [options.initialAutoIncrement] Set the initial AUTO_INCREMENT value for the table in MySQL.
 * @param {Object}                  [options.hooks] An object of hook function that are called before and after certain lifecycle events. The possible hooks are: beforeValidate, afterValidate, beforeBulkCreate, beforeBulkDestroy, beforeBulkUpdate, beforeCreate, beforeDestroy, beforeUpdate, afterCreate, afterDestroy, afterUpdate, afterBulkCreate, afterBulkDestory and afterBulkUpdate. See Hooks for more information about hook functions and their signatures. Each property can either be a function, or an array of functions.
 * @param {Object}                  [options.validate] An object of model wide validations. Validations have access to all model values via `this`. If the validator function takes an argument, it is assumed to be async, and is called with a callback that accepts an optional error.
 *
 * @return {Model}
 */
Sequelize.prototype.define = function(modelName, attributes, options) { // testhint options:none
  options = options || {};
  var globalOptions = this.options;

  if (globalOptions.define) {
    options = Utils._.merge({}, globalOptions.define, options);
  }

  options = Utils._.merge({
    name: {
      plural: Utils.inflection.pluralize(modelName),
      singular: Utils.inflection.singularize(modelName)
    },
    indexes: []
  }, options);

  options.omitNull = globalOptions.omitNull;

  // if you call "define" multiple times for the same modelName, do not clutter the factory
  if (this.isDefined(modelName)) {
    this.modelManager.removeModel(this.modelManager.getModel(modelName));
  }

  options.sequelize = this;

  options.modelName = modelName;
  this.runHooks('beforeDefine', attributes, options);
  modelName = options.modelName;
  delete options.modelName;

  var model = new Model(modelName, attributes, options);
  model = model.init(this.modelManager);
  this.modelManager.addModel(model);

  this.runHooks('afterDefine', model);

  return model;
};

/**
 * Fetch a Model which is already defined
 *
 * @param {String} modelName The name of a model defined with Sequelize.define
 * @throws Will throw an error if the model is not defined (that is, if sequelize#isDefined returns false)
 * @return {Model}
 */
Sequelize.prototype.model = function(modelName) {
  if (!this.isDefined(modelName)) {
    throw new Error(modelName + ' has not been defined');
  }

  return this.modelManager.getModel(modelName);
};

/**
 * Checks whether a model with the given name is defined
 *
 * @param {String} modelName The name of a model defined with Sequelize.define
 * @return {Boolean}
 */
Sequelize.prototype.isDefined = function(modelName) {
  var models = this.modelManager.models;
  return (models.filter(function(model) { return model.name === modelName; }).length !== 0);
};

/**
 * Imports a model defined in another file
 *
 * Imported models are cached, so multiple calls to import with the same path will not load the file multiple times
 *
 * See https://github.com/sequelize/express-example for a short example of how to define your models in separate files so that they can be imported by sequelize.import
 * @param {String} path The path to the file that holds the model you want to import. If the part is relative, it will be resolved relatively to the calling file
 * @return {Model}
 */
Sequelize.prototype.import = function(path) {
  // is it a relative path?
  if(Path.normalize(path) !== Path.resolve(path)){
    // make path relative to the caller
    var callerFilename = Utils.stack()[1].getFileName()
      , callerPath = Path.dirname(callerFilename);

    path = Path.resolve(callerPath, path);
  }

  if (!this.importCache[path]) {
    var defineCall = (arguments.length > 1 ? arguments[1] : require(path));
    if (typeof defineCall === 'object' && defineCall.__esModule) {
      // Babel/ES6 module compatability
      defineCall = defineCall['default'];
    }
    this.importCache[path] = defineCall(this, DataTypes);
  }

  return this.importCache[path];
};

/**
 * Execute a query on the DB, with the possibility to bypass all the sequelize goodness.
 *
 * By default, the function will return two arguments: an array of results, and a metadata object, containing number of affected rows etc. Use `.spread` to access the results.
 *
 * If you are running a type of query where you don't need the metadata, for example a `SELECT` query, you can pass in a query type to make sequelize format the results:
 *
 * ```js
 * sequelize.query('SELECT...').spread(function (results, metadata) {
 *   // Raw query - use spread
 * });
 *
 * sequelize.query('SELECT...', { type: sequelize.QueryTypes.SELECT }).then(function (results) {
 *   // SELECT query - use then
 * })
 * ```
 *
 * @method query
 * @param {String}          sql
 * @param {Object}          [options={}] Query options.
 * @param {Boolean}         [options.raw] If true, sequelize will not try to format the results of the query, or build an instance of a model from the result
 * @param {Transaction}     [options.transaction=null] The transaction that the query should be executed under
 * @param {String}          [options.type='RAW'] The type of query you are executing. The query type affects how results are formatted before they are passed back. The type is a string, but `Sequelize.QueryTypes` is provided as convenience shortcuts.
 * @param {Boolean}         [options.nest=false] If true, transforms objects with `.` separated property names into nested objects using [dottie.js](https://github.com/mickhansen/dottie.js). For example { 'user.username': 'john' } becomes { user: { username: 'john' }}. When `nest` is true, the query type is assumed to be `'SELECT'`, unless otherwise specified
 * @param {Boolean}         [options.plain=false] Sets the query type to `SELECT` and return a single row
 * @param {Object|Array}    [options.replacements] Either an object of named parameter replacements in the format `:param` or an array of unnamed replacements to replace `?` in your SQL.
 * @param {Object|Array}    [options.bind] Either an object of named bind parameter in the format `$param` or an array of unnamed bind parameter to replace `$1, $2, ...` in your SQL.
 * @param {Boolean}         [options.useMaster=false] Force the query to use the write pool, regardless of the query type.
 * @param {Function}        [options.logging=false] A function that gets executed while running the query to log the sql.
 * @param {Instance}        [options.instance] A sequelize instance used to build the return instance
 * @param {Model}           [options.model] A sequelize model used to build the returned model instances (used to be called callee)
 * @param {Object}          [options.retry] Set of flags that control when a query is automatically retried.
 * @param {Array}           [options.retry.match] Only retry a query if the error matches one of these strings.
 * @param {Integer}         [options.retry.max] How many times a failing query is automatically retried.
 * @param {String}          [options.searchPath=DEFAULT] An optional parameter to specify the schema search_path (Postgres only)
 * @param {Boolean}         [options.supportsSearchPath] If false do not prepend the query with the search_path (Postgres only)
 * @param {Object}          [options.mapToModel=false] Map returned fields to model's fields if `options.model` or `options.instance` is present. Mapping will occur before building the model instance.
 * @param {Object}          [options.fieldMap] Map returned fields to arbitrary names for `SELECT` query type.
 *
 * @return {Promise}
 *
 * @see {Model#build} for more information about instance option.
 */
Sequelize.prototype.query = function(sql, options) {
  if (arguments.length > 2) {
    // TODO: Remove this note in the next major version (4.0)
    throw new Error('Sequelize.query was refactored to only use the parameters `sql` and `options`. Please read the changelog about BC.');
  }

  var self = this;

  options = options || {};

  if (options.instance && !options.model) {
    options.model = options.instance.Model;
  }

  // Map raw fields to model field names using the `fieldAttributeMap`
  if (options.model && options.mapToModel && !Utils._.isEmpty(options.model.fieldAttributeMap)) {
    options.fieldMap =  options.model.fieldAttributeMap;
  }

  if (Utils._.isPlainObject(sql)) {
    if (sql.values !== undefined) {
      if (options.replacements !== undefined) {
        throw new Error('Both `sql.values` and `options.replacements` cannot be set at the same time');
      }

      options.replacements = sql.values;
    }

    if (sql.bind !== undefined) {
      if (options.bind !== undefined) {
        throw new Error('Both `sql.bind` and `options.bind` cannot be set at the same time');
      }

      options.bind = sql.bind;
    }

    if (sql.query !== undefined) {
      sql = sql.query;
    }
  }

  sql = sql.trim();

  if (!options.instance && !options.model) {
    options.raw = true;
  }

  if (options.replacements && options.bind) {
    throw new Error('Both `replacements` and `bind` cannot be set at the same time');
  }
  if (options.replacements) {
    if (Array.isArray(options.replacements)) {
      sql = Utils.format([sql].concat(options.replacements), this.options.dialect);
    }
    else {
      sql = Utils.formatNamedParameters(sql, options.replacements, this.options.dialect);
    }
  }
  var bindParameters;
  if (options.bind) {
    var bindSql = self.dialect.Query.formatBindParameters(sql, options.bind, this.options.dialect);
    sql = bindSql[0];
    bindParameters = bindSql[1];
  }

  options = Utils._.extend(Utils._.clone(this.options.query), options);
  options = Utils._.defaults(options, {
    logging: this.options.hasOwnProperty('logging') ? this.options.logging : console.log,
    searchPath: this.options.hasOwnProperty('searchPath') ? this.options.searchPath : 'DEFAULT',
  });

  if (options.transaction === undefined && Sequelize.cls) {
    options.transaction = Sequelize.cls.get('transaction');
  }

  if (!options.type) {
    if (options.model || options.nest || options.plain) {
      options.type = QueryTypes.SELECT;
    } else {
      options.type = QueryTypes.RAW;
    }
  }

  if (options.transaction && options.transaction.finished) {
    return Promise.reject(options.transaction.finished+' has been called on this transaction('+options.transaction.id+'), you can no longer use it');
  }

  if (this.test.$trackRunningQueries) {
    this.test.$runningQueries++;
  }

  //if dialect doesn't support search_path or dialect option
  //to prepend searchPath is not true delete the searchPath option
  if (!self.dialect.supports.searchPath || !this.options.dialectOptions || !this.options.dialectOptions.prependSearchPath ||
    options.supportsSearchPath === false) {
    delete options.searchPath;
  } else if (!options.searchPath) {
    //if user wants to always prepend searchPath (dialectOptions.preprendSearchPath = true)
    //then set to DEFAULT if none is provided
    options.searchPath = 'DEFAULT';
  }

  return Promise.resolve(
    options.transaction ? options.transaction.connection : self.connectionManager.getConnection(options)
  ).then(function (connection) {

    var query = new self.dialect.Query(connection, self, options);
    return retry(function() {
      return query.run(sql, bindParameters).finally(function() {
        if (options.transaction) return;
        return self.connectionManager.releaseConnection(connection);
      });
    }, Utils._.extend(self.options.retry, options.retry || {}));
  }).finally(function () {
    if (self.test.$trackRunningQueries) {
      self.test.$runningQueries--;
    }
  });
};

/**
 * Execute a query which would set an environment or user variable. The variables are set per connection, so this function needs a transaction.
 * Only works for MySQL.
 *
 * @method set
 * @param {Object}        variables Object with multiple variables.
 * @param {Object}        options Query options.
 * @param {Transaction}   options.transaction The transaction that the query should be executed under
 *
 * @return {Promise}
 */
Sequelize.prototype.set = function( variables, options ) {
  var query;

  // Prepare options
  options = Utils._.extend({}, this.options.set, typeof options === 'object' && options || {});

  if (['mysql', 'mariadb'].indexOf(this.options.dialect) === -1) {
    throw new Error('sequelize.set is only supported for mysql');
  }
  if (!options.transaction || !(options.transaction instanceof Transaction) ) {
    throw new TypeError('options.transaction is required');
  }

  // Override some options, since this isn't a SELECT
  options.raw = true;
  options.plain = true;
  options.type = 'SET';

  // Generate SQL Query
  query =
    'SET '+
    Utils._.map( variables, function ( v, k ) {
      return '@'+k +' := '+ ( typeof v === 'string' ? '"'+v+'"' : v );
    }).join(', ');

  return this.query(query, options);
};

/**
 * Escape value.
 *
 * @param {String} value
 * @return {String}
 */
Sequelize.prototype.escape = function(value) {
  return this.getQueryInterface().escape(value);
};

/**
 * Create a new database schema.
 *
 * Note,that this is a schema in the [postgres sense of the word](http://www.postgresql.org/docs/9.1/static/ddl-schemas.html),
 * not a database table. In mysql and sqlite, this command will do nothing.
 *
 * @see {Model#schema}
 * @param {String} schema Name of the schema
 * @param {Object} options={}
 * @param {Boolean|function} options.logging A function that logs sql queries, or false for no logging
 * @return {Promise}
 */
Sequelize.prototype.createSchema = function(schema, options) {
  return this.getQueryInterface().createSchema(schema, options);
};

/**
 * Show all defined schemas
 *
 * Note,that this is a schema in the [postgres sense of the word](http://www.postgresql.org/docs/9.1/static/ddl-schemas.html),
 * not a database table. In mysql and sqlite, this will show all tables.
 * @param {Object} options={}
 * @param {Boolean|function} options.logging A function that logs sql queries, or false for no logging
 * @return {Promise}
 */
Sequelize.prototype.showAllSchemas = function(options) {
  return this.getQueryInterface().showAllSchemas(options);
};

/**
 * Drop a single schema
 *
 * Note,that this is a schema in the [postgres sense of the word](http://www.postgresql.org/docs/9.1/static/ddl-schemas.html),
 * not a database table. In mysql and sqlite, this drop a table matching the schema name
 * @param {String} schema Name of the schema
 * @param {Object} options={}
 * @param {Boolean|function} options.logging A function that logs sql queries, or false for no logging
 * @return {Promise}
 */
Sequelize.prototype.dropSchema = function(schema, options) {
  return this.getQueryInterface().dropSchema(schema, options);
};

/**
 * Drop all schemas
 *
 * Note,that this is a schema in the [postgres sense of the word](http://www.postgresql.org/docs/9.1/static/ddl-schemas.html),
 * not a database table. In mysql and sqlite, this is the equivalent of drop all tables.
 * @param {Object} options={}
 * @param {Boolean|function} options.logging A function that logs sql queries, or false for no logging
 * @return {Promise}
 */
Sequelize.prototype.dropAllSchemas = function(options) {
  return this.getQueryInterface().dropAllSchemas(options);
};

/**
 * Sync all defined models to the DB.
 *
 * @param {Object} [options={}]
 * @param {Boolean} [options.force=false] If force is true, each DAO will do DROP TABLE IF EXISTS ..., before it tries to create its own table
 * @param {RegEx} [options.match] Match a regex against the database name before syncing, a safety check for cases where force: true is used in tests but not live code
 * @param {Boolean|function} [options.logging=console.log] A function that logs sql queries, or false for no logging
 * @param {String} [options.schema='public'] The schema that the tables should be created in. This can be overriden for each table in sequelize.define
 * @param  {String} [options.searchPath=DEFAULT] An optional parameter to specify the schema search_path (Postgres only)
 * @param {Boolean} [options.hooks=true] If hooks is true then beforeSync, afterSync, beforBulkSync, afterBulkSync hooks will be called
 * @return {Promise}
 */
Sequelize.prototype.sync = function(options) {
  var self = this;

  options = options || {};
  options.hooks = options.hooks === undefined ? true : !!options.hooks;
  options.logging = options.logging === undefined ? false : options.logging;
  options = Utils._.defaults(options, this.options.sync, this.options);

  if (options.match) {
    if (!options.match.test(this.config.database)) {
      return Promise.reject('Database does not match sync match parameter');
    }
  }

  return Promise.try(function () {
    if (options.hooks) {
      return self.runHooks('beforeBulkSync', options);
    }
  }).then(function () {
    if (options.force) {
      return self.drop(options);
    }
  }).then(function() {
    var models = [];

    // Topologically sort by foreign key constraints to give us an appropriate
    // creation order
    self.modelManager.forEachModel(function(model) {
      if (model) {
        models.push(model);
      } else {
        // DB should throw an SQL error if referencing inexistant table
      }
    });

    return Promise.each(models, function(model) {
      return model.sync(options);
    });
  }).then(function () {
    if (options.hooks) {
      return self.runHooks('afterBulkSync', options);
    }
  }).return(self);
};

/**
 * Truncate all tables defined through the sequelize models. This is done
 * by calling Model.truncate() on each model.
 *
 * @param {object} [options] The options passed to Model.destroy in addition to truncate
 * @param {Boolean|function} [options.transaction]
 * @param {Boolean|function} [options.logging] A function that logs sql queries, or false for no logging
 * @return {Promise}
 *
 * @see {Model#truncate} for more information
 */
Sequelize.prototype.truncate = function(options) {
  var models = [];

  this.modelManager.forEachModel(function(model) {
    if (model) {
      models.push(model);
    }
  }, { reverse: false });

  return Promise.map(models, function(model) {
    return model.truncate(options);
  });
};

/**
 * Drop all tables defined through this sequelize instance. This is done by calling Model.drop on each model
 * @see {Model#drop} for options
 *
 * @param {object} options  The options passed to each call to Model.drop
 * @param {Boolean|function} options.logging A function that logs sql queries, or false for no logging
 * @return {Promise}
 */
Sequelize.prototype.drop = function(options) {
  var models = [];

  this.modelManager.forEachModel(function(model) {
    if (model) {
      models.push(model);
    }
  }, { reverse: false });

  return Promise.each(models, function(model) {
    return model.drop(options);
  });
};

/**
 * Test the connection by trying to authenticate
 *
 * @fires success If authentication was successful
 * @error 'Invalid credentials' if the authentication failed (even if the database did not respond at all...)
 * @alias validate
 * @return {Promise}
 */
Sequelize.prototype.authenticate = function(options) {
  return this.query('SELECT 1+1 AS result', Utils._.assign({ raw: true, plain: true }, options)).return();
};

Sequelize.prototype.databaseVersion = function(options) {
  return this.getQueryInterface().databaseVersion(options);
};

Sequelize.prototype.validate = Sequelize.prototype.authenticate;

/**
 * Creates a object representing a database function. This can be used in search queries, both in where and order parts, and as default values in column definitions.
 * If you want to refer to columns in your function, you should use `sequelize.col`, so that the columns are properly interpreted as columns and not a strings.
 *
 * Convert a user's username to upper case
 * ```js
 * instance.updateAttributes({
 *   username: self.sequelize.fn('upper', self.sequelize.col('username'))
 * })
 * ```
 *
 * @see {Model#find}
 * @see {Model#findAll}
 * @see {Model#define}
 * @see {Sequelize#col}
 * @method fn
 *
 * @param {String} fn The function you want to call
 * @param {any} args All further arguments will be passed as arguments to the function
 *
 * @since v2.0.0-dev3
 * @return {Sequelize.fn}
 */
Sequelize.fn = Sequelize.prototype.fn = function(fn) {
  return new Utils.fn(fn, Utils.sliceArgs(arguments, 1));
};

/**
 * Creates a object representing a column in the DB. This is often useful in conjunction with `sequelize.fn`, since raw string arguments to fn will be escaped.
 * @see {Sequelize#fn}
 *
 * @method col
 * @param {String} col The name of the column
 * @since v2.0.0-dev3
 * @return {Sequelize.col}
 */
Sequelize.col = Sequelize.prototype.col = function(col) {
  return new Utils.col(col);
};


/**
 * Creates a object representing a call to the cast function.
 *
 * @method cast
 * @param {any} val The value to cast
 * @param {String} type The type to cast it to
 * @since v2.0.0-dev3
 * @return {Sequelize.cast}
 */
Sequelize.cast = Sequelize.prototype.cast = function(val, type) {
  return new Utils.cast(val, type);
};

/**
 * Creates a object representing a literal, i.e. something that will not be escaped.
 *
 * @method literal
 * @param {any} val
 * @alias asIs
 * @since v2.0.0-dev3
 * @return {Sequelize.literal}
 */
Sequelize.literal = Sequelize.asIs = Sequelize.prototype.asIs = Sequelize.prototype.literal = function(val) {
  return new Utils.literal(val);
};

/**
 * An AND query
 * @see {Model#find}
 *
 * @method and
 * @param {String|Object} args Each argument will be joined by AND
 * @since v2.0.0-dev3
 * @return {Sequelize.and}
 */
Sequelize.and = Sequelize.prototype.and = function() {
  return { $and: Utils.sliceArgs(arguments) };
};

/**
 * An OR query
 * @see {Model#find}
 *
 * @method or
 * @param {String|Object} args Each argument will be joined by OR
 * @since v2.0.0-dev3
 * @return {Sequelize.or}
 */
Sequelize.or = Sequelize.prototype.or = function() {
  return { $or: Utils.sliceArgs(arguments) };
};

/**
 * Creates an object representing nested where conditions for postgres's json data-type.
 * @see {Model#find}
 *
 * @method json
 * @param {String|Object} conditions A hash containing strings/numbers or other nested hash, a string using dot notation or a string using postgres json syntax.
 * @param {String|Number|Boolean} [value] An optional value to compare against. Produces a string of the form "<json path> = '<value>'".
 * @return {Sequelize.json}
 */
Sequelize.json = Sequelize.prototype.json = function (conditionsOrPath, value) {
  return new Utils.json(conditionsOrPath, value);
};

/*
 * A way of specifying attr = condition.
 *
 * The attr can either be an object taken from `Model.rawAttributes` (for example `Model.rawAttributes.id` or `Model.rawAttributes.name`). The
 * attribute should be defined in your model definition. The attribute can also be an object from one of the sequelize utility functions (`sequelize.fn`, `sequelize.col` etc.)
 *
 * For string attributes, use the regular `{ where: { attr: something }}` syntax. If you don't want your string to be escaped, use `sequelize.literal`.
 *
 * @see {Model#find}
 *
 * @param {Object} attr The attribute, which can be either an attribute object from `Model.rawAttributes` or a sequelize object, for example an instance of `sequelize.fn`. For simple string attributes, use the POJO syntax
 * @param {string} [comparator='=']
 * @param {String|Object} logic The condition. Can be both a simply type, or a further condition (`$or`, `$and`, `.literal` etc.)
 * @method where
 * @alias condition
 * @since v2.0.0-dev3
 * @return {Sequelize.where}
 */
Sequelize.where = Sequelize.condition = Sequelize.prototype.condition = Sequelize.prototype.where = function(attr, comparator, logic) {
  return new Utils.where(attr, comparator, logic);
};

/**
 * Start a transaction. When using transactions, you should pass the transaction in the options argument in order for the query to happen under that transaction
 *
 * ```js
 * sequelize.transaction().then(function (t) {
 *   return User.find(..., { transaction: t}).then(function (user) {
 *     return user.updateAttributes(..., { transaction: t});
 *   })
 *   .then(t.commit.bind(t))
 *   .catch(t.rollback.bind(t));
 * })
 * ```
 *
 * A syntax for automatically committing or rolling back based on the promise chain resolution is also supported:
 *
 * ```js
 * sequelize.transaction(function (t) { // Note that we use a callback rather than a promise.then()
 *   return User.find(..., { transaction: t}).then(function (user) {
 *     return user.updateAttributes(..., { transaction: t});
 *   });
 * }).then(function () {
 *   // Committed
 * }).catch(function (err) {
 *   // Rolled back
 *   console.error(err);
 * });
 * ```
 *
 * If you have [CLS](https://github.com/othiym23/node-continuation-local-storage) enabled, the transaction will automatically be passed to any query that runs within the callback.
 * To enable CLS, add it do your project, create a namespace and set it on the sequelize constructor:
 *
 * ```js
 * var cls = require('continuation-local-storage'),
 *     ns = cls.createNamespace('....');
 * var Sequelize = require('sequelize');
 * Sequelize.cls = ns;
 * ```
 * Note, that CLS is enabled for all sequelize instances, and all instances will share the same namespace
 *
 * @see {Transaction}

 * @param {Object}   [options={}]
 * @param {Boolean}  [options.autocommit=true]
 * @param {String}   [options.type='DEFERRED'] See `Sequelize.Transaction.TYPES` for possible options. Sqlite only.
 * @param {String}   [options.isolationLevel='REPEATABLE_READ'] See `Sequelize.Transaction.ISOLATION_LEVELS` for possible options
 * @param {Function} [options.logging=false] A function that gets executed while running the query to log the sql.
 * @return {Promise}
 * @fires error If there is an uncaught error during the transaction
 * @fires success When the transaction has ended (either committed or rolled back)
 */
Sequelize.prototype.transaction = function(options, autoCallback) {
  if (typeof options === 'function') {
    autoCallback = options;
    options = undefined;
  }
  // testhint argsConform.end

  var transaction = new Transaction(this, options)
    , ns = Sequelize.cls;

  if (autoCallback) {
    var transactionResolver = function (resolve, reject) {
      transaction.prepareEnvironment().then(function () {
        if (ns) {
          autoCallback = ns.bind(autoCallback);
        }

        var result = autoCallback(transaction);
        if (!result || !result.then) throw new Error('You need to return a promise chain/thenable to the sequelize.transaction() callback');

        return result.then(function (result) {
          return transaction.commit().then(function () {
            resolve(result);
          });
        });
      }).catch(function(err) {
        // If the transaction has already finished (commit, rollback, etc), reject with the original error
        if (transaction.finished) {
          reject(err);
        } else {
          transaction.rollback().finally(function () {
            reject(err);
          });
        }
      });
    };

    if (ns) {
      transactionResolver = ns.bind(transactionResolver, ns.createContext());
    }

    return new Promise(transactionResolver);
  } else {
    return transaction.prepareEnvironment().return(transaction);
  }
};

Sequelize.prototype.log = function() {
  var args = Utils.sliceArgs(arguments)
    , last = Utils._.last(args)
    , options;

  if (last && Utils._.isPlainObject(last) && last.hasOwnProperty('logging')) {
    options = last;

    // remove options from set of logged arguments
    args.splice(args.length-1, 1);
  } else {
    options = this.options;
  }

  if (options.logging) {
    if (options.logging === true) {
      console.log('DEPRECATION WARNING: The logging-option should be either a function or false. Default: console.log');
      options.logging = console.log;
    }

    options.logging.apply(null, args);
  }
};

/**
 * Close all connections used by this sequelize instance, and free all references so the instance can be garbage collected.
 *
 * Normally this is done on process exit, so you only need to call this method if you are creating multiple instances, and want
 * to garbage collect some of them.
 */
Sequelize.prototype.close = function () {
  this.connectionManager.close();
};

Sequelize.prototype.normalizeDataType = function(Type) {
  var type = typeof Type === 'function' ? new Type() : Type
    , dialectTypes = this.dialect.DataTypes || {};

  if (dialectTypes[type.key]) {
    type = dialectTypes[type.key].extend(type);
  }

  if (type instanceof DataTypes.ARRAY && dialectTypes[type.type.key]) {
    type.type = dialectTypes[type.type.key].extend(type.type);
  }
  return type;
};
Sequelize.prototype.normalizeAttribute = function(attribute) {
   if (!Utils._.isPlainObject(attribute)) {
    attribute = { type: attribute };
  }

  if (!attribute.type) return attribute;

  attribute.type = this.normalizeDataType(attribute.type);

  if (attribute.hasOwnProperty('defaultValue')) {
    if (typeof attribute.defaultValue === 'function' && (
        attribute.defaultValue === DataTypes.NOW ||
        attribute.defaultValue === DataTypes.UUIDV1 ||
        attribute.defaultValue === DataTypes.UUIDV4
    )) {
      attribute.defaultValue = new attribute.defaultValue();
    }
  }

  if (attribute.type instanceof DataTypes.ENUM) {
    // The ENUM is a special case where the type is an object containing the values
    if (attribute.values) {
      attribute.type.values = attribute.type.options.values = attribute.values;
    } else {
      attribute.values = attribute.type.values;
    }

    if (!attribute.values.length) {
      throw new Error('Values for ENUM have not been defined.');
    }
  }

  return attribute;
};

// Allows the promise to access cls namespaces
module.exports = Promise.Sequelize = Sequelize;<|MERGE_RESOLUTION|>--- conflicted
+++ resolved
@@ -83,11 +83,7 @@
  * @param {String}   [options.transactionType='DEFERRED'] Set the default transaction type. See `Sequelize.Transaction.TYPES` for possible options. Sqlite only.
  * @param {Object}   [options.retry] Set of flags that control when a query is automatically retried.
  * @param {Array}    [options.retry.match] Only retry a query if the error matches one of these strings.
-<<<<<<< HEAD
- * @param {Integer}  [options.retry.max] How many times a failing query is automatically retried.  Set to 0 to disable retry.
-=======
  * @param {Integer}  [options.retry.max] How many times a failing query is automatically retried.  Set to 0 to disable retrying on SQL_BUSY error.
->>>>>>> 67a0092c
  * @param {String}   [options.isolationLevel='REPEATABLE_READ'] Set the default transaction isolation level. See `Sequelize.Transaction.ISOLATION_LEVELS` for possible options.
  * @param {Boolean}  [options.typeValidation=false] Run built in type validators on insert and update, e.g. validate that arguments passed to integer fields are integer-like.
  * @param {Boolean}  [options.benchmark=false] Print query execution time in milliseconds when logging SQL.
