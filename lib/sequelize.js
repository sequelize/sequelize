--- conflicted
+++ resolved
@@ -129,12 +129,8 @@
    * @param {number}   [options.port=] The port of the relational database.
    * @param {string}   [options.username=null] The username which is used to authenticate against the database.
    * @param {string}   [options.password=null] The password which is used to authenticate against the database.
-   * @param {string}   [options.database=null] The name of the database
-<<<<<<< HEAD
-   * @param {string}   [options.dialect] The dialect of the database you are connecting to. One of mysql, postgres, sqlite, db2 and mssql.
-=======
-   * @param {string}   [options.dialect] The dialect of the database you are connecting to. One of mysql, postgres, sqlite, mariadb and mssql.
->>>>>>> 5e9c209c
+   * @param {string}   [options.database=null] The name of the database.
+   * @param {string}   [options.dialect] The dialect of the database you are connecting to. One of mysql, postgres, sqlite, db2, mariadb and mssql.
    * @param {string}   [options.dialectModule=null] If specified, use this dialect library. For example, if you want to use pg.js instead of pg when connecting to a pg database, you should specify 'require("pg.js")' here
    * @param {string}   [options.dialectModulePath=null] If specified, load the dialect library from this path. For example, if you want to use pg.js instead of pg when connecting to a pg database, you should specify '/path/to/pg.js' here
    * @param {object}   [options.dialectOptions] An object of additional options, which are passed directly to the connection library
