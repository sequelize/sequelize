--- conflicted
+++ resolved
@@ -188,35 +188,6 @@
     dialectOptions: this.options.dialectOptions
   };
 
-<<<<<<< HEAD
-  try {
-    var Dialect;
-    // Requiring the dialect in a switch-case to keep the
-    // require calls static. (Browserify fix)
-    switch (this.getDialect()){
-      case 'mariadb':
-        Dialect = require('./dialects/mariadb');
-        break;
-      case 'mssql':
-        Dialect = require('./dialects/mssql');
-        break;
-      case 'mysql':
-        Dialect = require('./dialects/mysql');
-        break;
-      case 'postgres':
-        Dialect = require('./dialects/postgres');
-        break;
-      case 'sqlite':
-        Dialect = require('./dialects/sqlite');
-      break;
-      case 'oracle':
-        Dialect = require('./dialects/oracle');
-        break;
-    }
-    this.dialect = new Dialect(this);
-  } catch (err) {
-    throw new Error('The dialect ' + this.getDialect() + ' is not supported. Supported dialects: mariadb, mssql, mysql, postgres, and sqlite. ('+err+')');
-=======
   var Dialect;
   // Requiring the dialect in a switch-case to keep the
   // require calls static. (Browserify fix)
@@ -233,12 +204,14 @@
     case 'postgres':
       Dialect = require('./dialects/postgres');
       break;
+    case 'oracle':
+      Dialect = require('./dialects/oracle');
+      break;
     case 'sqlite':
       Dialect = require('./dialects/sqlite');
       break;
     default:
       throw new Error('The dialect ' + this.getDialect() + ' is not supported. Supported dialects: mariadb, mssql, mysql, postgres, and sqlite.');
->>>>>>> 9203b73f
   }
   this.dialect = new Dialect(this);
 
