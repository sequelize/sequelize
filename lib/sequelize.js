--- conflicted
+++ resolved
@@ -326,10 +326,7 @@
       dialectModulePath: this.options.dialectModulePath,
       keepDefaultTimezone: this.options.keepDefaultTimezone,
       dialectOptions: this.options.dialectOptions,
-<<<<<<< HEAD
-=======
       odbcConnectionString: config.odbcConnectionString || options.odbcConnectionString || null
->>>>>>> de03c6d5
     };
 
     let Dialect;
