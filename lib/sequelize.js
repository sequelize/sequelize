--- conflicted
+++ resolved
@@ -27,93 +27,6 @@
  * ```
  *
  * In addition to sequelize, the connection library for the dialect you want to use should also be installed in your project. You don't need to import it however, as sequelize will take care of that.
-<<<<<<< HEAD
- *
- * @class Sequelize
- */
-
- /**
-  * Instantiate sequelize with name of database, username and password
-  *
-  * #### Example usage
-  *
-  * ```javascript
-  * // without password and options
-  * const sequelize = new Sequelize('database', 'username')
-  *
-  * // without options
-  * const sequelize = new Sequelize('database', 'username', 'password')
-  *
-  * // without password / with blank password
-  * const sequelize = new Sequelize('database', 'username', null, {})
-  *
-  * // with password and options
-  * const sequelize = new Sequelize('my_database', 'john', 'doe', {})
-  *
-  * // with uri (see below)
-  * const sequelize = new Sequelize('mysql://localhost:3306/database', {})
-  * ```
-  *
-  * @name Sequelize
-  * @constructor
-  *
-  * @param {String}   database The name of the database
-  * @param {String}   [username=null] The username which is used to authenticate against the database.
-  * @param {String}   [password=null] The password which is used to authenticate against the database. Supports SQLCipher encryption for SQLite.
-  * @param {Object}   [options={}] An object with options.
-  * @param {String}   [options.host='localhost'] The host of the relational database.
-  * @param {Integer}  [options.port=] The port of the relational database.
-  * @param {String}   [options.username=null] The username which is used to authenticate against the database.
-  * @param {String}   [options.password=null] The password which is used to authenticate against the database.
-  * @param {String}   [options.database=null] The name of the database
-  * @param {String}   [options.dialect='mysql'] The dialect of the database you are connecting to. One of mysql, postgres, sqlite and mssql.
-  * @param {String}   [options.dialectModulePath=null] If specified, load the dialect library from this path. For example, if you want to use pg.js instead of pg when connecting to a pg database, you should specify 'pg.js' here
-  * @param {Object}   [options.dialectOptions] An object of additional options, which are passed directly to the connection library
-  * @param {String}   [options.storage] Only used by sqlite. Defaults to ':memory:'
-  * @param {String}   [options.protocol='tcp'] The protocol of the relational database.
-  * @param {Object}   [options.define={}] Default options for model definitions. See sequelize.define for options
-  * @param {Object}   [options.query={}] Default options for sequelize.query
-  * @param {Object}   [options.set={}] Default options for sequelize.set
-  * @param {Object}   [options.sync={}] Default options for sequelize.sync
-  * @param {String}   [options.timezone='+00:00'] The timezone used when converting a date from the database into a JavaScript date. The timezone is also used to SET TIMEZONE when connecting to the server, to ensure that the result of NOW, CURRENT_TIMESTAMP and other time related functions have in the right timezone. For best cross platform performance use the format +/-HH:MM. Will also accept string versions of timezones used by moment.js (e.g. 'America/Los_Angeles'); this is useful to capture daylight savings time changes.
-  * @param {Function} [options.logging=console.log] A function that gets executed every time Sequelize would log something.
-  * @param {Boolean}  [options.benchmark=false] Pass query execution time in milliseconds as second argument to logging function (options.logging).
-  * @param {Boolean}  [options.omitNull=false] A flag that defines if null values should be passed to SQL queries or not.
-  * @param {Boolean}  [options.native=false] A flag that defines if native library shall be used or not. Currently only has an effect for postgres
-  * @param {Boolean}  [options.replication=false] Use read / write replication. To enable replication, pass an object, with two properties, read and write. Write should be an object (a single server for handling writes), and read an array of object (several servers to handle reads). Each read/write server can have the following properties: `host`, `port`, `username`, `password`, `database`
-  * @param {Object}   [options.pool={}] Should sequelize use a connection pool. Default is true
-  * @param {Integer}  [options.pool.max] Maximum number of connection in pool. Default is 5
-  * @param {Integer}  [options.pool.min] Minimum number of connection in pool. Default is 0
-  * @param {Integer}  [options.pool.idle] The maximum time, in milliseconds, that a connection can be idle before being released
-  * @param {Integer}  [options.pool.acquire] The maximum time, in milliseconds, that pool will try to get connection before throwing error
-  * @param {Function} [options.pool.validate] A function that validates a connection. Called with client. The default function checks that client is an object, and that its state is not disconnected
-  * @param {Boolean}  [options.quoteIdentifiers=true] Set to `false` to make table names and attributes case-insensitive on Postgres and skip double quoting of them.  WARNING: Setting this to false may expose vulnerabilities and is not reccomended!
-  * @param {String}   [options.transactionType='DEFERRED'] Set the default transaction type. See `Sequelize.Transaction.TYPES` for possible options. Sqlite only.
-  * @param {String}   [options.isolationLevel] Set the default transaction isolation level. See `Sequelize.Transaction.ISOLATION_LEVELS` for possible options.
-  * @param {Object}   [options.retry] Set of flags that control when a query is automatically retried.
-  * @param {Array}    [options.retry.match] Only retry a query if the error matches one of these strings.
-  * @param {Integer}  [options.retry.max] How many times a failing query is automatically retried.  Set to 0 to disable retrying on SQL_BUSY error.
-  * @param {Boolean}  [options.typeValidation=false] Run built in type validators on insert and update, e.g. validate that arguments passed to integer fields are integer-like.
-  * @param {String}  [options.regconfig='english'] Full text search configuration only used by postgres. Defaults to 'english'
-  */
-
-/**
- * Instantiate sequelize with an URI
- * @name Sequelize
- * @constructor
- *
- * @param {String} uri A full database URI
- * @param {object} [options={}] See above for possible options
- */
-
-/**
- * Instantiate sequelize with an options object
- * @name Sequelize
- * @constructor
- *
- * @param {object} [options={}] See above for possible options
-=======
->>>>>>> 32d7b825
  */
 class Sequelize {
 
