'use strict';

const url = require('url');
const Path = require('path');
const retry = require('retry-as-promised');
const clsBluebird = require('cls-bluebird');
const Utils = require('./utils');
const Model = require('./model');
const DataTypes = require('./data-types');
const Deferrable = require('./deferrable');
const ModelManager = require('./model-manager');
const QueryInterface = require('./query-interface');
const Transaction = require('./transaction');
const QueryTypes = require('./query-types');
const sequelizeErrors = require('./errors');
const Promise = require('./promise');
const Hooks = require('./hooks');
const Association = require('./associations/index');
const Validator = require('./utils/validator-extras').validator;
const _ = require('lodash');

/**
 * This is the main class, the entry point to sequelize. To use it, you just need to import sequelize:
 *
 * ```js
 * const Sequelize = require('sequelize');
 * ```
 *
 * In addition to sequelize, the connection library for the dialect you want to use should also be installed in your project. You don't need to import it however, as sequelize will take care of that.
 *
 * @class Sequelize
 */

 /**
  * Instantiate sequelize with name of database, username and password
  *
  * #### Example usage
  *
  * ```javascript
  * // without password and options
  * const sequelize = new Sequelize('database', 'username')
  *
  * // without options
  * const sequelize = new Sequelize('database', 'username', 'password')
  *
  * // without password / with blank password
  * const sequelize = new Sequelize('database', 'username', null, {})
  *
  * // with password and options
  * const sequelize = new Sequelize('my_database', 'john', 'doe', {})
  *
  * // with uri (see below)
  * const sequelize = new Sequelize('mysql://localhost:3306/database', {})
  * ```
  *
  * @name Sequelize
  * @constructor
  *
  * @param {String}   database The name of the database
  * @param {String}   [username=null] The username which is used to authenticate against the database.
  * @param {String}   [password=null] The password which is used to authenticate against the database. Supports SQLCipher encryption for SQLite.
  * @param {Object}   [options={}] An object with options.
  * @param {String}   [options.host='localhost'] The host of the relational database.
  * @param {Integer}  [options.port=] The port of the relational database.
  * @param {String}   [options.username=null] The username which is used to authenticate against the database.
  * @param {String}   [options.password=null] The password which is used to authenticate against the database.
  * @param {String}   [options.database=null] The name of the database
  * @param {String}   [options.dialect='mysql'] The dialect of the database you are connecting to. One of mysql, postgres, sqlite and mssql.
  * @param {String}   [options.dialectModulePath=null] If specified, load the dialect library from this path. For example, if you want to use pg.js instead of pg when connecting to a pg database, you should specify 'pg.js' here
  * @param {Object}   [options.dialectOptions] An object of additional options, which are passed directly to the connection library
  * @param {String}   [options.storage] Only used by sqlite. Defaults to ':memory:'
  * @param {String}   [options.protocol='tcp'] The protocol of the relational database.
  * @param {Object}   [options.define={}] Default options for model definitions. See sequelize.define for options
  * @param {Object}   [options.query={}] Default options for sequelize.query
  * @param {Object}   [options.set={}] Default options for sequelize.set
  * @param {Object}   [options.sync={}] Default options for sequelize.sync
  * @param {String}   [options.timezone='+00:00'] The timezone used when converting a date from the database into a JavaScript date. The timezone is also used to SET TIMEZONE when connecting to the server, to ensure that the result of NOW, CURRENT_TIMESTAMP and other time related functions have in the right timezone. For best cross platform performance use the format +/-HH:MM. Will also accept string versions of timezones used by moment.js (e.g. 'America/Los_Angeles'); this is useful to capture daylight savings time changes.
  * @param {Function} [options.logging=console.log] A function that gets executed every time Sequelize would log something.
  * @param {Boolean}  [options.benchmark=false] Pass query execution time in milliseconds as second argument to logging function (options.logging).
  * @param {Boolean}  [options.omitNull=false] A flag that defines if null values should be passed to SQL queries or not.
  * @param {Boolean}  [options.native=false] A flag that defines if native library shall be used or not. Currently only has an effect for postgres
  * @param {Boolean}  [options.replication=false] Use read / write replication. To enable replication, pass an object, with two properties, read and write. Write should be an object (a single server for handling writes), and read an array of object (several servers to handle reads). Each read/write server can have the following properties: `host`, `port`, `username`, `password`, `database`
  * @param {Object}   [options.pool={}] Should sequelize use a connection pool. Default is true
  * @param {Integer}  [options.pool.max] Maximum number of connection in pool. Default is 5
  * @param {Integer}  [options.pool.min] Minimum number of connection in pool. Default is 0
  * @param {Integer}  [options.pool.idle] The maximum time, in milliseconds, that a connection can be idle before being released
  * @param {Integer}  [options.pool.acquire] The maximum time, in milliseconds, that pool will try to get connection before throwing error
  * @param {Function} [options.pool.validate] A function that validates a connection. Called with client. The default function checks that client is an object, and that its state is not disconnected
  * @param {Boolean}  [options.quoteIdentifiers=true] Set to `false` to make table names and attributes case-insensitive on Postgres and skip double quoting of them.  WARNING: Setting this to false may expose vulnerabilities and is not reccomended!
  * @param {String}   [options.transactionType='DEFERRED'] Set the default transaction type. See `Sequelize.Transaction.TYPES` for possible options. Sqlite only.
  * @param {String}   [options.isolationLevel] Set the default transaction isolation level. See `Sequelize.Transaction.ISOLATION_LEVELS` for possible options.
  * @param {Object}   [options.retry] Set of flags that control when a query is automatically retried.
  * @param {Array}    [options.retry.match] Only retry a query if the error matches one of these strings.
  * @param {Integer}  [options.retry.max] How many times a failing query is automatically retried.  Set to 0 to disable retrying on SQL_BUSY error.
  * @param {Boolean}  [options.typeValidation=false] Run built in type validators on insert and update, e.g. validate that arguments passed to integer fields are integer-like.
  */

/**
 * Instantiate sequelize with an URI
 * @name Sequelize
 * @constructor
 *
 * @param {String} uri A full database URI
 * @param {object} [options={}] See above for possible options
 */

/**
 * Instantiate sequelize with an options object
 * @name Sequelize
 * @constructor
 *
 * @param {object} [options={}] See above for possible options
 */
class Sequelize {

  constructor(database, username, password, options) {
    let config;

    if (arguments.length === 1 && typeof database === 'object') {
      // new Sequelize({ ... options })
      options = database;
      config = _.pick(options, 'host', 'port', 'database', 'username', 'password');
    } else if (arguments.length === 1 && typeof database === 'string' || arguments.length === 2 && typeof username === 'object') {
      // new Sequelize(URI, { ... options })

      config = {};
      options = username || {};

      const urlParts = url.parse(arguments[0]);

      // SQLite don't have DB in connection url
      if (urlParts.pathname) {
        config.database = urlParts.pathname.replace(/^\//, '');
      }

      options.dialect = urlParts.protocol.replace(/:$/, '');
      options.host = urlParts.hostname;

<<<<<<< HEAD
  this.options.hooks = this.replaceHookAliases(this.options.hooks);

  this.config = {
    database: database,
    username: username,
    password: (((['', null, false].indexOf(password) > -1) || (typeof password === 'undefined')) ? null : password),
    host: this.options.host,
    port: this.options.port,
    pool: this.options.pool,
    protocol: this.options.protocol,
    native: this.options.native,
    ssl: this.options.ssl,
    replication: this.options.replication,
    dialectModulePath: this.options.dialectModulePath,
    keepDefaultTimezone: this.options.keepDefaultTimezone,
    dialectOptions: this.options.dialectOptions
  };

  var Dialect;
  // Requiring the dialect in a switch-case to keep the
  // require calls static. (Browserify fix)
  switch (this.getDialect()){
    case 'mariadb':
      Dialect = require('./dialects/mariadb');
      break;
    case 'mssql':
      Dialect = require('./dialects/mssql');
      break;
    case 'mysql':
      Dialect = require('./dialects/mysql');
      break;
    case 'postgres':
      Dialect = require('./dialects/postgres');
      break;
    case 'sqlite':
      Dialect = require('./dialects/sqlite');
      break;
    case 'vertica':
      Dialect = require('./dialects/vertica');
      break;
    default:
      throw new Error('The dialect ' + this.getDialect() + ' is not supported. Supported dialects: mariadb, mssql, mysql, postgres, and sqlite.');
  }
  this.dialect = new Dialect(this);
=======
      if (urlParts.port) {
        options.port = urlParts.port;
      }
>>>>>>> 6efc2ad2

      if (urlParts.auth) {
        const authParts = urlParts.auth.split(':');

        config.username = authParts[0];

        if (authParts.length > 1)
          config.password = authParts.slice(1).join(':');
      }
    } else {
      // new Sequelize(database, username, password, { ... options })
      options = options || {};
      config = {database, username, password};
    }

    Sequelize.runHooks('beforeInit', config, options);

    this.options = Utils._.extend({
      dialect: null,
      dialectModulePath: null,
      host: 'localhost',
      protocol: 'tcp',
      define: {},
      query: {},
      sync: {},
      timezone:'+00:00',
      logging: console.log,
      omitNull: false,
      native: false,
      replication: false,
      ssl: undefined,
      pool: {},
      quoteIdentifiers: true,
      hooks: {},
      retry: {max: 5, match: ['SQLITE_BUSY: database is locked']},
      transactionType: Transaction.TYPES.DEFERRED,
      isolationLevel: null,
      databaseVersion: 0,
      typeValidation: false,
      benchmark: false
    }, options || {});

    if (!this.options.dialect) {
      throw new Error('Dialect needs to be explicitly supplied as of v4.0.0');
    }

    if (this.options.dialect === 'postgresql') {
      this.options.dialect = 'postgres';
    }

    if (this.options.dialect === 'sqlite' && this.options.timezone !== '+00:00') {
      throw new Error('Setting a custom timezone is not supported by SQLite, dates are always returned as UTC. Please remove the custom timezone parameter.');
    }

    if (this.options.logging === true) {
      Utils.deprecate('The logging-option should be either a function or false. Default: console.log');
      this.options.logging = console.log;
    }

    this.options.hooks = this.replaceHookAliases(this.options.hooks);

    if (['', null, false].indexOf(config.password) > -1 || typeof config.password === 'undefined') {
      config.password = null;
    }

    this.config = {
      database: config.database,
      username: config.username,
      password: config.password,
      host: config.host || this.options.host,
      port: config.port || this.options.port,
      pool: this.options.pool,
      protocol: this.options.protocol,
      native: this.options.native,
      ssl: this.options.ssl,
      replication: this.options.replication,
      dialectModulePath: this.options.dialectModulePath,
      keepDefaultTimezone: this.options.keepDefaultTimezone,
      dialectOptions: this.options.dialectOptions
    };

    let Dialect;
    // Requiring the dialect in a switch-case to keep the
    // require calls static. (Browserify fix)
    switch (this.getDialect()){
      case 'mssql':
        Dialect = require('./dialects/mssql');
        break;
      case 'mysql':
        Dialect = require('./dialects/mysql');
        break;
      case 'postgres':
        Dialect = require('./dialects/postgres');
        break;
      case 'sqlite':
        Dialect = require('./dialects/sqlite');
        break;
      default:
        throw new Error('The dialect ' + this.getDialect() + ' is not supported. Supported dialects: mssql, mysql, postgres, and sqlite.');
    }
    this.dialect = new Dialect(this);

    this.dialect.QueryGenerator.typeValidation = options.typeValidation;

    /**
     * Models are stored here under the name given to `sequelize.define`
     */
    this.models = {};
    this.modelManager = new ModelManager(this);
    this.connectionManager = this.dialect.connectionManager;

    this.importCache = {};

    this.test = {
      _trackRunningQueries: false,
      _runningQueries: 0,
      trackRunningQueries() {
        this._trackRunningQueries = true;
      },
      verifyNoRunningQueries() {
        if (this._runningQueries > 0) throw new Error('Expected 0 running queries. '+this._runningQueries+' queries still running');
      }
    };

    Sequelize.runHooks('afterInit', this);
  }

  refreshTypes() {
    this.connectionManager.refreshTypeParser(DataTypes);
  }

  /**
   * Returns the specified dialect.
   *
   * @return {String} The specified dialect.
   */
  getDialect() {
    return this.options.dialect;
  }

  /**
   * Returns an instance of QueryInterface.

   * @method getQueryInterface
   * @memberOf Sequelize
   * @return {QueryInterface} An instance (singleton) of QueryInterface.
   */
  getQueryInterface() {
    this.queryInterface = this.queryInterface || new QueryInterface(this);
    return this.queryInterface;
  }

  /**
   * Define a new model, representing a table in the DB.
   *
   * The table columns are define by the hash that is given as the second argument. Each attribute of the hash represents a column. A short table definition might look like this:
   *
   * ```js
   * sequelize.define('modelName', {
   *     columnA: {
   *         type: Sequelize.BOOLEAN,
   *         validate: {
   *           is: ["[a-z]",'i'],        // will only allow letters
   *           max: 23,                  // only allow values <= 23
   *           isIn: {
   *             args: [['en', 'zh']],
   *             msg: "Must be English or Chinese"
   *           }
   *         },
   *         field: 'column_a'
   *         // Other attributes here
   *     },
   *     columnB: Sequelize.STRING,
   *     columnC: 'MY VERY OWN COLUMN TYPE'
   * })
   *
   * sequelize.models.modelName // The model will now be available in models under the name given to define
   * ```
   *
   *
   * As shown above, column definitions can be either strings, a reference to one of the datatypes that are predefined on the Sequelize constructor, or an object that allows you to specify both the type of the column, and other attributes such as default values, foreign key constraints and custom setters and getters.
   *
   * For a list of possible data types, see http://docs.sequelizejs.com/en/latest/docs/models-definition/#data-types
   *
   * For more about getters and setters, see http://docs.sequelizejs.com/en/latest/docs/models-definition/#getters-setters
   *
   * For more about instance and class methods, see http://docs.sequelizejs.com/en/latest/docs/models-definition/#expansion-of-models
   *
   * For more about validation, see http://docs.sequelizejs.com/en/latest/docs/models-definition/#validations
   *
   * @see {@link DataTypes}
   * @param {String} modelName The name of the model. The model will be stored in `sequelize.models` under this name
   * @param {String} modelName The name of the model. The model will be stored in `sequelize.models` under this name
   * @param {Object} attributes An object, where each attribute is a column of the table. See Model.init()
   * @param {Object} [options] These options are merged with the default define options provided to the Sequelize constructor and passed to Model.init()
   *
   * @return {Model}
   */
  define(modelName, attributes, options) { // testhint options:none
    options = options || {};

    options.modelName = modelName;
    options.sequelize = this;

    const model = class extends Model {};

    model.init(attributes, options);


    return model;
  }

  /**
   * Fetch a Model which is already defined
   *
   * @param {String} modelName The name of a model defined with Sequelize.define
   * @throws Will throw an error if the model is not defined (that is, if sequelize#isDefined returns false)
   * @return {Model}
   */
  model(modelName) {
    if (!this.isDefined(modelName)) {
      throw new Error(modelName + ' has not been defined');
    }

    return this.modelManager.getModel(modelName);
  }

  /**
   * Checks whether a model with the given name is defined
   *
   * @param {String} modelName The name of a model defined with Sequelize.define
   * @return {Boolean}
   */
  isDefined(modelName) {
    const models = this.modelManager.models;
    return models.filter(model => model.name === modelName).length !== 0;
  }

  /**
   * Imports a model defined in another file
   *
   * Imported models are cached, so multiple calls to import with the same path will not load the file multiple times
   *
   * See https://github.com/sequelize/express-example for a short example of how to define your models in separate files so that they can be imported by sequelize.import
   * @param {String} path The path to the file that holds the model you want to import. If the part is relative, it will be resolved relatively to the calling file
   * @return {Model}
   */
  import(path) {
    // is it a relative path?
    if(Path.normalize(path) !== Path.resolve(path)){
      // make path relative to the caller
      const callerFilename = Utils.stack()[1].getFileName();
      const callerPath = Path.dirname(callerFilename);

      path = Path.resolve(callerPath, path);
    }

    if (!this.importCache[path]) {
      let defineCall = arguments.length > 1 ? arguments[1] : require(path);
      if (typeof defineCall === 'object') {
        // ES6 module compatability
        defineCall = defineCall.default;
      }
      this.importCache[path] = defineCall(this, DataTypes);
    }

    return this.importCache[path];
  }

  /**
   * Execute a query on the DB, with the possibility to bypass all the sequelize goodness.
   *
   * By default, the function will return two arguments: an array of results, and a metadata object, containing number of affected rows etc. Use `.spread` to access the results.
   *
   * If you are running a type of query where you don't need the metadata, for example a `SELECT` query, you can pass in a query type to make sequelize format the results:
   *
   * ```js
   * sequelize.query('SELECT...').spread((results, metadata) => {
   *   // Raw query - use spread
   * });
   *
   * sequelize.query('SELECT...', { type: sequelize.QueryTypes.SELECT }).then(results => {
   *   // SELECT query - use then
   * })
   * ```
   *
   * @method query
   * @param {String}          sql
   * @param {Object}          [options={}] Query options.
   * @param {Boolean}         [options.raw] If true, sequelize will not try to format the results of the query, or build an instance of a model from the result
   * @param {Transaction}     [options.transaction=null] The transaction that the query should be executed under
   * @param {String}          [options.type='RAW'] The type of query you are executing. The query type affects how results are formatted before they are passed back. The type is a string, but `Sequelize.QueryTypes` is provided as convenience shortcuts.
   * @param {Boolean}         [options.nest=false] If true, transforms objects with `.` separated property names into nested objects using [dottie.js](https://github.com/mickhansen/dottie.js). For example { 'user.username': 'john' } becomes { user: { username: 'john' }}. When `nest` is true, the query type is assumed to be `'SELECT'`, unless otherwise specified
   * @param {Boolean}         [options.plain=false] Sets the query type to `SELECT` and return a single row
   * @param {Object|Array}    [options.replacements] Either an object of named parameter replacements in the format `:param` or an array of unnamed replacements to replace `?` in your SQL.
   * @param {Object|Array}    [options.bind] Either an object of named bind parameter in the format `_param` or an array of unnamed bind parameter to replace `$1, $2, ...` in your SQL.
   * @param {Boolean}         [options.useMaster=false] Force the query to use the write pool, regardless of the query type.
   * @param {Function}        [options.logging=false] A function that gets executed while running the query to log the sql.
   * @param {Instance}        [options.instance] A sequelize instance used to build the return instance
   * @param {Model}           [options.model] A sequelize model used to build the returned model instances (used to be called callee)
   * @param {Object}          [options.retry] Set of flags that control when a query is automatically retried.
   * @param {Array}           [options.retry.match] Only retry a query if the error matches one of these strings.
   * @param {Integer}         [options.retry.max] How many times a failing query is automatically retried.
   * @param {String}          [options.searchPath=DEFAULT] An optional parameter to specify the schema search_path (Postgres only)
   * @param {Boolean}         [options.supportsSearchPath] If false do not prepend the query with the search_path (Postgres only)
   * @param {Boolean}          [options.mapToModel=false] Map returned fields to model's fields if `options.model` or `options.instance` is present. Mapping will occur before building the model instance.
   * @param {Object}          [options.fieldMap] Map returned fields to arbitrary names for `SELECT` query type.
   *
   * @return {Promise}
   * @memberof Sequelize
   *
   * @see {@link Model#build} for more information about instance option.
   */

  query(sql, options) {
    let bindParameters;

    return Promise.try(() => {
      options = _.assign({}, this.options.query, options);

      if (options.instance && !options.model) {
        options.model = options.instance.constructor;
      }

      // Map raw fields to model field names using the `fieldAttributeMap`
      if (options.model && options.mapToModel && !Utils._.isEmpty(options.model.fieldAttributeMap)) {
        options.fieldMap =  options.model.fieldAttributeMap;
      }

      if (typeof sql === 'object') {
        if (sql.values !== undefined) {
          if (options.replacements !== undefined) {
            throw new Error('Both `sql.values` and `options.replacements` cannot be set at the same time');
          }
          options.replacements = sql.values;
        }

        if (sql.bind !== undefined) {
          if (options.bind !== undefined) {
            throw new Error('Both `sql.bind` and `options.bind` cannot be set at the same time');
          }
          options.bind = sql.bind;
        }

        if (sql.query !== undefined) {
          sql = sql.query;
        }
      }

      sql = sql.trim();

      if (!options.instance && !options.model) {
        options.raw = true;
      }

      if (options.replacements && options.bind) {
        throw new Error('Both `replacements` and `bind` cannot be set at the same time');
      }

      if (options.replacements) {
        if (Array.isArray(options.replacements)) {
          sql = Utils.format([sql].concat(options.replacements), this.options.dialect);
        } else {
          sql = Utils.formatNamedParameters(sql, options.replacements, this.options.dialect);
        }
      }

      if (options.bind) {
        const bindSql = this.dialect.Query.formatBindParameters(sql, options.bind, this.options.dialect);
        sql = bindSql[0];
        bindParameters = bindSql[1];
      }

      options = _.defaults(options, {
        logging: this.options.hasOwnProperty('logging') ? this.options.logging : console.log,
        searchPath: this.options.hasOwnProperty('searchPath') ? this.options.searchPath : 'DEFAULT'
      });

      if (options.transaction === undefined && Sequelize._cls) {
        options.transaction = Sequelize._cls.get('transaction');
      }

      if (!options.type) {
        if (options.model || options.nest || options.plain) {
          options.type = QueryTypes.SELECT;
        } else {
          options.type = QueryTypes.RAW;
        }
      }

      if (options.transaction && options.transaction.finished) {
        const error = new Error(options.transaction.finished+' has been called on this transaction('+options.transaction.id+'), you can no longer use it. (The rejected query is attached as the \'sql\' property of this error)');
        error.sql = sql;
        return Promise.reject(error);
      }

      if (this.test._trackRunningQueries) {
        this.test._runningQueries++;
      }

      //if dialect doesn't support search_path or dialect option
      //to prepend searchPath is not true delete the searchPath option
      if (!this.dialect.supports.searchPath || !this.options.dialectOptions || !this.options.dialectOptions.prependSearchPath ||
        options.supportsSearchPath === false) {
        delete options.searchPath;
      } else if (!options.searchPath) {
        //if user wants to always prepend searchPath (dialectOptions.preprendSearchPath = true)
        //then set to DEFAULT if none is provided
        options.searchPath = 'DEFAULT';
      }
      return options.transaction ? options.transaction.connection : this.connectionManager.getConnection(options);
    }).then(connection => {
      const query = new this.dialect.Query(connection, this, options);

      return retry(() => query.run(sql, bindParameters).finally(() => {
        if (!options.transaction) {
          return this.connectionManager.releaseConnection(connection);
        }
      }), Utils._.extend(this.options.retry, options.retry || {}));
    }).finally(() => {
      if (this.test._trackRunningQueries) {
        this.test._runningQueries--;
      }
    });
  }

  /**
   * Execute a query which would set an environment or user variable. The variables are set per connection, so this function needs a transaction.
   * Only works for MySQL.
   *
   * @method set
   * @param {Object}        variables Object with multiple variables.
   * @param {Object}        options Query options.
   * @param {Transaction}   options.transaction The transaction that the query should be executed under
   *
   * @memberof Sequelize
   * @return {Promise}
   */
  set(variables, options) {

    // Prepare options
    options = Utils._.extend({}, this.options.set, typeof options === 'object' && options || {});

    if (this.options.dialect !== 'mysql') {
      throw new Error('sequelize.set is only supported for mysql');
    }
    if (!options.transaction || !(options.transaction instanceof Transaction) ) {
      throw new TypeError('options.transaction is required');
    }

    // Override some options, since this isn't a SELECT
    options.raw = true;
    options.plain = true;
    options.type = 'SET';

    // Generate SQL Query
    const query =
      'SET '+
      Utils._.map(variables, (v, k) => '@'+k +' := '+ (typeof v === 'string' ? '"'+v+'"' : v)).join(', ');

    return this.query(query, options);
  }

  /**
   * Escape value.
   *
   * @param {String} value
   * @return {String}
   */
  escape(value) {
    return this.getQueryInterface().escape(value);
  }

  /**
   * Create a new database schema.
   *
   * Note, that this is a schema in the [postgres sense of the word](http://www.postgresql.org/docs/9.1/static/ddl-schemas.html),
   * not a database table. In mysql and sqlite, this command will do nothing.
   *
   * @see {@link Model#schema}
   * @param {String} schema Name of the schema
   * @param {Object} options={}
   * @param {Boolean|function} options.logging A function that logs sql queries, or false for no logging
   * @return {Promise}
   */
  createSchema(schema, options) {
    return this.getQueryInterface().createSchema(schema, options);
  }

  /**
   * Show all defined schemas
   *
   * Note, that this is a schema in the [postgres sense of the word](http://www.postgresql.org/docs/9.1/static/ddl-schemas.html),
   * not a database table. In mysql and sqlite, this will show all tables.
   * @param {Object} options={}
   * @param {Boolean|function} options.logging A function that logs sql queries, or false for no logging
   * @return {Promise}
   */
  showAllSchemas(options) {
    return this.getQueryInterface().showAllSchemas(options);
  }

  /**
   * Drop a single schema
   *
   * Note, that this is a schema in the [postgres sense of the word](http://www.postgresql.org/docs/9.1/static/ddl-schemas.html),
   * not a database table. In mysql and sqlite, this drop a table matching the schema name
   * @param {String} schema Name of the schema
   * @param {Object} options={}
   * @param {Boolean|function} options.logging A function that logs sql queries, or false for no logging
   * @return {Promise}
   */
  dropSchema(schema, options) {
    return this.getQueryInterface().dropSchema(schema, options);
  }

  /**
   * Drop all schemas
   *
   * Note,that this is a schema in the [postgres sense of the word](http://www.postgresql.org/docs/9.1/static/ddl-schemas.html),
   * not a database table. In mysql and sqlite, this is the equivalent of drop all tables.
   * @param {Object} options={}
   * @param {Boolean|function} options.logging A function that logs sql queries, or false for no logging
   * @return {Promise}
   */
  dropAllSchemas(options) {
    return this.getQueryInterface().dropAllSchemas(options);
  }

  /**
   * Sync all defined models to the DB.
   *
   * @param {Object} [options={}]
   * @param {Boolean} [options.force=false] If force is true, each Model will run `DROP TABLE IF EXISTS`, before it tries to create its own table
   * @param {RegExp} [options.match] Match a regex against the database name before syncing, a safety check for cases where force: true is used in tests but not live code
   * @param {Boolean|function} [options.logging=console.log] A function that logs sql queries, or false for no logging
   * @param {String} [options.schema='public'] The schema that the tables should be created in. This can be overriden for each table in sequelize.define
   * @param  {String} [options.searchPath=DEFAULT] An optional parameter to specify the schema search_path (Postgres only)
   * @param {Boolean} [options.hooks=true] If hooks is true then beforeSync, afterSync, beforBulkSync, afterBulkSync hooks will be called
   * @return {Promise}
   */
  sync(options) {

    options = _.clone(options) || {};
    options.hooks = options.hooks === undefined ? true : !!options.hooks;
    options = Utils._.defaults(options, this.options.sync, this.options);

    if (options.match) {
      if (!options.match.test(this.config.database)) {
        return Promise.reject(new Error('Database does not match sync match parameter'));
      }
    }

    return Promise.try(() => {
      if (options.hooks) {
        return this.runHooks('beforeBulkSync', options);
      }
    }).then(() => {
      if (options.force) {
        return this.drop(options);
      }
    }).then(() => {
      const models = [];

      // Topologically sort by foreign key constraints to give us an appropriate
      // creation order
      this.modelManager.forEachModel(model => {
        if (model) {
          models.push(model);
        } else {
          // DB should throw an SQL error if referencing inexistant table
        }
      });

      return Promise.each(models, model => model.sync(options));
    }).then(() => {
      if (options.hooks) {
        return this.runHooks('afterBulkSync', options);
      }
    }).return(this);
  }

  /**
   * Truncate all tables defined through the sequelize models. This is done
   * by calling Model.truncate() on each model.
   *
   * @param {object} [options] The options passed to Model.destroy in addition to truncate
   * @param {Boolean|function} [options.transaction]
   * @param {Boolean|function} [options.logging] A function that logs sql queries, or false for no logging
   * @return {Promise}
   *
   * @see {@link Model#truncate} for more information
   */
  truncate(options) {
    const models = [];

    this.modelManager.forEachModel(model => {
      if (model) {
        models.push(model);
      }
    }, { reverse: false });

    const truncateModel = model => model.truncate(options);

    if (options && options.cascade) {
      return Promise.each(models, truncateModel);
    } else {
      return Promise.map(models, truncateModel);
    }
  }

  /**
   * Drop all tables defined through this sequelize instance. This is done by calling Model.drop on each model
   * @see {@link Model#drop} for options
   *
   * @param {object} options  The options passed to each call to Model.drop
   * @param {Boolean|function} options.logging A function that logs sql queries, or false for no logging
   * @return {Promise}
   */
  drop(options) {
    const models = [];

    this.modelManager.forEachModel(model => {
      if (model) {
        models.push(model);
      }
    }, { reverse: false });

    return Promise.each(models, model => model.drop(options));
  }

  /**
   * Test the connection by trying to authenticate
   *
   * @error 'Invalid credentials' if the authentication failed (even if the database did not respond at all...)
   * @return {Promise}
   */
  authenticate(options) {
    return this.query('SELECT 1+1 AS result', Utils._.assign({ raw: true, plain: true }, options)).return();
  }

  databaseVersion(options) {
    return this.getQueryInterface().databaseVersion(options);
  }

  /**
   * Creates a object representing a database function. This can be used in search queries, both in where and order parts, and as default values in column definitions.
   * If you want to refer to columns in your function, you should use `sequelize.col`, so that the columns are properly interpreted as columns and not a strings.
   *
   * Convert a user's username to upper case
   * ```js
   * instance.updateAttributes({
   *   username: self.sequelize.fn('upper', self.sequelize.col('username'))
   * })
   * ```
   *
   * @see {@link Model#findAll}
   * @see {@link Model#define}
   * @see {@link Sequelize#col}
   * @method fn
   *
   * @param {String} fn The function you want to call
   * @param {any} args All further arguments will be passed as arguments to the function
   *
   * @since v2.0.0-dev3
   * @memberof Sequelize
   * @return {Sequelize.fn}
   */
  static fn(fn) {
    return new Utils.Fn(fn, Utils.sliceArgs(arguments, 1));
  }

  /**
   * Creates a object representing a column in the DB. This is often useful in conjunction with `sequelize.fn`, since raw string arguments to fn will be escaped.
   * @see {@link Sequelize#fn}
   *
   * @method col
   * @param {String} col The name of the column
   * @since v2.0.0-dev3
   * @memberof Sequelize
   * @return {Sequelize.col}
   */
  static col(col) {
    return new Utils.Col(col);
  }

  /**
   * Creates a object representing a call to the cast function.
   *
   * @method cast
   * @param {any} val The value to cast
   * @param {String} type The type to cast it to
   * @since v2.0.0-dev3
   * @memberof Sequelize
   * @return {Sequelize.cast}
   */
  static cast(val, type) {
    return new Utils.Cast(val, type);
  }

  /**
   * Creates a object representing a literal, i.e. something that will not be escaped.
   *
   * @method literal
   * @param {any} val
   * @alias asIs
   * @since v2.0.0-dev3
   * @memberof Sequelize
   * @return {Sequelize.literal}
   */
  static literal(val) {
    return new Utils.Literal(val);
  }

  /**
   * An AND query
   * @see {@link Model#findAll}
   *
   * @method and
   * @param {String|Object} args Each argument will be joined by AND
   * @since v2.0.0-dev3
   * @memberof Sequelize
   * @return {Sequelize.and}
   */
  static and() {
    return { $and: Utils.sliceArgs(arguments) };
  }

  /**
   * An OR query
   * @see {@link Model#findAll}
   *
   * @method or
   * @param {String|Object} args Each argument will be joined by OR
   * @since v2.0.0-dev3
   * @memberof Sequelize
   * @return {Sequelize.or}
   */
  static or() {
    return { $or: Utils.sliceArgs(arguments) };
  }

  /**
   * Creates an object representing nested where conditions for postgres's json data-type.
   * @see {@link Model#findAll}
   *
   * @method json
   * @param {String|Object} conditions A hash containing strings/numbers or other nested hash, a string using dot notation or a string using postgres json syntax.
   * @param {String|Number|Boolean} [value] An optional value to compare against. Produces a string of the form "<json path> = '<value>'".
   * @memberof Sequelize
   * @return {Sequelize.json}
   */
  static json(conditionsOrPath, value) {
    return new Utils.Json(conditionsOrPath, value);
  }

  /**
   * A way of specifying attr = condition.
   *
   * The attr can either be an object taken from `Model.rawAttributes` (for example `Model.rawAttributes.id` or `Model.rawAttributes.name`). The
   * attribute should be defined in your model definition. The attribute can also be an object from one of the sequelize utility functions (`sequelize.fn`, `sequelize.col` etc.)
   *
   * For string attributes, use the regular `{ where: { attr: something }}` syntax. If you don't want your string to be escaped, use `sequelize.literal`.
   *
   * @see {@link Model#findAll}
   *
   * @param {Object} attr The attribute, which can be either an attribute object from `Model.rawAttributes` or a sequelize object, for example an instance of `sequelize.fn`. For simple string attributes, use the POJO syntax
   * @param {string} [comparator='=']
   * @param {String|Object} logic The condition. Can be both a simply type, or a further condition (`$or`, `$and`, `.literal` etc.)
   * @method where
   * @alias condition
   * @since v2.0.0-dev3
   * @memberof Sequelize
   * @return {Sequelize.where}
   */
  static where(attr, comparator, logic) {
    return new Utils.Where(attr, comparator, logic);
  }

  /**
   * Start a transaction. When using transactions, you should pass the transaction in the options argument in order for the query to happen under that transaction
   *
   * ```js
   * sequelize.transaction().then(transaction => {
   *   return User.find(..., {transaction})
   *     .then(user => user.updateAttributes(..., {transaction}))
   *     .then(() => transaction.commit())
   *     .catch(() => transaction.rollback());
   * })
   * ```
   *
   * A syntax for automatically committing or rolling back based on the promise chain resolution is also supported:
   *
   * ```js
   * sequelize.transaction(transaction => { // Note that we use a callback rather than a promise.then()
   *   return User.find(..., {transaction})
   *     .then(user => user.updateAttributes(..., {transaction}))
   * }).then(() => {
   *   // Committed
   * }).catch(err => {
   *   // Rolled back
   *   console.error(err);
   * });
   * ```
   *
   * If you have [CLS](https://github.com/othiym23/node-continuation-local-storage) enabled, the transaction will automatically be passed to any query that runs within the callback.
   * To enable CLS, add it do your project, create a namespace and set it on the sequelize constructor:
   *
   * ```js
   * const cls = require('continuation-local-storage');
   * const ns = cls.createNamespace('....');
   * const Sequelize = require('sequelize');
   * Sequelize.useCLS(ns);
   * ```
   * Note, that CLS is enabled for all sequelize instances, and all instances will share the same namespace
   *
   * @see {@link Transaction}
   * @param {Object}   [options={}]
   * @param {Boolean}  [options.autocommit]
   * @param {String}   [options.type='DEFERRED'] See `Sequelize.Transaction.TYPES` for possible options. Sqlite only.
   * @param {String}   [options.isolationLevel] See `Sequelize.Transaction.ISOLATION_LEVELS` for possible options
   * @param {Function} [options.logging=false] A function that gets executed while running the query to log the sql.
   * @param {Function} [autoCallback] The callback is called with the transaction object, and should return a promise. If the promise is resolved, the transaction commits; if the promise rejects, the transaction rolls back
   * @return {Promise}
   */
  transaction(options, autoCallback) {
    if (typeof options === 'function') {
      autoCallback = options;
      options = undefined;
    }
    // testhint argsConform.end

    const transaction = new Transaction(this, options);

    if (!autoCallback) return transaction.prepareEnvironment().return(transaction);

    // autoCallback provided
    return Sequelize._clsRun(() => {
      return transaction.prepareEnvironment()
        .then(() => autoCallback(transaction))
        .tap(() => transaction.commit())
        .catch(err => {
          // Rollback transaction if not already finished (commit, rollback, etc)
          // and reject with original error (ignore any error in rollback)
          return Promise.try(() => {
            if (!transaction.finished) return transaction.rollback().catch(function() {});
          }).throw(err);
        });
    });
  }

  /**
   * Use CLS with Sequelize.
   * CLS namespace provided is stored as `Sequelize._cls`
   * and bluebird Promise is patched to use the namespace, using `cls-bluebird` module.
   *
   * @param {Object}   ns   CLS namespace
   * @returns {Object}      Sequelize constructor
   */
  static useCLS(ns) {
    // check `ns` is valid CLS namespace
    if (!ns || typeof ns !== 'object' || typeof ns.bind !== 'function' || typeof ns.run !== 'function') throw new Error('Must provide CLS namespace');

    // save namespace as `Sequelize._cls`
    this._cls = ns;

    // patch bluebird to bind all promise callbacks to CLS namespace
    clsBluebird(ns, Promise);

    // return Sequelize for chaining
    return this;
  }

  /**
   * Run function in CLS context.
   * If no CLS context in use, just runs the function normally
   *
   * @private
   * @param {Function} fn Function to run
   * @returns {*} Return value of function
   */
  static _clsRun(fn) {
    var ns = Sequelize._cls;
    if (!ns) return fn();

    var res;
    ns.run((context) => res = fn(context));
    return res;
  }

  /*
   * Getter/setter for `Sequelize.cls`
   * To maintain backward compatibility with Sequelize v3.x
   * Calling the
   */
  static get cls() {
    Utils.deprecate('Sequelize.cls is deprecated and will be removed in a future version. Keep track of the CLS namespace you use in your own code.');
    return this._cls;
  }

  static set cls(ns) {
    Utils.deprecate('Sequelize.cls should not be set directly. Use Sequelize.useCLS().');
    this.useCLS(ns);
  }

  log() {
    let options;
    let args = Utils.sliceArgs(arguments);
    const last = Utils._.last(args);

    if (last && Utils._.isPlainObject(last) && last.hasOwnProperty('logging')) {
      options = last;

      // remove options from set of logged arguments
      args.splice(args.length-1, 1);
    } else {
      options = this.options;
    }

    if (options.logging) {
      if (options.logging === true) {
        Utils.deprecate('The logging-option should be either a function or false. Default: console.log');
        options.logging = console.log;
      }

      // second argument is sql-timings, when benchmarking option enabled
      if ((this.options.benchmark || options.benchmark) && options.logging === console.log) {
        args = [args[0] + ' Elapsed time: ' + args[1] + 'ms'];
      }

      options.logging.apply(null, args);
    }
  }

  /**
   * Close all connections used by this sequelize instance, and free all references so the instance can be garbage collected.
   *
   * Normally this is done on process exit, so you only need to call this method if you are creating multiple instances, and want
   * to garbage collect some of them.
   */
  close() {
    this.connectionManager.close();
  }

  normalizeDataType(Type) {
    let type = typeof Type === 'function' ? new Type() : Type;
    const dialectTypes = this.dialect.DataTypes || {};

    if (dialectTypes[type.key]) {
      type = dialectTypes[type.key].extend(type);
    }

    if (type instanceof DataTypes.ARRAY && dialectTypes[type.type.key]) {
      type.type = dialectTypes[type.type.key].extend(type.type);
    }
    return type;
  }
  normalizeAttribute(attribute) {
    if (!Utils._.isPlainObject(attribute)) {
      attribute = { type: attribute };
    }

    if (!attribute.type) return attribute;

    attribute.type = this.normalizeDataType(attribute.type);

    if (attribute.hasOwnProperty('defaultValue')) {
      if (typeof attribute.defaultValue === 'function' && (
          attribute.defaultValue === DataTypes.NOW ||
          attribute.defaultValue === DataTypes.UUIDV1 ||
          attribute.defaultValue === DataTypes.UUIDV4
      )) {
        attribute.defaultValue = new attribute.defaultValue();
      }
    }

    if (attribute.type instanceof DataTypes.ENUM) {
      // The ENUM is a special case where the type is an object containing the values
      if (attribute.values) {
        attribute.type.values = attribute.type.options.values = attribute.values;
      } else {
        attribute.values = attribute.type.values;
      }

      if (!attribute.values.length) {
        throw new Error('Values for ENUM have not been defined.');
      }
    }

    return attribute;
  }
}

// Aliases
Sequelize.prototype.fn = Sequelize.fn;
Sequelize.prototype.col = Sequelize.col;
Sequelize.prototype.cast = Sequelize.cast;
Sequelize.prototype.literal = Sequelize.asIs = Sequelize.prototype.asIs = Sequelize.literal;
Sequelize.prototype.and = Sequelize.and;
Sequelize.prototype.or = Sequelize.or;
Sequelize.prototype.json = Sequelize.json;
Sequelize.prototype.where = Sequelize.condition = Sequelize.prototype.condition = Sequelize.where;
Sequelize.prototype.validate = Sequelize.prototype.authenticate;

/**
 * Sequelize version number.
 */
Sequelize.version = require('../package.json').version;

Sequelize.options = {hooks: {}};

/**
 * A reference to Sequelize constructor from sequelize. Useful for accessing DataTypes, Errors etc.
 * @see {@link Sequelize}
 */
Sequelize.prototype.Sequelize = Sequelize;

/**
 * @private
 */
Sequelize.prototype.Utils = Sequelize.Utils = Utils;

/**
 * A handy reference to the bluebird Promise class
 */
Sequelize.prototype.Promise = Sequelize.Promise = Promise;

/**
 * Available query types for use with `sequelize.query`
 * @see {@link Sequelize.QueryTypes}
 */
Sequelize.prototype.QueryTypes = Sequelize.QueryTypes = QueryTypes;

/**
 * Exposes the validator.js object, so you can extend it with custom validation functions. The validator is exposed both on the instance, and on the constructor.
 * @see https://github.com/chriso/validator.js
 */
Sequelize.prototype.Validator = Sequelize.Validator = Validator;

Sequelize.prototype.Model = Sequelize.Model = Model;

Sequelize.DataTypes = DataTypes;
for (const dataType in DataTypes) {
  Sequelize[dataType] = DataTypes[dataType];
}

/**
 * A reference to the sequelize transaction class. Use this to access isolationLevels and types when creating a transaction
 * @see {@link Transaction}
 * @see {@link Sequelize.transaction}
 */
Sequelize.prototype.Transaction = Sequelize.Transaction = Transaction;

/**
 * A reference to the deferrable collection. Use this to access the different deferrable options.
 * @see {@link Transaction.Deferrable}
 * @see {@link Sequelize#transaction}
 */
Sequelize.prototype.Deferrable = Sequelize.Deferrable = Deferrable;

/**
 * A reference to the sequelize association class.
 * @see {@link Association}
 */
Sequelize.prototype.Association = Sequelize.Association = Association;

/**
 * Provide alternative version of `inflection` module to be used by `Utils.pluralize` etc.
 * @param {Object} _inflection - `inflection` module
 */
Sequelize.useInflection = Utils.useInflection;

/**
 * Allow hooks to be defined on Sequelize + on sequelize instance as universal hooks to run on all models
 * and on Sequelize/sequelize methods e.g. Sequelize(), Sequelize#define()
 */
Hooks.applyTo(Sequelize);
Hooks.applyTo(Sequelize.prototype);

Sequelize.prototype.Error = Sequelize.Error =
  sequelizeErrors.BaseError;

Sequelize.prototype.ValidationError = Sequelize.ValidationError =
  sequelizeErrors.ValidationError;

Sequelize.prototype.ValidationErrorItem = Sequelize.ValidationErrorItem =
  sequelizeErrors.ValidationErrorItem;

Sequelize.prototype.DatabaseError = Sequelize.DatabaseError =
  sequelizeErrors.DatabaseError;

Sequelize.prototype.TimeoutError = Sequelize.TimeoutError =
  sequelizeErrors.TimeoutError;

Sequelize.prototype.UniqueConstraintError = Sequelize.UniqueConstraintError =
  sequelizeErrors.UniqueConstraintError;

Sequelize.prototype.ExclusionConstraintError = Sequelize.ExclusionConstraintError =
  sequelizeErrors.ExclusionConstraintError;

Sequelize.prototype.ForeignKeyConstraintError = Sequelize.ForeignKeyConstraintError =
  sequelizeErrors.ForeignKeyConstraintError;

Sequelize.prototype.ConnectionError = Sequelize.ConnectionError =
  sequelizeErrors.ConnectionError;

Sequelize.prototype.ConnectionRefusedError = Sequelize.ConnectionRefusedError =
  sequelizeErrors.ConnectionRefusedError;

Sequelize.prototype.AccessDeniedError = Sequelize.AccessDeniedError =
  sequelizeErrors.AccessDeniedError;

Sequelize.prototype.HostNotFoundError = Sequelize.HostNotFoundError =
  sequelizeErrors.HostNotFoundError;

Sequelize.prototype.HostNotReachableError = Sequelize.HostNotReachableError =
  sequelizeErrors.HostNotReachableError;

Sequelize.prototype.InvalidConnectionError = Sequelize.InvalidConnectionError =
  sequelizeErrors.InvalidConnectionError;

Sequelize.prototype.ConnectionTimedOutError = Sequelize.ConnectionTimedOutError =
  sequelizeErrors.ConnectionTimedOutError;

Sequelize.prototype.InstanceError = Sequelize.InstanceError =
  sequelizeErrors.InstanceError;

Sequelize.prototype.EmptyResultError = Sequelize.EmptyResultError =
  sequelizeErrors.EmptyResultError;

module.exports = Sequelize;
module.exports.Sequelize = Sequelize;
module.exports.default = Sequelize;<|MERGE_RESOLUTION|>--- conflicted
+++ resolved
@@ -136,56 +136,9 @@
       options.dialect = urlParts.protocol.replace(/:$/, '');
       options.host = urlParts.hostname;
 
-<<<<<<< HEAD
-  this.options.hooks = this.replaceHookAliases(this.options.hooks);
-
-  this.config = {
-    database: database,
-    username: username,
-    password: (((['', null, false].indexOf(password) > -1) || (typeof password === 'undefined')) ? null : password),
-    host: this.options.host,
-    port: this.options.port,
-    pool: this.options.pool,
-    protocol: this.options.protocol,
-    native: this.options.native,
-    ssl: this.options.ssl,
-    replication: this.options.replication,
-    dialectModulePath: this.options.dialectModulePath,
-    keepDefaultTimezone: this.options.keepDefaultTimezone,
-    dialectOptions: this.options.dialectOptions
-  };
-
-  var Dialect;
-  // Requiring the dialect in a switch-case to keep the
-  // require calls static. (Browserify fix)
-  switch (this.getDialect()){
-    case 'mariadb':
-      Dialect = require('./dialects/mariadb');
-      break;
-    case 'mssql':
-      Dialect = require('./dialects/mssql');
-      break;
-    case 'mysql':
-      Dialect = require('./dialects/mysql');
-      break;
-    case 'postgres':
-      Dialect = require('./dialects/postgres');
-      break;
-    case 'sqlite':
-      Dialect = require('./dialects/sqlite');
-      break;
-    case 'vertica':
-      Dialect = require('./dialects/vertica');
-      break;
-    default:
-      throw new Error('The dialect ' + this.getDialect() + ' is not supported. Supported dialects: mariadb, mssql, mysql, postgres, and sqlite.');
-  }
-  this.dialect = new Dialect(this);
-=======
       if (urlParts.port) {
         options.port = urlParts.port;
       }
->>>>>>> 6efc2ad2
 
       if (urlParts.auth) {
         const authParts = urlParts.auth.split(':');
@@ -280,6 +233,9 @@
       case 'postgres':
         Dialect = require('./dialects/postgres');
         break;
+      case 'vertica':
+        Dialect = require('./dialects/vertica');
+        break;
       case 'sqlite':
         Dialect = require('./dialects/sqlite');
         break;
