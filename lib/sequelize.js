--- conflicted
+++ resolved
@@ -630,22 +630,13 @@
 
       checkTransaction();
 
-<<<<<<< HEAD
       const connection = await (options.transaction ? options.transaction.connection : this.connectionManager.getConnection({
         useMaster: options.useMaster,
-        type: options.type === 'SELECT' ? 'read' : 'write'
+        type: options.type === 'SELECT' ? 'read' : 'write',
       }));
-
-      if (this.options.dialect === 'db2' && options.alter) {
-        if (options.alter.drop === false) {
-          connection.dropTable = false;
-        }
-=======
-      const connection = await (options.transaction ? options.transaction.connection : this.connectionManager.getConnection(options));
 
       if (this.options.dialect === 'db2' && options.alter && options.alter.drop === false) {
         connection.dropTable = false;
->>>>>>> 63408faa
       }
 
       const query = new this.dialect.Query(connection, this, options);
