'use strict';

const url = require('url');
const path = require('path');
const retry = require('retry-as-promised');
const _ = require('lodash');

const Utils = require('./utils');
const Model = require('./model');
const DataTypes = require('./data-types');
const Deferrable = require('./deferrable');
const ModelManager = require('./model-manager');
const QueryInterface = require('./query-interface');
const Transaction = require('./transaction');
const QueryTypes = require('./query-types');
const TableHints = require('./table-hints');
const IndexHints = require('./index-hints');
const sequelizeErrors = require('./errors');
const Promise = require('./promise');
const Hooks = require('./hooks');
const Association = require('./associations/index');
const Validator = require('./utils/validator-extras').validator;
const Op = require('./operators');
const deprecations = require('./utils/deprecations');

/**
 * This is the main class, the entry point to sequelize.
 */
class Sequelize {
  /**
   * Instantiate sequelize with name of database, username and password.
   *
   * @example
   * // without password / with blank password
   * const sequelize = new Sequelize('database', 'username', null, {
   *   dialect: 'mysql'
   * })
   *
   * // with password and options
   * const sequelize = new Sequelize('my_database', 'john', 'doe', {
   *   dialect: 'postgres'
   * })
   *
   * // with database, username, and password in the options object
   * const sequelize = new Sequelize({ database, username, password, dialect: 'mssql' });
   *
   * // with uri
   * const sequelize = new Sequelize('mysql://localhost:3306/database', {})
   *
   * // option examples
   * const sequelize = new Sequelize('database', 'username', 'password', {
   *   // the sql dialect of the database
   *   // currently supported: 'mysql', 'sqlite', 'postgres', 'mssql'
   *   dialect: 'mysql',
   *
   *   // custom host; default: localhost
   *   host: 'my.server.tld',
   *   // for postgres, you can also specify an absolute path to a directory
   *   // containing a UNIX socket to connect over
   *   // host: '/sockets/psql_sockets'.
   *
   *   // custom port; default: dialect default
   *   port: 12345,
   *
   *   // custom protocol; default: 'tcp'
   *   // postgres only, useful for Heroku
   *   protocol: null,
   *
   *   // disable logging or provide a custom logging function; default: console.log
   *   logging: false,
   *
   *   // you can also pass any dialect options to the underlying dialect library
   *   // - default is empty
   *   // - currently supported: 'mysql', 'postgres', 'mssql'
   *   dialectOptions: {
   *     socketPath: '/Applications/MAMP/tmp/mysql/mysql.sock',
   *     supportBigNumbers: true,
   *     bigNumberStrings: true
   *   },
   *
   *   // the storage engine for sqlite
   *   // - default ':memory:'
   *   storage: 'path/to/database.sqlite',
   *
   *   // disable inserting undefined values as NULL
   *   // - default: false
   *   omitNull: true,
   *
   *   // a flag for using a native library or not.
   *   // in the case of 'pg' -- set this to true will allow SSL support
   *   // - default: false
   *   native: true,
   *
   *   // Specify options, which are used when sequelize.define is called.
   *   // The following example:
   *   //   define: { timestamps: false }
   *   // is basically the same as:
   *   //   Model.init(attributes, { timestamps: false });
   *   //   sequelize.define(name, attributes, { timestamps: false });
   *   // so defining the timestamps for each model will be not necessary
   *   define: {
   *     underscored: false,
   *     freezeTableName: false,
   *     charset: 'utf8',
   *     dialectOptions: {
   *       collate: 'utf8_general_ci'
   *     },
   *     timestamps: true
   *   },
   *
   *   // similar for sync: you can define this to always force sync for models
   *   sync: { force: true },
   *
   *   // pool configuration used to pool database connections
   *   pool: {
   *     max: 5,
   *     idle: 30000,
   *     acquire: 60000,
   *   },
   *
   *   // isolation level of each transaction
   *   // defaults to dialect default
   *   isolationLevel: Transaction.ISOLATION_LEVELS.REPEATABLE_READ
   * })
   *
   * @param {string}   [database] The name of the database
   * @param {string}   [username=null] The username which is used to authenticate against the database.
   * @param {string}   [password=null] The password which is used to authenticate against the database. Supports SQLCipher encryption for SQLite.
   * @param {Object}   [options={}] An object with options.
   * @param {string}   [options.host='localhost'] The host of the relational database.
   * @param {number}   [options.port=] The port of the relational database.
   * @param {string}   [options.username=null] The username which is used to authenticate against the database.
   * @param {string}   [options.password=null] The password which is used to authenticate against the database.
   * @param {string}   [options.database=null] The name of the database
   * @param {string}   [options.dialect] The dialect of the database you are connecting to. One of mysql, postgres, sqlite and mssql.
   * @param {string}   [options.dialectModule=null] If specified, use this dialect library. For example, if you want to use pg.js instead of pg when connecting to a pg database, you should specify 'require("pg.js")' here
   * @param {string}   [options.dialectModulePath=null] If specified, load the dialect library from this path. For example, if you want to use pg.js instead of pg when connecting to a pg database, you should specify '/path/to/pg.js' here
   * @param {Object}   [options.dialectOptions] An object of additional options, which are passed directly to the connection library
   * @param {string}   [options.storage] Only used by sqlite. Defaults to ':memory:'
   * @param {string}   [options.protocol='tcp'] The protocol of the relational database.
   * @param {Object}   [options.define={}] Default options for model definitions. See {@link Model.init}.
   * @param {Object}   [options.query={}] Default options for sequelize.query
   * @param {string}   [options.schema=null] A schema to use
   * @param {Object}   [options.set={}] Default options for sequelize.set
   * @param {Object}   [options.sync={}] Default options for sequelize.sync
   * @param {string}   [options.timezone='+00:00'] The timezone used when converting a date from the database into a JavaScript date. The timezone is also used to SET TIMEZONE when connecting to the server, to ensure that the result of NOW, CURRENT_TIMESTAMP and other time related functions have in the right timezone. For best cross platform performance use the format +/-HH:MM. Will also accept string versions of timezones used by moment.js (e.g. 'America/Los_Angeles'); this is useful to capture daylight savings time changes.
   * @param {string|boolean} [options.clientMinMessages='warning'] The PostgreSQL `client_min_messages` session parameter. Set to `false` to not override the database's default.
   * @param {boolean}  [options.standardConformingStrings=true] The PostgreSQL `standard_conforming_strings` session parameter. Set to `false` to not set the option. WARNING: Setting this to false may expose vulnerabilities and is not recommended!
   * @param {Function} [options.logging=console.log] A function that gets executed every time Sequelize would log something. Function may receive multiple parameters but only first one is printed by `console.log`. To print all values use `(...msg) => console.log(msg)`
   * @param {boolean}  [options.benchmark=false] Pass query execution time in milliseconds as second argument to logging function (options.logging).
   * @param {boolean}  [options.omitNull=false] A flag that defines if null values should be passed to SQL queries or not.
   * @param {boolean}  [options.native=false] A flag that defines if native library shall be used or not. Currently only has an effect for postgres
   * @param {boolean}  [options.replication=false] Use read / write replication. To enable replication, pass an object, with two properties, read and write. Write should be an object (a single server for handling writes), and read an array of object (several servers to handle reads). Each read/write server can have the following properties: `host`, `port`, `username`, `password`, `database`
   * @param {Object}   [options.pool] sequelize connection pool configuration
   * @param {number}   [options.pool.max=5] Maximum number of connection in pool
   * @param {number}   [options.pool.min=0] Minimum number of connection in pool
   * @param {number}   [options.pool.idle=10000] The maximum time, in milliseconds, that a connection can be idle before being released.
   * @param {number}   [options.pool.acquire=60000] The maximum time, in milliseconds, that pool will try to get connection before throwing error
   * @param {number}   [options.pool.evict=1000] The time interval, in milliseconds, after which sequelize-pool will remove idle connections.
   * @param {Function} [options.pool.validate] A function that validates a connection. Called with client. The default function checks that client is an object, and that its state is not disconnected
   * @param {boolean}  [options.quoteIdentifiers=true] Set to `false` to make table names and attributes case-insensitive on Postgres and skip double quoting of them.  WARNING: Setting this to false may expose vulnerabilities and is not recommended!
   * @param {string}   [options.transactionType='DEFERRED'] Set the default transaction type. See `Sequelize.Transaction.TYPES` for possible options. Sqlite only.
   * @param {string}   [options.isolationLevel] Set the default transaction isolation level. See `Sequelize.Transaction.ISOLATION_LEVELS` for possible options.
   * @param {Object}   [options.retry] Set of flags that control when a query is automatically retried. Accepts all options for [`retry-as-promised`](https://github.com/mickhansen/retry-as-promised).
   * @param {Array}    [options.retry.match] Only retry a query if the error matches one of these strings.
   * @param {number}   [options.retry.max] How many times a failing query is automatically retried.  Set to 0 to disable retrying on SQL_BUSY error.
   * @param {boolean}  [options.typeValidation=false] Run built-in type validators on insert and update, and select with where clause, e.g. validate that arguments passed to integer fields are integer-like.
   * @param {Object}   [options.operatorsAliases] String based operator alias. Pass object to limit set of aliased operators.
<<<<<<< HEAD
   * @param {Object}   [options.hooks] An object of global hook functions that are called before and after certain lifecycle events. Global hooks will run after any model-specific hooks defined for the same event (See `Sequelize.Model.init()` for a list).  Additionally, `beforeConnect()` and `afterConnect()` hooks may be defined here.
   * @param {Object}   [options.odbcConnectionString] The connection string used by the `ibmi` dialect. There are too many connection options to enumarate in these options
=======
   * @param {Object}   [options.hooks] An object of global hook functions that are called before and after certain lifecycle events. Global hooks will run after any model-specific hooks defined for the same event (See `Sequelize.Model.init()` for a list).  Additionally, `beforeConnect()`, `afterConnect()`, `beforeDisconnect()`, and `afterDisconnect()` hooks may be defined here.
   * @param {boolean}  [options.minifyAliases=false] A flag that defines if aliases should be minified (mostly useful to avoid Postgres alias character limit of 64)
   * @param {boolean}  [options.logQueryParameters=false] A flag that defines if show bind patameters in log.
>>>>>>> beeff96f
   */
  constructor(database, username, password, options) {
    let config;
    
    if (arguments.length === 1 && typeof database === 'object') {
      // new Sequelize({ ... options })
      options = database;
      config = _.pick(options, 'host', 'port', 'database', 'username', 'password', 'odbcConnectionString');
    } else if (arguments.length === 1 && typeof database === 'string' || arguments.length === 2 && typeof username === 'object') {
      // new Sequelize(URI, { ... options })

      config = {};
      options = username || {};

      const urlParts = url.parse(arguments[0], true);

      options.dialect = urlParts.protocol.replace(/:$/, '');
      options.host = urlParts.hostname;

      if (options.dialect === 'sqlite' && urlParts.pathname && !urlParts.pathname.startsWith('/:memory')) {
        const storagePath = path.join(options.host, urlParts.pathname);
        options.storage = path.resolve(options.storage || storagePath);
      }

      if (urlParts.pathname) {
        config.database = urlParts.pathname.replace(/^\//, '');
      }

      if (urlParts.port) {
        options.port = urlParts.port;
      }

      if (urlParts.auth) {
        const authParts = urlParts.auth.split(':');

        config.username = authParts[0];

        if (authParts.length > 1)
          config.password = authParts.slice(1).join(':');
      }

      if (urlParts.query) {
        if (options.dialectOptions)
          Object.assign(options.dialectOptions, urlParts.query);
        else
          options.dialectOptions = urlParts.query;
      }
    } else {
      // new Sequelize(database, username, password, { ... options })
      options = options || {};
      config = { database, username, password };
    }

    Sequelize.runHooks('beforeInit', config, options);

    this.options = Object.assign({
      schema: null,
      dialect: null,
      dialectModule: null,
      dialectModulePath: null,
      host: 'localhost',
      protocol: 'tcp',
      define: {},
      query: {},
      sync: {},
      timezone: '+00:00',
      clientMinMessages: 'warning',
      standardConformingStrings: true,
      // eslint-disable-next-line no-console
      logging: console.log,
      omitNull: false,
      native: false,
      replication: false,
      ssl: undefined,
      pool: {},
      quoteIdentifiers: true,
      hooks: {},
      retry: {
        max: 5,
        match: [
          'SQLITE_BUSY: database is locked'
        ]
      },
      transactionType: Transaction.TYPES.DEFERRED,
      isolationLevel: null,
      databaseVersion: 0,
      typeValidation: false,
      benchmark: false,
<<<<<<< HEAD
      odbcConnectionString: null
=======
      minifyAliases: false,
      logQueryParameters: false
>>>>>>> beeff96f
    }, options || {});

    if (!this.options.dialect) {
      throw new Error('Dialect needs to be explicitly supplied as of v4.0.0');
    }

    if (this.options.dialect === 'postgresql') {
      this.options.dialect = 'postgres';
    }

    if (this.options.dialect === 'sqlite' && this.options.timezone !== '+00:00') {
      throw new Error('Setting a custom timezone is not supported by SQLite, dates are always returned as UTC. Please remove the custom timezone parameter.');
    }
    if (this.options.dialect === 'ibmi' && this.options.timezone !== '+00:00') {
      throw new Error('Setting a custom timezone is not supported by Db2 for i, dates are always returned as UTC. Please remove the custom timezone parameter.');
    }

    if (this.options.logging === true) {
      deprecations.noTrueLogging();
      // eslint-disable-next-line no-console
      this.options.logging = console.log;
    }

    this._setupHooks(options.hooks);

    this.config = {
      database: config.database || this.options.database,
      username: config.username || this.options.username,
      password: config.password || this.options.password || null,
      host: config.host || this.options.host,
      port: config.port || this.options.port,
      pool: this.options.pool,
      protocol: this.options.protocol,
      native: this.options.native,
      ssl: this.options.ssl,
      replication: this.options.replication,
      dialectModule: this.options.dialectModule,
      dialectModulePath: this.options.dialectModulePath,
      keepDefaultTimezone: this.options.keepDefaultTimezone,
      dialectOptions: this.options.dialectOptions,
      odbcConnectionString: config.odbcConnectionString || options.odbcConnectionString || null
    };

    let Dialect;
    // Requiring the dialect in a switch-case to keep the
    // require calls static. (Browserify fix)
    switch (this.getDialect()) {
      case 'mariadb':
        Dialect = require('./dialects/mariadb');
        break;
      case 'mssql':
        Dialect = require('./dialects/mssql');
        break;
      case 'mysql':
        Dialect = require('./dialects/mysql');
        break;
      case 'postgres':
        Dialect = require('./dialects/postgres');
        break;
      case 'sqlite':
        Dialect = require('./dialects/sqlite');
        break;
      case 'ibmi':
        Dialect = require('./dialects/ibmi');
        break;
      default:
        throw new Error(`The dialect ${this.getDialect()} is not supported. Supported dialects: mssql, mariadb, mysql, postgres, and sqlite.`);
    }

    this.dialect = new Dialect(this);
    this.dialect.QueryGenerator.typeValidation = options.typeValidation;

    if (_.isPlainObject(this.options.operatorsAliases)) {
      deprecations.noStringOperators();
      this.dialect.QueryGenerator.setOperatorsAliases(this.options.operatorsAliases);
    } else if (typeof this.options.operatorsAliases === 'boolean') {
      deprecations.noBoolOperatorAliases();
    }

    this.queryInterface = new QueryInterface(this);

    /**
     * Models are stored here under the name given to `sequelize.define`
     */
    this.models = {};
    this.modelManager = new ModelManager(this);
    this.connectionManager = this.dialect.connectionManager;

    this.importCache = {};

    Sequelize.runHooks('afterInit', this);
  }

  /**
   * Refresh data types and parsers.
   *
   * @private
   */
  refreshTypes() {
    this.connectionManager.refreshTypeParser(DataTypes);
  }

  /**
   * Returns the specified dialect.
   *
   * @returns {string} The specified dialect.
   */
  getDialect() {
    return this.options.dialect;
  }

  /**
   * Returns the database name.
   *
   * @returns {string} The database name.
   */
  getDatabaseName() {
    return this.config.database;
  }

  /**
   * Returns an instance of QueryInterface.
   *
   * @returns {QueryInterface} An instance (singleton) of QueryInterface.
   */
  getQueryInterface() {
    this.queryInterface = this.queryInterface || new QueryInterface(this);
    return this.queryInterface;
  }

  /**
   * Define a new model, representing a table in the database.
   *
   * The table columns are defined by the object that is given as the second argument. Each key of the object represents a column
   *
   * @param {string} modelName The name of the model. The model will be stored in `sequelize.models` under this name
   * @param {Object} attributes An object, where each attribute is a column of the table. See {@link Model.init}
   * @param {Object} [options] These options are merged with the default define options provided to the Sequelize constructor and passed to Model.init()
   *
   * @see
   * {@link Model.init} for a more comprehensive specification of the `options` and `attributes` objects.
   * @see <a href="/manual/tutorial/models-definition.html">Model definition</a> Manual related to model definition
   * @see
   * {@link DataTypes} For a list of possible data types
   *
   * @returns {Model} Newly defined model
   *
   * @example
   * sequelize.define('modelName', {
   *   columnA: {
   *       type: Sequelize.BOOLEAN,
   *       validate: {
   *         is: ["[a-z]",'i'],        // will only allow letters
   *         max: 23,                  // only allow values <= 23
   *         isIn: {
   *           args: [['en', 'zh']],
   *           msg: "Must be English or Chinese"
   *         }
   *       },
   *       field: 'column_a'
   *   },
   *   columnB: Sequelize.STRING,
   *   columnC: 'MY VERY OWN COLUMN TYPE'
   * });
   *
   * sequelize.models.modelName // The model will now be available in models under the name given to define
   */
  define(modelName, attributes, options = {}) {
    options.modelName = modelName;
    options.sequelize = this;

    const model = class extends Model {};

    model.init(attributes, options);

    return model;
  }

  /**
   * Fetch a Model which is already defined
   *
   * @param {string} modelName The name of a model defined with Sequelize.define
   *
   * @throws Will throw an error if the model is not defined (that is, if sequelize#isDefined returns false)
   * @returns {Model} Specified model
   */
  model(modelName) {
    if (!this.isDefined(modelName)) {
      throw new Error(`${modelName} has not been defined`);
    }

    return this.modelManager.getModel(modelName);
  }

  /**
   * Checks whether a model with the given name is defined
   *
   * @param {string} modelName The name of a model defined with Sequelize.define
   *
   * @returns {boolean} Returns true if model is already defined, otherwise false
   */
  isDefined(modelName) {
    return !!this.modelManager.models.find(model => model.name === modelName);
  }

  /**
   * Imports a model defined in another file. Imported models are cached, so multiple
   * calls to import with the same path will not load the file multiple times.
   *
   * @tutorial https://github.com/sequelize/express-example
   *
   * @param {string} importPath The path to the file that holds the model you want to import. If the part is relative, it will be resolved relatively to the calling file
   *
   * @returns {Model} Imported model, returned from cache if was already imported
   */
  import(importPath) {
    // is it a relative path?
    if (path.normalize(importPath) !== path.resolve(importPath)) {
      // make path relative to the caller
      const callerFilename = Utils.stack()[1].getFileName();
      const callerPath = path.dirname(callerFilename);

      importPath = path.resolve(callerPath, importPath);
    }

    if (!this.importCache[importPath]) {
      let defineCall = arguments.length > 1 ? arguments[1] : require(importPath);
      if (typeof defineCall === 'object') {
        // ES6 module compatibility
        defineCall = defineCall.default;
      }
      this.importCache[importPath] = defineCall(this, DataTypes);
    }

    return this.importCache[importPath];
  }

  /**
   * Execute a query on the DB, optionally bypassing all the Sequelize goodness.
   *
   * By default, the function will return two arguments: an array of results, and a metadata object, containing number of affected rows etc.
   *
   * If you are running a type of query where you don't need the metadata, for example a `SELECT` query, you can pass in a query type to make sequelize format the results:
   *
   * ```js
   * sequelize.query('SELECT...').then(([results, metadata]) => {
   *   // Raw query - use then plus array spread
   * });
   *
   * sequelize.query('SELECT...', { type: sequelize.QueryTypes.SELECT }).then(results => {
   *   // SELECT query - use then
   * })
   * ```
   *
   * @param {string}          sql
   * @param {Object}          [options={}] Query options.
   * @param {boolean}         [options.raw] If true, sequelize will not try to format the results of the query, or build an instance of a model from the result
   * @param {Transaction}     [options.transaction=null] The transaction that the query should be executed under
   * @param {QueryTypes}      [options.type='RAW'] The type of query you are executing. The query type affects how results are formatted before they are passed back. The type is a string, but `Sequelize.QueryTypes` is provided as convenience shortcuts.
   * @param {boolean}         [options.nest=false] If true, transforms objects with `.` separated property names into nested objects using [dottie.js](https://github.com/mickhansen/dottie.js). For example { 'user.username': 'john' } becomes { user: { username: 'john' }}. When `nest` is true, the query type is assumed to be `'SELECT'`, unless otherwise specified
   * @param {boolean}         [options.plain=false] Sets the query type to `SELECT` and return a single row
   * @param {Object|Array}    [options.replacements] Either an object of named parameter replacements in the format `:param` or an array of unnamed replacements to replace `?` in your SQL.
   * @param {Object|Array}    [options.bind] Either an object of named bind parameter in the format `_param` or an array of unnamed bind parameter to replace `$1, $2, ...` in your SQL.
   * @param {boolean}         [options.useMaster=false] Force the query to use the write pool, regardless of the query type.
   * @param {Function}        [options.logging=false] A function that gets executed while running the query to log the sql.
   * @param {new Model()}     [options.instance] A sequelize instance used to build the return instance
   * @param {Model}           [options.model] A sequelize model used to build the returned model instances (used to be called callee)
   * @param {Object}          [options.retry] Set of flags that control when a query is automatically retried. Accepts all options for [`retry-as-promised`](https://github.com/mickhansen/retry-as-promised).
   * @param {Array}           [options.retry.match] Only retry a query if the error matches one of these strings.
   * @param {Integer}         [options.retry.max] How many times a failing query is automatically retried.
   * @param {string}          [options.searchPath=DEFAULT] An optional parameter to specify the schema search_path (Postgres only)
   * @param {boolean}         [options.supportsSearchPath] If false do not prepend the query with the search_path (Postgres only)
   * @param {boolean}         [options.mapToModel=false] Map returned fields to model's fields if `options.model` or `options.instance` is present. Mapping will occur before building the model instance.
   * @param {Object}          [options.fieldMap] Map returned fields to arbitrary names for `SELECT` query type.
   *
   * @returns {Promise}
   *
   * @see {@link Model.build} for more information about instance option.
   */

  query(sql, options) {
    options = Object.assign({}, this.options.query, options);

    if (options.instance && !options.model) {
      options.model = options.instance.constructor;
    }

    if (!options.instance && !options.model) {
      options.raw = true;
    }

    // map raw fields to model attributes
    if (options.mapToModel) {
      options.fieldMap = _.get(options, 'model.fieldAttributeMap', {});
    }

    options = _.defaults(options, {
      // eslint-disable-next-line no-console
      logging: Object.prototype.hasOwnProperty.call(this.options, 'logging') ? this.options.logging : console.log,
      searchPath: Object.prototype.hasOwnProperty.call(this.options, 'searchPath') ? this.options.searchPath : 'DEFAULT'
    });

    if (!options.type) {
      if (options.model || options.nest || options.plain) {
        options.type = QueryTypes.SELECT;
      } else {
        options.type = QueryTypes.RAW;
      }
    }

    //if dialect doesn't support search_path or dialect option
    //to prepend searchPath is not true delete the searchPath option
    if (
      !this.dialect.supports.searchPath ||
      !this.options.dialectOptions ||
      !this.options.dialectOptions.prependSearchPath ||
      options.supportsSearchPath === false
    ) {
      delete options.searchPath;
    } else if (!options.searchPath) {
      //if user wants to always prepend searchPath (dialectOptions.preprendSearchPath = true)
      //then set to DEFAULT if none is provided
      options.searchPath = 'DEFAULT';
    }

    return Promise.try(() => {
      if (typeof sql === 'object') {
        if (sql.values !== undefined) {
          if (options.replacements !== undefined) {
            throw new Error('Both `sql.values` and `options.replacements` cannot be set at the same time');
          }
          options.replacements = sql.values;
        }

        if (sql.bind !== undefined) {
          if (options.bind !== undefined) {
            throw new Error('Both `sql.bind` and `options.bind` cannot be set at the same time');
          }
          options.bind = sql.bind;
        }

        if (sql.query !== undefined) {
          sql = sql.query;
        }
      }

      sql = sql.trim();

      if (options.replacements && options.bind) {
        throw new Error('Both `replacements` and `bind` cannot be set at the same time');
      }

      if (options.replacements) {
        if (Array.isArray(options.replacements)) {
          sql = Utils.format([sql].concat(options.replacements), this.options.dialect);
        } else {
          sql = Utils.formatNamedParameters(sql, options.replacements, this.options.dialect);
        }
      }

      let bindParameters;

      if (options.bind) {
        [sql, bindParameters] = this.dialect.Query.formatBindParameters(sql, options.bind, this.options.dialect);
      }

      const checkTransaction = () => {
        if (options.transaction && options.transaction.finished && !options.completesTransaction) {
          const error = new Error(`${options.transaction.finished} has been called on this transaction(${options.transaction.id}), you can no longer use it. (The rejected query is attached as the 'sql' property of this error)`);
          error.sql = sql;
          throw error;
        }
      };

      const retryOptions = Object.assign({}, this.options.retry, options.retry || {});

      return Promise.resolve(retry(() => Promise.try(() => {
        if (options.transaction === undefined && Sequelize._cls) {
          options.transaction = Sequelize._cls.get('transaction');
        }

        checkTransaction();

        return options.transaction
          ? options.transaction.connection
          : this.connectionManager.getConnection(options);
      }).then(connection => {
        const query = new this.dialect.Query(connection, this, options);
        return this.runHooks('beforeQuery', options, query)
          .then(() => checkTransaction())
          .then(() => query.run(sql, bindParameters))
          .finally(() => this.runHooks('afterQuery', options, query))
          .finally(() => {
            if (!options.transaction) {
              return this.connectionManager.releaseConnection(connection);
            }
          });
      }), retryOptions));
    });
  }

  /**
   * Execute a query which would set an environment or user variable. The variables are set per connection, so this function needs a transaction.
   * Only works for MySQL.
   *
   * @param {Object}        variables Object with multiple variables.
   * @param {Object}        [options] query options.
   * @param {Transaction}   [options.transaction] The transaction that the query should be executed under
   *
   * @memberof Sequelize
   *
   * @returns {Promise}
   */
  set(variables, options) {

    // Prepare options
    options = Object.assign({}, this.options.set, typeof options === 'object' && options);

    if (this.options.dialect !== 'mysql') {
      throw new Error('sequelize.set is only supported for mysql');
    }
    if (!options.transaction || !(options.transaction instanceof Transaction) ) {
      throw new TypeError('options.transaction is required');
    }

    // Override some options, since this isn't a SELECT
    options.raw = true;
    options.plain = true;
    options.type = 'SET';

    // Generate SQL Query
    const query =
      `SET ${
        _.map(variables, (v, k) => `@${k} := ${typeof v === 'string' ? `"${v}"` : v}`).join(', ')}`;

    return this.query(query, options);
  }

  /**
   * Escape value.
   *
   * @param {string} value string value to escape
   *
   * @returns {string}
   */
  escape(value) {
    return this.getQueryInterface().escape(value);
  }

  /**
   * Create a new database schema.
   *
   * **Note:** this is a schema in the [postgres sense of the word](http://www.postgresql.org/docs/9.1/static/ddl-schemas.html),
   * not a database table. In mysql and sqlite, this command will do nothing.
   *
   * @see
   * {@link Model.schema}
   *
   * @param {string} schema Name of the schema
   * @param {Object} [options={}] query options
   * @param {boolean|Function} [options.logging] A function that logs sql queries, or false for no logging
   *
   * @returns {Promise}
   */
  createSchema(schema, options) {
    return this.getQueryInterface().createSchema(schema, options);
  }

  /**
   * Show all defined schemas
   *
   * **Note:** this is a schema in the [postgres sense of the word](http://www.postgresql.org/docs/9.1/static/ddl-schemas.html),
   * not a database table. In mysql and sqlite, this will show all tables.
   *
   * @param {Object} [options={}] query options
   * @param {boolean|Function} [options.logging] A function that logs sql queries, or false for no logging
   *
   * @returns {Promise}
   */
  showAllSchemas(options) {
    return this.getQueryInterface().showAllSchemas(options);
  }

  /**
   * Drop a single schema
   *
   * **Note:** this is a schema in the [postgres sense of the word](http://www.postgresql.org/docs/9.1/static/ddl-schemas.html),
   * not a database table. In mysql and sqlite, this drop a table matching the schema name
   *
   * @param {string} schema Name of the schema
   * @param {Object} [options={}] query options
   * @param {boolean|Function} [options.logging] A function that logs sql queries, or false for no logging
   *
   * @returns {Promise}
   */
  dropSchema(schema, options) {
    return this.getQueryInterface().dropSchema(schema, options);
  }

  /**
   * Drop all schemas.
   *
   * **Note:** this is a schema in the [postgres sense of the word](http://www.postgresql.org/docs/9.1/static/ddl-schemas.html),
   * not a database table. In mysql and sqlite, this is the equivalent of drop all tables.
   *
   * @param {Object} [options={}] query options
   * @param {boolean|Function} [options.logging] A function that logs sql queries, or false for no logging
   *
   * @returns {Promise}
   */
  dropAllSchemas(options) {
    return this.getQueryInterface().dropAllSchemas(options);
  }

  /**
   * Sync all defined models to the DB.
   *
   * @param {Object} [options={}] sync options
   * @param {boolean} [options.force=false] If force is true, each Model will run `DROP TABLE IF EXISTS`, before it tries to create its own table
   * @param {RegExp} [options.match] Match a regex against the database name before syncing, a safety check for cases where force: true is used in tests but not live code
   * @param {boolean|Function} [options.logging=console.log] A function that logs sql queries, or false for no logging
   * @param {string} [options.schema='public'] The schema that the tables should be created in. This can be overridden for each table in sequelize.define
   * @param {string} [options.searchPath=DEFAULT] An optional parameter to specify the schema search_path (Postgres only)
   * @param {boolean} [options.hooks=true] If hooks is true then beforeSync, afterSync, beforeBulkSync, afterBulkSync hooks will be called
   * @param {boolean} [options.alter=false] Alters tables to fit models. Not recommended for production use. Deletes data in columns that were removed or had their type changed in the model.
   *
   * @returns {Promise}
   */
  sync(options) {
    options = _.clone(options) || {};
    options.hooks = options.hooks === undefined ? true : !!options.hooks;
    options = _.defaults(options, this.options.sync, this.options);

    if (options.match) {
      if (!options.match.test(this.config.database)) {
        return Promise.reject(new Error(`Database "${this.config.database}" does not match sync match parameter "${options.match}"`));
      }
    }

    return Promise.try(() => {
      if (options.hooks) {
        return this.runHooks('beforeBulkSync', options);
      }
    }).then(() => {
      if (options.force) {
        return this.drop(options);
      }
    }).then(() => {
      const models = [];

      // Topologically sort by foreign key constraints to give us an appropriate
      // creation order
      this.modelManager.forEachModel(model => {
        if (model) {
          models.push(model);
        } else {
          // DB should throw an SQL error if referencing non-existent table
        }
      });

      // no models defined, just authenticate
      if (!models.length) return this.authenticate(options);

      return Promise.each(models, model => model.sync(options));
    }).then(() => {
      if (options.hooks) {
        return this.runHooks('afterBulkSync', options);
      }
    }).return(this);
  }

  /**
   * Truncate all tables defined through the sequelize models.
   * This is done by calling `Model.truncate()` on each model.
   *
   * @param {Object} [options] The options passed to Model.destroy in addition to truncate
   * @param {boolean|Function} [options.logging] A function that logs sql queries, or false for no logging
   * @returns {Promise}
   *
   * @see
   * {@link Model.truncate} for more information
   */
  truncate(options) {
    const models = [];

    this.modelManager.forEachModel(model => {
      if (model) {
        models.push(model);
      }
    }, { reverse: false });

    const truncateModel = model => model.truncate(options);

    if (options && options.cascade) {
      return Promise.each(models, truncateModel);
    }
    return Promise.map(models, truncateModel);
  }

  /**
   * Drop all tables defined through this sequelize instance.
   * This is done by calling Model.drop on each model.
   *
   * @see
   * {@link Model.drop} for options
   *
   * @param {Object} [options] The options passed to each call to Model.drop
   * @param {boolean|Function} [options.logging] A function that logs sql queries, or false for no logging
   *
   * @returns {Promise}
   */
  drop(options) {
    const models = [];

    this.modelManager.forEachModel(model => {
      if (model) {
        models.push(model);
      }
    }, { reverse: false });

    return Promise.each(models, model => model.drop(options));
  }

  /**
   * Test the connection by trying to authenticate. It runs `SELECT 1+1 AS result` query.
   *
   * @param {Object} [options={}] query options
   *
   * @returns {Promise}
   */
  authenticate(options) {
    options = Object.assign({
      raw: true,
      plain: true,
      type: QueryTypes.SELECT
    }, options);

    // cannot 'SELECT 1+1 AS result' in IBM i Db2
    if (this.options.dialect === 'ibmi') {
      return this.query('SELECT 1+1 AS result FROM SYSIBM.SYSDUMMY1', options).return();
    }

    return this.query('SELECT 1+1 AS result', options).return();
  }

  databaseVersion(options) {
    return this.getQueryInterface().databaseVersion(options);
  }

  /**
   * Get the fn for random based on the dialect
   *
   * @returns {Sequelize.fn}
   */
  random() {
    const dia = this.getDialect();
    if (dia === 'postgres' || dia === 'sqlite') {
      return this.fn('RANDOM');
    }
    return this.fn('RAND');
  }

  /**
   * Creates an object representing a database function. This can be used in search queries, both in where and order parts, and as default values in column definitions.
   * If you want to refer to columns in your function, you should use `sequelize.col`, so that the columns are properly interpreted as columns and not a strings.
   *
   * @see
   * {@link Model.findAll}
   * @see
   * {@link Sequelize.define}
   * @see
   * {@link Sequelize.col}
   *
   * @param {string} fn The function you want to call
   * @param {any} args All further arguments will be passed as arguments to the function
   *
   * @since v2.0.0-dev3
   * @memberof Sequelize
   * @returns {Sequelize.fn}
   *
   * @example <caption>Convert a user's username to upper case</caption>
   * instance.update({
   *   username: sequelize.fn('upper', sequelize.col('username'))
   * });
   */
  static fn(fn, ...args) {
    return new Utils.Fn(fn, args);
  }

  /**
   * Creates an object which represents a column in the DB, this allows referencing another column in your query. This is often useful in conjunction with `sequelize.fn`, since raw string arguments to fn will be escaped.
   *
   * @see
   * {@link Sequelize#fn}
   *
   * @param {string} col The name of the column
   * @since v2.0.0-dev3
   * @memberof Sequelize
   *
   * @returns {Sequelize.col}
   */
  static col(col) {
    return new Utils.Col(col);
  }

  /**
   * Creates an object representing a call to the cast function.
   *
   * @param {any} val The value to cast
   * @param {string} type The type to cast it to
   * @since v2.0.0-dev3
   * @memberof Sequelize
   *
   * @returns {Sequelize.cast}
   */
  static cast(val, type) {
    return new Utils.Cast(val, type);
  }

  /**
   * Creates an object representing a literal, i.e. something that will not be escaped.
   *
   * @param {any} val literal value
   * @since v2.0.0-dev3
   * @memberof Sequelize
   *
   * @returns {Sequelize.literal}
   */
  static literal(val) {
    return new Utils.Literal(val);
  }

  /**
   * An AND query
   *
   * @see
   * {@link Model.findAll}
   *
   * @param {...string|Object} args Each argument will be joined by AND
   * @since v2.0.0-dev3
   * @memberof Sequelize
   *
   * @returns {Sequelize.and}
   */
  static and(...args) {
    return { [Op.and]: args };
  }

  /**
   * An OR query
   *
   * @see
   * {@link Model.findAll}
   *
   * @param {...string|Object} args Each argument will be joined by OR
   * @since v2.0.0-dev3
   * @memberof Sequelize
   *
   * @returns {Sequelize.or}
   */
  static or(...args) {
    return { [Op.or]: args };
  }

  /**
   * Creates an object representing nested where conditions for postgres/sqlite/mysql json data-type.
   *
   * @see
   * {@link Model.findAll}
   *
   * @param {string|Object} conditionsOrPath A hash containing strings/numbers or other nested hash, a string using dot notation or a string using postgres/sqlite/mysql json syntax.
   * @param {string|number|boolean} [value] An optional value to compare against. Produces a string of the form "<json path> = '<value>'".
   * @memberof Sequelize
   *
   * @returns {Sequelize.json}
   */
  static json(conditionsOrPath, value) {
    return new Utils.Json(conditionsOrPath, value);
  }

  /**
   * A way of specifying attr = condition.
   *
   * The attr can either be an object taken from `Model.rawAttributes` (for example `Model.rawAttributes.id` or `Model.rawAttributes.name`). The
   * attribute should be defined in your model definition. The attribute can also be an object from one of the sequelize utility functions (`sequelize.fn`, `sequelize.col` etc.)
   *
   * For string attributes, use the regular `{ where: { attr: something }}` syntax. If you don't want your string to be escaped, use `sequelize.literal`.
   *
   * @see
   * {@link Model.findAll}
   *
   * @param {Object} attr The attribute, which can be either an attribute object from `Model.rawAttributes` or a sequelize object, for example an instance of `sequelize.fn`. For simple string attributes, use the POJO syntax
   * @param {Symbol} [comparator='Op.eq'] operator
   * @param {string|Object} logic The condition. Can be both a simply type, or a further condition (`or`, `and`, `.literal` etc.)
   * @since v2.0.0-dev3
   */
  static where(attr, comparator, logic) {
    return new Utils.Where(attr, comparator, logic);
  }

  /**
   * Start a transaction. When using transactions, you should pass the transaction in the options argument in order for the query to happen under that transaction @see {@link Transaction}
   *
   * If you have [CLS](https://github.com/Jeff-Lewis/cls-hooked) enabled, the transaction will automatically be passed to any query that runs within the callback
   *
   * @example
   * sequelize.transaction().then(transaction => {
   *   return User.findOne(..., {transaction})
   *     .then(user => user.update(..., {transaction}))
   *     .then(() => transaction.commit())
   *     .catch(() => transaction.rollback());
   * })
   *
   * @example <caption>A syntax for automatically committing or rolling back based on the promise chain resolution is also supported</caption>
   *
   * sequelize.transaction(transaction => { // Note that we use a callback rather than a promise.then()
   *   return User.findOne(..., {transaction})
   *     .then(user => user.update(..., {transaction}))
   * }).then(() => {
   *   // Committed
   * }).catch(err => {
   *   // Rolled back
   *   console.error(err);
   * });
   *
   * @example <caption>To enable CLS, add it do your project, create a namespace and set it on the sequelize constructor:</caption>
   *
   * const cls = require('cls-hooked');
   * const namespace = cls.createNamespace('....');
   * const Sequelize = require('sequelize');
   * Sequelize.useCLS(namespace);
   *
   * // Note, that CLS is enabled for all sequelize instances, and all instances will share the same namespace
   *
   * @param {Object}   [options] Transaction options
   * @param {string}   [options.type='DEFERRED'] See `Sequelize.Transaction.TYPES` for possible options. Sqlite only.
   * @param {string}   [options.isolationLevel] See `Sequelize.Transaction.ISOLATION_LEVELS` for possible options
   * @param {string}   [options.deferrable] Sets the constraints to be deferred or immediately checked. See `Sequelize.Deferrable`. PostgreSQL Only
   * @param {Function} [options.logging=false] A function that gets executed while running the query to log the sql.
   * @param {Function} [autoCallback] The callback is called with the transaction object, and should return a promise. If the promise is resolved, the transaction commits; if the promise rejects, the transaction rolls back
   *
   * @returns {Promise}
   */
  transaction(options, autoCallback) {
    if (typeof options === 'function') {
      autoCallback = options;
      options = undefined;
    }

    const transaction = new Transaction(this, options);

    if (!autoCallback) return transaction.prepareEnvironment(false).return(transaction);

    // autoCallback provided
    return Sequelize._clsRun(() => {
      return transaction.prepareEnvironment()
        .then(() => autoCallback(transaction))
        .tap(() => transaction.commit())
        .catch(err => {
          // Rollback transaction if not already finished (commit, rollback, etc)
          // and reject with original error (ignore any error in rollback)
          return Promise.try(() => {
            if (!transaction.finished) return transaction.rollback().catch(() => {});
          }).throw(err);
        });
    });
  }

  /**
   * Use CLS with Sequelize.
   * CLS namespace provided is stored as `Sequelize._cls`
   * and bluebird Promise is patched to use the namespace, using `cls-bluebird` module.
   *
   * @param {Object} ns CLS namespace
   * @returns {Object} Sequelize constructor
   */
  static useCLS(ns) {
    // check `ns` is valid CLS namespace
    if (!ns || typeof ns !== 'object' || typeof ns.bind !== 'function' || typeof ns.run !== 'function') throw new Error('Must provide CLS namespace');

    // save namespace as `Sequelize._cls`
    this._cls = ns;

    Promise.config({
      asyncHooks: true
    });

    // return Sequelize for chaining
    return this;
  }

  /**
   * Run function in CLS context.
   * If no CLS context in use, just runs the function normally
   *
   * @private
   * @param {Function} fn Function to run
   * @returns {*} Return value of function
   */
  static _clsRun(fn) {
    const ns = Sequelize._cls;
    if (!ns) return fn();

    let res;
    ns.run(context => res = fn(context));
    return res;
  }

  log(...args) {
    let options;

    const last = _.last(args);

    if (last && _.isPlainObject(last) && Object.prototype.hasOwnProperty.call(last, 'logging')) {
      options = last;

      // remove options from set of logged arguments if options.logging is equal to console.log
      // eslint-disable-next-line no-console
      if (options.logging === console.log) {
        args.splice(args.length - 1, 1);
      }
    } else {
      options = this.options;
    }

    if (options.logging) {
      if (options.logging === true) {
        deprecations.noTrueLogging();
        // eslint-disable-next-line no-console
        options.logging = console.log;
      }

      // second argument is sql-timings, when benchmarking option enabled
      // eslint-disable-next-line no-console
      if ((this.options.benchmark || options.benchmark) && options.logging === console.log) {
        args = [`${args[0]} Elapsed time: ${args[1]}ms`];
      }

      options.logging(...args);
    }
  }

  /**
   * Close all connections used by this sequelize instance, and free all references so the instance can be garbage collected.
   *
   * Normally this is done on process exit, so you only need to call this method if you are creating multiple instances, and want
   * to garbage collect some of them.
   *
   * @returns {Promise}
   */
  close() {
    return this.connectionManager.close();
  }

  normalizeDataType(Type) {
    let type = typeof Type === 'function' ? new Type() : Type;
    const dialectTypes = this.dialect.DataTypes || {};

    if (dialectTypes[type.key]) {
      type = dialectTypes[type.key].extend(type);
    }

    if (type instanceof DataTypes.ARRAY) {
      if (!type.type) {
        throw new Error('ARRAY is missing type definition for its values.');
      }
      if (dialectTypes[type.type.key]) {
        type.type = dialectTypes[type.type.key].extend(type.type);
      }
    }

    return type;
  }

  normalizeAttribute(attribute) {
    if (!_.isPlainObject(attribute)) {
      attribute = { type: attribute };
    }

    if (!attribute.type) return attribute;

    attribute.type = this.normalizeDataType(attribute.type);

    if (Object.prototype.hasOwnProperty.call(attribute, 'defaultValue')) {
      if (typeof attribute.defaultValue === 'function' && (
        attribute.defaultValue === DataTypes.NOW ||
          attribute.defaultValue === DataTypes.UUIDV1 ||
          attribute.defaultValue === DataTypes.UUIDV4
      )) {
        attribute.defaultValue = new attribute.defaultValue();
      }
    }

    if (attribute.type instanceof DataTypes.ENUM) {
      // The ENUM is a special case where the type is an object containing the values
      if (attribute.values) {
        attribute.type.values = attribute.type.options.values = attribute.values;
      } else {
        attribute.values = attribute.type.values;
      }

      if (!attribute.values.length) {
        throw new Error('Values for ENUM have not been defined.');
      }
    }

    return attribute;
  }
}

// Aliases
Sequelize.prototype.fn = Sequelize.fn;
Sequelize.prototype.col = Sequelize.col;
Sequelize.prototype.cast = Sequelize.cast;
Sequelize.prototype.literal = Sequelize.literal;
Sequelize.prototype.and = Sequelize.and;
Sequelize.prototype.or = Sequelize.or;
Sequelize.prototype.json = Sequelize.json;
Sequelize.prototype.where = Sequelize.where;
Sequelize.prototype.validate = Sequelize.prototype.authenticate;

/**
 * Sequelize version number.
 */
Sequelize.version = require('../package.json').version;

Sequelize.options = { hooks: {} };

/**
 * @private
 */
Sequelize.Utils = Utils;

/**
 * Operators symbols to be used for querying data
 * @see  {@link Operators}
 */
Sequelize.Op = Op;

/**
 * A handy reference to the bluebird Promise class
 */
Sequelize.Promise = Promise;

/**
 * Available table hints to be used for querying data in mssql for table hints
 * @see {@link TableHints}
 */
Sequelize.TableHints = TableHints;

/**
 * Available index hints to be used for querying data in mysql for index hints
 * @see {@link IndexHints}
 */
Sequelize.IndexHints = IndexHints;

/**
 * A reference to the sequelize transaction class. Use this to access isolationLevels and types when creating a transaction
 * @see {@link Transaction}
 * @see {@link Sequelize.transaction}
 */
Sequelize.Transaction = Transaction;

/**
 * A reference to Sequelize constructor from sequelize. Useful for accessing DataTypes, Errors etc.
 * @see {@link Sequelize}
 */
Sequelize.prototype.Sequelize = Sequelize;

/**
 * Available query types for use with `sequelize.query`
 * @see {@link QueryTypes}
 */
Sequelize.prototype.QueryTypes = Sequelize.QueryTypes = QueryTypes;

/**
 * Exposes the validator.js object, so you can extend it with custom validation functions. The validator is exposed both on the instance, and on the constructor.
 * @see https://github.com/chriso/validator.js
 */
Sequelize.prototype.Validator = Sequelize.Validator = Validator;

Sequelize.Model = Model;

Sequelize.DataTypes = DataTypes;
for (const dataType in DataTypes) {
  Sequelize[dataType] = DataTypes[dataType];
}

/**
 * A reference to the deferrable collection. Use this to access the different deferrable options.
 * @see {@link Transaction.Deferrable}
 * @see {@link Sequelize#transaction}
 */
Sequelize.Deferrable = Deferrable;

/**
 * A reference to the sequelize association class.
 * @see {@link Association}
 */
Sequelize.prototype.Association = Sequelize.Association = Association;

/**
 * Provide alternative version of `inflection` module to be used by `Utils.pluralize` etc.
 * @param {Object} _inflection - `inflection` module
 */
Sequelize.useInflection = Utils.useInflection;

/**
 * Allow hooks to be defined on Sequelize + on sequelize instance as universal hooks to run on all models
 * and on Sequelize/sequelize methods e.g. Sequelize(), Sequelize#define()
 */
Hooks.applyTo(Sequelize);
Hooks.applyTo(Sequelize.prototype);

/**
 * Expose various errors available
 */

// expose alias to BaseError
Sequelize.Error = sequelizeErrors.BaseError;

for (const error of Object.keys(sequelizeErrors)) {
  Sequelize[error] = sequelizeErrors[error];
}

module.exports = Sequelize;
module.exports.Sequelize = Sequelize;
module.exports.default = Sequelize;<|MERGE_RESOLUTION|>--- conflicted
+++ resolved
@@ -166,14 +166,9 @@
    * @param {number}   [options.retry.max] How many times a failing query is automatically retried.  Set to 0 to disable retrying on SQL_BUSY error.
    * @param {boolean}  [options.typeValidation=false] Run built-in type validators on insert and update, and select with where clause, e.g. validate that arguments passed to integer fields are integer-like.
    * @param {Object}   [options.operatorsAliases] String based operator alias. Pass object to limit set of aliased operators.
-<<<<<<< HEAD
-   * @param {Object}   [options.hooks] An object of global hook functions that are called before and after certain lifecycle events. Global hooks will run after any model-specific hooks defined for the same event (See `Sequelize.Model.init()` for a list).  Additionally, `beforeConnect()` and `afterConnect()` hooks may be defined here.
-   * @param {Object}   [options.odbcConnectionString] The connection string used by the `ibmi` dialect. There are too many connection options to enumarate in these options
-=======
    * @param {Object}   [options.hooks] An object of global hook functions that are called before and after certain lifecycle events. Global hooks will run after any model-specific hooks defined for the same event (See `Sequelize.Model.init()` for a list).  Additionally, `beforeConnect()`, `afterConnect()`, `beforeDisconnect()`, and `afterDisconnect()` hooks may be defined here.
    * @param {boolean}  [options.minifyAliases=false] A flag that defines if aliases should be minified (mostly useful to avoid Postgres alias character limit of 64)
    * @param {boolean}  [options.logQueryParameters=false] A flag that defines if show bind patameters in log.
->>>>>>> beeff96f
    */
   constructor(database, username, password, options) {
     let config;
@@ -262,12 +257,9 @@
       databaseVersion: 0,
       typeValidation: false,
       benchmark: false,
-<<<<<<< HEAD
-      odbcConnectionString: null
-=======
+      odbcConnectionString: null,
       minifyAliases: false,
       logQueryParameters: false
->>>>>>> beeff96f
     }, options || {});
 
     if (!this.options.dialect) {
