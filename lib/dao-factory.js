var Utils       = require("./utils")
  , DAO         = require("./dao")
  , DataTypes   = require("./data-types")
  , Util        = require('util')
  , sql         = require('sql')
  , SqlString   = require('./sql-string')
  , Transaction = require('./transaction')

module.exports = (function() {
  var DAOFactory = function(name, attributes, options) {
    this.options = Utils._.extend({
      timestamps: true,
      createdAt: 'createdAt',
      updatedAt: 'updatedAt',
      deletedAt: 'deletedAt',
      touchedAt: 'touchedAt',
      instanceMethods: {},
      classMethods: {},
      validate: {},
      freezeTableName: false,
      underscored: false,
      syncOnAssociation: true,
      paranoid: false,
      whereCollection: null,
      schema: null,
      schemaDelimiter: '',
      language: 'en',
      defaultScope: null,
      scopes: null,
      hooks: {
        beforeCreate: [],
        afterCreate: []
      }
    }, options || {})

    // error check options
    Utils._.each(options.validate, function(validator, validatorType) {
      if (Utils._.contains(Utils._.keys(attributes), validatorType)) {
        throw new Error("A model validator function must not have the same name as a field. Model: " + name + ", field/validation name: " + validatorType)
      }

      if (!Utils._.isFunction(validator)) {
        throw new Error("Members of the validate option must be functions. Model: " + name + ", error with validate member " + validatorType)
      }
    })

    this.name = name

    if (!this.options.tableName) {
      this.tableName = this.options.freezeTableName ? name : Utils.pluralize(name, this.options.language)
    } else {
      this.tableName = this.options.tableName
    }

    attributes = replaceReferencesWithTableNames(attributes)
    this.options.hooks = this.replaceHookAliases(this.options.hooks)

    this.rawAttributes     = attributes
    this.daoFactoryManager = null // defined in init function
    this.associations      = {}
    this.scopeObj          = {}
  }

  Object.defineProperty(DAOFactory.prototype, 'attributes', {
    get: function() {
      return this.QueryGenerator.attributesToSQL(this.rawAttributes)
    }
  })

  Object.defineProperty(DAOFactory.prototype, 'sequelize', {
    get: function() { return this.daoFactoryManager.sequelize }
  })

  Object.defineProperty(DAOFactory.prototype, 'QueryInterface', {
    get: function() { return this.daoFactoryManager.sequelize.getQueryInterface() }
  })

  Object.defineProperty(DAOFactory.prototype, 'QueryGenerator', {
    get: function() { return this.QueryInterface.QueryGenerator }
  })

  // inject the node-sql methods to the dao factory in order to
  // receive the syntax sugar ...

  ;(function() {
    var instance = sql.define({ name: "dummy", columns: [] })

    for (var methodName in instance) {
      ;(function(methodName) {
        DAOFactory.prototype[methodName] = function() {
          var dataset = this.dataset()
            , result  = dataset[methodName].apply(dataset, arguments)
            , dialect = this.daoFactoryManager.sequelize.options.dialect
            , self    = this

          result.toSql = function() {
            var query = result.toQuery()
            return SqlString.format(query.text.replace(/(\$\d)/g, '?'), query.values, null, dialect) + ';'
          }

          result.exec = function(options) {
            options = Utils._.extend({
              transaction: null,
              type:        'SELECT'
            }, options || {})

            return self.QueryInterface.queryAndEmit([result.toSql(), self, options], 'snafu')
          }

          return result
        }
      })(methodName)
    }
  })()

  DAOFactory.prototype.init = function(daoFactoryManager) {
    var self = this;

    this.daoFactoryManager = daoFactoryManager
    this.primaryKeys       = {};

    Utils._.each(this.attributes, function(dataTypeString, attributeName) {
      if (dataTypeString.indexOf('PRIMARY KEY') !== -1) {
        self.primaryKeys[attributeName] = dataTypeString
      }
    })

    this.primaryKeyAttributes = Object.keys(this.primaryKeys)
    this.primaryKeyCount = this.primaryKeyAttributes.length
    this.options.hasPrimaryKeys = this.hasPrimaryKeys = this.primaryKeyCount > 0

    if (typeof this.options.defaultScope === "object") {
      Utils.injectScope.call(this, this.options.defaultScope)
    }

    addDefaultAttributes.call(this)
    addOptionalClassMethods.call(this)
    findAutoIncrementField.call(this)

    // DAO prototype
    // WTF ... ?
    this.DAO = function() {
      DAO.apply(this, arguments);
    }

    Util.inherits(this.DAO, DAO);

    this.DAO.prototype.rawAttributes = this.rawAttributes;

    this.DAO.prototype._hasPrimaryKeys = this.options.hasPrimaryKeys
    this.DAO.prototype._isPrimaryKey = Utils._.memoize(function (key) {
      return self.primaryKeyAttributes.indexOf(key) !== -1
    })

    if (this.options.timestamps) {
      this.DAO.prototype._timestampAttributes = {
        createdAt: Utils._.underscoredIf(this.options.createdAt, this.options.underscored),
        updatedAt: Utils._.underscoredIf(this.options.updatedAt, this.options.underscored),
        deletedAt: Utils._.underscoredIf(this.options.deletedAt, this.options.underscored)
      }

      this.DAO.prototype._readOnlyAttributes = Object.keys(this.DAO.prototype._timestampAttributes)
    }

    this.DAO.prototype._hasReadOnlyAttributes = this.DAO.prototype._readOnlyAttributes && this.DAO.prototype._readOnlyAttributes.length
    this.DAO.prototype._isReadOnlyAttribute = Utils._.memoize(function (key) {
      return self.DAO.prototype._hasReadOnlyAttributes && self.DAO.prototype._readOnlyAttributes.indexOf(key) !== -1
    })

    if (this.options.instanceMethods) {
      Utils._.each(this.options.instanceMethods, function(fct, name) {
        self.DAO.prototype[name] = fct
      })
    }

    this.refreshAttributes();

    this.DAO.prototype.booleanValues = []
    this.DAO.prototype.dateAttributes = []
    this.DAO.prototype.defaultValues = {}
    this.DAO.prototype.validators    = {}

    Utils._.each(this.rawAttributes, function (definition, name) {
      if (((definition === DataTypes.BOOLEAN) || (definition.type === DataTypes.BOOLEAN))) {
        self.DAO.prototype.booleanValues.push(name);
      }
      if (((definition === DataTypes.DATE) || (definition.type === DataTypes.DATE) || (definition.originalType === DataTypes.DATE))) {
        self.DAO.prototype.dateAttributes.push(name);
      }
      if (definition.hasOwnProperty('defaultValue')) {
        self.DAO.prototype.defaultValues[name] = Utils._.partial(
          Utils.toDefaultValue, definition.defaultValue)
      }

      if (definition.hasOwnProperty('validate')) {
        self.DAO.prototype.validators[name] = definition.validate;
      }
    })

    this.DAO.prototype._hasBooleanAttributes = !!this.DAO.prototype.booleanValues.length
    this.DAO.prototype._isBooleanAttribute = Utils._.memoize(function (key) {
      return self.DAO.prototype.booleanValues.indexOf(key) !== -1
    })

    this.DAO.prototype._hasDateAttributes = !!this.DAO.prototype.dateAttributes.length
    this.DAO.prototype._isDateAttribute = Utils._.memoize(function (key) {
      return self.DAO.prototype.dateAttributes.indexOf(key) !== -1
    })

    this.DAO.prototype.__factory        = this
    this.DAO.prototype.daoFactory       = this
    this.DAO.prototype.Model            = this
    this.DAO.prototype.hasDefaultValues = !Utils._.isEmpty(this.DAO.prototype.defaultValues)
    this.DAO.prototype.daoFactoryName   = this.name

    return this
  }

  DAOFactory.prototype.refreshAttributes = function() {
    var self = this
      , attributeManipulation = {};

    this.DAO.prototype._customGetters = {}
    this.DAO.prototype._customSetters = {}

    Utils._.each(['get', 'set'], function(type) {
      var opt   = type + 'terMethods'
        , funcs = Utils._.clone(Utils._.isObject(self.options[opt]) ? self.options[opt] : {})
        , _custom = type === 'get' ? self.DAO.prototype._customGetters : self.DAO.prototype._customSetters

      Utils._.each(funcs, function (method, attribute) {
        _custom[attribute] = method

        if (type === 'get') {
          funcs[attribute] = function() {
            return this.get(attribute)
          }
        }
        if (type === 'set') {
          funcs[attribute] = function(value) {
            return this.set(attribute, value)
          }
        }
      })

      Utils._.each(self.rawAttributes, function(options, attribute) {
        if (options.hasOwnProperty(type)) {
          _custom[attribute] = options[type]
        }

        if (type === 'get') {
          funcs[attribute] = function() {
            return this.get(attribute)
          }
        }
        if (type === 'set') {
          funcs[attribute] = function(value) {
            return this.set(attribute, value)
          }
        }
      })

      Utils._.each(funcs, function(fct, name) {
        if (!attributeManipulation[name]) {
          attributeManipulation[name] = {
            configurable: true
          }
        }
        attributeManipulation[name][type] = fct
      })
    })

    this.DAO.prototype._hasCustomGetters = Object.keys(this.DAO.prototype._customGetters).length
    this.DAO.prototype._hasCustomSetters = Object.keys(this.DAO.prototype._customSetters).length

    Object.defineProperties(this.DAO.prototype, attributeManipulation)
    this.DAO.prototype.attributes = Object.keys(this.DAO.prototype.rawAttributes)
  }

  DAOFactory.prototype.sync = function(options) {
    options = Utils._.extend({}, this.options, options || {})

    var self = this

    return new Utils.CustomEventEmitter(function(emitter) {
      var doQuery = function() {
        self
          .QueryInterface
          .createTable(self.getTableName(), self.attributes, options)
          .success(function() { emitter.emit('success', self) })
          .error(function(err) { emitter.emit('error', err) })
          .on('sql', function(sql) { emitter.emit('sql', sql) })
      }

      if (options.force) {
        self
          .drop(options)
          .success(doQuery)
          .error(function(err) { emitter.emit('error', err) })
      } else {
        doQuery()
      }
    }).run()
  }

  DAOFactory.prototype.drop = function(options) {
    // Only Postgres' QueryGenerator.dropTableQuery() will add schema manually
    var isPostgres = this.options.dialect === "postgres" || (!!this.daoFactoryManager && this.daoFactoryManager.sequelize.options.dialect === "postgres")
     , tableName = isPostgres ? this.tableName : this.getTableName()

    return this.QueryInterface.dropTable(tableName, options)
  }

  DAOFactory.prototype.dropSchema = function(schema) {
    return this.QueryInterface.dropSchema(schema)
  }

  DAOFactory.prototype.schema = function(schema, options) {
    this.options.schema = schema

    if (!!options) {
      if (typeof options === "string") {
        this.options.schemaDelimiter = options
      } else {
        if (!!options.schemaDelimiter) {
          this.options.schemaDelimiter = options.schemaDelimiter
        }
      }
    }

    return this
  }

  DAOFactory.prototype.getTableName = function() {
    return this.QueryGenerator.addSchema(this)
  }

  DAOFactory.prototype.scope = function(option) {
    var self = Object.create(this)
      , type
      , options
      , merge
      , i
      , scope
      , scopeName
      , scopeOptions
      , argLength = arguments.length
      , lastArg = arguments[argLength-1]

    // Set defaults
    scopeOptions = (typeof lastArg === "object" && !Array.isArray(lastArg) ? lastArg : {}) || {} // <-- for no arguments
    scopeOptions.silent = (scopeOptions !== null && scopeOptions.hasOwnProperty('silent') ? scopeOptions.silent : true)

    // Clear out any predefined scopes...
    self.scopeObj = {}

    // Possible formats for option:
    // String of arguments: 'hello', 'world', 'etc'
    // Array: ['hello', 'world', 'etc']
    // Object: {merge: 'hello'}, {method: ['scopeName' [, args1, args2..]]}, {merge: true, method: ...}

    if (argLength < 1 || !option) {
      return self
    }

    for (i = 0; i < argLength; i++) {
      options = Array.isArray(arguments[i]) ? arguments[i] : [arguments[i]]

      options.forEach(function(o){
        type = typeof o
        scope = null
        merge = false
        scopeName = null

        if (type === "object") {
          // Right now we only support a merge functionality for objects
          if (!!o.merge) {
            merge = true
            scopeName = o.merge[0]
            if (Array.isArray(o.merge) && !!self.options.scopes[scopeName]) {
              scope = self.options.scopes[scopeName].apply(self, o.merge.splice(1))
            }
            else if (typeof o.merge === "string") {
              scopeName = o.merge
              scope = self.options.scopes[scopeName]
            }
          }

          if (!!o.method) {
            if (Array.isArray(o.method) && !!self.options.scopes[o.method[0]]) {
              scopeName = o.method[0]
              scope = self.options.scopes[scopeName].apply(self, o.method.splice(1))
              merge = !!o.merge
            }
            else if (!!self.options.scopes[o.method]) {
              scopeName = o.method
              scope = self.options.scopes[scopeName].apply(self)
            }
          } else {
            scopeName = o
            scope = self.options.scopes[scopeName]
          }
        } else {
          scopeName = o
          scope = self.options.scopes[scopeName]
        }

        if (!!scope) {
          Utils.injectScope.call(self, scope, merge)
        }
        else if (scopeOptions.silent !== true && !!scopeName) {
          throw new Error("Invalid scope " + scopeName + " called.")
        }
      })
    }

    return self
  }

  // alias for findAll
  DAOFactory.prototype.all = function(options, queryOptions) {
    return this.findAll(options, queryOptions)
  }

  DAOFactory.prototype.findAll = function(options, queryOptions) {
    var hasJoin = false

    options = optClone(options)
    if (typeof options === 'object') {
      if (options.hasOwnProperty('include') && options.include) {
        hasJoin = true

        validateIncludedElements.call(this, options)
      }

      // whereCollection is used for non-primary key updates
      this.options.whereCollection = options.where || null
    }

    options = paranoidClause.call(this, options)

    return this.QueryInterface.select(this, this.tableName, options, Utils._.defaults({
      type:    'SELECT',
      hasJoin: hasJoin
    }, queryOptions, { transaction: (options || {}).transaction }))
  }

  //right now, the caller (has-many-double-linked) is in charge of the where clause
  DAOFactory.prototype.findAllJoin = function(joinTableName, options, queryOptions) {
    var optcpy = Utils._.clone(options)
    optcpy.attributes = optcpy.attributes || [this.QueryInterface.quoteIdentifier(this.tableName)+".*"]

    // whereCollection is used for non-primary key updates
    this.options.whereCollection = optcpy.where || null;

    return this.QueryInterface.select(this, [this.getTableName(), joinTableName], optcpy, Utils._.defaults({
      type: 'SELECT'
    }, queryOptions, { transaction: (options || {}).transaction }))
  }

 /**
  * Search for an instance.
  *
  * @param  {Object} options Options to describe the scope of the search.
  *   @param {Array} include A list of associations which shall get eagerly loaded. Supported is either { include: [ DaoFactory1, DaoFactory2, ...] } or { include: [ { daoFactory: DaoFactory1, as: 'Alias' } ] }.
  * @param  {Object} set the query options, e.g. raw, specifying that you want raw data instead of built DAOs
  * @return {Object}         A promise which fires `success`, `error`, `complete` and `sql`.
  */
  DAOFactory.prototype.find = function(options, queryOptions) {
    var hasJoin = false

    // no options defined?
    // return an emitter which emits null
    if ([null, undefined].indexOf(options) !== -1) {
      return new Utils.CustomEventEmitter(function(emitter) {
        setTimeout(function() { emitter.emit('success', null) }, 10)
      }).run()
    }

    var primaryKeys = this.primaryKeys
      , keys        = Object.keys(primaryKeys)
      , keysLength  = keys.length

    // options is not a hash but an id
    if (typeof options === 'number') {
      var oldOption = options
      options = { where: {} }
      if (keysLength === 1) {
        options.where[keys[0]] = oldOption
      } else {
        options.where.id = oldOption
      }
    } else if (Utils._.size(primaryKeys) && Utils.argsArePrimaryKeys(arguments, primaryKeys)) {
      var where = {}

      Utils._.each(arguments, function(arg, i) {
        var key = keys[i]
        where[key] = arg
      })

      options = { where: where }
    } else if (typeof options === 'string' && parseInt(options, 10).toString() === options) {
      var parsedId = parseInt(options, 10)

      if (!Utils._.isFinite(parsedId)) {
        throw new Error('Invalid argument to find(). Must be an id or an options object.')
      }

      options = { where: parsedId }
    } else if (typeof options === 'object') {
      options = Utils._.clone(options)

      if (options.hasOwnProperty('include') && options.include) {
        hasJoin = true

        validateIncludedElements.call(this, options)
      }

      // whereCollection is used for non-primary key updates
      this.options.whereCollection = options.where || null
    } else if (typeof options === "string") {
      var where = {}

      if (this.primaryKeyCount === 1) {
        where[primaryKeys[keys[0]]] = options;
        options = where;
      } else if (this.primaryKeyCount < 1) {
        // Revert to default behavior which is {where: [int]}
        options = {where: parseInt(Number(options) || 0, 0)}
      }
    }

    options = paranoidClause.call(this, options)
    options.limit = 1

    return this.QueryInterface.select(this, this.getTableName(), options, Utils._.defaults({
      plain: true,
      type: 'SELECT',
      hasJoin: hasJoin
    }, queryOptions, { transaction: (options || {}).transaction }))
  }

  DAOFactory.prototype.aggregate = function(field, aggregateFunction, options) {
    var tableField;

    if (field == '*') {
      tableField = field
    } else {
      tableField = this.QueryInterface.QueryGenerator.quoteIdentifier(field)
    }

    options = Utils._.extend({ attributes: [] }, options || {})
    options.attributes.push([aggregateFunction + '(' + tableField + ')', aggregateFunction])

    if (!options.dataType) {
      if (this.rawAttributes[field]) {
        options.dataType = this.rawAttributes[field]
      } else {
        // Use FLOAT as fallback
        options.dataType = DataTypes.FLOAT
      }
    }

    options = paranoidClause.call(this, options)

    return this.QueryInterface.rawSelect(this.getTableName(), options, aggregateFunction)
  }

  DAOFactory.prototype.count = function(options) {
    options = Utils._.clone(options || {})
    return new Utils.CustomEventEmitter(function (emitter) {
      options.attributes = [
        [this.sequelize.fn('COUNT', this.sequelize.col(this.tableName+'.*')), 'count']
      ]
      options.includeIgnoreAttributes = false

      this.find(options, {raw: true, transaction: options.transaction}).proxy(emitter, {events: ['sql', 'error']}).success(function (result) {
        emitter.emit('success', parseInt(result.count, 10))
      })
    }.bind(this)).run()
  }

  DAOFactory.prototype.findAndCountAll = function(findOptions, queryOptions) {
    var self  = this
      // no limit, offset, order, attributes for the options given to count()
      , countOptions = Utils._.omit(findOptions || {}, ['offset', 'limit', 'order', 'attributes'])

    return new Utils.CustomEventEmitter(function (emitter) {
      var emit = {
        okay : function(count, results) {     // emit success
          emitter.emit('success', {
            count: count || 0,
            rows : (results && Array.isArray(results) ? results : [])
          })
        }
      }

      self.count(countOptions)
          .proxy(emitter, {events: ['sql', 'error']})
          .success(function(count) {
            if (count === 0) {
              return emit.okay(count) // no records, no need for another query
            }

            self.findAll(findOptions, queryOptions)
              .proxy(emitter, {events: ['sql', 'error']})
              .success(function(results) {
                emit.okay(count, results)
              })
          })

    }).run()
  }

  DAOFactory.prototype.max = function(field, options) {
    return this.aggregate(field, 'max', options)
  }

  DAOFactory.prototype.min = function(field, options) {
    return this.aggregate(field, 'min', options)
  }

  DAOFactory.prototype.build = function(values, options) {
    options = options || { isNewRecord: true, isDirty: true }

    if (options.hasOwnProperty('include') && options.include && !options.includeValidated) {
      validateIncludedElements.call(this, options)
    }

    if (options.includeNames) {
      options.includeNames = options.includeNames.concat(options.includeNames.map(function (key) {
        return key.slice(0,1).toLowerCase() + key.slice(1)
      }))
    }

    var self     = this
      , instance = new this.DAO(values, options)

    return instance
  }

  DAOFactory.prototype.create = function(values, fieldsOrOptions) {
    Utils.validateParameter(values, Object, { optional: true })
    Utils.validateParameter(fieldsOrOptions, Object, { deprecated: Array, optional: true, index: 2, method: 'DAOFactory#create' })

    if (fieldsOrOptions instanceof Array) {
      fieldsOrOptions = { fields: fieldsOrOptions }
    }

    fieldsOrOptions = Utils._.extend({
      transaction: null
    }, fieldsOrOptions || {})

    return this.build(values).save(fieldsOrOptions)
  }

  DAOFactory.prototype.findOrInitialize = DAOFactory.prototype.findOrBuild = function (params, defaults, options) {
    defaults = defaults || {}
    options  = options  || {}

    var self          = this
      , defaultKeys   = Object.keys(defaults)
      , defaultLength = defaultKeys.length

    if (!options.transaction && defaults.transaction && (defaults.transaction instanceof Transaction)) {
      options.transaction = defaults.transaction
      delete defaults.transaction
    }

    return new Utils.CustomEventEmitter(function (emitter) {
      self.find({
        where: params
      }, options).success(function (instance) {
        if (instance === null) {
          var i = 0

          for (i = 0; i < defaultLength; i++) {
            params[defaultKeys[i]] = defaults[defaultKeys[i]]
          }

          var build = self.build(params)

          build.hookValidate({skip: Object.keys(params)}).success(function (instance) {
            emitter.emit('success', build, true)
          })
          .error(function (error) {
            emitter.emit('error', error)
          })
        } else {
          emitter.emit('success', instance, false)
        }
      }).error(function (error) {
        emitter.emit('error', error)
      })
    }).run()
  }

  DAOFactory.prototype.findOrCreate = function (where, defaults, options) {
    var self   = this
      , params = {}

    options = Utils._.extend({
      transaction: null
    }, options || {})

    for (var attrname in where) {
      params[attrname] = where[attrname]
    }

    return new Utils.CustomEventEmitter(function (emitter) {
      self.find({
        where: params
      }, {
        transaction: options.transaction
      }).success(function (instance) {
        if (instance === null) {
          for (var attrname in defaults) {
            params[attrname] = defaults[attrname]
          }

          self
            .create(params, options)
            .success(function (instance) {
              emitter.emit('success', instance, true)
            })
            .error( function (error) {
              emitter.emit('error', error)
            })
        } else {
          emitter.emit('success', instance, false)
        }
      }).error(function (error) {
        emitter.emit('error', error)
      });
    }).run()
  }

  /**
   * Create and insert multiple instances
   *
   * @param  {Array} records List of objects (key/value pairs) to create instances from
   * @param  {Array} fields Fields to insert (defaults to all fields)
   * @return {Object}       A promise which fires `success`, `error`, `complete` and `sql`.
   *
   * Note: the `success` handler is not passed any arguments. To obtain DAOs for
   * the newly created values, you will need to query for them again. This is
   * because MySQL and SQLite do not make it easy to obtain back automatically
   * generated IDs and other default values in a way that can be mapped to
   * multiple records
   */
  DAOFactory.prototype.bulkCreate = function(records, fieldsOrOptions, options) {
    Utils.validateParameter(fieldsOrOptions, Object, { deprecated: Array, optional: true, index: 2, method: 'DAOFactory#bulkCreate' })
    Utils.validateParameter(options, 'undefined', { deprecated: Object, optional: true, index: 3, method: 'DAOFactory#bulkCreate' })

    if (!records.length) {
      return new Utils.CustomEventEmitter(function(emitter) {
        emitter.emit('success', [])
      }).run();
    }

    options = Utils._.extend({
      validate: false,
      hooks: false
    }, options || {})

    if (fieldsOrOptions instanceof Array) {
      options.fields = fieldsOrOptions
    } else {
      options.fields = options.fields || []
      options = Utils._.extend(options, fieldsOrOptions)
    }

    var self          = this
      , updatedAtAttr = Utils._.underscoredIf(self.options.updatedAt, self.options.underscored)
      , createdAtAttr = Utils._.underscoredIf(self.options.createdAt, self.options.underscored)
      , errors        = []
      , daos          = records.map(function(v) { return self.build(v) })

    return new Utils.CustomEventEmitter(function(emitter) {
      var done = function() {
        self.runHooks('afterBulkCreate', daos, options.fields, function(err, newRecords, newFields) {
          if (!!err) {
            return emitter.emit('error', err)
          }

          daos           = newRecords || daos
          options.fields = newFields  || options.fields

          emitter.emit('success', daos, options.fields)
        })
      }

      var next = function() {
        if (options.hooks === false) {
          return runQuery()
        }

        var i = 0
        var iterate = function(i) {
          self.runHooks('beforeCreate', daos[i], function(err, newValues) {
            if (!!err) {
              return emitter.emit('error', err)
            }

            daos[i] = newValues || daos[i]
            daos[i].save({ transaction: options.transaction }).error(function(err) {
              emitter.emit('error', err)
            }).success(function() {
              self.runHooks('afterCreate', daos[i], function(err, newValues) {
                if (!!err) {
                  return emitter.emit('error', err)
                }

                daos[i] = newValues || daos[i]
                i++
                if (i >= daos.length) {
                  return done()
                }

                iterate(i)
              })
            })
          })
        }

        iterate(i)
      }

      var runQuery = function() {
        // we will re-create from DAOs, which may have set up default attributes
        records = []

        daos.forEach(function(dao) {
          var values = options.fields.length > 0 ? {} : dao.dataValues

          options.fields.forEach(function(field) {
            values[field] = dao.dataValues[field]
          })

          if (self.options.timestamps) {
            if (!values[createdAtAttr]) {
              values[createdAtAttr] = Utils.now(self.daoFactoryManager.sequelize.options.dialect)
            }

            if (!values[updatedAtAttr]) {
              values[updatedAtAttr] = Utils.now(self.daoFactoryManager.sequelize.options.dialect)
            }
          }

          records.push(values)
        })

        self.QueryInterface.bulkInsert(self.tableName, records, options)
        .on('sql', function(sql) {
          emitter.emit('sql', sql)
        })
        .error(function(err) {
          emitter.emit('error', err)
        }).success(function(rows) {
          done()
        })
      }

      self.runHooks('beforeBulkCreate', daos, options.fields, function(err, newRecords, newFields) {
        if (!!err) {
          return emitter.emit('error', err)
        }

        daos           = newRecords || daos
        options.fields = newFields  || options.fields

        if (options.validate === true) {
          if (options.hooks === true) {
            var iterate = function(i) {
              daos[i].hookValidate({skip: options.fields}).error(function(err) {
                errors[errors.length] = {record: v, errors: err}
                i++
                if (i > daos.length) {
                  if (errors.length > 0) {
                    return emitter.emit('error', errors)
                  }

                  return next()
                }
                iterate(i)
              })
            }
          } else {
            daos.forEach(function(v) {
              var valid = v.validate({skip: options.fields})
              if (valid !== null) {
                errors[errors.length] = {record: v, errors: valid}
              }
            })

            if (errors.length > 0) {
              return emitter.emit('error', errors)
            }

            next()
          }
        } else {
          next()
        }
      })
    }).run()
  }

  /**
   * Delete multiple instances
   *
   * @param  {Object} where   Options to describe the scope of the search.
   * @param  {Object} options Possible options are:
                              - hooks: If set to true, destroy will find all records within the where parameter and will execute before/afterDestroy hooks on each row
                              - limit: How many rows to delete
                              - truncate: If set to true, dialects that support it will use TRUNCATE instead of DELETE FROM. If a table is truncated the where and limit options are ignored
   * @return {Object}         A promise which fires `success`, `error`, `complete` and `sql`.
   */
  DAOFactory.prototype.destroy = function(where, options) {
    options = options || {}
    options.force = options.force === undefined ? false : Boolean(options.force)

    var self  = this
      , query = null
      , args  = []

    return new Utils.CustomEventEmitter(function(emitter) {
      self.runHooks(self.options.hooks.beforeBulkDestroy, where, function(err, newWhere) {
        if (!!err) {
          return emitter.emit('error', err)
        }

        where = newWhere || where

        if (self.options.timestamps && self.options.paranoid && options.force === false) {
          var attr = Utils._.underscoredIf(self.options.deletedAt, self.options.underscored)
          var attrValueHash = {}
          attrValueHash[attr] = Utils.now()
          query = 'bulkUpdate'
          args  = [self.tableName, attrValueHash, where]
        } else {
          query = 'bulkDelete'
          args  = [self.tableName, where, options]
        }

        var runQuery = function(err, records) {
          if (!!err) {
            return emitter.emit('error', err)
          }

          query = self.QueryInterface[query].apply(self.QueryInterface, args)
          query.on('sql', function(sql) {
            emitter.emit('sql', sql)
          })
          .error(function(err) {
            emitter.emit('error', err)
          })
          .success(function(results) {
            var finished = function(err) {
              if (!!err) {
                return emitter.emit('error', err)
              }

              self.runHooks(self.options.hooks.afterBulkDestroy, where, function(err) {
                if (!!err) {
                  return emitter.emit('error', err)
                }

                emitter.emit('success', results)
              })
            }

            if (options && options.hooks === true) {
              var tick = 0
              var next = function(i) {
                self.runHooks(self.options.hooks.afterDestroy, records[i], function(err, newValues) {
                  if (!!err) {
                    return finished(err)
                  }

                  records[i].dataValues = !!newValues ? newValues.dataValues : records[i].dataValues
                  tick++

                  if (tick >= records.length) {
                    return finished()
                  }

                  next(tick)
                })
              }

              next(tick)
            } else {
              finished()
            }
          })
        }

        if (options && options.hooks === true) {
          var tick = 0
          self.all({where: where}).error(function(err) { emitter.emit('error', err) })
          .success(function(records) {
            var next = function(i) {
              self.runHooks(self.options.hooks.beforeDestroy, records[i], function(err, newValues) {
                if (!!err) {
                  return runQuery(err)
                }

                records[i].dataValues = !!newValues ? newValues.dataValues : records[i].dataValues
                tick++

                if (tick >= records.length) {
                  return runQuery(null, records)
                }

                next(tick)
              })
            }

            next(tick)
          })
          //
        } else {
          runQuery()
        }
      })
    }).run()
  }

  /**
   * Update multiple instances
   *
   * @param  {Object} attrValueHash A hash of fields to change and their new values
   * @param  {Object} where         Options to describe the scope of the search.
   * @return {Object}               A promise which fires `success`, `error`, `complete` and `sql`.
   */
  DAOFactory.prototype.update = function(attrValueHash, where, options) {
    var self  = this
      , query = null
      , tick  = 0

    options = options || {}
    options.validate  = options.validate === undefined ? true : Boolean(options.validate)
    options.hooks     = options.hooks === undefined ? false : Boolean(options.hooks)

    if (self.options.timestamps) {
      var attr = Utils._.underscoredIf(self.options.updatedAt, self.options.underscored)
      attrValueHash[attr] = Utils.now()
    }

    return new Utils.CustomEventEmitter(function(emitter) {
      var runSave = function() {
        self.runHooks(self.options.hooks.beforeBulkUpdate, attrValueHash, where, function(err, attributes, _where) {
          if (!!err) {
            return emitter.emit('error', err)
          }

          where         = _where || where
          attrValueHash = attributes || attrValueHash

          var runQuery = function(err, records) {
            if (!!err) {
              return emitter.emit('error', err)
            }

            query = self.QueryInterface.bulkUpdate(self.tableName, attrValueHash, where, options)
            query.on('sql', function(sql) {
              emitter.emit('sql', sql)
            })
            .error(function(err) {
              emitter.emit('error', err)
            })
            .success(function(results) {
              var finished = function(err, records) {
                if (!!err) {
                  return emitter.emit('error', err)
                }

                self.runHooks(self.options.hooks.afterBulkUpdate, attrValueHash, where, function(err) {
                  if (!!err) {
                    return emitter.emit('error', err)
                  }

                  emitter.emit('success', records)
                })
              }

              if (options && options.hooks === true && !!records && records.length > 0) {
                var tick = 0
                var next = function(i) {
                  self.runHooks(self.options.hooks.afterUpdate, records[i], function(err, newValues) {
                    if (!!err) {
                      return finished(err)
                    }

                    records[i].dataValues = !!newValues ? newValues.dataValues : records[i].dataValues
                    tick++

                    if (tick >= records.length) {
                      return finished(null, records)
                    }

                    next(tick)
                  })
                }

                next(tick)
              } else {
                finished(null, results)
              }
            })
          }

          if (options.hooks === true) {
            self.all({where: where}).error(function(err) { emitter.emit('error', err) })
            .success(function(records) {
              if (records === null || records.length < 1) {
                return runQuery(null)
              }

              var next = function(i) {
                self.runHooks(self.options.hooks.beforeUpdate, records[i], function(err, newValues) {
                  if (!!err) {
                    return runQuery(err)
                  }

                  records[i].dataValues = !!newValues ? newValues.dataValues : records[i].dataValues
                  tick++

                  if (tick >= records.length) {
                    return runQuery(null, records)
                  }

                  next(tick)
                })
              }

              next(tick)
            })
          } else {
            runQuery()
          }
        })
      }

      if (options.validate === true) {
        var build = self.build(attrValueHash)
        build.hookValidate({skip: Object.keys(attrValueHash)}).error(function(err) {
          emitter.emit('error', err)
        }).success(function(attributes) {
          if (!!attributes && !!attributes.dataValues) {
            attrValueHash = Utils._.pick.apply(Utils._, [].concat(attributes.dataValues).concat(Object.keys(attrValueHash)))
          }

          runSave()
        })
      } else {
        runSave()
      }
    }).run()
  }

  DAOFactory.prototype.describe = function(schema) {
    return this.QueryInterface.describeTable(this.tableName, schema || this.options.schema || undefined)
  }

  DAOFactory.prototype.dataset = function() {
    if (!this.__sql) {
      this.__setSqlDialect()
    }

    var instance   = this.__sql.define({ name: this.tableName, columns: [] })
      , attributes = this.attributes

    Object.keys(attributes).forEach(function(key) {
      instance.addColumn(key, attributes[key])
    })

    return instance
  }

  DAOFactory.prototype.__setSqlDialect = function() {
    var dialect = this.daoFactoryManager.sequelize.options.dialect
    this.__sql = sql.setDialect(dialect === 'mariadb' ? 'mysql' : dialect)
  }

  // private

  var paranoidClause = function(options) {
    if (this.options.paranoid === true) {
      options = options || {}
      options.where = options.where || {}

      var deletedAtCol = Utils._.underscoredIf(this.options.deletedAt, this.options.underscored)
        , quoteIdentifiedDeletedAtCol = this.QueryInterface.quoteIdentifier(deletedAtCol)

      // Don't overwrite our explicit deletedAt search value if we provide one
      if (!!options.where[deletedAtCol]) {
        return options
      }

      if(this.tableName) {
        quoteIdentifiedDeletedAtCol = this.QueryInterface.quoteIdentifier(this.tableName) + '.' + quoteIdentifiedDeletedAtCol
      }

      if (typeof options.where === "string") {
<<<<<<< HEAD
        if (options.where.indexOf('deletedAt') === -1)
          options.where += ' AND ' + this.QueryInterface.quoteIdentifier(deletedAtCol) + ' IS NULL '
=======
        options.where += ' AND ' + quoteIdentifiedDeletedAtCol + ' IS NULL '
>>>>>>> 3ab445f3
      }
      else if (Array.isArray(options.where)) {

        // Don't overwrite our explicit deletedAt search value if we provide one
        if(options.where[0].indexOf(deletedAtCol) !== -1) {
          return options
        }
        options.where[0] += ' AND ' + quoteIdentifiedDeletedAtCol + ' IS NULL '
      } else {
        options.where[deletedAtCol] = null
      }
    }

    return options
  }

  var addOptionalClassMethods = function() {
    var self = this
    Utils._.each(this.options.classMethods || {}, function(fct, name) { self[name] = fct })
  }

  var addDefaultAttributes = function() {
    var self              = this
      , head = {}
      , tail = {}
      , head = {
        id: {
          type: DataTypes.INTEGER,
          allowNull: false,
          primaryKey: true,
          autoIncrement: true
        }
      }

    if (this.hasPrimaryKeys) {
      head = {}
    }

    if (this.options.timestamps) {
      tail[Utils._.underscoredIf(this.options.createdAt, this.options.underscored)] = {type: DataTypes.DATE, allowNull: false}
      tail[Utils._.underscoredIf(this.options.updatedAt, this.options.underscored)] = {type: DataTypes.DATE, allowNull: false}

      if (this.options.paranoid)
        tail[Utils._.underscoredIf(this.options.deletedAt, this.options.underscored)] = {type: DataTypes.DATE}
    }

    var existingAttributes = Utils._.clone(self.rawAttributes)
    self.rawAttributes = {}

    Utils._.each(head, function(value, attr) {
      self.rawAttributes[attr] = value
    })

    Utils._.each(existingAttributes, function(value, attr) {
      self.rawAttributes[attr] = value
    })

    Utils._.each(tail, function(value, attr) {
      if (Utils._.isUndefined(self.rawAttributes[attr])) {
        self.rawAttributes[attr] = value
      }
    })
  }

  var findAutoIncrementField = function() {
    var fields = this.QueryGenerator.findAutoIncrementField(this)

    this.autoIncrementField = null

    fields.forEach(function(field) {
      if (this.autoIncrementField) {
        throw new Error('Invalid DAO definition. Only one autoincrement field allowed.')
      } else {
        this.autoIncrementField = field
      }
    }.bind(this))
  }

  var validateIncludedElements = function(options) {
    options.includeNames = []
    options.includeMap = {}
    options.hasSingleAssociation = false
    options.hasMultiAssociation = false
    options.include = options.include.map(function(include) {
      include = validateIncludedElement.call(this, include, options.daoFactory)

      options.includeMap[include.as] = include
      options.includeNames.push(include.as)

      if (include.association.isMultiAssociation) options.hasMultiAssociation = true
      if (include.association.isSingleAssociation) options.hasSingleAssociation = true

      options.hasIncludeWhere = options.hasIncludeWhere || include.hasIncludeWhere || !!include.where
      options.hasIncludeRequired = options.hasIncludeRequired || include.hasIncludeRequired || !!include.required

      return include
    }.bind(this))
  };

  var validateIncludedElement = function(include, parent) {
    if (include instanceof DAOFactory) {
      include = { daoFactory: include, as: include.tableName }
    }

    if (typeof parent === "undefined") {
      parent = this
    }

    if (typeof include === 'object') {
      if (include.hasOwnProperty('model')) {
        include.daoFactory = include.model
        delete include.model
      }

      if (!include.hasOwnProperty('as')) {
        include.as = include.daoFactory.tableName
      }

      if (include.hasOwnProperty('attributes')) {
        var primaryKeys;
        if (include.daoFactory.hasPrimaryKeys) {
          primaryKeys = []
          for (var field_name in include.daoFactory.primaryKeys) {
            primaryKeys.push(field_name)
          }
        } else {
          primaryKeys = ['id']
        }
        include.attributes = include.attributes.concat(primaryKeys)
      } else {
        include.attributes = Object.keys(include.daoFactory.attributes)
      }

      // pseudo include just needed the attribute logic, return
      if (include._pseudo) return include

      if (include.hasOwnProperty('daoFactory') && (include.hasOwnProperty('as'))) {
        var usesAlias   = (include.as !== include.daoFactory.tableName)
          , association = (usesAlias ? parent.getAssociationByAlias(include.as) : parent.getAssociation(include.daoFactory))

        // If single (1:1) association, we singularize the alias, so it will match the automatically generated alias of belongsTo/HasOne
        if (association && !usesAlias && association.isSingleAssociation) {
          include.as = Utils.singularize(include.daoFactory.tableName, include.daoFactory.options.language)
        }

        // check if the current daoFactory is actually associated with the passed daoFactory - or it's a pseudo include
        if (association && (!association.options.as || (association.options.as === include.as))) {
          include.association = association

          // If through, we create a pseudo child include, to ease our parsing later on
          if (Object(include.association.through) === include.association.through) {
            if (!include.include) include.include = []
            var through = include.association.through

            include.through = {
              daoFactory: through,
              as: Utils.singularize(through.tableName, through.options.language),
              association: {
                isSingleAssociation: true
              },
              _pseudo: true
            }

            include.include.push(include.through)
          }

          if (include.required === undefined) {
            include.required = false
            if (include.where) {
              include.required = true
            }
          }

          // Validate child includes
          if (include.hasOwnProperty('include')) {
            validateIncludedElements(include)
          }

          return include
        } else {
          var msg = include.daoFactory.name

          if (usesAlias) {
            msg += " (" + include.as + ")"
          }

          msg += " is not associated to " + this.name + "!"

          throw new Error(msg)
        }
      } else {
        throw new Error('Include malformed. Expected attributes: daoFactory, as!')
      }
    } else {
      throw new Error('Include unexpected. Element has to be either an instance of DAOFactory or an object.')
    }
  }

  var replaceReferencesWithTableNames = function(attributes) {
    Object.keys(attributes).forEach(function(attrName) {
      if (attributes[attrName].references instanceof DAOFactory) {
        attributes[attrName].references = attributes[attrName].references.tableName
      }
    })

    return attributes
  }

  var optClone = function (options) {
    return Utils._.cloneDeep(options, function (elem) {
      // The DAOFactories used for include are pass by ref, so don't clone them. Otherwise return undefined, meaning, 'handle this lodash'
      return elem instanceof DAOFactory ? elem : undefined
    })
  }

  Utils._.extend(DAOFactory.prototype, require("./associations/mixin"))
  Utils._.extend(DAOFactory.prototype, require(__dirname + '/hooks'))

  return DAOFactory
})()<|MERGE_RESOLUTION|>--- conflicted
+++ resolved
@@ -1204,12 +1204,8 @@
       }
 
       if (typeof options.where === "string") {
-<<<<<<< HEAD
         if (options.where.indexOf('deletedAt') === -1)
           options.where += ' AND ' + this.QueryInterface.quoteIdentifier(deletedAtCol) + ' IS NULL '
-=======
-        options.where += ' AND ' + quoteIdentifiedDeletedAtCol + ' IS NULL '
->>>>>>> 3ab445f3
       }
       else if (Array.isArray(options.where)) {
 
