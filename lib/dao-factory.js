var Utils       = require("./utils")
  , DAO         = require("./dao")
  , DataTypes   = require("./data-types")
  , Util        = require('util')
  , sql         = require('sql')
  , SqlString   = require('./sql-string')
  , Transaction = require('./transaction')
  , QueryTypes  = require('./query-types')

module.exports = (function() {
  var DAOFactory = function(name, attributes, options) {
    this.options = Utils._.extend({
      timestamps: true,
      createdAt: 'createdAt',
      updatedAt: 'updatedAt',
      deletedAt: 'deletedAt',
      instanceMethods: {},
      classMethods: {},
      validate: {},
      freezeTableName: false,
      underscored: false,
      syncOnAssociation: true,
      paranoid: false,
      whereCollection: null,
      schema: null,
      schemaDelimiter: '',
      language: 'en',
      defaultScope: null,
      scopes: null,
      hooks: {
        beforeCreate: [],
        afterCreate: []
      }
    }, options || {})

    // error check options
    Utils._.each(options.validate, function(validator, validatorType) {
      if (Utils._.contains(Utils._.keys(attributes), validatorType)) {
        throw new Error("A model validator function must not have the same name as a field. Model: " + name + ", field/validation name: " + validatorType)
      }

      if (!Utils._.isFunction(validator)) {
        throw new Error("Members of the validate option must be functions. Model: " + name + ", error with validate member " + validatorType)
      }
    })

    this.name = name

    if (!this.options.tableName) {
      this.tableName = this.options.freezeTableName ? name : Utils.pluralize(name, this.options.language)
    } else {
      this.tableName = this.options.tableName
    }

    attributes = replaceReferencesWithTableNames(attributes)
    this.options.hooks = this.replaceHookAliases(this.options.hooks)

    this.rawAttributes     = attributes
    this.daoFactoryManager = null // defined in init function
    this.associations      = {}
    this.scopeObj          = {}
  }

  Object.defineProperty(DAOFactory.prototype, 'attributes', {
    get: function() {
      return this.QueryGenerator.attributesToSQL(this.rawAttributes)
    }
  })

  Object.defineProperty(DAOFactory.prototype, 'sequelize', {
    get: function() { return this.daoFactoryManager.sequelize }
  })

  Object.defineProperty(DAOFactory.prototype, 'QueryInterface', {
    get: function() { return this.daoFactoryManager.sequelize.getQueryInterface() }
  })

  Object.defineProperty(DAOFactory.prototype, 'QueryGenerator', {
    get: function() { return this.QueryInterface.QueryGenerator }
  })

  // inject the node-sql methods to the dao factory in order to
  // receive the syntax sugar ...

 ;(function() {
    var instance = sql.define({ name: "dummy", columns: [] })

    for (var methodName in instance) {
     ;(function(methodName) {
        DAOFactory.prototype[methodName] = function() {
          var dataset = this.dataset()
            , result  = dataset[methodName].apply(dataset, arguments)
            , dialect = this.daoFactoryManager.sequelize.options.dialect
            , self    = this

          result.toSql = function() {
            var query = result.toQuery()
            return SqlString.format(query.text.replace(/(\$\d)/g, '?'), query.values, null, dialect) + ';'
          }

          result.exec = function(options) {
            options = Utils._.extend({
              transaction: null,
              type:        QueryTypes.SELECT
            }, options || {})

            return self.QueryInterface.queryAndEmit([result.toSql(), self, options], 'snafu')
          }

          return result
        }
      })(methodName)
    }
  })()

  DAOFactory.prototype.init = function(daoFactoryManager) {
    var self = this

    this.daoFactoryManager  = daoFactoryManager
    this.primaryKeys        = {}
    self.options.uniqueKeys = {}
<<<<<<< HEAD

    Utils._.each(this.rawAttributes, function(columnValues, columnName) {
      if (columnValues.hasOwnProperty('unique') && columnValues.unique !== true && columnValues.unique !== false) {
        var idxName = columnValues.unique
        if (typeof columnValues.unique === "object") {
          idxName = columnValues.unique.name
        }

=======

    Utils._.each(this.rawAttributes, function(columnValues, columnName) {
      if (columnValues.hasOwnProperty('unique') && columnValues.unique !== true) {
        var idxName = columnValues.unique
        if (typeof columnValues.unique === "object") {
          idxName = columnValues.unique.name
        }

>>>>>>> 9bdcad40
        self.options.uniqueKeys[idxName] = self.options.uniqueKeys[idxName] || {fields: [], msg: null}
        self.options.uniqueKeys[idxName].fields.push(columnName)
        self.options.uniqueKeys[idxName].msg = self.options.uniqueKeys[idxName].msg || columnValues.unique.msg || null
      }
    })

    Utils._.each(this.attributes, function(dataTypeString, attributeName) {
      if (dataTypeString.indexOf('PRIMARY KEY') !== -1) {
        self.primaryKeys[attributeName] = dataTypeString
      }
    })

    this.primaryKeyAttributes = Object.keys(this.primaryKeys)
    this.primaryKeyCount = this.primaryKeyAttributes.length
    this.options.hasPrimaryKeys = this.hasPrimaryKeys = this.primaryKeyCount > 0

    if (typeof this.options.defaultScope === "object") {
      Utils.injectScope.call(this, this.options.defaultScope)
    }

    // DAO prototype
    // WTF ... ?
    this.DAO = function() {
      DAO.apply(this, arguments);
    }

    Util.inherits(this.DAO, DAO);
<<<<<<< HEAD
    
    this._timestampAttributes = {}
=======

    this.DAO.prototype.rawAttributes = this.rawAttributes;

    this.DAO.prototype._hasPrimaryKeys = this.options.hasPrimaryKeys
    this.DAO.prototype._isPrimaryKey = Utils._.memoize(function (key) {
      return self.primaryKeyAttributes.indexOf(key) !== -1 && key !== 'id'
    })

>>>>>>> 9bdcad40
    if (this.options.timestamps) {
      if (this.options.createdAt) {
        this._timestampAttributes.createdAt = Utils._.underscoredIf(this.options.createdAt, this.options.underscored)
      }
      if (this.options.updatedAt) {
        this._timestampAttributes.updatedAt = Utils._.underscoredIf(this.options.updatedAt, this.options.underscored) 
      }
      if (this.options.paranoid && this.options.deletedAt) {
        this._timestampAttributes.deletedAt = Utils._.underscoredIf(this.options.deletedAt, this.options.underscored)
      }

      this.DAO.prototype._readOnlyAttributes = Object.keys(this._timestampAttributes)
    }

    this.DAO.prototype._hasReadOnlyAttributes = this.DAO.prototype._readOnlyAttributes && this.DAO.prototype._readOnlyAttributes.length
    this.DAO.prototype._isReadOnlyAttribute = Utils._.memoize(function (key) {
      return self.DAO.prototype._hasReadOnlyAttributes && self.DAO.prototype._readOnlyAttributes.indexOf(key) !== -1
    })

    addDefaultAttributes.call(this)
    addOptionalClassMethods.call(this)
    findAutoIncrementField.call(this)

    this.DAO.prototype.rawAttributes = this.rawAttributes;

    this.DAO.prototype._hasPrimaryKeys = this.options.hasPrimaryKeys
    this.DAO.prototype._isPrimaryKey = Utils._.memoize(function (key) {
      return self.primaryKeyAttributes.indexOf(key) !== -1 && key !== 'id'
    })

    if (this.options.instanceMethods) {
      Utils._.each(this.options.instanceMethods, function(fct, name) {
        self.DAO.prototype[name] = fct
      })
    }

    this.refreshAttributes();

    this.DAO.prototype.booleanValues = []
    this.DAO.prototype.dateAttributes = []
    this.DAO.prototype.defaultValues = {}
    this.DAO.prototype.validators    = {}

    Utils._.each(this.rawAttributes, function (definition, name) {
      if (((definition === DataTypes.BOOLEAN) || (definition.type === DataTypes.BOOLEAN))) {
        self.DAO.prototype.booleanValues.push(name);
      }
      if (((definition === DataTypes.DATE) || (definition.type === DataTypes.DATE) || (definition.originalType === DataTypes.DATE))) {
        self.DAO.prototype.dateAttributes.push(name);
      }
      if (definition.hasOwnProperty('defaultValue')) {
        self.DAO.prototype.defaultValues[name] = Utils._.partial(
          Utils.toDefaultValue, definition.defaultValue)
      }

      if (definition.hasOwnProperty('validate')) {
        self.DAO.prototype.validators[name] = definition.validate;
      }
    })

    this.DAO.prototype._hasBooleanAttributes = !!this.DAO.prototype.booleanValues.length
    this.DAO.prototype._isBooleanAttribute = Utils._.memoize(function (key) {
      return self.DAO.prototype.booleanValues.indexOf(key) !== -1
    })

    this.DAO.prototype._hasDateAttributes = !!this.DAO.prototype.dateAttributes.length
    this.DAO.prototype._isDateAttribute = Utils._.memoize(function (key) {
      return self.DAO.prototype.dateAttributes.indexOf(key) !== -1
    })

    this.DAO.prototype.__factory        = this
    this.DAO.prototype.daoFactory       = this
    this.DAO.prototype.Model            = this
    this.DAO.prototype.hasDefaultValues = !Utils._.isEmpty(this.DAO.prototype.defaultValues)
    this.DAO.prototype.daoFactoryName   = this.name

    return this
  }

  DAOFactory.prototype.refreshAttributes = function() {
    var self = this
      , attributeManipulation = {};

    this.DAO.prototype._customGetters = {}
    this.DAO.prototype._customSetters = {}

    Utils._.each(['get', 'set'], function(type) {
      var opt   = type + 'terMethods'
        , funcs = Utils._.clone(Utils._.isObject(self.options[opt]) ? self.options[opt] : {})
        , _custom = type === 'get' ? self.DAO.prototype._customGetters : self.DAO.prototype._customSetters

      Utils._.each(funcs, function (method, attribute) {
        _custom[attribute] = method

        if (type === 'get') {
          funcs[attribute] = function() {
            return this.get(attribute)
          }
        }
        if (type === 'set') {
          funcs[attribute] = function(value) {
            return this.set(attribute, value)
          }
        }
      })

      Utils._.each(self.rawAttributes, function(options, attribute) {
        if (options.hasOwnProperty(type)) {
          _custom[attribute] = options[type]
        }

        if (type === 'get') {
          funcs[attribute] = function() {
            return this.get(attribute)
          }
        }
        if (type === 'set') {
          funcs[attribute] = function(value) {
            return this.set(attribute, value)
          }
        }
      })

      Utils._.each(funcs, function(fct, name) {
        if (!attributeManipulation[name]) {
          attributeManipulation[name] = {
            configurable: true
          }
        }
        attributeManipulation[name][type] = fct
      })
    })

    this.DAO.prototype._hasCustomGetters = Object.keys(this.DAO.prototype._customGetters).length
    this.DAO.prototype._hasCustomSetters = Object.keys(this.DAO.prototype._customSetters).length

    Object.defineProperties(this.DAO.prototype, attributeManipulation)
    this.DAO.prototype.attributes = Object.keys(this.DAO.prototype.rawAttributes)
    this.DAO.prototype._isAttribute = Utils._.memoize(function (key) {
      return self.DAO.prototype.attributes.indexOf(key) !== -1
    })
  }

  DAOFactory.prototype.sync = function(options) {
    options = Utils._.extend({}, this.options, options || {})

    var self = this

    return new Utils.CustomEventEmitter(function(emitter) {
      var doQuery = function() {
        self
          .QueryInterface
          .createTable(self.getTableName(), self.attributes, options)
          .proxy(emitter, {events: ['error', 'sql']})
          .success(function() { emitter.emit('success', self) })
      }

      if (options.force) {
        self
          .drop(options)
          .proxy(emitter, {events: ['error', 'sql']})
          .success(doQuery)
      } else {
        doQuery()
      }
    }).run()
  }

  DAOFactory.prototype.drop = function(options) {
    // Only Postgres' QueryGenerator.dropTableQuery() will add schema manually
    var isPostgres = this.options.dialect === "postgres" || (!!this.daoFactoryManager && this.daoFactoryManager.sequelize.options.dialect === "postgres")
     , tableName = isPostgres ? this.tableName : this.getTableName()

    return this.QueryInterface.dropTable(tableName, options)
  }

  DAOFactory.prototype.dropSchema = function(schema) {
    return this.QueryInterface.dropSchema(schema)
  }

  DAOFactory.prototype.schema = function(schema, options) {
    this.options.schema = schema

    if (!!options) {
      if (typeof options === "string") {
        this.options.schemaDelimiter = options
      } else {
        if (!!options.schemaDelimiter) {
          this.options.schemaDelimiter = options.schemaDelimiter
        }
      }
    }

    return this
  }

  DAOFactory.prototype.getTableName = function() {
    return this.QueryGenerator.addSchema(this)
  }

  DAOFactory.prototype.scope = function(option) {
    var self = Object.create(this)
      , type
      , options
      , merge
      , i
      , scope
      , scopeName
      , scopeOptions
      , argLength = arguments.length
      , lastArg = arguments[argLength-1]

    // Set defaults
    scopeOptions = (typeof lastArg === "object" && !Array.isArray(lastArg) ? lastArg : {}) || {} // <-- for no arguments
    scopeOptions.silent = (scopeOptions !== null && scopeOptions.hasOwnProperty('silent') ? scopeOptions.silent : true)

    // Clear out any predefined scopes...
    self.scopeObj = {}

    // Possible formats for option:
    // String of arguments: 'hello', 'world', 'etc'
    // Array: ['hello', 'world', 'etc']
    // Object: {merge: 'hello'}, {method: ['scopeName' [, args1, args2..]]}, {merge: true, method: ...}

    if (argLength < 1 || !option) {
      return self
    }

    for (i = 0; i < argLength; i++) {
      options = Array.isArray(arguments[i]) ? arguments[i] : [arguments[i]]

      options.forEach(function(o){
        type = typeof o
        scope = null
        merge = false
        scopeName = null

        if (type === "object") {
          // Right now we only support a merge functionality for objects
          if (!!o.merge) {
            merge = true
            scopeName = o.merge[0]
            if (Array.isArray(o.merge) && !!self.options.scopes[scopeName]) {
              scope = self.options.scopes[scopeName].apply(self, o.merge.splice(1))
            }
            else if (typeof o.merge === "string") {
              scopeName = o.merge
              scope = self.options.scopes[scopeName]
            }
          }

          if (!!o.method) {
            if (Array.isArray(o.method) && !!self.options.scopes[o.method[0]]) {
              scopeName = o.method[0]
              scope = self.options.scopes[scopeName].apply(self, o.method.splice(1))
              merge = !!o.merge
            }
            else if (!!self.options.scopes[o.method]) {
              scopeName = o.method
              scope = self.options.scopes[scopeName].apply(self)
            }
          } else {
            scopeName = o
            scope = self.options.scopes[scopeName]
          }
        } else {
          scopeName = o
          scope = self.options.scopes[scopeName]
        }

        if (!!scope) {
          Utils.injectScope.call(self, scope, merge)
        }
        else if (scopeOptions.silent !== true && !!scopeName) {
          throw new Error("Invalid scope " + scopeName + " called.")
        }
      })
    }

    return self
  }

  // alias for findAll
  DAOFactory.prototype.all = function(options, queryOptions) {
    return this.findAll(options, queryOptions)
  }

  DAOFactory.prototype.findAll = function(options, queryOptions) {
    var hasJoin = false
      , tableNames  = { }

    tableNames[this.tableName] = true

    options = optClone(options)
    if (typeof options === 'object') {
      if (options.hasOwnProperty('include') && options.include) {
        hasJoin = true

        validateIncludedElements.call(this, options, tableNames)
      }

      // whereCollection is used for non-primary key updates
      this.options.whereCollection = options.where || null
    }

    options = paranoidClause.call(this, options)

<<<<<<< HEAD
    return this.QueryInterface.select(this, this.getTableName(), options, Utils._.defaults({
      type:    QueryTypes.SELECT,
      hasJoin: hasJoin,
      tableNames: Object.keys(tableNames)
=======
    return this.QueryInterface.select(this, this.tableName, options, Utils._.defaults({
      type:    QueryTypes.SELECT,
      hasJoin: hasJoin
>>>>>>> 9bdcad40
    }, queryOptions, { transaction: (options || {}).transaction }))
  }

  //right now, the caller (has-many-double-linked) is in charge of the where clause
  DAOFactory.prototype.findAllJoin = function(joinTableName, options, queryOptions) {
    var optcpy = Utils._.clone(options)
    optcpy.attributes = optcpy.attributes || [this.QueryInterface.quoteIdentifier(this.tableName)+".*"]

    // whereCollection is used for non-primary key updates
    this.options.whereCollection = optcpy.where || null;

    return this.QueryInterface.select(this, [this.getTableName(), joinTableName], optcpy, Utils._.defaults({
      type: QueryTypes.SELECT
    }, queryOptions, { transaction: (options || {}).transaction }))
  }

 /**
  * Search for an instance.
  *
  * @param  {Object} options Options to describe the scope of the search.
  *   @param {Array} include A list of associations which shall get eagerly loaded. Supported is either { include: [ DaoFactory1, DaoFactory2, ...] } or { include: [ { daoFactory: DaoFactory1, as: 'Alias' } ] }.
  * @param  {Object} set the query options, e.g. raw, specifying that you want raw data instead of built DAOs
  * @return {Object}         A promise which fires `success`, `error`, `complete` and `sql`.
  */
  DAOFactory.prototype.find = function(options, queryOptions) {
    var hasJoin = false

    // no options defined?
    // return an emitter which emits null
    if ([null, undefined].indexOf(options) !== -1) {
      return new Utils.CustomEventEmitter(function(emitter) {
        setTimeout(function() { emitter.emit('success', null) }, 10)
      }).run()
    }

    var primaryKeys = this.primaryKeys
      , keys        = Object.keys(primaryKeys)
      , keysLength  = keys.length
      , tableNames  = { }

    tableNames[this.tableName] = true

    // options is not a hash but an id
    if (typeof options === 'number') {
      var oldOption = options
      options = { where: {} }
      if (keysLength === 1) {
        options.where[keys[0]] = oldOption
      } else {
        options.where.id = oldOption
      }
    } else if (Utils._.size(primaryKeys) && Utils.argsArePrimaryKeys(arguments, primaryKeys)) {
      var where = {}

      Utils._.each(arguments, function(arg, i) {
        var key = keys[i]
        where[key] = arg
      })

      options = { where: where }
    } else if (typeof options === 'string' && parseInt(options, 10).toString() === options) {
      var parsedId = parseInt(options, 10)

      if (!Utils._.isFinite(parsedId)) {
        throw new Error('Invalid argument to find(). Must be an id or an options object.')
      }

      options = { where: parsedId }
    } else if (typeof options === 'object') {
      options = Utils._.clone(options, function(thing) {
        if (Buffer.isBuffer(thing)) { return thing }
        return undefined;
      })

      if (options.hasOwnProperty('include') && options.include) {
        hasJoin = true

        validateIncludedElements.call(this, options, tableNames)
      }

      // whereCollection is used for non-primary key updates
      this.options.whereCollection = options.where || null
    } else if (typeof options === "string") {
      var where = {}

      if (this.primaryKeyCount === 1) {
        where[primaryKeys[keys[0]]] = options;
        options = where;
      } else if (this.primaryKeyCount < 1) {
        // Revert to default behavior which is {where: [int]}
        options = {where: parseInt(Number(options) || 0, 0)}
      }
    }

    options = paranoidClause.call(this, options)
    if (options.limit === undefined) {
      options.limit = 1
    }

    return this.QueryInterface.select(this, this.getTableName(), options, Utils._.defaults({
      plain: true,
      type: QueryTypes.SELECT,
<<<<<<< HEAD
      hasJoin: hasJoin,
      tableNames: Object.keys(tableNames)
=======
      hasJoin: hasJoin
>>>>>>> 9bdcad40
    }, queryOptions, { transaction: (options || {}).transaction }))
  }

  DAOFactory.prototype.aggregate = function(field, aggregateFunction, options) {
    var tableField;

    if (field == '*') {
      tableField = field
    } else {
      tableField = this.QueryInterface.QueryGenerator.quoteIdentifier(field)
    }

    options = Utils._.extend({ attributes: [] }, options || {})
    options.attributes.push([aggregateFunction + '(' + tableField + ')', aggregateFunction])

    if (!options.dataType) {
      if (this.rawAttributes[field]) {
        options.dataType = this.rawAttributes[field]
      } else {
        // Use FLOAT as fallback
        options.dataType = DataTypes.FLOAT
      }
    }

    options = paranoidClause.call(this, options)

    return this.QueryInterface.rawSelect(this.getTableName(), options, aggregateFunction)
  }

  DAOFactory.prototype.count = function(options) {
    options = Utils._.clone(options || {})
    
    return new Utils.CustomEventEmitter(function (emitter) {
      var col = this.sequelize.col('*')
      if (options.include) {
        col = this.sequelize.col(this.tableName+'.'+(this.primaryKeyAttributes[0] || 'id'))
      }

      options.attributes = [
        [this.sequelize.fn('COUNT', col), 'count']
      ]

      options.includeIgnoreAttributes = false
      options.limit = null

      this.find(options, {raw: true, transaction: options.transaction}).proxy(emitter, {events: ['sql', 'error']}).success(function (result) {
        emitter.emit('success', parseInt(result.count, 10))
      })
    }.bind(this)).run()
  }

  DAOFactory.prototype.findAndCountAll = function(findOptions, queryOptions) {
    var self  = this
      // no limit, offset, order, attributes for the options given to count()
      , countOptions = Utils._.omit(findOptions ? Utils._.merge({}, findOptions) : {}, ['offset', 'limit', 'order', 'attributes'])

    return new Utils.CustomEventEmitter(function (emitter) {
      var emit = {
        okay : function(count, results) {     // emit success
          emitter.emit('success', {
            count: count || 0,
            rows : (results && Array.isArray(results) ? results : [])
          })
        }
      }

      self.count(countOptions)
        .proxy(emitter, {events: ['sql', 'error']})
        .success(function(count) {
          if (count === 0) {
            return emit.okay(count) // no records, no need for another query
          }

          self.findAll(findOptions, queryOptions)
            .proxy(emitter, {events: ['sql', 'error']})
            .success(function(results) {
              emit.okay(count, results)
            })
        })

    }).run()
  }

  DAOFactory.prototype.max = function(field, options) {
    return this.aggregate(field, 'max', options)
  }

  DAOFactory.prototype.min = function(field, options) {
    return this.aggregate(field, 'min', options)
  }

  DAOFactory.prototype.sum = function(field, options) {
    return this.aggregate(field, 'sum', options)
  }

  DAOFactory.prototype.build = function(values, options) {
    options = options || { isNewRecord: true, isDirty: true }

    if (options.hasOwnProperty('include') && options.include && !options.includeValidated) {
      validateIncludedElements.call(this, options)
    }

    return new this.DAO(values, options)
  }

  DAOFactory.prototype.create = function(values, fieldsOrOptions) {
    Utils.validateParameter(values, Object, { optional: true })
    Utils.validateParameter(fieldsOrOptions, Object, { deprecated: Array, optional: true, index: 2, method: 'DAOFactory#create' })

    if (fieldsOrOptions instanceof Array) {
      fieldsOrOptions = { fields: fieldsOrOptions }
    }

    fieldsOrOptions = Utils._.extend({
      transaction: null
    }, fieldsOrOptions || {})

    return this.build(values).save(fieldsOrOptions)
  }

  DAOFactory.prototype.findOrInitialize = DAOFactory.prototype.findOrBuild = function (params, defaults, options) {
    defaults = defaults || {}
    options  = options  || {}

    var self          = this
      , defaultKeys   = Object.keys(defaults)
      , defaultLength = defaultKeys.length

    if (!options.transaction && defaults.transaction && (defaults.transaction instanceof Transaction)) {
      options.transaction = defaults.transaction
      delete defaults.transaction
    }

    return new Utils.CustomEventEmitter(function (emitter) {
      self.find({
        where: params
      }, options).success(function (instance) {
        if (instance === null) {
          var i = 0

          for (i = 0; i < defaultLength; i++) {
            params[defaultKeys[i]] = defaults[defaultKeys[i]]
          }

          var build = self.build(params)

          build.hookValidate({skip: Object.keys(params)}).success(function (instance) {
            emitter.emit('success', build, true)
          })
          .error(function (error) {
            emitter.emit('error', error)
          })
        } else {
          emitter.emit('success', instance, false)
        }
      }).error(function (error) {
        emitter.emit('error', error)
      })
    }).run()
  }

  DAOFactory.prototype.findOrCreate = function (where, defaults, options) {
    var self   = this
      , values = {}

    options = Utils._.extend({
      transaction: null
    }, options || {})

    if (!(where instanceof Utils.or) && !(where instanceof Utils.and) && !Array.isArray(where)) {
      for (var attrname in where) {
        values[attrname] = where[attrname]
      }
    }

    return new Utils.CustomEventEmitter(function (emitter) {
      self.find({
        where: where
      }, {
        transaction: options.transaction
      }).success(function (instance) {
        if (instance === null) {
          for (var attrname in defaults) {
            values[attrname] = defaults[attrname]
          }

          self
            .create(values, options)
            .success(function (instance) {
              emitter.emit('success', instance, true)
            })
            .error( function (error) {
              emitter.emit('error', error)
            })
        } else {
          emitter.emit('success', instance, false)
        }
      }).error(function (error) {
        emitter.emit('error', error)
      });
    }).run()
  }

  /**
   * Create and insert multiple instances
   *
   * @param  {Array} records List of objects (key/value pairs) to create instances from
   * @param  {Array} fields Fields to insert (defaults to all fields)
   * @return {Object}       A promise which fires `success`, `error`, `complete` and `sql`.
   *
   * Note: the `success` handler is not passed any arguments. To obtain DAOs for
   * the newly created values, you will need to query for them again. This is
   * because MySQL and SQLite do not make it easy to obtain back automatically
   * generated IDs and other default values in a way that can be mapped to
   * multiple records
   */
  DAOFactory.prototype.bulkCreate = function(records, fieldsOrOptions, options) {
    Utils.validateParameter(fieldsOrOptions, Object, { deprecated: Array, optional: true, index: 2, method: 'DAOFactory#bulkCreate' })
    Utils.validateParameter(options, 'undefined', { deprecated: Object, optional: true, index: 3, method: 'DAOFactory#bulkCreate' })

    if (!records.length) {
      return new Utils.CustomEventEmitter(function(emitter) {
        emitter.emit('success', [])
      }).run();
    }

    options = Utils._.extend({
      validate: false,
      hooks: false,
      ignoreDuplicates: false
    }, options || {})

    if (fieldsOrOptions instanceof Array) {
      options.fields = fieldsOrOptions
    } else {
      options.fields = options.fields || []
      options = Utils._.extend(options, fieldsOrOptions)
    }

    if(this.daoFactoryManager.sequelize.options.dialect === 'postgres' && options.ignoreDuplicates ) {
      return new Utils.CustomEventEmitter(function(emitter) {
        emitter.emit('error', new Error('Postgres does not support the \'ignoreDuplicates\' option.'))
      }).run();
    }

    var self          = this
      , updatedAtAttr = this._timestampAttributes.updatedAt
      , createdAtAttr = this._timestampAttributes.createdAt
      , errors        = []
      , daos          = records.map(function(v) { return self.build(v) })

    return new Utils.CustomEventEmitter(function(emitter) {
      var done = function() {
        self.runHooks('afterBulkCreate', daos, options.fields, function(err, newRecords, newFields) {
          if (!!err) {
            return emitter.emit('error', err)
          }

          daos           = newRecords || daos
          options.fields = newFields  || options.fields

          emitter.emit('success', daos, options.fields)
        })
      }

      var next = function() {
        if (options.hooks === false) {
          return runQuery()
        }

        var i = 0
        var iterate = function(i) {
          self.runHooks('beforeCreate', daos[i], function(err, newValues) {
            if (!!err) {
              return emitter.emit('error', err)
            }

            daos[i] = newValues || daos[i]
            daos[i].save({ transaction: options.transaction }).error(function(err) {
              emitter.emit('error', err)
            }).success(function() {
              self.runHooks('afterCreate', daos[i], function(err, newValues) {
                if (!!err) {
                  return emitter.emit('error', err)
                }

                daos[i] = newValues || daos[i]
                i++
                if (i >= daos.length) {
                  return done()
                }

                iterate(i)
              })
            })
          })
        }

        iterate(i)
      }

      var runQuery = function() {
        // we will re-create from DAOs, which may have set up default attributes
        records = []

        daos.forEach(function(dao) {
          var values = options.fields.length > 0 ? {} : dao.dataValues

          options.fields.forEach(function(field) {
            values[field] = dao.dataValues[field]
          })

          if (createdAtAttr && !values[createdAtAttr]) {
            values[createdAtAttr] = Utils.now(self.daoFactoryManager.sequelize.options.dialect)
          }

          if (updatedAtAttr && !values[updatedAtAttr]) {
            values[updatedAtAttr] = Utils.now(self.daoFactoryManager.sequelize.options.dialect)
          }

          records.push(values)
        })

        self.QueryInterface.bulkInsert(self.tableName, records, options)
        .on('sql', function(sql) {
          emitter.emit('sql', sql)
        })
        .error(function(err) {
          emitter.emit('error', err)
        }).success(function(rows) {
          done()
        })
      }

      self.runHooks('beforeBulkCreate', daos, options.fields, function(err, newRecords, newFields) {
        if (!!err) {
          return emitter.emit('error', err)
        }

        daos           = newRecords || daos
        options.fields = newFields  || options.fields

        if (options.validate === true) {
          if (options.fields.length) {
            var skippedFields = Utils._.difference(Object.keys(self.attributes), options.fields);
          }

          if (options.hooks === true) {
            var iterate = function(i) {

              daos[i].hookValidate({skip: skippedFields}).error(function(err) {
                errors[errors.length] = {record: v, errors: err}
                i++
                if (i > daos.length) {
                  if (errors.length > 0) {
                    return emitter.emit('error', errors)
                  }

                  return next()
                }
                iterate(i)
              })
            }
          } else {
            daos.forEach(function(v) {
              var valid = v.validate({skip: skippedFields})
              if (valid !== null) {
                errors[errors.length] = {record: v, errors: valid}
              }
            })

            if (errors.length > 0) {
              return emitter.emit('error', errors)
            }

            next()
          }
        } else {
          next()
        }
      })
    }).run()
  }

  /**
   * Delete multiple instances
   *
   * @param  {Object} where   Options to describe the scope of the search.
   * @param  {Object} options Possible options are:
                              - hooks: If set to true, destroy will find all records within the where parameter and will execute before/afterDestroy hooks on each row
                              - limit: How many rows to delete
                              - truncate: If set to true, dialects that support it will use TRUNCATE instead of DELETE FROM. If a table is truncated the where and limit options are ignored
   * @return {Object}         A promise which fires `success`, `error`, `complete` and `sql`.
   */
  DAOFactory.prototype.destroy = function(where, options) {
    options = options || {}
    options.force = options.force === undefined ? false : Boolean(options.force)
    options.type = QueryTypes.BULKDELETE

    var self  = this
      , query = null
      , args  = []

    return new Utils.CustomEventEmitter(function(emitter) {
      self.runHooks(self.options.hooks.beforeBulkDestroy, where, function(err, newWhere) {
        if (!!err) {
          return emitter.emit('error', err)
        }

        where = newWhere || where

        if (self._timestampAttributes.deletedAt && options.force === false) {
          var attrValueHash = {}
          attrValueHash[self._timestampAttributes.deletedAt] = Utils.now()
          query = 'bulkUpdate'
          args  = [self.tableName, attrValueHash, where]
        } else {
          query = 'bulkDelete'
          args  = [self.tableName, where, options]
        }

        var runQuery = function(err, records) {
          if (!!err) {
            return emitter.emit('error', err)
          }

          query = self.QueryInterface[query].apply(self.QueryInterface, args)
          query.on('sql', function(sql) {
            emitter.emit('sql', sql)
          })
          .error(function(err) {
            emitter.emit('error', err)
          })
          .success(function(results) {
            var finished = function(err) {
              if (!!err) {
                return emitter.emit('error', err)
              }

              self.runHooks(self.options.hooks.afterBulkDestroy, where, function(err) {
                if (!!err) {
                  return emitter.emit('error', err)
                }

                emitter.emit('success', results)
              })
            }

            if (options && options.hooks === true) {
              var tick = 0
              var next = function(i) {
                self.runHooks(self.options.hooks.afterDestroy, records[i], function(err, newValues) {
                  if (!!err) {
                    return finished(err)
                  }

                  records[i].dataValues = !!newValues ? newValues.dataValues : records[i].dataValues
                  tick++

                  if (tick >= records.length) {
                    return finished()
                  }

                  next(tick)
                })
              }

              next(tick)
            } else {
              finished()
            }
          })
        }

        if (options && options.hooks === true) {
          var tick = 0
          self.all({where: where}).error(function(err) { emitter.emit('error', err) })
          .success(function(records) {
            var next = function(i) {
              self.runHooks(self.options.hooks.beforeDestroy, records[i], function(err, newValues) {
                if (!!err) {
                  return runQuery(err)
                }

                records[i].dataValues = !!newValues ? newValues.dataValues : records[i].dataValues
                tick++

                if (tick >= records.length) {
                  return runQuery(null, records)
                }

                next(tick)
              })
            }

            next(tick)
          })
          //
        } else {
          runQuery()
        }
      })
    }).run()
  }

  /**
   * Update multiple instances
   *
   * @param  {Object} attrValueHash A hash of fields to change and their new values
   * @param  {Object} where         Options to describe the scope of the search.
   * @return {Object}               A promise which fires `success`, `error`, `complete` and `sql`.
   */
  DAOFactory.prototype.update = function(attrValueHash, where, options) {
    var self  = this
      , query = null
      , tick  = 0

    options = options || {}
    options.validate  = options.validate === undefined ? true : Boolean(options.validate)
    options.hooks     = options.hooks === undefined ? false : Boolean(options.hooks)
    options.type      = QueryTypes.BULKUPDATE

    if (self._timestampAttributes.updatedAt) {
      attrValueHash[self._timestampAttributes.updatedAt] = Utils.now()
    }

    return new Utils.CustomEventEmitter(function(emitter) {
      var runSave = function() {
        self.runHooks(self.options.hooks.beforeBulkUpdate, attrValueHash, where, function(err, attributes, _where) {
          if (!!err) {
            return emitter.emit('error', err)
          }

          where         = _where || where
          attrValueHash = attributes || attrValueHash

          var runQuery = function(err, records) {
            if (!!err) {
              return emitter.emit('error', err)
            }

            query = self.QueryInterface.bulkUpdate(self.tableName, attrValueHash, where, options)
            query.on('sql', function(sql) {
              emitter.emit('sql', sql)
            })
            .error(function(err) {
              emitter.emit('error', err)
            })
            .success(function(results) {
              var finished = function(err, records) {
                if (!!err) {
                  return emitter.emit('error', err)
                }

                self.runHooks(self.options.hooks.afterBulkUpdate, attrValueHash, where, function(err) {
                  if (!!err) {
                    return emitter.emit('error', err)
                  }

                  emitter.emit('success', records)
                })
              }

              if (options && options.hooks === true && !!records && records.length > 0) {
                var tick = 0
                var next = function(i) {
                  self.runHooks(self.options.hooks.afterUpdate, records[i], function(err, newValues) {
                    if (!!err) {
                      return finished(err)
                    }

                    records[i].dataValues = !!newValues ? newValues.dataValues : records[i].dataValues
                    tick++

                    if (tick >= records.length) {
                      return finished(null, records)
                    }

                    next(tick)
                  })
                }

                next(tick)
              } else {
                finished(null, results)
              }
            })
          }

          if (options.hooks === true) {
            self.all({where: where}).error(function(err) { emitter.emit('error', err) })
            .success(function(records) {
              if (records === null || records.length < 1) {
                return runQuery(null)
              }

              var next = function(i) {
                self.runHooks(self.options.hooks.beforeUpdate, records[i], function(err, newValues) {
                  if (!!err) {
                    return runQuery(err)
                  }

                  records[i].dataValues = !!newValues ? newValues.dataValues : records[i].dataValues
                  tick++

                  if (tick >= records.length) {
                    return runQuery(null, records)
                  }

                  next(tick)
                })
              }

              next(tick)
            })
          } else {
            runQuery()
          }
        })
      }

      if (options.validate === true) {
        var build = self.build(attrValueHash)

        // We want to skip validations for all other fields
        var updatedFields = Object.keys(attrValueHash)
        var skippedFields = Utils._.difference(Object.keys(self.attributes), updatedFields)

        build.hookValidate({skip: skippedFields}).error(function(err) {
          emitter.emit('error', err)
        }).success(function(attributes) {
          if (!!attributes && !!attributes.dataValues) {
            attrValueHash = Utils._.pick.apply(Utils._, [].concat(attributes.dataValues).concat(Object.keys(attrValueHash)))
          }

          runSave()
        })
      } else {
        runSave()
      }
    }).run()
  }

  DAOFactory.prototype.describe = function(schema) {
    return this.QueryInterface.describeTable(this.tableName, schema || this.options.schema || undefined)
  }

  DAOFactory.prototype.dataset = function() {
    if (!this.__sql) {
      this.__setSqlDialect()
    }

    var instance   = this.__sql.define({ name: this.tableName, columns: [] })
      , attributes = this.attributes

    Object.keys(attributes).forEach(function(key) {
      instance.addColumn(key, attributes[key])
    })

    return instance
  }

  DAOFactory.prototype.__setSqlDialect = function() {
    var dialect = this.daoFactoryManager.sequelize.options.dialect
    this.__sql = sql.setDialect(dialect === 'mariadb' ? 'mysql' : dialect)
  }

  // private

  var paranoidClause = function(options) {
    if (this.options.paranoid === true) {
      options = options || {}
      options.where = options.where || {}

      var deletedAtCol = this._timestampAttributes.deletedAt
        , quoteIdentifiedDeletedAtCol = this.QueryInterface.quoteIdentifier(deletedAtCol)

      // Don't overwrite our explicit deletedAt search value if we provide one
      if (!!options.where[deletedAtCol]) {
        return options
      }

      if(this.tableName) {
        quoteIdentifiedDeletedAtCol = this.QueryInterface.quoteIdentifier(this.tableName) + '.' + quoteIdentifiedDeletedAtCol
      }

      if (typeof options.where === "string") {
        if (options.where.indexOf('deletedAt') === -1) {
          options.where += ' AND ' + quoteIdentifiedDeletedAtCol + ' IS NULL '
        }
      }
      else if (Array.isArray(options.where)) {

        // Don't overwrite our explicit deletedAt search value if we provide one
        if(options.where[0].indexOf(deletedAtCol) !== -1) {
          return options
        }
        options.where[0] += ' AND ' + quoteIdentifiedDeletedAtCol + ' IS NULL '
      } else {
        options.where[deletedAtCol] = null
      }
    }

    return options
  }

  var addOptionalClassMethods = function() {
    var self = this
    Utils._.each(this.options.classMethods || {}, function(fct, name) { self[name] = fct })
  }

  var addDefaultAttributes = function() {
    var self              = this
      , tail = {}
      , head = {
        id: {
          type: DataTypes.INTEGER,
          allowNull: false,
          primaryKey: true,
          autoIncrement: true,
          _autoGenerated: true
        }
      }

    if (this.hasPrimaryKeys) {
      head = {}
    }

    if (this._timestampAttributes.createdAt) {
      tail[this._timestampAttributes.createdAt] = {type: DataTypes.DATE, allowNull: false}
    }
    if (this._timestampAttributes.updatedAt) {
      tail[this._timestampAttributes.updatedAt] = {type: DataTypes.DATE, allowNull: false}
    }
    if (this._timestampAttributes.deletedAt) {
      tail[this._timestampAttributes.deletedAt] = {type: DataTypes.DATE}
    }

    var existingAttributes = Utils._.clone(self.rawAttributes)
    self.rawAttributes = {}

    Utils._.each(head, function(value, attr) {
      self.rawAttributes[attr] = value
    })

    Utils._.each(existingAttributes, function(value, attr) {
      self.rawAttributes[attr] = value
    })

    Utils._.each(tail, function(value, attr) {
      if (Utils._.isUndefined(self.rawAttributes[attr])) {
        self.rawAttributes[attr] = value
      }
    })
  }

  var findAutoIncrementField = function() {
    var fields = this.QueryGenerator.findAutoIncrementField(this)

    this.autoIncrementField = null

    fields.forEach(function(field) {
      if (this.autoIncrementField) {
        throw new Error('Invalid DAO definition. Only one autoincrement field allowed.')
      } else {
        this.autoIncrementField = field
      }
    }.bind(this))
  }

  var validateIncludedElements = function(options, tableNames) {
    tableNames = tableNames || {}
    options.includeNames = []
    options.includeMap = {}
    options.hasSingleAssociation = false
    options.hasMultiAssociation = false

    // if include is not an array, wrap in an array
    if (!Array.isArray(options.include)) {
      options.include = [options.include]
    }

    // convert all included elements to { daoFactory: Model } form
    var includes = options.include = options.include.map(function(include) {
      if (include instanceof DAOFactory) {
        return { daoFactory: include }
      } else if (typeof include !== 'object') {
        throw new Error('Include unexpected. Element has to be either an instance of DAOFactory or an object.')
      } else if (include.hasOwnProperty('model')) {
        include.daoFactory = include.model
        delete include.model
      }
      return include
    })

    // validate all included elements
    for (var index = 0; index < includes.length; index++) {
      var include = includes[index]

      if (include.all) {
        includes.splice(index, 1)
        index--

        validateIncludedAllElement.call(this, includes, include)
        continue
      }

      include = includes[index] = validateIncludedElement.call(this, include, tableNames)

      include.parent = options
      // associations that are required or have a required child as is not a ?:M association are candidates for the subquery
      include.subQuery = !include.association.isMultiAssociation && (include.hasIncludeRequired || include.required)
      include.hasParentWhere = options.hasParentWhere || !!options.where
      include.hasParentRequired = options.hasParentRequired || !!options.required

      options.includeMap[include.as] = include
      options.includeNames.push(include.as)
      options.includeNames.push(include.as.substr(0,1).toLowerCase() + include.as.substr(1))

      if (include.association.isMultiAssociation || include.hasMultiAssociation) options.hasMultiAssociation = true
      if (include.association.isSingleAssociation || include.hasSingleAssociation) options.hasSingleAssociation = true

      options.hasIncludeWhere = options.hasIncludeWhere || include.hasIncludeWhere || !!include.where
      options.hasIncludeRequired = options.hasIncludeRequired || include.hasIncludeRequired || !!include.required
    }
  }

  var validateIncludedElement = function(include, tableNames) {
    if (!include.hasOwnProperty('daoFactory')) {
      throw new Error('Include malformed. Expected attributes: daoFactory, as!')
    }

    tableNames[include.daoFactory.tableName] = true

    if (include.hasOwnProperty('attributes')) {
      var primaryKeys;
      if (include.daoFactory.hasPrimaryKeys) {
        primaryKeys = []
        for (var field_name in include.daoFactory.primaryKeys) {
          primaryKeys.push(field_name)
        }
      } else {
        primaryKeys = ['id']
      }
      include.attributes = include.attributes.concat(primaryKeys)
    } else {
      include.attributes = Object.keys(include.daoFactory.attributes)
    }

    // pseudo include just needed the attribute logic, return
    if (include._pseudo) return include

    // check if the current daoFactory is actually associated with the passed daoFactory - or it's a pseudo include
    var association = this.getAssociation(include.daoFactory, include.as)
    if (association) {
      include.association = association
      include.as = association.as

      // If through, we create a pseudo child include, to ease our parsing later on
      if (Object(include.association.through) === include.association.through) {
        if (!include.include) include.include = []
        var through = include.association.through

        include.through = {
          daoFactory: through,
          as: Utils.singularize(through.tableName, through.options.language),
          association: {
            isSingleAssociation: true
          },
          _pseudo: true
        }

        include.include.push(include.through)
        tableNames[through.tableName] = true
      }

      if (include.required === undefined) {
        include.required = !!include.where
      }

      // Validate child includes
      if (include.hasOwnProperty('include')) {
        validateIncludedElements.call(include.daoFactory, include, tableNames)
      }

      return include
    } else {
      var msg = include.daoFactory.name

      if (include.as) {
        msg += " (" + include.as + ")"
      }

      msg += " is not associated to " + this.name + "!"

      throw new Error(msg)
    }
  }

  var validateIncludedAllElement = function(includes, include) {
    // check 'all' attribute provided is valid
    var all = include.all
    delete include.all

    if (all !== true) {
      if (!Array.isArray(all)) {
        all = [all]
      }

      var validTypes = {
        BelongsTo: true,
        HasOne: true,
        HasMany: true,
        One: ['BelongsTo', 'HasOne'],
        Has: ['HasOne', 'HasMany'],
        Many: ['HasMany']
      }

      for (var i = 0; i < all.length; i++) {
        var type = all[i]
        if (type == 'All') {
          all = true
          break
        }

        var types = validTypes[type]
        if (!types) {
          throw new Error('include all \'' + type + '\' is not valid - must be BelongsTo, HasOne, HasMany, One, Has, Many or All')
        }

        if (types !== true) {
          // replace type placeholder e.g. 'One' with it's constituent types e.g. 'HasOne', 'BelongsTo'
          all.splice(i, 1)
          i--
          for (var j = 0; j < types.length; j++) {
            if (all.indexOf(types[j]) == -1) {
              all.unshift(types[j])
              i++
            }
          }
        }
      }
    }

    // add all associations of types specified to includes
    var nested = include.nested
    if (nested) {
      delete include.nested

      if (!include.include) {
        include.include = []
      } else if (!Array.isArray(include.include)) {
        include.include = [include.include]
      }
    }

    var used = []
    ;(function addAllIncludes(parent, includes) {
      used.push(parent)
      Utils._.forEach(parent.associations, function(association) {
        if (all !== true && all.indexOf(association.associationType) == -1) {
          return
        }

        // check if model already included, and skip if so
        var model = association.target
        var as = association.options.as
        if (Utils._.find(includes, {daoFactory: model, as: as})) {
          return
        }

        // skip if recursing over a model already nested
        if (nested && used.indexOf(model) != -1) {
          return
        }

        // include this model
        var thisInclude = optClone(include)
        thisInclude.daoFactory = model
        if (as) {
          thisInclude.as = as
        }
        includes.push(thisInclude)

        // run recursively if nested
        if (nested) {
          addAllIncludes(model, thisInclude.include)
        }
      })
      used.pop()
    })(this, includes)
  }

  var replaceReferencesWithTableNames = function(attributes) {
    Object.keys(attributes).forEach(function(attrName) {
      if (attributes[attrName].references instanceof DAOFactory) {
        attributes[attrName].references = attributes[attrName].references.tableName
      }
    })

    return attributes
  }

  var optClone = function (options) {
    return Utils._.cloneDeep(options, function (elem) {
<<<<<<< HEAD
      // The DAOFactories used for include are pass by ref, so don't clone them.
      if (elem instanceof DAOFactory || elem instanceof Utils.col || elem instanceof Utils.literal || elem instanceof Utils.cast || elem instanceof Utils.fn || elem instanceof Utils.and || elem instanceof Utils.or) {
        return elem
      }
      // Unfortunately, lodash.cloneDeep doesn't preserve Buffer.isBuffer, which we have to rely on for binary data
      if (Buffer.isBuffer(elem)) { return elem; }

      // Otherwise return undefined, meaning, 'handle this lodash'
=======
      // The DAOFactories used for include are pass by ref, so don't clone them. Otherwise return undefined, meaning, 'handle this lodash'
      if (elem instanceof DAOFactory || elem instanceof Utils.col || elem instanceof Utils.literal || elem instanceof Utils.cast || elem instanceof Utils.fn || elem instanceof Utils.and || elem instanceof Utils.or) {
        return elem
      }

>>>>>>> 9bdcad40
      return undefined
    })
  }

  Utils._.extend(DAOFactory.prototype, require("./associations/mixin"))
  Utils._.extend(DAOFactory.prototype, require(__dirname + '/hooks'))

  return DAOFactory
})()<|MERGE_RESOLUTION|>--- conflicted
+++ resolved
@@ -119,7 +119,6 @@
     this.daoFactoryManager  = daoFactoryManager
     this.primaryKeys        = {}
     self.options.uniqueKeys = {}
-<<<<<<< HEAD
 
     Utils._.each(this.rawAttributes, function(columnValues, columnName) {
       if (columnValues.hasOwnProperty('unique') && columnValues.unique !== true && columnValues.unique !== false) {
@@ -128,16 +127,6 @@
           idxName = columnValues.unique.name
         }
 
-=======
-
-    Utils._.each(this.rawAttributes, function(columnValues, columnName) {
-      if (columnValues.hasOwnProperty('unique') && columnValues.unique !== true) {
-        var idxName = columnValues.unique
-        if (typeof columnValues.unique === "object") {
-          idxName = columnValues.unique.name
-        }
-
->>>>>>> 9bdcad40
         self.options.uniqueKeys[idxName] = self.options.uniqueKeys[idxName] || {fields: [], msg: null}
         self.options.uniqueKeys[idxName].fields.push(columnName)
         self.options.uniqueKeys[idxName].msg = self.options.uniqueKeys[idxName].msg || columnValues.unique.msg || null
@@ -165,19 +154,8 @@
     }
 
     Util.inherits(this.DAO, DAO);
-<<<<<<< HEAD
-    
+
     this._timestampAttributes = {}
-=======
-
-    this.DAO.prototype.rawAttributes = this.rawAttributes;
-
-    this.DAO.prototype._hasPrimaryKeys = this.options.hasPrimaryKeys
-    this.DAO.prototype._isPrimaryKey = Utils._.memoize(function (key) {
-      return self.primaryKeyAttributes.indexOf(key) !== -1 && key !== 'id'
-    })
-
->>>>>>> 9bdcad40
     if (this.options.timestamps) {
       if (this.options.createdAt) {
         this._timestampAttributes.createdAt = Utils._.underscoredIf(this.options.createdAt, this.options.underscored)
@@ -485,16 +463,10 @@
 
     options = paranoidClause.call(this, options)
 
-<<<<<<< HEAD
     return this.QueryInterface.select(this, this.getTableName(), options, Utils._.defaults({
       type:    QueryTypes.SELECT,
       hasJoin: hasJoin,
       tableNames: Object.keys(tableNames)
-=======
-    return this.QueryInterface.select(this, this.tableName, options, Utils._.defaults({
-      type:    QueryTypes.SELECT,
-      hasJoin: hasJoin
->>>>>>> 9bdcad40
     }, queryOptions, { transaction: (options || {}).transaction }))
   }
 
@@ -597,12 +569,8 @@
     return this.QueryInterface.select(this, this.getTableName(), options, Utils._.defaults({
       plain: true,
       type: QueryTypes.SELECT,
-<<<<<<< HEAD
       hasJoin: hasJoin,
       tableNames: Object.keys(tableNames)
-=======
-      hasJoin: hasJoin
->>>>>>> 9bdcad40
     }, queryOptions, { transaction: (options || {}).transaction }))
   }
 
@@ -1608,7 +1576,6 @@
 
   var optClone = function (options) {
     return Utils._.cloneDeep(options, function (elem) {
-<<<<<<< HEAD
       // The DAOFactories used for include are pass by ref, so don't clone them.
       if (elem instanceof DAOFactory || elem instanceof Utils.col || elem instanceof Utils.literal || elem instanceof Utils.cast || elem instanceof Utils.fn || elem instanceof Utils.and || elem instanceof Utils.or) {
         return elem
@@ -1617,13 +1584,6 @@
       if (Buffer.isBuffer(elem)) { return elem; }
 
       // Otherwise return undefined, meaning, 'handle this lodash'
-=======
-      // The DAOFactories used for include are pass by ref, so don't clone them. Otherwise return undefined, meaning, 'handle this lodash'
-      if (elem instanceof DAOFactory || elem instanceof Utils.col || elem instanceof Utils.literal || elem instanceof Utils.cast || elem instanceof Utils.fn || elem instanceof Utils.and || elem instanceof Utils.or) {
-        return elem
-      }
-
->>>>>>> 9bdcad40
       return undefined
     })
   }
