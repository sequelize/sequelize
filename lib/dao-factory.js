var Utils     = require("./utils")
  , DAO       = require("./dao")
  , DataTypes = require("./data-types")
  , Util      = require('util')
  , sql       = require('sql')
  , SqlString = require('./sql-string')

module.exports = (function() {
  var DAOFactory = function(name, attributes, options) {
    this.options = Utils._.extend({
      timestamps: true,
      createdAt: 'createdAt',
      updatedAt: 'updatedAt',
      deletedAt: 'deletedAt',
      touchedAt: 'touchedAt',
      instanceMethods: {},
      classMethods: {},
      validate: {},
      freezeTableName: false,
      underscored: false,
      syncOnAssociation: true,
      paranoid: false,
      whereCollection: null,
      schema: null,
      schemaDelimiter: '',
      language: 'en',
      defaultScope: null,
      scopes: null
    }, options || {})

    // error check options
    Utils._.each(options.validate, function(validator, validatorType) {
      if (Utils._.contains(Utils._.keys(attributes), validatorType)) {
        throw new Error("A model validator function must not have the same name as a field. Model: " + name + ", field/validation name: " + validatorType)
      }

      if (!Utils._.isFunction(validator)) {
        throw new Error("Members of the validate option must be functions. Model: " + name + ", error with validate member " + validatorType)
      }
    })

    this.name = name

    if (!this.options.tableName) {
      this.tableName = this.options.freezeTableName ? name : Utils.pluralize(name, this.options.language)
    } else {
      this.tableName = this.options.tableName
    }

    attributes = replaceReferencesWithTableNames(attributes)

    this.rawAttributes     = attributes
    this.daoFactoryManager = null // defined in init function
    this.associations      = {}
    this.scopeObj          = {}
  }

  Object.defineProperty(DAOFactory.prototype, 'attributes', {
    get: function() {
      return this.QueryGenerator.attributesToSQL(this.rawAttributes)
    }
  })

  Object.defineProperty(DAOFactory.prototype, 'QueryInterface', {
    get: function() { return this.daoFactoryManager.sequelize.getQueryInterface() }
  })

  Object.defineProperty(DAOFactory.prototype, 'QueryGenerator', {
    get: function() { return this.QueryInterface.QueryGenerator }
  })

  // inject the node-sql methods to the dao factory in order to
  // receive the syntax sugar ...

  ;(function() {
    var instance = sql.define({ name: "dummy", columns: [] })

    for (var methodName in instance) {
      ;(function(methodName) {
        DAOFactory.prototype[methodName] = function() {
          var dataset = this.dataset()
            , result  = dataset[methodName].apply(dataset, arguments)
            , dialect = this.daoFactoryManager.sequelize.options.dialect
            , self    = this

          result.toSql = function() {
            var query = result.toQuery()
            return SqlString.format(query.text.replace(/(\$\d)/g, '?'), query.values, null, dialect) + ';'
          }

          result.exec = function() {
            return self.QueryInterface.queryAndEmit([result.toSql(), self, { type: 'SELECT' }], 'snafu')
          }

          return result
        }
      })(methodName)
    }
  })()

  DAOFactory.prototype.init = function(daoFactoryManager) {
    var self = this;

    this.daoFactoryManager = daoFactoryManager
    this.primaryKeys       = {};

    Utils._.each(this.attributes, function(dataTypeString, attributeName) {
      if (dataTypeString.indexOf('PRIMARY KEY') !== -1) {
        self.primaryKeys[attributeName] = dataTypeString
      }
    })

    this.primaryKeyCount = Object.keys(this.primaryKeys).length;
    this.options.hasPrimaryKeys = this.hasPrimaryKeys = this.primaryKeyCount > 0;

    if (typeof this.options.defaultScope === "object") {
      Utils.injectScope.call(this, this.options.defaultScope)
    }

    addDefaultAttributes.call(this)
    addOptionalClassMethods.call(this)
    findAutoIncrementField.call(this)

    // DAO prototype
    // WTF ... ?
    this.DAO = function() {
      DAO.apply(this, arguments);
    }

    Util.inherits(this.DAO, DAO);

    this.DAO.prototype.rawAttributes = this.rawAttributes;

    if (this.options.instanceMethods) {
      Utils._.each(this.options.instanceMethods, function(fct, name) {
        self.DAO.prototype[name] = fct
      })
    }

    Utils._.each(['Get', 'Set'], function(type) {
      var prop  = type.toLowerCase()
        , opt   = prop + 'terMethods'
        , meth  = '__define' + type + 'ter__'
        , funcs = Utils._.isObject(self.options[opt]) ? self.options[opt] : {}

      Utils._.each(self.rawAttributes, function(attr, name) {
        if (attr.hasOwnProperty(prop)) {
          funcs[name] = attr[prop]
        }
      })

      Utils._.each(funcs, function(fct, name) {
        if (!Utils._.isFunction(fct)) {
          throw new Error(type + 'ter for "' + name + '" is not a function.')
        }

        self.DAO.prototype[meth](name, fct)
      })
    })

    this.DAO.prototype.attributes    = Object.keys(this.DAO.prototype.rawAttributes);
    this.DAO.prototype.booleanValues = []
    this.DAO.prototype.defaultValues = {}
    this.DAO.prototype.validators    = {}

    Utils._.each(this.rawAttributes, function (definition, name) {
      if (((definition === DataTypes.BOOLEAN) || (definition.type === DataTypes.BOOLEAN))) {
        self.DAO.prototype.booleanValues.push(name);
      }
      if (definition.hasOwnProperty('defaultValue')) {
        self.DAO.prototype.defaultValues[name] = function() {
          return Utils.toDefaultValue(definition.defaultValue)
        }
      }

      if (definition.hasOwnProperty('validate')) {
        self.DAO.prototype.validators[name] = definition.validate;
      }
    })

    this.DAO.prototype.__factory        = this
    this.DAO.prototype.hasDefaultValues = !Utils._.isEmpty(this.DAO.prototype.defaultValues)

    return this
  }

  DAOFactory.prototype.sync = function(options) {
    options = Utils._.extend({}, this.options, options || {})

    var self = this
    return new Utils.CustomEventEmitter(function(emitter) {
      var doQuery = function() {
        self.QueryInterface
          .createTable(self.getTableName(), self.attributes, options)
          .success(function() { emitter.emit('success', self) })
          .error(function(err) { emitter.emit('error', err) })
          .on('sql', function(sql) { emitter.emit('sql', sql) })
      }

      if (options.force) {
        self.drop(options).success(doQuery).error(function(err) { emitter.emit('error', err) })
      } else {
        doQuery()
      }
    }).run()
  }

  DAOFactory.prototype.drop = function(options) {
    // Only Postgres' QueryGenerator.dropTableQuery() will add schema manually
    var isPostgres = this.options.dialect === "postgres" || (!!this.daoFactoryManager && this.daoFactoryManager.sequelize.options.dialect === "postgres")
     , tableName = isPostgres ? this.tableName : this.getTableName()
    return this.QueryInterface.dropTable(tableName, options)
  }

  DAOFactory.prototype.dropSchema = function(schema) {
    return this.QueryInterface.dropSchema(schema)
  }

  DAOFactory.prototype.schema = function(schema, options) {
    this.options.schema = schema

    if (!!options) {
      if (typeof options === "string") {
        this.options.schemaDelimiter = options
      } else {
        if (!!options.schemaDelimiter) {
          this.options.schemaDelimiter = options.schemaDelimiter
        }
      }
    }

    return this
  }

  DAOFactory.prototype.getTableName = function() {
    return this.QueryGenerator.addSchema(this)
  }

  DAOFactory.prototype.scope = function(option) {
    var self = Object.create(this)
      , type
      , options
      , merge
      , i
      , scope
      , scopeName
      , argLength = arguments.length
      , lastArg = arguments[argLength-1]

    // Set defaults
    scopeOptions = (typeof lastArg === "object" && !Array.isArray(lastArg) ? lastArg : {}) || {} // <-- for no arguments
    scopeOptions.silent = (scopeOptions !== null && scopeOptions.hasOwnProperty('silent') ? scopeOptions.silent : true)

    // Clear out any predefined scopes...
    self.scopeObj = {}

    // Possible formats for option:
    // String of arguments: 'hello', 'world', 'etc'
    // Array: ['hello', 'world', 'etc']
    // Object: {merge: 'hello'}, {method: ['scopeName' [, args1, args2..]]}, {merge: true, method: ...}

    if (argLength < 1 || !option) {
      return self
    }

    for (i = 0; i < argLength; i++) {
      options = Array.isArray(arguments[i]) ? arguments[i] : [arguments[i]]

      options.forEach(function(o){
        type = typeof o
        scope = null
        merge = false
        scopeName = null

        if (type === "object") {
          // Right now we only support a merge functionality for objects
          if (!!o.merge) {
            merge = true
            scopeName = o.merge[0]
            if (Array.isArray(o.merge) && !!self.options.scopes[scopeName]) {
              scope = self.options.scopes[scopeName].apply(self, o.merge.splice(1))
            }
            else if (typeof o.merge === "string") {
              scopeName = o.merge
              scope = self.options.scopes[scopeName]
            }
          }

          if (!!o.method) {
            if (Array.isArray(o.method) && !!self.options.scopes[o.method[0]]) {
              scopeName = o.method[0]
              scope = self.options.scopes[scopeName].apply(self, o.method.splice(1))
              merge = !!o.merge
            }
            else if (!!self.options.scopes[o.method]) {
              scopeName = o.method
              scope = self.options.scopes[scopeName].apply(self)
            }
          } else {
            scopeName = o
            scope = self.options.scopes[scopeName]
          }
        } else {
          scopeName = o
          scope = self.options.scopes[scopeName]
        }

        if (!!scope) {
          Utils.injectScope.call(self, scope, merge)
        }
        else if (scopeOptions.silent !== true && !!scopeName) {
          throw new Error("Invalid scope " + scopeName + " called.")
        }
      })
    }

    return self
  }

  // alias for findAll
  DAOFactory.prototype.all = function(options, queryOptions) {
    return this.findAll(options, queryOptions)
  }

  DAOFactory.prototype.findAll = function(options, queryOptions) {
    var hasJoin = false

    options = optClone(options)
    if (typeof options === 'object') {
      if (options.hasOwnProperty('include')) {
        hasJoin = true

        options.include = options.include.map(function(include) {
          return validateIncludedElement.call(this, include)
        }.bind(this))
      }

      // whereCollection is used for non-primary key updates
      this.options.whereCollection = options.where || null
    }

    return this.QueryInterface.select(this, this.tableName, options, Utils._.defaults({
      type:    'SELECT',
      hasJoin: hasJoin
    }, queryOptions))
  }

  //right now, the caller (has-many-double-linked) is in charge of the where clause
  DAOFactory.prototype.findAllJoin = function(joinTableName, options) {
    var optcpy = Utils._.clone(options)
    optcpy.attributes = optcpy.attributes || [this.QueryInterface.quoteIdentifier(this.tableName)+".*"]

    // whereCollection is used for non-primary key updates
    this.options.whereCollection = optcpy.where || null;

    return this.QueryInterface.select(this, [this.getTableName(), joinTableName], optcpy, { type: 'SELECT' })
  }

 /**
  * Search for an instance.
  *
  * @param  {Object} options Options to describe the scope of the search.
  *   @param {Array} include A list of associations which shall get eagerly loaded. Supported is either { include: [ DaoFactory1, DaoFactory2, ...] } or { include: [ { daoFactory: DaoFactory1, as: 'Alias' } ] }.
  * @param  {Object} set the query options, e.g. raw, specifying that you want raw data instead of built DAOs
  * @return {Object}         A promise which fires `success`, `error`, `complete` and `sql`.
  */
  DAOFactory.prototype.find = function(options, queryOptions) {
    var hasJoin = false

    // no options defined?
    // return an emitter which emits null
    if ([null, undefined].indexOf(options) !== -1) {
      return new Utils.CustomEventEmitter(function(emitter) {
        setTimeout(function() { emitter.emit('success', null) }, 10)
      }).run()
    }

    var primaryKeys = this.primaryKeys
      , keys        = Object.keys(primaryKeys)
      , keysLength  = keys.length

    // options is not a hash but an id
    if (typeof options === 'number') {
      var oldOption = options
      options = { where: {} }
      if (keysLength === 1) {
        options.where[keys[0]] = oldOption
      } else {
        options.where.id = oldOption
      }
    } else if (Utils._.size(primaryKeys) && Utils.argsArePrimaryKeys(arguments, primaryKeys)) {
      var where = {}

      Utils._.each(arguments, function(arg, i) {
        var key = keys[i]
        where[key] = arg
      })

      options = { where: where }
    } else if (typeof options === 'string' && parseInt(options, 10).toString() === options) {
      var parsedId = parseInt(options, 10)

      if (!Utils._.isFinite(parsedId)) {
        throw new Error('Invalid argument to find(). Must be an id or an options object.')
      }

      options = { where: parsedId }
    } else if (typeof options === 'object') {
      options = Utils._.clone(options)

      if (options.hasOwnProperty('include')) {
        hasJoin = true

        options.include = options.include.map(function(include) {
          return validateIncludedElement.call(this, include)
        }.bind(this))
      }

      // whereCollection is used for non-primary key updates
      this.options.whereCollection = options.where || null
    } else if (typeof options === "string") {
      var where = {}

      if (this.primaryKeyCount === 1) {
        where[primaryKeys[keys[0]]] = options;
        options = where;
      } else if (this.primaryKeyCount < 1) {
        // Revert to default behavior which is {where: [int]}
        options = {where: parseInt(Number(options) || 0, 0)}
      }
    }

    options.limit = 1

    return this.QueryInterface.select(this, this.getTableName(), options, Utils._.defaults({
      plain: true,
      type: 'SELECT',
      hasJoin: hasJoin
    }, queryOptions))
  }

  DAOFactory.prototype.count = function(options) {
    options = Utils._.extend({ attributes: [] }, options || {})
    options.attributes.push(['count(*)', 'count'])
    options.parseInt = true

    return this.QueryInterface.rawSelect(this.getTableName(), options, 'count')
  }

  DAOFactory.prototype.findAndCountAll = function(options) {
    var self  = this
      // no limit, offset, order, attributes or include for the options given to count()
      , copts = Utils._.omit(options || {}, ['offset', 'limit', 'order', 'include', 'attributes'])

    return new Utils.CustomEventEmitter(function (emitter) {
      var emit = {
          err  : function(e) {        // emit error
            emitter.emit('error', e);
          }
        , okay : function(c, r) {     // emit success
            emitter.emit('success', {
              count: c || 0,
              rows : (r && Array.isArray(r) ? r : [])
            });
          }
        , sql  : function(s) {        // emit SQL
            emitter.emit('sql', s);
          }
        }

      self.count(copts)
          .on('sql', emit.sql)
          .error(emit.err)
          .success(function(cnt) {
            if (cnt === 0) {
              return emit.okay(cnt) // no records, no need for another query
            }

            self.findAll(options)
                .on('sql', emit.sql)
                .error(emit.err)
                .success(function(rows) {
                  emit.okay(cnt, rows)
                })
          })

    }).run()
  }

  DAOFactory.prototype.max = function(field, options) {
    options = Utils._.extend({ attributes: [] }, options || {})
    options.attributes.push(['max(' + this.QueryInterface.QueryGenerator.quoteIdentifier(field) + ')', 'max'])
    options.parseFloat = true

    return this.QueryInterface.rawSelect(this.getTableName(), options, 'max')
  }
  DAOFactory.prototype.min = function(field, options) {
    options = Utils._.extend({ attributes: [] }, options || {})
    options.attributes.push(['min(' + this.QueryInterface.QueryGenerator.quoteIdentifier(field) + ')', 'min'])
    options.parseFloat = true

    return this.QueryInterface.rawSelect(this.getTableName(), options, 'min')
  }

  DAOFactory.prototype.build = function(values, options) {
    options = options || { isNewRecord: true, isDirty: true }

    var self     = this
      , instance = new this.DAO(values, this.options, options.isNewRecord)

    instance.isNewRecord    = options.isNewRecord
    instance.daoFactoryName = this.name
    instance.daoFactory     = this
    instance.isDirty        = options.isDirty

    return instance
  }

  DAOFactory.prototype.create = function(values, fields) {
    return this.build(values).save(fields)
  }

  DAOFactory.prototype.findOrCreate = function (params, defaults) {
    var self = this;

    return new Utils.CustomEventEmitter(function (emitter) {
      self.find({
        where: params
      }).success(function (instance) {
        if (instance === null) {
          for (var attrname in defaults) {
            params[attrname] = defaults[attrname]
          }

          self.create(params)
            .success(function (instance) {
              emitter.emit('success', instance, true)
            })
            .error( function (error) {
              emitter.emit('error', error)
            })
        } else {
          emitter.emit('success', instance, false)
        }
      }).error(function (error) {
        emitter.emit('error', error)
      });
    }).run()
  }

  /**
   * Create and insert multiple instances
   *
   * @param  {Array} records List of objects (key/value pairs) to create instances from
   * @param  {Array} fields Fields to insert (defaults to all fields)
   * @return {Object}       A promise which fires `success`, `error`, `complete` and `sql`.
   *
   * Note: the `success` handler is not passed any arguments. To obtain DAOs for
   * the newly created values, you will need to query for them again. This is
   * because MySQL and SQLite do not make it easy to obtain back automatically
   * generated IDs and other default values in a way that can be mapped to
   * multiple records
   */
  DAOFactory.prototype.bulkCreate = function(records, fields, options) {
    options = options || {}
    options.validate = options.validate || false
    fields = fields || []

    var self          = this
      , updatedAtAttr = self.options.underscored ? 'updated_at' : 'updatedAt'
      , createdAtAttr = self.options.underscored ? 'created_at' : 'createdAt'
      , errors        = []
      , completed     = 0

    return new Utils.CustomEventEmitter(function(emitter) {
      var daos = records.map(function(v) {
        return self.build(v)
      })

      var bulkCreateStep = function(i) {
        daos[i].validate({skip: fields}).success(function(err) {
            if (!!err) {
              errors[errors.length] = {record: records[i], errors: err}
            }
            ++completed
            if (completed === records.length) {
              bulkCreateFinal()
            } else {
              bulkCreateStep(completed)
            }
        })
      }

      bulkCreateStep(0)

      var bulkCreateFinal = function() {
        if (options.validate === true && errors.length > 0) {
          return emitter.emit('error', errors)
        }

        // we will re-create from DAOs, which may have set up default attributes
        records = []

        daos.forEach(function(dao) {
          var values = fields.length > 0 ? {} : dao.dataValues

          fields.forEach(function(field) {
            values[field] = dao.dataValues[field]
          })

          if (self.options.timestamps) {
            values[createdAtAttr] = Utils.now()
            values[updatedAtAttr] = Utils.now()
          }

          records.push(values)
        })

        // Validate enums
        records.forEach(function(values) {
          for (var attrName in self.rawAttributes) {
            if (self.rawAttributes.hasOwnProperty(attrName)) {
              var definition      = self.rawAttributes[attrName]
                , isEnum          = (definition.type && (definition.type.toString() === DataTypes.ENUM.toString()))
                , hasValue        = (typeof values[attrName] !== 'undefined')
                , valueOutOfScope = ((definition.values || []).indexOf(values[attrName]) === -1)

              if (isEnum && hasValue && valueOutOfScope && !(definition.allowNull === true && values[attrName] === null)) {
                throw new Error('Value "' + values[attrName] + '" for ENUM ' + attrName + ' is out of allowed scope. Allowed values: ' + definition.values.join(', '))
              }
            }
          }
        })

        self.QueryInterface.bulkInsert(self.tableName, records).proxy(emitter)
      }
    }).run()
  }

  /**
   * Delete multiple instances
   *
   * @param  {Object} where   Options to describe the scope of the search.
   * @param  {Object} options Possible options are:
                              - limit: How many rows to delete
                              - truncate: If set to true, dialects that support it will use TRUNCATE instead of DELETE FROM. If a table is truncated the where and limit options are ignored
   * @return {Object}         A promise which fires `success`, `error`, `complete` and `sql`.
   */
  DAOFactory.prototype.destroy = function(where, options) {
    if (this.options.timestamps && this.options.paranoid) {
      var attr = Utils._.underscoredIf(this.options.deletedAt, this.options.underscored)
      var attrValueHash = {}
      attrValueHash[attr] = Utils.now()
      return this.QueryInterface.bulkUpdate(this.tableName, attrValueHash, where)
    } else {
      return this.QueryInterface.bulkDelete(this.tableName, where, options)
    }
  }

  /**
   * Update multiple instances
   *
   * @param  {Object} attrValueHash A hash of fields to change and their new values
   * @param  {Object} where         Options to describe the scope of the search.
   * @return {Object}               A promise which fires `success`, `error`, `complete` and `sql`.
   */
  DAOFactory.prototype.update = function(attrValueHash, where, options) {
    options = options || {}
    options.validate = options.validate === undefined ? true : Boolean(options.validate)

    if(this.options.timestamps) {
      var attr = Utils._.underscoredIf(this.options.updatedAt, this.options.underscored)
      attrValueHash[attr] = Utils.now()
    }

<<<<<<< HEAD
    return new Utils.CustomEventEmitter(function(emitter) {
      if (options.validate === true) {
        this.build(attrValueHash).validate().success(function(errors) {
          if (!!errors) {
            emitter.emit('error', errors)
          } else {
            this
              .QueryInterface
              .bulkUpdate(this.tableName, attrValueHash, where, options)
              .proxy(emitter)
          }
        }.bind(this))
      } else {
        this
          .QueryInterface
          .bulkUpdate(this.tableName, attrValueHash, where, options)
          .proxy(emitter)
=======
    if (options.validate === true) {
      var build    = this.build(attrValueHash)
        , attrKeys = Object.keys(attrValueHash)
        , validate = build.validate({skip: Object.keys(build.dataValues).filter(function(val) { return attrKeys.indexOf(val) !== -1 })})

      if (validate !== null && Object.keys(validate).length > 0) {
        return new Utils.CustomEventEmitter(function(emitter) {
          emitter.emit('error', validate)
        }).run()
>>>>>>> 8b92d1dc
      }
    }.bind(this)).run()
  }

  DAOFactory.prototype.describe = function(schema) {
    return this.QueryInterface.describeTable(this.tableName, schema || this.options.schema || undefined)
  }

  DAOFactory.prototype.dataset = function() {
    if (!this.__sql) {
      this.__sql = sql.setDialect(this.daoFactoryManager.sequelize.options.dialect)
    }

    var instance   = this.__sql.define({ name: this.tableName, columns: [] })
      , attributes = this.attributes

    Object.keys(attributes).forEach(function(key) {
      instance.addColumn(key, attributes[key])
    })

    return instance
  }

  // private

  var addOptionalClassMethods = function() {
    var self = this
    Utils._.each(this.options.classMethods || {}, function(fct, name) { self[name] = fct })
  }

  var addDefaultAttributes = function() {
    var self              = this
      , defaultAttributes = {
        id: {
          type: DataTypes.INTEGER,
          allowNull: false,
          primaryKey: true,
          autoIncrement: true
        }
      }

    if (this.hasPrimaryKeys) {
      defaultAttributes = {}
    }

    if (this.options.timestamps) {
      defaultAttributes[Utils._.underscoredIf(this.options.createdAt, this.options.underscored)] = {type: DataTypes.DATE, allowNull: false}
      defaultAttributes[Utils._.underscoredIf(this.options.updatedAt, this.options.underscored)] = {type: DataTypes.DATE, allowNull: false}

      if (this.options.paranoid)
        defaultAttributes[Utils._.underscoredIf(this.options.deletedAt, this.options.underscored)] = {type: DataTypes.DATE}
    }

    Utils._.each(defaultAttributes, function(value, attr) {
      if (Utils._.isUndefined(self.rawAttributes[attr])) {
        self.rawAttributes[attr] = value
      }
    })
  }

  var findAutoIncrementField = function() {
    var fields = this.QueryGenerator.findAutoIncrementField(this)

    this.autoIncrementField = null

    fields.forEach(function(field) {
      if (this.autoIncrementField) {
        throw new Error('Invalid DAO definition. Only one autoincrement field allowed.')
      } else {
        this.autoIncrementField = field
      }
    }.bind(this))
  }

  var validateIncludedElement = function(include) {
    if (include instanceof DAOFactory) {
      include = { daoFactory: include, as: include.tableName }
    }

    if (typeof include === 'object') {
      if (include.hasOwnProperty('model')) {
        include.daoFactory = include.model
        delete include.model
      }

      if (include.hasOwnProperty('attributes')) {
        var primaryKeys;
        if (include.daoFactory.hasPrimaryKeys) {
          primaryKeys = include.daoFactory.primaryKeys
        } else {
          primaryKeys = ['id']
        }
        include.attributes = include.attributes.concat(primaryKeys)
      } else {
        include.attributes = Object.keys(include.daoFactory.attributes)
      }

      if (include.hasOwnProperty('daoFactory') && (include.hasOwnProperty('as'))) {
        var usesAlias   = (include.as !== include.daoFactory.tableName)
          , association = (usesAlias ? this.getAssociationByAlias(include.as) : this.getAssociation(include.daoFactory))

        // check if the current daoFactory is actually associated with the passed daoFactory
        if (!!association && (!association.options.as || (association.options.as === include.as))) {
          include.association = association

          return include
        } else {
          var msg = include.daoFactory.name

          if (usesAlias) {
            msg += " (" + include.as + ")"
          }

          msg += " is not associated to " + this.name + "!"

          throw new Error(msg)
        }
      } else {
        throw new Error('Include malformed. Expected attributes: daoFactory, as!')
      }
    } else {
      throw new Error('Include unexpected. Element has to be either an instance of DAOFactory or an object.')
    }
  }

  var replaceReferencesWithTableNames = function(attributes) {
    Object.keys(attributes).forEach(function(attrName) {
      if (attributes[attrName].references instanceof DAOFactory) {
        attributes[attrName].references = attributes[attrName].references.tableName
      }
    })

    return attributes
  }

  var optClone = function (options) {
    return Utils._.cloneDeep(options, function (elem) {
      // The DAOFactories used for include are pass by ref, so don't clone them. Otherwise return undefined, meaning, 'handle this lodash'
      return elem instanceof DAOFactory ? elem : undefined
    })
  }

  Utils._.extend(DAOFactory.prototype, require("./associations/mixin"))

  return DAOFactory
})()<|MERGE_RESOLUTION|>--- conflicted
+++ resolved
@@ -673,7 +673,6 @@
       attrValueHash[attr] = Utils.now()
     }
 
-<<<<<<< HEAD
     return new Utils.CustomEventEmitter(function(emitter) {
       if (options.validate === true) {
         this.build(attrValueHash).validate().success(function(errors) {
@@ -691,17 +690,6 @@
           .QueryInterface
           .bulkUpdate(this.tableName, attrValueHash, where, options)
           .proxy(emitter)
-=======
-    if (options.validate === true) {
-      var build    = this.build(attrValueHash)
-        , attrKeys = Object.keys(attrValueHash)
-        , validate = build.validate({skip: Object.keys(build.dataValues).filter(function(val) { return attrKeys.indexOf(val) !== -1 })})
-
-      if (validate !== null && Object.keys(validate).length > 0) {
-        return new Utils.CustomEventEmitter(function(emitter) {
-          emitter.emit('error', validate)
-        }).run()
->>>>>>> 8b92d1dc
       }
     }.bind(this)).run()
   }
