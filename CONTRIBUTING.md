# Introduction

We are happy to see that you might be interested in contributing to Sequelize! There is no need to ask for permission to contribute. For example, anyone can open issues and propose changes to the source code (via Pull Requests). Here are some ways people can contribute:

- Opening well-written bug reports (via [New Issue](https://github.com/sequelize/sequelize/issues/new/choose))
- Opening well-written feature requests (via [New Issue](https://github.com/sequelize/sequelize/issues/new/choose))
- Proposing improvements to the documentation (via [New Issue](https://github.com/sequelize/sequelize/issues/new/choose))
- Opening Pull Requests to fix bugs or make other improvements
- Reviewing (i.e. commenting on) open Pull Requests, to help their creators improve it if needed and allow maintainers to take less time looking into them
- Helping to clarify issues opened by others, commenting and asking for clarification
- Answering [questions tagged with `sequelize.js` on StackOverflow](https://stackoverflow.com/questions/tagged/sequelize.js)
- Helping people in our [public Slack channel](https://sequelize.slack.com/) (note: if you don't have access, get yourself an invite automatically via [this link](https://sequelize.org/slack))

Sequelize is strongly moved by contributions from people like you. All maintainers also work on their free time here.

## Opening Issues

Issues are always very welcome - after all, they are a big part of making Sequelize better. An issue usually describes a bug, feature request, or documentation improvement request.

If you open an issue, try to be as clear as possible. Don't assume that the maintainers will immediately understand the problem. Write your issue in a way that new contributors can also help (add links to helpful resources when applicable).

Make sure you know what is an [SSCCE](http://sscce.org/)/[MCVE](https://stackoverflow.com/help/minimal-reproducible-example).

Learn to use [GitHub flavored markdown](https://help.github.com/articles/github-flavored-markdown) to write an issue that is nice to read.

### Opening an issue to report a bug

It is essential that you provide an [SSCCE](http://sscce.org/)/[MCVE](https://stackoverflow.com/help/minimal-reproducible-example) for your issue. You can use the [papb/sequelize-sscce](https://github.com/papb/sequelize-sscce) repository. Tell us what is the actual (incorrect) behavior and what should have happened (do not expect the maintainers to know what should happen!). Make sure you checked the bug persists in the latest Sequelize version.

If you can even provide a Pull Request with a failing test (unit test or integration test), that is great! The bug will likely be fixed much faster in this case.

You can also create and execute your SSCCE locally: see [Section 5](https://github.com/sequelize/sequelize/blob/main/CONTRIBUTING.md#running-an-sscce).

### Opening an issue to request a new feature

We're more than happy to accept feature requests! Before we get into how you can bring these to our attention, let's talk about our process for evaluating feature requests:

- A feature request can have three states - _approved_, _pending_ and _rejected_.
  - _Approved_ feature requests are accepted by maintainers as a valuable addition to Sequelize, and are ready to be worked on by anyone.
  - _Rejected_ feature requests were considered not applicable to be a part of the Sequelize ORM. This can change, so feel free to comment on a rejected feature request providing a good reasoning and clarification on why it should be reconsidered.
  - _Pending_ feature requests are waiting to be looked at by maintainers. They may or may not need clarification. Contributors can still submit pull requests implementing a pending feature request, if they want, at their own risk of having the feature request rejected (and the pull request closed without being merged).

Please be sure to communicate the following:

1. What problem your feature request aims to solve OR what aspect of the Sequelize workflow it aims to improve.

2. Under what conditions are you anticipating this feature to be most beneficial?

3. Why does it make sense that Sequelize should integrate this feature?

4. See our [Feature Request template](https://github.com/sequelize/sequelize/blob/main/.github/ISSUE_TEMPLATE/feature_request.md) for more details on what to include. Please be sure to follow this template.

If we don't approve your feature request, we'll provide you with our reasoning before closing it out. Some common reasons for denial may include (but are not limited to):

- Something too similar to already exists within Sequelize
- This feature seems out of scope of what Sequelize exists to accomplish

We don't want to deny feature requests that could potentially make our users lives easier, so please be sure to clearly communicate your goals within your request!

### Opening an issue to request improvements to the documentation

Please state clearly what is missing/unclear/confusing in the documentation. If you have a rough idea of what should be written, please provide a suggestion within the issue.

## Opening a Pull Request

A Pull Request is a request for maintainers to "pull" a specific change in code (or documentation) from your copy ("fork") into the repository.

Anyone can open a Pull Request, there is no need to ask for permission. Maintainers will look at your pull request and tell you if anything else must be done before it can be merged.

The target of the Pull Request should be the `main` branch (or in rare cases the `v5` branch, if previously agreed with a maintainer).

Please check the _allow edits from maintainers_ box when opening it. Thank you in advance for any pull requests that you open!

If you started to work on something but didn't finish it yet, you can open a draft pull request if you want (by choosing the "draft" option). Maintainers will know that it's not ready to be reviewed yet.

A pull request should mention in its description one or more issues that is addresses. If your pull request does not address any existing issue, explain in its description what it is doing - you are also welcome to write an issue first, and then mention this new issue in the PR description.

If your pull request implements a new feature, it's better if the feature was already explicitly approved by a maintainer, otherwise you are taking the risk of having the feature request rejected later and your pull request closed without merge.

Once you open a pull request, our automated checks will run (they take a few minutes). Make sure they are all passing. If they're not, make new commits to your branch fixing that, and the pull request will pick them up automatically and rerun our automated checks.

Note: if you believe a test failed but is completely unrelated to your changes, it could be a rare situation of a _flaky test_ that is not your fault, and if it's indeed the case, and everything else passed, a maintainer will ignore the _flaky test_ and merge your pull request, so don't worry.

A pull request that fixes a bug or implements a new feature must add at least one automated test that:

- Passes
- Would not pass if executed without your implementation

## How to prepare a development environment for Sequelize

### 0. Requirements

Most operating systems provide all the needed tools (including Windows, Linux and MacOS):

- Mandatory:

  - [Node.js](http://nodejs.org), it is preferred to use the current LTS version of Node
  - [Git](https://git-scm.com/)

- Optional (recommended):

  - [Docker](https://docs.docker.com/get-docker/) and [Docker Compose Plugin](https://docs.docker.com/compose/install/)
    - It is not mandatory because you can easily locally run tests against SQLite without it.
    - It is practically mandatory if you want to locally run tests against any other database engine (MySQL, MariaDB, Postgres,Db2 and MSSQL), unless you happen to have the engine installed and is willing to make some manual configuration.
  - [Visual Studio Code](https://code.visualstudio.com/)
    - [EditorConfig extension](https://marketplace.visualstudio.com/items?itemName=EditorConfig.EditorConfig)
      - Also run `npm install --global editorconfig` (or `yarn global add editorconfig`) to make sure this extension will work properly
    - [ESLint extension](https://marketplace.visualstudio.com/items?itemName=dbaeumer.vscode-eslint)

### 1. Clone the repository

Clone the repository (if you haven't already) via `git clone https://github.com/sequelize/sequelize`. If you plan on submitting a pull request, you can create a fork by clicking the _fork_ button and clone it instead with `git clone https://github.com/your-github-username/sequelize`, or add your fork as an upstream on the already cloned repo with `git remote add upstream https://github.com/your-github-username/sequelize`.

### 2. Install the Node.js dependencies

Run `yarn install` within the cloned repository folder.

#### 2.1 Adding and updating dependencies

[Yarn v3](https://yarnpkg.com//) is used in the CI/CD pipeline so adding and updating dependencies must be done with Yarn.

### 3. Prepare local databases to run tests

If you're happy to run tests only against an SQLite database, you can skip this section.

#### 3.1. With Docker (recommended)

If you have Docker installed, use any of the following commands to start fresh local databases of the dialect of your choice:

- `yarn start-mariadb-oldest` (for MariaDB 10.4) or `yarn start-mariadb-latest` (for MariaDB 11.0)
- `yarn start-mysql-oldest` (for MySQL 5.7) or `yarn start-mysql-latest` (for MySQL 8.0)
- `yarn start-postgres-oldest` (for Postgres 11) or `yarn start-postgres-latest` (for Postgres 15)
- `yarn start-mssql-oldest` (for MSSQL 2017) or `yarn start-mssql-latest` (for MSSQL 2022)
<<<<<<< HEAD
- `yarn start-db2-oldest` (for db2 11.5.6.0a) or `yarn start-db2-latest` (for db2 11.5.8.0)
- `yarn start-cockroachdb-oldest` (for Cockroachdb 22.1.11) or `yarn start-cockroachdb-latest` (for Cockroachdb 22.2.7)
=======
- `yarn start-db2-oldest` (for Db2 11.5.5.1) or `yarn start-db2-latest` (for Db2 11.5.8.0)
>>>>>>> c59011ca

_Note:_ if you're using Windows, make sure you run these from Git Bash (or another MinGW environment), since these commands will execute bash scripts. Recall that [it's very easy to include Git Bash as your default integrated terminal on Visual Studio Code](https://code.visualstudio.com/docs/editor/integrated-terminal).

Each of these commands will start a Docker container with the corresponding database, ready to run Sequelize tests (or an SSCCE).

You can run `yarn stop-X` to stop the servers once you're done.

##### Hint for Postgres

You can also easily start a local [pgadmin4](https://www.pgadmin.org/docs/pgadmin4/latest/) instance at `localhost:8888` to inspect the contents of the test Postgres database as follows:

```
docker run -d --name pgadmin4 -p 8888:80 -e 'PGADMIN_DEFAULT_EMAIL=test@example.com' -e 'PGADMIN_DEFAULT_PASSWORD=sequelize_test' dpage/pgadmin4
```

#### 3.2. Without Docker

You will have to manually install and configure each of database engines you want. Check the `dev/dialect-name` folder within this repository and look carefully at how it is defined via Docker and via the auxiliary bash script, and mimic that exactly (except for the database name, username, password, host and port, that you can customize via the `SEQ_DB`, `SEQ_USER`, `SEQ_PW`, `SEQ_HOST` and `SEQ_PORT` environment variables, respectively). Please refer to the [Version Policy](https://sequelize.org/releases/) for the oldest supported version of each database.

### 4. Running tests

Sequelize is a monorepo and uses `lerna` to run scripts in each of the packages. The syntax for the commands is: `yarn lerna run` followed by the script name. For example:

```
yarn lerna run test-unit
```

By default, the `yarn lerna run` command will run the script in all packages which have a matching script. By appending `--scope=package_name` to the command (where `package_name` is the name of the package you want to run the script on) you can select a specific package to run the script on. For example:

```
yarn lerna run test-unit --scope=@sequelize/core
```

For more information about using `lerna` commands, use the [Lerna Documentation](https://lerna.js.org/docs/api-reference/commands).

Before starting any work, try to run the tests locally in order to be sure your setup is fine. Start by running the SQLite tests:

```
yarn lerna run test-sqlite
```

Then, if you want to run tests for another dialect, assuming you've set it up as written on section 3, run the corresponding command:

- `yarn lerna run test-mysql`
- `yarn lerna run test-mariadb`
- `yarn lerna run test-postgres`
- `yarn lerna run test-mssql`
- `yarn lerna run test-db2`

There are also the `test-unit-*` and `test-integration-*` sets of scripts (for example, `test-integration-postgres`).

#### 4.1. Running only some tests

While you're developing, you may want to execute only a single test (or a few), instead of executing everything (which takes some time). You can easily achieve this by modifying the `.mocharc.jsonc` file inside the package's root directory (but don't commit those changes!) to use `spec` (and maybe `grep`) from Mocha to specify the desired tests. Then, from your terminal, navigate to the package's root directory and simply call `DIALECT=some-dialect yarn mocha` (example: `DIALECT=postgres yarn mocha`). The package root directory is where the package.json file for the package is located. For example with the @sequelize/core package, the package root directory is [packages/core](https://github.com/sequelize/sequelize/tree/main/packages/core).

Hint: if you're creating a new test, you can execute only that test locally against all dialects by adapting the `spec` and `grep` options on `.mocharc.jsonc` and running the following from your terminal (assuming you already set up the database instances via the corresponding `yarn setup-*` calls, as explained on [Section 3a](https://github.com/sequelize/sequelize/blob/main/CONTRIBUTING.md#3a-with-docker-recommended) and you are in the package's root directory):

```
DIALECT=mariadb yarn mocha && DIALECT=mysql yarn mocha && DIALECT=postgres yarn mocha && DIALECT=sqlite yarn mocha && DIALECT=mssql yarn mocha && DIALECT=db2 yarn mocha
```

### 5. Running an SSCCE

What is SSCCE? [find out here](http://www.sscce.org/).

You can modify the `sscce.js` file (at the root of the repository) to create an SSCCE.

Run it for the dialect of your choice using one of the following commands:

- `npm run sscce-mariadb` / `yarn sscce-mariadb`
- `npm run sscce-mysql` / `yarn sscce-mysql`
- `npm run sscce-postgres` / `yarn sscce-postgres`
- `npm run sscce-sqlite` / `yarn sscce-sqlite`
- `npm run sscce-mssql` / `yarn sscce-mssql`
- `npm run sscce-db2` / `yarn sscce-db2`

_Note:_ First, you need to set up (once) the database instance for corresponding dialect, as explained on [Section 3a](https://github.com/sequelize/sequelize/blob/main/CONTRIBUTING.md#3a-with-docker-recommended).

#### 5.1. Debugging an SSCCE with Visual Studio Code

If you open the `package.json` file with Visual Studio Code, you will find a small `debug` button rendered right above the `"scripts": {` line. By clicking it, a popup will appear where you can choose which script you want to debug. Select one of the `sscce-*` scripts (listed above) and VSCode will immediately launch your SSCCE in debug mode (meaning that it will stop on any breakpoints that you place within `sscce.js` or any other Sequelize source code).

### 6. Commit your modifications

We squash all commits into a single one when we merge your PR.
That means you don't have to follow any convention in your commit messages,
but you will need to follow the [Conventional Commits Conventions](https://www.conventionalcommits.org/en/v1.0.0/) when writing the title of your PR.

We will then use the title of your PR as the message of the Squash Commit. It will then be used to automatically generate a changelog and calculate the next [semver](https://semver.org/) version number.

We use a simple conventional commits convention:
- The allowed commit types are: `docs`, `feat`, `fix`, `meta`.
- We allow the following commit scopes (they're the list of dialects we support, plus `types` for TypeScript-only changes):
  - `postgres`
  - `mysql`
  - `mariadb`
  - `sqlite`
  - `mssql`
  - `db2`
  - `ibmi`
  - `snowflake`
  - `types`
- If your changes impact more than one scope, simply omit the scope.

Example:

```
feat(postgres): support specifying a custom name for enums
```

Happy hacking and thank you for contributing.

# Coding guidelines

Have a look at our [.eslintrc.js](https://github.com/sequelize/sequelize/blob/main/.eslintrc.js) file for the specifics. As part of the test process, all files will be linted, and your PR will **not** be accepted if it does not pass linting.

# Contributing to the documentation

For contribution guidelines for the documentation, see [CONTRIBUTING.DOCS.md](https://github.com/sequelize/sequelize/blob/main/CONTRIBUTING.DOCS.md).<|MERGE_RESOLUTION|>--- conflicted
+++ resolved
@@ -131,12 +131,8 @@
 - `yarn start-mysql-oldest` (for MySQL 5.7) or `yarn start-mysql-latest` (for MySQL 8.0)
 - `yarn start-postgres-oldest` (for Postgres 11) or `yarn start-postgres-latest` (for Postgres 15)
 - `yarn start-mssql-oldest` (for MSSQL 2017) or `yarn start-mssql-latest` (for MSSQL 2022)
-<<<<<<< HEAD
-- `yarn start-db2-oldest` (for db2 11.5.6.0a) or `yarn start-db2-latest` (for db2 11.5.8.0)
+- `yarn start-db2-oldest` (for Db2 11.5.5.1) or `yarn start-db2-latest` (for Db2 11.5.8.0)
 - `yarn start-cockroachdb-oldest` (for Cockroachdb 22.1.11) or `yarn start-cockroachdb-latest` (for Cockroachdb 22.2.7)
-=======
-- `yarn start-db2-oldest` (for Db2 11.5.5.1) or `yarn start-db2-latest` (for Db2 11.5.8.0)
->>>>>>> c59011ca
 
 _Note:_ if you're using Windows, make sure you run these from Git Bash (or another MinGW environment), since these commands will execute bash scripts. Recall that [it's very easy to include Git Bash as your default integrated terminal on Visual Studio Code](https://code.visualstudio.com/docs/editor/integrated-terminal).
 
