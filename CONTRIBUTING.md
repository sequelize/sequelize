--- conflicted
+++ resolved
@@ -125,18 +125,11 @@
 
 If you have Docker installed, use any of the following commands to start fresh local databases of the dialect of your choice:
 
-<<<<<<< HEAD
-* `npm run setup-mariadb`
-* `npm run setup-mysql`
-* `npm run setup-postgres`
-* `npm run setup-mssql`
-* `npm run start-db2`
-=======
 * `npm run start-mariadb`
 * `npm run start-mysql`
 * `npm run start-postgres`
 * `npm run start-mssql`
->>>>>>> 23aa67e9
+* `npm run start-db2`
 
 *Note:* if you're using Windows, make sure you run these from Git Bash (or another MinGW environment), since these commands will execute bash scripts. Recall that [it's very easy to include Git Bash as your default integrated terminal on Visual Studio Code](https://code.visualstudio.com/docs/editor/integrated-terminal).
 
