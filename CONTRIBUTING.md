--- conflicted
+++ resolved
@@ -99,23 +99,13 @@
 
 - Optional (recommended):
 
-<<<<<<< HEAD
-  * [Docker](https://docs.docker.com/get-docker/)
-    * It is not mandatory because you can easily locally run tests against SQLite without it.
-    * It is practically mandatory if you want to locally run tests against any other database engine (MySQL, MariaDB, Postgres, Db2 and MSSQL), unless you happen to have the engine installed and is willing to make some manual configuration.
-  * [Visual Studio Code](https://code.visualstudio.com/)
-    * [EditorConfig extension](https://marketplace.visualstudio.com/items?itemName=EditorConfig.EditorConfig)
-      * Also run `npm install --global editorconfig` to make sure this extension will work properly
-    * [ESLint extension](https://marketplace.visualstudio.com/items?itemName=dbaeumer.vscode-eslint)
-=======
   - [Docker](https://docs.docker.com/get-docker/)
     - It is not mandatory because you can easily locally run tests against SQLite without it.
-    - It is practically mandatory if you want to locally run tests against any other database engine (MySQL, MariaDB, Postgres and MSSQL), unless you happen to have the engine installed and is willing to make some manual configuration.
+    - It is practically mandatory if you want to locally run tests against any other database engine (MySQL, MariaDB, Postgres,Db2 and MSSQL), unless you happen to have the engine installed and is willing to make some manual configuration.
   - [Visual Studio Code](https://code.visualstudio.com/)
     - [EditorConfig extension](https://marketplace.visualstudio.com/items?itemName=EditorConfig.EditorConfig)
       - Also run `npm install --global editorconfig` to make sure this extension will work properly
     - [ESLint extension](https://marketplace.visualstudio.com/items?itemName=dbaeumer.vscode-eslint)
->>>>>>> 8db830af
 
 ### 1. Clone the repository
 
@@ -133,18 +123,11 @@
 
 If you have Docker installed, use any of the following commands to start fresh local databases of the dialect of your choice:
 
-<<<<<<< HEAD
-* `npm run start-mariadb`
-* `npm run start-mysql`
-* `npm run start-postgres`
-* `npm run start-mssql`
-* `npm run start-db2`
-=======
 - `npm run start-mariadb`
 - `npm run start-mysql`
 - `npm run start-postgres`
 - `npm run start-mssql`
->>>>>>> 8db830af
+- `npm run start-db2`
 
 _Note:_ if you're using Windows, make sure you run these from Git Bash (or another MinGW environment), since these commands will execute bash scripts. Recall that [it's very easy to include Git Bash as your default integrated terminal on Visual Studio Code](https://code.visualstudio.com/docs/editor/integrated-terminal).
 
@@ -172,18 +155,11 @@
 
 Then, if you want to run tests for another dialect, assuming you've set it up as written on section 3, run the corresponding command:
 
-<<<<<<< HEAD
-* `npm run test-mysql`
-* `npm run test-mariadb`
-* `npm run test-postgres`
-* `npm run test-mssql`
-* `npm run test-db2`
-=======
 - `npm run test-mysql`
 - `npm run test-mariadb`
 - `npm run test-postgres`
 - `npm run test-mssql`
->>>>>>> 8db830af
+- `npm run test-db2`
 
 There are also the `test-unit-*` and `test-integration-*` sets of npm scripts (for example, `test-integration-postgres`).
 
@@ -205,20 +181,12 @@
 
 Run it for the dialect of your choice using one of the following commands:
 
-<<<<<<< HEAD
-* `npm run sscce-mariadb`
-* `npm run sscce-mysql`
-* `npm run sscce-postgres`
-* `npm run sscce-sqlite`
-* `npm run sscce-mssql`
-* `npm run sscce-db2`
-=======
 - `npm run sscce-mariadb`
 - `npm run sscce-mysql`
 - `npm run sscce-postgres`
 - `npm run sscce-sqlite`
 - `npm run sscce-mssql`
->>>>>>> 8db830af
+- `npm run sscce-db2`
 
 _Note:_ First, you need to set up (once) the database instance for corresponding dialect, as explained on [Section 3a](https://github.com/sequelize/sequelize/blob/main/CONTRIBUTING.md#3a-with-docker-recommended).
 
