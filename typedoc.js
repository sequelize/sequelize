module.exports = {
<<<<<<< HEAD
  tsconfig: './tsconfig.json',
  entryPoints: ['./src/index.d.ts', './src/decorators/legacy/index.ts'],
=======
  entryPointStrategy: 'packages',
  entryPoints: ['packages/core'],
>>>>>>> d72c503e
  out: './.typedoc-build',
  readme: 'none',
  plugin: ['typedoc-plugin-missing-exports', 'typedoc-plugin-mdn-links', 'typedoc-plugin-carbon-ads'],
  carbonPlacement: 'sequelizeorg',
  carbonServe: 'CEAI627Y',
  excludeExternals: true,
  treatWarningsAsErrors: true,
};<|MERGE_RESOLUTION|>--- conflicted
+++ resolved
@@ -1,11 +1,7 @@
 module.exports = {
-<<<<<<< HEAD
   tsconfig: './tsconfig.json',
-  entryPoints: ['./src/index.d.ts', './src/decorators/legacy/index.ts'],
-=======
   entryPointStrategy: 'packages',
   entryPoints: ['packages/core'],
->>>>>>> d72c503e
   out: './.typedoc-build',
   readme: 'none',
   plugin: ['typedoc-plugin-missing-exports', 'typedoc-plugin-mdn-links', 'typedoc-plugin-carbon-ads'],
