--- conflicted
+++ resolved
@@ -1,13 +1,8 @@
 {
   "name": "sequelize-oracle",
   "description": "Multi dialect ORM for Node.JS/io.js",
-<<<<<<< HEAD
-  "version": "3.1.1-0.3",
+  "version": "3.2.0-0.0",
   "author": "Lebret Rémi",
-=======
-  "version": "3.2.0",
-  "author": "Sascha Depold <sascha@depold.com>",
->>>>>>> f28a505a
   "contributors": [
     {
       "name": "Sascha Depold",
