{
  "name": "sequelize-oracle",
  "description": "Multi dialect ORM for Node.JS/io.js",
<<<<<<< HEAD
  "version": "3.0.1-0.2",
  "author": "Lebret Rémi",
=======
  "version": "3.1.1",
  "author": "Sascha Depold <sascha@depold.com>",
>>>>>>> b691221b
  "contributors": [
    {
      "name": "Sascha Depold",
      "email": "sascha@depold.com"
    },
    {
      "name": "Jan Aagaard Meier",
      "email": [
        "janzeh@gmail.com",
        "jmei@itu.dk"
      ]
    },
    {
      "name": "Daniel Durante",
      "email": "me@danieldurante.com"
    },
    {
      "name": "Mick Hansen",
      "email": "mick.kasper.hansen@gmail.com"
    }
  ],
  "repository": {
    "type": "git",
    "url": "https://github.com/lebretr/sequelize-oracle.git"
  },
  "bugs": {
    "url": "https://github.com/lebretr/sequelize-oracle/issues"
  },
  "dependencies": {
    "bluebird": "~2.9.24",
    "depd": "^1.0.1",
    "dottie": "^0.3.1",
    "generic-pool": "2.2.0",
    "inflection": "^1.6.0",
    "lodash": "^3.5.0",
    "moment": "^2.9.0",
    "moment-timezone": "^0.3.1",
    "node-uuid": "~1.4.1",
    "shimmer": "1.0.0",
    "toposort-class": "~0.3.0",
    "validator": "^3.34.0"
  },
  "devDependencies": {
    "chai": "^2.1.2",
    "chai-as-promised": "^4.3.0",
    "chai-datetime": "~1.3.0",
    "chai-spies": "~0.5.1",
    "coffee-script": "~1.9.1",
    "commander": "^2.6.0",
    "continuation-local-storage": "^3.1.4",
    "dox": "0.7.1",
    "git": "^0.1.5",
    "istanbul": "~0.3.0",
    "jshint": ">=2.4.2",
    "lcov-result-merger": "~1.0.0",
    "mocha": "^2.2.1",
    "mysql": "~2.6.2",
    "pg": "^4.2.0",
    "pg-hstore": "^2.3.1",
    "pg-native": "^1.8.0",
    "sinon": "^1.14.1",
    "sinon-chai": "^2.7.0",
    "sqlite3": "^3.0.6",
    "tedious": "^1.7.0",
    "watchr": "~2.4.11"
  },
  "keywords": [
    "mysql",
    "sqlite",
    "postgresql",
    "postgres",
    "mssql",
    "orm",
    "nodejs",
    "object relational mapper"
  ],
  "main": "index",
  "scripts": {
    "test": "make all",
    "test-docker": "sudo docker-compose run sequelize /bin/sh -c \"make all\"",
    "build-docker": "sudo docker-compose build",
    "docs": "node docs/docs-generator.js"
  },
  "engines": {
    "node": ">=0.6.21"
  },
  "license": "MIT"
}<|MERGE_RESOLUTION|>--- conflicted
+++ resolved
@@ -1,13 +1,8 @@
 {
   "name": "sequelize-oracle",
   "description": "Multi dialect ORM for Node.JS/io.js",
-<<<<<<< HEAD
-  "version": "3.0.1-0.2",
+  "version": "3.1.1-0.0",
   "author": "Lebret Rémi",
-=======
-  "version": "3.1.1",
-  "author": "Sascha Depold <sascha@depold.com>",
->>>>>>> b691221b
   "contributors": [
     {
       "name": "Sascha Depold",
