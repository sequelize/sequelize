--- conflicted
+++ resolved
@@ -1,13 +1,8 @@
 {
   "name": "sequelize",
   "description": "Multi dialect ORM for Node.JS/io.js",
-<<<<<<< HEAD
-  "version": "2.1.3-0.0",
+  "version": "3.0.1-0.0",
   "author": "Lebret Rémi",
-=======
-  "version": "3.0.1",
-  "author": "Sascha Depold <sascha@depold.com>",
->>>>>>> 65630d1d
   "contributors": [
     {
       "name": "Sascha Depold",
