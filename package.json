{
  "name": "sequelize",
  "description": "Multi dialect ORM for Node.JS/io.js",
  "version": "3.19.3",
  "author": "Sascha Depold <sascha@depold.com>",
  "contributors": [
    {
      "name": "Sascha Depold",
      "email": "sascha@depold.com"
    },
    {
      "name": "Jan Aagaard Meier",
      "email": [
        "janzeh@gmail.com",
        "jmei@itu.dk"
      ]
    },
    {
      "name": "Daniel Durante",
      "email": "me@danieldurante.com"
    },
    {
      "name": "Mick Hansen",
      "email": "mick.kasper.hansen@gmail.com"
    }
  ],
  "repository": {
    "type": "git",
    "url": "https://github.com/sequelize/sequelize.git"
  },
  "bugs": {
    "url": "https://github.com/sequelize/sequelize/issues"
  },
  "dependencies": {
    "bluebird": "^3.2.1",
    "depd": "^1.0.0",
    "dottie": "^1.0.0",
    "generic-pool": "2.4.0",
    "inflection": "^1.6.0",
    "lodash": "^4.1.0",
    "moment": "^2.11.2",
    "moment-timezone": "^0.5.0",
    "node-uuid": "~1.4.4",
    "retry-as-promised": "^2.0.0",
    "semver": "^5.0.1",
    "shimmer": "1.1.0",
    "toposort-class": "^1.0.1",
    "validator": "^4.6.1",
    "wellknown": "^0.4.1",
    "wkx": "0.2.0"
  },
  "devDependencies": {
    "babel-core": "^6.5.1",
    "babel-preset-es2015": "^6.1.18",
    "chai": "^3.5.0",
    "chai-as-promised": "^5.1.0",
    "chai-datetime": "^1.4.0",
    "chai-spies": "^0.7.0",
    "commander": "^2.6.0",
    "continuation-local-storage": "^3.1.4",
    "dox": "~0.8.0",
    "git": "^0.1.5",
    "hints": "^0.2.0",
    "istanbul": "^0.4.0",
    "jshint": "^2.9.1",
    "lcov-result-merger": "^1.0.0",
    "mocha": "^2.4.2",
    "mysql": "~2.10.0",
    "pg": "^4.4.6",
    "pg-hstore": "^2.3.1",
    "pg-native": "^1.8.0",
<<<<<<< HEAD
    "oracledb": "^1.3.0",
    "sinon": "^1.14.1",
=======
    "sinon": "^1.17.3",
>>>>>>> d2fc3923
    "sinon-chai": "^2.8.0",
    "sqlite3": "^3.1.1",
    "tedious": "^1.13.2",
    "watchr": "~2.4.11"
  },
  "keywords": [
    "mysql",
    "sqlite",
    "postgresql",
    "postgres",
    "mssql",
    "orm",
    "nodejs",
    "object relational mapper"
  ],
  "main": "index",
  "scripts": {
    "test": "if [ $COVERAGE ]; then npm run codeclimate; else npm run jshint && npm run teaser && npm run test-unit && npm run test-integration; fi",
    "test-docker": "docker-compose run sequelize /bin/sh -c \"npm run test-all\"",
    "test-docker-unit": "docker-compose run sequelize /bin/sh -c \"npm run test-unit-all\"",
    "build-docker": "docker-compose build",
    "docs": "node docs/docs-generator.js",
    "jshint": "./node_modules/.bin/jshint lib test",
    "teaser": "echo ''; node -pe \"Array(20 + process.env.DIALECT.length + 3).join('#')\"; echo '# Running tests for '$DIALECT' #'; node -pe \"Array(20 + process.env.DIALECT.length + 3).join('#')\";echo '';",
    "test-unit": "./node_modules/.bin/mocha --globals setImmediate,clearImmediate --ui tdd --check-leaks --colors -t 15000 --reporter spec 'test/unit/**/*.js'",
    "test-unit-mysql": "DIALECT=mysql npm run test-unit",
    "test-unit-postgres": "DIALECT=postgres npm run test-unit",
    "test-unit-postgres-native": "DIALECT=postgres-native npm run test-unit",
    "test-unit-mariadb": "DIALECT=mariadb npm run test-unit",
    "test-unit-sqlite": "DIALECT=sqlite npm run test-unit",
    "test-unit-mssql": "DIALECT=mssql npm run test-unit",
    "test-unit-all": "npm run test-unit-mysql && npm run test-unit-postgres && npm run test-unit-postgres-native && npm run test-unit-mssql && npm run test-unit-sqlite && npm run test-unit-mariadb",
    "test-integration": "./node_modules/.bin/mocha --globals setImmediate,clearImmediate --ui tdd --check-leaks --colors -t 15000 --reporter spec --grep \"$GREP\" 'test/integration/**/*.test.js'",
    "test-integration-mysql": "DIALECT=mysql npm run test-integration",
    "test-integration-postgres": "DIALECT=postgres npm run test-integration",
    "test-integration-postgres-native": "DIALECT=postgres-native npm run test-integration",
    "test-integration-mariadb": "DIALECT=mariadb npm run test-integration",
    "test-integration-sqlite": "DIALECT=sqlite npm run test-integration",
    "test-integration-mssql": "DIALECT=mssql npm run test-integration",
    "test-integration-all": "npm run test-integration-mysql && npm run test-integration-postgres && npm run test-integration-postgres-native && npm run test-integration-mssql && npm run test-integration-sqlite && npm run test-integration-mariadb",
    "test-mysql": "DIALECT=mysql npm test",
    "test-sqlite": "DIALECT=sqlite npm test",
    "test-postgres": "DIALECT=postgres npm test",
    "test-pgsql": "npm run test-postgres",
    "test-postgres-native": "DIALECT=postgres-native npm test",
    "test-postgresn": "npm run test-postgres-native",
    "test-mariadb": "DIALECT=mariadb npm test",
    "test-mssql": "DIALECT=mssql npm test",
    "test-all": "npm run test-mysql && npm run test-sqlite && npm run test-postgres && npm run test-postgres-native && npm run test-mariadb && npm run test-mssql",
    "cover": "rm -rf coverage && npm run teaser && COVERAGE=true ./node_modules/.bin/istanbul cover ./node_modules/.bin/_mocha --report lcovonly -- -t 30000 --ui tdd 'test/integration/**/*.test.js'",
    "cover-mysql": "DIALECT=mysql npm run cover && mv coverage coverage-mysql",
    "cover-sqlite": "DIALECT=sqlite npm run cover && mv coverage coverage-sqlite",
    "cover-postgres": "DIALECT=postgres npm run cover && mv coverage coverage-postgres",
    "cover-postgres-native": "DIALECT=postgres-native npm run cover && mv coverage coverage-postgres-native",
    "cover-mariadb": "DIALECT=mariadb npm run cover && mv coverage coverage-mariadb",
    "cover-mssql": "DIALECT=mssql npm run cover && mv coverage coverage-mssql",
    "cover-all": "npm run cover-mysql && npm run cover-postgres && npm run cover-postgres-native && npm run cover-mssql && npm run cover-sqlite && npm run cover-mariadb && npm run merge-coverage",
    "merge-coverage": "rm -rf coverage && mkdir coverage && ./node_modules/.bin/lcov-result-merger 'coverage-*/lcov.info' 'coverage/lcov.info'",
    "codeclimate-send": "npm install -g codeclimate-test-reporter && CODECLIMATE_REPO_TOKEN=ce835a510bbf423a5ab5400a9bdcc2ec2d189d840b31657c6ee7cb9916b161d6 codeclimate-test-reporter < coverage/lcov.info",
    "codeclimate": "npm run cover-all && npm run codeclimate-send"
  },
  "engines": {
    "node": ">=0.6.21"
  },
  "license": "MIT"
}<|MERGE_RESOLUTION|>--- conflicted
+++ resolved
@@ -69,12 +69,8 @@
     "pg": "^4.4.6",
     "pg-hstore": "^2.3.1",
     "pg-native": "^1.8.0",
-<<<<<<< HEAD
     "oracledb": "^1.3.0",
-    "sinon": "^1.14.1",
-=======
     "sinon": "^1.17.3",
->>>>>>> d2fc3923
     "sinon-chai": "^2.8.0",
     "sqlite3": "^3.1.1",
     "tedious": "^1.13.2",
