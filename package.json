--- conflicted
+++ resolved
@@ -51,7 +51,6 @@
     "@types/node": "^12.12.42",
     "@types/validator": "^10.11.0",
     "acorn": "^8.0.4",
-    "big-integer": "^1.6.45",
     "chai": "^4.x",
     "chai-as-promised": "^7.x",
     "chai-datetime": "^1.6.0",
@@ -69,7 +68,6 @@
     "expect-type": "^0.11.0",
     "fs-jetpack": "^4.1.0",
     "husky": "^4.2.5",
-    "ibm_db": "^2.7.3",
     "js-combinatorics": "^0.5.5",
     "lcov-result-merger": "^3.0.0",
     "lint-staged": "^10.2.6",
@@ -89,6 +87,7 @@
     "semantic-release": "^17.3.0",
     "sinon": "^9.0.2",
     "sinon-chai": "^3.3.0",
+    "sqlite3": "^4.2.0",
     "tedious": "8.3.0",
     "typescript": "^4.1.3"
   },
@@ -120,12 +119,8 @@
     "postgres",
     "pg",
     "mssql",
-<<<<<<< HEAD
-    "db2",
-=======
     "sql",
     "sqlserver",
->>>>>>> 83090924
     "orm",
     "nodejs",
     "object relational mapper",
@@ -178,12 +173,8 @@
     "tag": "latest"
   },
   "scripts": {
-<<<<<<< HEAD
-    "lint": "eslint lib",
-=======
     "----------------------------------------- static analysis -----------------------------------------": "",
     "lint": "eslint lib test --quiet",
->>>>>>> 83090924
     "lint-docs": "markdownlint docs",
     "test-typings": "tsc -b types/tsconfig.json && tsc -b types/test/tsconfig.json",
     "----------------------------------------- documentation -------------------------------------------": "",
@@ -214,51 +205,22 @@
     "----------------------------------------- local tests ---------------------------------------------": "",
     "test-unit-mariadb": "cross-env DIALECT=mariadb npm run test-unit",
     "test-unit-mysql": "cross-env DIALECT=mysql npm run test-unit",
-    "test-unit-db2": "cross-env DIALECT=db2 npm run test-unit",
     "test-unit-postgres": "cross-env DIALECT=postgres npm run test-unit",
     "test-unit-postgres-native": "cross-env DIALECT=postgres-native npm run test-unit",
     "test-unit-sqlite": "cross-env DIALECT=sqlite npm run test-unit",
     "test-unit-mssql": "cross-env DIALECT=mssql npm run test-unit",
-<<<<<<< HEAD
-    "test-unit-all": "npm run test-unit-db2 && npm run test-unit-mariadb && npm run test-unit-mysql && npm run test-unit-postgres && npm run test-unit-postgres-native && npm run test-unit-mssql && npm run test-unit-sqlite",
-    "test-integration": "mocha --globals setImmediate,clearImmediate --exit --check-leaks --colors -t 1800000 --reporter spec \"test/integration/model/sync.test.js\"",
-=======
->>>>>>> 83090924
     "test-integration-mariadb": "cross-env DIALECT=mariadb npm run test-integration",
     "test-integration-mysql": "cross-env DIALECT=mysql npm run test-integration",
-    "test-integration-db2": "cross-env DIALECT=db2 npm run test-integration",
     "test-integration-postgres": "cross-env DIALECT=postgres npm run test-integration",
     "test-integration-postgres-native": "cross-env DIALECT=postgres-native npm run test-integration",
     "test-integration-sqlite": "cross-env DIALECT=sqlite npm run test-integration",
     "test-integration-mssql": "cross-env DIALECT=mssql npm run test-integration",
-<<<<<<< HEAD
-    "test-integration-all": "npm run test-integration-mariadb && npm run test-integration-mysql && npm run test-integration-postgres && npm run test-integration-postgres-native && npm run test-integration-mssql && npm run test-integration-sqlite && npm run test-integration-db2",
-    "test-db2": "cross-env DIALECT=db2 npm test",
-=======
->>>>>>> 83090924
     "test-mariadb": "cross-env DIALECT=mariadb npm test",
     "test-mysql": "cross-env DIALECT=mysql npm test",
     "test-sqlite": "cross-env DIALECT=sqlite npm test",
     "test-postgres": "cross-env DIALECT=postgres npm test",
     "test-postgres-native": "cross-env DIALECT=postgres-native npm test",
     "test-mssql": "cross-env DIALECT=mssql npm test",
-<<<<<<< HEAD
-    "test-all": "npm run test-db2 && npm run test-mariadb && npm run test-mysql && npm run test-sqlite && npm run test-postgres && npm run test-postgres-native && npm run test-mssql",
-    "test-typings": "tsc -b types/tsconfig.json && tsc -b types/test/tsconfig.json",
-    "cover": "rimraf coverage && npm run teaser && npm run cover-integration && npm run cover-unit && npm run merge-coverage",
-    "cover-integration": "cross-env COVERAGE=true nyc --reporter=lcovonly mocha -t 30000 --exit \"test/integration/**/*.test.js\" && node -e \"require('fs').renameSync('coverage/lcov.info', 'coverage/integration.info')\"",
-    "cover-unit": "cross-env COVERAGE=true nyc --reporter=lcovonly mocha -t 30000 --exit \"test/unit/**/*.test.js\" && node -e \"require('fs').renameSync('coverage/lcov.info', 'coverage/unit.info')\"",
-    "merge-coverage": "lcov-result-merger \"coverage/*.info\" \"coverage/lcov.info\"",
-    "sscce": "env-cmd $npm_package_options_env_cmd node sscce.js",
-    "sscce-mariadb": "cross-env DIALECT=mariadb npm run sscce",
-    "sscce-db2": "cross-env DIALECT=db2 npm run sscce",
-    "sscce-mysql": "cross-env DIALECT=mysql npm run sscce",
-    "sscce-postgres": "cross-env DIALECT=postgres npm run sscce",
-    "sscce-sqlite": "cross-env DIALECT=sqlite npm run sscce",
-    "sscce-mssql": "cross-env DIALECT=mssql npm run sscce",
-    "setup-mssql": "env-cmd $npm_package_options_env_cmd ./scripts/setup-mssql",
-    "semantic-release": "semantic-release"
-=======
     "----------------------------------------- development ---------------------------------------------": "",
     "sscce": "node sscce.js",
     "sscce-mariadb": "cross-env DIALECT=mariadb node sscce.js",
@@ -268,6 +230,5 @@
     "sscce-sqlite": "cross-env DIALECT=sqlite node sscce.js",
     "sscce-mssql": "cross-env DIALECT=mssql node sscce.js",
     "---------------------------------------------------------------------------------------------------": ""
->>>>>>> 83090924
   }
 }