{
  "name": "sequelize",
  "description": "Sequelize is a promise-based Node.js ORM tool for Postgres, MySQL, MariaDB, SQLite, Microsoft SQL Server, Amazon Redshift and Snowflake’s Data Cloud. It features solid transaction support, relations, eager and lazy loading, read replication and more.",
  "version": "0.0.0-development",
  "funding": [
    {
      "type": "opencollective",
      "url": "https://opencollective.com/sequelize"
    }
  ],
  "repository": {
    "type": "git",
    "url": "https://github.com/sequelize/sequelize.git"
  },
  "bugs": {
    "url": "https://github.com/sequelize/sequelize/issues"
  },
  "homepage": "https://sequelize.org/",
  "main": "./lib/index.js",
  "types": "./types",
  "type": "commonjs",
  "exports": {
    ".": {
      "import": "./lib/index.mjs",
      "require": "./lib/index.js"
    },
    "./lib/*": "./lib/*.js",
    "./lib/errors": "./lib/errors/index.js",
    "./*": "./*"
  },
  "engines": {
    "node": ">=10.0.0"
  },
  "files": [
    "lib",
    "types",
    "index.js"
  ],
  "license": "MIT",
  "dependencies": {
    "@types/debug": "^4.1.7",
    "@types/validator": "^13.7.1",
    "debug": "^4.3.3",
    "dottie": "^2.0.2",
    "inflection": "^1.13.2",
    "lodash": "^4.17.21",
    "moment": "^2.29.1",
    "moment-timezone": "^0.5.34",
    "pg-connection-string": "^2.5.0",
    "retry-as-promised": "^5.0.0",
    "semver": "^7.3.5",
    "sequelize-pool": "^7.1.0",
    "toposort-class": "^1.0.1",
    "uuid": "^8.3.2",
    "validator": "^13.7.0",
    "wkx": "^0.5.0"
  },
  "devDependencies": {
    "@commitlint/cli": "^15.0.0",
    "@commitlint/config-angular": "^15.0.0",
    "@octokit/rest": "^18.12.0",
    "@octokit/types": "^6.34.0",
    "@types/chai": "^4.3.0",
    "@types/mocha": "^9.0.0",
    "@types/node": "^16.11.17",
    "@types/sinon": "^10.0.6",
    "@typescript-eslint/eslint-plugin": "^5.8.1",
    "@typescript-eslint/parser": "^5.8.1",
    "acorn": "^8.7.0",
    "chai": "^4.3.4",
    "chai-as-promised": "^7.1.1",
    "chai-datetime": "^1.8.0",
    "cheerio": "^1.0.0-rc.10",
    "cls-hooked": "^4.2.2",
    "copyfiles": "^2.4.1",
    "cross-env": "^7.0.3",
    "delay": "^5.0.0",
    "esbuild": "0.14.3",
    "esdoc": "^1.1.0",
    "esdoc-ecmascript-proposal-plugin": "^1.0.0",
    "esdoc-inject-style-plugin": "^1.0.0",
    "esdoc-standard-plugin": "^1.0.0",
    "eslint": "^8.5.0",
    "eslint-plugin-jsdoc": "^37.4.0",
    "eslint-plugin-mocha": "^9.0.0",
    "expect-type": "^0.12.0",
    "fast-glob": "^3.2.7",
    "fs-jetpack": "^4.3.0",
    "husky": "^7.0.4",
    "ibm_db": "^2.8.1",
    "js-combinatorics": "^0.6.1",
    "lcov-result-merger": "^3.1.0",
    "lint-staged": "^12.1.4",
    "mariadb": "^2.5.5",
    "markdownlint-cli": "^0.30.0",
    "mocha": "^7.2.0",
    "module-alias": "^2.2.2",
    "mysql2": "^2.3.3",
    "node-hook": "^1.0.0",
    "nyc": "^15.1.0",
    "p-map": "^4.0.0",
    "p-props": "^4.0.0",
    "p-settle": "^4.1.1",
    "p-timeout": "^4.0.0",
    "pg": "^8.7.1",
    "pg-hstore": "^2.3.4",
    "rimraf": "^3.0.2",
    "semantic-release": "^18.0.1",
    "semantic-release-fail-on-major-bump": "^1.0.0",
    "sinon": "^12.0.1",
    "sinon-chai": "^3.7.0",
    "snowflake-sdk": "^1.6.6",
    "source-map-support": "^0.5.21",
    "sqlite3": "npm:@vscode/sqlite3@^5.0.7",
    "tedious": "8.3.0",
    "typescript": "^4.5.4"
  },
  "peerDependenciesMeta": {
    "pg": {
      "optional": true
    },
    "pg-hstore": {
      "optional": true
    },
    "mysql2": {
      "optional": true
    },
    "ibm_db": {
      "optional": true
    },
    "snowflake-sdk": {
      "optional": true
    },
    "mariadb": {
      "optional": true
    },
    "sqlite3": {
      "optional": true
    },
    "tedious": {
      "optional": true
    }
  },
  "keywords": [
    "mysql",
    "mariadb",
    "sqlite",
    "postgresql",
    "postgres",
    "pg",
    "mssql",
    "db2",
    "ibm_db",
    "sql",
    "sqlserver",
    "snowflake",
    "orm",
    "nodejs",
    "object relational mapper",
    "database",
    "db"
  ],
  "commitlint": {
    "extends": [
      "@commitlint/config-angular"
    ],
    "rules": {
      "type-enum": [
        2,
        "always",
        [
          "build",
          "ci",
          "docs",
          "feat",
          "fix",
          "perf",
          "refactor",
          "revert",
          "style",
          "test",
          "meta"
        ]
      ]
    }
  },
  "lint-staged": {
    "*!(d).[tj]s": "eslint"
  },
  "release": {
    "plugins": [
      "@semantic-release/commit-analyzer",
      "semantic-release-fail-on-major-bump",
      "@semantic-release/release-notes-generator",
      "@semantic-release/npm",
      "@semantic-release/github"
    ],
    "branches": [
      "v6",
      {
        "name": "v6-beta",
        "prerelease": "beta"
      }
    ]
  },
  "publishConfig": {
    "tag": "latest"
  },
  "scripts": {
    "----------------------------------------- static analysis -----------------------------------------": "",
    "lint": "eslint src test --quiet --fix",
    "lint-docs": "markdownlint docs",
    "test-typings": "tsc --noEmit --emitDeclarationOnly false && tsc -b test/tsconfig.json",
    "----------------------------------------- documentation -------------------------------------------": "",
    "docs": "rimraf esdoc && esdoc -c docs/esdoc-config.js && cp docs/favicon.ico esdoc/favicon.ico && cp docs/ROUTER.txt esdoc/ROUTER && node docs/run-docs-transforms.js && node docs/redirects/create-redirects.js && rimraf esdoc/file esdoc/source.html",
    "----------------------------------------- tests ---------------------------------------------------": "",
    "mocha": "mocha -r ./test/registerEsbuild",
    "test-unit": "yarn mocha \"test/unit/**/*.test.[tj]s\"",
    "test-integration": "yarn mocha \"test/integration/**/*.test.[tj]s\"",
    "teaser": "node test/teaser.js",
    "test": "npm run prepare && npm run test-typings && npm run teaser && npm run test-unit && npm run test-integration",
    "----------------------------------------- coverage ------------------------------------------------": "",
    "cover": "rimraf coverage && npm run teaser && npm run cover-integration && npm run cover-unit && npm run merge-coverage",
    "cover-integration": "cross-env COVERAGE=true nyc --reporter=lcovonly yarn mocha \"test/integration/**/*.test.[tj]s\" && node -e \"require('fs').renameSync('coverage/lcov.info', 'coverage/integration.info')\"",
    "cover-unit": "cross-env COVERAGE=true nyc --reporter=lcovonly yarn mocha \"test/unit/**/*.test.[tj]s\" && node -e \"require('fs').renameSync('coverage/lcov.info', 'coverage/unit.info')\"",
    "merge-coverage": "lcov-result-merger \"coverage/*.info\" \"coverage/lcov.info\"",
    "----------------------------------------- local test dbs ------------------------------------------": "",
    "start-mariadb": "bash dev/mariadb/10.3/start.sh",
    "start-mysql": "bash dev/mysql/5.7/start.sh",
    "start-mysql-8": "bash dev/mysql/8.0/start.sh",
    "start-postgres": "bash dev/postgres/10/start.sh",
    "start-mssql": "bash dev/mssql/2019/start.sh",
<<<<<<< HEAD
    "start-db2": "bash dev/db2/11.5/start.sh",
=======
    "start-oracle": "bash dev/oracle/21c/start.sh",
>>>>>>> b091d59d
    "stop-mariadb": "bash dev/mariadb/10.3/stop.sh",
    "stop-mysql": "bash dev/mysql/5.7/stop.sh",
    "stop-mysql-8": "bash dev/mysql/8.0/stop.sh",
    "stop-postgres": "bash dev/postgres/10/stop.sh",
    "stop-mssql": "bash dev/mssql/2019/stop.sh",
<<<<<<< HEAD
    "stop-db2": "bash dev/db2/11.5/stop.sh",
=======
    "stop-oracle": "bash dev/oracle/21c/stop.sh",
>>>>>>> b091d59d
    "restart-mariadb": "npm run start-mariadb",
    "restart-mysql": "npm run start-mysql",
    "restart-postgres": "npm run start-postgres",
    "restart-mssql": "npm run start-mssql",
<<<<<<< HEAD
    "restart-db2": "npm run start-db2",
=======
    "restart-oracle": "npm run start-oracle",
>>>>>>> b091d59d
    "----------------------------------------- local tests ---------------------------------------------": "",
    "test-unit-mariadb": "cross-env DIALECT=mariadb npm run test-unit",
    "test-unit-mysql": "cross-env DIALECT=mysql npm run test-unit",
    "test-unit-postgres": "cross-env DIALECT=postgres npm run test-unit",
    "test-unit-postgres-native": "cross-env DIALECT=postgres-native npm run test-unit",
    "test-unit-sqlite": "cross-env DIALECT=sqlite npm run test-unit",
    "test-unit-mssql": "cross-env DIALECT=mssql npm run test-unit",
<<<<<<< HEAD
    "test-unit-db2": "cross-env DIALECT=db2 npm run test-unit",
    "test-unit-snowflake": "cross-env DIALECT=snowflake npm run test-unit",
    "test-unit-all": "npm run test-unit-mariadb && npm run test-unit-mysql && npm run test-unit-postgres && npm run test-unit-postgres-native && npm run test-unit-mssql && npm run test-unit-sqlite && npm run test-unit-snowflake && npm run test-unit-db2",
=======
    "test-unit-oracle": "cross-env DIALECT=oracle npm run test-unit",
>>>>>>> b091d59d
    "test-integration-mariadb": "cross-env DIALECT=mariadb npm run test-integration",
    "test-integration-mysql": "cross-env DIALECT=mysql npm run test-integration",
    "test-integration-postgres": "cross-env DIALECT=postgres npm run test-integration",
    "test-integration-postgres-native": "cross-env DIALECT=postgres-native npm run test-integration",
    "test-integration-sqlite": "cross-env DIALECT=sqlite npm run test-integration",
    "test-integration-mssql": "cross-env DIALECT=mssql npm run test-integration",
<<<<<<< HEAD
    "test-integration-db2": "cross-env DIALECT=db2 npm run test-integration",
    "test-integration-snowflake": "cross-env DIALECT=snowflake npm run test-integration",
=======
    "test-integration-oracle": "cross-env DIALECT=oracle SEQ_ORACLE_USER=sequelizetest SEQ_ORACLE_PW=sequelizepassword SEQ_ORACLE_PORT=51521 SEQ_ORACLE_DB=XEPDB1 UV_THREADPOOL_SIZE=128 npm run test-integration",
>>>>>>> b091d59d
    "test-mariadb": "cross-env DIALECT=mariadb npm test",
    "test-mysql": "cross-env DIALECT=mysql npm test",
    "test-sqlite": "cross-env DIALECT=sqlite npm test",
    "test-postgres": "cross-env DIALECT=postgres npm test",
    "test-postgres-native": "cross-env DIALECT=postgres-native npm test",
    "test-mssql": "cross-env DIALECT=mssql npm test",
<<<<<<< HEAD
    "test-db2": "cross-env DIALECT=db2 npm test",
=======
    "test-oracle": "cross-env DIALECT=oracle SEQ_ORACLE_USER=sequelizetest SEQ_ORACLE_PW=sequelizepassword SEQ_ORACLE_PORT=51521 SEQ_ORACLE_DB=XEPDB1 UV_THREADPOOL_SIZE=128 npm test",
>>>>>>> b091d59d
    "----------------------------------------- development ---------------------------------------------": "",
    "sscce": "node sscce.js",
    "sscce-mariadb": "cross-env DIALECT=mariadb node sscce.js",
    "sscce-mysql": "cross-env DIALECT=mysql node sscce.js",
    "sscce-postgres": "cross-env DIALECT=postgres node sscce.js",
    "sscce-postgres-native": "cross-env DIALECT=postgres-native node sscce.js",
    "sscce-sqlite": "cross-env DIALECT=sqlite node sscce.js",
    "sscce-mssql": "cross-env DIALECT=mssql node sscce.js",
<<<<<<< HEAD
    "sscce-db2": "cross-env DIALECT=db2 node sscce.js",
    "prepare": "npm run build && husky install",
    "build": "node ./build.js",
=======
    "sscce-oracle": "cross-env DIALECT=oracle SEQ_ORACLE_USER=sequelizetest SEQ_ORACLE_PW=sequelizepassword SEQ_ORACLE_PORT=51521 SEQ_ORACLE_DB=XEPDB1 node sscce.js",
>>>>>>> b091d59d
    "---------------------------------------------------------------------------------------------------": ""
  },
  "support": true
}<|MERGE_RESOLUTION|>--- conflicted
+++ resolved
@@ -230,30 +230,21 @@
     "start-mysql-8": "bash dev/mysql/8.0/start.sh",
     "start-postgres": "bash dev/postgres/10/start.sh",
     "start-mssql": "bash dev/mssql/2019/start.sh",
-<<<<<<< HEAD
     "start-db2": "bash dev/db2/11.5/start.sh",
-=======
     "start-oracle": "bash dev/oracle/21c/start.sh",
->>>>>>> b091d59d
     "stop-mariadb": "bash dev/mariadb/10.3/stop.sh",
     "stop-mysql": "bash dev/mysql/5.7/stop.sh",
     "stop-mysql-8": "bash dev/mysql/8.0/stop.sh",
     "stop-postgres": "bash dev/postgres/10/stop.sh",
     "stop-mssql": "bash dev/mssql/2019/stop.sh",
-<<<<<<< HEAD
     "stop-db2": "bash dev/db2/11.5/stop.sh",
-=======
     "stop-oracle": "bash dev/oracle/21c/stop.sh",
->>>>>>> b091d59d
     "restart-mariadb": "npm run start-mariadb",
     "restart-mysql": "npm run start-mysql",
     "restart-postgres": "npm run start-postgres",
     "restart-mssql": "npm run start-mssql",
-<<<<<<< HEAD
     "restart-db2": "npm run start-db2",
-=======
     "restart-oracle": "npm run start-oracle",
->>>>>>> b091d59d
     "----------------------------------------- local tests ---------------------------------------------": "",
     "test-unit-mariadb": "cross-env DIALECT=mariadb npm run test-unit",
     "test-unit-mysql": "cross-env DIALECT=mysql npm run test-unit",
@@ -261,36 +252,27 @@
     "test-unit-postgres-native": "cross-env DIALECT=postgres-native npm run test-unit",
     "test-unit-sqlite": "cross-env DIALECT=sqlite npm run test-unit",
     "test-unit-mssql": "cross-env DIALECT=mssql npm run test-unit",
-<<<<<<< HEAD
     "test-unit-db2": "cross-env DIALECT=db2 npm run test-unit",
     "test-unit-snowflake": "cross-env DIALECT=snowflake npm run test-unit",
-    "test-unit-all": "npm run test-unit-mariadb && npm run test-unit-mysql && npm run test-unit-postgres && npm run test-unit-postgres-native && npm run test-unit-mssql && npm run test-unit-sqlite && npm run test-unit-snowflake && npm run test-unit-db2",
-=======
+    "test-unit-all": "npm run test-unit-mariadb && npm run test-unit-mysql && npm run test-unit-postgres && npm run test-unit-postgres-native && npm run test-unit-mssql && npm run test-unit-sqlite && npm run test-unit-snowflake && npm run test-unit-db2 && npm run test-unit-oracle",
     "test-unit-oracle": "cross-env DIALECT=oracle npm run test-unit",
->>>>>>> b091d59d
     "test-integration-mariadb": "cross-env DIALECT=mariadb npm run test-integration",
     "test-integration-mysql": "cross-env DIALECT=mysql npm run test-integration",
     "test-integration-postgres": "cross-env DIALECT=postgres npm run test-integration",
     "test-integration-postgres-native": "cross-env DIALECT=postgres-native npm run test-integration",
     "test-integration-sqlite": "cross-env DIALECT=sqlite npm run test-integration",
     "test-integration-mssql": "cross-env DIALECT=mssql npm run test-integration",
-<<<<<<< HEAD
     "test-integration-db2": "cross-env DIALECT=db2 npm run test-integration",
     "test-integration-snowflake": "cross-env DIALECT=snowflake npm run test-integration",
-=======
     "test-integration-oracle": "cross-env DIALECT=oracle SEQ_ORACLE_USER=sequelizetest SEQ_ORACLE_PW=sequelizepassword SEQ_ORACLE_PORT=51521 SEQ_ORACLE_DB=XEPDB1 UV_THREADPOOL_SIZE=128 npm run test-integration",
->>>>>>> b091d59d
     "test-mariadb": "cross-env DIALECT=mariadb npm test",
     "test-mysql": "cross-env DIALECT=mysql npm test",
     "test-sqlite": "cross-env DIALECT=sqlite npm test",
     "test-postgres": "cross-env DIALECT=postgres npm test",
     "test-postgres-native": "cross-env DIALECT=postgres-native npm test",
     "test-mssql": "cross-env DIALECT=mssql npm test",
-<<<<<<< HEAD
     "test-db2": "cross-env DIALECT=db2 npm test",
-=======
     "test-oracle": "cross-env DIALECT=oracle SEQ_ORACLE_USER=sequelizetest SEQ_ORACLE_PW=sequelizepassword SEQ_ORACLE_PORT=51521 SEQ_ORACLE_DB=XEPDB1 UV_THREADPOOL_SIZE=128 npm test",
->>>>>>> b091d59d
     "----------------------------------------- development ---------------------------------------------": "",
     "sscce": "node sscce.js",
     "sscce-mariadb": "cross-env DIALECT=mariadb node sscce.js",
@@ -299,13 +281,10 @@
     "sscce-postgres-native": "cross-env DIALECT=postgres-native node sscce.js",
     "sscce-sqlite": "cross-env DIALECT=sqlite node sscce.js",
     "sscce-mssql": "cross-env DIALECT=mssql node sscce.js",
-<<<<<<< HEAD
     "sscce-db2": "cross-env DIALECT=db2 node sscce.js",
+    "sscce-oracle": "cross-env DIALECT=oracle SEQ_ORACLE_USER=sequelizetest SEQ_ORACLE_PW=sequelizepassword SEQ_ORACLE_PORT=51521 SEQ_ORACLE_DB=XEPDB1 node sscce.js",
     "prepare": "npm run build && husky install",
     "build": "node ./build.js",
-=======
-    "sscce-oracle": "cross-env DIALECT=oracle SEQ_ORACLE_USER=sequelizetest SEQ_ORACLE_PW=sequelizepassword SEQ_ORACLE_PORT=51521 SEQ_ORACLE_DB=XEPDB1 node sscce.js",
->>>>>>> b091d59d
     "---------------------------------------------------------------------------------------------------": ""
   },
   "support": true
