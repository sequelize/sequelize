{
  "name": "@sequelize/core",
  "description": "Sequelize is a promise-based Node.js ORM tool for Postgres, MySQL, MariaDB, SQLite, Microsoft SQL Server, Amazon Redshift, Snowflake’s Data Cloud, Db2, and IBM i. It features solid transaction support, relations, eager and lazy loading, read replication and more.",
  "version": "0.0.0-development",
  "funding": [
    {
      "type": "opencollective",
      "url": "https://opencollective.com/sequelize"
    }
  ],
  "repository": {
    "type": "git",
    "url": "https://github.com/sequelize/sequelize.git"
  },
  "bugs": {
    "url": "https://github.com/sequelize/sequelize/issues"
  },
  "homepage": "https://sequelize.org/",
  "main": "./lib/index.js",
  "types": "./types",
  "type": "commonjs",
  "exports": {
    ".": {
      "import": "./lib/index.mjs",
      "require": "./lib/index.js"
    },
    "./_non-semver-use-at-your-own-risk_/*": "./lib/*",
    "./package.json": "./package.json"
  },
  "engines": {
    "node": "^14.17.0 || >=16.0.0"
  },
  "files": [
    "lib",
    "types",
    "index.js"
  ],
  "license": "MIT",
  "dependencies": {
    "@types/debug": "^4.1.7",
    "@types/inflection": "^1.13.0",
    "@types/validator": "^13.7.1",
    "dayjs": "^1.11.1",
    "debug": "^4.3.3",
    "dottie": "^2.0.2",
    "inflection": "^1.13.2",
    "lodash": "^4.17.21",
    "pg-connection-string": "^2.5.0",
    "retry-as-promised": "^5.0.0",
    "semver": "^7.3.5",
    "sequelize-pool": "^7.1.0",
    "toposort-class": "^1.0.1",
    "type-fest": "^2.12.2",
    "uuid": "^8.3.2",
    "validator": "^13.7.0",
    "wkx": "^0.5.0"
  },
  "devDependencies": {
    "@commitlint/cli": "17.0.2",
    "@commitlint/config-angular": "17.0.0",
    "@ephys/eslint-config-typescript": "17.0.0",
    "@rushstack/eslint-patch": "1.1.3",
    "@types/chai": "4.3.1",
    "@types/chai-as-promised": "7.1.5",
    "@types/chai-datetime": "0.0.37",
    "@types/lodash": "4.14.182",
    "@types/mocha": "9.1.1",
<<<<<<< HEAD
    "@types/node": "16.11.38",
    "@types/semver": "^7.3.9",
=======
    "@types/node": "16.11.39",
>>>>>>> 6dca5aae
    "@types/sinon": "10.0.11",
    "@types/sinon-chai": "3.2.8",
    "@types/uuid": "8.3.4",
    "chai": "4.3.6",
    "chai-as-promised": "7.1.1",
    "chai-datetime": "1.8.0",
    "cls-hooked": "4.2.2",
    "copyfiles": "2.4.1",
    "cross-env": "7.0.3",
    "delay": "5.0.0",
    "esbuild": "0.14.42",
    "eslint": "8.17.0",
    "eslint-plugin-jsdoc": "39.3.2",
    "eslint-plugin-mocha": "10.0.5",
    "expect-type": "0.13.0",
    "fast-glob": "3.2.11",
    "fs-jetpack": "4.3.1",
    "husky": "8.0.1",
    "ibm_db": "2.8.1",
    "lcov-result-merger": "3.2.0",
    "lint-staged": "13.0.0",
    "mariadb": "2.5.6",
    "markdownlint-cli": "0.31.1",
    "mocha": "10.0.0",
    "mysql2": "2.3.3",
    "node-hook": "1.0.0",
    "nyc": "15.1.0",
    "odbc": "2.4.4",
    "p-map": "4.0.0",
    "p-props": "4.0.0",
    "p-settle": "4.1.1",
    "p-timeout": "4.1.0",
    "pg": "8.7.3",
    "pg-hstore": "2.3.4",
    "rimraf": "3.0.2",
    "semantic-release": "19.0.2",
    "semantic-release-fail-on-major-bump": "1.0.0",
    "sinon": "14.0.0",
    "sinon-chai": "3.7.0",
    "snowflake-sdk": "1.6.10",
    "source-map-support": "0.5.21",
    "sqlite3": "5.0.8",
    "tedious": "14.4.0",
    "typedoc": "0.22.17",
    "typescript": "4.7.3"
  },
  "peerDependenciesMeta": {
    "pg": {
      "optional": true
    },
    "pg-hstore": {
      "optional": true
    },
    "mysql2": {
      "optional": true
    },
    "ibm_db": {
      "optional": true
    },
    "odbc": {
      "optional": true
    },
    "snowflake-sdk": {
      "optional": true
    },
    "mariadb": {
      "optional": true
    },
    "sqlite3": {
      "optional": true
    },
    "tedious": {
      "optional": true
    }
  },
  "keywords": [
    "mysql",
    "mariadb",
    "sqlite",
    "postgresql",
    "postgres",
    "pg",
    "mssql",
    "db2",
    "ibm_db",
    "sql",
    "sqlserver",
    "snowflake",
    "orm",
    "nodejs",
    "object relational mapper",
    "database",
    "db"
  ],
  "commitlint": {
    "extends": [
      "@commitlint/config-angular"
    ],
    "rules": {
      "type-enum": [
        2,
        "always",
        [
          "build",
          "ci",
          "docs",
          "feat",
          "fix",
          "perf",
          "refactor",
          "revert",
          "style",
          "test",
          "meta"
        ]
      ]
    }
  },
  "lint-staged": {
    "*.{js,mjs,cjs,ts,mts,cts}": "eslint --fix --report-unused-disable-directives"
  },
  "release": {
    "plugins": [
      "@semantic-release/commit-analyzer",
      "@semantic-release/release-notes-generator",
      "@semantic-release/npm",
      "@semantic-release/github"
    ],
    "branches": [
      "v6",
      {
        "name": "v7",
        "prerelease": "alpha"
      }
    ]
  },
  "publishConfig": {
    "access": "public",
    "tag": "alpha"
  },
  "scripts": {
    "----------------------------------------- static analysis -----------------------------------------": "",
    "lint": "eslint . --fix --report-unused-disable-directives",
    "lint-no-fix": "eslint . --quiet --report-unused-disable-directives",
    "test-typings": "tsc --noEmit --emitDeclarationOnly false && tsc -b test/tsconfig.json",
    "----------------------------------------- documentation -------------------------------------------": "",
    "docs": "typedoc",
    "----------------------------------------- tests ---------------------------------------------------": "",
    "mocha": "mocha -r ./test/registerEsbuild",
    "test-unit": "yarn mocha \"test/unit/**/*.test.[tj]s\"",
    "test-integration": "yarn mocha \"test/integration/**/*.test.[tj]s\"",
    "test-smoke": "yarn mocha \"test/smoke/**/*.test.[tj]s\" --timeout 600000",
    "teaser": "node test/teaser.js",
    "test": "yarn prepare && yarn test-typings && yarn teaser && yarn test-unit && yarn test-integration",
    "----------------------------------------- coverage ------------------------------------------------": "",
    "cover": "rimraf coverage && yarn teaser && yarn cover-integration && yarn cover-unit && yarn merge-coverage",
    "cover-integration": "cross-env COVERAGE=true nyc --reporter=lcovonly yarn mocha \"test/integration/**/*.test.[tj]s\" && node -e \"require('fs').renameSync('coverage/lcov.info', 'coverage/integration.info')\"",
    "cover-unit": "cross-env COVERAGE=true nyc --reporter=lcovonly yarn mocha \"test/unit/**/*.test.[tj]s\" && node -e \"require('fs').renameSync('coverage/lcov.info', 'coverage/unit.info')\"",
    "merge-coverage": "lcov-result-merger \"coverage/*.info\" \"coverage/lcov.info\"",
    "----------------------------------------- bulk tests ------------------------------------------": "",
    "start-all": "ts-node dev/start-all.ts",
    "test-all": "ts-node dev/test-all.ts",
    "stop-all": "ts-node dev/stop-all.ts",
    "----------------------------------------- database containers -------------------------------------": "",
    "start-mariadb": "bash dev/dialects/mariadb/10.3/start.sh",
    "start-mysql": "bash dev/dialects/mysql/5.7/start.sh",
    "start-mysql-8": "bash dev/dialects/mysql/8.0/start.sh",
    "start-postgres": "bash dev/dialects/postgres/12/start.sh",
    "start-postgres-10": "bash dev/dialects/postgres/10/start.sh",
    "start-mssql": "bash dev/dialects/mssql/2019/start.sh",
    "start-db2": "bash dev/dialects/db2/11.5/start.sh",
    "stop-mariadb": "bash dev/dialects/mariadb/10.3/stop.sh",
    "stop-mysql": "bash dev/dialects/mysql/5.7/stop.sh",
    "stop-mysql-8": "bash dev/dialects/mysql/8.0/stop.sh",
    "stop-postgres": "bash dev/dialects/postgres/12/stop.sh",
    "stop-postgres-10": "bash dev/dialects/postgres/10/stop.sh",
    "stop-mssql": "bash dev/dialects/mssql/2019/stop.sh",
    "stop-db2": "bash dev/dialects/db2/11.5/stop.sh",
    "restart-mariadb": "yarn start-mariadb",
    "restart-mysql": "yarn start-mysql",
    "restart-postgres": "yarn start-postgres",
    "restart-mssql": "yarn start-mssql",
    "restart-db2": "yarn start-db2",
    "----------------------------------------- local tests ---------------------------------------------": "",
    "test-unit-mariadb": "cross-env DIALECT=mariadb yarn test-unit",
    "test-unit-mysql": "cross-env DIALECT=mysql yarn test-unit",
    "test-unit-postgres": "cross-env DIALECT=postgres yarn test-unit",
    "test-unit-postgres-native": "cross-env DIALECT=postgres-native yarn test-unit",
    "test-unit-sqlite": "cross-env DIALECT=sqlite yarn test-unit",
    "test-unit-mssql": "cross-env DIALECT=mssql yarn test-unit",
    "test-unit-db2": "cross-env DIALECT=db2 yarn test-unit",
    "test-unit-ibmi": "cross-env DIALECT=ibmi yarn test-unit",
    "test-unit-snowflake": "cross-env DIALECT=snowflake yarn test-unit",
    "test-unit-all": "yarn test-unit-mariadb && yarn test-unit-mysql && yarn test-unit-postgres && yarn test-unit-postgres-native && yarn test-unit-mssql && yarn test-unit-sqlite && yarn test-unit-snowflake && yarn test-unit-db2 && yarn test-unit-ibmi",
    "test-integration-mariadb": "cross-env DIALECT=mariadb yarn test-integration",
    "test-integration-mysql": "cross-env DIALECT=mysql yarn test-integration",
    "test-integration-postgres": "cross-env DIALECT=postgres yarn test-integration",
    "test-integration-postgres-native": "cross-env DIALECT=postgres-native yarn test-integration",
    "test-integration-sqlite": "cross-env DIALECT=sqlite yarn test-integration",
    "test-integration-mssql": "cross-env DIALECT=mssql yarn test-integration",
    "test-integration-db2": "cross-env DIALECT=db2 yarn test-integration",
    "test-integration-ibmi": "cross-env DIALECT=ibmi yarn test-integration",
    "test-integration-snowflake": "cross-env DIALECT=snowflake yarn test-integration",
    "test-mariadb": "cross-env DIALECT=mariadb yarn test",
    "test-mysql": "cross-env DIALECT=mysql yarn test",
    "test-sqlite": "cross-env DIALECT=sqlite yarn test",
    "test-postgres": "cross-env DIALECT=postgres yarn test",
    "test-postgres-native": "cross-env DIALECT=postgres-native yarn test",
    "test-mssql": "cross-env DIALECT=mssql yarn test",
    "test-db2": "cross-env DIALECT=db2 yarn test",
    "test-ibmi": "cross-env DIALECT=ibmi yarn test",
    "----------------------------------------- development ---------------------------------------------": "",
    "fix-commit": "export TMPFILE=$(mktemp) && grep -v '^#' $(git rev-parse --git-dir)/COMMIT_EDITMSG > $TMPFILE && git commit -e -F $TMPFILE",
    "sscce": "node sscce.js",
    "sscce-mariadb": "cross-env DIALECT=mariadb node sscce.js",
    "sscce-mysql": "cross-env DIALECT=mysql node sscce.js",
    "sscce-postgres": "cross-env DIALECT=postgres node sscce.js",
    "sscce-postgres-native": "cross-env DIALECT=postgres-native node sscce.js",
    "sscce-sqlite": "cross-env DIALECT=sqlite node sscce.js",
    "sscce-mssql": "cross-env DIALECT=mssql node sscce.js",
    "sscce-db2": "cross-env DIALECT=db2 node sscce.js",
    "prepare": "yarn build && husky install",
    "build": "node ./build.js",
    "---------------------------------------------------------------------------------------------------": ""
  },
  "support": true
}<|MERGE_RESOLUTION|>--- conflicted
+++ resolved
@@ -65,12 +65,8 @@
     "@types/chai-datetime": "0.0.37",
     "@types/lodash": "4.14.182",
     "@types/mocha": "9.1.1",
-<<<<<<< HEAD
-    "@types/node": "16.11.38",
     "@types/semver": "^7.3.9",
-=======
     "@types/node": "16.11.39",
->>>>>>> 6dca5aae
     "@types/sinon": "10.0.11",
     "@types/sinon-chai": "3.2.8",
     "@types/uuid": "8.3.4",
