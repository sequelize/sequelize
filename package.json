{
  "name": "sequelize",
  "description": "Multi dialect ORM for Node.JS",
  "version": "0.0.0-development",
  "maintainers": [
    "Pedro Augusto de Paula Barbosa <papb1996@gmail.com>"
  ],
  "repository": {
    "type": "git",
    "url": "https://github.com/sequelize/sequelize.git"
  },
  "bugs": {
    "url": "https://github.com/sequelize/sequelize/issues"
  },
  "homepage": "https://sequelize.org/",
  "main": "./dist/index.js",
  "types": "./dist",
  "engines": {
    "node": ">=10.0.0"
  },
  "files": [
    "dist",
    "lib",
    "index.js",
    "types/index.d.ts",
    "types/lib",
    "types/type-helpers"
  ],
  "license": "MIT",
  "dependencies": {
    "@types/debug": "^4.1.7",
    "debug": "^4.3.3",
    "dottie": "^2.0.2",
    "inflection": "^1.13.1",
    "lodash": "^4.17.21",
    "moment": "^2.29.1",
    "moment-timezone": "^0.5.34",
    "pg-connection-string": "^2.5.0",
    "retry-as-promised": "^4.0.0",
    "semver": "^7.3.5",
    "sequelize-pool": "^7.1.0",
    "toposort-class": "^1.0.1",
    "uuid": "^8.3.2",
    "validator": "^13.7.0",
    "wkx": "^0.5.0"
  },
  "devDependencies": {
    "@commitlint/cli": "^15.0.0",
    "@commitlint/config-angular": "^15.0.0",
    "@types/chai": "^4.2.22",
    "@types/mocha": "^9.0.0",
    "@types/node": "^16.11.11",
    "@types/sinon": "^10.0.6",
    "@types/validator": "^13.7.0",
    "@typescript-eslint/eslint-plugin": "^5.5.0",
    "@typescript-eslint/parser": "^5.5.0",
    "acorn": "^8.6.0",
    "chai": "^4.3.4",
    "chai-as-promised": "^7.1.1",
    "chai-datetime": "^1.8.0",
    "cheerio": "^1.0.0-rc.10",
    "cls-hooked": "^4.2.2",
    "copyfiles": "^2.4.1",
    "cross-env": "^7.0.3",
    "delay": "^5.0.0",
    "esbuild": "^0.14.1",
    "esdoc": "^1.1.0",
    "esdoc-ecmascript-proposal-plugin": "^1.0.0",
    "esdoc-inject-style-plugin": "^1.0.0",
    "esdoc-standard-plugin": "^1.0.0",
    "eslint": "^8.3.0",
    "eslint-plugin-jsdoc": "^37.0.3",
    "eslint-plugin-mocha": "^9.0.0",
    "expect-type": "^0.12.0",
    "fast-glob": "^3.2.7",
    "fs-jetpack": "^4.3.0",
    "husky": "^7.0.4",
    "js-combinatorics": "^0.6.1",
    "lcov-result-merger": "^3.1.0",
    "lint-staged": "^12.1.2",
    "mariadb": "^2.5.5",
    "markdownlint-cli": "^0.30.0",
    "mocha": "^7.2.0",
    "module-alias": "^2.2.2",
    "mysql2": "^2.3.3",
    "node-hook": "^1.0.0",
    "nyc": "^15.1.0",
    "p-map": "^4.0.0",
    "p-props": "^4.0.0",
    "p-settle": "^4.1.1",
    "p-timeout": "^4.0.0",
    "pg": "^8.7.1",
    "pg-hstore": "^2.3.4",
    "rimraf": "^3.0.2",
    "semantic-release": "^18.0.1",
    "semantic-release-fail-on-major-bump": "^1.0.0",
<<<<<<< HEAD
    "semver-regex": ">=3.1.3",
    "sinon": "^9.0.2",
    "sinon-chai": "^3.3.0",
    "snowflake-sdk": "^1.6.1",
    "source-map-support": "^0.5.20",
    "sqlite3": "^4.2.0",
    "tar": ">=4.4.18",
=======
    "sinon": "^12.0.1",
    "sinon-chai": "^3.7.0",
    "source-map-support": "^0.5.21",
    "sqlite3": "^5.0.2",
>>>>>>> 0c31e665
    "tedious": "8.3.0",
    "typescript": "^4.5.2"
  },
  "peerDependenciesMeta": {
    "pg": {
      "optional": true
    },
    "pg-hstore": {
      "optional": true
    },
    "mysql2": {
      "optional": true
    },
    "snowflake-sdk": {
      "optional": true
    },
    "mariadb": {
      "optional": true
    },
    "sqlite3": {
      "optional": true
    },
    "tedious": {
      "optional": true
    }
  },
  "keywords": [
    "mysql",
    "mariadb",
    "sqlite",
    "postgresql",
    "postgres",
    "pg",
    "mssql",
    "sql",
    "sqlserver",
    "snowflake",
    "orm",
    "nodejs",
    "object relational mapper",
    "database",
    "db"
  ],
  "commitlint": {
    "extends": [
      "@commitlint/config-angular"
    ],
    "rules": {
      "type-enum": [
        2,
        "always",
        [
          "build",
          "ci",
          "docs",
          "feat",
          "fix",
          "perf",
          "refactor",
          "revert",
          "style",
          "test",
          "meta"
        ]
      ]
    }
  },
  "lint-staged": {
    "*!(d).[tj]s": "eslint"
  },
  "release": {
    "plugins": [
      "@semantic-release/commit-analyzer",
      "semantic-release-fail-on-major-bump",
      "@semantic-release/release-notes-generator",
      "@semantic-release/npm",
      "@semantic-release/github"
    ],
    "branches": [
      "v6",
      {
        "name": "v6-alpha",
        "prerelease": "alpha"
      }
    ]
  },
  "publishConfig": {
    "tag": "latest"
  },
  "scripts": {
    "----------------------------------------- static analysis -----------------------------------------": "",
    "lint": "eslint lib test --quiet --fix",
    "lint-docs": "markdownlint docs",
    "test-typings": "tsc -b types/tsconfig.json && tsc -b types/test/tsconfig.json && tsc --noEmit --emitDeclarationOnly false && tsc -b test/tsconfig.json",
    "----------------------------------------- documentation -------------------------------------------": "",
    "docs": "rimraf esdoc && esdoc -c docs/esdoc-config.js && cp docs/favicon.ico esdoc/favicon.ico && cp docs/ROUTER.txt esdoc/ROUTER && node docs/run-docs-transforms.js && node docs/redirects/create-redirects.js && rimraf esdoc/file esdoc/source.html",
    "----------------------------------------- tests ---------------------------------------------------": "",
    "mocha": "mocha -r ./test/registerEsbuild",
    "test-unit": "yarn mocha \"test/unit/**/*.test.[tj]s\"",
    "test-integration": "yarn mocha \"test/integration/**/*.test.[tj]s\"",
    "teaser": "node test/teaser.js",
    "test": "npm run prepare && npm run test-typings && npm run teaser && npm run test-unit && npm run test-integration",
    "----------------------------------------- coverage ------------------------------------------------": "",
    "cover": "rimraf coverage && npm run teaser && npm run cover-integration && npm run cover-unit && npm run merge-coverage",
    "cover-integration": "cross-env COVERAGE=true nyc --reporter=lcovonly yarn mocha \"test/integration/**/*.test.[tj]s\" && node -e \"require('fs').renameSync('coverage/lcov.info', 'coverage/integration.info')\"",
    "cover-unit": "cross-env COVERAGE=true nyc --reporter=lcovonly yarn mocha \"test/unit/**/*.test.[tj]s\" && node -e \"require('fs').renameSync('coverage/lcov.info', 'coverage/unit.info')\"",
    "merge-coverage": "lcov-result-merger \"coverage/*.info\" \"coverage/lcov.info\"",
    "----------------------------------------- local test dbs ------------------------------------------": "",
    "start-mariadb": "bash dev/mariadb/10.3/start.sh",
    "start-mysql": "bash dev/mysql/5.7/start.sh",
    "start-mysql-8": "bash dev/mysql/8.0/start.sh",
    "start-postgres": "bash dev/postgres/10/start.sh",
    "start-mssql": "bash dev/mssql/2019/start.sh",
    "stop-mariadb": "bash dev/mariadb/10.3/stop.sh",
    "stop-mysql": "bash dev/mysql/5.7/stop.sh",
    "stop-postgres": "bash dev/postgres/10/stop.sh",
    "stop-mssql": "bash dev/mssql/2019/stop.sh",
    "restart-mariadb": "npm run start-mariadb",
    "restart-mysql": "npm run start-mysql",
    "restart-postgres": "npm run start-postgres",
    "restart-mssql": "npm run start-mssql",
    "----------------------------------------- local tests ---------------------------------------------": "",
    "test-unit-mariadb": "cross-env DIALECT=mariadb npm run test-unit",
    "test-unit-mysql": "cross-env DIALECT=mysql npm run test-unit",
    "test-unit-postgres": "cross-env DIALECT=postgres npm run test-unit",
    "test-unit-postgres-native": "cross-env DIALECT=postgres-native npm run test-unit",
    "test-unit-sqlite": "cross-env DIALECT=sqlite npm run test-unit",
    "test-unit-mssql": "cross-env DIALECT=mssql npm run test-unit",
    "test-unit-snowflake": "cross-env DIALECT=snowflake npm run test-unit",
    "test-unit-all": "npm run test-unit-mariadb && npm run test-unit-mysql && npm run test-unit-postgres && npm run test-unit-postgres-native && npm run test-unit-mssql && npm run test-unit-sqlite && npm run test-unit-snowflake",
    "test-integration-mariadb": "cross-env DIALECT=mariadb npm run test-integration",
    "test-integration-mysql": "cross-env DIALECT=mysql npm run test-integration",
    "test-integration-postgres": "cross-env DIALECT=postgres npm run test-integration",
    "test-integration-postgres-native": "cross-env DIALECT=postgres-native npm run test-integration",
    "test-integration-sqlite": "cross-env DIALECT=sqlite npm run test-integration",
    "test-integration-mssql": "cross-env DIALECT=mssql npm run test-integration",
    "test-mariadb": "cross-env DIALECT=mariadb npm test",
    "test-mysql": "cross-env DIALECT=mysql npm test",
    "test-sqlite": "cross-env DIALECT=sqlite npm test",
    "test-postgres": "cross-env DIALECT=postgres npm test",
    "test-postgres-native": "cross-env DIALECT=postgres-native npm test",
    "test-mssql": "cross-env DIALECT=mssql npm test",
    "----------------------------------------- development ---------------------------------------------": "",
    "sscce": "node sscce.js",
    "sscce-mariadb": "cross-env DIALECT=mariadb node sscce.js",
    "sscce-mysql": "cross-env DIALECT=mysql node sscce.js",
    "sscce-postgres": "cross-env DIALECT=postgres node sscce.js",
    "sscce-postgres-native": "cross-env DIALECT=postgres-native node sscce.js",
    "sscce-sqlite": "cross-env DIALECT=sqlite node sscce.js",
    "sscce-mssql": "cross-env DIALECT=mssql node sscce.js",
    "prepare": "node ./build.js && husky install",
    "---------------------------------------------------------------------------------------------------": ""
  }
}<|MERGE_RESOLUTION|>--- conflicted
+++ resolved
@@ -94,20 +94,11 @@
     "rimraf": "^3.0.2",
     "semantic-release": "^18.0.1",
     "semantic-release-fail-on-major-bump": "^1.0.0",
-<<<<<<< HEAD
-    "semver-regex": ">=3.1.3",
-    "sinon": "^9.0.2",
-    "sinon-chai": "^3.3.0",
-    "snowflake-sdk": "^1.6.1",
-    "source-map-support": "^0.5.20",
-    "sqlite3": "^4.2.0",
-    "tar": ">=4.4.18",
-=======
     "sinon": "^12.0.1",
     "sinon-chai": "^3.7.0",
+    "snowflake-sdk": "^1.6.1",
     "source-map-support": "^0.5.21",
     "sqlite3": "^5.0.2",
->>>>>>> 0c31e665
     "tedious": "8.3.0",
     "typescript": "^4.5.2"
   },
