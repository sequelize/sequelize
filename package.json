--- conflicted
+++ resolved
@@ -59,12 +59,8 @@
     "chai-as-promised": "^5.3.0",
     "chai-datetime": "^1.4.1",
     "chai-spies": "^0.7.1",
-<<<<<<< HEAD
     "chai-things": "^0.2.0",
-    "cheerio": "^0.22.0",
-=======
     "cheerio": "^1.0.0-rc.2",
->>>>>>> 9a527834
     "commitizen": "^2.9.6",
     "continuation-local-storage": "^3.2.0",
     "cross-env": "^5.0.5",
