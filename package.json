{
  "name": "sequelize",
  "description": "Multi dialect ORM for Node.JS",
  "version": "0.0.0-development",
  "maintainers": [
    "Pedro Augusto de Paula Barbosa <papb1996@gmail.com>"
  ],
  "repository": {
    "type": "git",
    "url": "https://github.com/sequelize/sequelize.git"
  },
  "bugs": {
    "url": "https://github.com/sequelize/sequelize/issues"
  },
  "homepage": "https://sequelize.org/",
  "main": "./dist/index.js",
  "types": "./dist",
  "engines": {
    "node": ">=10.0.0"
  },
  "files": [
    "dist",
    "lib",
    "index.js",
    "types/index.d.ts",
    "types/lib",
    "types/type-helpers"
  ],
  "license": "MIT",
  "dependencies": {
    "@types/debug": "^4.1.7",
    "debug": "^4.1.1",
    "dottie": "^2.0.0",
    "ibm_db": "^2.8.0",
    "inflection": "1.13.1",
    "lodash": "^4.17.20",
    "moment": "^2.26.0",
    "moment-timezone": "^0.5.31",
    "pg-connection-string": "^2.5.0",
    "retry-as-promised": "^3.2.0",
    "semver": "^7.3.2",
    "sequelize-pool": "^6.0.0",
    "toposort-class": "^1.0.1",
    "uuid": "^8.1.0",
    "validator": "^13.7.0",
    "wkx": "^0.5.0"
  },
  "devDependencies": {
    "@commitlint/cli": "^11.0.0",
    "@commitlint/config-angular": "^11.0.0",
    "@types/chai": "^4.2.22",
    "@types/mocha": "^9.0.0",
    "@types/node": "^12.12.42",
    "@types/sinon": "^10.0.6",
    "@types/validator": "^13.1.4",
    "@typescript-eslint/eslint-plugin": "^5.3.0",
    "@typescript-eslint/parser": "^5.3.0",
    "acorn": "^8.0.4",
    "axios": ">=0.21.2",
    "chai": "^4.x",
    "chai-as-promised": "^7.x",
    "chai-datetime": "^1.6.0",
    "cheerio": "^1.0.0-rc.3",
    "cls-hooked": "^4.2.2",
    "copyfiles": "^2.4.1",
    "cross-env": "^7.0.2",
    "delay": "^4.3.0",
    "esbuild": "^0.13.12",
    "esdoc": "^1.1.0",
    "esdoc-ecmascript-proposal-plugin": "^1.0.0",
    "esdoc-inject-style-plugin": "^1.0.0",
    "esdoc-standard-plugin": "^1.0.0",
    "eslint": "^6.8.0",
    "eslint-plugin-jsdoc": "^20.4.0",
    "eslint-plugin-mocha": "^6.2.2",
    "expect-type": "^0.11.0",
    "fast-glob": "^3.2.7",
    "fs-jetpack": "^4.1.0",
    "husky": "^4.2.5",
    "js-combinatorics": "^0.5.5",
    "lcov-result-merger": "^3.0.0",
    "lint-staged": "^10.2.6",
    "mariadb": "^2.3.1",
    "markdownlint-cli": "^0.26.0",
    "marked": "^1.1.0",
    "mocha": "^7.1.2",
    "module-alias": "^2.2.2",
    "mysql2": "^2.1.0",
    "node-hook": "^1.0.0",
    "nth-check": ">=2.0.1",
    "nyc": "^15.0.0",
    "p-map": "^4.0.0",
    "p-props": "^4.0.0",
    "p-settle": "^4.1.1",
    "p-timeout": "^4.0.0",
    "path-parse": ">=1.0.7",
    "pg": "^8.2.1",
    "pg-hstore": "^2.x",
    "rimraf": "^3.0.2",
    "semantic-release": "^17.3.0",
    "semantic-release-fail-on-major-bump": "^1.0.0",
    "semver-regex": ">=3.1.3",
    "sinon": "^9.0.2",
    "sinon-chai": "^3.3.0",
    "source-map-support": "^0.5.20",
    "sqlite3": "^4.2.0",
    "tar": ">=4.4.18",
    "tedious": "8.3.0",
    "typescript": "^4.1.3"
  },
  "peerDependenciesMeta": {
    "pg": {
      "optional": true
    },
    "pg-hstore": {
      "optional": true
    },
    "mysql2": {
      "optional": true
    },
    "mariadb": {
      "optional": true
    },
    "sqlite3": {
      "optional": true
    },
    "tedious": {
      "optional": true
    }
  },
  "keywords": [
    "mysql",
    "mariadb",
    "sqlite",
    "postgresql",
    "postgres",
    "pg",
    "mssql",
    "db2",
    "sql",
    "sqlserver",
    "orm",
    "nodejs",
    "object relational mapper",
    "database",
    "db"
  ],
  "commitlint": {
    "extends": [
      "@commitlint/config-angular"
    ],
    "rules": {
      "type-enum": [
        2,
        "always",
        [
          "build",
          "ci",
          "docs",
          "feat",
          "fix",
          "perf",
          "refactor",
          "revert",
          "style",
          "test",
          "meta"
        ]
      ]
    }
  },
  "lint-staged": {
    "*!(d).[tj]s": "eslint"
  },
  "husky": {
    "hooks": {
      "pre-commit": "lint-staged",
      "commit-msg": "commitlint -E HUSKY_GIT_PARAMS"
    }
  },
  "release": {
    "plugins": [
      "@semantic-release/commit-analyzer",
      "semantic-release-fail-on-major-bump",
      "@semantic-release/release-notes-generator",
      "@semantic-release/npm",
      "@semantic-release/github"
    ],
    "branches": [
      "v6",
      {
        "name": "v6-alpha",
        "prerelease": "alpha"
      }
    ]
  },
  "publishConfig": {
    "tag": "latest"
  },
  "scripts": {
    "----------------------------------------- static analysis -----------------------------------------": "",
    "lint": "eslint lib test --quiet --fix",
    "lint-docs": "markdownlint docs",
    "test-typings": "tsc -b types/tsconfig.json && tsc -b types/test/tsconfig.json && tsc --noEmit --emitDeclarationOnly false && tsc -b test/tsconfig.json",
    "----------------------------------------- documentation -------------------------------------------": "",
    "docs": "rimraf esdoc && esdoc -c docs/esdoc-config.js && cp docs/favicon.ico esdoc/favicon.ico && cp docs/ROUTER.txt esdoc/ROUTER && node docs/run-docs-transforms.js && node docs/redirects/create-redirects.js && rimraf esdoc/file esdoc/source.html",
    "----------------------------------------- tests ---------------------------------------------------": "",
    "mocha": "mocha -r ./test/requireHook",
    "test-unit": "yarn mocha \"test/unit/**/*.test.[tj]s\"",
    "test-integration": "yarn mocha \"test/integration/**/*.test.[tj]s\"",
    "teaser": "node test/teaser.js",
    "test": "npm run prepare && npm run test-typings && npm run teaser && npm run test-unit && npm run test-integration",
    "----------------------------------------- coverage ------------------------------------------------": "",
    "cover": "rimraf coverage && npm run teaser && npm run cover-integration && npm run cover-unit && npm run merge-coverage",
    "cover-integration": "cross-env COVERAGE=true nyc --reporter=lcovonly yarn mocha \"test/integration/**/*.test.[tj]s\" && node -e \"require('fs').renameSync('coverage/lcov.info', 'coverage/integration.info')\"",
    "cover-unit": "cross-env COVERAGE=true nyc --reporter=lcovonly yarn mocha \"test/unit/**/*.test.[tj]s\" && node -e \"require('fs').renameSync('coverage/lcov.info', 'coverage/unit.info')\"",
    "merge-coverage": "lcov-result-merger \"coverage/*.info\" \"coverage/lcov.info\"",
    "----------------------------------------- local test dbs ------------------------------------------": "",
    "start-mariadb": "bash dev/mariadb/10.3/start.sh",
    "start-mysql": "bash dev/mysql/5.7/start.sh",
    "start-mysql-8": "bash dev/mysql/8.0/start.sh",
    "start-postgres": "bash dev/postgres/10/start.sh",
    "start-mssql": "bash dev/mssql/2019/start.sh",
    "start-db2": "bash dev/db2/11.5/start.sh",
    "stop-mariadb": "bash dev/mariadb/10.3/stop.sh",
    "stop-mysql": "bash dev/mysql/5.7/stop.sh",
    "stop-postgres": "bash dev/postgres/10/stop.sh",
    "stop-mssql": "bash dev/mssql/2019/stop.sh",
    "stop-db2": "bash dev/db2/11.5/stop.sh",
    "restart-mariadb": "npm run start-mariadb",
    "restart-mysql": "npm run start-mysql",
    "restart-postgres": "npm run start-postgres",
    "restart-mssql": "npm run start-mssql",
    "restart-db2": "npm run start-db2",
    "----------------------------------------- local tests ---------------------------------------------": "",
    "test-unit-mariadb": "cross-env DIALECT=mariadb npm run test-unit",
    "test-unit-mysql": "cross-env DIALECT=mysql npm run test-unit",
    "test-unit-postgres": "cross-env DIALECT=postgres npm run test-unit",
    "test-unit-postgres-native": "cross-env DIALECT=postgres-native npm run test-unit",
    "test-unit-sqlite": "cross-env DIALECT=sqlite npm run test-unit",
    "test-unit-mssql": "cross-env DIALECT=mssql npm run test-unit",
    "test-unit-db2": "cross-env DIALECT=db2 npm run test-unit",
    "test-integration-mariadb": "cross-env DIALECT=mariadb npm run test-integration",
    "test-integration-mysql": "cross-env DIALECT=mysql npm run test-integration",
    "test-integration-postgres": "cross-env DIALECT=postgres npm run test-integration",
    "test-integration-postgres-native": "cross-env DIALECT=postgres-native npm run test-integration",
    "test-integration-sqlite": "cross-env DIALECT=sqlite npm run test-integration",
    "test-integration-mssql": "cross-env DIALECT=mssql npm run test-integration",
    "test-integration-db2": "cross-env DIALECT=db2 npm run test-integration",
    "test-mariadb": "cross-env DIALECT=mariadb npm test",
    "test-mysql": "cross-env DIALECT=mysql npm test",
    "test-sqlite": "cross-env DIALECT=sqlite npm test",
    "test-postgres": "cross-env DIALECT=postgres npm test",
    "test-postgres-native": "cross-env DIALECT=postgres-native npm test",
    "test-mssql": "cross-env DIALECT=mssql npm test",
    "test-db2": "cross-env DIALECT=db2 npm test",
    "----------------------------------------- development ---------------------------------------------": "",
    "sscce": "node sscce.js",
    "sscce-mariadb": "cross-env DIALECT=mariadb node sscce.js",
    "sscce-mysql": "cross-env DIALECT=mysql node sscce.js",
    "sscce-postgres": "cross-env DIALECT=postgres node sscce.js",
    "sscce-postgres-native": "cross-env DIALECT=postgres-native node sscce.js",
    "sscce-sqlite": "cross-env DIALECT=sqlite node sscce.js",
    "sscce-mssql": "cross-env DIALECT=mssql node sscce.js",
<<<<<<< HEAD
    "sscce-db2": "cross-env DIALECT=db2 node sscce.js",
=======
    "prepare": "node ./build.js",
>>>>>>> 40713782
    "---------------------------------------------------------------------------------------------------": ""
  }
}<|MERGE_RESOLUTION|>--- conflicted
+++ resolved
@@ -262,11 +262,8 @@
     "sscce-postgres-native": "cross-env DIALECT=postgres-native node sscce.js",
     "sscce-sqlite": "cross-env DIALECT=sqlite node sscce.js",
     "sscce-mssql": "cross-env DIALECT=mssql node sscce.js",
-<<<<<<< HEAD
     "sscce-db2": "cross-env DIALECT=db2 node sscce.js",
-=======
     "prepare": "node ./build.js",
->>>>>>> 40713782
     "---------------------------------------------------------------------------------------------------": ""
   }
 }