{
  "name": "sequelize",
  "description": "Multi dialect ORM for Node.JS",
  "version": "0.0.0-development",
  "maintainers": [
    "Pedro Augusto de Paula Barbosa <papb1996@gmail.com>"
  ],
  "repository": {
    "type": "git",
    "url": "https://github.com/sequelize/sequelize.git"
  },
  "bugs": {
    "url": "https://github.com/sequelize/sequelize/issues"
  },
  "homepage": "https://sequelize.org/",
  "main": "./dist/index.js",
  "types": "./dist",
  "engines": {
    "node": ">=10.0.0"
  },
  "files": [
    "dist",
    "lib",
    "index.js",
    "types/index.d.ts",
    "types/lib",
    "types/type-helpers"
  ],
  "license": "MIT",
  "dependencies": {
    "@types/debug": "^4.1.7",
    "debug": "^4.3.3",
    "dottie": "^2.0.2",
    "inflection": "^1.13.1",
    "lodash": "^4.17.21",
    "moment": "^2.29.1",
    "moment-timezone": "^0.5.34",
    "pg-connection-string": "^2.5.0",
    "retry-as-promised": "^4.0.0",
    "semver": "^7.3.5",
    "sequelize-pool": "^7.1.0",
    "toposort-class": "^1.0.1",
    "uuid": "^8.3.2",
    "validator": "^13.7.0",
    "wkx": "^0.5.0"
  },
  "devDependencies": {
    "@commitlint/cli": "^15.0.0",
    "@commitlint/config-angular": "^15.0.0",
    "@types/chai": "^4.2.22",
    "@types/mocha": "^9.0.0",
    "@types/node": "^16.11.11",
    "@types/sinon": "^10.0.6",
    "@types/validator": "^13.7.0",
    "@typescript-eslint/eslint-plugin": "^5.5.0",
    "@typescript-eslint/parser": "^5.5.0",
    "acorn": "^8.6.0",
    "chai": "^4.3.4",
    "chai-as-promised": "^7.1.1",
    "chai-datetime": "^1.8.0",
    "cheerio": "^1.0.0-rc.10",
    "cls-hooked": "^4.2.2",
    "copyfiles": "^2.4.1",
    "cross-env": "^7.0.3",
    "delay": "^5.0.0",
    "esbuild": "^0.14.1",
    "esdoc": "^1.1.0",
    "esdoc-ecmascript-proposal-plugin": "^1.0.0",
    "esdoc-inject-style-plugin": "^1.0.0",
    "esdoc-standard-plugin": "^1.0.0",
    "eslint": "^8.3.0",
    "eslint-plugin-jsdoc": "^37.0.3",
    "eslint-plugin-mocha": "^9.0.0",
    "expect-type": "^0.12.0",
    "fast-glob": "^3.2.7",
    "fs-jetpack": "^4.3.0",
    "husky": "^7.0.4",
    "js-combinatorics": "^0.6.1",
    "lcov-result-merger": "^3.1.0",
    "lint-staged": "^12.1.2",
    "mariadb": "^2.5.5",
    "markdownlint-cli": "^0.30.0",
    "mocha": "^7.2.0",
    "module-alias": "^2.2.2",
<<<<<<< HEAD
    "mysql2": "^2.1.0",
    "ibm_db": "^2.8.0",
=======
    "mysql2": "^2.3.3",
>>>>>>> ad68a5e5
    "node-hook": "^1.0.0",
    "nyc": "^15.1.0",
    "p-map": "^4.0.0",
    "p-props": "^4.0.0",
    "p-settle": "^4.1.1",
    "p-timeout": "^4.0.0",
    "pg": "^8.7.1",
    "pg-hstore": "^2.3.4",
    "rimraf": "^3.0.2",
    "semantic-release": "^18.0.1",
    "semantic-release-fail-on-major-bump": "^1.0.0",
    "sinon": "^12.0.1",
    "sinon-chai": "^3.7.0",
    "snowflake-sdk": "^1.6.1",
    "source-map-support": "^0.5.21",
    "sqlite3": "^5.0.2",
    "tedious": "8.3.0",
    "typescript": "^4.5.2"
  },
  "peerDependenciesMeta": {
    "pg": {
      "optional": true
    },
    "pg-hstore": {
      "optional": true
    },
    "mysql2": {
      "optional": true
    },
<<<<<<< HEAD
    "ibm_db": {
=======
    "snowflake-sdk": {
>>>>>>> ad68a5e5
      "optional": true
    },
    "mariadb": {
      "optional": true
    },
    "sqlite3": {
      "optional": true
    },
    "tedious": {
      "optional": true
    }
  },
  "keywords": [
    "mysql",
    "mariadb",
    "sqlite",
    "postgresql",
    "postgres",
    "pg",
    "mssql",
    "db2",
    "ibm_db",
    "sql",
    "sqlserver",
    "snowflake",
    "orm",
    "nodejs",
    "object relational mapper",
    "database",
    "db"
  ],
  "commitlint": {
    "extends": [
      "@commitlint/config-angular"
    ],
    "rules": {
      "type-enum": [
        2,
        "always",
        [
          "build",
          "ci",
          "docs",
          "feat",
          "fix",
          "perf",
          "refactor",
          "revert",
          "style",
          "test",
          "meta"
        ]
      ]
    }
  },
  "lint-staged": {
    "*!(d).[tj]s": "eslint"
  },
  "release": {
    "plugins": [
      "@semantic-release/commit-analyzer",
      "semantic-release-fail-on-major-bump",
      "@semantic-release/release-notes-generator",
      "@semantic-release/npm",
      "@semantic-release/github"
    ],
    "branches": [
      "v6",
      {
        "name": "v6-alpha",
        "prerelease": "alpha"
      }
    ]
  },
  "publishConfig": {
    "tag": "latest"
  },
  "scripts": {
    "----------------------------------------- static analysis -----------------------------------------": "",
    "lint": "eslint lib test --quiet --fix",
    "lint-docs": "markdownlint docs",
    "test-typings": "tsc -b types/tsconfig.json && tsc -b types/test/tsconfig.json && tsc --noEmit --emitDeclarationOnly false && tsc -b test/tsconfig.json",
    "----------------------------------------- documentation -------------------------------------------": "",
    "docs": "rimraf esdoc && esdoc -c docs/esdoc-config.js && cp docs/favicon.ico esdoc/favicon.ico && cp docs/ROUTER.txt esdoc/ROUTER && node docs/run-docs-transforms.js && node docs/redirects/create-redirects.js && rimraf esdoc/file esdoc/source.html",
    "----------------------------------------- tests ---------------------------------------------------": "",
    "mocha": "mocha -r ./test/registerEsbuild",
    "test-unit": "yarn mocha \"test/unit/**/*.test.[tj]s\"",
    "test-integration": "yarn mocha \"test/integration/**/*.test.[tj]s\"",
    "teaser": "node test/teaser.js",
    "test": "npm run prepare && npm run test-typings && npm run teaser && npm run test-unit && npm run test-integration",
    "----------------------------------------- coverage ------------------------------------------------": "",
    "cover": "rimraf coverage && npm run teaser && npm run cover-integration && npm run cover-unit && npm run merge-coverage",
    "cover-integration": "cross-env COVERAGE=true nyc --reporter=lcovonly yarn mocha \"test/integration/**/*.test.[tj]s\" && node -e \"require('fs').renameSync('coverage/lcov.info', 'coverage/integration.info')\"",
    "cover-unit": "cross-env COVERAGE=true nyc --reporter=lcovonly yarn mocha \"test/unit/**/*.test.[tj]s\" && node -e \"require('fs').renameSync('coverage/lcov.info', 'coverage/unit.info')\"",
    "merge-coverage": "lcov-result-merger \"coverage/*.info\" \"coverage/lcov.info\"",
    "----------------------------------------- local test dbs ------------------------------------------": "",
    "start-mariadb": "bash dev/mariadb/10.3/start.sh",
    "start-mysql": "bash dev/mysql/5.7/start.sh",
    "start-mysql-8": "bash dev/mysql/8.0/start.sh",
    "start-postgres": "bash dev/postgres/10/start.sh",
    "start-mssql": "bash dev/mssql/2019/start.sh",
    "start-db2": "bash dev/db2/11.5/start.sh",
    "stop-mariadb": "bash dev/mariadb/10.3/stop.sh",
    "stop-mysql": "bash dev/mysql/5.7/stop.sh",
    "stop-postgres": "bash dev/postgres/10/stop.sh",
    "stop-mssql": "bash dev/mssql/2019/stop.sh",
    "stop-db2": "bash dev/db2/11.5/stop.sh",
    "restart-mariadb": "npm run start-mariadb",
    "restart-mysql": "npm run start-mysql",
    "restart-postgres": "npm run start-postgres",
    "restart-mssql": "npm run start-mssql",
    "restart-db2": "npm run start-db2",
    "----------------------------------------- local tests ---------------------------------------------": "",
    "test-unit-mariadb": "cross-env DIALECT=mariadb npm run test-unit",
    "test-unit-mysql": "cross-env DIALECT=mysql npm run test-unit",
    "test-unit-postgres": "cross-env DIALECT=postgres npm run test-unit",
    "test-unit-postgres-native": "cross-env DIALECT=postgres-native npm run test-unit",
    "test-unit-sqlite": "cross-env DIALECT=sqlite npm run test-unit",
    "test-unit-mssql": "cross-env DIALECT=mssql npm run test-unit",
<<<<<<< HEAD
    "test-unit-db2": "cross-env DIALECT=db2 npm run test-unit",
=======
    "test-unit-snowflake": "cross-env DIALECT=snowflake npm run test-unit",
    "test-unit-all": "npm run test-unit-mariadb && npm run test-unit-mysql && npm run test-unit-postgres && npm run test-unit-postgres-native && npm run test-unit-mssql && npm run test-unit-sqlite && npm run test-unit-snowflake",
>>>>>>> ad68a5e5
    "test-integration-mariadb": "cross-env DIALECT=mariadb npm run test-integration",
    "test-integration-mysql": "cross-env DIALECT=mysql npm run test-integration",
    "test-integration-postgres": "cross-env DIALECT=postgres npm run test-integration",
    "test-integration-postgres-native": "cross-env DIALECT=postgres-native npm run test-integration",
    "test-integration-sqlite": "cross-env DIALECT=sqlite npm run test-integration",
    "test-integration-mssql": "cross-env DIALECT=mssql npm run test-integration",
    "test-integration-db2": "cross-env DIALECT=db2 npm run test-integration",
    "test-mariadb": "cross-env DIALECT=mariadb npm test",
    "test-mysql": "cross-env DIALECT=mysql npm test",
    "test-sqlite": "cross-env DIALECT=sqlite npm test",
    "test-postgres": "cross-env DIALECT=postgres npm test",
    "test-postgres-native": "cross-env DIALECT=postgres-native npm test",
    "test-mssql": "cross-env DIALECT=mssql npm test",
    "test-db2": "cross-env DIALECT=db2 npm test",
    "----------------------------------------- development ---------------------------------------------": "",
    "sscce": "node sscce.js",
    "sscce-mariadb": "cross-env DIALECT=mariadb node sscce.js",
    "sscce-mysql": "cross-env DIALECT=mysql node sscce.js",
    "sscce-postgres": "cross-env DIALECT=postgres node sscce.js",
    "sscce-postgres-native": "cross-env DIALECT=postgres-native node sscce.js",
    "sscce-sqlite": "cross-env DIALECT=sqlite node sscce.js",
    "sscce-mssql": "cross-env DIALECT=mssql node sscce.js",
<<<<<<< HEAD
    "sscce-db2": "cross-env DIALECT=db2 node sscce.js",
    "prepare": "node ./build.js",
=======
    "prepare": "node ./build.js && husky install",
>>>>>>> ad68a5e5
    "---------------------------------------------------------------------------------------------------": ""
  }
}<|MERGE_RESOLUTION|>--- conflicted
+++ resolved
@@ -82,12 +82,8 @@
     "markdownlint-cli": "^0.30.0",
     "mocha": "^7.2.0",
     "module-alias": "^2.2.2",
-<<<<<<< HEAD
-    "mysql2": "^2.1.0",
     "ibm_db": "^2.8.0",
-=======
     "mysql2": "^2.3.3",
->>>>>>> ad68a5e5
     "node-hook": "^1.0.0",
     "nyc": "^15.1.0",
     "p-map": "^4.0.0",
@@ -117,11 +113,10 @@
     "mysql2": {
       "optional": true
     },
-<<<<<<< HEAD
     "ibm_db": {
-=======
+      "optional": true
+    },
     "snowflake-sdk": {
->>>>>>> ad68a5e5
       "optional": true
     },
     "mariadb": {
@@ -241,12 +236,9 @@
     "test-unit-postgres-native": "cross-env DIALECT=postgres-native npm run test-unit",
     "test-unit-sqlite": "cross-env DIALECT=sqlite npm run test-unit",
     "test-unit-mssql": "cross-env DIALECT=mssql npm run test-unit",
-<<<<<<< HEAD
     "test-unit-db2": "cross-env DIALECT=db2 npm run test-unit",
-=======
     "test-unit-snowflake": "cross-env DIALECT=snowflake npm run test-unit",
-    "test-unit-all": "npm run test-unit-mariadb && npm run test-unit-mysql && npm run test-unit-postgres && npm run test-unit-postgres-native && npm run test-unit-mssql && npm run test-unit-sqlite && npm run test-unit-snowflake",
->>>>>>> ad68a5e5
+    "test-unit-all": "npm run test-unit-mariadb && npm run test-unit-mysql && npm run test-unit-postgres && npm run test-unit-postgres-native && npm run test-unit-mssql && npm run test-unit-sqlite && npm run test-unit-snowflake && npm run test-unit-db2",
     "test-integration-mariadb": "cross-env DIALECT=mariadb npm run test-integration",
     "test-integration-mysql": "cross-env DIALECT=mysql npm run test-integration",
     "test-integration-postgres": "cross-env DIALECT=postgres npm run test-integration",
@@ -269,12 +261,8 @@
     "sscce-postgres-native": "cross-env DIALECT=postgres-native node sscce.js",
     "sscce-sqlite": "cross-env DIALECT=sqlite node sscce.js",
     "sscce-mssql": "cross-env DIALECT=mssql node sscce.js",
-<<<<<<< HEAD
     "sscce-db2": "cross-env DIALECT=db2 node sscce.js",
-    "prepare": "node ./build.js",
-=======
     "prepare": "node ./build.js && husky install",
->>>>>>> ad68a5e5
     "---------------------------------------------------------------------------------------------------": ""
   }
 }