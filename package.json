{
  "name": "@sequelize/core",
  "description": "Sequelize is a promise-based Node.js ORM tool for Postgres, MySQL, MariaDB, SQLite, Microsoft SQL Server, Amazon Redshift, Snowflake’s Data Cloud, Db2, and IBM i. It features solid transaction support, relations, eager and lazy loading, read replication and more.",
  "version": "0.0.0-development",
  "funding": [
    {
      "type": "opencollective",
      "url": "https://opencollective.com/sequelize"
    }
  ],
  "repository": {
    "type": "git",
    "url": "https://github.com/sequelize/sequelize.git"
  },
  "bugs": {
    "url": "https://github.com/sequelize/sequelize/issues"
  },
  "homepage": "https://sequelize.org/",
  "main": "./lib/index.js",
  "types": "./types",
  "type": "commonjs",
  "exports": {
    ".": {
      "import": "./lib/index.mjs",
      "require": "./lib/index.js"
    },
    "./lib/*": "./lib/*.js",
    "./lib/errors": "./lib/errors/index.js",
    "./*": "./*"
  },
  "engines": {
    "node": "^12.22.0 || ^14.17.0 || >=16.0.0"
  },
  "files": [
    "lib",
    "types",
    "index.js"
  ],
  "license": "MIT",
  "dependencies": {
    "@types/debug": "^4.1.7",
    "@types/inflection": "^1.13.0",
    "@types/validator": "^13.7.1",
    "debug": "^4.3.3",
    "dottie": "^2.0.2",
    "inflection": "^1.13.2",
    "lodash": "^4.17.21",
    "moment": "^2.29.1",
    "moment-timezone": "^0.5.34",
    "pg-connection-string": "^2.5.0",
    "retry-as-promised": "^5.0.0",
    "semver": "^7.3.5",
    "sequelize-pool": "^7.1.0",
    "toposort-class": "^1.0.1",
    "uuid": "^8.3.2",
    "validator": "^13.7.0",
    "wkx": "^0.5.0"
  },
  "devDependencies": {
    "@commitlint/cli": "16.2.3",
    "@commitlint/config-angular": "16.2.3",
    "@ephys/eslint-config-typescript": "16.0.2",
    "@rushstack/eslint-patch": "1.1.1",
    "@types/chai": "4.3.0",
    "@types/lodash": "4.14.180",
    "@types/mocha": "9.1.0",
    "@types/node": "16.11.26",
    "@types/sinon": "10.0.11",
    "@types/uuid": "8.3.4",
    "acorn": "8.7.0",
    "chai": "4.3.6",
    "chai-as-promised": "7.1.1",
    "chai-datetime": "1.8.0",
    "cheerio": "1.0.0-rc.10",
    "cls-hooked": "4.2.2",
    "copyfiles": "2.4.1",
    "cross-env": "7.0.3",
    "delay": "5.0.0",
<<<<<<< HEAD
    "esbuild": "0.14.25",
    "eslint": "8.10.0",
    "eslint-plugin-jsdoc": "38.0.0",
=======
    "esbuild": "0.14.27",
    "esdoc": "1.1.0",
    "esdoc-ecmascript-proposal-plugin": "1.0.0",
    "esdoc-inject-style-plugin": "1.0.0",
    "esdoc-standard-plugin": "1.0.0",
    "eslint": "8.11.0",
    "eslint-plugin-jsdoc": "38.0.6",
>>>>>>> a23fcab7
    "eslint-plugin-mocha": "10.0.3",
    "expect-type": "0.12.0",
    "fast-glob": "3.2.11",
    "fs-jetpack": "4.3.1",
    "husky": "7.0.4",
    "ibm_db": "2.8.1",
    "lcov-result-merger": "3.1.0",
    "lint-staged": "12.3.7",
    "mariadb": "2.5.6",
    "markdownlint-cli": "0.31.1",
    "mocha": "9.2.2",
    "module-alias": "2.2.2",
    "mysql2": "2.3.3",
    "node-hook": "1.0.0",
    "nyc": "15.1.0",
    "odbc": "2.4.2",
    "p-map": "4.0.0",
    "p-props": "4.0.0",
    "p-settle": "4.1.1",
    "p-timeout": "4.1.0",
    "pg": "8.7.3",
    "pg-hstore": "2.3.4",
    "rimraf": "3.0.2",
    "semantic-release": "19.0.2",
    "semantic-release-fail-on-major-bump": "1.0.0",
    "sinon": "13.0.1",
    "sinon-chai": "3.7.0",
    "snowflake-sdk": "1.6.8",
    "source-map-support": "0.5.21",
    "sqlite3": "npm:@vscode/sqlite3@5.0.7",
    "tedious": "14.3.0",
    "typedoc": "^0.22.13",
    "typescript": "4.6.2"
  },
  "peerDependenciesMeta": {
    "pg": {
      "optional": true
    },
    "pg-hstore": {
      "optional": true
    },
    "mysql2": {
      "optional": true
    },
    "ibm_db": {
      "optional": true
    },
    "odbc": {
      "optional": true
    },
    "snowflake-sdk": {
      "optional": true
    },
    "mariadb": {
      "optional": true
    },
    "sqlite3": {
      "optional": true
    },
    "tedious": {
      "optional": true
    }
  },
  "keywords": [
    "mysql",
    "mariadb",
    "sqlite",
    "postgresql",
    "postgres",
    "pg",
    "mssql",
    "db2",
    "ibm_db",
    "sql",
    "sqlserver",
    "snowflake",
    "orm",
    "nodejs",
    "object relational mapper",
    "database",
    "db"
  ],
  "commitlint": {
    "extends": [
      "@commitlint/config-angular"
    ],
    "rules": {
      "type-enum": [
        2,
        "always",
        [
          "build",
          "ci",
          "docs",
          "feat",
          "fix",
          "perf",
          "refactor",
          "revert",
          "style",
          "test",
          "meta"
        ]
      ]
    }
  },
  "lint-staged": {
    "*.{js,mjs,cjs,ts,mts,cts}": "eslint --fix --report-unused-disable-directives"
  },
  "release": {
    "plugins": [
      "@semantic-release/commit-analyzer",
      "@semantic-release/release-notes-generator",
      "@semantic-release/npm",
      "@semantic-release/github"
    ],
    "branches": [
      "v6",
      {
        "name": "v7",
        "prerelease": "alpha"
      }
    ]
  },
  "publishConfig": {
    "access": "public",
    "tag": "alpha"
  },
  "scripts": {
    "----------------------------------------- static analysis -----------------------------------------": "",
    "lint": "eslint . --fix --report-unused-disable-directives",
    "lint-no-fix": "eslint . --quiet --report-unused-disable-directives",
    "test-typings": "tsc --noEmit --emitDeclarationOnly false && tsc -b test/tsconfig.json",
    "----------------------------------------- documentation -------------------------------------------": "",
    "docs": "typedoc",
    "----------------------------------------- tests ---------------------------------------------------": "",
    "mocha": "mocha -r ./test/registerEsbuild",
    "test-unit": "yarn mocha \"test/unit/**/*.test.[tj]s\"",
    "test-integration": "yarn mocha \"test/integration/**/*.test.[tj]s\"",
    "test-smoke": "yarn mocha \"test/smoke/**/*.test.[tj]s\" --timeout 600000",
    "teaser": "node test/teaser.js",
    "test": "yarn prepare && yarn test-typings && yarn teaser && yarn test-unit && yarn test-integration",
    "----------------------------------------- coverage ------------------------------------------------": "",
    "cover": "rimraf coverage && yarn teaser && yarn cover-integration && yarn cover-unit && yarn merge-coverage",
    "cover-integration": "cross-env COVERAGE=true nyc --reporter=lcovonly yarn mocha \"test/integration/**/*.test.[tj]s\" && node -e \"require('fs').renameSync('coverage/lcov.info', 'coverage/integration.info')\"",
    "cover-unit": "cross-env COVERAGE=true nyc --reporter=lcovonly yarn mocha \"test/unit/**/*.test.[tj]s\" && node -e \"require('fs').renameSync('coverage/lcov.info', 'coverage/unit.info')\"",
    "merge-coverage": "lcov-result-merger \"coverage/*.info\" \"coverage/lcov.info\"",
    "----------------------------------------- local test dbs ------------------------------------------": "",
    "start-mariadb": "bash dev/mariadb/10.3/start.sh",
    "start-mysql": "bash dev/mysql/5.7/start.sh",
    "start-mysql-8": "bash dev/mysql/8.0/start.sh",
    "start-postgres": "bash dev/postgres/10/start.sh",
    "start-mssql": "bash dev/mssql/2019/start.sh",
    "start-db2": "bash dev/db2/11.5/start.sh",
    "stop-mariadb": "bash dev/mariadb/10.3/stop.sh",
    "stop-mysql": "bash dev/mysql/5.7/stop.sh",
    "stop-mysql-8": "bash dev/mysql/8.0/stop.sh",
    "stop-postgres": "bash dev/postgres/10/stop.sh",
    "stop-mssql": "bash dev/mssql/2019/stop.sh",
    "stop-db2": "bash dev/db2/11.5/stop.sh",
    "restart-mariadb": "yarn start-mariadb",
    "restart-mysql": "yarn start-mysql",
    "restart-postgres": "yarn start-postgres",
    "restart-mssql": "yarn start-mssql",
    "restart-db2": "yarn start-db2",
    "----------------------------------------- local tests ---------------------------------------------": "",
    "test-unit-mariadb": "cross-env DIALECT=mariadb yarn test-unit",
    "test-unit-mysql": "cross-env DIALECT=mysql yarn test-unit",
    "test-unit-postgres": "cross-env DIALECT=postgres yarn test-unit",
    "test-unit-postgres-native": "cross-env DIALECT=postgres-native yarn test-unit",
    "test-unit-sqlite": "cross-env DIALECT=sqlite yarn test-unit",
    "test-unit-mssql": "cross-env DIALECT=mssql yarn test-unit",
    "test-unit-db2": "cross-env DIALECT=db2 yarn test-unit",
    "test-unit-ibmi": "cross-env DIALECT=ibmi yarn test-unit",
    "test-unit-snowflake": "cross-env DIALECT=snowflake yarn test-unit",
    "test-unit-all": "yarn test-unit-mariadb && yarn test-unit-mysql && yarn test-unit-postgres && yarn test-unit-postgres-native && yarn test-unit-mssql && yarn test-unit-sqlite && yarn test-unit-snowflake && yarn test-unit-db2 && yarn test-unit-ibmi",
    "test-integration-mariadb": "cross-env DIALECT=mariadb yarn test-integration",
    "test-integration-mysql": "cross-env DIALECT=mysql yarn test-integration",
    "test-integration-postgres": "cross-env DIALECT=postgres yarn test-integration",
    "test-integration-postgres-native": "cross-env DIALECT=postgres-native yarn test-integration",
    "test-integration-sqlite": "cross-env DIALECT=sqlite yarn test-integration",
    "test-integration-mssql": "cross-env DIALECT=mssql yarn test-integration",
    "test-integration-db2": "cross-env DIALECT=db2 yarn test-integration",
    "test-integration-ibmi": "cross-env DIALECT=ibmi yarn test-integration",
    "test-integration-snowflake": "cross-env DIALECT=snowflake yarn test-integration",
    "test-mariadb": "cross-env DIALECT=mariadb yarn test",
    "test-mysql": "cross-env DIALECT=mysql yarn test",
    "test-sqlite": "cross-env DIALECT=sqlite yarn test",
    "test-postgres": "cross-env DIALECT=postgres yarn test",
    "test-postgres-native": "cross-env DIALECT=postgres-native yarn test",
    "test-mssql": "cross-env DIALECT=mssql yarn test",
    "test-db2": "cross-env DIALECT=db2 yarn test",
    "test-ibmi": "cross-env DIALECT=ibmi yarn test",
    "----------------------------------------- development ---------------------------------------------": "",
    "fix-commit": "export TMPFILE=$(mktemp) && grep -v '^#' $(git rev-parse --git-dir)/COMMIT_EDITMSG > $TMPFILE && git commit -e -F $TMPFILE",
    "sscce": "node sscce.js",
    "sscce-mariadb": "cross-env DIALECT=mariadb node sscce.js",
    "sscce-mysql": "cross-env DIALECT=mysql node sscce.js",
    "sscce-postgres": "cross-env DIALECT=postgres node sscce.js",
    "sscce-postgres-native": "cross-env DIALECT=postgres-native node sscce.js",
    "sscce-sqlite": "cross-env DIALECT=sqlite node sscce.js",
    "sscce-mssql": "cross-env DIALECT=mssql node sscce.js",
    "sscce-db2": "cross-env DIALECT=db2 node sscce.js",
    "prepare": "yarn build && husky install",
    "build": "node ./build.js",
    "---------------------------------------------------------------------------------------------------": ""
  },
  "support": true
}<|MERGE_RESOLUTION|>--- conflicted
+++ resolved
@@ -76,19 +76,9 @@
     "copyfiles": "2.4.1",
     "cross-env": "7.0.3",
     "delay": "5.0.0",
-<<<<<<< HEAD
-    "esbuild": "0.14.25",
-    "eslint": "8.10.0",
-    "eslint-plugin-jsdoc": "38.0.0",
-=======
     "esbuild": "0.14.27",
-    "esdoc": "1.1.0",
-    "esdoc-ecmascript-proposal-plugin": "1.0.0",
-    "esdoc-inject-style-plugin": "1.0.0",
-    "esdoc-standard-plugin": "1.0.0",
     "eslint": "8.11.0",
     "eslint-plugin-jsdoc": "38.0.6",
->>>>>>> a23fcab7
     "eslint-plugin-mocha": "10.0.3",
     "expect-type": "0.12.0",
     "fast-glob": "3.2.11",
