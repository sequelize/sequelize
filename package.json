{
  "name": "@sequelize/core",
  "description": "Sequelize is a promise-based Node.js ORM tool for Postgres, MySQL, MariaDB, SQLite, Microsoft SQL Server, Amazon Redshift, Snowflake’s Data Cloud, Db2, and IBM i. It features solid transaction support, relations, eager and lazy loading, read replication and more.",
  "version": "0.0.0-development",
  "funding": [
    {
      "type": "opencollective",
      "url": "https://opencollective.com/sequelize"
    }
  ],
  "repository": {
    "type": "git",
    "url": "https://github.com/sequelize/sequelize.git"
  },
  "bugs": {
    "url": "https://github.com/sequelize/sequelize/issues"
  },
  "homepage": "https://sequelize.org/",
  "main": "./lib/index.js",
  "types": "./types",
  "type": "commonjs",
  "exports": {
    ".": {
      "import": "./lib/index.mjs",
      "require": "./lib/index.js"
    },
    "./_non-semver-use-at-your-own-risk_/*": "./lib/*",
    "./package.json": "./package.json"
  },
  "engines": {
    "node": "^14.17.0 || >=16.0.0"
  },
  "files": [
    "lib",
    "types",
    "index.js"
  ],
  "license": "MIT",
  "dependencies": {
    "@types/debug": "^4.1.7",
    "@types/inflection": "^1.13.0",
    "@types/validator": "^13.7.1",
    "dayjs": "^1.11.1",
    "debug": "^4.3.3",
    "dottie": "^2.0.2",
    "inflection": "^1.13.2",
    "lodash": "^4.17.21",
    "pg-connection-string": "^2.5.0",
    "retry-as-promised": "^5.0.0",
    "semver": "^7.3.5",
    "sequelize-pool": "^7.1.0",
    "toposort-class": "^1.0.1",
    "uuid": "^8.3.2",
    "validator": "^13.7.0",
    "wkx": "^0.5.0"
  },
  "devDependencies": {
    "@commitlint/cli": "17.0.0",
    "@commitlint/config-angular": "17.0.0",
    "@ephys/eslint-config-typescript": "17.0.0",
    "@rushstack/eslint-patch": "1.1.3",
    "@types/chai": "4.3.1",
    "@types/chai-as-promised": "7.1.5",
    "@types/chai-datetime": "0.0.37",
    "@types/lodash": "4.14.182",
    "@types/mocha": "9.1.1",
<<<<<<< HEAD
    "@types/node": "16.11.34",
    "@types/semver": "7.3.9",
=======
    "@types/node": "16.11.36",
>>>>>>> 87a6123c
    "@types/sinon": "10.0.11",
    "@types/sinon-chai": "3.2.8",
    "@types/uuid": "8.3.4",
    "chai": "4.3.6",
    "chai-as-promised": "7.1.1",
    "chai-datetime": "1.8.0",
    "cheerio": "1.0.0-rc.10",
    "cls-hooked": "4.2.2",
    "copyfiles": "2.4.1",
    "cross-env": "7.0.3",
    "delay": "5.0.0",
    "esbuild": "0.14.39",
    "eslint": "8.15.0",
    "eslint-plugin-jsdoc": "39.3.0",
    "eslint-plugin-mocha": "10.0.4",
    "expect-type": "0.13.0",
    "fast-glob": "3.2.11",
    "fs-jetpack": "4.3.1",
    "husky": "8.0.1",
    "ibm_db": "2.8.1",
    "lcov-result-merger": "3.1.0",
    "lint-staged": "12.4.1",
    "mariadb": "2.5.6",
    "markdownlint-cli": "0.31.1",
    "mocha": "10.0.0",
    "module-alias": "2.2.2",
    "mysql2": "2.3.3",
    "node-hook": "1.0.0",
    "nyc": "15.1.0",
    "odbc": "2.4.4",
    "p-map": "4.0.0",
    "p-props": "4.0.0",
    "p-settle": "4.1.1",
    "p-timeout": "4.1.0",
    "pg": "8.7.3",
    "pg-hstore": "2.3.4",
    "rimraf": "3.0.2",
    "semantic-release": "19.0.2",
    "semantic-release-fail-on-major-bump": "1.0.0",
    "sinon": "14.0.0",
    "sinon-chai": "3.7.0",
    "snowflake-sdk": "1.6.9",
    "source-map-support": "0.5.21",
    "sqlite3": "5.0.8",
    "tedious": "14.4.0",
    "type-fest": "2.12.2",
    "typedoc": "0.22.15",
    "typescript": "4.6.4"
  },
  "peerDependenciesMeta": {
    "pg": {
      "optional": true
    },
    "pg-hstore": {
      "optional": true
    },
    "mysql2": {
      "optional": true
    },
    "ibm_db": {
      "optional": true
    },
    "odbc": {
      "optional": true
    },
    "snowflake-sdk": {
      "optional": true
    },
    "mariadb": {
      "optional": true
    },
    "sqlite3": {
      "optional": true
    },
    "tedious": {
      "optional": true
    }
  },
  "keywords": [
    "mysql",
    "mariadb",
    "sqlite",
    "postgresql",
    "postgres",
    "pg",
    "mssql",
    "db2",
    "ibm_db",
    "sql",
    "sqlserver",
    "snowflake",
    "orm",
    "nodejs",
    "object relational mapper",
    "database",
    "db"
  ],
  "commitlint": {
    "extends": [
      "@commitlint/config-angular"
    ],
    "rules": {
      "type-enum": [
        2,
        "always",
        [
          "build",
          "ci",
          "docs",
          "feat",
          "fix",
          "perf",
          "refactor",
          "revert",
          "style",
          "test",
          "meta"
        ]
      ]
    }
  },
  "lint-staged": {
    "*.{js,mjs,cjs,ts,mts,cts}": "eslint --fix --report-unused-disable-directives"
  },
  "release": {
    "plugins": [
      "@semantic-release/commit-analyzer",
      "@semantic-release/release-notes-generator",
      "@semantic-release/npm",
      "@semantic-release/github"
    ],
    "branches": [
      "v6",
      {
        "name": "v7",
        "prerelease": "alpha"
      }
    ]
  },
  "publishConfig": {
    "access": "public",
    "tag": "alpha"
  },
  "scripts": {
    "----------------------------------------- static analysis -----------------------------------------": "",
    "lint": "eslint . --fix --report-unused-disable-directives",
    "lint-no-fix": "eslint . --quiet --report-unused-disable-directives",
    "test-typings": "tsc --noEmit --emitDeclarationOnly false && tsc -b test/tsconfig.json",
    "----------------------------------------- documentation -------------------------------------------": "",
    "docs": "typedoc",
    "----------------------------------------- tests ---------------------------------------------------": "",
    "mocha": "mocha -r ./test/registerEsbuild",
    "test-unit": "yarn mocha \"test/unit/**/*.test.[tj]s\"",
    "test-integration": "yarn mocha \"test/integration/**/*.test.[tj]s\"",
    "test-smoke": "yarn mocha \"test/smoke/**/*.test.[tj]s\" --timeout 600000",
    "teaser": "node test/teaser.js",
    "test": "yarn prepare && yarn test-typings && yarn teaser && yarn test-unit && yarn test-integration",
    "----------------------------------------- coverage ------------------------------------------------": "",
    "cover": "rimraf coverage && yarn teaser && yarn cover-integration && yarn cover-unit && yarn merge-coverage",
    "cover-integration": "cross-env COVERAGE=true nyc --reporter=lcovonly yarn mocha \"test/integration/**/*.test.[tj]s\" && node -e \"require('fs').renameSync('coverage/lcov.info', 'coverage/integration.info')\"",
    "cover-unit": "cross-env COVERAGE=true nyc --reporter=lcovonly yarn mocha \"test/unit/**/*.test.[tj]s\" && node -e \"require('fs').renameSync('coverage/lcov.info', 'coverage/unit.info')\"",
    "merge-coverage": "lcov-result-merger \"coverage/*.info\" \"coverage/lcov.info\"",
    "----------------------------------------- local test dbs ------------------------------------------": "",
    "start-mariadb": "bash dev/mariadb/10.3/start.sh",
    "start-mysql": "bash dev/mysql/5.7/start.sh",
    "start-mysql-8": "bash dev/mysql/8.0/start.sh",
    "start-postgres": "bash dev/postgres/10/start.sh",
    "start-mssql": "bash dev/mssql/2019/start.sh",
    "start-db2": "bash dev/db2/11.5/start.sh",
    "stop-mariadb": "bash dev/mariadb/10.3/stop.sh",
    "stop-mysql": "bash dev/mysql/5.7/stop.sh",
    "stop-mysql-8": "bash dev/mysql/8.0/stop.sh",
    "stop-postgres": "bash dev/postgres/10/stop.sh",
    "stop-mssql": "bash dev/mssql/2019/stop.sh",
    "stop-db2": "bash dev/db2/11.5/stop.sh",
    "restart-mariadb": "yarn start-mariadb",
    "restart-mysql": "yarn start-mysql",
    "restart-postgres": "yarn start-postgres",
    "restart-mssql": "yarn start-mssql",
    "restart-db2": "yarn start-db2",
    "----------------------------------------- local tests ---------------------------------------------": "",
    "test-unit-mariadb": "cross-env DIALECT=mariadb yarn test-unit",
    "test-unit-mysql": "cross-env DIALECT=mysql yarn test-unit",
    "test-unit-postgres": "cross-env DIALECT=postgres yarn test-unit",
    "test-unit-postgres-native": "cross-env DIALECT=postgres-native yarn test-unit",
    "test-unit-sqlite": "cross-env DIALECT=sqlite yarn test-unit",
    "test-unit-mssql": "cross-env DIALECT=mssql yarn test-unit",
    "test-unit-db2": "cross-env DIALECT=db2 yarn test-unit",
    "test-unit-ibmi": "cross-env DIALECT=ibmi yarn test-unit",
    "test-unit-snowflake": "cross-env DIALECT=snowflake yarn test-unit",
    "test-unit-all": "yarn test-unit-mariadb && yarn test-unit-mysql && yarn test-unit-postgres && yarn test-unit-postgres-native && yarn test-unit-mssql && yarn test-unit-sqlite && yarn test-unit-snowflake && yarn test-unit-db2 && yarn test-unit-ibmi",
    "test-integration-mariadb": "cross-env DIALECT=mariadb yarn test-integration",
    "test-integration-mysql": "cross-env DIALECT=mysql yarn test-integration",
    "test-integration-postgres": "cross-env DIALECT=postgres yarn test-integration",
    "test-integration-postgres-native": "cross-env DIALECT=postgres-native yarn test-integration",
    "test-integration-sqlite": "cross-env DIALECT=sqlite yarn test-integration",
    "test-integration-mssql": "cross-env DIALECT=mssql yarn test-integration",
    "test-integration-db2": "cross-env DIALECT=db2 yarn test-integration",
    "test-integration-ibmi": "cross-env DIALECT=ibmi yarn test-integration",
    "test-integration-snowflake": "cross-env DIALECT=snowflake yarn test-integration",
    "test-mariadb": "cross-env DIALECT=mariadb yarn test",
    "test-mysql": "cross-env DIALECT=mysql yarn test",
    "test-sqlite": "cross-env DIALECT=sqlite yarn test",
    "test-postgres": "cross-env DIALECT=postgres yarn test",
    "test-postgres-native": "cross-env DIALECT=postgres-native yarn test",
    "test-mssql": "cross-env DIALECT=mssql yarn test",
    "test-db2": "cross-env DIALECT=db2 yarn test",
    "test-ibmi": "cross-env DIALECT=ibmi yarn test",
    "----------------------------------------- development ---------------------------------------------": "",
    "fix-commit": "export TMPFILE=$(mktemp) && grep -v '^#' $(git rev-parse --git-dir)/COMMIT_EDITMSG > $TMPFILE && git commit -e -F $TMPFILE",
    "sscce": "node sscce.js",
    "sscce-mariadb": "cross-env DIALECT=mariadb node sscce.js",
    "sscce-mysql": "cross-env DIALECT=mysql node sscce.js",
    "sscce-postgres": "cross-env DIALECT=postgres node sscce.js",
    "sscce-postgres-native": "cross-env DIALECT=postgres-native node sscce.js",
    "sscce-sqlite": "cross-env DIALECT=sqlite node sscce.js",
    "sscce-mssql": "cross-env DIALECT=mssql node sscce.js",
    "sscce-db2": "cross-env DIALECT=db2 node sscce.js",
    "prepare": "yarn build && husky install",
    "build": "node ./build.js",
    "---------------------------------------------------------------------------------------------------": ""
  },
  "support": true
}<|MERGE_RESOLUTION|>--- conflicted
+++ resolved
@@ -64,12 +64,8 @@
     "@types/chai-datetime": "0.0.37",
     "@types/lodash": "4.14.182",
     "@types/mocha": "9.1.1",
-<<<<<<< HEAD
-    "@types/node": "16.11.34",
+    "@types/node": "16.11.36",
     "@types/semver": "7.3.9",
-=======
-    "@types/node": "16.11.36",
->>>>>>> 87a6123c
     "@types/sinon": "10.0.11",
     "@types/sinon-chai": "3.2.8",
     "@types/uuid": "8.3.4",
