--- conflicted
+++ resolved
@@ -42,12 +42,8 @@
     "depd": "^1.1.0",
     "dottie": "^2.0.0",
     "generic-pool": "^3.1.6",
-<<<<<<< HEAD
-    "inflection": "1.10.0",
+    "inflection": "1.12.0",
     "js-crc": "^0.1.0",
-=======
-    "inflection": "1.12.0",
->>>>>>> 9a527834
     "lodash": "^4.17.1",
     "moment": "^2.13.0",
     "moment-timezone": "^0.5.4",
