{
  "name": "@sequelize/monorepo",
  "private": true,
  "scripts": {
    "prepare": "husky install",
    "publish-all": "lerna publish --conventional-commits --no-private --yes --create-release github",
    "lint": "eslint . --fix --report-unused-disable-directives",
    "lint-no-fix": "eslint . --quiet --report-unused-disable-directives",
    "test-typings": "lerna run test-typings",
    "test-unit": "yarn test-unit-esm && lerna run test-unit",
    "test-unit-esm": "mocha test/esm-named-exports.test.js",
    "build": "lerna run build",
    "docs": "typedoc",
    "fix-commit": "export TMPFILE=$(mktemp) && grep -v '^#' $(git rev-parse --git-dir)/COMMIT_EDITMSG > $TMPFILE && git commit -e -F $TMPFILE",
    "------------------------------------- local test dbs --------------------------------------": "",
    "start-mariadb-oldest": "bash dev/mariadb/oldest/start.sh",
    "start-mariadb-latest": "bash dev/mariadb/latest/start.sh",
    "start-mysql-oldest": "bash dev/mysql/oldest/start.sh",
    "start-mysql-latest": "bash dev/mysql/latest/start.sh",
    "start-postgres-oldest": "bash dev/postgres/oldest/start.sh",
    "start-postgres-latest": "bash dev/postgres/latest/start.sh",
    "start-mssql-oldest": "bash dev/mssql/oldest/start.sh",
    "start-mssql-latest": "bash dev/mssql/latest/start.sh",
    "start-db2-oldest": "bash dev/db2/oldest/start.sh",
    "start-db2-latest": "bash dev/db2/latest/start.sh",
    "start-oldest": "concurrently \"npm:start-*-oldest\"",
    "start-latest": "concurrently \"npm:start-*-latest\"",
    "stop-mariadb": "bash dev/mariadb/oldest/stop.sh; bash dev/mariadb/latest/stop.sh",
    "stop-mysql": "bash dev/mysql/oldest/stop.sh; bash dev/mysql/latest/stop.sh",
    "stop-postgres": "bash dev/postgres/oldest/stop.sh; bash dev/postgres/latest/stop.sh",
    "stop-mssql": "bash dev/mssql/oldest/stop.sh; bash dev/mssql/latest/stop.sh",
    "stop-db2": "bash dev/db2/oldest/stop.sh; bash dev/db2/latest/stop.sh",
    "stop-all": "concurrently \"npm:stop-*(!all)\"",
    "----------------------------------------- SSCCEs ------------------------------------------": "",
    "sscce": "ts-node sscce.ts",
    "sscce-mariadb": "cross-env DIALECT=mariadb yarn sscce",
    "sscce-mysql": "cross-env DIALECT=mysql yarn sscce",
    "sscce-postgres": "cross-env DIALECT=postgres yarn sscce",
    "sscce-postgres-native": "cross-env DIALECT=postgres-native yarn sscce",
    "sscce-sqlite": "cross-env DIALECT=sqlite yarn sscce",
    "sscce-mssql": "cross-env DIALECT=mssql yarn sscce",
    "sscce-db2": "cross-env DIALECT=db2 yarn sscce"
  },
  "workspaces": [
    "packages/*"
  ],
  "devDependencies": {
    "@ephys/eslint-config-typescript": "19.0.2",
    "@rushstack/eslint-patch": "1.3.3",
    "@types/node": "20.5.7",
    "chai": "4.3.8",
    "concurrently": "8.2.1",
    "cross-env": "7.0.3",
    "esbuild": "0.17.19",
    "eslint": "8.48.0",
    "eslint-plugin-jsdoc": "46.5.0",
    "eslint-plugin-mocha": "10.1.0",
    "fast-glob": "3.3.1",
    "husky": "8.0.3",
    "lerna": "7.1.5",
    "lint-staged": "14.0.1",
    "markdownlint-cli": "0.35.0",
    "mocha": "10.2.0",
    "node-gyp": "9.4.0",
    "node-hook": "1.0.0",
    "source-map-support": "0.5.21",
    "ts-node": "10.9.1",
<<<<<<< HEAD
    "typedoc": "0.24.8",
    "typedoc-plugin-carbon-ads": "1.4.0",
    "typedoc-plugin-mdn-links": "3.0.3",
    "typedoc-plugin-missing-exports": "2.0.1",
    "typescript": "5.2.2"
=======
    "typedoc": "0.25.0",
    "typedoc-plugin-carbon-ads": "1.5.0",
    "typedoc-plugin-mdn-links": "3.1.0",
    "typedoc-plugin-missing-exports": "2.1.0",
    "typescript": "5.1.6"
>>>>>>> 6cede6ac
  },
  "packageManager": "yarn@3.6.3",
  "lint-staged": {
    "*.{js,mjs,cjs,ts,mts,cts}": "eslint --fix --report-unused-disable-directives"
  }
}<|MERGE_RESOLUTION|>--- conflicted
+++ resolved
@@ -65,19 +65,11 @@
     "node-hook": "1.0.0",
     "source-map-support": "0.5.21",
     "ts-node": "10.9.1",
-<<<<<<< HEAD
-    "typedoc": "0.24.8",
-    "typedoc-plugin-carbon-ads": "1.4.0",
-    "typedoc-plugin-mdn-links": "3.0.3",
-    "typedoc-plugin-missing-exports": "2.0.1",
-    "typescript": "5.2.2"
-=======
     "typedoc": "0.25.0",
     "typedoc-plugin-carbon-ads": "1.5.0",
     "typedoc-plugin-mdn-links": "3.1.0",
     "typedoc-plugin-missing-exports": "2.1.0",
-    "typescript": "5.1.6"
->>>>>>> 6cede6ac
+    "typescript": "5.2.2"
   },
   "packageManager": "yarn@3.6.3",
   "lint-staged": {
