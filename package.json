--- conflicted
+++ resolved
@@ -1,16 +1,8 @@
 {
   "name": "sequelize",
   "description": "Multi dialect ORM for Node.JS",
-<<<<<<< HEAD
-  "version": "1.7.0-beta8",
-  "author": {
-    "name": "Sascha Depold",
-    "email": "sascha@depold.com"
-  },
-=======
   "version": "1.7.0-rc1",
   "author": "Sascha Depold <sascha@depold.com>",
->>>>>>> e70d354f
   "contributors": [
     {
       "name": "Sascha Depold",
