{
  "name": "sequelize",
  "description": "Multi dialect ORM for Node.JS",
  "version": "1.7.0-alpha2",
  "author": "Sascha Depold <sascha@depold.com>",
  "contributors": [
    {
      "name": "Sascha Depold",
      "email": "sascha@depold.com"
    },
    {
      "name": "Meg Sharkey",
      "email": "meg@metamarkets.com"
    },
    {
      "name": "Chase Geigle",
      "email": "sky@skytrife.com"
    },
    {
      "name": "Jan Aagaard Meier",
      "email": [
        "janzeh@gmail.com",
        "jmei@itu.dk"
      ]
    }
  ],
  "repository": {
    "type": "git",
    "url": "https://github.com/sequelize/sequelize.git"
  },
  "bugs": {
    "url": "https://github.com/sequelize/sequelize/issues"
  },
  "dependencies": {
    "lodash": "~1.2.1",
    "underscore.string": "~2.3.0",
    "lingo": "~0.0.5",
    "validator": "1.1.1",
    "moment": "~1.7.0",
    "commander": "~0.6.0",
    "dottie": "0.0.6-1",
    "toposort-class": "0.1.4",
    "generic-pool": "2.0.3",
    "promise": "~3.0.0"
  },
  "devDependencies": {
    "jasmine-node": "1.5.0",
    "sqlite3": "~2.1.5",
    "mysql": "~2.0.0-alpha7",
<<<<<<< HEAD
    "pg": "~1.3.0",
=======
    "pg": "~2.0.0",
>>>>>>> 06eac066
    "buster": "~0.6.3",
    "watchr": "~2.2.0",
    "yuidocjs": "~0.3.36"
  },
  "keywords": [
    "mysql",
    "orm",
    "nodejs",
    "object relational mapper"
  ],
  "main": "index",
  "scripts": {
    "test": "npm run test-jasmine && npm run test-buster",
    "test-jasmine": "jasmine-node spec-jasmine/",
    "test-buster": "npm run test-buster-mysql && npm run test-buster-postgres && npm run test-buster-postgres-native && npm run test-buster-sqlite",
    "test-buster-travis": "buster-test",
    "test-buster-mysql": "DIALECT=mysql buster-test",
    "test-buster-postgres": "DIALECT=postgres buster-test",
    "test-buster-postgres-native": "DIALECT=postgres-native buster-test",
    "test-buster-sqlite": "DIALECT=sqlite buster-test",
    "docs": "node_modules/.bin/yuidoc . -o docs"
  },
  "bin": {
    "sequelize": "bin/sequelize"
  },
  "engines": {
    "node": ">=0.4.6"
  },
  "license": "MIT"
}<|MERGE_RESOLUTION|>--- conflicted
+++ resolved
@@ -47,11 +47,7 @@
     "jasmine-node": "1.5.0",
     "sqlite3": "~2.1.5",
     "mysql": "~2.0.0-alpha7",
-<<<<<<< HEAD
-    "pg": "~1.3.0",
-=======
     "pg": "~2.0.0",
->>>>>>> 06eac066
     "buster": "~0.6.3",
     "watchr": "~2.2.0",
     "yuidocjs": "~0.3.36"
