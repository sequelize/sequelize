--- conflicted
+++ resolved
@@ -1,13 +1,8 @@
 {
   "name": "sequelize-oracle",
   "description": "Multi dialect ORM for Node.JS/io.js",
-<<<<<<< HEAD
-  "version": "3.2.0-0.0",
+  "version": "3.3.2-0.0",
   "author": "Lebret Rémi",
-=======
-  "version": "3.3.2",
-  "author": "Sascha Depold <sascha@depold.com>",
->>>>>>> 32781a35
   "contributors": [
     {
       "name": "Sascha Depold",
