--- conflicted
+++ resolved
@@ -44,12 +44,8 @@
     "env-cmd": "^4.0.0",
     "generic-pool": "^2.4.4",
     "inflection": "1.10.0",
-<<<<<<< HEAD
     "js-crc": "^0.1.0",
-    "lodash": "4.16.2",
-=======
     "lodash": "^4.17.1",
->>>>>>> 54556cc4
     "moment": "^2.13.0",
     "moment-timezone": "^0.5.4",
     "retry-as-promised": "^2.0.0",
