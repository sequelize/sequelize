--- conflicted
+++ resolved
@@ -65,12 +65,8 @@
     "@types/chai-datetime": "0.0.37",
     "@types/lodash": "4.14.182",
     "@types/mocha": "9.1.1",
-<<<<<<< HEAD
-    "@types/node": "16.11.36",
+    "@types/node": "16.11.41",
     "@types/semver": "7.3.9",
-=======
-    "@types/node": "16.11.41",
->>>>>>> 751826a7
     "@types/sinon": "10.0.11",
     "@types/sinon-chai": "3.2.8",
     "@types/uuid": "8.3.4",
@@ -114,15 +110,9 @@
     "source-map-support": "0.5.21",
     "sqlite3": "5.0.8",
     "tedious": "14.4.0",
-<<<<<<< HEAD
-    "type-fest": "2.12.2",
-    "typedoc": "0.22.15",
-    "typescript": "4.6.4"
-=======
     "ts-node": "10.8.1",
     "typedoc": "0.22.17",
     "typescript": "4.7.4"
->>>>>>> 751826a7
   },
   "peerDependenciesMeta": {
     "pg": {
