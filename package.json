{
  "name": "sequelize",
  "description": "Multi dialect ORM for Node.JS",
  "version": "0.0.0-development",
  "author": "Sascha Depold <sascha@depold.com>",
  "contributors": [
    {
      "name": "Sascha Depold",
      "email": "sascha@depold.com"
    },
    {
      "name": "Jan Aagaard Meier",
      "email": [
        "janzeh@gmail.com",
        "jmei@itu.dk"
      ]
    },
    {
      "name": "Daniel Durante",
      "email": "me@danieldurante.com"
    },
    {
      "name": "Mick Hansen",
      "email": "mick.kasper.hansen@gmail.com"
    },
    {
      "name": "Sushant Dhiman",
      "email": "sushantdhiman@outlook.com"
    }
  ],
  "repository": {
    "type": "git",
    "url": "https://github.com/sequelize/sequelize.git"
  },
  "bugs": {
    "url": "https://github.com/sequelize/sequelize/issues"
  },
  "dependencies": {
    "bluebird": "^3.4.6",
    "cls-bluebird": "^2.0.1",
    "debug": "^3.0.0",
    "depd": "^1.1.0",
    "dottie": "^2.0.0",
    "generic-pool": "^3.1.8",
    "inflection": "1.12.0",
    "js-crc": "^0.1.0",
    "lodash": "^4.17.1",
    "moment": "^2.13.0",
    "moment-timezone": "^0.5.4",
<<<<<<< HEAD
    "pg": "^6.1.5",
    "pg-hstore": "^2.3.2",
    "retry-as-promised": "^2.0.0",
=======
    "retry-as-promised": "^2.3.1",
>>>>>>> a056b5aa
    "semver": "^5.0.1",
    "terraformer-wkt-parser": "^1.1.2",
    "toposort-class": "^1.0.1",
    "uuid": "^3.0.0",
    "validator": "^8.0.0",
    "wkx": "^0.4.1"
  },
  "devDependencies": {
    "chai": "^3.5.0",
    "chai-as-promised": "^5.3.0",
    "chai-datetime": "^1.4.1",
    "chai-spies": "^0.7.1",
    "cheerio": "^1.0.0-rc.2",
    "commitizen": "^2.9.6",
    "continuation-local-storage": "^3.2.0",
    "cross-env": "^5.0.5",
    "cz-conventional-changelog": "^2.0.0",
    "env-cmd": "^7.0.0",
    "esdoc": "^0.5.2",
    "eslint": "^4.6.0",
    "eslint-plugin-mocha": "^4.11.0",
    "hints": "^1.1.0",
    "husky": "^0.14.2",
    "istanbul": "^0.4.5",
    "lcov-result-merger": "^1.2.0",
    "mocha": "^3.0.2",
    "mysql2": "^1.4.1",
    "pg": "^6.1.0",
    "pg-hstore": "^2.3.2",
    "pg-native": "^1.10.0",
    "pg-types": "^1.11.0",
    "rimraf": "^2.5.4",
    "sinon": "^1.17.6",
    "sinon-chai": "^2.13.0",
    "sqlite3": "^3.1.4",
    "tedious": "1.14.0",
    "uuid-validate": "^0.0.2",
    "validate-commit-msg": "^2.12.2"
  },
  "optionalDependencies": {
    "oracledb": "^1.11.0"
  },
  "keywords": [
    "mysql",
    "sqlite",
    "postgresql",
    "postgres",
    "mssql",
    "orm",
    "nodejs",
    "object relational mapper"
  ],
  "main": "index",
  "scripts": {
    "lint": "eslint lib test --quiet",
    "test": "npm run teaser && npm run test-unit && npm run test-integration",
    "test-docker": "npm run test-docker-unit && npm run test-docker-integration",
    "test-docker-unit": "env-cmd ./test/config/.docker.env npm run test-unit",
    "test-docker-integration": "env-cmd ./test/config/.docker.env npm run test-integration",
    "docs": "esdoc && cp docs/ROUTER esdoc/ROUTER",
    "teaser": "node -e \"console.log('#'.repeat(process.env.DIALECT.length + 22) + '\\n# Running tests for ' + process.env.DIALECT + ' #\\n' + '#'.repeat(process.env.DIALECT.length + 22))\"",
    "test-unit": "mocha --globals setImmediate,clearImmediate --ui tdd --check-leaks --colors -t 30000 --reporter spec \"test/unit/**/*.js\"",
    "test-unit-mysql": "cross-env DIALECT=mysql npm run test-unit",
    "test-unit-postgres": "cross-env DIALECT=postgres npm run test-unit",
    "test-unit-postgres-native": "cross-env DIALECT=postgres-native npm run test-unit",
    "test-unit-oracle": "cross-env DIALECT=oracle npm run test-unit",
    "test-unit-sqlite": "cross-env DIALECT=sqlite npm run test-unit",
    "test-unit-mssql": "cross-env DIALECT=mssql npm run test-unit",
    "test-unit-all": "npm run test-unit-mysql && npm run test-unit-postgres && npm run test-unit-postgres-native && npm run test-unit-mssql && npm run test-unit-sqlite",
    "test-integration": "mocha --globals setImmediate,clearImmediate --ui tdd --check-leaks --colors -t 30000 --reporter spec \"test/integration/**/*.test.js\"",
    "test-integration-mysql": "cross-env DIALECT=mysql npm run test-integration",
    "test-integration-oracle": "cross-env DIALECT=oracle npm run test-integration",
    "test-integration-postgres": "cross-env DIALECT=postgres npm run test-integration",
    "test-integration-postgres-native": "cross-env DIALECT=postgres-native npm run test-integration",
    "test-integration-sqlite": "cross-env DIALECT=sqlite npm run test-integration",
    "test-integration-mssql": "cross-env DIALECT=mssql npm run test-integration",
    "test-integration-all": "npm run test-integration-mysql && npm run test-integration-postgres && npm run test-integration-postgres-native && npm run test-integration-mssql && npm run test-integration-sqlite",
    "test-mysql": "cross-env DIALECT=mysql npm test",
    "test-oracle": "cross-env DIALECT=oracle npm test",
    "test-sqlite": "cross-env DIALECT=sqlite npm test",
    "test-postgres": "cross-env DIALECT=postgres npm test",
    "test-pgsql": "npm run test-postgres",
    "test-postgres-native": "cross-env DIALECT=postgres-native npm test",
    "test-postgresn": "npm run test-postgres-native",
    "test-mssql": "cross-env DIALECT=mssql npm test",
    "test-all": "npm run test-mysql && npm run test-sqlite && npm run test-postgres && npm run test-postgres-native && npm run test-mssql && npm run test-oracle",
    "cover": "rimraf coverage && npm run teaser && npm run cover-integration && npm run cover-unit && npm run merge-coverage",
    "cover-integration": "cross-env COVERAGE=true node_modules/.bin/istanbul cover ./node_modules/mocha/bin/_mocha --report lcovonly -- -t 60000 --ui tdd \"test/integration/**/*.test.js\" && node -e \"require('fs').renameSync('coverage/lcov.info', 'coverage/integration.info')\"",
    "cover-unit": "cross-env COVERAGE=true node_modules/.bin/istanbul cover ./node_modules/mocha/bin/_mocha --report lcovonly -- -t 30000 --ui tdd \"test/unit/**/*.test.js\" && node -e \"require('fs').renameSync('coverage/lcov.info', 'coverage/unit.info')\"",
    "merge-coverage": "lcov-result-merger \"coverage/*.info\" \"coverage/lcov.info\"",
    "sscce": "docker-compose run sequelize /bin/sh -c \"node sscce.js\"",
    "sscce-mysql": "cross-env DIALECT=mysql npm run sscce",
    "sscce-postgres": "cross-env DIALECT=postgres npm run sscce",
    "sscce-sqlite": "cross-env DIALECT=sqlite npm run sscce",
    "commitmsg": "validate-commit-msg"
  },
  "engines": {
    "node": ">=4.0.0"
  },
  "license": "MIT",
  "config": {
    "commitizen": {
      "path": "./node_modules/cz-conventional-changelog"
    },
    "commitTypeMap": {
      "docs": "patch",
      "fix": "patch",
      "perf": "patch",
      "feat": "minor",
      "refactor": "minor",
      "release": "minor",
      "ci": null,
      "tests": null
    }
  },
  "release": {
    "analyzeCommits": "@bubltechnology/customizable-commit-analyzer"
  }
}<|MERGE_RESOLUTION|>--- conflicted
+++ resolved
@@ -47,13 +47,7 @@
     "lodash": "^4.17.1",
     "moment": "^2.13.0",
     "moment-timezone": "^0.5.4",
-<<<<<<< HEAD
-    "pg": "^6.1.5",
-    "pg-hstore": "^2.3.2",
-    "retry-as-promised": "^2.0.0",
-=======
     "retry-as-promised": "^2.3.1",
->>>>>>> a056b5aa
     "semver": "^5.0.1",
     "terraformer-wkt-parser": "^1.1.2",
     "toposort-class": "^1.0.1",
