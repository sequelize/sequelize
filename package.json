{
  "name": "sequelize",
  "description": "Sequelize is a promise-based Node.js ORM tool for Postgres, MySQL, MariaDB, SQLite, Microsoft SQL Server, Amazon Redshift and Snowflake’s Data Cloud. It features solid transaction support, relations, eager and lazy loading, read replication and more.",
  "version": "0.0.0-development",
  "funding": [
    {
      "type": "opencollective",
      "url": "https://opencollective.com/sequelize"
    }
  ],
  "repository": {
    "type": "git",
    "url": "https://github.com/sequelize/sequelize.git"
  },
  "bugs": {
    "url": "https://github.com/sequelize/sequelize/issues"
  },
  "homepage": "https://sequelize.org/",
  "main": "./lib/index.js",
  "types": "./types/index.d.ts",
  "type": "commonjs",
  "exports": {
    ".": {
      "import": "./lib/index.mjs",
      "require": "./lib/index.js",
      "types": "./types/index.d.ts"
    },
    "./lib/*": {
      "default": "./lib/*.js",
      "types": "./types/*.d.ts"
    },
    "./lib/errors": {
      "default": "./lib/errors/index.js",
      "types": "./types/errors/index.d.ts"
    },
    "./package.json": "./package.json"
  },
  "engines": {
    "node": ">=10.0.0"
  },
  "files": [
    "lib",
    "types",
    "index.js"
  ],
  "license": "MIT",
  "dependencies": {
    "@types/debug": "^4.1.7",
    "@types/validator": "^13.7.1",
    "debug": "^4.3.3",
    "dottie": "^2.0.2",
    "inflection": "^1.13.2",
    "lodash": "^4.17.21",
    "moment": "^2.29.1",
    "moment-timezone": "^0.5.34",
    "pg-connection-string": "^2.5.0",
    "retry-as-promised": "^6.1.0",
    "semver": "^7.3.5",
    "sequelize-pool": "^7.1.0",
    "toposort-class": "^1.0.1",
    "uuid": "^8.3.2",
    "validator": "^13.7.0",
    "wkx": "^0.5.0"
  },
  "devDependencies": {
    "@commitlint/cli": "^15.0.0",
    "@commitlint/config-angular": "^15.0.0",
    "@octokit/rest": "^18.12.0",
    "@octokit/types": "^6.34.0",
    "@types/chai": "^4.3.0",
    "@types/lodash": "4.14.182",
    "@types/mocha": "^9.0.0",
    "@types/node": "^16.11.17",
    "@types/sinon": "^10.0.6",
    "@typescript-eslint/eslint-plugin": "^5.8.1",
    "@typescript-eslint/parser": "^5.8.1",
    "acorn": "^8.7.0",
    "chai": "^4.3.4",
    "chai-as-promised": "^7.1.1",
    "chai-datetime": "^1.8.0",
    "cheerio": "^1.0.0-rc.10",
    "cls-hooked": "^4.2.2",
    "copyfiles": "^2.4.1",
    "cross-env": "^7.0.3",
    "delay": "^5.0.0",
    "esbuild": "0.14.3",
    "esdoc": "^1.1.0",
    "esdoc-ecmascript-proposal-plugin": "^1.0.0",
    "esdoc-inject-style-plugin": "^1.0.0",
    "esdoc-standard-plugin": "^1.0.0",
    "eslint": "^8.5.0",
    "eslint-plugin-jsdoc": "^37.4.0",
    "eslint-plugin-mocha": "^9.0.0",
    "expect-type": "^0.12.0",
    "fast-glob": "^3.2.7",
    "fs-jetpack": "^4.3.0",
    "husky": "^7.0.4",
    "ibm_db": "^2.8.1",
    "js-combinatorics": "^0.6.1",
    "lcov-result-merger": "^3.1.0",
    "lint-staged": "^12.1.4",
    "mariadb": "^2.5.5",
    "markdownlint-cli": "^0.30.0",
    "mocha": "^7.2.0",
    "module-alias": "^2.2.2",
    "mysql2": "^2.3.3",
    "node-hook": "^1.0.0",
    "nyc": "^15.1.0",
    "oracledb": "^5.4.0",
    "p-map": "^4.0.0",
    "p-props": "^4.0.0",
    "p-settle": "^4.1.1",
    "p-timeout": "^4.0.0",
    "pg": "^8.7.1",
    "pg-hstore": "^2.3.4",
    "rimraf": "^3.0.2",
    "semantic-release": "^18.0.1",
    "semantic-release-fail-on-major-bump": "^1.0.0",
    "sinon": "^12.0.1",
    "sinon-chai": "^3.7.0",
    "snowflake-sdk": "^1.6.6",
    "source-map-support": "^0.5.21",
    "sqlite3": "npm:@vscode/sqlite3@^5.0.7",
    "tedious": "8.3.0",
    "typescript": "^4.5.4"
  },
  "peerDependenciesMeta": {
    "pg": {
      "optional": true
    },
    "pg-hstore": {
      "optional": true
    },
    "mysql2": {
      "optional": true
    },
    "ibm_db": {
      "optional": true
    },
    "snowflake-sdk": {
      "optional": true
    },
    "mariadb": {
      "optional": true
    },
    "sqlite3": {
      "optional": true
    },
    "tedious": {
      "optional": true
    },
    "oracledb": {
      "optional": true
    }
  },
  "keywords": [
    "mysql",
    "mariadb",
    "sqlite",
    "postgresql",
    "postgres",
    "pg",
    "mssql",
    "db2",
    "ibm_db",
    "sql",
    "oracledb",
    "sqlserver",
    "snowflake",
    "orm",
    "nodejs",
    "object relational mapper",
    "database",
    "db"
  ],
  "commitlint": {
    "extends": [
      "@commitlint/config-angular"
    ],
    "rules": {
      "type-enum": [
        2,
        "always",
        [
          "build",
          "ci",
          "docs",
          "feat",
          "fix",
          "perf",
          "refactor",
          "revert",
          "style",
          "test",
          "meta"
        ]
      ]
    }
  },
  "lint-staged": {
    "*!(d).[tj]s": "eslint"
  },
  "release": {
    "plugins": [
      "@semantic-release/commit-analyzer",
      "semantic-release-fail-on-major-bump",
      "@semantic-release/release-notes-generator",
      "@semantic-release/npm",
      "@semantic-release/github"
    ],
    "branches": [
      "v6",
      {
        "name": "v6-beta",
        "prerelease": "beta"
      }
    ]
  },
  "publishConfig": {
    "tag": "latest"
  },
  "scripts": {
    "----------------------------------------- static analysis -----------------------------------------": "",
    "lint": "eslint src test --quiet --fix",
    "lint-docs": "markdownlint docs",
    "test-typings": "tsc --noEmit --emitDeclarationOnly false && tsc -b test/tsconfig.json",
    "----------------------------------------- documentation -------------------------------------------": "",
    "docs": "sh docs.sh",
    "----------------------------------------- tests ---------------------------------------------------": "",
    "mocha": "mocha -r ./test/registerEsbuild",
    "test-unit": "yarn mocha \"test/unit/**/*.test.[tj]s\"",
    "test-integration": "yarn mocha \"test/integration/**/*.test.[tj]s\"",
    "teaser": "node test/teaser.js",
    "test": "npm run prepare && npm run test-typings && npm run teaser && npm run test-unit && npm run test-integration",
    "----------------------------------------- coverage ------------------------------------------------": "",
    "cover": "rimraf coverage && npm run teaser && npm run cover-integration && npm run cover-unit && npm run merge-coverage",
    "cover-integration": "cross-env COVERAGE=true nyc --reporter=lcovonly yarn mocha \"test/integration/**/*.test.[tj]s\" && node -e \"require('fs').renameSync('coverage/lcov.info', 'coverage/integration.info')\"",
    "cover-unit": "cross-env COVERAGE=true nyc --reporter=lcovonly yarn mocha \"test/unit/**/*.test.[tj]s\" && node -e \"require('fs').renameSync('coverage/lcov.info', 'coverage/unit.info')\"",
    "merge-coverage": "lcov-result-merger \"coverage/*.info\" \"coverage/lcov.info\"",
    "----------------------------------------- local test dbs ------------------------------------------": "",
    "start-mariadb": "bash dev/mariadb/10.3/start.sh",
    "start-mysql": "bash dev/mysql/5.7/start.sh",
    "start-mysql-8": "bash dev/mysql/8.0/start.sh",
    "start-postgres": "bash dev/postgres/10/start.sh",
    "start-mssql": "bash dev/mssql/2019/start.sh",
    "start-db2": "bash dev/db2/11.5/start.sh",
    "start-oracle": "bash dev/oracle/21-slim/start.sh",
<<<<<<< HEAD
=======
    "start-oracle-18": "bash dev/oracle/18-slim/start.sh",
    "start-oracle-21": "bash dev/oracle/21-slim/start.sh",
>>>>>>> 1bcd7c93
    "stop-mariadb": "bash dev/mariadb/10.3/stop.sh",
    "stop-mysql": "bash dev/mysql/5.7/stop.sh",
    "stop-mysql-8": "bash dev/mysql/8.0/stop.sh",
    "stop-postgres": "bash dev/postgres/10/stop.sh",
    "stop-mssql": "bash dev/mssql/2019/stop.sh",
    "stop-db2": "bash dev/db2/11.5/stop.sh",
    "stop-oracle": "bash dev/oracle/21-slim/stop.sh",
<<<<<<< HEAD
=======
    "stop-oracle-18": "bash dev/oracle/18-slim/stop.sh",
    "stop-oracle-21": "bash dev/oracle/21-slim/stop.sh",
>>>>>>> 1bcd7c93
    "restart-mariadb": "npm run start-mariadb",
    "restart-mysql": "npm run start-mysql",
    "restart-postgres": "npm run start-postgres",
    "restart-mssql": "npm run start-mssql",
    "restart-db2": "npm run start-db2",
    "restart-oracle": "npm run start-oracle",
    "----------------------------------------- local tests ---------------------------------------------": "",
    "test-unit-mariadb": "cross-env DIALECT=mariadb npm run test-unit",
    "test-unit-mysql": "cross-env DIALECT=mysql npm run test-unit",
    "test-unit-postgres": "cross-env DIALECT=postgres npm run test-unit",
    "test-unit-postgres-native": "cross-env DIALECT=postgres-native npm run test-unit",
    "test-unit-sqlite": "cross-env DIALECT=sqlite npm run test-unit",
    "test-unit-mssql": "cross-env DIALECT=mssql npm run test-unit",
    "test-unit-db2": "cross-env DIALECT=db2 npm run test-unit",
    "test-unit-snowflake": "cross-env DIALECT=snowflake npm run test-unit",
    "test-unit-oracle": "cross-env DIALECT=oracle npm run test-unit",
    "test-unit-all": "npm run test-unit-mariadb && npm run test-unit-mysql && npm run test-unit-postgres && npm run test-unit-postgres-native && npm run test-unit-mssql && npm run test-unit-sqlite && npm run test-unit-snowflake && npm run test-unit-db2 && npm run test-unit-oracle",
    "test-integration-mariadb": "cross-env DIALECT=mariadb npm run test-integration",
    "test-integration-mysql": "cross-env DIALECT=mysql npm run test-integration",
    "test-integration-postgres": "cross-env DIALECT=postgres npm run test-integration",
    "test-integration-postgres-native": "cross-env DIALECT=postgres-native npm run test-integration",
    "test-integration-sqlite": "cross-env DIALECT=sqlite npm run test-integration",
    "test-integration-mssql": "cross-env DIALECT=mssql npm run test-integration",
    "test-integration-db2": "cross-env DIALECT=db2 npm run test-integration",
    "test-integration-snowflake": "cross-env DIALECT=snowflake npm run test-integration",
    "test-integration-oracle": "cross-env LD_LIBRARY_PATH=\"$PWD/.oracle/instantclient/\" DIALECT=oracle UV_THREADPOOL_SIZE=128 npm run test-integration",
    "test-mariadb": "cross-env DIALECT=mariadb npm test",
    "test-mysql": "cross-env DIALECT=mysql npm test",
    "test-sqlite": "cross-env DIALECT=sqlite npm test",
    "test-postgres": "cross-env DIALECT=postgres npm test",
    "test-postgres-native": "cross-env DIALECT=postgres-native npm test",
    "test-mssql": "cross-env DIALECT=mssql npm test",
    "test-db2": "cross-env DIALECT=db2 npm test",
    "test-oracle": "cross-env LD_LIBRARY_PATH=\"$PWD/.oracle/instantclient/\" DIALECT=oracle UV_THREADPOOL_SIZE=128 npm test",
    "----------------------------------------- development ---------------------------------------------": "",
    "sscce": "node sscce.js",
    "sscce-mariadb": "cross-env DIALECT=mariadb node sscce.js",
    "sscce-mysql": "cross-env DIALECT=mysql node sscce.js",
    "sscce-postgres": "cross-env DIALECT=postgres node sscce.js",
    "sscce-postgres-native": "cross-env DIALECT=postgres-native node sscce.js",
    "sscce-sqlite": "cross-env DIALECT=sqlite node sscce.js",
    "sscce-mssql": "cross-env DIALECT=mssql node sscce.js",
    "sscce-db2": "cross-env DIALECT=db2 node sscce.js",
    "sscce-oracle": "cross-env LD_LIBRARY_PATH=\"$PWD/.oracle/instantclient/\" DIALECT=oracle UV_THREADPOOL_SIZE=128 node sscce.js",
    "prepare": "npm run build && husky install",
    "build": "node ./build.js",
    "---------------------------------------------------------------------------------------------------": ""
  },
  "support": true
}<|MERGE_RESOLUTION|>--- conflicted
+++ resolved
@@ -245,11 +245,8 @@
     "start-mssql": "bash dev/mssql/2019/start.sh",
     "start-db2": "bash dev/db2/11.5/start.sh",
     "start-oracle": "bash dev/oracle/21-slim/start.sh",
-<<<<<<< HEAD
-=======
     "start-oracle-18": "bash dev/oracle/18-slim/start.sh",
     "start-oracle-21": "bash dev/oracle/21-slim/start.sh",
->>>>>>> 1bcd7c93
     "stop-mariadb": "bash dev/mariadb/10.3/stop.sh",
     "stop-mysql": "bash dev/mysql/5.7/stop.sh",
     "stop-mysql-8": "bash dev/mysql/8.0/stop.sh",
@@ -257,11 +254,8 @@
     "stop-mssql": "bash dev/mssql/2019/stop.sh",
     "stop-db2": "bash dev/db2/11.5/stop.sh",
     "stop-oracle": "bash dev/oracle/21-slim/stop.sh",
-<<<<<<< HEAD
-=======
     "stop-oracle-18": "bash dev/oracle/18-slim/stop.sh",
     "stop-oracle-21": "bash dev/oracle/21-slim/stop.sh",
->>>>>>> 1bcd7c93
     "restart-mariadb": "npm run start-mariadb",
     "restart-mysql": "npm run start-mysql",
     "restart-postgres": "npm run start-postgres",
