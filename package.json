{
  "name": "sequelize",
  "description": "Multi dialect ORM for Node.JS",
  "version": "0.0.0-development",
  "author": "Sascha Depold <sascha@depold.com>",
  "contributors": [
    {
      "name": "Sascha Depold",
      "email": "sascha@depold.com"
    },
    {
      "name": "Jan Aagaard Meier",
      "email": [
        "janzeh@gmail.com",
        "jmei@itu.dk"
      ]
    },
    {
      "name": "Daniel Durante",
      "email": "me@danieldurante.com"
    },
    {
      "name": "Mick Hansen",
      "email": "mick.kasper.hansen@gmail.com"
    },
    {
      "name": "Sushant Dhiman",
      "email": "sushantdhiman@outlook.com"
    }
  ],
  "repository": {
    "type": "git",
    "url": "https://github.com/sequelize/sequelize.git"
  },
  "bugs": {
    "url": "https://github.com/sequelize/sequelize/issues"
  },
  "dependencies": {
    "bluebird": "^3.4.6",
    "cls-bluebird": "^2.0.1",
    "debug": "^2.3.0",
    "depd": "^1.1.0",
    "dottie": "^2.0.0",
<<<<<<< HEAD
    "env-cmd": "^5.0.0",
    "flat": "^4.0.0",
=======
>>>>>>> 8de9a273
    "generic-pool": "^3.1.6",
    "inflection": "1.10.0",
    "lodash": "^4.17.1",
    "moment": "^2.13.0",
    "moment-timezone": "^0.5.4",
    "retry-as-promised": "^2.0.0",
    "semver": "^5.0.1",
    "terraformer-wkt-parser": "^1.1.2",
    "toposort-class": "^1.0.1",
    "uuid": "^3.0.0",
    "validator": "^6.3.0",
    "wkx": "^0.4.1"
  },
  "devDependencies": {
    "chai": "^3.5.0",
    "chai-as-promised": "^5.3.0",
    "chai-datetime": "^1.4.1",
    "chai-spies": "^0.7.1",
    "cheerio": "^0.22.0",
    "commitizen": "^2.9.6",
    "continuation-local-storage": "^3.2.0",
    "cross-env": "^3.0.0",
    "cz-conventional-changelog": "^2.0.0",
    "env-cmd": "^5.1.0",
    "esdoc": "^0.5.2",
    "eslint": "^4.2.0",
    "hints": "^1.1.0",
    "husky": "^0.14.2",
    "istanbul": "^0.4.5",
    "lcov-result-merger": "^1.2.0",
    "mocha": "^3.0.2",
    "mysql2": "^1.2.0",
    "pg": "^6.1.0",
    "pg-hstore": "^2.3.2",
    "pg-native": "^1.10.0",
    "pg-types": "^1.11.0",
    "rimraf": "^2.5.4",
    "semantic-release": "^6.3.6",
    "sinon": "^1.17.6",
    "sinon-chai": "^2.8.0",
    "sqlite3": "^3.1.4",
    "tedious": "1.14.0",
    "uuid-validate": "^0.0.2",
    "validate-commit-msg": "^2.12.2"
  },
  "keywords": [
    "mysql",
    "sqlite",
    "postgresql",
    "postgres",
    "mssql",
    "orm",
    "nodejs",
    "object relational mapper"
  ],
  "main": "index",
  "scripts": {
    "lint": "eslint lib test --quiet",
    "test": "npm run teaser && npm run test-unit && npm run test-integration",
    "test-docker": "npm run test-docker-unit && npm run test-docker-integration",
    "test-docker-unit": "env-cmd ./test/config/.docker.env npm run test-unit",
    "test-docker-integration": "env-cmd ./test/config/.docker.env npm run test-integration",
    "docs": "esdoc && cp docs/ROUTER esdoc/ROUTER",
    "teaser": "node -e \"console.log('#'.repeat(process.env.DIALECT.length + 22) + '\\n# Running tests for ' + process.env.DIALECT + ' #\\n' + '#'.repeat(process.env.DIALECT.length + 22))\"",
    "test-unit": "mocha --globals setImmediate,clearImmediate --ui tdd --check-leaks --colors -t 30000 --reporter spec \"test/unit/**/*.js\"",
    "test-unit-mysql": "cross-env DIALECT=mysql npm run test-unit",
    "test-unit-postgres": "cross-env DIALECT=postgres npm run test-unit",
    "test-unit-postgres-native": "cross-env DIALECT=postgres-native npm run test-unit",
    "test-unit-sqlite": "cross-env DIALECT=sqlite npm run test-unit",
    "test-unit-mssql": "cross-env DIALECT=mssql npm run test-unit",
    "test-unit-all": "npm run test-unit-mysql && npm run test-unit-postgres && npm run test-unit-postgres-native && npm run test-unit-mssql && npm run test-unit-sqlite",
    "test-integration": "mocha --globals setImmediate,clearImmediate --ui tdd --check-leaks --colors -t 30000 --reporter spec \"test/integration/**/*.test.js\"",
    "test-integration-mysql": "cross-env DIALECT=mysql npm run test-integration",
    "test-integration-postgres": "cross-env DIALECT=postgres npm run test-integration",
    "test-integration-postgres-native": "cross-env DIALECT=postgres-native npm run test-integration",
    "test-integration-sqlite": "cross-env DIALECT=sqlite npm run test-integration",
    "test-integration-mssql": "cross-env DIALECT=mssql npm run test-integration",
    "test-integration-all": "npm run test-integration-mysql && npm run test-integration-postgres && npm run test-integration-postgres-native && npm run test-integration-mssql && npm run test-integration-sqlite",
    "test-mysql": "cross-env DIALECT=mysql npm test",
    "test-sqlite": "cross-env DIALECT=sqlite npm test",
    "test-postgres": "cross-env DIALECT=postgres npm test",
    "test-pgsql": "npm run test-postgres",
    "test-postgres-native": "cross-env DIALECT=postgres-native npm test",
    "test-postgresn": "npm run test-postgres-native",
    "test-mssql": "cross-env DIALECT=mssql npm test",
    "test-all": "npm run test-mysql && npm run test-sqlite && npm run test-postgres && npm run test-postgres-native && npm run test-mssql",
    "cover": "rimraf coverage && npm run teaser && npm run cover-integration && npm run cover-unit && npm run merge-coverage",
    "cover-integration": "cross-env COVERAGE=true node_modules/.bin/istanbul cover ./node_modules/mocha/bin/_mocha --report lcovonly -- -t 60000 --ui tdd \"test/integration/**/*.test.js\" && node -e \"require('fs').renameSync('coverage/lcov.info', 'coverage/integration.info')\"",
    "cover-unit": "cross-env COVERAGE=true node_modules/.bin/istanbul cover ./node_modules/mocha/bin/_mocha --report lcovonly -- -t 30000 --ui tdd \"test/unit/**/*.test.js\" && node -e \"require('fs').renameSync('coverage/lcov.info', 'coverage/unit.info')\"",
    "merge-coverage": "lcov-result-merger \"coverage/*.info\" \"coverage/lcov.info\"",
    "sscce": "docker-compose run sequelize /bin/sh -c \"node sscce.js\"",
    "sscce-mysql": "cross-env DIALECT=mysql npm run sscce",
    "sscce-postgres": "cross-env DIALECT=postgres npm run sscce",
    "sscce-sqlite": "cross-env DIALECT=sqlite npm run sscce",
    "semantic-release": "./node_modules/.bin/semantic-release pre && npm publish && ./node_modules/.bin/semantic-release post",
    "commitmsg": "validate-commit-msg"
  },
  "engines": {
    "node": ">=4.0.0"
  },
  "license": "MIT",
  "config": {
    "commitizen": {
      "path": "./node_modules/cz-conventional-changelog"
    }
  }
}<|MERGE_RESOLUTION|>--- conflicted
+++ resolved
@@ -41,11 +41,8 @@
     "debug": "^2.3.0",
     "depd": "^1.1.0",
     "dottie": "^2.0.0",
-<<<<<<< HEAD
     "env-cmd": "^5.0.0",
     "flat": "^4.0.0",
-=======
->>>>>>> 8de9a273
     "generic-pool": "^3.1.6",
     "inflection": "1.10.0",
     "lodash": "^4.17.1",
