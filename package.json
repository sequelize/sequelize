--- conflicted
+++ resolved
@@ -36,13 +36,8 @@
     "wkx": "^0.4.5"
   },
   "devDependencies": {
-<<<<<<< HEAD
     "@semantic-release/github": "^5.0.0",
-    "@semantic-release/npm": "^3.x",
-=======
-    "@semantic-release/github": "^4.x",
     "@semantic-release/npm": "^4.0.0",
->>>>>>> deaacc2b
     "chai": "^4.x",
     "chai-as-promised": "^7.x",
     "chai-datetime": "^1.x",
