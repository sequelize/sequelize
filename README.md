--- conflicted
+++ resolved
@@ -19,11 +19,7 @@
 
 `npm install sequelize-oracle`
 
-<<<<<<< HEAD
-Will install the latest version of sequelize-oracle (currently 2.0).
-=======
 From 3.0.0 and up Sequelize will follow SEMVER. 3.0.0 contains important security fixes so we highly recommend that users upgrade.
->>>>>>> 65630d1d
 
 If you still use 1.7 please prefer to [Upgrading to 2.0](https://github.com/sequelize/sequelize/wiki/Upgrading-to-2.0) and the changelog between 2.0 and 3.0. 2.1 also has a breaking change.
 
