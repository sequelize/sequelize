--- conflicted
+++ resolved
@@ -1,9 +1,5 @@
 import { expectTypeOf } from 'expect-type'
-<<<<<<< HEAD
-import Sequelize, { Op } from 'sequelize';
-=======
-import { Sequelize } from 'sequelize';
->>>>>>> 0a26c5a7
+import { Sequelize, Op } from 'sequelize';
 import { User } from './models/User';
 
 async () => {
