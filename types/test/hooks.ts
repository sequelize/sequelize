--- conflicted
+++ resolved
@@ -1,18 +1,10 @@
 import { expectTypeOf } from "expect-type";
-<<<<<<< HEAD
+import { FindOptions, Model, QueryOptions, SaveOptions, Sequelize, UpsertOptions } from "sequelize";
+import { ModelHooks } from "sequelize/lib/hooks";
+import { AbstractQuery } from "sequelize/lib/query";
+import { Config } from 'sequelize/lib/sequelize';
+import { DeepWriteable } from 'sequelize/lib/utils';
 import { SemiDeepWritable } from "./type-helpers/deep-writable";
-import { Model, SaveOptions, Sequelize, FindOptions, ModelCtor, ModelType, ModelDefined, ModelStatic, UpsertOptions } from "sequelize";
-import { ModelHooks } from "sequelize/lib/hooks";
-import { DeepWriteable } from 'sequelize/lib/utils';
-import { Config } from 'sequelize/lib/sequelize';
-=======
-import { FindOptions, Model, QueryOptions, SaveOptions, Sequelize, UpsertOptions } from "sequelize";
-import { ModelHooks } from "../lib/hooks";
-import { AbstractQuery } from "../lib/query";
-import { Config } from '../lib/sequelize';
-import { DeepWriteable } from '../lib/utils';
-import { SemiDeepWritable } from "./type-helpers/deep-writable";
->>>>>>> 47c44949
 
 {
   class TestModel extends Model {}
