--- conflicted
+++ resolved
@@ -1,14 +1,7 @@
 import { expectTypeOf } from "expect-type";
-<<<<<<< HEAD
-import { FindOptions, Model, QueryOptions, SaveOptions, Sequelize, UpsertOptions, DeepWriteable } from "sequelize";
-import { ModelHooks } from "sequelize/lib/hooks";
-import { AbstractQuery } from "sequelize/lib/query";
-import { Config } from 'sequelize/lib/sequelize';
-=======
 import { FindOptions, Model, QueryOptions, SaveOptions, Sequelize, UpsertOptions, Config, Utils } from "sequelize";
 import { ModelHooks } from "sequelize/lib/hooks";
 import { AbstractQuery } from "sequelize/lib/query";
->>>>>>> a86272cd
 import { SemiDeepWritable } from "./type-helpers/deep-writable";
 
 {
