import { Model, Sequelize, HasMany } from 'sequelize';

class MyModel extends Model {
	public static associations: {
		relation: HasMany
	};
}

class AssociatedModel extends Model { }

MyModel.findAll({
<<<<<<< HEAD
	include: [
		{
			limit: 1,
			model: AssociatedModel,
			order: [['id', 'DESC']],
			separate: true,
			where: { state: Sequelize.col('project.state') },
		},
	],
=======
    include: [
        {
            limit: 1,
            model: AssociatedModel,
            on: {
              a: 1,
            },
            order: [['id', 'DESC']],
            separate: true,
            where: { state: Sequelize.col('project.state') },
        },
    ],
>>>>>>> b42bbc7a
});

MyModel.findAll({
	include: [{ all: true }],
});

MyModel.findAll({
	include: [{
		limit: 1,
		association: 'relation',
		order: [['id', 'DESC']],
		separate: true,
		where: { state: Sequelize.col('project.state') },
	}]
});<|MERGE_RESOLUTION|>--- conflicted
+++ resolved
@@ -9,17 +9,6 @@
 class AssociatedModel extends Model { }
 
 MyModel.findAll({
-<<<<<<< HEAD
-	include: [
-		{
-			limit: 1,
-			model: AssociatedModel,
-			order: [['id', 'DESC']],
-			separate: true,
-			where: { state: Sequelize.col('project.state') },
-		},
-	],
-=======
     include: [
         {
             limit: 1,
@@ -32,7 +21,6 @@
             where: { state: Sequelize.col('project.state') },
         },
     ],
->>>>>>> b42bbc7a
 });
 
 MyModel.findAll({
