--- conflicted
+++ resolved
@@ -6,13 +6,8 @@
 import { ValidationOptions } from './instance-validator';
 import { IndexesOptions, QueryOptions, TableName } from './query-interface';
 import { Sequelize, SyncOptions } from './sequelize';
-<<<<<<< HEAD
-import { LOCK, Transaction } from './transaction';
 import { Col, Fn, Literal, Where, MakeUndefinedOptional, AnyFunction } from './utils';
-=======
 import { LOCK, Transaction, Op } from '..';
-import { Col, Fn, Literal, Where } from './utils';
->>>>>>> d384a878
 import { SetRequired } from '../type-helpers/set-required'
 
 export interface Logging {
@@ -1924,13 +1919,8 @@
    */
   public static count<M extends Model>(
     this: ModelStatic<M>,
-<<<<<<< HEAD
     options: CountWithOptions<Attributes<M>>
-  ): Promise<Array<{ [groupKey: string]: unknown, count: number }>>;
-=======
-    options: CountWithOptions<M['_attributes']>
   ): Promise<GroupedCountResultItem[]>;
->>>>>>> d384a878
 
   /**
    * Count the number of records matching the provided where clause.
@@ -1940,11 +1930,7 @@
    */
   public static count<M extends Model>(
     this: ModelStatic<M>,
-<<<<<<< HEAD
-    options?: CountOptions<Attributes<M>>
-=======
-    options?: Omit<CountOptions<M['_attributes']>, 'group'>
->>>>>>> d384a878
+    options?: Omit<CountOptions<Attributes<M>>, 'group'>
   ): Promise<number>;
 
   /**
@@ -1996,13 +1982,8 @@
   ): Promise<{ rows: M[]; count: number }>;
   public static findAndCountAll<M extends Model>(
     this: ModelStatic<M>,
-<<<<<<< HEAD
     options: SetRequired<FindAndCountOptions<Attributes<M>>, 'group'>
-  ): Promise<{ rows: M[]; count: number[] }>;
-=======
-    options: SetRequired<FindAndCountOptions<M['_attributes']>, 'group'>
   ): Promise<{ rows: M[]; count: GroupedCountResultItem[] }>;
->>>>>>> d384a878
 
   /**
    * Find the maximum value of field
@@ -2067,14 +2048,10 @@
    */
   public static findOrBuild<M extends Model>(
     this: ModelStatic<M>,
-<<<<<<< HEAD
-    options: FindOrCreateOptions<
+    options: FindOrBuildOptions<
       Attributes<M>,
       CreationAttributes<M>
     >
-=======
-    options: FindOrBuildOptions<M['_attributes'], M['_creationAttributes']>
->>>>>>> d384a878
   ): Promise<[M, boolean]>;
 
   /**
