--- conflicted
+++ resolved
@@ -320,14 +320,11 @@
    * The association you want to eagerly load. (This can be used instead of providing a model/as pair)
    */
   association?: Association | string;
-<<<<<<< HEAD
-=======
 
   /**
    * Custom `on` clause, overrides default.
    */
   on?: WhereOptions;
->>>>>>> b42bbc7a
 
   /**
    * Note that this converts the eager load to an inner join,
