--- conflicted
+++ resolved
@@ -1340,11 +1340,8 @@
  */
 export type ModelAttributes<M extends Model = Model> = {
   [P in keyof M]?: DataType | ModelAttributeColumnOptions<M>;
-<<<<<<< HEAD
-=======
 } | {
   [name: string]: DataType | ModelAttributeColumnOptions<M>;
->>>>>>> 7f0fc8d2
 };
 
 /**
