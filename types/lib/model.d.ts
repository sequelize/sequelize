import {
  Association,
  BelongsTo,
  BelongsToMany,
  BelongsToManyOptions,
  BelongsToOptions,
  HasMany,
  HasManyOptions,
  HasOne,
  HasOneOptions,
} from './associations/index';
import { DataType } from './data-types';
import { Deferrable } from './deferrable';
import { HookReturn, Hooks, ModelHooks } from './hooks';
import { ValidationOptions } from './instance-validator';
import { ModelManager } from './model-manager';
import Op = require('./operators');
import { Promise } from './promise';
import { QueryOptions } from './query-interface';
import { Config, Options, Sequelize, SyncOptions } from './sequelize';
import { Transaction } from './transaction';
import { Col, Fn, Literal, Where } from './utils';
import { IndexHints } from '..';

export interface Logging {
  /**
   * A function that gets executed while running the query to log the sql.
   */
  logging?: boolean | ((sql: string, timing?: number) => void);

  /**
   * Pass query execution time in milliseconds as second argument to logging function (options.logging).
   */
  benchmark?: boolean;
}

export interface Transactionable {
  /**
   * Transaction to run query under
   */
  transaction?: Transaction;
}

export interface SearchPathable {
  /**
   * An optional parameter to specify the schema search_path (Postgres only)
   */
  searchPath?: string;
}

export interface Filterable {
  /**
   * Attribute has to be matched for rows to be selected for the given action.
   */
  where?: WhereOptions;
}

export interface Projectable {
  /**
   * A list of the attributes that you want to select. To rename an attribute, you can pass an array, with
   * two elements - the first is the name of the attribute in the DB (or some kind of expression such as
   * `Sequelize.literal`, `Sequelize.fn` and so on), and the second is the name you want the attribute to
   * have in the returned instance
   */
  attributes?: FindAttributeOptions;
}

export interface Paranoid {
  /**
   * If true, only non-deleted records will be returned. If false, both deleted and non-deleted records will
   * be returned. Only applies if `options.paranoid` is true for the model.
   */
  paranoid?: boolean;
}

export type GroupOption = string | Fn | Col | (string | Fn | Col)[];

/**
 * Options to pass to Model on drop
 */
export interface DropOptions extends Logging {
  /**
   * Also drop all objects depending on this table, such as views. Only works in postgres
   */
  cascade?: boolean;
}

/**
 * Schema Options provided for applying a schema to a model
 */
export interface SchemaOptions extends Logging {
  /**
   * The character(s) that separates the schema name from the table name
   */
  schemaDelimiter?: string;
}

/**
 * Scope Options for Model.scope
 */
export interface ScopeOptions {
  /**
   * The scope(s) to apply. Scopes can either be passed as consecutive arguments, or as an array of arguments.
   * To apply simple scopes and scope functions with no arguments, pass them as strings. For scope function,
   * pass an object, with a `method` property. The value can either be a string, if the method does not take
   * any arguments, or an array, where the first element is the name of the method, and consecutive elements
   * are arguments to that method. Pass null to remove all scopes, including the default.
   */
  method: string | [string, ...unknown[]];
}

/**
 * The type accepted by every `where` option
 */
export type WhereOptions = WhereAttributeHash | AndOperator | OrOperator | Where;

/**
 * Example: `[Op.any]: [2,3]` becomes `ANY ARRAY[2, 3]::INTEGER`
 *
 * _PG only_
 */
export interface AnyOperator {
  [Op.any]: (string | number)[];
}

/** Undocumented? */
export interface AllOperator {
  [Op.all]: (string | number)[];
}

/**
 * Operators that can be used in WhereOptions
 *
 * See http://docs.sequelizejs.com/en/v3/docs/querying/#operators
 */
export interface WhereOperators {
  /**
   * Example: `[Op.any]: [2,3]` becomes `ANY ARRAY[2, 3]::INTEGER`
   *
   * _PG only_
   */
  [Op.any]?: (string | number | Literal)[] | Literal;

  /** Example: `[Op.gte]: 6,` becomes `>= 6` */
  [Op.gte]?: number | string | Date | Literal;

  /** Example: `[Op.lt]: 10,` becomes `< 10` */
  [Op.lt]?: number | string | Date | Literal;

  /** Example: `[Op.lte]: 10,` becomes `<= 10` */
  [Op.lte]?: number | string | Date | Literal;

  /** Example: `[Op.ne]: 20,` becomes `!= 20` */
  [Op.ne]?: string | number | Literal | WhereOperators;

  /** Example: `[Op.not]: true,` becomes `IS NOT TRUE` */
  [Op.not]?: boolean | string | number |  Literal | WhereOperators;

  /** Example: `[Op.between]: [6, 10],` becomes `BETWEEN 6 AND 10` */
  [Op.between]?: [number, number];

  /** Example: `[Op.in]: [1, 2],` becomes `IN [1, 2]` */
  [Op.in]?: (string | number | Literal)[] | Literal;

  /** Example: `[Op.notIn]: [1, 2],` becomes `NOT IN [1, 2]` */
  [Op.notIn]?: (string | number | Literal)[] | Literal;

  /**
   * Examples:
   *  - `[Op.like]: '%hat',` becomes `LIKE '%hat'`
   *  - `[Op.like]: { [Op.any]: ['cat', 'hat']}` becomes `LIKE ANY ARRAY['cat', 'hat']`
   */
  [Op.like]?: string | Literal | AnyOperator | AllOperator;

  /**
   * Examples:
   *  - `[Op.notLike]: '%hat'` becomes `NOT LIKE '%hat'`
   *  - `[Op.notLike]: { [Op.any]: ['cat', 'hat']}` becomes `NOT LIKE ANY ARRAY['cat', 'hat']`
   */
  [Op.notLike]?: string | Literal | AnyOperator | AllOperator;

  /**
   * case insensitive PG only
   *
   * Examples:
   *  - `[Op.iLike]: '%hat'` becomes `ILIKE '%hat'`
   *  - `[Op.iLike]: { [Op.any]: ['cat', 'hat']}` becomes `ILIKE ANY ARRAY['cat', 'hat']`
   */
  [Op.iLike]?: string | Literal | AnyOperator | AllOperator;

  /**
   * PG array overlap operator
   *
   * Example: `[Op.overlap]: [1, 2]` becomes `&& [1, 2]`
   */
  [Op.overlap]?: [number, number] | Literal;

  /**
   * PG array contains operator
   *
   * Example: `[Op.contains]: [1, 2]` becomes `@> [1, 2]`
   */
  [Op.contains]?: [number, number] | [Date, Date] | Literal;

  /**
   * PG array contained by operator
   *
   * Example: `[Op.contained]: [1, 2]` becomes `<@ [1, 2]`
   */
  [Op.contained]?: [number, number] | [Date, Date] | Literal;

  /** Example: `[Op.gt]: 6,` becomes `> 6` */
  [Op.gt]?: number | string | Date | Literal;

  /**
   * PG only
   *
   * Examples:
   *  - `[Op.notILike]: '%hat'` becomes `NOT ILIKE '%hat'`
   *  - `[Op.notLike]: ['cat', 'hat']` becomes `LIKE ANY ARRAY['cat', 'hat']`
   */
  [Op.notILike]?: string | Literal | AnyOperator | AllOperator;

  /** Example: `[Op.notBetween]: [11, 15],` becomes `NOT BETWEEN 11 AND 15` */
  [Op.notBetween]?: [number, number];

  /**
   * Strings starts with value.
   */
  [Op.startsWith]?: string;

  /**
   * String ends with value.
   */
  [Op.endsWith]?: string;
  /**
   * String contains value.
   */
  [Op.substring]?: string;

  /**
   * MySQL/PG only
   *
   * Matches regular expression, case sensitive
   *
   * Example: `[Op.regexp]: '^[h|a|t]'` becomes `REGEXP/~ '^[h|a|t]'`
   */
  [Op.regexp]?: string;

  /**
   * MySQL/PG only
   *
   * Does not match regular expression, case sensitive
   *
   * Example: `[Op.notRegexp]: '^[h|a|t]'` becomes `NOT REGEXP/!~ '^[h|a|t]'`
   */
  [Op.notRegexp]?: string;

  /**
   * PG only
   *
   * Matches regular expression, case insensitive
   *
   * Example: `[Op.iRegexp]: '^[h|a|t]'` becomes `~* '^[h|a|t]'`
   */
  [Op.iRegexp]?: string;

  /**
   * PG only
   *
   * Does not match regular expression, case insensitive
   *
   * Example: `[Op.notIRegexp]: '^[h|a|t]'` becomes `!~* '^[h|a|t]'`
   */
  [Op.notIRegexp]?: string;
}

/** Example: `[Op.or]: [{a: 5}, {a: 6}]` becomes `(a = 5 OR a = 6)` */
export interface OrOperator {
  [Op.or]: WhereOptions | WhereOptions[] | WhereValue | WhereValue[];
}

/** Example: `[Op.and]: {a: 5}` becomes `AND (a = 5)` */
export interface AndOperator {
  [Op.and]: WhereOptions | WhereOptions[] | WhereValue | WhereValue[];
}

/**
 * Where Geometry Options
 */
export interface WhereGeometryOptions {
  type: string;
  coordinates: (number[] | number)[];
}

/**
 * Used for the right hand side of WhereAttributeHash.
 * WhereAttributeHash is in there for JSON columns.
 */
export type WhereValue =
  | string // literal value
  | number // literal value
  | boolean // literal value
  | null
  | WhereOperators
  | WhereAttributeHash // for JSON columns
  | Col // reference another column
  | Fn
  | OrOperator
  | AndOperator
  | WhereGeometryOptions
  | (string | number | WhereAttributeHash)[]; // implicit [Op.or]

/**
 * A hash of attributes to describe your search.
 */
export interface WhereAttributeHash {
  /**
   * Possible key values:
   * - A simple attribute name
   * - A nested key for JSON columns
   *
   *  {
   *    "meta.audio.length": {
   *      [Op.gt]: 20
   *    }
   *  }
   */
  [field: string]: WhereValue | WhereOptions;
}
/**
 * Through options for Include Options
 */
export interface IncludeThroughOptions extends Filterable, Projectable {}

/**
 * Options for eager-loading associated models, also allowing for all associations to be loaded at once
 */
export type Includeable = typeof Model | Association | IncludeOptions | { all: true };

/**
 * Complex include options
 */
export interface IncludeOptions extends Filterable, Projectable, Paranoid {
  /**
   * The model you want to eagerly load
   */
  model?: typeof Model;

  /**
   * The alias of the relation, in case the model you want to eagerly load is aliassed. For `hasOne` /
   * `belongsTo`, this should be the singular name, and for `hasMany`, it should be the plural
   */
  as?: string;

  /**
   * The association you want to eagerly load. (This can be used instead of providing a model/as pair)
   */
  association?: Association | string;

  /**
   * Custom `on` clause, overrides default.
   */
  on?: WhereOptions;

  /**
   * Note that this converts the eager load to an inner join,
   * unless you explicitly set `required: false`
   */
  where?: WhereOptions;

  /**
   * If true, converts to an inner join, which means that the parent model will only be loaded if it has any
   * matching children. True if `include.where` is set, false otherwise.
   */
  required?: boolean;

  /**
   * Limit include. Only available when setting `separate` to true.
   */
  limit?: number;

  /**
   * Run include in separate queries.
   */
  separate?: boolean;

  /**
   * Through Options
   */
  through?: IncludeThroughOptions;

  /**
   * Load further nested related models
   */
  include?: Includeable[];

  /**
   * Order include. Only available when setting `separate` to true.
   */
  order?: Order;

  /**
   * Use sub queries. This should only be used if you know for sure the query does not result in a cartesian product.
   */
  subQuery?: boolean;
}

export type OrderItem =
  | string
  | Fn
  | Col
  | Literal
  | [string | Col | Fn | Literal, string]
  | [typeof Model | { model: typeof Model; as: string }, string, string]
  | [typeof Model, typeof Model, string, string];
export type Order = string | Fn | Col | Literal | OrderItem[];

/**
 * Please note if this is used the aliased property will not be available on the model instance
 * as a property but only via `instance.get('alias')`.
 */
export type ProjectionAlias = [string | Literal | Fn, string];

export type FindAttributeOptions =
  | (string | ProjectionAlias)[]
  | {
      exclude: string[];
      include?: (string | ProjectionAlias)[];
    }
  | {
      exclude?: string[];
      include: (string | ProjectionAlias)[];
    };

export interface IndexHint {
  type: IndexHints;
  value: string[];
}

export interface IndexHintable {
<<<<<<< HEAD
=======
  /**
   * MySQL only.
   */
>>>>>>> 2bb6098d
  indexHints?: IndexHint[];
}

/**
 * Options that are passed to any model creating a SELECT query
 *
 * A hash of options to describe the scope of the search
 */
export interface FindOptions extends QueryOptions, Filterable, Projectable, Paranoid, IndexHintable {
  /**
   * A list of associations to eagerly load using a left join. Supported is either
   * `{ include: [ Model1, Model2, ...]}`, `{ include: [{ model: Model1, as: 'Alias' }]}` or
   * `{ include: [{ all: true }]}`.
   * If your association are set up with an `as` (eg. `X.hasMany(Y, { as: 'Z }`, you need to specify Z in
   * the as attribute when eager loading Y).
   */
  include?: Includeable[];

  /**
   * Specifies an ordering. If a string is provided, it will be escaped. Using an array, you can provide
   * several columns / functions to order by. Each element can be further wrapped in a two-element array. The
   * first element is the column / function to order by, the second is the direction. For example:
   * `order: [['name', 'DESC']]`. In this way the column will be escaped, but the direction will not.
   */
  order?: Order;

  /**
   * GROUP BY in sql
   */
  group?: GroupOption;

  /**
   * Limit the results
   */
  limit?: number;

  /**
   * Skip the results;
   */
  offset?: number;

  /**
   * Lock the selected rows. Possible options are transaction.LOCK.UPDATE and transaction.LOCK.SHARE.
   * Postgres also supports transaction.LOCK.KEY_SHARE, transaction.LOCK.NO_KEY_UPDATE and specific model
   * locks with joins. See [transaction.LOCK for an example](transaction#lock)
   */
  lock?: Transaction.LOCK | { level: Transaction.LOCK; of: typeof Model };

  /**
   * Return raw result. See sequelize.query for more information.
   */
  raw?: boolean;

  /**
   * Select group rows after groups and aggregates are computed.
   */
  having?: WhereOptions;

  /**
   * Use sub queries (internal)
   */
  subQuery?: boolean;
}

export interface NonNullFindOptions extends FindOptions {
  /**
   * Throw if nothing was found.
   */
  rejectOnEmpty: boolean;
}

/**
 * Options for Model.count method
 */
export interface CountOptions extends Logging, Transactionable, Filterable, Projectable, Paranoid {
  /**
   * Include options. See `find` for details
   */
  include?: Includeable[];

  /**
   * Apply COUNT(DISTINCT(col))
   */
  distinct?: boolean;

  /**
   * GROUP BY in sql
   * Used in conjunction with `attributes`.
   * @see Projectable
   */
  group?: GroupOption;

  /**
   * The column to aggregate on.
   */
  col?: string;
}

/**
 * Options for Model.count when GROUP BY is used
 */
export interface CountWithOptions extends CountOptions {
  /**
   * GROUP BY in sql
   * Used in conjunction with `attributes`.
   * @see Projectable
   */
  group: GroupOption;
}

export interface FindAndCountOptions extends CountOptions, FindOptions {}

/**
 * Options for Model.build method
 */
export interface BuildOptions {
  /**
   * If set to true, values will ignore field and virtual setters.
   */
  raw?: boolean;

  /**
   * Is this record new
   */
  isNewRecord?: boolean;

  /**
   * an array of include options - Used to build prefetched/included model instances. See `set`
   *
   * TODO: See set
   */
  include?: Includeable[];
}

export interface Silent {
  /**
   * If true, the updatedAt timestamp will not be updated.
   *
   * @default false
   */
  silent?: boolean;
}

/**
 * Options for Model.create method
 */
export interface CreateOptions extends BuildOptions, Logging, Silent, Transactionable {
  /**
   * If set, only columns matching those in fields will be saved
   */
  fields?: string[];

  /**
   * On Duplicate
   */
  onDuplicate?: string;
}

/**
 * Options for Model.findOrCreate method
 */
export interface FindOrCreateOptions extends Logging, Transactionable {
  /**
   * A hash of search attributes.
   */
  where: WhereOptions;

  /**
   * Default values to use if building a new instance
   */
  defaults?: object;
}

/**
 * Options for Model.upsert method
 */
export interface UpsertOptions extends Logging, Transactionable, SearchPathable {
  /**
   * The fields to insert / update. Defaults to all fields
   */
  fields?: string[];

  /**
   * Run before / after bulk create hooks?
   */
  hooks?: boolean;

  /**
   * Return the affected rows (only for postgres)
   */
  returning?: boolean;

  /**
   * Run validations before the row is inserted
   */
  validate?: boolean;
}

/**
 * Options for Model.bulkCreate method
 */
export interface BulkCreateOptions extends Logging, Transactionable {
  /**
   * Fields to insert (defaults to all fields)
   */
  fields?: string[];

  /**
   * Should each row be subject to validation before it is inserted. The whole insert will fail if one row
   * fails validation
   */
  validate?: boolean;

  /**
   * Run before / after bulk create hooks?
   */
  hooks?: boolean;

  /**
   * Run before / after create hooks for each individual Instance? BulkCreate hooks will still be run if
   * options.hooks is true.
   */
  individualHooks?: boolean;

  /**
   * Ignore duplicate values for primary keys? (not supported by postgres)
   *
   * @default false
   */
  ignoreDuplicates?: boolean;

  /**
   * Fields to update if row key already exists (on duplicate key update)? (only supported by mysql &
   * mariadb). By default, all fields are updated.
   */
  updateOnDuplicate?: string[];

  /**
   * Return the affected rows (only for postgres)
   */
  returning?: boolean;
}

/**
 * The options passed to Model.destroy in addition to truncate
 */
export interface TruncateOptions extends Logging, Transactionable, Filterable {
  /**
   * Only used in conjuction with TRUNCATE. Truncates  all tables that have foreign-key references to the
   * named table, or to any tables added to the group due to CASCADE.
   *
   * @default false;
   */
  cascade?: boolean;

  /**
   * Run before / after bulk destroy hooks?
   */
  hooks?: boolean;

  /**
   * If set to true, destroy will SELECT all records matching the where parameter and will execute before /
   * after destroy hooks on each row
   */
  individualHooks?: boolean;

  /**
   * How many rows to delete
   */
  limit?: number;

  /**
   * Delete instead of setting deletedAt to current timestamp (only applicable if `paranoid` is enabled)
   */
  force?: boolean;

  /**
   * Only used in conjunction with `truncate`.
   * Automatically restart sequences owned by columns of the truncated table
   */
  restartIdentity?: boolean;
}

/**
 * Options used for Model.destroy
 */
export interface DestroyOptions extends TruncateOptions {
  /**
   * If set to true, dialects that support it will use TRUNCATE instead of DELETE FROM. If a table is
   * truncated the where and limit options are ignored
   */
  truncate?: boolean;
}

/**
 * Options for Model.restore
 */
export interface RestoreOptions extends Logging, Transactionable, Filterable {
  /**
   * Run before / after bulk restore hooks?
   */
  hooks?: boolean;

  /**
   * If set to true, restore will find all records within the where parameter and will execute before / after
   * bulkRestore hooks on each row
   */
  individualHooks?: boolean;

  /**
   * How many rows to undelete
   */
  limit?: number;
}

/**
 * Options used for Model.update
 */
export interface UpdateOptions extends Logging, Transactionable {
  /**
   * Options to describe the scope of the search.
   */
  where: WhereOptions;

  /**
   * Fields to update (defaults to all fields)
   */
  fields?: string[];

  /**
   * Should each row be subject to validation before it is inserted. The whole insert will fail if one row
   * fails validation.
   *
   * @default true
   */
  validate?: boolean;

  /**
   * Run before / after bulk update hooks?
   *
   * @default true
   */
  hooks?: boolean;

  /**
   * Whether or not to update the side effects of any virtual setters.
   *
   * @default true
   */
  sideEffects?: boolean;

  /**
   * Run before / after update hooks?. If true, this will execute a SELECT followed by individual UPDATEs.
   * A select is needed, because the row data needs to be passed to the hooks
   *
   * @default false
   */
  individualHooks?: boolean;

  /**
   * Return the affected rows (only for postgres)
   */
  returning?: boolean;

  /**
   * How many rows to update (only for mysql and mariadb)
   */
  limit?: number;
}

/**
 * Options used for Model.aggregate
 */
export interface AggregateOptions<T extends DataType | unknown> extends QueryOptions, Filterable, Paranoid {
  /**
   * The type of the result. If `field` is a field in this Model, the default will be the type of that field,
   * otherwise defaults to float.
   */
  dataType?: string | T;

  /**
   * Applies DISTINCT to the field being aggregated over
   */
  distinct?: boolean;
}

// instance

/**
 * Options used for Instance.increment method
 */
export interface IncrementDecrementOptions extends Logging, Transactionable, Silent, SearchPathable, Filterable {}

/**
 * Options used for Instance.increment method
 */
export interface IncrementDecrementOptionsWithBy extends IncrementDecrementOptions {
  /**
   * The number to increment by
   *
   * @default 1
   */
  by?: number;
}

/**
 * Options used for Instance.restore method
 */
export interface InstanceRestoreOptions extends Logging, Transactionable {}

/**
 * Options used for Instance.destroy method
 */
export interface InstanceDestroyOptions extends Logging, Transactionable {
  /**
   * If set to true, paranoid models will actually be deleted
   */
  force?: boolean;
}

/**
 * Options used for Instance.update method
 */
export interface InstanceUpdateOptions extends SaveOptions, SetOptions, Filterable {}

/**
 * Options used for Instance.set method
 */
export interface SetOptions {
  /**
   * If set to true, field and virtual setters will be ignored
   */
  raw?: boolean;

  /**
   * Clear all previously set data values
   */
  reset?: boolean;
}

/**
 * Options used for Instance.save method
 */
export interface SaveOptions extends Logging, Transactionable, Silent {
  /**
   * An optional array of strings, representing database columns. If fields is provided, only those columns
   * will be validated and saved.
   */
  fields?: string[];

  /**
   * If false, validations won't be run.
   *
   * @default true
   */
  validate?: boolean;
}

/**
 * Model validations, allow you to specify format/content/inheritance validations for each attribute of the
 * model.
 *
 * Validations are automatically run on create, update and save. You can also call validate() to manually
 * validate an instance.
 *
 * The validations are implemented by validator.js.
 */
export interface ModelValidateOptions {
  /**
   * is: ["^[a-z]+$",'i'] // will only allow letters
   * is: /^[a-z]+[Op./i]  // same as the previous example using real RegExp
   */
  is?: string | (string | RegExp)[] | RegExp | { msg: string; args: string | (string | RegExp)[] | RegExp };

  /**
   * not: ["[a-z]",'i']  // will not allow letters
   */
  not?: string | (string | RegExp)[] | RegExp | { msg: string; args: string | (string | RegExp)[] | RegExp };

  /**
   * checks for email format (foo@bar.com)
   */
  isEmail?: boolean | { msg: string };

  /**
   * checks for url format (http://foo.com)
   */
  isUrl?: boolean | { msg: string };

  /**
   * checks for IPv4 (129.89.23.1) or IPv6 format
   */
  isIP?: boolean | { msg: string };

  /**
   * checks for IPv4 (129.89.23.1)
   */
  isIPv4?: boolean | { msg: string };

  /**
   * checks for IPv6 format
   */
  isIPv6?: boolean | { msg: string };

  /**
   * will only allow letters
   */
  isAlpha?: boolean | { msg: string };

  /**
   * will only allow alphanumeric characters, so "_abc" will fail
   */
  isAlphanumeric?: boolean | { msg: string };

  /**
   * will only allow numbers
   */
  isNumeric?: boolean | { msg: string };

  /**
   * checks for valid integers
   */
  isInt?: boolean | { msg: string };

  /**
   * checks for valid floating point numbers
   */
  isFloat?: boolean | { msg: string };

  /**
   * checks for any numbers
   */
  isDecimal?: boolean | { msg: string };

  /**
   * checks for lowercase
   */
  isLowercase?: boolean | { msg: string };

  /**
   * checks for uppercase
   */
  isUppercase?: boolean | { msg: string };

  /**
   * won't allow null
   */
  notNull?: boolean | { msg: string };

  /**
   * only allows null
   */
  isNull?: boolean | { msg: string };

  /**
   * don't allow empty strings
   */
  notEmpty?: boolean | { msg: string };

  /**
   * only allow a specific value
   */
  equals?: string | { msg: string };

  /**
   * force specific substrings
   */
  contains?: string | { msg: string };

  /**
   * check the value is not one of these
   */
  notIn?: string[][] | { msg: string; args: string[][] };

  /**
   * check the value is one of these
   */
  isIn?: string[][] | { msg: string; args: string[][] };

  /**
   * don't allow specific substrings
   */
  notContains?: string[] | string | { msg: string; args: string[] | string };

  /**
   * only allow values with length between 2 and 10
   */
  len?: [number, number] | { msg: string; args: [number, number] };

  /**
   * only allow uuids
   */
  isUUID?: number | { msg: string; args: number };

  /**
   * only allow date strings
   */
  isDate?: boolean | { msg: string; args: boolean };

  /**
   * only allow date strings after a specific date
   */
  isAfter?: string | { msg: string; args: string };

  /**
   * only allow date strings before a specific date
   */
  isBefore?: string | { msg: string; args: string };

  /**
   * only allow values
   */
  max?: number | { msg: string; args: [number] };

  /**
   * only allow values >= 23
   */
  min?: number | { msg: string; args: [number] };

  /**
   * only allow arrays
   */
  isArray?: boolean | { msg: string; args: boolean };

  /**
   * check for valid credit card numbers
   */
  isCreditCard?: boolean | { msg: string; args: boolean };

  /**
   * custom validations are also possible
   *
   * Implementation notes :
   *
   * We can't enforce any other method to be a function, so :
   *
   * ```typescript
   * [name: string] : ( value : unknown ) => boolean;
   * ```
   *
   * doesn't work in combination with the properties above
   *
   * @see https://github.com/Microsoft/TypeScript/issues/1889
   */
  [name: string]: unknown;
}

/**
 * Interface for indexes property in InitOptions
 */
export interface ModelIndexesOptions {
  /**
   * The name of the index. Defaults to model name + _ + fields concatenated
   */
  name?: string;

  /**
   * Index type. Only used by mysql. One of `UNIQUE`, `FULLTEXT` and `SPATIAL`
   */
  index?: string;

  /**
   * The method to create the index by (`USING` statement in SQL). BTREE and HASH are supported by mysql and
   * postgres, and postgres additionally supports GIST and GIN.
   */
  method?: string;

  /**
   * Should the index by unique? Can also be triggered by setting type to `UNIQUE`
   *
   * @default false
   */
  unique?: boolean;

  /**
   * PostgreSQL will build the index without taking any write locks. Postgres only
   *
   * @default false
   */
  concurrently?: boolean;

  /**
   * An array of the fields to index. Each field can either be a string containing the name of the field,
   * a sequelize object (e.g `sequelize.fn`), or an object with the following attributes: `attribute`
   * (field name), `length` (create a prefix index of length chars), `order` (the direction the column
   * should be sorted in), `collate` (the collation (sort order) for the column)
   */
  fields?: (string | { attribute: string; length: number; order: string; collate: string })[];

  /**
   * Type of search index. Postgres only
   */
  using?: string;

  /**
   * Index operator type. Postgres only
   */
  operator?: string;
}

/**
 * Interface for name property in InitOptions
 */
export interface ModelNameOptions {
  /**
   * Singular model name
   */
  singular?: string;

  /**
   * Plural model name
   */
  plural?: string;
}

/**
 * Interface for getterMethods in InitOptions
 */
export interface ModelGetterOptions {
  [name: string]: (this: Model) => unknown;
}

/**
 * Interface for setterMethods in InitOptions
 */
export interface ModelSetterOptions {
  [name: string]: (this: Model, val: any) => void;
}

/**
 * Interface for Define Scope Options
 */
export interface ModelScopeOptions {
  /**
   * Name of the scope and it's query
   */
  [scopeName: string]: FindOptions | ((...args: any[]) => FindOptions);
}

/**
 * General column options
 */
export interface ColumnOptions {
  /**
   * If false, the column will have a NOT NULL constraint, and a not null validation will be run before an
   * instance is saved.
   * @default true
   */
  allowNull?: boolean;

  /**
   *  If set, sequelize will map the attribute name to a different name in the database
   */
  field?: string;

  /**
   * A literal default value, a JavaScript function, or an SQL function (see `sequelize.fn`)
   */
  defaultValue?: unknown;
}

/**
 * References options for the column's attributes
 */
export interface ModelAttributeColumnReferencesOptions {
  /**
   * If this column references another table, provide it here as a Model, or a string
   */
  model?: string | typeof Model;

  /**
   * The column of the foreign table that this column references
   */
  key?: string;

  /**
   * When to check for the foreign key constraing
   *
   * PostgreSQL only
   */
  deferrable?: Deferrable;
}

/**
 * Column options for the model schema attributes
 */
export interface ModelAttributeColumnOptions extends ColumnOptions {
  /**
   * A string or a data type
   */
  type: DataType;

  /**
   * If true, the column will get a unique constraint. If a string is provided, the column will be part of a
   * composite unique index. If multiple columns have the same string, they will be part of the same unique
   * index
   */
  unique?: boolean | string | { name: string; msg: string };

  /**
   * Primary key flag
   */
  primaryKey?: boolean;

  /**
   * Is this field an auto increment field
   */
  autoIncrement?: boolean;

  /**
   * Comment for the database
   */
  comment?: string;

  /**
   * An object with reference configurations
   */
  references?: ModelAttributeColumnReferencesOptions;

  /**
   * What should happen when the referenced key is updated. One of CASCADE, RESTRICT, SET DEFAULT, SET NULL or
   * NO ACTION
   */
  onUpdate?: string;

  /**
   * What should happen when the referenced key is deleted. One of CASCADE, RESTRICT, SET DEFAULT, SET NULL or
   * NO ACTION
   */
  onDelete?: string;


  /**
   * An object of validations to execute for this column every time the model is saved. Can be either the
   * name of a validation provided by validator.js, a validation function provided by extending validator.js
   * (see the
   * `DAOValidator` property for more details), or a custom validation function. Custom validation functions
   * are called with the value of the field, and can possibly take a second callback argument, to signal that
   * they are asynchronous. If the validator is sync, it should throw in the case of a failed validation, it
   * it is async, the callback should be called with the error text.
   */
  validate?: ModelValidateOptions;

  /**
   * Usage in object notation
   *
   * ```js
   * class MyModel extends Model {}
   * MyModel.init({
   *   states: {
   *     type:   Sequelize.ENUM,
   *     values: ['active', 'pending', 'deleted']
   *   }
   * }, { sequelize })
   * ```
   */
  values?: string[];

  /**
   * Provide a custom getter for this column. Use `this.getDataValue(String)` to manipulate the underlying
   * values.
   */
  get?(): unknown;

  /**
   * Provide a custom setter for this column. Use `this.setDataValue(String, Value)` to manipulate the
   * underlying values.
   */
  set?(val: unknown): void;
}

/**
 * Interface for Attributes provided for a column
 */
export interface ModelAttributes {
  /**
   * The description of a database column
   */
  [name: string]: DataType | ModelAttributeColumnOptions;
}

/**
 * Possible types for primary keys
 */
export type Identifier = number | string | Buffer;

/**
 * Options for model definition
 */
export interface ModelOptions<M extends Model = Model> {
  /**
   * Define the default search scope to use for this model. Scopes have the same form as the options passed to
   * find / findAll.
   */
  defaultScope?: FindOptions;

  /**
   * More scopes, defined in the same way as defaultScope above. See `Model.scope` for more information about
   * how scopes are defined, and what you can do with them
   */
  scopes?: ModelScopeOptions;

  /**
   * Don't persits null values. This means that all columns with null values will not be saved.
   */
  omitNull?: boolean;

  /**
   * Adds createdAt and updatedAt timestamps to the model. Default true.
   */
  timestamps?: boolean;

  /**
   * Calling destroy will not delete the model, but instead set a deletedAt timestamp if this is true. Needs
   * timestamps=true to work. Default false.
   */
  paranoid?: boolean;

  /**
   * Converts all camelCased columns to underscored if true. Default false.
   */
  underscored?: boolean;

  /**
   * Indicates if the model's table has a trigger associated with it. Default false.
   */
  hasTrigger?: boolean;

  /**
   * If freezeTableName is true, sequelize will not try to alter the DAO name to get the table name.
   * Otherwise, the dao name will be pluralized. Default false.
   */
  freezeTableName?: boolean;

  /**
   * An object with two attributes, `singular` and `plural`, which are used when this model is associated to
   * others.
   */
  name?: ModelNameOptions;

  /**
   * Set name of the model. By default its same as Class name.
   */
  modelName?: string;

  /**
   * Indexes for the provided database table
   */
  indexes?: ModelIndexesOptions[];

  /**
   * Override the name of the createdAt column if a string is provided, or disable it if false. Timestamps
   * must be true. Not affected by underscored setting.
   */
  createdAt?: string | boolean;

  /**
   * Override the name of the deletedAt column if a string is provided, or disable it if false. Timestamps
   * must be true. Not affected by underscored setting.
   */
  deletedAt?: string | boolean;

  /**
   * Override the name of the updatedAt column if a string is provided, or disable it if false. Timestamps
   * must be true. Not affected by underscored setting.
   */
  updatedAt?: string | boolean;

  /**
   * @default pluralized model name, unless freezeTableName is true, in which case it uses model name
   * verbatim
   */
  tableName?: string;

  schema?: string;

  /**
   * You can also change the database engine, e.g. to MyISAM. InnoDB is the default.
   */
  engine?: string;

  charset?: string;

  /**
   * Finaly you can specify a comment for the table in MySQL and PG
   */
  comment?: string;

  collate?: string;

  /**
   * Set the initial AUTO_INCREMENT value for the table in MySQL.
   */
  initialAutoIncrement?: string;

  /**
   * An object of hook function that are called before and after certain lifecycle events.
   * See Hooks for more information about hook
   * functions and their signatures. Each property can either be a function, or an array of functions.
   */
  hooks?: Partial<ModelHooks<M>>;

  /**
   * An object of model wide validations. Validations have access to all model values via `this`. If the
   * validator function takes an argument, it is asumed to be async, and is called with a callback that
   * accepts an optional error.
   */
  validate?: ModelValidateOptions;

  /**
   * Allows defining additional setters that will be available on model instances.
   */
  setterMethods?: ModelSetterOptions;

  /**
   * Allows defining additional getters that will be available on model instances.
   */
  getterMethods?: ModelGetterOptions;

  /**
   * Enable optimistic locking.
   * When enabled, sequelize will add a version count attribute to the model and throw an
   * OptimisticLockingError error when stale instances are saved.
   * - If string: Uses the named attribute.
   * - If boolean: Uses `version`.
   * @default false
   */
  version?: boolean | string;
}

/**
 * Options passed to [[Model.init]]
 */
export interface InitOptions extends ModelOptions {
  /**
   * The sequelize connection. Required ATM.
   */
  sequelize: Sequelize;
}

/**
 * AddScope Options for Model.addScope
 */
export interface AddScopeOptions {
  /**
   * If a scope of the same name already exists, should it be overwritten?
   */
  override: boolean;
}

export abstract class Model<T = any, T2 = any> extends Hooks {
  /** The name of the database table */
  public static readonly tableName: string;

  /**
   * The name of the primary key attribute
   */
  public static readonly primaryKeyAttribute: string;

  /**
   * An object hash from alias to association object
   */
  public static readonly associations: {
    [key: string]: Association;
  };

  /**
   * The options that the model was initialized with
   */
  public static readonly options: InitOptions;

  /**
   * The attributes of the model
   */
  public static readonly rawAttributes: { [attribute: string]: ModelAttributeColumnOptions };

  /**
   * Reference to the sequelize instance the model was initialized with
   */
  public static readonly sequelize?: Sequelize;

  /**
   * Initialize a model, representing a table in the DB, with attributes and options.
   *
   * The table columns are define by the hash that is given as the second argument. Each attribute of the hash represents a column. A short table definition might look like this:
   *
   * ```js
   * Project.init({
   *   columnA: {
   *     type: Sequelize.BOOLEAN,
   *     validate: {
   *       is: ['[a-z]','i'],        // will only allow letters
   *       max: 23,                  // only allow values <= 23
   *       isIn: {
   *         args: [['en', 'zh']],
   *         msg: "Must be English or Chinese"
   *       }
   *     },
   *     field: 'column_a'
   *     // Other attributes here
   *   },
   *   columnB: Sequelize.STRING,
   *   columnC: 'MY VERY OWN COLUMN TYPE'
   * }, {sequelize})
   *
   * sequelize.models.modelName // The model will now be available in models under the class name
   * ```
   *
   * As shown above, column definitions can be either strings, a reference to one of the datatypes that are predefined on the Sequelize constructor, or an object that allows you to specify both the type of the column, and other attributes such as default values, foreign key constraints and custom setters and getters.
   *
   * For a list of possible data types, see http://docs.sequelizejs.com/en/latest/docs/models-definition/#data-types
   *
   * For more about getters and setters, see http://docs.sequelizejs.com/en/latest/docs/models-definition/#getters-setters
   *
   * For more about instance and class methods, see http://docs.sequelizejs.com/en/latest/docs/models-definition/#expansion-of-models
   *
   * For more about validation, see http://docs.sequelizejs.com/en/latest/docs/models-definition/#validations
   *
   * @param attributes
   *  An object, where each attribute is a column of the table. Each column can be either a DataType, a
   *  string or a type-description object, with the properties described below:
   * @param options These options are merged with the default define options provided to the Sequelize constructor
   */
  public static init(attributes: ModelAttributes, options: InitOptions): void;

  /**
   * Remove attribute from model definition
   *
   * @param attribute
   */
  public static removeAttribute(attribute: string): void;

  /**
   * Sync this Model to the DB, that is create the table. Upon success, the callback will be called with the
   * model instance (this)
   */
  public static sync(options?: SyncOptions): Promise<Model>;

  /**
   * Drop the table represented by this Model
   *
   * @param options
   */
  public static drop(options?: DropOptions): Promise<void>;

  /**
   * Apply a schema to this model. For postgres, this will actually place the schema in front of the table
   * name
   * - `"schema"."tableName"`, while the schema will be prepended to the table name for mysql and
   * sqlite - `'schema.tablename'`.
   *
   * @param schema The name of the schema
   * @param options
   */
  public static schema<M extends Model>(
    this: { new (): M } & typeof Model,
    schema: string,
    options?: SchemaOptions
  ): { new (): M } & typeof Model;

  /**
   * Get the tablename of the model, taking schema into account. The method will return The name as a string
   * if the model has no schema, or an object with `tableName`, `schema` and `delimiter` properties.
   *
   * @param options The hash of options from any query. You can use one model to access tables with matching
   *     schemas by overriding `getTableName` and using custom key/values to alter the name of the table.
   *     (eg.
   *     subscribers_1, subscribers_2)
   */
  public static getTableName(): string | {
    tableName: string;
    schema: string;
    delimiter: string;
  };

  /**
   * Apply a scope created in `define` to the model. First let's look at how to create scopes:
   * ```js
   * class MyModel extends Model {}
   * MyModel.init(attributes, {
   *   defaultScope: {
   *     where: {
   *       username: 'dan'
   *     },
   *     limit: 12
   *   },
   *   scopes: {
   *     isALie: {
   *       where: {
   *         stuff: 'cake'
   *       }
   *     },
   *     complexFunction(email, accessLevel) {
   *       return {
   *         where: {
   *           email: {
   *             [Op.like]: email
   *           },
   *           accesss_level {
   *             [Op.gte]: accessLevel
   *           }
   *         }
   *       }
   *     }
   *   },
   *   sequelize,
   * })
   * ```
   * Now, since you defined a default scope, every time you do Model.find, the default scope is appended to
   * your query. Here's a couple of examples:
   * ```js
   * Model.findAll() // WHERE username = 'dan'
   * Model.findAll({ where: { age: { gt: 12 } } }) // WHERE age > 12 AND username = 'dan'
   * ```
   *
   * To invoke scope functions you can do:
   * ```js
   * Model.scope({ method: ['complexFunction' 'dan@sequelize.com', 42]}).findAll()
   * // WHERE email like 'dan@sequelize.com%' AND access_level >= 42
   * ```
   *
   * @return Model A reference to the model, with the scope(s) applied. Calling scope again on the returned
   *  model will clear the previous scope.
   */
  public static scope<M extends { new (): Model }>(
    this: M,
    options?: string | ScopeOptions | (string | ScopeOptions)[] | WhereAttributeHash
  ): M;

  public static addScope(name: string, scope: FindOptions, options?: AddScopeOptions): void;

  /**
   * Search for multiple instances.
   *
   * __Simple search using AND and =__
   * ```js
   * Model.findAll({
   *   where: {
   *     attr1: 42,
   *     attr2: 'cake'
   *   }
   * })
   * ```
   * ```sql
   * WHERE attr1 = 42 AND attr2 = 'cake'
   * ```
   *
   * __Using greater than, less than etc.__
   * ```js
   *
   * Model.findAll({
   *   where: {
   *     attr1: {
   *       gt: 50
   *     },
   *     attr2: {
   *       lte: 45
   *     },
   *     attr3: {
   *       in: [1,2,3]
   *     },
   *     attr4: {
   *       ne: 5
   *     }
   *   }
   * })
   * ```
   * ```sql
   * WHERE attr1 > 50 AND attr2 <= 45 AND attr3 IN (1,2,3) AND attr4 != 5
   * ```
   * Possible options are: `[Op.ne], [Op.in], [Op.not], [Op.notIn], [Op.gte], [Op.gt], [Op.lte], [Op.lt], [Op.like], [Op.ilike]/[Op.iLike], [Op.notLike],
   * [Op.notILike], '..'/[Op.between], '!..'/[Op.notBetween], '&&'/[Op.overlap], '@>'/[Op.contains], '<@'/[Op.contained]`
   *
   * __Queries using OR__
   * ```js
   * Model.findAll({
   *   where: Sequelize.and(
   *     { name: 'a project' },
   *     Sequelize.or(
   *       { id: [1,2,3] },
   *       { id: { gt: 10 } }
   *     )
   *   )
   * })
   * ```
   * ```sql
   * WHERE name = 'a project' AND (id` IN (1,2,3) OR id > 10)
   * ```
   *
   * The success listener is called with an array of instances if the query succeeds.
   *
   * @see {Sequelize#query}
   */
  public static findAll<M extends Model>(this: { new (): M } & typeof Model, options?: FindOptions): Promise<M[]>;

  /**
   * Search for a single instance by its primary key. This applies LIMIT 1, so the listener will
   * always be called with a single instance.
   */
  public static findByPk<M extends Model>(
    this: { new (): M } & typeof Model,
    identifier?: Identifier,
    options?: FindOptions
  ): Promise<M | null>;
  public static findByPk<M extends Model>(
    this: { new (): M } & typeof Model,
    identifier: Identifier,
    options: NonNullFindOptions
  ): Promise<M>;

  /**
   * Search for a single instance. This applies LIMIT 1, so the listener will always be called with a single
   * instance.
   */
  public static findOne<M extends Model>(
    this: { new (): M } & typeof Model,
    options?: FindOptions
  ): Promise<M | null>;
  public static findOne<M extends Model>(this: { new (): M } & typeof Model, options: NonNullFindOptions): Promise<M>;

  /**
   * Run an aggregation method on the specified field
   *
   * @param field The field to aggregate over. Can be a field name or *
   * @param aggregateFunction The function to use for aggregation, e.g. sum, max etc.
   * @param options Query options. See sequelize.query for full options
   * @return Returns the aggregate result cast to `options.dataType`, unless `options.plain` is false, in
   *     which case the complete data result is returned.
   */
  public static aggregate<M extends Model, T extends DataType | unknown>(
    this: { new (): M } & typeof Model,
    field: keyof M,
    aggregateFunction: string,
    options?: AggregateOptions<T>
  ): Promise<T>;

  /**
   * Count number of records if group by is used
   */
  public static count(options: CountWithOptions): Promise<{ [key: string]: number }>;

  /**
   * Count the number of records matching the provided where clause.
   *
   * If you provide an `include` option, the number of matching associations will be counted instead.
   */
  public static count(options?: CountOptions): Promise<number>;

  /**
   * Find all the rows matching your query, within a specified offset / limit, and get the total number of
   * rows matching your query. This is very usefull for paging
   *
   * ```js
   * Model.findAndCountAll({
   *   where: ...,
   *   limit: 12,
   *   offset: 12
   * }).then(result => {
   *   ...
   * })
   * ```
   * In the above example, `result.rows` will contain rows 13 through 24, while `result.count` will return
   * the
   * total number of rows that matched your query.
   *
   * When you add includes, only those which are required (either because they have a where clause, or
   * because
   * `required` is explicitly set to true on the include) will be added to the count part.
   *
   * Suppose you want to find all users who have a profile attached:
   * ```js
   * User.findAndCountAll({
   *   include: [
   *      { model: Profile, required: true}
   *   ],
   *   limit 3
   * });
   * ```
   * Because the include for `Profile` has `required` set it will result in an inner join, and only the users
   * who have a profile will be counted. If we remove `required` from the include, both users with and
   * without
   * profiles will be counted
   */
  public static findAndCountAll<M extends Model>(
    this: { new (): M } & typeof Model,
    options?: FindAndCountOptions
  ): Promise<{ rows: M[]; count: number }>;

  /**
   * Find the maximum value of field
   */
  public static max<M extends Model, T extends DataType | unknown>(
    this: { new (): M } & typeof Model,
    field: keyof M,
    options?: AggregateOptions<T>
  ): Promise<T>;

  /**
   * Find the minimum value of field
   */
  public static min<M extends Model, T extends DataType | unknown>(
    this: { new (): M } & typeof Model,
    field: keyof M,
    options?: AggregateOptions<T>
  ): Promise<T>;

  /**
   * Find the sum of field
   */
  public static sum<M extends Model, T extends DataType | unknown>(
    this: { new (): M } & typeof Model,
    field: keyof M,
    options?: AggregateOptions<T>
  ): Promise<number>;

  /**
   * Builds a new model instance. Values is an object of key value pairs, must be defined but can be empty.
   */
  public static build<M extends Model>(
    this: { new (): M } & typeof Model,
    record?: object,
    options?: BuildOptions
  ): M;

  /**
   * Undocumented bulkBuild
   */
  public static bulkBuild<M extends Model>(
    this: { new (): M } & typeof Model,
    records: object[],
    options?: BuildOptions
  ): M[];

  /**
   * Builds a new model instance and calls save on it.
   */
  public static create<M extends Model>(
    this: { new (): M } & typeof Model,
    values?: object,
    options?: CreateOptions
  ): Promise<M>;
  public static create(values: object, options: CreateOptions & { returning: false }): Promise<void>;

  /**
   * Find a row that matches the query, or build (but don't save) the row if none is found.
   * The successfull result of the promise will be (instance, initialized) - Make sure to use `.then(([...]))`
   */
  public static findOrBuild<M extends Model>(
    this: { new (): M } & typeof Model,
    options: FindOrCreateOptions
  ): Promise<[M, boolean]>;

  /**
   * Find a row that matches the query, or build and save the row if none is found
   * The successful result of the promise will be (instance, created) - Make sure to use `.then(([...]))`
   *
   * If no transaction is passed in the `options` object, a new transaction will be created internally, to
   * prevent the race condition where a matching row is created by another connection after the find but
   * before the insert call. However, it is not always possible to handle this case in SQLite, specifically
   * if one transaction inserts and another tries to select before the first one has comitted. In this case,
   * an instance of sequelize.TimeoutError will be thrown instead. If a transaction is created, a savepoint
   * will be created instead, and any unique constraint violation will be handled internally.
   */
  public static findOrCreate<M extends Model>(
    this: { new (): M } & typeof Model,
    options: FindOrCreateOptions
  ): Promise<[M, boolean]>;

  /**
   * Insert or update a single row. An update will be executed if a row which matches the supplied values on
   * either the primary key or a unique key is found. Note that the unique index must be defined in your
   * sequelize model and not just in the table. Otherwise you may experience a unique constraint violation,
   * because sequelize fails to identify the row that should be updated.
   *
   * **Implementation details:**
   *
   * * MySQL - Implemented as a single query `INSERT values ON DUPLICATE KEY UPDATE values`
   * * PostgreSQL - Implemented as a temporary function with exception handling: INSERT EXCEPTION WHEN
   *   unique_constraint UPDATE
   * * SQLite - Implemented as two queries `INSERT; UPDATE`. This means that the update is executed
   * regardless
   *   of whether the row already existed or not
   *
   * **Note** that SQLite returns undefined for created, no matter if the row was created or updated. This is
   * because SQLite always runs INSERT OR IGNORE + UPDATE, in a single query, so there is no way to know
   * whether the row was inserted or not.
   */
  public static upsert<M extends Model>(
    this: { new (): M } & typeof Model,
    values: object,
    options?: UpsertOptions & { returning?: false | undefined }
  ): Promise<boolean>;

  public static upsert<M extends Model> (
    this: { new (): M } & typeof Model,
    values: object,
    options?: UpsertOptions & { returning: true }
  ): Promise<[ M, boolean ]>;

  /**
   * Create and insert multiple instances in bulk.
   *
   * The success handler is passed an array of instances, but please notice that these may not completely
   * represent the state of the rows in the DB. This is because MySQL and SQLite do not make it easy to
   * obtain
   * back automatically generated IDs and other default values in a way that can be mapped to multiple
   * records. To obtain Instances for the newly created values, you will need to query for them again.
   *
   * @param records List of objects (key/value pairs) to create instances from
   */
  public static bulkCreate<M extends Model>(
    this: { new (): M } & typeof Model,
    records: object[],
    options?: BulkCreateOptions
  ): Promise<M[]>;

  /**
   * Truncate all instances of the model. This is a convenient method for Model.destroy({ truncate: true }).
   */
  public static truncate(options?: TruncateOptions): Promise<void>;

  /**
   * Delete multiple instances, or set their deletedAt timestamp to the current time if `paranoid` is enabled.
   *
   * @return Promise<number> The number of destroyed rows
   */
  public static destroy(options?: DestroyOptions): Promise<number>;

  /**
   * Restore multiple instances if `paranoid` is enabled.
   */
  public static restore(options?: RestoreOptions): Promise<void>;

  /**
   * Update multiple instances that match the where options. The promise returns an array with one or two
   * elements. The first element is always the number of affected rows, while the second element is the actual
   * affected rows (only supported in postgres with `options.returning` true.)
   */
  public static update<M extends Model>(
    this: { new (): M } & typeof Model,
    values: object,
    options: UpdateOptions
  ): Promise<[number, M[]]>;

  /**
   * Increments a single field.
   */
  public static increment<M extends Model, K extends keyof M>(
    this: { new (): M },
    field: K,
    options: IncrementDecrementOptionsWithBy
  ): Promise<M>;

  /**
   * Increments multiple fields by the same value.
   */
  public static increment<M extends Model, K extends keyof M>(
    this: { new (): M },
    fields: K[],
    options: IncrementDecrementOptionsWithBy
  ): Promise<M>;

  /**
   * Increments multiple fields by different values.
   */
  public static increment<M extends Model, K extends keyof M>(
    this: { new (): M },
    fields: { [key in K]?: number },
    options: IncrementDecrementOptions
  ): Promise<M>;

  /**
   * Run a describe query on the table. The result will be return to the listener as a hash of attributes and
   * their types.
   */
  public static describe(): Promise<object>;

  /**
   * Unscope the model
   */
  public static unscoped<M extends typeof Model>(this: M): M;

  /**
   * A hook that is run before validation
   *
   * @param name
   * @param fn A callback function that is called with instance, options
   */
  public static beforeValidate<M extends Model>(
    this: { new (): M } & typeof Model,
    name: string,
    fn: (instance: M, options: ValidationOptions) => HookReturn
  ): void;
  public static beforeValidate<M extends Model>(
    this: { new (): M } & typeof Model,
    fn: (instance: M, options: ValidationOptions) => HookReturn
  ): void;

  /**
   * A hook that is run after validation
   *
   * @param name
   * @param fn A callback function that is called with instance, options
   */
  public static afterValidate<M extends Model>(
    this: { new (): M } & typeof Model,
    name: string,
    fn: (instance: M, options: ValidationOptions) => HookReturn
  ): void;
  public static afterValidate<M extends Model>(
    this: { new (): M } & typeof Model,
    fn: (instance: M, options: ValidationOptions) => HookReturn
  ): void;

  /**
   * A hook that is run before creating a single instance
   *
   * @param name
   * @param fn A callback function that is called with attributes, options
   */
  public static beforeCreate<M extends Model>(
    this: { new (): M } & typeof Model,
    name: string,
    fn: (attributes: M, options: CreateOptions) => HookReturn
  ): void;
  public static beforeCreate<M extends Model>(
    this: { new (): M } & typeof Model,
    fn: (attributes: M, options: CreateOptions) => HookReturn
  ): void;

  /**
   * A hook that is run after creating a single instance
   *
   * @param name
   * @param fn A callback function that is called with attributes, options
   */
  public static afterCreate<M extends Model>(
    this: { new (): M } & typeof Model,
    name: string,
    fn: (attributes: M, options: CreateOptions) => HookReturn
  ): void;
  public static afterCreate<M extends Model>(
    this: { new (): M } & typeof Model,
    fn: (attributes: M, options: CreateOptions) => HookReturn
  ): void;

  /**
   * A hook that is run before destroying a single instance
   *
   * @param name
   * @param fn A callback function that is called with instance, options
   */
  public static beforeDestroy<M extends Model>(
    this: { new (): M } & typeof Model,
    name: string,
    fn: (instance: M, options: InstanceDestroyOptions) => HookReturn
  ): void;
  public static beforeDestroy<M extends Model>(
    this: { new (): M } & typeof Model,
    fn: (instance: Model, options: InstanceDestroyOptions) => HookReturn
  ): void;

  /**
   * A hook that is run after destroying a single instance
   *
   * @param name
   * @param fn A callback function that is called with instance, options
   */
  public static afterDestroy<M extends Model>(
    this: { new (): M } & typeof Model,
    name: string,
    fn: (instance: M, options: InstanceDestroyOptions) => HookReturn
  ): void;
  public static afterDestroy<M extends Model>(
    this: { new (): M } & typeof Model,
    fn: (instance: M, options: InstanceDestroyOptions) => HookReturn
  ): void;

  /**
   * A hook that is run before updating a single instance
   *
   * @param name
   * @param fn A callback function that is called with instance, options
   */
  public static beforeUpdate<M extends Model>(
    this: { new (): M } & typeof Model,
    name: string,
    fn: (instance: M, options: UpdateOptions) => HookReturn
  ): void;
  public static beforeUpdate<M extends Model>(
    this: { new (): M } & typeof Model,
    fn: (instance: M, options: UpdateOptions) => HookReturn
  ): void;

  /**
   * A hook that is run after updating a single instance
   *
   * @param name
   * @param fn A callback function that is called with instance, options
   */
  public static afterUpdate<M extends Model>(
    this: { new (): M } & typeof Model,
    name: string,
    fn: (instance: M, options: UpdateOptions) => HookReturn
  ): void;
  public static afterUpdate<M extends Model>(
    this: { new (): M } & typeof Model,
    fn: (instance: M, options: UpdateOptions) => HookReturn
  ): void;

  /**
   * A hook that is run before creating instances in bulk
   *
   * @param name
   * @param fn A callback function that is called with instances, options
   */
  public static beforeBulkCreate<M extends Model>(
    this: { new (): M } & typeof Model,
    name: string,
    fn: (instances: M[], options: BulkCreateOptions) => HookReturn
  ): void;
  public static beforeBulkCreate<M extends Model>(
    this: { new (): M } & typeof Model,
    fn: (instances: M[], options: BulkCreateOptions) => HookReturn
  ): void;

  /**
   * A hook that is run after creating instances in bulk
   *
   * @param name
   * @param fn A callback function that is called with instances, options
   */
  public static afterBulkCreate<M extends Model>(
    this: { new (): M } & typeof Model,
    name: string,
    fn: (instances: M[], options: BulkCreateOptions) => HookReturn
  ): void;
  public static afterBulkCreate<M extends Model>(
    this: { new (): M } & typeof Model,
    fn: (instances: M[], options: BulkCreateOptions) => HookReturn
  ): void;

  /**
   * A hook that is run before destroying instances in bulk
   *
   * @param name
   * @param fn   A callback function that is called with options
   */
  public static beforeBulkDestroy(name: string, fn: (options: BulkCreateOptions) => HookReturn): void;
  public static beforeBulkDestroy(fn: (options: BulkCreateOptions) => HookReturn): void;

  /**
   * A hook that is run after destroying instances in bulk
   *
   * @param name
   * @param fn   A callback function that is called with options
   */
  public static afterBulkDestroy(name: string, fn: (options: DestroyOptions) => HookReturn): void;
  public static afterBulkDestroy(fn: (options: DestroyOptions) => HookReturn): void;

  /**
   * A hook that is run after updating instances in bulk
   *
   * @param name
   * @param fn   A callback function that is called with options
   */
  public static beforeBulkUpdate(name: string, fn: (options: UpdateOptions) => HookReturn): void;
  public static beforeBulkUpdate(fn: (options: UpdateOptions) => HookReturn): void;

  /**
   * A hook that is run after updating instances in bulk
   *
   * @param name
   * @param fn   A callback function that is called with options
   */
  public static afterBulkUpdate(name: string, fn: (options: UpdateOptions) => HookReturn): void;
  public static afterBulkUpdate(fn: (options: UpdateOptions) => HookReturn): void;

  /**
   * A hook that is run before a find (select) query
   *
   * @param name
   * @param fn   A callback function that is called with options
   */
  public static beforeFind(name: string, fn: (options: FindOptions) => HookReturn): void;
  public static beforeFind(fn: (options: FindOptions) => HookReturn): void;

  /**
   * A hook that is run before a count query
   *
   * @param name
   * @param fn   A callback function that is called with options
   */
  public static beforeCount(name: string, fn: (options: CountOptions) => HookReturn): void;
  public static beforeCount(fn: (options: CountOptions) => HookReturn): void;

  /**
   * A hook that is run before a find (select) query, after any { include: {all: ...} } options are expanded
   *
   * @param name
   * @param fn   A callback function that is called with options
   */
  public static beforeFindAfterExpandIncludeAll(name: string, fn: (options: FindOptions) => HookReturn): void;
  public static beforeFindAfterExpandIncludeAll(fn: (options: FindOptions) => HookReturn): void;

  /**
   * A hook that is run before a find (select) query, after all option parsing is complete
   *
   * @param name
   * @param fn   A callback function that is called with options
   */
  public static beforeFindAfterOptions(name: string, fn: (options: FindOptions) => HookReturn): void;
  public static beforeFindAfterOptions(fn: (options: FindOptions) => void): HookReturn;

  /**
   * A hook that is run after a find (select) query
   *
   * @param name
   * @param fn   A callback function that is called with instance(s), options
   */
  public static afterFind<M extends Model>(
    this: { new (): M } & typeof Model,
    name: string,
    fn: (instancesOrInstance: M[] | M, options: FindOptions) => HookReturn
  ): void;
  public static afterFind<M extends Model>(
    this: { new (): M } & typeof Model,
    fn: (instancesOrInstance: M[] | M, options: FindOptions) => HookReturn
  ): void;

  /**
   * A hook that is run before sequelize.sync call
   * @param fn   A callback function that is called with options passed to sequelize.sync
   */
  public static beforeBulkSync(name: string, fn: (options: SyncOptions) => HookReturn): void;
  public static beforeBulkSync(fn: (options: SyncOptions) => HookReturn): void;

  /**
   * A hook that is run after sequelize.sync call
   * @param fn   A callback function that is called with options passed to sequelize.sync
   */
  public static afterBulkSync(name: string, fn: (options: SyncOptions) => HookReturn): void;
  public static afterBulkSync(fn: (options: SyncOptions) => HookReturn): void;

  /**
   * A hook that is run before Model.sync call
   * @param fn   A callback function that is called with options passed to Model.sync
   */
  public static beforeSync(name: string, fn: (options: SyncOptions) => HookReturn): void;
  public static beforeSync(fn: (options: SyncOptions) => HookReturn): void;

  /**
   * A hook that is run after Model.sync call
   * @param fn   A callback function that is called with options passed to Model.sync
   */
  public static afterSync(name: string, fn: (options: SyncOptions) => HookReturn): void;
  public static afterSync(fn: (options: SyncOptions) => HookReturn): void;

  /**
   * Creates an association between this (the source) and the provided target. The foreign key is added
   * on the target.
   *
   * Example: `User.hasOne(Profile)`. This will add userId to the profile table.
   *
   * @param target The model that will be associated with hasOne relationship
   * @param options Options for the association
   */
  public static hasOne<M extends Model, T extends Model>(
    this: ModelCtor<M>, target: ModelCtor<T>, options?: HasOneOptions
  ): HasOne<M, T>;

  /**
   * Creates an association between this (the source) and the provided target. The foreign key is added on the
   * source.
   *
   * Example: `Profile.belongsTo(User)`. This will add userId to the profile table.
   *
   * @param target The model that will be associated with hasOne relationship
   * @param options Options for the association
   */
  public static belongsTo<M extends Model, T extends Model>(
    this: ModelCtor<M>, target: ModelCtor<T>, options?: BelongsToOptions
  ): BelongsTo<M, T>;

  /**
   * Create an association that is either 1:m or n:m.
   *
   * ```js
   * // Create a 1:m association between user and project
   * User.hasMany(Project)
   * ```
   * ```js
   * // Create a n:m association between user and project
   * User.hasMany(Project)
   * Project.hasMany(User)
   * ```
   * By default, the name of the join table will be source+target, so in this case projectsusers. This can be
   * overridden by providing either a string or a Model as `through` in the options. If you use a through
   * model with custom attributes, these attributes can be set when adding / setting new associations in two
   * ways. Consider users and projects from before with a join table that stores whether the project has been
   * started yet:
   * ```js
   * class UserProjects extends Model {}
   * UserProjects.init({
   *   started: Sequelize.BOOLEAN
   * }, { sequelize })
   * User.hasMany(Project, { through: UserProjects })
   * Project.hasMany(User, { through: UserProjects })
   * ```
   * ```js
   * jan.addProject(homework, { started: false }) // The homework project is not started yet
   * jan.setProjects([makedinner, doshopping], { started: true}) // Both shopping and dinner have been
   * started
   * ```
   *
   * If you want to set several target instances, but with different attributes you have to set the
   * attributes on the instance, using a property with the name of the through model:
   *
   * ```js
   * p1.userprojects {
   *   started: true
   * }
   * user.setProjects([p1, p2], {started: false}) // The default value is false, but p1 overrides that.
   * ```
   *
   * Similarily, when fetching through a join table with custom attributes, these attributes will be
   * available as an object with the name of the through model.
   * ```js
   * user.getProjects().then(projects => {
   *   const p1 = projects[0]
   *   p1.userprojects.started // Is this project started yet?
   * })
   * ```
   *
   * @param target The model that will be associated with hasOne relationship
   * @param options Options for the association
   */
  public static hasMany<M extends Model, T extends Model>(
    this: ModelCtor<M>, target: ModelCtor<T>, options?: HasManyOptions
  ): HasMany<M, T>;

  /**
   * Create an N:M association with a join table
   *
   * ```js
   * User.belongsToMany(Project)
   * Project.belongsToMany(User)
   * ```
   * By default, the name of the join table will be source+target, so in this case projectsusers. This can be
   * overridden by providing either a string or a Model as `through` in the options.
   *
   * If you use a through model with custom attributes, these attributes can be set when adding / setting new
   * associations in two ways. Consider users and projects from before with a join table that stores whether
   * the project has been started yet:
   * ```js
   * class UserProjects extends Model {}
   * UserProjects.init({
   *   started: Sequelize.BOOLEAN
   * }, { sequelize });
   * User.belongsToMany(Project, { through: UserProjects })
   * Project.belongsToMany(User, { through: UserProjects })
   * ```
   * ```js
   * jan.addProject(homework, { started: false }) // The homework project is not started yet
   * jan.setProjects([makedinner, doshopping], { started: true}) // Both shopping and dinner has been started
   * ```
   *
   * If you want to set several target instances, but with different attributes you have to set the
   * attributes on the instance, using a property with the name of the through model:
   *
   * ```js
   * p1.userprojects {
   *   started: true
   * }
   * user.setProjects([p1, p2], {started: false}) // The default value is false, but p1 overrides that.
   * ```
   *
   * Similarily, when fetching through a join table with custom attributes, these attributes will be
   * available as an object with the name of the through model.
   * ```js
   * user.getProjects().then(projects => {
   *   const p1 = projects[0]
   *   p1.userprojects.started // Is this project started yet?
   * })
   * ```
   *
   * @param target The model that will be associated with hasOne relationship
   * @param options Options for the association
   *
   */
  public static belongsToMany<M extends Model, T extends Model>(
    this: ModelCtor<M>, target: ModelCtor<T>, options: BelongsToManyOptions
  ): BelongsToMany<M, T>;

  /**
   * Returns true if this instance has not yet been persisted to the database
   */
  public isNewRecord: boolean;

  /**
   * A reference to the sequelize instance
   */
  public sequelize: Sequelize;

  /**
   * Builds a new model instance.
   * @param values an object of key value pairs
   */
  constructor(values?: object, options?: BuildOptions);

  /**
   * Get an object representing the query for this instance, use with `options.where`
   */
  public where(): object;

  /**
   * Get the value of the underlying data value
   */
  public getDataValue<K extends keyof this>(key: K): this[K];

  /**
   * Update the underlying data value
   */
  public setDataValue<K extends keyof this>(key: K, value: this[K]): void;

  /**
   * If no key is given, returns all values of the instance, also invoking virtual getters.
   *
   * If key is given and a field or virtual getter is present for the key it will call that getter - else it
   * will return the value for key.
   *
   * @param options.plain If set to true, included instances will be returned as plain objects
   */
  public get(options?: { plain?: boolean; clone?: boolean }): object;
  public get(key: string, options?: { plain?: boolean; clone?: boolean }): unknown;
  public get<K extends keyof this>(key: K, options?: { plain?: boolean; clone?: boolean }): this[K];

  /**
   * Set is used to update values on the instance (the sequelize representation of the instance that is,
   * remember that nothing will be persisted before you actually call `save`). In its most basic form `set`
   * will update a value stored in the underlying `dataValues` object. However, if a custom setter function
   * is defined for the key, that function will be called instead. To bypass the setter, you can pass `raw:
   * true` in the options object.
   *
   * If set is called with an object, it will loop over the object, and call set recursively for each key,
   * value pair. If you set raw to true, the underlying dataValues will either be set directly to the object
   * passed, or used to extend dataValues, if dataValues already contain values.
   *
   * When set is called, the previous value of the field is stored and sets a changed flag(see `changed`).
   *
   * Set can also be used to build instances for associations, if you have values for those.
   * When using set with associations you need to make sure the property key matches the alias of the
   * association while also making sure that the proper include options have been set (from .build() or
   * .findOne())
   *
   * If called with a dot.seperated key on a JSON/JSONB attribute it will set the value nested and flag the
   * entire object as changed.
   *
   * @param options.raw If set to true, field and virtual setters will be ignored
   * @param options.reset Clear all previously set data values
   */
  public set<K extends keyof this>(key: K, value: this[K], options?: SetOptions): this;
  public set(keys: Partial<this>, options?: SetOptions): this;
  public setAttributes<K extends keyof this>(key: K, value: this[K], options?: SetOptions): this;
  public setAttributes(keys: object, options?: SetOptions): this;

  /**
   * If changed is called with a string it will return a boolean indicating whether the value of that key in
   * `dataValues` is different from the value in `_previousDataValues`.
   *
   * If changed is called without an argument, it will return an array of keys that have changed.
   *
   * If changed is called with two arguments, it will set the property to `dirty`.
   *
   * If changed is called without an argument and no keys have changed, it will return `false`.
   */
  public changed<K extends keyof this>(key: K): boolean;
  public changed<K extends keyof this>(key: K, dirty: boolean): void;
  public changed(): false | string[];

  /**
   * Returns the previous value for key from `_previousDataValues`.
   */
  public previous<K extends keyof this>(key: K): this[K];

  /**
   * Validate this instance, and if the validation passes, persist it to the database.
   *
   * On success, the callback will be called with this instance. On validation error, the callback will be
   * called with an instance of `Sequelize.ValidationError`. This error will have a property for each of the
   * fields for which validation failed, with the error message for that field.
   */
  public save(options?: SaveOptions): Promise<this>;

  /**
   * Refresh the current instance in-place, i.e. update the object with current data from the DB and return
   * the same object. This is different from doing a `find(Instance.id)`, because that would create and
   * return a new instance. With this method, all references to the Instance are updated with the new data
   * and no new objects are created.
   */
  public reload(options?: FindOptions): Promise<this>;

  /**
   * Validate the attribute of this instance according to validation rules set in the model definition.
   *
   * Emits null if and only if validation successful; otherwise an Error instance containing
   * { field name : [error msgs] } entries.
   *
   * @param options.skip An array of strings. All properties that are in this array will not be validated
   */
  public validate(options?: ValidationOptions): Promise<void>;

  /**
   * This is the same as calling `set` and then calling `save`.
   */
  public update<K extends keyof this>(key: K, value: this[K], options?: InstanceUpdateOptions): Promise<this>;
  public update(keys: object, options?: InstanceUpdateOptions): Promise<this>;

  /**
   * Destroy the row corresponding to this instance. Depending on your setting for paranoid, the row will
   * either be completely deleted, or have its deletedAt timestamp set to the current time.
   */
  public destroy(options?: InstanceDestroyOptions): Promise<void>;

  /**
   * Restore the row corresponding to this instance. Only available for paranoid models.
   */
  public restore(options?: InstanceRestoreOptions): Promise<void>;

  /**
   * Increment the value of one or more columns. This is done in the database, which means it does not use
   * the values currently stored on the Instance. The increment is done using a
   * ```sql
   * SET column = column + X
   * ```
   * query. To get the correct value after an increment into the Instance you should do a reload.
   *
   * ```js
   * instance.increment('number') // increment number by 1
   * instance.increment(['number', 'count'], { by: 2 }) // increment number and count by 2
   * instance.increment({ answer: 42, tries: 1}, { by: 2 }) // increment answer by 42, and tries by 1.
   *                                                        // `by` is ignored, since each column has its own
   *                                                        // value
   * ```
   *
   * @param fields If a string is provided, that column is incremented by the value of `by` given in options.
   *               If an array is provided, the same is true for each column.
   *               If and object is provided, each column is incremented by the value given.
   */
  public increment<K extends keyof this>(
    fields: K | K[] | Partial<this>,
    options?: IncrementDecrementOptionsWithBy
  ): Promise<this>;

  /**
   * Decrement the value of one or more columns. This is done in the database, which means it does not use
   * the values currently stored on the Instance. The decrement is done using a
   * ```sql
   * SET column = column - X
   * ```
   * query. To get the correct value after an decrement into the Instance you should do a reload.
   *
   * ```js
   * instance.decrement('number') // decrement number by 1
   * instance.decrement(['number', 'count'], { by: 2 }) // decrement number and count by 2
   * instance.decrement({ answer: 42, tries: 1}, { by: 2 }) // decrement answer by 42, and tries by 1.
   *                                                        // `by` is ignored, since each column has its own
   *                                                        // value
   * ```
   *
   * @param fields If a string is provided, that column is decremented by the value of `by` given in options.
   *               If an array is provided, the same is true for each column.
   *               If and object is provided, each column is decremented by the value given
   */
  public decrement<K extends keyof this>(
    fields: K | K[] | Partial<this>,
    options?: IncrementDecrementOptionsWithBy
  ): Promise<this>;

  /**
   * Check whether all values of this and `other` Instance are the same
   */
  public equals(other: this): boolean;

  /**
   * Check if this is eqaul to one of `others` by calling equals
   */
  public equalsOneOf(others: this[]): boolean;

  /**
   * Convert the instance to a JSON representation. Proxies to calling `get` with no keys. This means get all
   * values gotten from the DB, and apply all custom getters.
   */
  public toJSON(): object;
}

export type ModelType = typeof Model;

export type ModelCtor<M extends Model> = { new (): M } & ModelType;

export default Model;<|MERGE_RESOLUTION|>--- conflicted
+++ resolved
@@ -439,12 +439,9 @@
 }
 
 export interface IndexHintable {
-<<<<<<< HEAD
-=======
   /**
    * MySQL only.
    */
->>>>>>> 2bb6098d
   indexHints?: IndexHint[];
 }
 
