import { IndexHints } from '..';
import { Association, BelongsTo, BelongsToMany, BelongsToManyOptions, BelongsToOptions, HasMany, HasManyOptions, HasOne, HasOneOptions } from './associations/index';
import { DataType } from './data-types';
import { Deferrable } from './deferrable';
import { HookReturn, Hooks, ModelHooks } from './hooks';
import { ValidationOptions } from './instance-validator';
import { Promise } from './promise';
import { QueryOptions, IndexesOptions } from './query-interface';
import { Config, Options, Sequelize, SyncOptions } from './sequelize';
import { Transaction, LOCK } from './transaction';
import { Col, Fn, Literal, Where } from './utils';
import Op = require('./operators');

export interface Logging {
  /**
   * A function that gets executed while running the query to log the sql.
   */
  logging?: boolean | ((sql: string, timing?: number) => void);

  /**
   * Pass query execution time in milliseconds as second argument to logging function (options.logging).
   */
  benchmark?: boolean;
}

export interface Poolable {
  /**
   * Force the query to use the write pool, regardless of the query type.
   *
   * @default false
   */
  useMaster?: boolean;
}

export interface Transactionable {
  /**
   * Transaction to run query under
   */
  transaction?: Transaction;
}

export interface SearchPathable {
  /**
   * An optional parameter to specify the schema search_path (Postgres only)
   */
  searchPath?: string;
}

export interface Filterable {
  /**
   * Attribute has to be matched for rows to be selected for the given action.
   */
  where?: WhereOptions;
}

export interface Projectable<T extends FindAttributeOptions = any> {
  /**
   * A list of the attributes that you want to select. To rename an attribute, you can pass an array, with
   * two elements - the first is the name of the attribute in the DB (or some kind of expression such as
   * `Sequelize.literal`, `Sequelize.fn` and so on), and the second is the name you want the attribute to
   * have in the returned instance
   */
  attributes?: T[];
}

export interface Paranoid {
  /**
   * If true, only non-deleted records will be returned. If false, both deleted and non-deleted records will
   * be returned. Only applies if `options.paranoid` is true for the model.
   */
  paranoid?: boolean;
}

export type GroupOption = string | Fn | Col | (string | Fn | Col)[];

/**
 * Options to pass to Model on drop
 */
export interface DropOptions extends Logging {
  /**
   * Also drop all objects depending on this table, such as views. Only works in postgres
   */
  cascade?: boolean;
}

/**
 * Schema Options provided for applying a schema to a model
 */
export interface SchemaOptions extends Logging {
  /**
   * The character(s) that separates the schema name from the table name
   */
  schemaDelimiter?: string;
}

/**
 * Scope Options for Model.scope
 */
export interface ScopeOptions {
  /**
   * The scope(s) to apply. Scopes can either be passed as consecutive arguments, or as an array of arguments.
   * To apply simple scopes and scope functions with no arguments, pass them as strings. For scope function,
   * pass an object, with a `method` property. The value can either be a string, if the method does not take
   * any arguments, or an array, where the first element is the name of the method, and consecutive elements
   * are arguments to that method. Pass null to remove all scopes, including the default.
   */
  method: string | [string, ...unknown[]];
}

/**
 * The type accepted by every `where` option
 */
export type WhereOptions = WhereAttributeHash | AndOperator | OrOperator | Literal | Where;

/**
 * Example: `[Op.any]: [2,3]` becomes `ANY ARRAY[2, 3]::INTEGER`
 *
 * _PG only_
 */
export interface AnyOperator {
  [Op.any]: (string | number)[];
}

/** Undocumented? */
export interface AllOperator {
  [Op.all]: (string | number | Date | Literal)[];
}

export type Rangable = [number, number] | [Date, Date] | Literal;

/**
 * Operators that can be used in WhereOptions
 *
 * See https://sequelize.org/master/en/v3/docs/querying/#operators
 */
export interface WhereOperators {
  /**
   * Example: `[Op.any]: [2,3]` becomes `ANY ARRAY[2, 3]::INTEGER`
   *
   * _PG only_
   */
    [Op.any]?: (string | number | Literal)[] | Literal;

  /** Example: `[Op.gte]: 6,` becomes `>= 6` */
    [Op.gte]?: number | string | Date | Literal;

  /** Example: `[Op.lt]: 10,` becomes `< 10` */
    [Op.lt]?: number | string | Date | Literal;

  /** Example: `[Op.lte]: 10,` becomes `<= 10` */
    [Op.lte]?: number | string | Date | Literal;

  /** Example: `[Op.ne]: 20,` becomes `!= 20` */
    [Op.ne]?: string | number | Literal | WhereOperators;

  /** Example: `[Op.not]: true,` becomes `IS NOT TRUE` */
    [Op.not]?: boolean | string | number |  Literal | WhereOperators;

  /** Example: `[Op.between]: [6, 10],` becomes `BETWEEN 6 AND 10` */
    [Op.between]?: [number, number];

  /** Example: `[Op.in]: [1, 2],` becomes `IN [1, 2]` */
    [Op.in]?: (string | number | Literal)[] | Literal;

  /** Example: `[Op.notIn]: [1, 2],` becomes `NOT IN [1, 2]` */
    [Op.notIn]?: (string | number | Literal)[] | Literal;

  /**
   * Examples:
   *  - `[Op.like]: '%hat',` becomes `LIKE '%hat'`
   *  - `[Op.like]: { [Op.any]: ['cat', 'hat']}` becomes `LIKE ANY ARRAY['cat', 'hat']`
   */
    [Op.like]?: string | Literal | AnyOperator | AllOperator;

  /**
   * Examples:
   *  - `[Op.notLike]: '%hat'` becomes `NOT LIKE '%hat'`
   *  - `[Op.notLike]: { [Op.any]: ['cat', 'hat']}` becomes `NOT LIKE ANY ARRAY['cat', 'hat']`
   */
    [Op.notLike]?: string | Literal | AnyOperator | AllOperator;

  /**
   * case insensitive PG only
   *
   * Examples:
   *  - `[Op.iLike]: '%hat'` becomes `ILIKE '%hat'`
   *  - `[Op.iLike]: { [Op.any]: ['cat', 'hat']}` becomes `ILIKE ANY ARRAY['cat', 'hat']`
   */
    [Op.iLike]?: string | Literal | AnyOperator | AllOperator;

  /**
   * PG array overlap operator
   *
   * Example: `[Op.overlap]: [1, 2]` becomes `&& [1, 2]`
   */
    [Op.overlap]?: Rangable;

  /**
   * PG array contains operator
   *
   * Example: `[Op.contains]: [1, 2]` becomes `@> [1, 2]`
   */
    [Op.contains]?: (string | number)[] | Rangable;

  /**
   * PG array contained by operator
   *
   * Example: `[Op.contained]: [1, 2]` becomes `<@ [1, 2]`
   */
    [Op.contained]?: (string | number)[] | Rangable;

  /** Example: `[Op.gt]: 6,` becomes `> 6` */
    [Op.gt]?: number | string | Date | Literal;

  /**
   * PG only
   *
   * Examples:
   *  - `[Op.notILike]: '%hat'` becomes `NOT ILIKE '%hat'`
   *  - `[Op.notLike]: ['cat', 'hat']` becomes `LIKE ANY ARRAY['cat', 'hat']`
   */
    [Op.notILike]?: string | Literal | AnyOperator | AllOperator;

  /** Example: `[Op.notBetween]: [11, 15],` becomes `NOT BETWEEN 11 AND 15` */
    [Op.notBetween]?: [number, number];

  /**
   * Strings starts with value.
   */
    [Op.startsWith]?: string;

  /**
   * String ends with value.
   */
    [Op.endsWith]?: string;
  /**
   * String contains value.
   */
    [Op.substring]?: string;

  /**
   * MySQL/PG only
   *
   * Matches regular expression, case sensitive
   *
   * Example: `[Op.regexp]: '^[h|a|t]'` becomes `REGEXP/~ '^[h|a|t]'`
   */
    [Op.regexp]?: string;

  /**
   * MySQL/PG only
   *
   * Does not match regular expression, case sensitive
   *
   * Example: `[Op.notRegexp]: '^[h|a|t]'` becomes `NOT REGEXP/!~ '^[h|a|t]'`
   */
    [Op.notRegexp]?: string;

  /**
   * PG only
   *
   * Matches regular expression, case insensitive
   *
   * Example: `[Op.iRegexp]: '^[h|a|t]'` becomes `~* '^[h|a|t]'`
   */
    [Op.iRegexp]?: string;

  /**
   * PG only
   *
   * Does not match regular expression, case insensitive
   *
   * Example: `[Op.notIRegexp]: '^[h|a|t]'` becomes `!~* '^[h|a|t]'`
   */
    [Op.notIRegexp]?: string;

  /**
   * PG only
   *
   * Forces the operator to be strictly left eg. `<< [a, b)`
   */
    [Op.strictLeft]?: Rangable;

  /**
   * PG only
   *
   * Forces the operator to be strictly right eg. `>> [a, b)`
   */
    [Op.strictRight]?: Rangable;

  /**
   * PG only
   *
   * Forces the operator to not extend the left eg. `&> [1, 2)`
   */
    [Op.noExtendLeft]?: Rangable;

  /**
   * PG only
   *
   * Forces the operator to not extend the left eg. `&< [1, 2)`
   */
    [Op.noExtendRight]?: Rangable;

}

/** Example: `[Op.or]: [{a: 5}, {a: 6}]` becomes `(a = 5 OR a = 6)` */
export interface OrOperator {
  [Op.or]: WhereOptions | WhereOptions[] | WhereValue | WhereValue[];
}

/** Example: `[Op.and]: {a: 5}` becomes `AND (a = 5)` */
export interface AndOperator {
  [Op.and]: WhereOptions | WhereOptions[] | WhereValue | WhereValue[];
}

/**
 * Where Geometry Options
 */
export interface WhereGeometryOptions {
  type: string;
  coordinates: (number[] | number)[];
}

/**
 * Used for the right hand side of WhereAttributeHash.
 * WhereAttributeHash is in there for JSON columns.
 */
export type WhereValue =
  | string // literal value
  | number // literal value
  | boolean // literal value
  | Date // literal value
  | Buffer // literal value
  | null
  | WhereOperators
  | WhereAttributeHash // for JSON columns
  | Col // reference another column
  | Fn
  | OrOperator
  | AndOperator
  | WhereGeometryOptions
  | (string | number | Buffer | WhereAttributeHash)[]; // implicit [Op.or]

/**
 * A hash of attributes to describe your search.
 */
export interface WhereAttributeHash {
  /**
   * Possible key values:
   * - A simple attribute name
   * - A nested key for JSON columns
   *
   *  {
   *    "meta.audio.length": {
   *      [Op.gt]: 20
   *    }
   *  }
   */
  [field: string]: WhereValue | WhereOptions;
}
/**
 * Through options for Include Options
 */
export interface IncludeThroughOptions extends Filterable, Projectable {
  /**
   * The alias of the relation, in case the model you want to eagerly load is aliassed. For `hasOne` /
   * `belongsTo`, this should be the singular name, and for `hasMany`, it should be the plural
   */
  as?: string;
}

/**
 * Options for eager-loading associated models, also allowing for all associations to be loaded at once
 */
export type Includeable = typeof Model | Association | IncludeOptions | { all: true, nested?: true } | string;

/**
 * Complex include options
 */
export interface IncludeOptions extends Filterable, Projectable, Paranoid {
  /**
   * Mark the include as duplicating, will prevent a subquery from being used.
   */
  duplicating?: boolean;
  /**
   * The model you want to eagerly load
   */
  model?: typeof Model;

  /**
   * The alias of the relation, in case the model you want to eagerly load is aliassed. For `hasOne` /
   * `belongsTo`, this should be the singular name, and for `hasMany`, it should be the plural
   */
  as?: string;

  /**
   * The association you want to eagerly load. (This can be used instead of providing a model/as pair)
   */
  association?: Association | string;

  /**
   * Custom `on` clause, overrides default.
   */
  on?: WhereOptions;

  /**
   * Note that this converts the eager load to an inner join,
   * unless you explicitly set `required: false`
   */
  where?: WhereOptions;

  /**
   * If true, converts to an inner join, which means that the parent model will only be loaded if it has any
   * matching children. True if `include.where` is set, false otherwise.
   */
  required?: boolean;

  /**
   * If true, converts to a right join if dialect support it. Ignored if `include.required` is true.
   */
  right?: boolean;

  /**
   * Limit include. Only available when setting `separate` to true.
   */
  limit?: number;

  /**
   * Run include in separate queries.
   */
  separate?: boolean;

  /**
   * Through Options
   */
  through?: IncludeThroughOptions;

  /**
   * Load further nested related models
   */
  include?: Includeable[];

  /**
   * Order include. Only available when setting `separate` to true.
   */
  order?: Order;

  /**
   * Use sub queries. This should only be used if you know for sure the query does not result in a cartesian product.
   */
  subQuery?: boolean;
}

type OrderItemModel = typeof Model | { model: typeof Model; as: string } | string
type OrderItemColumn = string | Col | Fn | Literal
export type OrderItem =
  | string
  | Fn
  | Col
  | Literal
  | [OrderItemColumn, string]
  | [OrderItemModel, OrderItemColumn]
  | [OrderItemModel, OrderItemColumn, string]
  | [OrderItemModel, OrderItemModel, OrderItemColumn]
  | [OrderItemModel, OrderItemModel, OrderItemColumn, string]
  | [OrderItemModel, OrderItemModel, OrderItemModel, OrderItemColumn]
  | [OrderItemModel, OrderItemModel, OrderItemModel, OrderItemColumn, string]
  | [OrderItemModel, OrderItemModel, OrderItemModel, OrderItemModel, OrderItemColumn]
  | [OrderItemModel, OrderItemModel, OrderItemModel, OrderItemModel, OrderItemColumn, string]
export type Order = string | Fn | Col | Literal | OrderItem[];

/**
 * Please note if this is used the aliased property will not be available on the model instance
 * as a property but only via `instance.get('alias')`.
 */
export type ProjectionAlias = [string | Literal | Fn, string];

export type FindAttributeOptions =
  | (string | ProjectionAlias)[]
  | {
  exclude: string[];
  include?: (string | ProjectionAlias)[];
}
  | {
  exclude?: string[];
  include: (string | ProjectionAlias)[];
};

export interface IndexHint {
  type: IndexHints;
  values: string[];
}

export interface IndexHintable {
  /**
   * MySQL only.
   */
  indexHints?: IndexHint[];
}

type Omit<T, K extends keyof T> = Pick<T, Exclude<keyof T, K>>

/**
 * Options that are passed to any model creating a SELECT query
 *
 * A hash of options to describe the scope of the search
 */
export interface FindOptions<T extends any = any> extends QueryOptions, Filterable, Projectable<T>, Paranoid, IndexHintable {
  /**
   * A list of associations to eagerly load using a left join (a single association is also supported). Supported is either
   * `{ include: Model1 }`, `{ include: [ Model1, Model2, ...]}`, `{ include: [{ model: Model1, as: 'Alias' }]}` or
   * `{ include: [{ all: true }]}`.
   * If your association are set up with an `as` (eg. `X.hasMany(Y, { as: 'Z }`, you need to specify Z in
   * the as attribute when eager loading Y).
   */
  include?: Includeable | Includeable[];

  /**
   * Specifies an ordering. If a string is provided, it will be escaped. Using an array, you can provide
   * several columns / functions to order by. Each element can be further wrapped in a two-element array. The
   * first element is the column / function to order by, the second is the direction. For example:
   * `order: [['name', 'DESC']]`. In this way the column will be escaped, but the direction will not.
   */
  order?: Order;

  /**
   * GROUP BY in sql
   */
  group?: GroupOption;

  /**
   * Limit the results
   */
  limit?: number;

  /**
   * Skip the results;
   */
  offset?: number;

  /**
   * Lock the selected rows. Possible options are transaction.LOCK.UPDATE and transaction.LOCK.SHARE.
   * Postgres also supports transaction.LOCK.KEY_SHARE, transaction.LOCK.NO_KEY_UPDATE and specific model
   * locks with joins. See [transaction.LOCK for an example](transaction#lock)
   */
  lock?:
    | LOCK
    | { level: LOCK; of: typeof Model }
    | boolean;
  /**
   * Skip locked rows. Only supported in Postgres.
   */
  skipLocked?: boolean;

  /**
   * Return raw result. See sequelize.query for more information.
   */
  raw?: boolean;

  /**
   * Select group rows after groups and aggregates are computed.
   */
  having?: WhereOptions;

  /**
   * Use sub queries (internal)
   */
  subQuery?: boolean;
}

export interface NonNullFindOptions<T> extends FindOptions<T> {
  /**
   * Throw if nothing was found.
   */
  rejectOnEmpty: boolean | Error;
}

/**
 * Options for Model.count method
 */
export interface CountOptions extends Logging, Transactionable, Filterable, Projectable, Paranoid, Poolable {
  /**
   * Include options. See `find` for details
   */
  include?: Includeable | Includeable[];

  /**
   * Apply COUNT(DISTINCT(col))
   */
  distinct?: boolean;

  /**
   * GROUP BY in sql
   * Used in conjunction with `attributes`.
   * @see Projectable
   */
  group?: GroupOption;

  /**
   * The column to aggregate on.
   */
  col?: string;
}

/**
 * Options for Model.count when GROUP BY is used
 */
export interface CountWithOptions extends CountOptions {
  /**
   * GROUP BY in sql
   * Used in conjunction with `attributes`.
   * @see Projectable
   */
  group: GroupOption;
}

export interface FindAndCountOptions extends CountOptions, FindOptions {}

/**
 * Options for Model.build method
 */
export interface BuildOptions {
  /**
   * If set to true, values will ignore field and virtual setters.
   */
  raw?: boolean;

  /**
   * Is this record new
   */
  isNewRecord?: boolean;

  /**
   * An array of include options. A single option is also supported - Used to build prefetched/included model instances. See `set`
   *
   * TODO: See set
   */
  include?: Includeable | Includeable[];
}

export interface Silent {
  /**
   * If true, the updatedAt timestamp will not be updated.
   *
   * @default false
   */
  silent?: boolean;
}

/**
 * Options for Model.create method
 */
export interface CreateOptions extends BuildOptions, Logging, Silent, Transactionable {
  /**
   * If set, only columns matching those in fields will be saved
   */
  fields?: string[];

  /**
   * On Duplicate
   */
  onDuplicate?: string;

  /**
   * If false, validations won't be run.
   *
   * @default true
   */
  validate?: boolean;
}

/**
 * Options for Model.findOrCreate method
 */
export interface FindOrCreateOptions extends Logging, Transactionable {
  /**
   * A hash of search attributes.
   */
  where: WhereOptions;

  /**
   * Default values to use if building a new instance
   */
  defaults?: object;
}

/**
 * Options for Model.upsert method
 */
export interface UpsertOptions extends Logging, Transactionable, SearchPathable {
  /**
   * The fields to insert / update. Defaults to all fields
   */
  fields?: string[];

  /**
   * Run before / after bulk create hooks?
   */
  hooks?: boolean;

  /**
   * Return the affected rows (only for postgres)
   */
  returning?: boolean;

  /**
   * Run validations before the row is inserted
   */
  validate?: boolean;
}

/**
 * Options for Model.bulkCreate method
 */
export interface BulkCreateOptions extends Logging, Transactionable {
  /**
   * Fields to insert (defaults to all fields)
   */
  fields?: string[];

  /**
   * Should each row be subject to validation before it is inserted. The whole insert will fail if one row
   * fails validation
   */
  validate?: boolean;

  /**
   * Run before / after bulk create hooks?
   */
  hooks?: boolean;

  /**
   * Run before / after create hooks for each individual Instance? BulkCreate hooks will still be run if
   * options.hooks is true.
   */
  individualHooks?: boolean;

  /**
   * Ignore duplicate values for primary keys? (not supported by postgres)
   *
   * @default false
   */
  ignoreDuplicates?: boolean;

  /**
   * Fields to update if row key already exists (on duplicate key update)? (only supported by MySQL,
   * MariaDB, SQLite >= 3.24.0 & Postgres >= 9.5). By default, all fields are updated.
   */
  updateOnDuplicate?: string[];

  /**
   * Include options. See `find` for details
   */
  include?: Includeable | Includeable[];

  /**
   * Return all columns or only the specified columns for the affected rows (only for postgres)
   */
  returning?: boolean | string[];
}

/**
 * The options passed to Model.destroy in addition to truncate
 */
export interface TruncateOptions extends Logging, Transactionable, Filterable {
  /**
   * Only used in conjuction with TRUNCATE. Truncates  all tables that have foreign-key references to the
   * named table, or to any tables added to the group due to CASCADE.
   *
   * @default false;
   */
  cascade?: boolean;

  /**
   * Run before / after bulk destroy hooks?
   */
  hooks?: boolean;

  /**
   * If set to true, destroy will SELECT all records matching the where parameter and will execute before /
   * after destroy hooks on each row
   */
  individualHooks?: boolean;

  /**
   * How many rows to delete
   */
  limit?: number;

  /**
   * Delete instead of setting deletedAt to current timestamp (only applicable if `paranoid` is enabled)
   */
  force?: boolean;

  /**
   * Only used in conjunction with `truncate`.
   * Automatically restart sequences owned by columns of the truncated table
   */
  restartIdentity?: boolean;
}

/**
 * Options used for Model.destroy
 */
export interface DestroyOptions extends TruncateOptions {
  /**
   * If set to true, dialects that support it will use TRUNCATE instead of DELETE FROM. If a table is
   * truncated the where and limit options are ignored
   */
  truncate?: boolean;
}

/**
 * Options for Model.restore
 */
export interface RestoreOptions extends Logging, Transactionable, Filterable {
  /**
   * Run before / after bulk restore hooks?
   */
  hooks?: boolean;

  /**
   * If set to true, restore will find all records within the where parameter and will execute before / after
   * bulkRestore hooks on each row
   */
  individualHooks?: boolean;

  /**
   * How many rows to undelete
   */
  limit?: number;
}

/**
 * Options used for Model.update
 */
export interface UpdateOptions extends Logging, Transactionable, Paranoid {
  /**
   * Options to describe the scope of the search.
   */
  where: WhereOptions;

  /**
   * Fields to update (defaults to all fields)
   */
  fields?: string[];

  /**
   * Should each row be subject to validation before it is inserted. The whole insert will fail if one row
   * fails validation.
   *
   * @default true
   */
  validate?: boolean;

  /**
   * Run before / after bulk update hooks?
   *
   * @default true
   */
  hooks?: boolean;

  /**
   * Whether or not to update the side effects of any virtual setters.
   *
   * @default true
   */
  sideEffects?: boolean;

  /**
   * Run before / after update hooks?. If true, this will execute a SELECT followed by individual UPDATEs.
   * A select is needed, because the row data needs to be passed to the hooks
   *
   * @default false
   */
  individualHooks?: boolean;

  /**
   * Return the affected rows (only for postgres)
   */
  returning?: boolean;

  /**
   * How many rows to update (only for mysql and mariadb)
   */
  limit?: number;

  /**
   * If true, the updatedAt timestamp will not be updated.
   */
  silent?: boolean;
}

/**
 * Options used for Model.aggregate
 */
export interface AggregateOptions<T extends DataType | unknown> extends QueryOptions, Filterable, Paranoid {
  /**
   * The type of the result. If `field` is a field in this Model, the default will be the type of that field,
   * otherwise defaults to float.
   */
  dataType?: string | T;

  /**
   * Applies DISTINCT to the field being aggregated over
   */
  distinct?: boolean;
}

// instance

/**
 * Options used for Instance.increment method
 */
export interface IncrementDecrementOptions extends Logging, Transactionable, Silent, SearchPathable, Filterable {}

/**
 * Options used for Instance.increment method
 */
export interface IncrementDecrementOptionsWithBy extends IncrementDecrementOptions {
  /**
   * The number to increment by
   *
   * @default 1
   */
  by?: number;
}

/**
 * Options used for Instance.restore method
 */
export interface InstanceRestoreOptions extends Logging, Transactionable {}

/**
 * Options used for Instance.destroy method
 */
export interface InstanceDestroyOptions extends Logging, Transactionable {
  /**
   * If set to true, paranoid models will actually be deleted
   */
  force?: boolean;
}

/**
 * Options used for Instance.update method
 */
export interface InstanceUpdateOptions extends SaveOptions, SetOptions, Filterable {}

/**
 * Options used for Instance.set method
 */
export interface SetOptions {
  /**
   * If set to true, field and virtual setters will be ignored
   */
  raw?: boolean;

  /**
   * Clear all previously set data values
   */
  reset?: boolean;
}

/**
 * Options used for Instance.save method
 */
export interface SaveOptions extends Logging, Transactionable, Silent {
  /**
   * An optional array of strings, representing database columns. If fields is provided, only those columns
   * will be validated and saved.
   */
  fields?: string[];

  /**
   * If false, validations won't be run.
   *
   * @default true
   */
  validate?: boolean;
}

/**
 * Model validations, allow you to specify format/content/inheritance validations for each attribute of the
 * model.
 *
 * Validations are automatically run on create, update and save. You can also call validate() to manually
 * validate an instance.
 *
 * The validations are implemented by validator.js.
 */
export interface ModelValidateOptions {
  /**
   * is: ["^[a-z]+$",'i'] // will only allow letters
   * is: /^[a-z]+[Op./i]  // same as the previous example using real RegExp
   */
  is?: string | (string | RegExp)[] | RegExp | { msg: string; args: string | (string | RegExp)[] | RegExp };

  /**
   * not: ["[a-z]",'i']  // will not allow letters
   */
  not?: string | (string | RegExp)[] | RegExp | { msg: string; args: string | (string | RegExp)[] | RegExp };

  /**
   * checks for email format (foo@bar.com)
   */
  isEmail?: boolean | { msg: string };

  /**
   * checks for url format (http://foo.com)
   */
  isUrl?: boolean | { msg: string };

  /**
   * checks for IPv4 (129.89.23.1) or IPv6 format
   */
  isIP?: boolean | { msg: string };

  /**
   * checks for IPv4 (129.89.23.1)
   */
  isIPv4?: boolean | { msg: string };

  /**
   * checks for IPv6 format
   */
  isIPv6?: boolean | { msg: string };

  /**
   * will only allow letters
   */
  isAlpha?: boolean | { msg: string };

  /**
   * will only allow alphanumeric characters, so "_abc" will fail
   */
  isAlphanumeric?: boolean | { msg: string };

  /**
   * will only allow numbers
   */
  isNumeric?: boolean | { msg: string };

  /**
   * checks for valid integers
   */
  isInt?: boolean | { msg: string };

  /**
   * checks for valid floating point numbers
   */
  isFloat?: boolean | { msg: string };

  /**
   * checks for any numbers
   */
  isDecimal?: boolean | { msg: string };

  /**
   * checks for lowercase
   */
  isLowercase?: boolean | { msg: string };

  /**
   * checks for uppercase
   */
  isUppercase?: boolean | { msg: string };

  /**
   * won't allow null
   */
  notNull?: boolean | { msg: string };

  /**
   * only allows null
   */
  isNull?: boolean | { msg: string };

  /**
   * don't allow empty strings
   */
  notEmpty?: boolean | { msg: string };

  /**
   * only allow a specific value
   */
  equals?: string | { msg: string };

  /**
   * force specific substrings
   */
  contains?: string | { msg: string };

  /**
   * check the value is not one of these
   */
  notIn?: string[][] | { msg: string; args: string[][] };

  /**
   * check the value is one of these
   */
  isIn?: string[][] | { msg: string; args: string[][] };

  /**
   * don't allow specific substrings
   */
  notContains?: string[] | string | { msg: string; args: string[] | string };

  /**
   * only allow values with length between 2 and 10
   */
  len?: [number, number] | { msg: string; args: [number, number] };

  /**
   * only allow uuids
   */
  isUUID?: number | { msg: string; args: number };

  /**
   * only allow date strings
   */
  isDate?: boolean | { msg: string; args: boolean };

  /**
   * only allow date strings after a specific date
   */
  isAfter?: string | { msg: string; args: string };

  /**
   * only allow date strings before a specific date
   */
  isBefore?: string | { msg: string; args: string };

  /**
   * only allow values
   */
  max?: number | { msg: string; args: [number] };

  /**
   * only allow values >= 23
   */
  min?: number | { msg: string; args: [number] };

  /**
   * only allow arrays
   */
  isArray?: boolean | { msg: string; args: boolean };

  /**
   * check for valid credit card numbers
   */
  isCreditCard?: boolean | { msg: string; args: boolean };

  /**
   * custom validations are also possible
   *
   * Implementation notes :
   *
   * We can't enforce any other method to be a function, so :
   *
   * ```typescript
   * [name: string] : ( value : unknown ) => boolean;
   * ```
   *
   * doesn't work in combination with the properties above
   *
   * @see https://github.com/Microsoft/TypeScript/issues/1889
   */
  [name: string]: unknown;
}

/**
 * Interface for indexes property in InitOptions
 */
export type ModelIndexesOptions = IndexesOptions

/**
 * Interface for name property in InitOptions
 */
export interface ModelNameOptions {
  /**
   * Singular model name
   */
  singular?: string;

  /**
   * Plural model name
   */
  plural?: string;
}

/**
 * Interface for getterMethods in InitOptions
 */
export interface ModelGetterOptions<M extends Model = Model> {
  [name: string]: (this: M) => unknown;
}

/**
 * Interface for setterMethods in InitOptions
 */
export interface ModelSetterOptions<M extends Model = Model> {
  [name: string]: (this: M, val: any) => void;
}

/**
 * Interface for Define Scope Options
 */
export interface ModelScopeOptions {
  /**
   * Name of the scope and it's query
   */
  [scopeName: string]: FindOptions | ((...args: any[]) => FindOptions);
}

/**
 * General column options
 */
export interface ColumnOptions {
  /**
   * If false, the column will have a NOT NULL constraint, and a not null validation will be run before an
   * instance is saved.
   * @default true
   */
  allowNull?: boolean;

  /**
   *  If set, sequelize will map the attribute name to a different name in the database
   */
  field?: string;

  /**
   * A literal default value, a JavaScript function, or an SQL function (see `sequelize.fn`)
   */
  defaultValue?: unknown;
}

/**
 * References options for the column's attributes
 */
export interface ModelAttributeColumnReferencesOptions {
  /**
   * If this column references another table, provide it here as a Model, or a string
   */
  model?: string | typeof Model;

  /**
   * The column of the foreign table that this column references
   */
  key?: string;

  /**
   * When to check for the foreign key constraing
   *
   * PostgreSQL only
   */
  deferrable?: Deferrable;
}

/**
 * Column options for the model schema attributes
 */
export interface ModelAttributeColumnOptions<M extends Model = Model> extends ColumnOptions {
  /**
   * A string or a data type
   */
  type: DataType;

  /**
   * If true, the column will get a unique constraint. If a string is provided, the column will be part of a
   * composite unique index. If multiple columns have the same string, they will be part of the same unique
   * index
   */
  unique?: boolean | string | { name: string; msg: string };

  /**
   * Primary key flag
   */
  primaryKey?: boolean;

  /**
   * Is this field an auto increment field
   */
  autoIncrement?: boolean;

  /**
   * If this field is a Postgres auto increment field, use Postgres `GENERATED BY DEFAULT AS IDENTITY` instead of `SERIAL`. Postgres 10+ only.
   */
  autoIncrementIdentity?: boolean;

  /**
   * Comment for the database
   */
  comment?: string;

  /**
   * An object with reference configurations
   */
  references?: ModelAttributeColumnReferencesOptions;

  /**
   * What should happen when the referenced key is updated. One of CASCADE, RESTRICT, SET DEFAULT, SET NULL or
   * NO ACTION
   */
  onUpdate?: string;

  /**
   * What should happen when the referenced key is deleted. One of CASCADE, RESTRICT, SET DEFAULT, SET NULL or
   * NO ACTION
   */
  onDelete?: string;


  /**
   * An object of validations to execute for this column every time the model is saved. Can be either the
   * name of a validation provided by validator.js, a validation function provided by extending validator.js
   * (see the
   * `DAOValidator` property for more details), or a custom validation function. Custom validation functions
   * are called with the value of the field, and can possibly take a second callback argument, to signal that
   * they are asynchronous. If the validator is sync, it should throw in the case of a failed validation, it
   * it is async, the callback should be called with the error text.
   */
  validate?: ModelValidateOptions;

  /**
   * Usage in object notation
   *
   * ```js
   * class MyModel extends Model {}
   * MyModel.init({
   *   states: {
   *     type:   Sequelize.ENUM,
   *     values: ['active', 'pending', 'deleted']
   *   }
   * }, { sequelize })
   * ```
   */
  values?: string[];

  /**
   * Provide a custom getter for this column. Use `this.getDataValue(String)` to manipulate the underlying
   * values.
   */
  get?(this: M): unknown;

  /**
   * Provide a custom setter for this column. Use `this.setDataValue(String, Value)` to manipulate the
   * underlying values.
   */
  set?(this: M, val: unknown): void;
}

/**
 * Interface for Attributes provided for a column
 */
export interface ModelAttributes<M extends Model = Model> {
  /**
   * The description of a database column
   */
  [name: string]: DataType | ModelAttributeColumnOptions<M>;
}

/**
 * Possible types for primary keys
 */
export type Identifier = number | string | Buffer;

/**
 * Options for model definition
 */
export interface ModelOptions<M extends Model = Model> {
  /**
   * Define the default search scope to use for this model. Scopes have the same form as the options passed to
   * find / findAll.
   */
  defaultScope?: FindOptions;

  /**
   * More scopes, defined in the same way as defaultScope above. See `Model.scope` for more information about
   * how scopes are defined, and what you can do with them
   */
  scopes?: ModelScopeOptions;

  /**
   * Don't persits null values. This means that all columns with null values will not be saved.
   */
  omitNull?: boolean;

  /**
   * Adds createdAt and updatedAt timestamps to the model. Default true.
   */
  timestamps?: boolean;

  /**
   * Calling destroy will not delete the model, but instead set a deletedAt timestamp if this is true. Needs
   * timestamps=true to work. Default false.
   */
  paranoid?: boolean;

  /**
   * Converts all camelCased columns to underscored if true. Default false.
   */
  underscored?: boolean;

  /**
   * Indicates if the model's table has a trigger associated with it. Default false.
   */
  hasTrigger?: boolean;

  /**
   * If freezeTableName is true, sequelize will not try to alter the DAO name to get the table name.
   * Otherwise, the dao name will be pluralized. Default false.
   */
  freezeTableName?: boolean;

  /**
   * An object with two attributes, `singular` and `plural`, which are used when this model is associated to
   * others.
   */
  name?: ModelNameOptions;

  /**
   * Set name of the model. By default its same as Class name.
   */
  modelName?: string;

  /**
   * Indexes for the provided database table
   */
  indexes?: ModelIndexesOptions[];

  /**
   * Override the name of the createdAt column if a string is provided, or disable it if false. Timestamps
   * must be true. Not affected by underscored setting.
   */
  createdAt?: string | boolean;

  /**
   * Override the name of the deletedAt column if a string is provided, or disable it if false. Timestamps
   * must be true. Not affected by underscored setting.
   */
  deletedAt?: string | boolean;

  /**
   * Override the name of the updatedAt column if a string is provided, or disable it if false. Timestamps
   * must be true. Not affected by underscored setting.
   */
  updatedAt?: string | boolean;

  /**
   * @default pluralized model name, unless freezeTableName is true, in which case it uses model name
   * verbatim
   */
  tableName?: string;

  schema?: string;

  /**
   * You can also change the database engine, e.g. to MyISAM. InnoDB is the default.
   */
  engine?: string;

  charset?: string;

  /**
   * Finaly you can specify a comment for the table in MySQL and PG
   */
  comment?: string;

  collate?: string;

  /**
   * Set the initial AUTO_INCREMENT value for the table in MySQL.
   */
  initialAutoIncrement?: string;

  /**
   * An object of hook function that are called before and after certain lifecycle events.
   * See Hooks for more information about hook
   * functions and their signatures. Each property can either be a function, or an array of functions.
   */
  hooks?: Partial<ModelHooks<M>>;

  /**
   * An object of model wide validations. Validations have access to all model values via `this`. If the
   * validator function takes an argument, it is asumed to be async, and is called with a callback that
   * accepts an optional error.
   */
  validate?: ModelValidateOptions;

  /**
   * Allows defining additional setters that will be available on model instances.
   */
  setterMethods?: ModelSetterOptions<M>;

  /**
   * Allows defining additional getters that will be available on model instances.
   */
  getterMethods?: ModelGetterOptions<M>;

  /**
   * Enable optimistic locking.
   * When enabled, sequelize will add a version count attribute to the model and throw an
   * OptimisticLockingError error when stale instances are saved.
   * - If string: Uses the named attribute.
   * - If boolean: Uses `version`.
   * @default false
   */
  version?: boolean | string;
}

/**
 * Options passed to [[Model.init]]
 */
export interface InitOptions<M extends Model =  Model> extends ModelOptions<M> {
  /**
   * The sequelize connection. Required ATM.
   */
  sequelize: Sequelize;
}

/**
 * AddScope Options for Model.addScope
 */
export interface AddScopeOptions {
  /**
   * If a scope of the same name already exists, should it be overwritten?
   */
  override: boolean;
}

export abstract class Model<T = any, T2 = any> extends Hooks {
  /** The name of the database table */
  public static readonly tableName: string;

  /**
   * The name of the primary key attribute
   */
  public static readonly primaryKeyAttribute: string;

  /**
   * The name of the primary key attributes
   */
  public static readonly primaryKeyAttributes: string[];

  /**
   * An object hash from alias to association object
   */
  public static readonly associations: {
    [key: string]: Association;
  };

  /**
   * The options that the model was initialized with
   */
  public static readonly options: InitOptions;

  /**
   * The attributes of the model
   */
  public static readonly rawAttributes: { [attribute: string]: ModelAttributeColumnOptions };

  /**
   * Reference to the sequelize instance the model was initialized with
   */
  public static readonly sequelize?: Sequelize;

  /**
   * Initialize a model, representing a table in the DB, with attributes and options.
   *
   * The table columns are define by the hash that is given as the second argument. Each attribute of the hash represents a column. A short table definition might look like this:
   *
   * ```js
   * Project.init({
   *   columnA: {
   *     type: Sequelize.BOOLEAN,
   *     validate: {
   *       is: ['[a-z]','i'],        // will only allow letters
   *       max: 23,                  // only allow values <= 23
   *       isIn: {
   *         args: [['en', 'zh']],
   *         msg: "Must be English or Chinese"
   *       }
   *     },
   *     field: 'column_a'
   *     // Other attributes here
   *   },
   *   columnB: Sequelize.STRING,
   *   columnC: 'MY VERY OWN COLUMN TYPE'
   * }, {sequelize})
   *
   * sequelize.models.modelName // The model will now be available in models under the class name
   * ```
   *
   * As shown above, column definitions can be either strings, a reference to one of the datatypes that are predefined on the Sequelize constructor, or an object that allows you to specify both the type of the column, and other attributes such as default values, foreign key constraints and custom setters and getters.
   *
   * For a list of possible data types, see https://sequelize.org/master/en/latest/docs/models-definition/#data-types
   *
   * For more about getters and setters, see https://sequelize.org/master/en/latest/docs/models-definition/#getters-setters
   *
   * For more about instance and class methods, see https://sequelize.org/master/en/latest/docs/models-definition/#expansion-of-models
   *
   * For more about validation, see https://sequelize.org/master/en/latest/docs/models-definition/#validations
   *
   * @param attributes
   *  An object, where each attribute is a column of the table. Each column can be either a DataType, a
   *  string or a type-description object, with the properties described below:
   * @param options These options are merged with the default define options provided to the Sequelize constructor
   */
  public static init<M extends Model = Model>(this: ModelCtor<M>, attributes: ModelAttributes<M>, options: InitOptions<M>): void;

  /**
   * Remove attribute from model definition
   *
   * @param attribute
   */
  public static removeAttribute(attribute: string): void;

  /**
   * Sync this Model to the DB, that is create the table. Upon success, the callback will be called with the
   * model instance (this)
   */
  public static sync(options?: SyncOptions): Promise<Model>;

  /**
   * Drop the table represented by this Model
   *
   * @param options
   */
  public static drop(options?: DropOptions): Promise<void>;

  /**
   * Apply a schema to this model. For postgres, this will actually place the schema in front of the table
   * name
   * - `"schema"."tableName"`, while the schema will be prepended to the table name for mysql and
   * sqlite - `'schema.tablename'`.
   *
   * @param schema The name of the schema
   * @param options
   */
  public static schema<M extends Model>(
    this: { new (): M } & typeof Model,
    schema: string,
    options?: SchemaOptions
  ): { new (): M } & typeof Model;

  /**
   * Get the tablename of the model, taking schema into account. The method will return The name as a string
   * if the model has no schema, or an object with `tableName`, `schema` and `delimiter` properties.
   *
   * @param options The hash of options from any query. You can use one model to access tables with matching
   *     schemas by overriding `getTableName` and using custom key/values to alter the name of the table.
   *     (eg.
   *     subscribers_1, subscribers_2)
   */
  public static getTableName(): string | {
    tableName: string;
    schema: string;
    delimiter: string;
  };

  /**
   * Apply a scope created in `define` to the model. First let's look at how to create scopes:
   * ```js
   * class MyModel extends Model {}
   * MyModel.init(attributes, {
   *   defaultScope: {
   *     where: {
   *       username: 'dan'
   *     },
   *     limit: 12
   *   },
   *   scopes: {
   *     isALie: {
   *       where: {
   *         stuff: 'cake'
   *       }
   *     },
   *     complexFunction(email, accessLevel) {
   *       return {
   *         where: {
   *           email: {
   *             [Op.like]: email
   *           },
   *           accesss_level {
   *             [Op.gte]: accessLevel
   *           }
   *         }
   *       }
   *     }
   *   },
   *   sequelize,
   * })
   * ```
   * Now, since you defined a default scope, every time you do Model.find, the default scope is appended to
   * your query. Here's a couple of examples:
   * ```js
   * Model.findAll() // WHERE username = 'dan'
   * Model.findAll({ where: { age: { gt: 12 } } }) // WHERE age > 12 AND username = 'dan'
   * ```
   *
   * To invoke scope functions you can do:
   * ```js
   * Model.scope({ method: ['complexFunction' 'dan@sequelize.com', 42]}).findAll()
   * // WHERE email like 'dan@sequelize.com%' AND access_level >= 42
   * ```
   *
   * @return Model A reference to the model, with the scope(s) applied. Calling scope again on the returned
   *  model will clear the previous scope.
   */
  public static scope<M extends { new (): Model }>(
    this: M,
    options?: string | ScopeOptions | (string | ScopeOptions)[] | WhereAttributeHash
  ): M;

  /**
   * Add a new scope to the model
   *
   * This is especially useful for adding scopes with includes, when the model you want to
   * include is not available at the time this model is defined. By default this will throw an
   * error if a scope with that name already exists. Pass `override: true` in the options
   * object to silence this error.
   */
  public static addScope(name: string, scope: FindOptions, options?: AddScopeOptions): void;
  public static addScope(name: string, scope: (...args: any[]) => FindOptions, options?: AddScopeOptions): void;

  /**
   * Search for multiple instances.
   *
   * __Simple search using AND and =__
   * ```js
   * Model.findAll({
   *   where: {
   *     attr1: 42,
   *     attr2: 'cake'
   *   }
   * })
   * ```
   * ```sql
   * WHERE attr1 = 42 AND attr2 = 'cake'
   * ```
   *
   * __Using greater than, less than etc.__
   * ```js
   *
   * Model.findAll({
   *   where: {
   *     attr1: {
   *       gt: 50
   *     },
   *     attr2: {
   *       lte: 45
   *     },
   *     attr3: {
   *       in: [1,2,3]
   *     },
   *     attr4: {
   *       ne: 5
   *     }
   *   }
   * })
   * ```
   * ```sql
   * WHERE attr1 > 50 AND attr2 <= 45 AND attr3 IN (1,2,3) AND attr4 != 5
   * ```
   * Possible options are: `[Op.ne], [Op.in], [Op.not], [Op.notIn], [Op.gte], [Op.gt], [Op.lte], [Op.lt], [Op.like], [Op.ilike]/[Op.iLike], [Op.notLike],
   * [Op.notILike], '..'/[Op.between], '!..'/[Op.notBetween], '&&'/[Op.overlap], '@>'/[Op.contains], '<@'/[Op.contained]`
   *
   * __Queries using OR__
   * ```js
   * Model.findAll({
   *   where: Sequelize.and(
   *     { name: 'a project' },
   *     Sequelize.or(
   *       { id: [1,2,3] },
   *       { id: { gt: 10 } }
   *     )
   *   )
   * })
   * ```
   * ```sql
   * WHERE name = 'a project' AND (id` IN (1,2,3) OR id > 10)
   * ```
   *
   * The success listener is called with an array of instances if the query succeeds.
   *
   * @see {Sequelize#query}
   */
  public static findAll<M extends Model = Model, K extends keyof M = keyof M>(this: { new(): M } & typeof Model, options?: FindOptions<K>): Promise<(Pick<M, K> | M)[]>;

  /**
   * Search for a single instance by its primary key. This applies LIMIT 1, so the listener will
   * always be called with a single instance.
   */
<<<<<<< HEAD
  public static findByPk<M extends Model = Model, K extends keyof M = keyof M>(
    this: { new (): M } & typeof Model,
    identifier: Identifier,
    options: Omit<NonNullFindOptions<K>, 'where'>
  ): Promise<(Pick<M, K> | M)>;
  public static findByPk<M extends Model = Model, K extends keyof M = keyof M>(
    this: { new (): M } & typeof Model,
    identifier?: Identifier,
    options?: Omit<FindOptions<K>, 'where'>
  ): Promise<(Pick<M, K> | M) | null>;
=======
  public static findByPk<M extends Model>(
    this: { new (): M } & typeof Model,
    identifier: Identifier,
    options: Omit<NonNullFindOptions, 'where'>
  ): Promise<M>;
  public static findByPk<M extends Model>(
    this: { new (): M } & typeof Model,
    identifier?: Identifier,
    options?: Omit<FindOptions, 'where'>
  ): Promise<M | null>;
>>>>>>> e1e82ed3

  /**
   * Search for a single instance. This applies LIMIT 1, so the listener will always be called with a single
   * instance.
   */
<<<<<<< HEAD
  public static findOne<M extends Model = Model, K extends keyof M = never>(this: { new (): M } & typeof Model, options: NonNullFindOptions<K>): Promise<(Pick<M, K> | M)>;
  public static findOne<M extends Model = Model, K extends keyof M = keyof M>(
    this: { new (): M } & typeof Model,
    options?: FindOptions<K>
  ): Promise<(Pick<M, K> | M) | null>;
=======
  public static findOne<M extends Model>(this: { new (): M } & typeof Model, options: NonNullFindOptions): Promise<M>;
  public static findOne<M extends Model>(
    this: { new (): M } & typeof Model,
    options?: FindOptions
  ): Promise<M | null>;
>>>>>>> e1e82ed3

  /**
   * Run an aggregation method on the specified field
   *
   * @param field The field to aggregate over. Can be a field name or *
   * @param aggregateFunction The function to use for aggregation, e.g. sum, max etc.
   * @param options Query options. See sequelize.query for full options
   * @return Returns the aggregate result cast to `options.dataType`, unless `options.plain` is false, in
   *     which case the complete data result is returned.
   */
  public static aggregate<M extends Model, T extends DataType | unknown>(
    this: { new (): M } & typeof Model,
    field: keyof M,
    aggregateFunction: string,
    options?: AggregateOptions<T>
  ): Promise<T>;

  /**
   * Count number of records if group by is used
   */
  public static count(options: CountWithOptions): Promise<{ [key: string]: number }>;

  /**
   * Count the number of records matching the provided where clause.
   *
   * If you provide an `include` option, the number of matching associations will be counted instead.
   */
  public static count(options?: CountOptions): Promise<number>;

  /**
   * Find all the rows matching your query, within a specified offset / limit, and get the total number of
   * rows matching your query. This is very usefull for paging
   *
   * ```js
   * Model.findAndCountAll({
   *   where: ...,
   *   limit: 12,
   *   offset: 12
   * }).then(result => {
   *   ...
   * })
   * ```
   * In the above example, `result.rows` will contain rows 13 through 24, while `result.count` will return
   * the
   * total number of rows that matched your query.
   *
   * When you add includes, only those which are required (either because they have a where clause, or
   * because
   * `required` is explicitly set to true on the include) will be added to the count part.
   *
   * Suppose you want to find all users who have a profile attached:
   * ```js
   * User.findAndCountAll({
   *   include: [
   *      { model: Profile, required: true}
   *   ],
   *   limit 3
   * });
   * ```
   * Because the include for `Profile` has `required` set it will result in an inner join, and only the users
   * who have a profile will be counted. If we remove `required` from the include, both users with and
   * without
   * profiles will be counted
   */
  public static findAndCountAll<M extends Model>(
    this: { new (): M } & typeof Model,
    options?: FindAndCountOptions
  ): Promise<{ rows: M[]; count: number }>;

  /**
   * Find the maximum value of field
   */
  public static max<M extends Model, T extends DataType | unknown>(
    this: { new (): M } & typeof Model,
    field: keyof M,
    options?: AggregateOptions<T>
  ): Promise<T>;

  /**
   * Find the minimum value of field
   */
  public static min<M extends Model, T extends DataType | unknown>(
    this: { new (): M } & typeof Model,
    field: keyof M,
    options?: AggregateOptions<T>
  ): Promise<T>;

  /**
   * Find the sum of field
   */
  public static sum<M extends Model, T extends DataType | unknown>(
    this: { new (): M } & typeof Model,
    field: keyof M,
    options?: AggregateOptions<T>
  ): Promise<number>;

  /**
   * Builds a new model instance. Values is an object of key value pairs, must be defined but can be empty.
   */
  public static build<M extends Model>(
    this: { new (): M } & typeof Model,
    record?: object,
    options?: BuildOptions
  ): M;

  /**
   * Undocumented bulkBuild
   */
  public static bulkBuild<M extends Model>(
    this: { new (): M } & typeof Model,
    records: object[],
    options?: BuildOptions
  ): M[];

  /**
   * Builds a new model instance and calls save on it.
   */
  public static create<M extends Model>(
    this: { new (): M } & typeof Model,
    values?: object,
    options?: CreateOptions
  ): Promise<M>;
  public static create(values: object, options: CreateOptions & { returning: false }): Promise<void>;

  /**
   * Find a row that matches the query, or build (but don't save) the row if none is found.
   * The successfull result of the promise will be (instance, initialized) - Make sure to use `.then(([...]))`
   */
  public static findOrBuild<M extends Model>(
    this: { new (): M } & typeof Model,
    options: FindOrCreateOptions
  ): Promise<[M, boolean]>;

  /**
   * Find a row that matches the query, or build and save the row if none is found
   * The successful result of the promise will be (instance, created) - Make sure to use `.then(([...]))`
   *
   * If no transaction is passed in the `options` object, a new transaction will be created internally, to
   * prevent the race condition where a matching row is created by another connection after the find but
   * before the insert call. However, it is not always possible to handle this case in SQLite, specifically
   * if one transaction inserts and another tries to select before the first one has comitted. In this case,
   * an instance of sequelize.TimeoutError will be thrown instead. If a transaction is created, a savepoint
   * will be created instead, and any unique constraint violation will be handled internally.
   */
  public static findOrCreate<M extends Model>(
    this: { new (): M } & typeof Model,
    options: FindOrCreateOptions
  ): Promise<[M, boolean]>;

  /**
   * A more performant findOrCreate that will not work under a transaction (at least not in postgres)
   * Will execute a find call, if empty then attempt to create, if unique constraint then attempt to find again
   */
  public static findCreateFind<M extends Model>(
    this: { new (): M } & typeof Model,
    options: FindOrCreateOptions
  ): Promise<[M, boolean]>;

  /**
   * Insert or update a single row. An update will be executed if a row which matches the supplied values on
   * either the primary key or a unique key is found. Note that the unique index must be defined in your
   * sequelize model and not just in the table. Otherwise you may experience a unique constraint violation,
   * because sequelize fails to identify the row that should be updated.
   *
   * **Implementation details:**
   *
   * * MySQL - Implemented as a single query `INSERT values ON DUPLICATE KEY UPDATE values`
   * * PostgreSQL - Implemented as a temporary function with exception handling: INSERT EXCEPTION WHEN
   *   unique_constraint UPDATE
   * * SQLite - Implemented as two queries `INSERT; UPDATE`. This means that the update is executed
   * regardless
   *   of whether the row already existed or not
   *
   * **Note** that SQLite returns undefined for created, no matter if the row was created or updated. This is
   * because SQLite always runs INSERT OR IGNORE + UPDATE, in a single query, so there is no way to know
   * whether the row was inserted or not.
   */
  public static upsert<M extends Model>(
    this: { new (): M } & typeof Model,
    values: object,
    options?: UpsertOptions & { returning?: false | undefined }
  ): Promise<boolean>;

  public static upsert<M extends Model> (
    this: { new (): M } & typeof Model,
    values: object,
    options?: UpsertOptions & { returning: true }
  ): Promise<[ M, boolean ]>;

  /**
   * Create and insert multiple instances in bulk.
   *
   * The success handler is passed an array of instances, but please notice that these may not completely
   * represent the state of the rows in the DB. This is because MySQL and SQLite do not make it easy to
   * obtain
   * back automatically generated IDs and other default values in a way that can be mapped to multiple
   * records. To obtain Instances for the newly created values, you will need to query for them again.
   *
   * @param records List of objects (key/value pairs) to create instances from
   */
  public static bulkCreate<M extends Model>(
    this: { new (): M } & typeof Model,
    records: object[],
    options?: BulkCreateOptions
  ): Promise<M[]>;

  /**
   * Truncate all instances of the model. This is a convenient method for Model.destroy({ truncate: true }).
   */
  public static truncate(options?: TruncateOptions): Promise<void>;

  /**
   * Delete multiple instances, or set their deletedAt timestamp to the current time if `paranoid` is enabled.
   *
   * @return Promise<number> The number of destroyed rows
   */
  public static destroy(options?: DestroyOptions): Promise<number>;

  /**
   * Restore multiple instances if `paranoid` is enabled.
   */
  public static restore(options?: RestoreOptions): Promise<void>;

  /**
   * Update multiple instances that match the where options. The promise returns an array with one or two
   * elements. The first element is always the number of affected rows, while the second element is the actual
   * affected rows (only supported in postgres with `options.returning` true.)
   */
  public static update<M extends Model>(
    this: { new (): M } & typeof Model,
    values: object,
    options: UpdateOptions
  ): Promise<[number, M[]]>;

  /**
   * Increments a single field.
   */
  public static increment<M extends Model, K extends keyof M>(
    this: { new (): M },
    field: K,
    options: IncrementDecrementOptionsWithBy
  ): Promise<M>;

  /**
   * Increments multiple fields by the same value.
   */
  public static increment<M extends Model, K extends keyof M>(
    this: { new (): M },
    fields: K[],
    options: IncrementDecrementOptionsWithBy
  ): Promise<M>;

  /**
   * Increments multiple fields by different values.
   */
  public static increment<M extends Model, K extends keyof M>(
    this: { new (): M },
    fields: { [key in K]?: number },
    options: IncrementDecrementOptions
  ): Promise<M>;

  /**
   * Run a describe query on the table. The result will be return to the listener as a hash of attributes and
   * their types.
   */
  public static describe(): Promise<object>;

  /**
   * Unscope the model
   */
  public static unscoped<M extends typeof Model>(this: M): M;

  /**
   * A hook that is run before validation
   *
   * @param name
   * @param fn A callback function that is called with instance, options
   */
  public static beforeValidate<M extends Model>(
    this: { new (): M } & typeof Model,
    name: string,
    fn: (instance: M, options: ValidationOptions) => HookReturn
  ): void;
  public static beforeValidate<M extends Model>(
    this: { new (): M } & typeof Model,
    fn: (instance: M, options: ValidationOptions) => HookReturn
  ): void;

  /**
   * A hook that is run after validation
   *
   * @param name
   * @param fn A callback function that is called with instance, options
   */
  public static afterValidate<M extends Model>(
    this: { new (): M } & typeof Model,
    name: string,
    fn: (instance: M, options: ValidationOptions) => HookReturn
  ): void;
  public static afterValidate<M extends Model>(
    this: { new (): M } & typeof Model,
    fn: (instance: M, options: ValidationOptions) => HookReturn
  ): void;

  /**
   * A hook that is run before creating a single instance
   *
   * @param name
   * @param fn A callback function that is called with attributes, options
   */
  public static beforeCreate<M extends Model>(
    this: { new (): M } & typeof Model,
    name: string,
    fn: (attributes: M, options: CreateOptions) => HookReturn
  ): void;
  public static beforeCreate<M extends Model>(
    this: { new (): M } & typeof Model,
    fn: (attributes: M, options: CreateOptions) => HookReturn
  ): void;

  /**
   * A hook that is run after creating a single instance
   *
   * @param name
   * @param fn A callback function that is called with attributes, options
   */
  public static afterCreate<M extends Model>(
    this: { new (): M } & typeof Model,
    name: string,
    fn: (attributes: M, options: CreateOptions) => HookReturn
  ): void;
  public static afterCreate<M extends Model>(
    this: { new (): M } & typeof Model,
    fn: (attributes: M, options: CreateOptions) => HookReturn
  ): void;

  /**
   * A hook that is run before destroying a single instance
   *
   * @param name
   * @param fn A callback function that is called with instance, options
   */
  public static beforeDestroy<M extends Model>(
    this: { new (): M } & typeof Model,
    name: string,
    fn: (instance: M, options: InstanceDestroyOptions) => HookReturn
  ): void;
  public static beforeDestroy<M extends Model>(
    this: { new (): M } & typeof Model,
    fn: (instance: M, options: InstanceDestroyOptions) => HookReturn
  ): void;

  /**
   * A hook that is run after destroying a single instance
   *
   * @param name
   * @param fn A callback function that is called with instance, options
   */
  public static afterDestroy<M extends Model>(
    this: { new (): M } & typeof Model,
    name: string,
    fn: (instance: M, options: InstanceDestroyOptions) => HookReturn
  ): void;
  public static afterDestroy<M extends Model>(
    this: { new (): M } & typeof Model,
    fn: (instance: M, options: InstanceDestroyOptions) => HookReturn
  ): void;

  /**
   * A hook that is run before updating a single instance
   *
   * @param name
   * @param fn A callback function that is called with instance, options
   */
  public static beforeUpdate<M extends Model>(
    this: { new (): M } & typeof Model,
    name: string,
    fn: (instance: M, options: UpdateOptions) => HookReturn
  ): void;
  public static beforeUpdate<M extends Model>(
    this: { new (): M } & typeof Model,
    fn: (instance: M, options: UpdateOptions) => HookReturn
  ): void;

  /**
   * A hook that is run after updating a single instance
   *
   * @param name
   * @param fn A callback function that is called with instance, options
   */
  public static afterUpdate<M extends Model>(
    this: { new (): M } & typeof Model,
    name: string,
    fn: (instance: M, options: UpdateOptions) => HookReturn
  ): void;
  public static afterUpdate<M extends Model>(
    this: { new (): M } & typeof Model,
    fn: (instance: M, options: UpdateOptions) => HookReturn
  ): void;

  /**
   * A hook that is run before creating or updating a single instance, It proxies `beforeCreate` and `beforeUpdate`
   *
   * @param name
   * @param fn A callback function that is called with instance, options
   */
  public static beforeSave<M extends Model>(
    this: { new (): M } & typeof Model,
    name: string,
    fn: (instance: M, options: UpdateOptions | SaveOptions) => HookReturn
  ): void;
  public static beforeSave<M extends Model>(
    this: { new (): M } & typeof Model,
    fn: (instance: M, options: UpdateOptions | SaveOptions) => HookReturn
  ): void;

  /**
   * A hook that is run after creating or updating a single instance, It proxies `afterCreate` and `afterUpdate`
   *
   * @param name
   * @param fn A callback function that is called with instance, options
   */
  public static afterSave<M extends Model>(
    this: { new (): M } & typeof Model,
    name: string,
    fn: (instance: M, options: UpdateOptions | SaveOptions) => HookReturn
  ): void;
  public static afterSave<M extends Model>(
    this: { new (): M } & typeof Model,
    fn: (instance: M, options: UpdateOptions | SaveOptions) => HookReturn
  ): void;

  /**
   * A hook that is run before creating instances in bulk
   *
   * @param name
   * @param fn A callback function that is called with instances, options
   */
  public static beforeBulkCreate<M extends Model>(
    this: { new (): M } & typeof Model,
    name: string,
    fn: (instances: M[], options: BulkCreateOptions) => HookReturn
  ): void;
  public static beforeBulkCreate<M extends Model>(
    this: { new (): M } & typeof Model,
    fn: (instances: M[], options: BulkCreateOptions) => HookReturn
  ): void;

  /**
   * A hook that is run after creating instances in bulk
   *
   * @param name
   * @param fn A callback function that is called with instances, options
   */
  public static afterBulkCreate<M extends Model>(
    this: { new (): M } & typeof Model,
    name: string,
    fn: (instances: M[], options: BulkCreateOptions) => HookReturn
  ): void;
  public static afterBulkCreate<M extends Model>(
    this: { new (): M } & typeof Model,
    fn: (instances: M[], options: BulkCreateOptions) => HookReturn
  ): void;

  /**
   * A hook that is run before destroying instances in bulk
   *
   * @param name
   * @param fn   A callback function that is called with options
   */
  public static beforeBulkDestroy(name: string, fn: (options: BulkCreateOptions) => HookReturn): void;
  public static beforeBulkDestroy(fn: (options: BulkCreateOptions) => HookReturn): void;

  /**
   * A hook that is run after destroying instances in bulk
   *
   * @param name
   * @param fn   A callback function that is called with options
   */
  public static afterBulkDestroy(name: string, fn: (options: DestroyOptions) => HookReturn): void;
  public static afterBulkDestroy(fn: (options: DestroyOptions) => HookReturn): void;

  /**
   * A hook that is run after updating instances in bulk
   *
   * @param name
   * @param fn   A callback function that is called with options
   */
  public static beforeBulkUpdate(name: string, fn: (options: UpdateOptions) => HookReturn): void;
  public static beforeBulkUpdate(fn: (options: UpdateOptions) => HookReturn): void;

  /**
   * A hook that is run after updating instances in bulk
   *
   * @param name
   * @param fn   A callback function that is called with options
   */
  public static afterBulkUpdate(name: string, fn: (options: UpdateOptions) => HookReturn): void;
  public static afterBulkUpdate(fn: (options: UpdateOptions) => HookReturn): void;

  /**
   * A hook that is run before a find (select) query
   *
   * @param name
   * @param fn   A callback function that is called with options
   */
  public static beforeFind(name: string, fn: (options: FindOptions) => HookReturn): void;
  public static beforeFind(fn: (options: FindOptions) => HookReturn): void;

  /**
   * A hook that is run before a count query
   *
   * @param name
   * @param fn   A callback function that is called with options
   */
  public static beforeCount(name: string, fn: (options: CountOptions) => HookReturn): void;
  public static beforeCount(fn: (options: CountOptions) => HookReturn): void;

  /**
   * A hook that is run before a find (select) query, after any { include: {all: ...} } options are expanded
   *
   * @param name
   * @param fn   A callback function that is called with options
   */
  public static beforeFindAfterExpandIncludeAll(name: string, fn: (options: FindOptions) => HookReturn): void;
  public static beforeFindAfterExpandIncludeAll(fn: (options: FindOptions) => HookReturn): void;

  /**
   * A hook that is run before a find (select) query, after all option parsing is complete
   *
   * @param name
   * @param fn   A callback function that is called with options
   */
  public static beforeFindAfterOptions(name: string, fn: (options: FindOptions) => HookReturn): void;
  public static beforeFindAfterOptions(fn: (options: FindOptions) => void): HookReturn;

  /**
   * A hook that is run after a find (select) query
   *
   * @param name
   * @param fn   A callback function that is called with instance(s), options
   */
  public static afterFind<M extends Model>(
    this: { new (): M } & typeof Model,
    name: string,
    fn: (instancesOrInstance: M[] | M | null, options: FindOptions) => HookReturn
  ): void;
  public static afterFind<M extends Model>(
    this: { new (): M } & typeof Model,
    fn: (instancesOrInstance: M[] | M | null, options: FindOptions) => HookReturn
  ): void;

  /**
   * A hook that is run before sequelize.sync call
   * @param fn   A callback function that is called with options passed to sequelize.sync
   */
  public static beforeBulkSync(name: string, fn: (options: SyncOptions) => HookReturn): void;
  public static beforeBulkSync(fn: (options: SyncOptions) => HookReturn): void;

  /**
   * A hook that is run after sequelize.sync call
   * @param fn   A callback function that is called with options passed to sequelize.sync
   */
  public static afterBulkSync(name: string, fn: (options: SyncOptions) => HookReturn): void;
  public static afterBulkSync(fn: (options: SyncOptions) => HookReturn): void;

  /**
   * A hook that is run before Model.sync call
   * @param fn   A callback function that is called with options passed to Model.sync
   */
  public static beforeSync(name: string, fn: (options: SyncOptions) => HookReturn): void;
  public static beforeSync(fn: (options: SyncOptions) => HookReturn): void;

  /**
   * A hook that is run after Model.sync call
   * @param fn   A callback function that is called with options passed to Model.sync
   */
  public static afterSync(name: string, fn: (options: SyncOptions) => HookReturn): void;
  public static afterSync(fn: (options: SyncOptions) => HookReturn): void;

  /**
   * Creates an association between this (the source) and the provided target. The foreign key is added
   * on the target.
   *
   * Example: `User.hasOne(Profile)`. This will add userId to the profile table.
   *
   * @param target The model that will be associated with hasOne relationship
   * @param options Options for the association
   */
  public static hasOne<M extends Model, T extends Model>(
    this: ModelCtor<M>, target: ModelCtor<T>, options?: HasOneOptions
  ): HasOne<M, T>;

  /**
   * Creates an association between this (the source) and the provided target. The foreign key is added on the
   * source.
   *
   * Example: `Profile.belongsTo(User)`. This will add userId to the profile table.
   *
   * @param target The model that will be associated with hasOne relationship
   * @param options Options for the association
   */
  public static belongsTo<M extends Model, T extends Model>(
    this: ModelCtor<M>, target: ModelCtor<T>, options?: BelongsToOptions
  ): BelongsTo<M, T>;

  /**
   * Create an association that is either 1:m or n:m.
   *
   * ```js
   * // Create a 1:m association between user and project
   * User.hasMany(Project)
   * ```
   * ```js
   * // Create a n:m association between user and project
   * User.hasMany(Project)
   * Project.hasMany(User)
   * ```
   * By default, the name of the join table will be source+target, so in this case projectsusers. This can be
   * overridden by providing either a string or a Model as `through` in the options. If you use a through
   * model with custom attributes, these attributes can be set when adding / setting new associations in two
   * ways. Consider users and projects from before with a join table that stores whether the project has been
   * started yet:
   * ```js
   * class UserProjects extends Model {}
   * UserProjects.init({
   *   started: Sequelize.BOOLEAN
   * }, { sequelize })
   * User.hasMany(Project, { through: UserProjects })
   * Project.hasMany(User, { through: UserProjects })
   * ```
   * ```js
   * jan.addProject(homework, { started: false }) // The homework project is not started yet
   * jan.setProjects([makedinner, doshopping], { started: true}) // Both shopping and dinner have been
   * started
   * ```
   *
   * If you want to set several target instances, but with different attributes you have to set the
   * attributes on the instance, using a property with the name of the through model:
   *
   * ```js
   * p1.userprojects {
   *   started: true
   * }
   * user.setProjects([p1, p2], {started: false}) // The default value is false, but p1 overrides that.
   * ```
   *
   * Similarily, when fetching through a join table with custom attributes, these attributes will be
   * available as an object with the name of the through model.
   * ```js
   * user.getProjects().then(projects => {
   *   const p1 = projects[0]
   *   p1.userprojects.started // Is this project started yet?
   * })
   * ```
   *
   * @param target The model that will be associated with hasOne relationship
   * @param options Options for the association
   */
  public static hasMany<M extends Model, T extends Model>(
    this: ModelCtor<M>, target: ModelCtor<T>, options?: HasManyOptions
  ): HasMany<M, T>;

  /**
   * Create an N:M association with a join table
   *
   * ```js
   * User.belongsToMany(Project)
   * Project.belongsToMany(User)
   * ```
   * By default, the name of the join table will be source+target, so in this case projectsusers. This can be
   * overridden by providing either a string or a Model as `through` in the options.
   *
   * If you use a through model with custom attributes, these attributes can be set when adding / setting new
   * associations in two ways. Consider users and projects from before with a join table that stores whether
   * the project has been started yet:
   * ```js
   * class UserProjects extends Model {}
   * UserProjects.init({
   *   started: Sequelize.BOOLEAN
   * }, { sequelize });
   * User.belongsToMany(Project, { through: UserProjects })
   * Project.belongsToMany(User, { through: UserProjects })
   * ```
   * ```js
   * jan.addProject(homework, { started: false }) // The homework project is not started yet
   * jan.setProjects([makedinner, doshopping], { started: true}) // Both shopping and dinner has been started
   * ```
   *
   * If you want to set several target instances, but with different attributes you have to set the
   * attributes on the instance, using a property with the name of the through model:
   *
   * ```js
   * p1.userprojects {
   *   started: true
   * }
   * user.setProjects([p1, p2], {started: false}) // The default value is false, but p1 overrides that.
   * ```
   *
   * Similarily, when fetching through a join table with custom attributes, these attributes will be
   * available as an object with the name of the through model.
   * ```js
   * user.getProjects().then(projects => {
   *   const p1 = projects[0]
   *   p1.userprojects.started // Is this project started yet?
   * })
   * ```
   *
   * @param target The model that will be associated with hasOne relationship
   * @param options Options for the association
   *
   */
  public static belongsToMany<M extends Model, T extends Model>(
    this: ModelCtor<M>, target: ModelCtor<T>, options: BelongsToManyOptions
  ): BelongsToMany<M, T>;

  /**
   * Returns true if this instance has not yet been persisted to the database
   */
  public isNewRecord: boolean;

  /**
   * A reference to the sequelize instance
   */
  public sequelize: Sequelize;

  /**
   * Builds a new model instance.
   * @param values an object of key value pairs
   */
  constructor(values?: object, options?: BuildOptions);

  /**
   * Get an object representing the query for this instance, use with `options.where`
   */
  public where(): object;

  /**
   * Get the value of the underlying data value
   */
  public getDataValue<K extends keyof this>(key: K): this[K];

  /**
   * Update the underlying data value
   */
  public setDataValue<K extends keyof this>(key: K, value: this[K]): void;

  /**
   * If no key is given, returns all values of the instance, also invoking virtual getters.
   *
   * If key is given and a field or virtual getter is present for the key it will call that getter - else it
   * will return the value for key.
   *
   * @param options.plain If set to true, included instances will be returned as plain objects
   */
  public get(options?: { plain?: boolean; clone?: boolean }): object;
  public get<K extends keyof this>(key: K, options?: { plain?: boolean; clone?: boolean }): this[K];
  public get(key: string, options?: { plain?: boolean; clone?: boolean }): unknown;

  /**
   * Set is used to update values on the instance (the sequelize representation of the instance that is,
   * remember that nothing will be persisted before you actually call `save`). In its most basic form `set`
   * will update a value stored in the underlying `dataValues` object. However, if a custom setter function
   * is defined for the key, that function will be called instead. To bypass the setter, you can pass `raw:
   * true` in the options object.
   *
   * If set is called with an object, it will loop over the object, and call set recursively for each key,
   * value pair. If you set raw to true, the underlying dataValues will either be set directly to the object
   * passed, or used to extend dataValues, if dataValues already contain values.
   *
   * When set is called, the previous value of the field is stored and sets a changed flag(see `changed`).
   *
   * Set can also be used to build instances for associations, if you have values for those.
   * When using set with associations you need to make sure the property key matches the alias of the
   * association while also making sure that the proper include options have been set (from .build() or
   * .findOne())
   *
   * If called with a dot.seperated key on a JSON/JSONB attribute it will set the value nested and flag the
   * entire object as changed.
   *
   * @param options.raw If set to true, field and virtual setters will be ignored
   * @param options.reset Clear all previously set data values
   */
  public set<K extends keyof this>(key: K, value: this[K], options?: SetOptions): this;
  public set(keys: Partial<this>, options?: SetOptions): this;
  public setAttributes<K extends keyof this>(key: K, value: this[K], options?: SetOptions): this;
  public setAttributes(keys: object, options?: SetOptions): this;

  /**
   * If changed is called with a string it will return a boolean indicating whether the value of that key in
   * `dataValues` is different from the value in `_previousDataValues`.
   *
   * If changed is called without an argument, it will return an array of keys that have changed.
   *
   * If changed is called with two arguments, it will set the property to `dirty`.
   *
   * If changed is called without an argument and no keys have changed, it will return `false`.
   */
  public changed<K extends keyof this>(key: K): boolean;
  public changed<K extends keyof this>(key: K, dirty: boolean): void;
  public changed(): false | string[];

  /**
   * Returns the previous value for key from `_previousDataValues`.
   */
  public previous<K extends keyof this>(key: K): this[K];

  /**
   * Validates this instance, and if the validation passes, persists it to the database.
   * 
   * Returns a Promise that resolves to the saved instance (or rejects with a `Sequelize.ValidationError`, which will have a property for each of the fields for which the validation failed, with the error message for that field).
   * 
   * This method is optimized to perform an UPDATE only into the fields that changed. If nothing has changed, no SQL query will be performed.
   * 
   * This method is not aware of eager loaded associations. In other words, if some other model instance (child) was eager loaded with this instance (parent), and you change something in the child, calling `save()` will simply ignore the change that happened on the child.
   */
  public save(options?: SaveOptions): Promise<this>;

  /**
   * Refresh the current instance in-place, i.e. update the object with current data from the DB and return
   * the same object. This is different from doing a `find(Instance.id)`, because that would create and
   * return a new instance. With this method, all references to the Instance are updated with the new data
   * and no new objects are created.
   */
  public reload(options?: FindOptions): Promise<this>;

  /**
   * Validate the attribute of this instance according to validation rules set in the model definition.
   *
   * Emits null if and only if validation successful; otherwise an Error instance containing
   * { field name : [error msgs] } entries.
   *
   * @param options.skip An array of strings. All properties that are in this array will not be validated
   */
  public validate(options?: ValidationOptions): Promise<void>;

  /**
   * This is the same as calling `set` and then calling `save`.
   */
  public update<K extends keyof this>(key: K, value: this[K], options?: InstanceUpdateOptions): Promise<this>;
  public update(keys: object, options?: InstanceUpdateOptions): Promise<this>;

  /**
   * Destroy the row corresponding to this instance. Depending on your setting for paranoid, the row will
   * either be completely deleted, or have its deletedAt timestamp set to the current time.
   */
  public destroy(options?: InstanceDestroyOptions): Promise<void>;

  /**
   * Restore the row corresponding to this instance. Only available for paranoid models.
   */
  public restore(options?: InstanceRestoreOptions): Promise<void>;

  /**
   * Increment the value of one or more columns. This is done in the database, which means it does not use
   * the values currently stored on the Instance. The increment is done using a
   * ```sql
   * SET column = column + X
   * ```
   * query. To get the correct value after an increment into the Instance you should do a reload.
   *
   * ```js
   * instance.increment('number') // increment number by 1
   * instance.increment(['number', 'count'], { by: 2 }) // increment number and count by 2
   * instance.increment({ answer: 42, tries: 1}, { by: 2 }) // increment answer by 42, and tries by 1.
   *                                                        // `by` is ignored, since each column has its own
   *                                                        // value
   * ```
   *
   * @param fields If a string is provided, that column is incremented by the value of `by` given in options.
   *               If an array is provided, the same is true for each column.
   *               If and object is provided, each column is incremented by the value given.
   */
  public increment<K extends keyof this>(
    fields: K | K[] | Partial<this>,
    options?: IncrementDecrementOptionsWithBy
  ): Promise<this>;

  /**
   * Decrement the value of one or more columns. This is done in the database, which means it does not use
   * the values currently stored on the Instance. The decrement is done using a
   * ```sql
   * SET column = column - X
   * ```
   * query. To get the correct value after an decrement into the Instance you should do a reload.
   *
   * ```js
   * instance.decrement('number') // decrement number by 1
   * instance.decrement(['number', 'count'], { by: 2 }) // decrement number and count by 2
   * instance.decrement({ answer: 42, tries: 1}, { by: 2 }) // decrement answer by 42, and tries by 1.
   *                                                        // `by` is ignored, since each column has its own
   *                                                        // value
   * ```
   *
   * @param fields If a string is provided, that column is decremented by the value of `by` given in options.
   *               If an array is provided, the same is true for each column.
   *               If and object is provided, each column is decremented by the value given
   */
  public decrement<K extends keyof this>(
    fields: K | K[] | Partial<this>,
    options?: IncrementDecrementOptionsWithBy
  ): Promise<this>;

  /**
   * Check whether all values of this and `other` Instance are the same
   */
  public equals(other: this): boolean;

  /**
   * Check if this is eqaul to one of `others` by calling equals
   */
  public equalsOneOf(others: this[]): boolean;

  /**
   * Convert the instance to a JSON representation. Proxies to calling `get` with no keys. This means get all
   * values gotten from the DB, and apply all custom getters.
   */
  public toJSON(): object;

  /**
   * Helper method to determine if a instance is "soft deleted". This is
   * particularly useful if the implementer renamed the deletedAt attribute to
   * something different. This method requires paranoid to be enabled.
   *
   * Throws an error if paranoid is not enabled.
   */
  public isSoftDeleted(): boolean;
}

export type ModelType = typeof Model;

export type ModelCtor<M extends Model> = { new (): M } & ModelType;

export default Model;<|MERGE_RESOLUTION|>--- conflicted
+++ resolved
@@ -1792,7 +1792,6 @@
    * Search for a single instance by its primary key. This applies LIMIT 1, so the listener will
    * always be called with a single instance.
    */
-<<<<<<< HEAD
   public static findByPk<M extends Model = Model, K extends keyof M = keyof M>(
     this: { new (): M } & typeof Model,
     identifier: Identifier,
@@ -1803,36 +1802,16 @@
     identifier?: Identifier,
     options?: Omit<FindOptions<K>, 'where'>
   ): Promise<(Pick<M, K> | M) | null>;
-=======
-  public static findByPk<M extends Model>(
-    this: { new (): M } & typeof Model,
-    identifier: Identifier,
-    options: Omit<NonNullFindOptions, 'where'>
-  ): Promise<M>;
-  public static findByPk<M extends Model>(
-    this: { new (): M } & typeof Model,
-    identifier?: Identifier,
-    options?: Omit<FindOptions, 'where'>
-  ): Promise<M | null>;
->>>>>>> e1e82ed3
 
   /**
    * Search for a single instance. This applies LIMIT 1, so the listener will always be called with a single
    * instance.
    */
-<<<<<<< HEAD
   public static findOne<M extends Model = Model, K extends keyof M = never>(this: { new (): M } & typeof Model, options: NonNullFindOptions<K>): Promise<(Pick<M, K> | M)>;
   public static findOne<M extends Model = Model, K extends keyof M = keyof M>(
     this: { new (): M } & typeof Model,
     options?: FindOptions<K>
   ): Promise<(Pick<M, K> | M) | null>;
-=======
-  public static findOne<M extends Model>(this: { new (): M } & typeof Model, options: NonNullFindOptions): Promise<M>;
-  public static findOne<M extends Model>(
-    this: { new (): M } & typeof Model,
-    options?: FindOptions
-  ): Promise<M | null>;
->>>>>>> e1e82ed3
 
   /**
    * Run an aggregation method on the specified field
