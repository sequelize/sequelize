import { IndexHints } from '..';
import { Association, BelongsTo, BelongsToMany, BelongsToManyOptions, BelongsToOptions, HasMany, HasManyOptions, HasOne, HasOneOptions } from './associations/index';
import { DataType } from './data-types';
import { Deferrable } from './deferrable';
import { HookReturn, Hooks, ModelHooks } from './hooks';
import { ValidationOptions } from './instance-validator';
import { Promise } from './promise';
import { QueryOptions, IndexesOptions } from './query-interface';
import { Config, Options, Sequelize, SyncOptions } from './sequelize';
import { Transaction, LOCK } from './transaction';
import { Col, Fn, Literal, Where } from './utils';
import Op = require('./operators');

export interface Logging {
  /**
   * A function that gets executed while running the query to log the sql.
   */
  logging?: boolean | ((sql: string, timing?: number) => void);

  /**
   * Pass query execution time in milliseconds as second argument to logging function (options.logging).
   */
  benchmark?: boolean;
}

export interface Poolable {
  /**
   * Force the query to use the write pool, regardless of the query type.
   *
   * @default false
   */
  useMaster?: boolean;
}

export interface Transactionable {
  /**
   * Transaction to run query under
   */
  transaction?: Transaction;
}

export interface SearchPathable {
  /**
   * An optional parameter to specify the schema search_path (Postgres only)
   */
  searchPath?: string;
}

export interface Filterable {
  /**
   * Attribute has to be matched for rows to be selected for the given action.
   */
  where?: WhereOptions;
}

export interface Projectable {
  /**
   * A list of the attributes that you want to select. To rename an attribute, you can pass an array, with
   * two elements - the first is the name of the attribute in the DB (or some kind of expression such as
   * `Sequelize.literal`, `Sequelize.fn` and so on), and the second is the name you want the attribute to
   * have in the returned instance
   */
  attributes?: FindAttributeOptions;
}

export interface Paranoid {
  /**
   * If true, only non-deleted records will be returned. If false, both deleted and non-deleted records will
   * be returned. Only applies if `options.paranoid` is true for the model.
   */
  paranoid?: boolean;
}

export type GroupOption = string | Fn | Col | (string | Fn | Col)[];

/**
 * Options to pass to Model on drop
 */
export interface DropOptions extends Logging {
  /**
   * Also drop all objects depending on this table, such as views. Only works in postgres
   */
  cascade?: boolean;
}

/**
 * Schema Options provided for applying a schema to a model
 */
export interface SchemaOptions extends Logging {
  /**
   * The character(s) that separates the schema name from the table name
   */
  schemaDelimiter?: string;
}

/**
 * Scope Options for Model.scope
 */
export interface ScopeOptions {
  /**
   * The scope(s) to apply. Scopes can either be passed as consecutive arguments, or as an array of arguments.
   * To apply simple scopes and scope functions with no arguments, pass them as strings. For scope function,
   * pass an object, with a `method` property. The value can either be a string, if the method does not take
   * any arguments, or an array, where the first element is the name of the method, and consecutive elements
   * are arguments to that method. Pass null to remove all scopes, including the default.
   */
  method: string | [string, ...unknown[]];
}

/**
 * The type accepted by every `where` option
 */
export type WhereOptions = WhereAttributeHash | AndOperator | OrOperator | Literal | Fn | Where;

/**
 * Example: `[Op.any]: [2,3]` becomes `ANY ARRAY[2, 3]::INTEGER`
 *
 * _PG only_
 */
export interface AnyOperator {
  [Op.any]: (string | number)[];
}

/** Undocumented? */
export interface AllOperator {
  [Op.all]: (string | number | Date | Literal)[];
}

export type Rangable = [number, number] | [Date, Date] | Literal;

/**
 * Operators that can be used in WhereOptions
 *
 * See https://sequelize.org/master/en/v3/docs/querying/#operators
 */
export interface WhereOperators {
  /**
   * Example: `[Op.any]: [2,3]` becomes `ANY ARRAY[2, 3]::INTEGER`
   *
   * _PG only_
   */
  [Op.any]?: (string | number | Literal)[] | Literal;

  /** Example: `[Op.gte]: 6,` becomes `>= 6` */
  [Op.gte]?: number | string | Date | Literal;

  /** Example: `[Op.lt]: 10,` becomes `< 10` */
  [Op.lt]?: number | string | Date | Literal;

  /** Example: `[Op.lte]: 10,` becomes `<= 10` */
  [Op.lte]?: number | string | Date | Literal;

  /** Example: `[Op.ne]: 20,` becomes `!= 20` */
  [Op.ne]?: null | string | number | Literal | WhereOperators;

  /** Example: `[Op.not]: true,` becomes `IS NOT TRUE` */
  [Op.not]?: null | boolean | string | number | Literal | WhereOperators;

  /** Example: `[Op.between]: [6, 10],` becomes `BETWEEN 6 AND 10` */
  [Op.between]?: [number, number];

  /** Example: `[Op.in]: [1, 2],` becomes `IN [1, 2]` */
  [Op.in]?: (string | number | Literal)[] | Literal;

  /** Example: `[Op.notIn]: [1, 2],` becomes `NOT IN [1, 2]` */
  [Op.notIn]?: (string | number | Literal)[] | Literal;

  /**
   * Examples:
   *  - `[Op.like]: '%hat',` becomes `LIKE '%hat'`
   *  - `[Op.like]: { [Op.any]: ['cat', 'hat']}` becomes `LIKE ANY ARRAY['cat', 'hat']`
   */
  [Op.like]?: string | Literal | AnyOperator | AllOperator;

  /**
   * Examples:
   *  - `[Op.notLike]: '%hat'` becomes `NOT LIKE '%hat'`
   *  - `[Op.notLike]: { [Op.any]: ['cat', 'hat']}` becomes `NOT LIKE ANY ARRAY['cat', 'hat']`
   */
  [Op.notLike]?: string | Literal | AnyOperator | AllOperator;

  /**
   * case insensitive PG only
   *
   * Examples:
   *  - `[Op.iLike]: '%hat'` becomes `ILIKE '%hat'`
   *  - `[Op.iLike]: { [Op.any]: ['cat', 'hat']}` becomes `ILIKE ANY ARRAY['cat', 'hat']`
   */
  [Op.iLike]?: string | Literal | AnyOperator | AllOperator;

  /**
   * PG array overlap operator
   *
   * Example: `[Op.overlap]: [1, 2]` becomes `&& [1, 2]`
   */
  [Op.overlap]?: Rangable;

  /**
   * PG array contains operator
   *
   * Example: `[Op.contains]: [1, 2]` becomes `@> [1, 2]`
   */
  [Op.contains]?: (string | number)[] | Rangable;

  /**
   * PG array contained by operator
   *
   * Example: `[Op.contained]: [1, 2]` becomes `<@ [1, 2]`
   */
  [Op.contained]?: (string | number)[] | Rangable;

  /** Example: `[Op.gt]: 6,` becomes `> 6` */
  [Op.gt]?: number | string | Date | Literal;

  /**
   * PG only
   *
   * Examples:
   *  - `[Op.notILike]: '%hat'` becomes `NOT ILIKE '%hat'`
   *  - `[Op.notLike]: ['cat', 'hat']` becomes `LIKE ANY ARRAY['cat', 'hat']`
   */
  [Op.notILike]?: string | Literal | AnyOperator | AllOperator;

  /** Example: `[Op.notBetween]: [11, 15],` becomes `NOT BETWEEN 11 AND 15` */
  [Op.notBetween]?: [number, number];

  /**
   * Strings starts with value.
   */
  [Op.startsWith]?: string;

  /**
   * String ends with value.
   */
  [Op.endsWith]?: string;
  /**
   * String contains value.
   */
  [Op.substring]?: string;

  /**
   * MySQL/PG only
   *
   * Matches regular expression, case sensitive
   *
   * Example: `[Op.regexp]: '^[h|a|t]'` becomes `REGEXP/~ '^[h|a|t]'`
   */
  [Op.regexp]?: string;

  /**
   * MySQL/PG only
   *
   * Does not match regular expression, case sensitive
   *
   * Example: `[Op.notRegexp]: '^[h|a|t]'` becomes `NOT REGEXP/!~ '^[h|a|t]'`
   */
  [Op.notRegexp]?: string;

  /**
   * PG only
   *
   * Matches regular expression, case insensitive
   *
   * Example: `[Op.iRegexp]: '^[h|a|t]'` becomes `~* '^[h|a|t]'`
   */
  [Op.iRegexp]?: string;

  /**
   * PG only
   *
   * Does not match regular expression, case insensitive
   *
   * Example: `[Op.notIRegexp]: '^[h|a|t]'` becomes `!~* '^[h|a|t]'`
   */
  [Op.notIRegexp]?: string;

  /**
   * PG only
   *
   * Forces the operator to be strictly left eg. `<< [a, b)`
   */
  [Op.strictLeft]?: Rangable;

  /**
   * PG only
   *
   * Forces the operator to be strictly right eg. `>> [a, b)`
   */
  [Op.strictRight]?: Rangable;

  /**
   * PG only
   *
   * Forces the operator to not extend the left eg. `&> [1, 2)`
   */
  [Op.noExtendLeft]?: Rangable;

  /**
   * PG only
   *
   * Forces the operator to not extend the left eg. `&< [1, 2)`
   */
  [Op.noExtendRight]?: Rangable;

}

/** Example: `[Op.or]: [{a: 5}, {a: 6}]` becomes `(a = 5 OR a = 6)` */
export interface OrOperator {
  [Op.or]: WhereOptions | WhereOptions[] | WhereValue | WhereValue[];
}

/** Example: `[Op.and]: {a: 5}` becomes `AND (a = 5)` */
export interface AndOperator {
  [Op.and]: WhereOptions | WhereOptions[] | WhereValue | WhereValue[];
}

/**
 * Where Geometry Options
 */
export interface WhereGeometryOptions {
  type: string;
  coordinates: (number[] | number)[];
}

/**
 * Used for the right hand side of WhereAttributeHash.
 * WhereAttributeHash is in there for JSON columns.
 */
export type WhereValue =
  | string // literal value
  | number // literal value
  | boolean // literal value
  | Date // literal value
  | Buffer // literal value
  | null
  | WhereOperators
  | WhereAttributeHash // for JSON columns
  | Col // reference another column
  | Fn
  | OrOperator
  | AndOperator
  | WhereGeometryOptions
  | (string | number | Buffer | WhereAttributeHash)[]; // implicit [Op.or]

/**
 * A hash of attributes to describe your search.
 */
export interface WhereAttributeHash {
  /**
   * Possible key values:
   * - A simple attribute name
   * - A nested key for JSON columns
   *
   *  {
   *    "meta.audio.length": {
   *      [Op.gt]: 20
   *    }
   *  }
   */
  [field: string]: WhereValue | WhereOptions;
}
/**
 * Through options for Include Options
 */
export interface IncludeThroughOptions extends Filterable, Projectable {
  /**
   * The alias of the relation, in case the model you want to eagerly load is aliassed. For `hasOne` /
   * `belongsTo`, this should be the singular name, and for `hasMany`, it should be the plural
   */
  as?: string;
}

/**
 * Options for eager-loading associated models, also allowing for all associations to be loaded at once
 */
export type Includeable = typeof Model | Association | IncludeOptions | { all: true, nested?: true } | string;

/**
 * Complex include options
 */
export interface IncludeOptions extends Filterable, Projectable, Paranoid {
  /**
   * Mark the include as duplicating, will prevent a subquery from being used.
   */
  duplicating?: boolean;
  /**
   * The model you want to eagerly load
   */
  model?: typeof Model;

  /**
   * The alias of the relation, in case the model you want to eagerly load is aliassed. For `hasOne` /
   * `belongsTo`, this should be the singular name, and for `hasMany`, it should be the plural
   */
  as?: string;

  /**
   * The association you want to eagerly load. (This can be used instead of providing a model/as pair)
   */
  association?: Association | string;

  /**
   * Custom `on` clause, overrides default.
   */
  on?: WhereOptions;

  /**
   * Note that this converts the eager load to an inner join,
   * unless you explicitly set `required: false`
   */
  where?: WhereOptions;

  /**
   * If true, converts to an inner join, which means that the parent model will only be loaded if it has any
   * matching children. True if `include.where` is set, false otherwise.
   */
  required?: boolean;

  /**
   * If true, converts to a right join if dialect support it. Ignored if `include.required` is true.
   */
  right?: boolean;

  /**
   * Limit include. Only available when setting `separate` to true.
   */
  limit?: number;

  /**
   * Run include in separate queries.
   */
  separate?: boolean;

  /**
   * Through Options
   */
  through?: IncludeThroughOptions;

  /**
   * Load further nested related models
   */
  include?: Includeable[];

  /**
   * Order include. Only available when setting `separate` to true.
   */
  order?: Order;

  /**
   * Use sub queries. This should only be used if you know for sure the query does not result in a cartesian product.
   */
  subQuery?: boolean;
}

type OrderItemModel = typeof Model | { model: typeof Model; as: string } | string
type OrderItemColumn = string | Col | Fn | Literal
export type OrderItem =
  | string
  | Fn
  | Col
  | Literal
  | [OrderItemColumn, string]
  | [OrderItemModel, OrderItemColumn]
  | [OrderItemModel, OrderItemColumn, string]
  | [OrderItemModel, OrderItemModel, OrderItemColumn]
  | [OrderItemModel, OrderItemModel, OrderItemColumn, string]
  | [OrderItemModel, OrderItemModel, OrderItemModel, OrderItemColumn]
  | [OrderItemModel, OrderItemModel, OrderItemModel, OrderItemColumn, string]
  | [OrderItemModel, OrderItemModel, OrderItemModel, OrderItemModel, OrderItemColumn]
  | [OrderItemModel, OrderItemModel, OrderItemModel, OrderItemModel, OrderItemColumn, string]
export type Order = string | Fn | Col | Literal | OrderItem[];

/**
 * Please note if this is used the aliased property will not be available on the model instance
 * as a property but only via `instance.get('alias')`.
 */
export type ProjectionAlias = [string | Literal | Fn, string];

export type FindAttributeOptions =
  | (string | ProjectionAlias)[]
  | {
    exclude: string[];
    include?: (string | ProjectionAlias)[];
  }
  | {
    exclude?: string[];
    include: (string | ProjectionAlias)[];
  };

export interface IndexHint {
  type: IndexHints;
  values: string[];
}

export interface IndexHintable {
  /**
   * MySQL only.
   */
  indexHints?: IndexHint[];
}

/**
 * Options that are passed to any model creating a SELECT query
 *
 * A hash of options to describe the scope of the search
 */
export interface FindOptions extends QueryOptions, Filterable, Projectable, Paranoid, IndexHintable {
  /**
   * A list of associations to eagerly load using a left join (a single association is also supported). Supported is either
   * `{ include: Model1 }`, `{ include: [ Model1, Model2, ...]}`, `{ include: [{ model: Model1, as: 'Alias' }]}` or
   * `{ include: [{ all: true }]}`.
   * If your association are set up with an `as` (eg. `X.hasMany(Y, { as: 'Z }`, you need to specify Z in
   * the as attribute when eager loading Y).
   */
  include?: Includeable | Includeable[];

  /**
   * Specifies an ordering. If a string is provided, it will be escaped. Using an array, you can provide
   * several columns / functions to order by. Each element can be further wrapped in a two-element array. The
   * first element is the column / function to order by, the second is the direction. For example:
   * `order: [['name', 'DESC']]`. In this way the column will be escaped, but the direction will not.
   */
  order?: Order;

  /**
   * GROUP BY in sql
   */
  group?: GroupOption;

  /**
   * Limit the results
   */
  limit?: number;

  /**
   * Skip the results;
   */
  offset?: number;

  /**
   * Lock the selected rows. Possible options are transaction.LOCK.UPDATE and transaction.LOCK.SHARE.
   * Postgres also supports transaction.LOCK.KEY_SHARE, transaction.LOCK.NO_KEY_UPDATE and specific model
   * locks with joins. See [transaction.LOCK for an example](transaction#lock)
   */
  lock?:
  | LOCK
  | { level: LOCK; of: typeof Model }
  | boolean;
  /**
   * Skip locked rows. Only supported in Postgres.
   */
  skipLocked?: boolean;

  /**
   * Return raw result. See sequelize.query for more information.
   */
  raw?: boolean;

  /**
   * Select group rows after groups and aggregates are computed.
   */
  having?: WhereOptions;

  /**
   * Use sub queries (internal)
   */
  subQuery?: boolean;
}

export interface NonNullFindOptions extends FindOptions {
  /**
   * Throw if nothing was found.
   */
  rejectOnEmpty: boolean | Error;
}

/**
 * Options for Model.count method
 */
export interface CountOptions extends Logging, Transactionable, Filterable, Projectable, Paranoid, Poolable {
  /**
   * Include options. See `find` for details
   */
  include?: Includeable | Includeable[];

  /**
   * Apply COUNT(DISTINCT(col))
   */
  distinct?: boolean;

  /**
   * GROUP BY in sql
   * Used in conjunction with `attributes`.
   * @see Projectable
   */
  group?: GroupOption;

  /**
   * The column to aggregate on.
   */
  col?: string;
}

/**
 * Options for Model.count when GROUP BY is used
 */
export interface CountWithOptions extends CountOptions {
  /**
   * GROUP BY in sql
   * Used in conjunction with `attributes`.
   * @see Projectable
   */
  group: GroupOption;
}

export interface FindAndCountOptions extends CountOptions, FindOptions { }

/**
 * Options for Model.build method
 */
export interface BuildOptions {
  /**
   * If set to true, values will ignore field and virtual setters.
   */
  raw?: boolean;

  /**
   * Is this record new
   */
  isNewRecord?: boolean;

  /**
   * An array of include options. A single option is also supported - Used to build prefetched/included model instances. See `set`
   *
   * TODO: See set
   */
  include?: Includeable | Includeable[];
}

export interface Silent {
  /**
   * If true, the updatedAt timestamp will not be updated.
   *
   * @default false
   */
  silent?: boolean;
}

type FunctionKeys<T> = ({[P in keyof T]: T[P] extends Function ? P : never })[keyof T];
type ArrayType<T> = NonNullable<T> extends Array<infer R> ? R : any;

/**
 * Model attribute keys of M.
 * (Construct a union type of keys of M excluding keys of Model and function keys)
 *
 * ```ts
 * class User extends Model {
 *   name!: string;
 *   age!: number;
 *   toString() {
 *     return `This is ${this.name} (${this.age})`;
 *   }
 * }
 *
 * type UserAttributeKeys = ModelAttributeKeys<User>; // 'name' | 'age'
 * ```
 */
export type ModelAttributeKeys<M> = Exclude<keyof M, keyof Model | FunctionKeys<M>>;

/**
 * Model values of M.
 *
 * ```ts
 * class Group extends Model {
 *   title!: string;
 *   users: User[];
 * }
 * class User extends Model {
 *   name!: string;
 *   age!: number;
 *   group?: Group;
 *   toString() {
 *     return `This is ${this.name} (${this.age})`;
 *   }
 * }
 * type UserModelValues = ModelValues<User>; // {name?: string; age?: number, group?: {title?: string, users: UserModelValues[]}};
 * ```
 */
export type ModelValues<M> = {
  // Maps inferred model attribute keys of M
  [P in ModelAttributeKeys<M>]?:
    // Maps properties which are type of Model to ModelValues
    NonNullable<M[P]> extends Model ? ModelValues<NonNullable<M[P]>> :
      // Maps properties which are type of Array<Model> to Array<ModelValues>
      NonNullable<M[P]> extends Array<Model> ? Array<ModelValues<ArrayType<M[P]>>> :
        // Keeps type as it is for all other properties
        M[P];
};

/**
 * Options for Model.create method
 */
export interface CreateOptions extends BuildOptions, Logging, Silent, Transactionable, Hookable {
  /**
   * If set, only columns matching those in fields will be saved
   */
  fields?: string[];

  /**
   * On Duplicate
   */
  onDuplicate?: string;

  /**
   * If false, validations won't be run.
   *
   * @default true
   */
  validate?: boolean;

}

export interface Hookable {

  /**
   * If `false` the applicable hooks will not be called.
   * The default value depends on the context.
   */
  hooks?: boolean

}

/**
 * Options for Model.findOrCreate method
 */
export interface FindOrCreateOptions<M> extends Logging, Transactionable {
  /**
   * A hash of search attributes.
   */
  where: WhereOptions;

  /**
   * Default values to use if building a new instance
   */
  defaults?: ModelValues<M>;
}

/**
 * Options for Model.upsert method
 */
export interface UpsertOptions extends Logging, Transactionable, SearchPathable, Hookable {
  /**
   * The fields to insert / update. Defaults to all fields
   */
  fields?: string[];

  /**
   * Return the affected rows (only for postgres)
   */
  returning?: boolean;

  /**
   * Run validations before the row is inserted
   */
  validate?: boolean;
}

/**
 * Options for Model.bulkCreate method
 */
export interface BulkCreateOptions extends Logging, Transactionable, Hookable {
  /**
   * Fields to insert (defaults to all fields)
   */
  fields?: string[];

  /**
   * Should each row be subject to validation before it is inserted. The whole insert will fail if one row
   * fails validation
   */
  validate?: boolean;

  /**
   * Run before / after create hooks for each individual Instance? BulkCreate hooks will still be run if
   * options.hooks is true.
   */
  individualHooks?: boolean;

  /**
   * Ignore duplicate values for primary keys? (not supported by postgres)
   *
   * @default false
   */
  ignoreDuplicates?: boolean;

  /**
   * Fields to update if row key already exists (on duplicate key update)? (only supported by MySQL,
   * MariaDB, SQLite >= 3.24.0 & Postgres >= 9.5). By default, all fields are updated.
   */
  updateOnDuplicate?: string[];

  /**
   * Include options. See `find` for details
   */
  include?: Includeable | Includeable[];

  /**
   * Return all columns or only the specified columns for the affected rows (only for postgres)
   */
  returning?: boolean | string[];
}

/**
 * The options passed to Model.destroy in addition to truncate
 */
export interface TruncateOptions extends Logging, Transactionable, Filterable, Hookable {
  /**
   * Only used in conjuction with TRUNCATE. Truncates  all tables that have foreign-key references to the
   * named table, or to any tables added to the group due to CASCADE.
   *
   * @default false;
   */
  cascade?: boolean;

  /**
   * If set to true, destroy will SELECT all records matching the where parameter and will execute before /
   * after destroy hooks on each row
   */
  individualHooks?: boolean;

  /**
   * How many rows to delete
   */
  limit?: number;

  /**
   * Delete instead of setting deletedAt to current timestamp (only applicable if `paranoid` is enabled)
   */
  force?: boolean;

  /**
   * Only used in conjunction with `truncate`.
   * Automatically restart sequences owned by columns of the truncated table
   */
  restartIdentity?: boolean;
}

/**
 * Options used for Model.destroy
 */
export interface DestroyOptions extends TruncateOptions {
  /**
   * If set to true, dialects that support it will use TRUNCATE instead of DELETE FROM. If a table is
   * truncated the where and limit options are ignored
   */
  truncate?: boolean;
}

/**
 * Options for Model.restore
 */
export interface RestoreOptions extends Logging, Transactionable, Filterable, Hookable {

  /**
   * If set to true, restore will find all records within the where parameter and will execute before / after
   * bulkRestore hooks on each row
   */
  individualHooks?: boolean;

  /**
   * How many rows to undelete
   */
  limit?: number;
}

/**
 * Options used for Model.update
 */
export interface UpdateOptions extends Logging, Transactionable, Paranoid, Hookable {
  /**
   * Options to describe the scope of the search.
   */
  where: WhereOptions;

  /**
   * Fields to update (defaults to all fields)
   */
  fields?: string[];

  /**
   * Should each row be subject to validation before it is inserted. The whole insert will fail if one row
   * fails validation.
   *
   * @default true
   */
  validate?: boolean;

  /**
   * Whether or not to update the side effects of any virtual setters.
   *
   * @default true
   */
  sideEffects?: boolean;

  /**
   * Run before / after update hooks?. If true, this will execute a SELECT followed by individual UPDATEs.
   * A select is needed, because the row data needs to be passed to the hooks
   *
   * @default false
   */
  individualHooks?: boolean;

  /**
   * Return the affected rows (only for postgres)
   */
  returning?: boolean;

  /**
   * How many rows to update (only for mysql and mariadb)
   */
  limit?: number;

  /**
   * If true, the updatedAt timestamp will not be updated.
   */
  silent?: boolean;
}

/**
 * Options used for Model.aggregate
 */
export interface AggregateOptions<T extends DataType | unknown> extends QueryOptions, Filterable, Paranoid {
  /**
   * The type of the result. If `field` is a field in this Model, the default will be the type of that field,
   * otherwise defaults to float.
   */
  dataType?: string | T;

  /**
   * Applies DISTINCT to the field being aggregated over
   */
  distinct?: boolean;
}

// instance

/**
 * Options used for Instance.increment method
 */
export interface IncrementDecrementOptions extends Logging, Transactionable, Silent, SearchPathable, Filterable { }

/**
 * Options used for Instance.increment method
 */
export interface IncrementDecrementOptionsWithBy extends IncrementDecrementOptions {
  /**
   * The number to increment by
   *
   * @default 1
   */
  by?: number;
}

/**
 * Options used for Instance.restore method
 */
export interface InstanceRestoreOptions extends Logging, Transactionable { }

/**
 * Options used for Instance.destroy method
 */
export interface InstanceDestroyOptions extends Logging, Transactionable {
  /**
   * If set to true, paranoid models will actually be deleted
   */
  force?: boolean;
}

/**
 * Options used for Instance.update method
 */
export interface InstanceUpdateOptions extends SaveOptions, SetOptions, Filterable { }

/**
 * Options used for Instance.set method
 */
export interface SetOptions {
  /**
   * If set to true, field and virtual setters will be ignored
   */
  raw?: boolean;

  /**
   * Clear all previously set data values
   */
  reset?: boolean;
}

/**
 * Options used for Instance.save method
 */
export interface SaveOptions extends Logging, Transactionable, Silent {
  /**
   * An optional array of strings, representing database columns. If fields is provided, only those columns
   * will be validated and saved.
   */
  fields?: string[];

  /**
   * If false, validations won't be run.
   *
   * @default true
   */
  validate?: boolean;
}

/**
 * Model validations, allow you to specify format/content/inheritance validations for each attribute of the
 * model.
 *
 * Validations are automatically run on create, update and save. You can also call validate() to manually
 * validate an instance.
 *
 * The validations are implemented by validator.js.
 */
export interface ModelValidateOptions {
  /**
   * is: ["^[a-z]+$",'i'] // will only allow letters
   * is: /^[a-z]+[Op./i]  // same as the previous example using real RegExp
   */
  is?: string | (string | RegExp)[] | RegExp | { msg: string; args: string | (string | RegExp)[] | RegExp };

  /**
   * not: ["[a-z]",'i']  // will not allow letters
   */
  not?: string | (string | RegExp)[] | RegExp | { msg: string; args: string | (string | RegExp)[] | RegExp };

  /**
   * checks for email format (foo@bar.com)
   */
  isEmail?: boolean | { msg: string };

  /**
   * checks for url format (http://foo.com)
   */
  isUrl?: boolean | { msg: string };

  /**
   * checks for IPv4 (129.89.23.1) or IPv6 format
   */
  isIP?: boolean | { msg: string };

  /**
   * checks for IPv4 (129.89.23.1)
   */
  isIPv4?: boolean | { msg: string };

  /**
   * checks for IPv6 format
   */
  isIPv6?: boolean | { msg: string };

  /**
   * will only allow letters
   */
  isAlpha?: boolean | { msg: string };

  /**
   * will only allow alphanumeric characters, so "_abc" will fail
   */
  isAlphanumeric?: boolean | { msg: string };

  /**
   * will only allow numbers
   */
  isNumeric?: boolean | { msg: string };

  /**
   * checks for valid integers
   */
  isInt?: boolean | { msg: string };

  /**
   * checks for valid floating point numbers
   */
  isFloat?: boolean | { msg: string };

  /**
   * checks for any numbers
   */
  isDecimal?: boolean | { msg: string };

  /**
   * checks for lowercase
   */
  isLowercase?: boolean | { msg: string };

  /**
   * checks for uppercase
   */
  isUppercase?: boolean | { msg: string };

  /**
   * won't allow null
   */
  notNull?: boolean | { msg: string };

  /**
   * only allows null
   */
  isNull?: boolean | { msg: string };

  /**
   * don't allow empty strings
   */
  notEmpty?: boolean | { msg: string };

  /**
   * only allow a specific value
   */
  equals?: string | { msg: string };

  /**
   * force specific substrings
   */
  contains?: string | { msg: string };

  /**
   * check the value is not one of these
   */
  notIn?: string[][] | { msg: string; args: string[][] };

  /**
   * check the value is one of these
   */
  isIn?: string[][] | { msg: string; args: string[][] };

  /**
   * don't allow specific substrings
   */
  notContains?: string[] | string | { msg: string; args: string[] | string };

  /**
   * only allow values with length between 2 and 10
   */
  len?: [number, number] | { msg: string; args: [number, number] };

  /**
   * only allow uuids
   */
  isUUID?: number | { msg: string; args: number };

  /**
   * only allow date strings
   */
  isDate?: boolean | { msg: string; args: boolean };

  /**
   * only allow date strings after a specific date
   */
  isAfter?: string | { msg: string; args: string };

  /**
   * only allow date strings before a specific date
   */
  isBefore?: string | { msg: string; args: string };

  /**
   * only allow values
   */
  max?: number | { msg: string; args: [number] };

  /**
   * only allow values >= 23
   */
  min?: number | { msg: string; args: [number] };

  /**
   * only allow arrays
   */
  isArray?: boolean | { msg: string; args: boolean };

  /**
   * check for valid credit card numbers
   */
  isCreditCard?: boolean | { msg: string; args: boolean };

  /**
   * custom validations are also possible
   *
   * Implementation notes :
   *
   * We can't enforce any other method to be a function, so :
   *
   * ```typescript
   * [name: string] : ( value : unknown ) => boolean;
   * ```
   *
   * doesn't work in combination with the properties above
   *
   * @see https://github.com/Microsoft/TypeScript/issues/1889
   */
  [name: string]: unknown;
}

/**
 * Interface for indexes property in InitOptions
 */
export type ModelIndexesOptions = IndexesOptions

/**
 * Interface for name property in InitOptions
 */
export interface ModelNameOptions {
  /**
   * Singular model name
   */
  singular?: string;

  /**
   * Plural model name
   */
  plural?: string;
}

/**
 * Interface for getterMethods in InitOptions
 */
export interface ModelGetterOptions<M extends Model = Model> {
  [name: string]: (this: M) => unknown;
}

/**
 * Interface for setterMethods in InitOptions
 */
export interface ModelSetterOptions<M extends Model = Model> {
  [name: string]: (this: M, val: any) => void;
}

/**
 * Interface for Define Scope Options
 */
export interface ModelScopeOptions {
  /**
   * Name of the scope and it's query
   */
  [scopeName: string]: FindOptions | ((...args: any[]) => FindOptions);
}

/**
 * General column options
 */
export interface ColumnOptions {
  /**
   * If false, the column will have a NOT NULL constraint, and a not null validation will be run before an
   * instance is saved.
   * @default true
   */
  allowNull?: boolean;

  /**
   *  If set, sequelize will map the attribute name to a different name in the database
   */
  field?: string;

  /**
   * A literal default value, a JavaScript function, or an SQL function (see `sequelize.fn`)
   */
  defaultValue?: unknown;
}

/**
 * References options for the column's attributes
 */
export interface ModelAttributeColumnReferencesOptions {
  /**
   * If this column references another table, provide it here as a Model, or a string
   */
  model?: string | typeof Model;

  /**
   * The column of the foreign table that this column references
   */
  key?: string;

  /**
   * When to check for the foreign key constraing
   *
   * PostgreSQL only
   */
  deferrable?: Deferrable;
}

/**
 * Column options for the model schema attributes
 */
export interface ModelAttributeColumnOptions<M extends Model = Model> extends ColumnOptions {
  /**
   * A string or a data type
   */
  type: DataType;

  /**
   * If true, the column will get a unique constraint. If a string is provided, the column will be part of a
   * composite unique index. If multiple columns have the same string, they will be part of the same unique
   * index
   */
  unique?: boolean | string | { name: string; msg: string };

  /**
   * Primary key flag
   */
  primaryKey?: boolean;

  /**
   * Is this field an auto increment field
   */
  autoIncrement?: boolean;

  /**
   * If this field is a Postgres auto increment field, use Postgres `GENERATED BY DEFAULT AS IDENTITY` instead of `SERIAL`. Postgres 10+ only.
   */
  autoIncrementIdentity?: boolean;

  /**
   * Comment for the database
   */
  comment?: string;

  /**
   * An object with reference configurations
   */
  references?: ModelAttributeColumnReferencesOptions;

  /**
   * What should happen when the referenced key is updated. One of CASCADE, RESTRICT, SET DEFAULT, SET NULL or
   * NO ACTION
   */
  onUpdate?: string;

  /**
   * What should happen when the referenced key is deleted. One of CASCADE, RESTRICT, SET DEFAULT, SET NULL or
   * NO ACTION
   */
  onDelete?: string;


  /**
   * An object of validations to execute for this column every time the model is saved. Can be either the
   * name of a validation provided by validator.js, a validation function provided by extending validator.js
   * (see the
   * `DAOValidator` property for more details), or a custom validation function. Custom validation functions
   * are called with the value of the field, and can possibly take a second callback argument, to signal that
   * they are asynchronous. If the validator is sync, it should throw in the case of a failed validation, it
   * it is async, the callback should be called with the error text.
   */
  validate?: ModelValidateOptions;

  /**
   * Usage in object notation
   *
   * ```js
   * class MyModel extends Model {}
   * MyModel.init({
   *   states: {
   *     type:   Sequelize.ENUM,
   *     values: ['active', 'pending', 'deleted']
   *   }
   * }, { sequelize })
   * ```
   */
  values?: string[];

  /**
   * Provide a custom getter for this column. Use `this.getDataValue(String)` to manipulate the underlying
   * values.
   */
  get?(this: M): unknown;

  /**
   * Provide a custom setter for this column. Use `this.setDataValue(String, Value)` to manipulate the
   * underlying values.
   */
  set?(this: M, val: unknown): void;
}

/**
 * Interface for Attributes provided for a column
 */
export interface ModelAttributes<M extends Model = Model> {
  /**
   * The description of a database column
   */
  [name: string]: DataType | ModelAttributeColumnOptions<M>;
}

/**
 * Possible types for primary keys
 */
export type Identifier = number | string | Buffer;

/**
 * Options for model definition
 */
export interface ModelOptions<M extends Model = Model> {
  /**
   * Define the default search scope to use for this model. Scopes have the same form as the options passed to
   * find / findAll.
   */
  defaultScope?: FindOptions;

  /**
   * More scopes, defined in the same way as defaultScope above. See `Model.scope` for more information about
   * how scopes are defined, and what you can do with them
   */
  scopes?: ModelScopeOptions;

  /**
   * Don't persits null values. This means that all columns with null values will not be saved.
   */
  omitNull?: boolean;

  /**
   * Adds createdAt and updatedAt timestamps to the model. Default true.
   */
  timestamps?: boolean;

  /**
   * Calling destroy will not delete the model, but instead set a deletedAt timestamp if this is true. Needs
   * timestamps=true to work. Default false.
   */
  paranoid?: boolean;

  /**
   * Converts all camelCased columns to underscored if true. Default false.
   */
  underscored?: boolean;

  /**
   * Indicates if the model's table has a trigger associated with it. Default false.
   */
  hasTrigger?: boolean;

  /**
   * If freezeTableName is true, sequelize will not try to alter the DAO name to get the table name.
   * Otherwise, the dao name will be pluralized. Default false.
   */
  freezeTableName?: boolean;

  /**
   * An object with two attributes, `singular` and `plural`, which are used when this model is associated to
   * others.
   */
  name?: ModelNameOptions;

  /**
   * Set name of the model. By default its same as Class name.
   */
  modelName?: string;

  /**
   * Indexes for the provided database table
   */
  indexes?: ModelIndexesOptions[];

  /**
   * Override the name of the createdAt column if a string is provided, or disable it if false. Timestamps
   * must be true. Not affected by underscored setting.
   */
  createdAt?: string | boolean;

  /**
   * Override the name of the deletedAt column if a string is provided, or disable it if false. Timestamps
   * must be true. Not affected by underscored setting.
   */
  deletedAt?: string | boolean;

  /**
   * Override the name of the updatedAt column if a string is provided, or disable it if false. Timestamps
   * must be true. Not affected by underscored setting.
   */
  updatedAt?: string | boolean;

  /**
   * @default pluralized model name, unless freezeTableName is true, in which case it uses model name
   * verbatim
   */
  tableName?: string;

  schema?: string;

  /**
   * You can also change the database engine, e.g. to MyISAM. InnoDB is the default.
   */
  engine?: string;

  charset?: string;

  /**
   * Finaly you can specify a comment for the table in MySQL and PG
   */
  comment?: string;

  collate?: string;

  /**
   * Set the initial AUTO_INCREMENT value for the table in MySQL.
   */
  initialAutoIncrement?: string;

  /**
   * An object of hook function that are called before and after certain lifecycle events.
   * See Hooks for more information about hook
   * functions and their signatures. Each property can either be a function, or an array of functions.
   */
  hooks?: Partial<ModelHooks<M>>;

  /**
   * An object of model wide validations. Validations have access to all model values via `this`. If the
   * validator function takes an argument, it is asumed to be async, and is called with a callback that
   * accepts an optional error.
   */
  validate?: ModelValidateOptions;

  /**
   * Allows defining additional setters that will be available on model instances.
   */
  setterMethods?: ModelSetterOptions<M>;

  /**
   * Allows defining additional getters that will be available on model instances.
   */
  getterMethods?: ModelGetterOptions<M>;

  /**
   * Enable optimistic locking.
   * When enabled, sequelize will add a version count attribute to the model and throw an
   * OptimisticLockingError error when stale instances are saved.
   * - If string: Uses the named attribute.
   * - If boolean: Uses `version`.
   * @default false
   */
  version?: boolean | string;
}

/**
 * Options passed to [[Model.init]]
 */
export interface InitOptions<M extends Model = Model> extends ModelOptions<M> {
  /**
   * The sequelize connection. Required ATM.
   */
  sequelize: Sequelize;
}

/**
 * AddScope Options for Model.addScope
 */
export interface AddScopeOptions {
  /**
   * If a scope of the same name already exists, should it be overwritten?
   */
  override: boolean;
}

export abstract class Model<T = any, T2 = any> extends Hooks {
  /** The name of the database table */
  public static readonly tableName: string;

  /**
   * The name of the primary key attribute
   */
  public static readonly primaryKeyAttribute: string;

  /**
   * The name of the primary key attributes
   */
  public static readonly primaryKeyAttributes: string[];

  /**
   * An object hash from alias to association object
   */
  public static readonly associations: {
    [key: string]: Association;
  };

  /**
   * The options that the model was initialized with
   */
  public static readonly options: InitOptions;

  /**
   * The attributes of the model
   */
  public static readonly rawAttributes: { [attribute: string]: ModelAttributeColumnOptions };

  /**
   * Reference to the sequelize instance the model was initialized with
   */
  public static readonly sequelize?: Sequelize;

  /**
   * Initialize a model, representing a table in the DB, with attributes and options.
   *
   * The table columns are define by the hash that is given as the second argument. Each attribute of the hash represents a column. A short table definition might look like this:
   *
   * ```js
   * Project.init({
   *   columnA: {
   *     type: Sequelize.BOOLEAN,
   *     validate: {
   *       is: ['[a-z]','i'],        // will only allow letters
   *       max: 23,                  // only allow values <= 23
   *       isIn: {
   *         args: [['en', 'zh']],
   *         msg: "Must be English or Chinese"
   *       }
   *     },
   *     field: 'column_a'
   *     // Other attributes here
   *   },
   *   columnB: Sequelize.STRING,
   *   columnC: 'MY VERY OWN COLUMN TYPE'
   * }, {sequelize})
   *
   * sequelize.models.modelName // The model will now be available in models under the class name
   * ```
   *
   * As shown above, column definitions can be either strings, a reference to one of the datatypes that are predefined on the Sequelize constructor, or an object that allows you to specify both the type of the column, and other attributes such as default values, foreign key constraints and custom setters and getters.
   *
   * For a list of possible data types, see https://sequelize.org/master/en/latest/docs/models-definition/#data-types
   *
   * For more about getters and setters, see https://sequelize.org/master/en/latest/docs/models-definition/#getters-setters
   *
   * For more about instance and class methods, see https://sequelize.org/master/en/latest/docs/models-definition/#expansion-of-models
   *
   * For more about validation, see https://sequelize.org/master/en/latest/docs/models-definition/#validations
   *
   * @param attributes
   *  An object, where each attribute is a column of the table. Each column can be either a DataType, a
   *  string or a type-description object, with the properties described below:
   * @param options These options are merged with the default define options provided to the Sequelize constructor
   */
  public static init<M extends Model = Model>(this: ModelCtor<M>, attributes: ModelAttributes<M>, options: InitOptions<M>): void;

  /**
   * Remove attribute from model definition
   *
   * @param attribute
   */
  public static removeAttribute(attribute: string): void;

  /**
   * Sync this Model to the DB, that is create the table. Upon success, the callback will be called with the
   * model instance (this)
   */
  public static sync(options?: SyncOptions): Promise<Model>;

  /**
   * Drop the table represented by this Model
   *
   * @param options
   */
  public static drop(options?: DropOptions): Promise<void>;

  /**
   * Apply a schema to this model. For postgres, this will actually place the schema in front of the table
   * name
   * - `"schema"."tableName"`, while the schema will be prepended to the table name for mysql and
   * sqlite - `'schema.tablename'`.
   *
   * @param schema The name of the schema
   * @param options
   */
  public static schema<M extends Model>(
    this: { new(): M } & typeof Model,
    schema: string,
    options?: SchemaOptions
  ): { new(): M } & typeof Model;

  /**
   * Get the tablename of the model, taking schema into account. The method will return The name as a string
   * if the model has no schema, or an object with `tableName`, `schema` and `delimiter` properties.
   *
   * @param options The hash of options from any query. You can use one model to access tables with matching
   *     schemas by overriding `getTableName` and using custom key/values to alter the name of the table.
   *     (eg.
   *     subscribers_1, subscribers_2)
   */
  public static getTableName(): string | {
    tableName: string;
    schema: string;
    delimiter: string;
  };

  /**
   * Apply a scope created in `define` to the model. First let's look at how to create scopes:
   * ```js
   * class MyModel extends Model {}
   * MyModel.init(attributes, {
   *   defaultScope: {
   *     where: {
   *       username: 'dan'
   *     },
   *     limit: 12
   *   },
   *   scopes: {
   *     isALie: {
   *       where: {
   *         stuff: 'cake'
   *       }
   *     },
   *     complexFunction(email, accessLevel) {
   *       return {
   *         where: {
   *           email: {
   *             [Op.like]: email
   *           },
   *           accesss_level {
   *             [Op.gte]: accessLevel
   *           }
   *         }
   *       }
   *     }
   *   },
   *   sequelize,
   * })
   * ```
   * Now, since you defined a default scope, every time you do Model.find, the default scope is appended to
   * your query. Here's a couple of examples:
   * ```js
   * Model.findAll() // WHERE username = 'dan'
   * Model.findAll({ where: { age: { gt: 12 } } }) // WHERE age > 12 AND username = 'dan'
   * ```
   *
   * To invoke scope functions you can do:
   * ```js
   * Model.scope({ method: ['complexFunction' 'dan@sequelize.com', 42]}).findAll()
   * // WHERE email like 'dan@sequelize.com%' AND access_level >= 42
   * ```
   *
   * @return Model A reference to the model, with the scope(s) applied. Calling scope again on the returned
   *  model will clear the previous scope.
   */
  public static scope<M extends { new(): Model }>(
    this: M,
    options?: string | ScopeOptions | (string | ScopeOptions)[] | WhereAttributeHash
  ): M;

  /**
   * Add a new scope to the model
   *
   * This is especially useful for adding scopes with includes, when the model you want to
   * include is not available at the time this model is defined. By default this will throw an
   * error if a scope with that name already exists. Pass `override: true` in the options
   * object to silence this error.
   */
  public static addScope(name: string, scope: FindOptions, options?: AddScopeOptions): void;
  public static addScope(name: string, scope: (...args: any[]) => FindOptions, options?: AddScopeOptions): void;

  /**
   * Search for multiple instances.
   *
   * __Simple search using AND and =__
   * ```js
   * Model.findAll({
   *   where: {
   *     attr1: 42,
   *     attr2: 'cake'
   *   }
   * })
   * ```
   * ```sql
   * WHERE attr1 = 42 AND attr2 = 'cake'
   * ```
   *
   * __Using greater than, less than etc.__
   * ```js
   *
   * Model.findAll({
   *   where: {
   *     attr1: {
   *       gt: 50
   *     },
   *     attr2: {
   *       lte: 45
   *     },
   *     attr3: {
   *       in: [1,2,3]
   *     },
   *     attr4: {
   *       ne: 5
   *     }
   *   }
   * })
   * ```
   * ```sql
   * WHERE attr1 > 50 AND attr2 <= 45 AND attr3 IN (1,2,3) AND attr4 != 5
   * ```
   * Possible options are: `[Op.ne], [Op.in], [Op.not], [Op.notIn], [Op.gte], [Op.gt], [Op.lte], [Op.lt], [Op.like], [Op.ilike]/[Op.iLike], [Op.notLike],
   * [Op.notILike], '..'/[Op.between], '!..'/[Op.notBetween], '&&'/[Op.overlap], '@>'/[Op.contains], '<@'/[Op.contained]`
   *
   * __Queries using OR__
   * ```js
   * Model.findAll({
   *   where: Sequelize.and(
   *     { name: 'a project' },
   *     Sequelize.or(
   *       { id: [1,2,3] },
   *       { id: { gt: 10 } }
   *     )
   *   )
   * })
   * ```
   * ```sql
   * WHERE name = 'a project' AND (id` IN (1,2,3) OR id > 10)
   * ```
   *
   * The success listener is called with an array of instances if the query succeeds.
   *
   * @see {Sequelize#query}
   */
  public static findAll<M extends Model>(this: { new(): M } & typeof Model, options?: FindOptions): Promise<M[]>;

  /**
   * Search for a single instance by its primary key. This applies LIMIT 1, so the listener will
   * always be called with a single instance.
   */
  public static findByPk<M extends Model>(
    this: { new (): M } & typeof Model,
    identifier: Identifier,
    options: Omit<NonNullFindOptions, 'where'>
  ): Promise<M>;
  public static findByPk<M extends Model>(
    this: { new (): M } & typeof Model,
    identifier?: Identifier,
    options?: Omit<FindOptions, 'where'>
  ): Promise<M | null>;

  /**
   * Search for a single instance. Returns the first instance found, or null if none can be found.
   */
  public static findOne<M extends Model>(this: { new (): M } & typeof Model, options: NonNullFindOptions): Promise<M>;
  public static findOne<M extends Model>(
    this: { new(): M } & typeof Model,
    options?: FindOptions
  ): Promise<M | null>;

  /**
   * Run an aggregation method on the specified field
   *
   * @param field The field to aggregate over. Can be a field name or *
   * @param aggregateFunction The function to use for aggregation, e.g. sum, max etc.
   * @param options Query options. See sequelize.query for full options
   * @return Returns the aggregate result cast to `options.dataType`, unless `options.plain` is false, in
   *     which case the complete data result is returned.
   */
  public static aggregate<M extends Model, T extends DataType | unknown>(
    this: { new(): M } & typeof Model,
    field: keyof M,
    aggregateFunction: string,
    options?: AggregateOptions<T>
  ): Promise<T>;

  /**
   * Count number of records if group by is used
   */
  public static count(options: CountWithOptions): Promise<{ [key: string]: number }>;

  /**
   * Count the number of records matching the provided where clause.
   *
   * If you provide an `include` option, the number of matching associations will be counted instead.
   */
  public static count(options?: CountOptions): Promise<number>;

  /**
   * Find all the rows matching your query, within a specified offset / limit, and get the total number of
   * rows matching your query. This is very usefull for paging
   *
   * ```js
   * Model.findAndCountAll({
   *   where: ...,
   *   limit: 12,
   *   offset: 12
   * }).then(result => {
   *   ...
   * })
   * ```
   * In the above example, `result.rows` will contain rows 13 through 24, while `result.count` will return
   * the
   * total number of rows that matched your query.
   *
   * When you add includes, only those which are required (either because they have a where clause, or
   * because
   * `required` is explicitly set to true on the include) will be added to the count part.
   *
   * Suppose you want to find all users who have a profile attached:
   * ```js
   * User.findAndCountAll({
   *   include: [
   *      { model: Profile, required: true}
   *   ],
   *   limit 3
   * });
   * ```
   * Because the include for `Profile` has `required` set it will result in an inner join, and only the users
   * who have a profile will be counted. If we remove `required` from the include, both users with and
   * without
   * profiles will be counted
   */
  public static findAndCountAll<M extends Model>(
    this: { new(): M } & typeof Model,
    options?: FindAndCountOptions
  ): Promise<{ rows: M[]; count: number }>;

  /**
   * Find the maximum value of field
   */
  public static max<M extends Model, T extends DataType | unknown>(
    this: { new(): M } & typeof Model,
    field: keyof M,
    options?: AggregateOptions<T>
  ): Promise<T>;

  /**
   * Find the minimum value of field
   */
  public static min<M extends Model, T extends DataType | unknown>(
    this: { new(): M } & typeof Model,
    field: keyof M,
    options?: AggregateOptions<T>
  ): Promise<T>;

  /**
   * Find the sum of field
   */
  public static sum<M extends Model, T extends DataType | unknown>(
    this: { new(): M } & typeof Model,
    field: keyof M,
    options?: AggregateOptions<T>
  ): Promise<number>;

  /**
   * Builds a new model instance. Values is an object of key value pairs, must be defined but can be empty.
   */
  public static build<M extends Model>(
<<<<<<< HEAD
    this: { new (): M } & typeof Model,
    record?: ModelValues<M>,
=======
    this: { new(): M } & typeof Model,
    record?: object,
>>>>>>> a283dc0b
    options?: BuildOptions
  ): M;

  /**
   * Undocumented bulkBuild
   */
  public static bulkBuild<M extends Model>(
<<<<<<< HEAD
    this: { new (): M } & typeof Model,
    records: Array<ModelValues<M>>,
=======
    this: { new(): M } & typeof Model,
    records: object[],
>>>>>>> a283dc0b
    options?: BuildOptions
  ): M[];

  /**
   * Builds a new model instance and calls save on it.
   */
  public static create<M extends Model>(
<<<<<<< HEAD
    this: { new (): M } & typeof Model,
    values?: ModelValues<M>,
=======
    this: { new(): M } & typeof Model,
    values?: object,
>>>>>>> a283dc0b
    options?: CreateOptions
  ): Promise<M>;
  public static create<M extends Model>(
    this: { new (): M } & typeof Model,
    values: ModelValues<M>,
    options: CreateOptions & { returning: false }
  ): Promise<void>;

  /**
   * Find a row that matches the query, or build (but don't save) the row if none is found.
   * The successfull result of the promise will be (instance, initialized) - Make sure to use `.then(([...]))`
   */
  public static findOrBuild<M extends Model>(
<<<<<<< HEAD
    this: { new (): M } & typeof Model,
    options: FindOrCreateOptions<M>
=======
    this: { new(): M } & typeof Model,
    options: FindOrCreateOptions
>>>>>>> a283dc0b
  ): Promise<[M, boolean]>;

  /**
   * Find a row that matches the query, or build and save the row if none is found
   * The successful result of the promise will be (instance, created) - Make sure to use `.then(([...]))`
   *
   * If no transaction is passed in the `options` object, a new transaction will be created internally, to
   * prevent the race condition where a matching row is created by another connection after the find but
   * before the insert call. However, it is not always possible to handle this case in SQLite, specifically
   * if one transaction inserts and another tries to select before the first one has comitted. In this case,
   * an instance of sequelize.TimeoutError will be thrown instead. If a transaction is created, a savepoint
   * will be created instead, and any unique constraint violation will be handled internally.
   */
  public static findOrCreate<M extends Model>(
<<<<<<< HEAD
    this: { new (): M } & typeof Model,
    options: FindOrCreateOptions<M>
=======
    this: { new(): M } & typeof Model,
    options: FindOrCreateOptions
>>>>>>> a283dc0b
  ): Promise<[M, boolean]>;

  /**
   * A more performant findOrCreate that will not work under a transaction (at least not in postgres)
   * Will execute a find call, if empty then attempt to create, if unique constraint then attempt to find again
   */
  public static findCreateFind<M extends Model>(
<<<<<<< HEAD
    this: { new (): M } & typeof Model,
    options: FindOrCreateOptions<M>
=======
    this: { new(): M } & typeof Model,
    options: FindOrCreateOptions
>>>>>>> a283dc0b
  ): Promise<[M, boolean]>;

  /**
   * Insert or update a single row. An update will be executed if a row which matches the supplied values on
   * either the primary key or a unique key is found. Note that the unique index must be defined in your
   * sequelize model and not just in the table. Otherwise you may experience a unique constraint violation,
   * because sequelize fails to identify the row that should be updated.
   *
   * **Implementation details:**
   *
   * * MySQL - Implemented as a single query `INSERT values ON DUPLICATE KEY UPDATE values`
   * * PostgreSQL - Implemented as a temporary function with exception handling: INSERT EXCEPTION WHEN
   *   unique_constraint UPDATE
   * * SQLite - Implemented as two queries `INSERT; UPDATE`. This means that the update is executed
   * regardless
   *   of whether the row already existed or not
   *
   * **Note** that SQLite returns undefined for created, no matter if the row was created or updated. This is
   * because SQLite always runs INSERT OR IGNORE + UPDATE, in a single query, so there is no way to know
   * whether the row was inserted or not.
   */
  public static upsert<M extends Model>(
<<<<<<< HEAD
    this: { new (): M } & typeof Model,
    values: ModelValues<M>,
    options?: UpsertOptions & { returning?: false | undefined }
  ): Promise<boolean>;

  public static upsert<M extends Model> (
    this: { new (): M } & typeof Model,
    values: ModelValues<M>,
=======
    this: { new(): M } & typeof Model,
    values: object,
    options?: UpsertOptions & { returning?: false | undefined }
  ): Promise<boolean>;

  public static upsert<M extends Model>(
    this: { new(): M } & typeof Model,
    values: object,
>>>>>>> a283dc0b
    options?: UpsertOptions & { returning: true }
  ): Promise<[M, boolean]>;

  /**
   * Create and insert multiple instances in bulk.
   *
   * The success handler is passed an array of instances, but please notice that these may not completely
   * represent the state of the rows in the DB. This is because MySQL and SQLite do not make it easy to
   * obtain
   * back automatically generated IDs and other default values in a way that can be mapped to multiple
   * records. To obtain Instances for the newly created values, you will need to query for them again.
   *
   * @param records List of objects (key/value pairs) to create instances from
   */
  public static bulkCreate<M extends Model>(
<<<<<<< HEAD
    this: { new (): M } & typeof Model,
    records: Array<ModelValues<M>>,
=======
    this: { new(): M } & typeof Model,
    records: object[],
>>>>>>> a283dc0b
    options?: BulkCreateOptions
  ): Promise<M[]>;

  /**
   * Truncate all instances of the model. This is a convenient method for Model.destroy({ truncate: true }).
   */
  public static truncate(options?: TruncateOptions): Promise<void>;

  /**
   * Delete multiple instances, or set their deletedAt timestamp to the current time if `paranoid` is enabled.
   *
   * @return Promise<number> The number of destroyed rows
   */
  public static destroy(options?: DestroyOptions): Promise<number>;

  /**
   * Restore multiple instances if `paranoid` is enabled.
   */
  public static restore(options?: RestoreOptions): Promise<void>;

  /**
   * Update multiple instances that match the where options. The promise returns an array with one or two
   * elements. The first element is always the number of affected rows, while the second element is the actual
   * affected rows (only supported in postgres with `options.returning` true.)
   */
  public static update<M extends Model>(
    this: { new(): M } & typeof Model,
    values: object,
    options: UpdateOptions
  ): Promise<[number, M[]]>;

  /**
   * Increments a single field.
   */
  public static increment<M extends Model, K extends keyof M>(
    this: { new(): M },
    field: K,
    options: IncrementDecrementOptionsWithBy
  ): Promise<M>;

  /**
   * Increments multiple fields by the same value.
   */
  public static increment<M extends Model, K extends keyof M>(
    this: { new(): M },
    fields: K[],
    options: IncrementDecrementOptionsWithBy
  ): Promise<M>;

  /**
   * Increments multiple fields by different values.
   */
  public static increment<M extends Model, K extends keyof M>(
    this: { new(): M },
    fields: { [key in K]?: number },
    options: IncrementDecrementOptions
  ): Promise<M>;

  /**
   * Run a describe query on the table. The result will be return to the listener as a hash of attributes and
   * their types.
   */
  public static describe(): Promise<object>;

  /**
   * Unscope the model
   */
  public static unscoped<M extends typeof Model>(this: M): M;

  /**
   * A hook that is run before validation
   *
   * @param name
   * @param fn A callback function that is called with instance, options
   */
  public static beforeValidate<M extends Model>(
    this: { new(): M } & typeof Model,
    name: string,
    fn: (instance: M, options: ValidationOptions) => HookReturn
  ): void;
  public static beforeValidate<M extends Model>(
    this: { new(): M } & typeof Model,
    fn: (instance: M, options: ValidationOptions) => HookReturn
  ): void;

  /**
   * A hook that is run after validation
   *
   * @param name
   * @param fn A callback function that is called with instance, options
   */
  public static afterValidate<M extends Model>(
    this: { new(): M } & typeof Model,
    name: string,
    fn: (instance: M, options: ValidationOptions) => HookReturn
  ): void;
  public static afterValidate<M extends Model>(
    this: { new(): M } & typeof Model,
    fn: (instance: M, options: ValidationOptions) => HookReturn
  ): void;

  /**
   * A hook that is run before creating a single instance
   *
   * @param name
   * @param fn A callback function that is called with attributes, options
   */
  public static beforeCreate<M extends Model>(
    this: { new(): M } & typeof Model,
    name: string,
    fn: (attributes: M, options: CreateOptions) => HookReturn
  ): void;
  public static beforeCreate<M extends Model>(
    this: { new(): M } & typeof Model,
    fn: (attributes: M, options: CreateOptions) => HookReturn
  ): void;

  /**
   * A hook that is run after creating a single instance
   *
   * @param name
   * @param fn A callback function that is called with attributes, options
   */
  public static afterCreate<M extends Model>(
    this: { new(): M } & typeof Model,
    name: string,
    fn: (attributes: M, options: CreateOptions) => HookReturn
  ): void;
  public static afterCreate<M extends Model>(
    this: { new(): M } & typeof Model,
    fn: (attributes: M, options: CreateOptions) => HookReturn
  ): void;

  /**
   * A hook that is run before destroying a single instance
   *
   * @param name
   * @param fn A callback function that is called with instance, options
   */
  public static beforeDestroy<M extends Model>(
    this: { new(): M } & typeof Model,
    name: string,
    fn: (instance: M, options: InstanceDestroyOptions) => HookReturn
  ): void;
  public static beforeDestroy<M extends Model>(
    this: { new(): M } & typeof Model,
    fn: (instance: M, options: InstanceDestroyOptions) => HookReturn
  ): void;

  /**
   * A hook that is run after destroying a single instance
   *
   * @param name
   * @param fn A callback function that is called with instance, options
   */
  public static afterDestroy<M extends Model>(
    this: { new(): M } & typeof Model,
    name: string,
    fn: (instance: M, options: InstanceDestroyOptions) => HookReturn
  ): void;
  public static afterDestroy<M extends Model>(
    this: { new(): M } & typeof Model,
    fn: (instance: M, options: InstanceDestroyOptions) => HookReturn
  ): void;

  /**
   * A hook that is run before updating a single instance
   *
   * @param name
   * @param fn A callback function that is called with instance, options
   */
  public static beforeUpdate<M extends Model>(
    this: { new(): M } & typeof Model,
    name: string,
    fn: (instance: M, options: UpdateOptions) => HookReturn
  ): void;
  public static beforeUpdate<M extends Model>(
    this: { new(): M } & typeof Model,
    fn: (instance: M, options: UpdateOptions) => HookReturn
  ): void;

  /**
   * A hook that is run after updating a single instance
   *
   * @param name
   * @param fn A callback function that is called with instance, options
   */
  public static afterUpdate<M extends Model>(
    this: { new(): M } & typeof Model,
    name: string,
    fn: (instance: M, options: UpdateOptions) => HookReturn
  ): void;
  public static afterUpdate<M extends Model>(
    this: { new(): M } & typeof Model,
    fn: (instance: M, options: UpdateOptions) => HookReturn
  ): void;

  /**
   * A hook that is run before creating or updating a single instance, It proxies `beforeCreate` and `beforeUpdate`
   *
   * @param name
   * @param fn A callback function that is called with instance, options
   */
  public static beforeSave<M extends Model>(
    this: { new(): M } & typeof Model,
    name: string,
    fn: (instance: M, options: UpdateOptions | SaveOptions) => HookReturn
  ): void;
  public static beforeSave<M extends Model>(
    this: { new(): M } & typeof Model,
    fn: (instance: M, options: UpdateOptions | SaveOptions) => HookReturn
  ): void;

  /**
   * A hook that is run after creating or updating a single instance, It proxies `afterCreate` and `afterUpdate`
   *
   * @param name
   * @param fn A callback function that is called with instance, options
   */
  public static afterSave<M extends Model>(
    this: { new(): M } & typeof Model,
    name: string,
    fn: (instance: M, options: UpdateOptions | SaveOptions) => HookReturn
  ): void;
  public static afterSave<M extends Model>(
    this: { new(): M } & typeof Model,
    fn: (instance: M, options: UpdateOptions | SaveOptions) => HookReturn
  ): void;

  /**
   * A hook that is run before creating instances in bulk
   *
   * @param name
   * @param fn A callback function that is called with instances, options
   */
  public static beforeBulkCreate<M extends Model>(
    this: { new(): M } & typeof Model,
    name: string,
    fn: (instances: M[], options: BulkCreateOptions) => HookReturn
  ): void;
  public static beforeBulkCreate<M extends Model>(
    this: { new(): M } & typeof Model,
    fn: (instances: M[], options: BulkCreateOptions) => HookReturn
  ): void;

  /**
   * A hook that is run after creating instances in bulk
   *
   * @param name
   * @param fn A callback function that is called with instances, options
   */
  public static afterBulkCreate<M extends Model>(
    this: { new(): M } & typeof Model,
    name: string,
    fn: (instances: M[], options: BulkCreateOptions) => HookReturn
  ): void;
  public static afterBulkCreate<M extends Model>(
    this: { new(): M } & typeof Model,
    fn: (instances: M[], options: BulkCreateOptions) => HookReturn
  ): void;

  /**
   * A hook that is run before destroying instances in bulk
   *
   * @param name
   * @param fn   A callback function that is called with options
   */
  public static beforeBulkDestroy(name: string, fn: (options: BulkCreateOptions) => HookReturn): void;
  public static beforeBulkDestroy(fn: (options: BulkCreateOptions) => HookReturn): void;

  /**
   * A hook that is run after destroying instances in bulk
   *
   * @param name
   * @param fn   A callback function that is called with options
   */
  public static afterBulkDestroy(name: string, fn: (options: DestroyOptions) => HookReturn): void;
  public static afterBulkDestroy(fn: (options: DestroyOptions) => HookReturn): void;

  /**
   * A hook that is run after updating instances in bulk
   *
   * @param name
   * @param fn   A callback function that is called with options
   */
  public static beforeBulkUpdate(name: string, fn: (options: UpdateOptions) => HookReturn): void;
  public static beforeBulkUpdate(fn: (options: UpdateOptions) => HookReturn): void;

  /**
   * A hook that is run after updating instances in bulk
   *
   * @param name
   * @param fn   A callback function that is called with options
   */
  public static afterBulkUpdate(name: string, fn: (options: UpdateOptions) => HookReturn): void;
  public static afterBulkUpdate(fn: (options: UpdateOptions) => HookReturn): void;

  /**
   * A hook that is run before a find (select) query
   *
   * @param name
   * @param fn   A callback function that is called with options
   */
  public static beforeFind(name: string, fn: (options: FindOptions) => HookReturn): void;
  public static beforeFind(fn: (options: FindOptions) => HookReturn): void;

  /**
   * A hook that is run before a count query
   *
   * @param name
   * @param fn   A callback function that is called with options
   */
  public static beforeCount(name: string, fn: (options: CountOptions) => HookReturn): void;
  public static beforeCount(fn: (options: CountOptions) => HookReturn): void;

  /**
   * A hook that is run before a find (select) query, after any { include: {all: ...} } options are expanded
   *
   * @param name
   * @param fn   A callback function that is called with options
   */
  public static beforeFindAfterExpandIncludeAll(name: string, fn: (options: FindOptions) => HookReturn): void;
  public static beforeFindAfterExpandIncludeAll(fn: (options: FindOptions) => HookReturn): void;

  /**
   * A hook that is run before a find (select) query, after all option parsing is complete
   *
   * @param name
   * @param fn   A callback function that is called with options
   */
  public static beforeFindAfterOptions(name: string, fn: (options: FindOptions) => HookReturn): void;
  public static beforeFindAfterOptions(fn: (options: FindOptions) => void): HookReturn;

  /**
   * A hook that is run after a find (select) query
   *
   * @param name
   * @param fn   A callback function that is called with instance(s), options
   */
  public static afterFind<M extends Model>(
    this: { new(): M } & typeof Model,
    name: string,
    fn: (instancesOrInstance: M[] | M | null, options: FindOptions) => HookReturn
  ): void;
  public static afterFind<M extends Model>(
    this: { new(): M } & typeof Model,
    fn: (instancesOrInstance: M[] | M | null, options: FindOptions) => HookReturn
  ): void;

  /**
   * A hook that is run before sequelize.sync call
   * @param fn   A callback function that is called with options passed to sequelize.sync
   */
  public static beforeBulkSync(name: string, fn: (options: SyncOptions) => HookReturn): void;
  public static beforeBulkSync(fn: (options: SyncOptions) => HookReturn): void;

  /**
   * A hook that is run after sequelize.sync call
   * @param fn   A callback function that is called with options passed to sequelize.sync
   */
  public static afterBulkSync(name: string, fn: (options: SyncOptions) => HookReturn): void;
  public static afterBulkSync(fn: (options: SyncOptions) => HookReturn): void;

  /**
   * A hook that is run before Model.sync call
   * @param fn   A callback function that is called with options passed to Model.sync
   */
  public static beforeSync(name: string, fn: (options: SyncOptions) => HookReturn): void;
  public static beforeSync(fn: (options: SyncOptions) => HookReturn): void;

  /**
   * A hook that is run after Model.sync call
   * @param fn   A callback function that is called with options passed to Model.sync
   */
  public static afterSync(name: string, fn: (options: SyncOptions) => HookReturn): void;
  public static afterSync(fn: (options: SyncOptions) => HookReturn): void;

  /**
   * Creates an association between this (the source) and the provided target. The foreign key is added
   * on the target.
   *
   * Example: `User.hasOne(Profile)`. This will add userId to the profile table.
   *
   * @param target The model that will be associated with hasOne relationship
   * @param options Options for the association
   */
  public static hasOne<M extends Model, T extends Model>(
    this: ModelCtor<M>, target: ModelCtor<T>, options?: HasOneOptions
  ): HasOne<M, T>;

  /**
   * Creates an association between this (the source) and the provided target. The foreign key is added on the
   * source.
   *
   * Example: `Profile.belongsTo(User)`. This will add userId to the profile table.
   *
   * @param target The model that will be associated with hasOne relationship
   * @param options Options for the association
   */
  public static belongsTo<M extends Model, T extends Model>(
    this: ModelCtor<M>, target: ModelCtor<T>, options?: BelongsToOptions
  ): BelongsTo<M, T>;

  /**
   * Create an association that is either 1:m or n:m.
   *
   * ```js
   * // Create a 1:m association between user and project
   * User.hasMany(Project)
   * ```
   * ```js
   * // Create a n:m association between user and project
   * User.hasMany(Project)
   * Project.hasMany(User)
   * ```
   * By default, the name of the join table will be source+target, so in this case projectsusers. This can be
   * overridden by providing either a string or a Model as `through` in the options. If you use a through
   * model with custom attributes, these attributes can be set when adding / setting new associations in two
   * ways. Consider users and projects from before with a join table that stores whether the project has been
   * started yet:
   * ```js
   * class UserProjects extends Model {}
   * UserProjects.init({
   *   started: Sequelize.BOOLEAN
   * }, { sequelize })
   * User.hasMany(Project, { through: UserProjects })
   * Project.hasMany(User, { through: UserProjects })
   * ```
   * ```js
   * jan.addProject(homework, { started: false }) // The homework project is not started yet
   * jan.setProjects([makedinner, doshopping], { started: true}) // Both shopping and dinner have been
   * started
   * ```
   *
   * If you want to set several target instances, but with different attributes you have to set the
   * attributes on the instance, using a property with the name of the through model:
   *
   * ```js
   * p1.userprojects {
   *   started: true
   * }
   * user.setProjects([p1, p2], {started: false}) // The default value is false, but p1 overrides that.
   * ```
   *
   * Similarily, when fetching through a join table with custom attributes, these attributes will be
   * available as an object with the name of the through model.
   * ```js
   * user.getProjects().then(projects => {
   *   const p1 = projects[0]
   *   p1.userprojects.started // Is this project started yet?
   * })
   * ```
   *
   * @param target The model that will be associated with hasOne relationship
   * @param options Options for the association
   */
  public static hasMany<M extends Model, T extends Model>(
    this: ModelCtor<M>, target: ModelCtor<T>, options?: HasManyOptions
  ): HasMany<M, T>;

  /**
   * Create an N:M association with a join table
   *
   * ```js
   * User.belongsToMany(Project)
   * Project.belongsToMany(User)
   * ```
   * By default, the name of the join table will be source+target, so in this case projectsusers. This can be
   * overridden by providing either a string or a Model as `through` in the options.
   *
   * If you use a through model with custom attributes, these attributes can be set when adding / setting new
   * associations in two ways. Consider users and projects from before with a join table that stores whether
   * the project has been started yet:
   * ```js
   * class UserProjects extends Model {}
   * UserProjects.init({
   *   started: Sequelize.BOOLEAN
   * }, { sequelize });
   * User.belongsToMany(Project, { through: UserProjects })
   * Project.belongsToMany(User, { through: UserProjects })
   * ```
   * ```js
   * jan.addProject(homework, { started: false }) // The homework project is not started yet
   * jan.setProjects([makedinner, doshopping], { started: true}) // Both shopping and dinner has been started
   * ```
   *
   * If you want to set several target instances, but with different attributes you have to set the
   * attributes on the instance, using a property with the name of the through model:
   *
   * ```js
   * p1.userprojects {
   *   started: true
   * }
   * user.setProjects([p1, p2], {started: false}) // The default value is false, but p1 overrides that.
   * ```
   *
   * Similarily, when fetching through a join table with custom attributes, these attributes will be
   * available as an object with the name of the through model.
   * ```js
   * user.getProjects().then(projects => {
   *   const p1 = projects[0]
   *   p1.userprojects.started // Is this project started yet?
   * })
   * ```
   *
   * @param target The model that will be associated with hasOne relationship
   * @param options Options for the association
   *
   */
  public static belongsToMany<M extends Model, T extends Model>(
    this: ModelCtor<M>, target: ModelCtor<T>, options: BelongsToManyOptions
  ): BelongsToMany<M, T>;

  /**
   * Returns true if this instance has not yet been persisted to the database
   */
  public isNewRecord: boolean;

  /**
   * A reference to the sequelize instance
   */
  public sequelize: Sequelize;

  /**
   * Builds a new model instance.
   * @param values an object of key value pairs
   */
  constructor(values?: ModelValues<T>, options?: BuildOptions);

  /**
   * Get an object representing the query for this instance, use with `options.where`
   */
  public where(): object;

  /**
   * Get the value of the underlying data value
   */
  public getDataValue<K extends keyof this>(key: K): this[K];

  /**
   * Update the underlying data value
   */
  public setDataValue<K extends keyof this>(key: K, value: this[K]): void;

  /**
   * If no key is given, returns all values of the instance, also invoking virtual getters.
   *
   * If key is given and a field or virtual getter is present for the key it will call that getter - else it
   * will return the value for key.
   *
   * @param options.plain If set to true, included instances will be returned as plain objects
   */
  public get(options?: { plain?: boolean; clone?: boolean }): object;
  public get<K extends keyof this>(key: K, options?: { plain?: boolean; clone?: boolean }): this[K];
  public get(key: string, options?: { plain?: boolean; clone?: boolean }): unknown;

  /**
   * Set is used to update values on the instance (the sequelize representation of the instance that is,
   * remember that nothing will be persisted before you actually call `save`). In its most basic form `set`
   * will update a value stored in the underlying `dataValues` object. However, if a custom setter function
   * is defined for the key, that function will be called instead. To bypass the setter, you can pass `raw:
   * true` in the options object.
   *
   * If set is called with an object, it will loop over the object, and call set recursively for each key,
   * value pair. If you set raw to true, the underlying dataValues will either be set directly to the object
   * passed, or used to extend dataValues, if dataValues already contain values.
   *
   * When set is called, the previous value of the field is stored and sets a changed flag(see `changed`).
   *
   * Set can also be used to build instances for associations, if you have values for those.
   * When using set with associations you need to make sure the property key matches the alias of the
   * association while also making sure that the proper include options have been set (from .build() or
   * .findOne())
   *
   * If called with a dot.seperated key on a JSON/JSONB attribute it will set the value nested and flag the
   * entire object as changed.
   *
   * @param options.raw If set to true, field and virtual setters will be ignored
   * @param options.reset Clear all previously set data values
   */
  public set<K extends keyof this>(key: K, value: this[K], options?: SetOptions): this;
  public set(keys: Partial<this>, options?: SetOptions): this;
  public setAttributes<K extends keyof this>(key: K, value: this[K], options?: SetOptions): this;
  public setAttributes(keys: object, options?: SetOptions): this;

  /**
   * If changed is called with a string it will return a boolean indicating whether the value of that key in
   * `dataValues` is different from the value in `_previousDataValues`.
   *
   * If changed is called without an argument, it will return an array of keys that have changed.
   *
   * If changed is called with two arguments, it will set the property to `dirty`.
   *
   * If changed is called without an argument and no keys have changed, it will return `false`.
   */
  public changed<K extends keyof this>(key: K): boolean;
  public changed<K extends keyof this>(key: K, dirty: boolean): void;
  public changed(): false | string[];

  /**
   * Returns the previous value for key from `_previousDataValues`.
   */
  public previous<K extends keyof this>(key: K): this[K];

  /**
   * Validates this instance, and if the validation passes, persists it to the database.
   *
   * Returns a Promise that resolves to the saved instance (or rejects with a `Sequelize.ValidationError`, which will have a property for each of the fields for which the validation failed, with the error message for that field).
   *
   * This method is optimized to perform an UPDATE only into the fields that changed. If nothing has changed, no SQL query will be performed.
   *
   * This method is not aware of eager loaded associations. In other words, if some other model instance (child) was eager loaded with this instance (parent), and you change something in the child, calling `save()` will simply ignore the change that happened on the child.
   */
  public save(options?: SaveOptions): Promise<this>;

  /**
   * Refresh the current instance in-place, i.e. update the object with current data from the DB and return
   * the same object. This is different from doing a `find(Instance.id)`, because that would create and
   * return a new instance. With this method, all references to the Instance are updated with the new data
   * and no new objects are created.
   */
  public reload(options?: FindOptions): Promise<this>;

  /**
   * Validate the attribute of this instance according to validation rules set in the model definition.
   *
   * Emits null if and only if validation successful; otherwise an Error instance containing
   * { field name : [error msgs] } entries.
   *
   * @param options.skip An array of strings. All properties that are in this array will not be validated
   */
  public validate(options?: ValidationOptions): Promise<void>;

  /**
   * This is the same as calling `set` and then calling `save`.
   */
  public update<K extends keyof this>(key: K, value: this[K], options?: InstanceUpdateOptions): Promise<this>;
  public update(keys: object, options?: InstanceUpdateOptions): Promise<this>;

  /**
   * Destroy the row corresponding to this instance. Depending on your setting for paranoid, the row will
   * either be completely deleted, or have its deletedAt timestamp set to the current time.
   */
  public destroy(options?: InstanceDestroyOptions): Promise<void>;

  /**
   * Restore the row corresponding to this instance. Only available for paranoid models.
   */
  public restore(options?: InstanceRestoreOptions): Promise<void>;

  /**
   * Increment the value of one or more columns. This is done in the database, which means it does not use
   * the values currently stored on the Instance. The increment is done using a
   * ```sql
   * SET column = column + X
   * ```
   * query. To get the correct value after an increment into the Instance you should do a reload.
   *
   * ```js
   * instance.increment('number') // increment number by 1
   * instance.increment(['number', 'count'], { by: 2 }) // increment number and count by 2
   * instance.increment({ answer: 42, tries: 1}, { by: 2 }) // increment answer by 42, and tries by 1.
   *                                                        // `by` is ignored, since each column has its own
   *                                                        // value
   * ```
   *
   * @param fields If a string is provided, that column is incremented by the value of `by` given in options.
   *               If an array is provided, the same is true for each column.
   *               If and object is provided, each column is incremented by the value given.
   */
  public increment<K extends keyof this>(
    fields: K | K[] | Partial<this>,
    options?: IncrementDecrementOptionsWithBy
  ): Promise<this>;

  /**
   * Decrement the value of one or more columns. This is done in the database, which means it does not use
   * the values currently stored on the Instance. The decrement is done using a
   * ```sql
   * SET column = column - X
   * ```
   * query. To get the correct value after an decrement into the Instance you should do a reload.
   *
   * ```js
   * instance.decrement('number') // decrement number by 1
   * instance.decrement(['number', 'count'], { by: 2 }) // decrement number and count by 2
   * instance.decrement({ answer: 42, tries: 1}, { by: 2 }) // decrement answer by 42, and tries by 1.
   *                                                        // `by` is ignored, since each column has its own
   *                                                        // value
   * ```
   *
   * @param fields If a string is provided, that column is decremented by the value of `by` given in options.
   *               If an array is provided, the same is true for each column.
   *               If and object is provided, each column is decremented by the value given
   */
  public decrement<K extends keyof this>(
    fields: K | K[] | Partial<this>,
    options?: IncrementDecrementOptionsWithBy
  ): Promise<this>;

  /**
   * Check whether all values of this and `other` Instance are the same
   */
  public equals(other: this): boolean;

  /**
   * Check if this is eqaul to one of `others` by calling equals
   */
  public equalsOneOf(others: this[]): boolean;

  /**
   * Convert the instance to a JSON representation. Proxies to calling `get` with no keys. This means get all
   * values gotten from the DB, and apply all custom getters.
   */
  public toJSON(): object;

  /**
   * Helper method to determine if a instance is "soft deleted". This is
   * particularly useful if the implementer renamed the deletedAt attribute to
   * something different. This method requires paranoid to be enabled.
   *
   * Throws an error if paranoid is not enabled.
   */
  public isSoftDeleted(): boolean;
}

export type ModelType = typeof Model;

export type ModelCtor<M extends Model> = { new(): M } & ModelType;

export default Model;<|MERGE_RESOLUTION|>--- conflicted
+++ resolved
@@ -1945,13 +1945,8 @@
    * Builds a new model instance. Values is an object of key value pairs, must be defined but can be empty.
    */
   public static build<M extends Model>(
-<<<<<<< HEAD
-    this: { new (): M } & typeof Model,
+    this: { new(): M } & typeof Model,
     record?: ModelValues<M>,
-=======
-    this: { new(): M } & typeof Model,
-    record?: object,
->>>>>>> a283dc0b
     options?: BuildOptions
   ): M;
 
@@ -1959,13 +1954,8 @@
    * Undocumented bulkBuild
    */
   public static bulkBuild<M extends Model>(
-<<<<<<< HEAD
-    this: { new (): M } & typeof Model,
+    this: { new(): M } & typeof Model,
     records: Array<ModelValues<M>>,
-=======
-    this: { new(): M } & typeof Model,
-    records: object[],
->>>>>>> a283dc0b
     options?: BuildOptions
   ): M[];
 
@@ -1973,13 +1963,8 @@
    * Builds a new model instance and calls save on it.
    */
   public static create<M extends Model>(
-<<<<<<< HEAD
-    this: { new (): M } & typeof Model,
+    this: { new(): M } & typeof Model,
     values?: ModelValues<M>,
-=======
-    this: { new(): M } & typeof Model,
-    values?: object,
->>>>>>> a283dc0b
     options?: CreateOptions
   ): Promise<M>;
   public static create<M extends Model>(
@@ -1993,13 +1978,8 @@
    * The successfull result of the promise will be (instance, initialized) - Make sure to use `.then(([...]))`
    */
   public static findOrBuild<M extends Model>(
-<<<<<<< HEAD
-    this: { new (): M } & typeof Model,
+    this: { new(): M } & typeof Model,
     options: FindOrCreateOptions<M>
-=======
-    this: { new(): M } & typeof Model,
-    options: FindOrCreateOptions
->>>>>>> a283dc0b
   ): Promise<[M, boolean]>;
 
   /**
@@ -2014,13 +1994,8 @@
    * will be created instead, and any unique constraint violation will be handled internally.
    */
   public static findOrCreate<M extends Model>(
-<<<<<<< HEAD
-    this: { new (): M } & typeof Model,
+    this: { new(): M } & typeof Model,
     options: FindOrCreateOptions<M>
-=======
-    this: { new(): M } & typeof Model,
-    options: FindOrCreateOptions
->>>>>>> a283dc0b
   ): Promise<[M, boolean]>;
 
   /**
@@ -2028,13 +2003,8 @@
    * Will execute a find call, if empty then attempt to create, if unique constraint then attempt to find again
    */
   public static findCreateFind<M extends Model>(
-<<<<<<< HEAD
-    this: { new (): M } & typeof Model,
+    this: { new(): M } & typeof Model,
     options: FindOrCreateOptions<M>
-=======
-    this: { new(): M } & typeof Model,
-    options: FindOrCreateOptions
->>>>>>> a283dc0b
   ): Promise<[M, boolean]>;
 
   /**
@@ -2057,25 +2027,14 @@
    * whether the row was inserted or not.
    */
   public static upsert<M extends Model>(
-<<<<<<< HEAD
-    this: { new (): M } & typeof Model,
+    this: { new(): M } & typeof Model,
     values: ModelValues<M>,
     options?: UpsertOptions & { returning?: false | undefined }
   ): Promise<boolean>;
 
-  public static upsert<M extends Model> (
-    this: { new (): M } & typeof Model,
+  public static upsert<M extends Model>(
+    this: { new(): M } & typeof Model,
     values: ModelValues<M>,
-=======
-    this: { new(): M } & typeof Model,
-    values: object,
-    options?: UpsertOptions & { returning?: false | undefined }
-  ): Promise<boolean>;
-
-  public static upsert<M extends Model>(
-    this: { new(): M } & typeof Model,
-    values: object,
->>>>>>> a283dc0b
     options?: UpsertOptions & { returning: true }
   ): Promise<[M, boolean]>;
 
@@ -2091,13 +2050,8 @@
    * @param records List of objects (key/value pairs) to create instances from
    */
   public static bulkCreate<M extends Model>(
-<<<<<<< HEAD
-    this: { new (): M } & typeof Model,
+    this: { new(): M } & typeof Model,
     records: Array<ModelValues<M>>,
-=======
-    this: { new(): M } & typeof Model,
-    records: object[],
->>>>>>> a283dc0b
     options?: BulkCreateOptions
   ): Promise<M[]>;
 
