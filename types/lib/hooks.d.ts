<<<<<<< HEAD
import { ModelType, DeepWriteable } from '..';
=======
import { Attributes, CreationAttributes, ModelType } from '../index';
>>>>>>> 11e8cfaa
import { ValidationOptions } from './instance-validator';
import Model, {
  BulkCreateOptions,
  CountOptions,
  CreateOptions,
  DestroyOptions, FindOptions,
  InstanceDestroyOptions,
  InstanceRestoreOptions,
  InstanceUpdateOptions,
  ModelAttributes,
  ModelOptions, RestoreOptions, UpdateOptions, UpsertOptions
} from './model';
import { AbstractQuery } from './query';
import { QueryOptions } from './query-interface';
import { Config, Options, Sequelize, SyncOptions } from './sequelize';

export type HookReturn = Promise<void> | void;

/**
 * Options for Model.init. We mostly duplicate the Hooks here, since there is no way to combine the two
 * interfaces.
 */
export interface ModelHooks<M extends Model = Model, TAttributes = any> {
  beforeValidate(instance: M, options: ValidationOptions): HookReturn;
  afterValidate(instance: M, options: ValidationOptions): HookReturn;
  beforeCreate(attributes: M, options: CreateOptions<TAttributes>): HookReturn;
  afterCreate(attributes: M, options: CreateOptions<TAttributes>): HookReturn;
  beforeDestroy(instance: M, options: InstanceDestroyOptions): HookReturn;
  afterDestroy(instance: M, options: InstanceDestroyOptions): HookReturn;
  beforeRestore(instance: M, options: InstanceRestoreOptions): HookReturn;
  afterRestore(instance: M, options: InstanceRestoreOptions): HookReturn;
  beforeUpdate(instance: M, options: InstanceUpdateOptions<TAttributes>): HookReturn;
  afterUpdate(instance: M, options: InstanceUpdateOptions<TAttributes>): HookReturn;
  beforeUpsert(attributes: M, options: UpsertOptions<TAttributes>): HookReturn;
  afterUpsert(attributes: [ M,  boolean | null ], options: UpsertOptions<TAttributes>): HookReturn;
  beforeSave(
    instance: M,
    options: InstanceUpdateOptions<TAttributes> | CreateOptions<TAttributes>
  ): HookReturn;
  afterSave(
    instance: M,
    options: InstanceUpdateOptions<TAttributes> | CreateOptions<TAttributes>
  ): HookReturn;
  beforeBulkCreate(instances: M[], options: BulkCreateOptions<TAttributes>): HookReturn;
  afterBulkCreate(instances: readonly M[], options: BulkCreateOptions<TAttributes>): HookReturn;
  beforeBulkDestroy(options: DestroyOptions<TAttributes>): HookReturn;
  afterBulkDestroy(options: DestroyOptions<TAttributes>): HookReturn;
  beforeBulkRestore(options: RestoreOptions<TAttributes>): HookReturn;
  afterBulkRestore(options: RestoreOptions<TAttributes>): HookReturn;
  beforeBulkUpdate(options: UpdateOptions<TAttributes>): HookReturn;
  afterBulkUpdate(options: UpdateOptions<TAttributes>): HookReturn;
  beforeFind(options: FindOptions<TAttributes>): HookReturn;
  beforeCount(options: CountOptions<TAttributes>): HookReturn;
  beforeFindAfterExpandIncludeAll(options: FindOptions<TAttributes>): HookReturn;
  beforeFindAfterOptions(options: FindOptions<TAttributes>): HookReturn;
  afterFind(instancesOrInstance: readonly M[] | M | null, options: FindOptions<TAttributes>): HookReturn;
  beforeSync(options: SyncOptions): HookReturn;
  afterSync(options: SyncOptions): HookReturn;
  beforeBulkSync(options: SyncOptions): HookReturn;
  afterBulkSync(options: SyncOptions): HookReturn;
  beforeQuery(options: QueryOptions, query: AbstractQuery): HookReturn;
  afterQuery(options: QueryOptions, query: AbstractQuery): HookReturn;
}


export interface SequelizeHooks<
  M extends Model<TAttributes, TCreationAttributes> = Model,
  TAttributes = any,
  TCreationAttributes = TAttributes
> extends ModelHooks<M, TAttributes> {
  beforeDefine(attributes: ModelAttributes<M, TCreationAttributes>, options: ModelOptions<M>): void;
  afterDefine(model: ModelType): void;
  beforeInit(config: Config, options: Options): void;
  afterInit(sequelize: Sequelize): void;
  beforeConnect(config: DeepWriteable<Config>): HookReturn;
  afterConnect(connection: unknown, config: Config): HookReturn;
  beforeDisconnect(connection: unknown): HookReturn;
  afterDisconnect(connection: unknown): HookReturn;
}

/**
 * Virtual class for deduplication
 */
export class Hooks<
  M extends Model<TModelAttributes, TCreationAttributes> = Model,
  TModelAttributes extends {} = any,
  TCreationAttributes extends {} = TModelAttributes
> {
  /**
   * A dummy variable that doesn't exist on the real object. This exists so
   * Typescript can infer the type of the attributes in static functions. Don't
   * try to access this!
   */
  _model: M;
  /**
   * A similar dummy variable that doesn't exist on the real object. Do not
   * try to access this in real code.
   *
   * @deprecated This property will become a Symbol in v7 to prevent collisions.
   * Use Attributes<Model> instead of this property to be forward-compatible.
   */
  _attributes: TModelAttributes; // TODO [>6]: make this a non-exported symbol (same as the one in model.d.ts)
  /**
   * A similar dummy variable that doesn't exist on the real object. Do not
   * try to access this in real code.
   *
   * @deprecated This property will become a Symbol in v7 to prevent collisions.
   * Use CreationAttributes<Model> instead of this property to be forward-compatible.
   */
  _creationAttributes: TCreationAttributes; // TODO [>6]: make this a non-exported symbol (same as the one in model.d.ts)

  /**
   * Add a hook to the model
   *
   * @param name Provide a name for the hook function. It can be used to remove the hook later or to order
   *   hooks based on some sort of priority system in the future.
   */
  public static addHook<
    H extends Hooks,
    K extends keyof SequelizeHooks<H['_model'], Attributes<H>, CreationAttributes<H>>
    >(
    this: HooksStatic<H>,
    hookType: K,
    name: string,
    fn: SequelizeHooks<H['_model'], Attributes<H>, CreationAttributes<H>>[K]
  ): HooksCtor<H>;
  public static addHook<
    H extends Hooks,
    K extends keyof SequelizeHooks<H['_model'], Attributes<H>, CreationAttributes<H>>
  >(
    this: HooksStatic<H>,
    hookType: K,
    fn: SequelizeHooks<H['_model'], Attributes<H>, CreationAttributes<H>>[K]
  ): HooksCtor<H>;

  /**
   * Remove hook from the model
   */
  public static removeHook<H extends Hooks>(
    this: HooksStatic<H>,
    hookType: keyof SequelizeHooks<H['_model'], Attributes<H>, CreationAttributes<H>>,
    name: string,
  ): HooksCtor<H>;

  /**
   * Check whether the mode has any hooks of this type
   */
  public static hasHook<H extends Hooks>(
    this: HooksStatic<H>,
    hookType: keyof SequelizeHooks<H['_model'], Attributes<H>, CreationAttributes<H>>,
  ): boolean;
  public static hasHooks<H extends Hooks>(
    this: HooksStatic<H>,
    hookType: keyof SequelizeHooks<H['_model'], Attributes<H>, CreationAttributes<H>>,
  ): boolean;

  /**
   * Add a hook to the model
   *
   * @param name Provide a name for the hook function. It can be used to remove the hook later or to order
   *   hooks based on some sort of priority system in the future.
   */
  public addHook<K extends keyof SequelizeHooks<M, TModelAttributes, TCreationAttributes>>(
    hookType: K,
    name: string,
    fn: SequelizeHooks<Model, TModelAttributes, TCreationAttributes>[K]
  ): this;
  public addHook<K extends keyof SequelizeHooks<M, TModelAttributes, TCreationAttributes>>(
    hookType: K, fn: SequelizeHooks<M, TModelAttributes, TCreationAttributes>[K]): this;
  /**
   * Remove hook from the model
   */
  public removeHook<K extends keyof SequelizeHooks<M, TModelAttributes, TCreationAttributes>>(
    hookType: K,
    name: string
  ): this;

  /**
   * Check whether the mode has any hooks of this type
   */
  public hasHook<K extends keyof SequelizeHooks<M, TModelAttributes, TCreationAttributes>>(hookType: K): boolean;
  public hasHooks<K extends keyof SequelizeHooks<M, TModelAttributes, TCreationAttributes>>(hookType: K): boolean;
}

export type HooksCtor<H extends Hooks> = typeof Hooks & { new(): H };

export type HooksStatic<H extends Hooks> = { new(): H };<|MERGE_RESOLUTION|>--- conflicted
+++ resolved
@@ -1,8 +1,4 @@
-<<<<<<< HEAD
-import { ModelType, DeepWriteable } from '..';
-=======
-import { Attributes, CreationAttributes, ModelType } from '../index';
->>>>>>> 11e8cfaa
+import { ModelType, DeepWriteable, Attributes, CreationAttributes } from '..';
 import { ValidationOptions } from './instance-validator';
 import Model, {
   BulkCreateOptions,
