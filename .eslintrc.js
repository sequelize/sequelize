--- conflicted
+++ resolved
@@ -208,16 +208,12 @@
     ecmaVersion: 2020,
     sourceType: 'module',
   },
-<<<<<<< HEAD
   ignorePatterns: [
     'packages/*/lib/**/*',
     'packages/*/types/**/*',
     'packages/core/src/utils/bnf/*',
     '.typedoc-build',
   ],
-=======
-  ignorePatterns: ['packages/*/lib/**/*', 'packages/*/types/**/*', '.typedoc-build'],
->>>>>>> 49049a6a
   env: {
     node: true,
     mocha: true,
