// eslint does not properly load plugins loaded by presets
// this fixes that
require('@rushstack/eslint-patch/modern-module-resolution');

module.exports = {
  extends: [
    '@ephys/eslint-config-typescript',
    '@ephys/eslint-config-typescript/node',
    '@ephys/eslint-config-typescript/commonjs',
  ],
  plugins: ['mocha', 'jsdoc'],
  rules: {
    'jsdoc/check-param-names': 'error',
    'jsdoc/check-tag-names': 'error',
    'jsdoc/check-types': 'off',
    'jsdoc/newline-after-description': 'error',
    'jsdoc/no-undefined-types': 'off',
    'jsdoc/require-description-complete-sentence': 'off',
    'jsdoc/require-example': 'off',
    'jsdoc/require-hyphen-before-param-description': 'off',
    'jsdoc/require-param': 'error',
    'jsdoc/require-param-description': 'off',
    'jsdoc/require-param-name': 'error',
    'jsdoc/require-param-type': 'off',
    'jsdoc/require-returns-description': 'off',
    'jsdoc/require-returns-type': 'off',
    'jsdoc/valid-types': 'error',
    'jsdoc/no-types': 'error',

    // We need to enable this in the next Major, it resolves a code smell
    'unicorn/custom-error-definition': 'off',

    // Enable this one if you want to prevent creating throwaway objects (perf)
    'unicorn/no-object-as-default-parameter': 'off',

    // sequelize needs to support node >= 12.
    // Object.hasOwn, Array#at, String#replaceAll are available in node >= 16.
    // `node:` protocol is available in node >= 14.
    'prefer-object-has-own': 'off',
    'unicorn/prefer-at': 'off',
    'unicorn/prefer-string-replace-all': 'off',
    'unicorn/prefer-node-protocol': 'off',

    // Too opinionated.
    'unicorn/prevent-abbreviations': 'off',
    'unicorn/prefer-switch': 'off',

    // This rule is incompatible with DataTypes
    'babel/new-cap': 'off',

    // Too slow for the scale of this codebase
    'import/no-deprecated': 'off',
    'import/named': 'off',
  },
  overrides: [{
    files: ['**/*.{js,mjs,cjs}'],
    rules: {
      'jsdoc/no-types': 'off',
      'jsdoc/require-param-type': 'error',
      'jsdoc/check-types': 'error',
      'jsdoc/require-returns-type': 'error',
    },
  }, {
    files: ['**/*.js'],
    rules: {
      // These rules have been disabled in .js files to ease adoption.
      // They'll be fixed during the TS migration.
      // Remove these once most files have been migrated to TS.

      // This will catch a lot of bugs with early-returns
      'consistent-return': 'off',

      // code smells that should be resolved
      'no-restricted-syntax': 'off',
      'no-await-in-loop': 'off',
      'unicorn/no-new-array': 'off',
      'no-restricted-globals': 'off',
      'default-case': 'off',
      'no-loop-func': 'off',
      'no-shadow': 'off',
      'no-unused-vars': 'off',
      'default-param-last': 'off',
      'unicorn/error-message': 'off',
      'no-implicit-coercion': 'off',
      'no-fallthrough': 'off',
      'babel/no-invalid-this': 'off',
      'prefer-rest-params': 'off',
      'no-loss-of-precision': 'off',

      // fromEntries is available in node 12. Restricted to v7.
      'unicorn/prefer-object-from-entries': 'off',

      // optimisation
      'unicorn/consistent-function-scoping': 'off',

      // array.reduce is difficult to reason about and can almost always
      // be replaced by a more explicit method
      'unicorn/no-array-reduce': 'off',
      'unicorn/no-array-for-each': 'off',
      'unicorn/prefer-spread': 'off',

      // makes code clearer
      'consistent-this': 'off',
      'unicorn/no-this-assignment': 'off',
      'unicorn/prefer-default-parameters': 'off',
      'max-statements-per-line': 'off',

      // makes debug easier
      'func-names': 'off',

      // multi-assigns can be difficult to understand
      // https://eslint.org/docs/rules/no-multi-assign
      'no-multi-assign': 'off',

      // GitHub's display length is 125 chars.
      // This enforces that length.
      'max-len': 'off',
      'max-depth': 'off',

      // Reduce diff noise.
      'import/order': 'off',

      // consistency
      'unicorn/filename-case': 'off',

      // This would reduce the amount of things to bundle by eg. webpack.
      'lodash/import-scope': 'off',

      // Passing a function reference to an array callback can accidentally introduce bug
      // due to array methods passing more than one parameter.
      'unicorn/no-array-callback-reference': 'off',
    },
  }, {
    // most tests are written in old JS style
    // let's disable the most problematic rules for now.
    // they're only disabled for .js files.
    // .ts files will need to migrate.
    files: ['test/**/*.js', 'docs/**/*.js'],
    rules: {
      'babel/no-invalid-this': 'off',
      'func-names': 'off',
      'import/order': 'off',

      'no-invalid-this': 'off',
      'no-unused-expressions': 'off',
      camelcase: 'off',
      'no-console': 'off',
      'no-prototype-builtins': 'off',
      'no-multi-spaces': 'off',
    },
  }, {
    // Disable slow rules that are not important in tests & docs (perf)
    files: ['test/**/*', 'docs/**/*'],
    rules: {
      'import/no-extraneous-dependencies': 'off',
      // no need to check jsdoc in tests & docs
      'jsdoc/check-types': 'off',
      'jsdoc/valid-types': 'off',
      'jsdoc/newline-after-description': 'off',
      'jsdoc/check-tag-names': 'off',
    },
  }, {
    // Enable test-specific rules (perf)
    files: ['test/**/*'],
    rules: {
      'mocha/no-exclusive-tests': 'error',
      'mocha/no-skipped-tests': 'warn',

      // it's fine if we're not very efficient in tests.
      'no-inner-declarations': 'off',
      'unicorn/no-unsafe-regex': 'off',

      // because of Chai
      '@typescript-eslint/no-unused-expressions': 'off',
    },
    env: {
      mocha: true,
    },
    parserOptions: {
      project: ['./test/tsconfig.json'],
    },
  }],
  settings: {
    jsdoc: {
      tagNamePreference: {
        augments: 'extends',
      },
    },
  },
  parserOptions: {
    ecmaVersion: 2020,
    sourceType: 'script',
  },
<<<<<<< HEAD
  ignorePatterns: ['dist/**/*', 'types/**/*', 'dev/**/*', '!dev/update-authors.js'],
=======
  // TODO: un-ignore test/types/**, src/**/*.d.ts, and 'dev/**/*'
  ignorePatterns: ['lib/**/*', 'types/**/*', 'test/types/**/*', 'src/**/*.d.ts', 'dev/**/*'],
>>>>>>> 145ce655
  env: {
    node: true,
    mocha: true,
    es6: true,
    es2020: true,
  },
};<|MERGE_RESOLUTION|>--- conflicted
+++ resolved
@@ -191,12 +191,8 @@
     ecmaVersion: 2020,
     sourceType: 'script',
   },
-<<<<<<< HEAD
-  ignorePatterns: ['dist/**/*', 'types/**/*', 'dev/**/*', '!dev/update-authors.js'],
-=======
   // TODO: un-ignore test/types/**, src/**/*.d.ts, and 'dev/**/*'
-  ignorePatterns: ['lib/**/*', 'types/**/*', 'test/types/**/*', 'src/**/*.d.ts', 'dev/**/*'],
->>>>>>> 145ce655
+  ignorePatterns: ['lib/**/*', 'types/**/*', 'test/types/**/*', 'src/**/*.d.ts', 'dev/**/*', '!dev/update-authors.js'],
   env: {
     node: true,
     mocha: true,
