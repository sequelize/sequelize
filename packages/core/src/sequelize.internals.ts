<<<<<<< HEAD
import type { Nullish } from '@sequelize/utils';
import { getSynchronizedTypeKeys } from '@sequelize/utils';
import type { Class } from 'type-fest';
import type { AbstractDialect } from './abstract-dialect/index.js';
import type { Logging, ModelOptions, ModelStatic } from './model.js';
import type { SequelizeHooks } from './sequelize-typescript.js';
import type {
  DefaultSetOptions,
  DialectName,
  QueryOptions,
  ReplicationOptions,
  RetryOptions,
  SyncOptions,
} from './sequelize.js';
import type { PoolOptions } from './sequelize.types.js';
import type { IsolationLevel, TransactionNestMode, TransactionType } from './transaction.js';
=======
import type { AbstractDialect } from './abstract-dialect/dialect.js';
import type { DialectName } from './sequelize.js';
>>>>>>> 1a6d01cb

export function importDialect(dialect: DialectName): typeof AbstractDialect {
  // Requiring the dialect in a switch-case to keep the
  // require calls static. (Browserify fix)
  switch (dialect) {
    case 'mariadb':
      // eslint-disable-next-line import/no-extraneous-dependencies -- legacy function, will be removed. User needs to install the dependency themselves
      return require('@sequelize/mariadb').MariaDbDialect;
    case 'mssql':
      // eslint-disable-next-line import/no-extraneous-dependencies -- legacy function, will be removed. User needs to install the dependency themselves
      return require('@sequelize/mssql').MsSqlDialect;
    case 'mysql':
      // eslint-disable-next-line import/no-extraneous-dependencies -- legacy function, will be removed. User needs to install the dependency themselves
      return require('@sequelize/mysql').MySqlDialect;
    case 'postgres':
      // eslint-disable-next-line import/no-extraneous-dependencies -- legacy function, will be removed. User needs to install the dependency themselves
      return require('@sequelize/postgres').PostgresDialect;
    case 'sqlite':
      // eslint-disable-next-line import/no-extraneous-dependencies -- legacy function, will be removed. User needs to install the dependency themselves
      return require('@sequelize/sqlite').SqliteDialect;
    case 'ibmi':
      // eslint-disable-next-line import/no-extraneous-dependencies -- legacy function, will be removed. User needs to install the dependency themselves
      return require('@sequelize/ibmi').IBMiDialect;
    case 'db2':
      // eslint-disable-next-line import/no-extraneous-dependencies -- legacy function, will be removed. User needs to install the dependency themselves
      return require('@sequelize/db2').Db2Dialect;
    case 'snowflake':
      // eslint-disable-next-line import/no-extraneous-dependencies -- legacy function, will be removed. User needs to install the dependency themselves
      return require('@sequelize/snowflake').SnowflakeDialect;
    default:
      throw new Error(
        `The dialect ${dialect} is not natively supported. Native dialects: mariadb, mssql, mysql, postgres, sqlite, ibmi, db2 and snowflake.`,
      );
  }
}

export const PERSISTED_SEQUELIZE_OPTIONS = getSynchronizedTypeKeys<
  PersistedSequelizeOptions<AbstractDialect>
>({
  benchmark: undefined,
  defaultTimestampPrecision: undefined,
  defaultTransactionNestMode: undefined,
  define: undefined,
  disableClsTransactions: undefined,
  isolationLevel: undefined,
  keepDefaultTimezone: undefined,
  logQueryParameters: undefined,
  logging: undefined,
  minifyAliases: undefined,
  noTypeValidation: undefined,
  nullJsonStringification: undefined,
  omitNull: undefined,
  query: undefined,
  quoteIdentifiers: undefined,
  replication: undefined,
  retry: undefined,
  schema: undefined,
  set: undefined,
  sync: undefined,
  timezone: undefined,
  transactionType: undefined,
});

// !TODO: remove
// host: 'localhost',
// protocol: 'tcp',
// port: isNotNullish(options.port)
//   ? parseSafeInteger.orThrow(options.port)
//   : DialectClass.getDefaultPort(),
interface TomoveToDialect {
  /**
   * The name of the database
   */
  database?: string;

  /**
   * The username which is used to authenticate against the database.
   */
  username?: string;

  /**
   * The password which is used to authenticate against the database.
   */
  password?: string;

  /**
   * The host of the relational database.
   *
   * @default 'localhost'
   */
  host?: string;

  /**
   * The port of the relational database.
   */
  port?: number | string;

  /**
   * A flag that defines if is used SSL.
   */
  ssl?: boolean;

  /**
   * The protocol of the relational database.
   *
   * @default 'tcp'
   */
  protocol?: string;

  /**
   * SQLite only. If set to false, foreign keys will not be enforced by SQLite.
   *
   * @default true
   */
  // TODO: move to dialectOptions, rename to noForeignKeyEnforcement, and add integration tests with
  //  query-interface methods that temporarily disable foreign keys.
  foreignKeys?: boolean;
}

/**
 * The options that are accessible via {@link Sequelize#options}.
 */
export interface PersistedSequelizeOptions<Dialect extends AbstractDialect> extends Logging {
  /**
   * The precision for the `createdAt`/`updatedAt`/`deletedAt` DATETIME columns that Sequelize adds to models.
   * Can be a number between 0 and 6, or null to use the default precision of the database. Defaults to 6.
   *
   * @default 6
   */
  defaultTimestampPrecision?: number | null;

  /**
   * How nested transaction blocks behave by default.
   * See {@link ManagedTransactionOptions#nestMode} for more information.
   *
   * @default TransactionNestMode.reuse
   */
  defaultTransactionNestMode?: TransactionNestMode;

  /**
   * Default options for model definitions. See Model.init.
   */
  define?: Omit<ModelOptions, 'name' | 'modelName' | 'tableName'>;

  /**
   * Disable the use of AsyncLocalStorage to automatically pass transactions started by {@link Sequelize#transaction}.
   * You will need to pass transactions around manually if you disable this.
   */
  disableClsTransactions?: boolean;

  /**
   * Set the default transaction isolation level. See `Sequelize.Transaction.ISOLATION_LEVELS` for possible
   * options.
   *
   * @default 'REPEATABLE_READ'
   */
  isolationLevel?: IsolationLevel;

  /**
   * A flag that defines if the default timezone is used to convert dates from the database.
   *
   * @default false
   */
  keepDefaultTimezone?: boolean;

  /**
   * Set to `true` to show bind parameters in log.
   *
   * @default false
   */
  logQueryParameters?: boolean;

  /**
   * Set to `true` to automatically minify aliases generated by sequelize.
   * Mostly useful to circumvent the POSTGRES alias limit of 64 characters.
   *
   * @default false
   */
  minifyAliases?: boolean;

  /**
   * Disable built in type validators on insert and update, e.g. don't validate that arguments passed to integer
   * fields are integer-like.
   *
   * @default false
   */
  noTypeValidation?: boolean;

  /**
   * When representing the JavaScript null primitive in a JSON column, Sequelize can
   * use either the SQL NULL value, or a JSON 'null'.
   *
   * Set this to "json" if you want the null to be stored as a JSON 'null'.
   * Set this to "sql" if you want the null to be stored as the SQL NULL value.
   * Set this to "explicit" if you don't want Sequelize to make any assumptions.
   * This means that you won't be able to use the JavaScript null primitive as the top level value of a JSON column,
   * you will have to use {@link SQL_NULL} or {@link JSON_NULL} instead.
   *
   * This only impacts serialization when inserting or updating values.
   * Comparing always requires to be explicit.
   *
   * Read more: https://sequelize.org/docs/v7/querying/json/
   *
   * @default json
   */
  nullJsonStringification?: 'explicit' | 'json' | 'sql';

  // TODO [>7]: remove this option
  /**
   * A flag that defines if null values should be passed to SQL queries or not.
   *
   * @default false
   */
  omitNull?: boolean;

  /**
   * Default options for sequelize.query
   */
  query?: QueryOptions;

  /**
   * Set to `false` to make table names and attributes case-insensitive on Postgres and skip double quoting of
   * them.
   *
   * @default true
   */
  quoteIdentifiers?: boolean;

  /**
   * Use read / write replication. To enable replication, pass an object, with two properties, read and write.
   * Write should be an object (a single server for handling writes), and read an array of object (several
   * servers to handle reads). Each read/write server can have the following properties: `host`, `port`,
   * `username`, `password`, `database`.  Connection strings can be used instead of objects.
   *
   * @default false
   */
  replication?: ReplicationOptions<Dialect> | false | Nullish;

  retry?: RetryOptions;

  /**
   * If defined, the connection will use the provided schema instead of the default ("public").
   */
  schema?: string;

  /**
   * Default options for sequelize.set
   */
  set?: DefaultSetOptions;

  /**
   * Default options for sequelize.sync
   */
  sync?: SyncOptions;

  /**
   * The timezone used when converting a date from the database into a JavaScript date. The timezone is also
   * used to SET TIMEZONE when connecting to the server, to ensure that the result of NOW, CURRENT_TIMESTAMP
   * and other time related functions have in the right timezone. For best cross platform performance use the
   * format
   * +/-HH:MM. Will also accept string versions of timezones supported by Intl.Locale (e.g. 'America/Los_Angeles');
   * this is useful to capture daylight savings time changes.
   *
   * @default '+00:00'
   */
  timezone?: string;

  /**
   * Set the default transaction type. See Sequelize.Transaction.TYPES for possible options. Sqlite only.
   *
   * @default 'DEFERRED'
   */
  transactionType?: TransactionType;
}

export const EPHEMERAL_SEQUELIZE_OPTIONS = getSynchronizedTypeKeys<
  EphemeralSequelizeOptions<AbstractDialect>
>({
  databaseVersion: undefined,
  dialect: undefined,
  hooks: undefined,
  models: undefined,
  pool: undefined,
  url: undefined,
});

/**
 * Sequelize options that are not persisted in the Sequelize instance.
 */
export interface EphemeralSequelizeOptions<Dialect extends AbstractDialect> {
  /**
   * The version of the Database Sequelize will connect to.
   * If unspecified, or set to 0, Sequelize will retrieve it during its first connection to the Database.
   */
  databaseVersion?: string;

  /**
   * The dialect of the database you are connecting to. One of mysql, sqlite, mariadb, mssql, or a dialect class.
   */
  dialect: DialectName | Class<Dialect>;

  /**
   * Sets global permanent hooks.
   */
  hooks?: Partial<SequelizeHooks<Dialect>>;

  /**
   * A list of models to load and init.
   *
   * This option is only useful if you created your models using decorators.
   * Models created using {@link Model.init} or {@link Sequelize#define} don't need to be specified in this option.
   *
   * Use {@link importModels} to load models dynamically:
   *
   * @example
   * ```ts
   * import { User } from './models/user.js';
   *
   * new Sequelize({
   *   models: [User],
   * });
   * ```
   *
   * @example
   * ```ts
   * new Sequelize({
   *   models: await importModels(__dirname + '/*.model.ts'),
   * });
   * ```
   */
  models?: ModelStatic[];

  /**
   * Connection pool options
   */
  pool?: PoolOptions<Dialect>;

  /**
   * The connection URL.
   * If other connection options are set, they will override the values set in this URL.
   */
  url?: string | undefined;
}<|MERGE_RESOLUTION|>--- conflicted
+++ resolved
@@ -1,8 +1,7 @@
-<<<<<<< HEAD
 import type { Nullish } from '@sequelize/utils';
 import { getSynchronizedTypeKeys } from '@sequelize/utils';
 import type { Class } from 'type-fest';
-import type { AbstractDialect } from './abstract-dialect/index.js';
+import type { AbstractDialect } from './abstract-dialect/dialect.js';
 import type { Logging, ModelOptions, ModelStatic } from './model.js';
 import type { SequelizeHooks } from './sequelize-typescript.js';
 import type {
@@ -15,10 +14,6 @@
 } from './sequelize.js';
 import type { PoolOptions } from './sequelize.types.js';
 import type { IsolationLevel, TransactionNestMode, TransactionType } from './transaction.js';
-=======
-import type { AbstractDialect } from './abstract-dialect/dialect.js';
-import type { DialectName } from './sequelize.js';
->>>>>>> 1a6d01cb
 
 export function importDialect(dialect: DialectName): typeof AbstractDialect {
   // Requiring the dialect in a switch-case to keep the
