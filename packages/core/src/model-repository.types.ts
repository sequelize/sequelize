--- conflicted
+++ resolved
@@ -2,7 +2,6 @@
 import type { NewHookable } from './hooks.js';
 import type { StrictRequiredBy } from './utils/types.js';
 
-<<<<<<< HEAD
 export enum ManualOnDelete {
   /**
    * Only replicates the behavior of ON DELETE in JS for soft deletions,
@@ -27,14 +26,6 @@
 }
 
 export interface CommonDestroyOptions {
-=======
-/**
- * Used by {@link ModelRepository#_UNSTABLE_destroy}
- */
-export interface DestroyManyOptions
-  extends NewHookable<'beforeDestroyMany' | 'afterDestroyMany'>,
-    Omit<QiBulkDeleteOptions, 'where' | 'limit'> {
->>>>>>> 87bec358
   /**
    * If set to true, paranoid models will actually be deleted instead of soft deleted.
    */
@@ -54,15 +45,15 @@
 /**
  * Used by {@link ModelRepository#_UNSTABLE_destroy}
  */
-export interface DestroyManyOptions extends
-  NewHookable<'beforeDestroyMany' | 'afterDestroyMany'>,
-  Omit<QiBulkDeleteOptions, 'where' | 'limit'>,
-  CommonDestroyOptions {}
+export interface DestroyManyOptions
+  extends NewHookable<'beforeDestroyMany' | 'afterDestroyMany'>,
+    Omit<QiBulkDeleteOptions, 'where' | 'limit'>,
+    CommonDestroyOptions {}
 
 /**
  * Used by {@link ModelRepository#_UNSTABLE_bulkDestroy}
  */
-export interface BulkDestroyOptions extends
-  NewHookable<'_UNSTABLE_beforeBulkDestroy' | '_UNSTABLE_afterBulkDestroy'>,
-  StrictRequiredBy<QiBulkDeleteOptions, 'where'>,
-  CommonDestroyOptions {}+export interface BulkDestroyOptions
+  extends NewHookable<'_UNSTABLE_beforeBulkDestroy' | '_UNSTABLE_afterBulkDestroy'>,
+    StrictRequiredBy<QiBulkDeleteOptions, 'where'>,
+    CommonDestroyOptions {}