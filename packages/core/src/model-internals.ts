--- conflicted
+++ resolved
@@ -1,19 +1,13 @@
+import { cloneDeepPlainValues, freezeDescendants } from '@sequelize/utils';
 import NodeUtil from 'node:util';
-<<<<<<< HEAD
-import { BelongsToAssociation } from './associations/index.js';
-import type { IndexOptions } from './dialects/abstract/query-interface.js';
-import type { WhereAttributeHash } from './dialects/abstract/where-sql-builder-types.js';
-=======
 import type { IndexOptions } from './abstract-dialect/query-interface.js';
 import type { WhereAttributeHash } from './abstract-dialect/where-sql-builder-types.js';
->>>>>>> 557a66d3
 import { EagerLoadingError } from './errors';
-import type { Attributes, Filterable, Model, ModelStatic, Transactionable } from './model';
+import type { Attributes, Filterable, Model, Transactionable } from './model';
 import type { ModelDefinition } from './model-definition.js';
 import type { Sequelize } from './sequelize';
 import { isDevEnv } from './utils/check.js';
 import { isModelStatic } from './utils/model-utils.js';
-import { cloneDeepPlainValues, freezeDescendants } from './utils/object.js';
 // TODO: strictly type this file during the TS migration of model.js
 
 // The goal of this file is to include the different private methods that are currently present on the Model class.
@@ -268,7 +262,7 @@
   return where;
 }
 
-export function assertHasPrimaryKey(modelDefinition: ModelDefinition) {
+export function assertHasPrimaryKey(modelDefinition: ModelDefinition<any>) {
   if (modelDefinition.primaryKeysAttributeNames.size === 0) {
     throw new Error(
       `This model instance method needs to be able to identify the entity in a stable way, but the model does not have a primary key attribute definition.
@@ -299,24 +293,4 @@
   }
 
   return options;
-}
-
-/**
- * Returns all BelongsTo associations in the entire Sequelize instance that target the given model.
- *
- * @param target
- */
-export function getBelongsToAssociationsWithTarget(target: ModelStatic): BelongsToAssociation[] {
-  const sequelize = target.sequelize;
-
-  const associations: BelongsToAssociation[] = [];
-  for (const model of sequelize.models) {
-    for (const association of Object.values(model.associations)) {
-      if (association instanceof BelongsToAssociation && association.target === target) {
-        associations.push(association);
-      }
-    }
-  }
-
-  return associations;
 }