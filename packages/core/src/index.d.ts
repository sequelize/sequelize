/**
 * This package contains the core functionality of Sequelize.
 * Values can be imported as follows:
 *
 * ```js
 * import { Model, DataTypes } from '@sequelize/core';
 * ```
 *
 * The documentation is available at https://sequelize.org/docs/v7/
 *
 * @module
 */

export * as DataTypes from './data-types';
export type {
  ArrayOptions,
  BindParamOptions,
  BlobOptions,
  DataType,
  DataTypeClass,
  DataTypeClassOrInstance,
  DataTypeInstance,
  DateOptions,
  DecimalNumberOptions,
  EnumOptions,
  GeometryOptions,
  IntegerOptions,
  NumberOptions,
  RangeOptions,
  TextOptions,
  TimeOptions,
  VirtualOptions,
} from './dialects/abstract/data-types.js';
export { GeoJsonType } from './geo-json.js';
export type {
  GeoJson,
  GeoJsonGeometryCollection,
  GeoJsonLineString,
  GeoJsonMultiLineString,
  GeoJsonMultiPoint,
  GeoJsonMultiPolygon,
  GeoJsonPoint,
  GeoJsonPolygon,
  PositionPosition,
} from './geo-json.js';
export { IndexHints } from './index-hints';
export { Op, type OpTypes } from './operators';
export { QueryTypes } from './query-types';
export { TableHints } from './table-hints';
export {
  IsolationLevel,
  Lock,
  Transaction,
  TransactionNestMode,
  TransactionType,
  type ManagedTransactionOptions,
  type NormalizedTransactionOptions,
  type TransactionOptions,
} from './transaction';

export * from './associations/index';
export type { Connection } from './dialects/abstract/connection-manager';
export * from './dialects/abstract/query-generator.types';
export * from './dialects/abstract/query-interface';
export * from './dialects/abstract/query-interface.types';
export * from './errors';
export * from './model';
export * from './sequelize';

export { ConstraintChecking, Deferrable } from './deferrable';
export { AbstractDialect } from './dialects/abstract/index.js';
export { AbstractQueryGenerator } from './dialects/abstract/query-generator.js';
export type { WhereOptions } from './dialects/abstract/where-sql-builder-types.js';
export { importModels } from './import-models.js';
export { ModelDefinition } from './model-definition.js';

// TODO [>=8]: remove this alias
// eslint-disable-next-line import/no-default-export -- legacy, will be removed in the future
export { Sequelize as default } from './sequelize';
export { isModelStatic, isSameInitialModel } from './utils/model-utils';
export { useInflection } from './utils/string';
export type { Validator } from './utils/validator-extras';

export { AssociationPath } from './expression-builders/association-path.js';
export { Attribute } from './expression-builders/attribute.js';
export { BaseSqlExpression } from './expression-builders/base-sql-expression.js';
export { Identifier } from './expression-builders/identifier.js';
export { JsonPath, jsonPath } from './expression-builders/json-path.js';
export { List } from './expression-builders/list.js';
export { sql } from './expression-builders/sql.js';
export { Value } from './expression-builders/value.js';

// All functions are available on sql.x, but these are exported for backwards compatibility
export { Cast, cast } from './expression-builders/cast.js';
export { Col, col } from './expression-builders/col.js';
export { Fn, fn } from './expression-builders/fn.js';
export { JSON_NULL, SQL_NULL } from './expression-builders/json-sql-null.js';
export { json } from './expression-builders/json.js';
<<<<<<< HEAD
export { where, Where } from './expression-builders/where.js';
export { JSON_NULL } from './expression-builders/json-sql-null.js';
export { SQL_NULL } from './expression-builders/json-sql-null.js';

export { ModelRepository } from './model-repository.js';
export * from './model-repository.types.js';
=======
export { Literal, literal } from './expression-builders/literal.js';
export { Where, where } from './expression-builders/where.js';
>>>>>>> 87bec358
<|MERGE_RESOLUTION|>--- conflicted
+++ resolved
@@ -96,14 +96,8 @@
 export { Fn, fn } from './expression-builders/fn.js';
 export { JSON_NULL, SQL_NULL } from './expression-builders/json-sql-null.js';
 export { json } from './expression-builders/json.js';
-<<<<<<< HEAD
-export { where, Where } from './expression-builders/where.js';
-export { JSON_NULL } from './expression-builders/json-sql-null.js';
-export { SQL_NULL } from './expression-builders/json-sql-null.js';
+export { Literal, literal } from './expression-builders/literal.js';
+export { Where, where } from './expression-builders/where.js';
 
 export { ModelRepository } from './model-repository.js';
-export * from './model-repository.types.js';
-=======
-export { Literal, literal } from './expression-builders/literal.js';
-export { Where, where } from './expression-builders/where.js';
->>>>>>> 87bec358
+export * from './model-repository.types.js';