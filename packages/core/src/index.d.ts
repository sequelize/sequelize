/**
 * This package contains the core functionality of Sequelize.
 * Values can be imported as follows:
 *
 * ```js
 * import { Model, DataTypes } from '@sequelize/core';
 * ```
 *
 * The documentation is available at https://sequelize.org/docs/v7/
 *
 * @module
 */

export * from './abstract-dialect/connection-manager.js';
export type {
  ArrayOptions,
  BindParamOptions,
  BlobOptions,
  DataType,
  DataTypeClass,
  DataTypeClassOrInstance,
  DataTypeInstance,
  DateOptions,
  DecimalNumberOptions,
  EnumOptions,
  GeometryOptions,
  IntegerOptions,
  NumberOptions,
  RangeOptions,
  TextOptions,
  TimeOptions,
  VirtualOptions,
} from './abstract-dialect/data-types.js';
export {
  AbstractDialect,
  type ConnectionOptions,
  type DialectOptions,
} from './abstract-dialect/dialect.js';
export { AbstractQueryGenerator } from './abstract-dialect/query-generator.js';
export * from './abstract-dialect/query-generator.types.js';
export * from './abstract-dialect/query-interface.js';
export * from './abstract-dialect/query-interface.types.js';
export * from './abstract-dialect/query.js';
export type { WhereOptions } from './abstract-dialect/where-sql-builder-types.js';
export * from './associations/index.js';
export * as DataTypes from './data-types.js';
export { ConstraintChecking, Deferrable } from './deferrable.js';
export * from './errors/index.js';
export { AssociationPath } from './expression-builders/association-path.js';
export { Attribute } from './expression-builders/attribute.js';
export { BaseSqlExpression } from './expression-builders/base-sql-expression.js';
export { Identifier } from './expression-builders/identifier.js';
export { JsonPath } from './expression-builders/json-path.js';
export { JSON_NULL, SQL_NULL } from './expression-builders/json-sql-null.js';
export { List } from './expression-builders/list.js';
export { sql } from './expression-builders/sql.js';
export { Value } from './expression-builders/value.js';
export { GeoJsonType } from './geo-json.js';
export type {
  GeoJson,
  GeoJsonGeometryCollection,
  GeoJsonLineString,
  GeoJsonMultiLineString,
  GeoJsonMultiPoint,
  GeoJsonMultiPolygon,
  GeoJsonPoint,
  GeoJsonPolygon,
  PositionPosition,
} from './geo-json.js';
export { importModels } from './import-models.js';
export { IndexHints } from './index-hints.js';
export { ModelDefinition } from './model-definition.js';
export * from './model.js';
export { Op, type OpTypes } from './operators.js';
export { QueryTypes } from './query-types.js';
export * from './sequelize.js';
export { TableHints } from './table-hints.js';
export {
  IsolationLevel,
  Lock,
  Transaction,
  TransactionNestMode,
  TransactionType,
  type ManagedTransactionOptions,
  type NormalizedTransactionOptions,
  type TransactionOptions,
} from './transaction.js';
// TODO [>=8]: remove this alias
// eslint-disable-next-line import/no-default-export -- legacy, will be removed in the future
export { Sequelize as default } from './sequelize.js';
export { isModelStatic, isSameInitialModel } from './utils/model-utils.js';
export { useInflection } from './utils/string.js';
export type { Validator } from './utils/validator-extras.js';

// All functions are available on sql.x, but these are exported for backwards compatibility
export { Cast, cast } from './expression-builders/cast.js';
export { Col, col } from './expression-builders/col.js';
export { Fn, fn } from './expression-builders/fn.js';
export { json } from './expression-builders/json.js';
export { Literal, literal } from './expression-builders/literal.js';
export { Where, where } from './expression-builders/where.js';
<<<<<<< HEAD
export type { Options, PoolOptions } from './sequelize.types.js';
=======

export { ModelRepository } from './model-repository.js';
export * from './model-repository.types.js';
>>>>>>> 45ac01ac
<|MERGE_RESOLUTION|>--- conflicted
+++ resolved
@@ -86,8 +86,11 @@
   type TransactionOptions,
 } from './transaction.js';
 // TODO [>=8]: remove this alias
+export { ModelRepository } from './model-repository.js';
+export * from './model-repository.types.js';
 // eslint-disable-next-line import/no-default-export -- legacy, will be removed in the future
 export { Sequelize as default } from './sequelize.js';
+export type { Options, PoolOptions } from './sequelize.types.js';
 export { isModelStatic, isSameInitialModel } from './utils/model-utils.js';
 export { useInflection } from './utils/string.js';
 export type { Validator } from './utils/validator-extras.js';
@@ -98,11 +101,4 @@
 export { Fn, fn } from './expression-builders/fn.js';
 export { json } from './expression-builders/json.js';
 export { Literal, literal } from './expression-builders/literal.js';
-export { Where, where } from './expression-builders/where.js';
-<<<<<<< HEAD
-export type { Options, PoolOptions } from './sequelize.types.js';
-=======
-
-export { ModelRepository } from './model-repository.js';
-export * from './model-repository.types.js';
->>>>>>> 45ac01ac
+export { Where, where } from './expression-builders/where.js';