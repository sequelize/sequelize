--- conflicted
+++ resolved
@@ -1,9 +1,5 @@
 import type { ReadonlyMapLike } from '@sequelize/utils';
-<<<<<<< HEAD
-import { SetView, combinedIterator } from '@sequelize/utils';
-=======
 import { SetView, combinedIterator, map } from '@sequelize/utils';
->>>>>>> 9f861368
 // @ts-expect-error -- lodash/_baseIsNative is not recognized as a separate module for @types/lodash
 import baseIsNative from 'lodash/_baseIsNative';
 import cloneDeepWith from 'lodash/cloneDeepWith';
