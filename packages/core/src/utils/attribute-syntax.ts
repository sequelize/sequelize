import memoize from 'lodash/memoize.js';
import type { Class } from 'type-fest';
import { AssociationPath } from '../expression-builders/association-path.js';
import { Attribute } from '../expression-builders/attribute.js';
import { Cast } from '../expression-builders/cast.js';
import type { DialectAwareFn } from '../expression-builders/dialect-aware-fn.js';
import { Unquote } from '../expression-builders/dialect-aware-fn.js';
import { JsonPath } from '../expression-builders/json-path.js';
import { ParseError, type SyntaxNode } from './bnf/shared.js';
import * as AttributeParser from './bnf/syntax.js';
import { noPrototype } from './object.js';

/**
 * Parses the attribute syntax (the syntax of keys in WHERE POJOs) into its "BaseExpression" representation.
 *
 * @example
 * ```ts
 * parseAttribute('id') // => attribute('id')
 * parseAttribute('$user.id$') // => association(['user'], 'id')
 * parseAttribute('json.key') // => jsonPath(attribute('json'), ['key'])
 * parseAttribute('name::number') // => cast(attribute('name'), 'number')
 * parseAttribute('json.key::number') // => cast(jsonPath(attribute('json'), ['key']), 'number')
 * ```
 *
 * @param attribute The syntax to parse
 */
export const parseAttributeSyntax = memoize(parseAttributeSyntaxInternal);

/**
 * Parses the syntax supported by nested JSON properties.
 * This is a subset of {@link parseAttributeSyntax}, which does not parse associations, and returns raw data
 * instead of a BaseExpression.
 */
export const parseNestedJsonKeySyntax = memoize(parseJsonPropertyKeyInternal);

/**
 * List of supported attribute modifiers.
 * They can be specified in the attribute syntax, e.g. `foo:upper` will call the `upper` modifier on the `foo` attribute.
 *
 * All names should be lowercase, as they are case-insensitive.
 */
const builtInModifiers: Record<string, Class<DialectAwareFn>> = noPrototype({
  unquote: Unquote,
});

function getModifier(name: string): Class<DialectAwareFn> {
  const ModifierClass = builtInModifiers[name.toLowerCase()];
  if (!ModifierClass) {
    throw new Error(
      `${name} is not a recognized built-in modifier. Here is the list of supported modifiers: ${Object.keys(builtInModifiers).join(', ')}`,
    );
  }

  return ModifierClass;
}

<<<<<<< HEAD
=======
const attributeParser = (() => {
  const advancedAttributeBnf = `
    # Entry points

    ## Used when parsing the attribute
    attribute ::= ( ...association | ...identifier ) jsonPath? castOrModifiers?;

    ## Used when parsing a nested JSON path used inside of an attribute
    ## Difference with "attribute" is in the first part. Instead of accepting:
    ##  $association.attribute$ & attribute
    ## It accepts:
    ##  key, "quotedKey", and [0] (index access)
    partialJsonPath ::= ( ...indexAccess | ...key ) jsonPath? castOrModifiers? ;

    # Internals

    identifier ::= ( "A"->"Z" | "a"->"z" | digit | "_" )+ ;
    digit ::= "0"->"9" ;
    number ::= ...digit+ ;
    association ::= %"$" identifier ("." identifier)* %"$" ;
    jsonPath ::= ( ...indexAccess | ...keyAccess )+ ;
    indexAccess ::= %"[" number %"]" ;
    keyAccess ::= %"." key ;
    # path segments accept dashes without needing to be quoted
    key ::= nonEmptyString | ( "A"->"Z" | "a"->"z" | digit | "_" | "-" )+ ;
    nonEmptyString ::= ...(%"\\"" (anyExceptQuoteOrBackslash | escapedCharacter)+ %"\\"") ;
    escapedCharacter ::= %"\\\\" ( "\\"" | "\\\\" );
    any ::= !"" ;
    anyExceptQuoteOrBackslash ::= !("\\"" | "\\\\");
    castOrModifiers ::= (...cast | ...modifier)+;
    cast ::= %"::" identifier ;
    modifier ::= %":" identifier ;
  `;

  const parsedAttributeBnf = BNF.parse(advancedAttributeBnf);
  if (parsedAttributeBnf instanceof ParseError) {
    throw new Error(
      `Failed to initialize attribute syntax parser. This is a Sequelize bug: ${parsedAttributeBnf.toString()}`,
    );
  }

  return Compile(parsedAttributeBnf);
})();

interface UselessNode<Type extends string, WrappedValue extends SyntaxNode[]> extends SyntaxNode {
  type: Type;
  value: WrappedValue;
}

>>>>>>> 49049a6a
export interface StringNode<Type extends string> extends SyntaxNode {
  type: Type;
  value: string;
}

<<<<<<< HEAD
=======
interface AttributeAst extends SyntaxNode {
  type: 'attribute';
  value: [
    attribute: StringNode<'association' | 'identifier'>,
    jsonPath: UselessNode<
      'jsonPath?',
      [
        UselessNode<
          'jsonPath',
          [UselessNode<'(...)+', Array<StringNode<'keyAccess' | 'indexAccess'>>>]
        >,
      ]
    >,
    castOrModifiers: UselessNode<
      'castOrModifiers?',
      [
        UselessNode<
          'castOrModifiers',
          [UselessNode<'(...)+', Array<StringNode<'cast' | 'modifier'>>>]
        >,
      ]
    >,
  ];
}

>>>>>>> 49049a6a
function parseAttributeSyntaxInternal(
  code: string,
): Cast | JsonPath | AssociationPath | Attribute | DialectAwareFn {
  // This function is expensive (parsing produces a lot of objects), but we cache the final result, so it's only
  // going to be slow once per attribute.
  const parsed = AttributeParser.Parse_Attribute(code, false);
  if (parsed instanceof ParseError) {
    throw new TypeError(`Failed to parse syntax of attribute. Parse error at index ${parsed.ref.end.index}:\n${code}\n${' '.repeat(parsed.ref.end.index)}^`);
  }

  if (parsed.isPartial) {
    throw new TypeError(`Failed to fully parse syntax of attribute. Parse error at index ${parsed.reachBytes}:\n${code}\n${' '.repeat(parsed.reachBytes)}^`);
  }

<<<<<<< HEAD
  const [attribute, accesses, transforms] = parsed.root.value;
=======
  let result: Cast | JsonPath | AssociationPath | Attribute | DialectAwareFn = parseAssociationPath(
    attributeNode.value,
  );
>>>>>>> 49049a6a

  let result: Cast | JsonPath | AssociationPath | Attribute | DialectAwareFn = parseAssociationPath(attribute);

  if (accesses.value.length > 0) {
    result = new JsonPath(
      result,
      parseJsonAccesses(accesses.value),
    );
  }

<<<<<<< HEAD
  if (transforms.value.length > 0) {
    // casts & modifiers can be chained, the last one is applied last
    // foo:upper:lower needs to produce LOWER(UPPER(foo))
    for (const transform of transforms.value) {
      const option = transform.value[0];
      const identifier = option.value[0].value;

      if (option.type === 'cast') {
        result = new Cast(result, identifier);
=======
  const castOrModifierNodes = castOrModifiersNodeRaw.value[0]?.value[0].value;
  if (castOrModifierNodes) {
    // casts & modifiers can be chained, the last one is applied last
    // foo:upper:lower needs to produce LOWER(UPPER(foo))
    for (const castOrModifierNode of castOrModifierNodes) {
      if (castOrModifierNode.type === 'cast') {
        result = new Cast(result, castOrModifierNode.value);
>>>>>>> 49049a6a
        continue;
      }

      const ModifierClass = getModifier(identifier);
      result = new ModifierClass(result);
    }
  }

  return result;
}

function parseAssociationPath(syntax: AttributeParser.Term_AttributeBegin): AssociationPath | Attribute {
  const child = syntax.value[0];

  if (child.type === 'literal') {
    return new Attribute(child.value);
  }

  const path = [
    child.value[0].value,
    ...child.value[1].value.map(x => x.value[0].value),
  ];

  const attr = path.pop()!; // path will be at least 1 long

  // If association has no child identifiers, convert it to an attribute
  if (path.length === 0) {
    return new Attribute(attr);
  }

  return new AssociationPath(path, attr);
}

/**
 * Do not mutate this! It is memoized to avoid re-parsing the same path over and over.
 */
export interface ParsedJsonPropertyKey {
  readonly pathSegments: ReadonlyArray<string | number>;
  /**
   * If it's a string, it's a cast. If it's a class, it's a modifier.
   */
  readonly castsAndModifiers: ReadonlyArray<string | Class<DialectAwareFn>>;
}

<<<<<<< HEAD
=======
interface JsonPathAst extends SyntaxNode {
  type: 'partialJsonPath';
  value: [
    firstKey: StringNode<'key' | 'indexAccess'>,
    jsonPath: UselessNode<
      'jsonPath?',
      [
        UselessNode<
          'jsonPath',
          [UselessNode<'(...)+', Array<StringNode<'keyAccess' | 'indexAccess'>>>]
        >,
      ]
    >,
    castOrModifiers: UselessNode<
      'castOrModifiers?',
      [
        UselessNode<
          'castOrModifiers',
          [UselessNode<'(...)+', Array<StringNode<'cast' | 'modifier'>>>]
        >,
      ]
    >,
  ];
}

>>>>>>> 49049a6a
function parseJsonPropertyKeyInternal(code: string): ParsedJsonPropertyKey {
  const parsed = AttributeParser.Parse_PartialJsonPath(code, false);
  if (parsed instanceof ParseError) {
    throw new TypeError(`Failed to parse syntax of json path. Parse error at index ${parsed.ref.end.index}:\n${code}\n${' '.repeat(parsed.ref.end.index)}^`);
  }

  if (parsed.isPartial) {
    throw new TypeError(`Failed to fully parse syntax of json path. Parse error at index ${parsed.reach?.index || 0}:\n${code}\n${' '.repeat(parsed.reach?.index || 0)}^`);
  }

  const [base, accesses, transforms] = parsed.root.value;
  const pathSegments = [parseJsonBase(base), ...parseJsonAccesses(accesses.value)];

  const castsAndModifiers: Array<string | Class<DialectAwareFn>> = [];
  if (transforms.value.length > 0) {
    // casts & modifiers can be chained, the last one is applied last
    // foo:upper:lower needs to produce LOWER(UPPER(foo))
<<<<<<< HEAD
    for (const transform of transforms.value) {
      const option = transform.value[0];

      if (option.type === 'cast') {
        castsAndModifiers.push(option.value[0].value);
=======
    for (const castOrModifierNode of castOrModifierNodes) {
      if (castOrModifierNode.type === 'cast') {
        castsAndModifiers.push(castOrModifierNode.value);
>>>>>>> 49049a6a
        continue;
      }

      const ModifierClass = getModifier(option.value[0].value);

      castsAndModifiers.push(ModifierClass);
    }
  }

  return { pathSegments, castsAndModifiers };
}

function parseJsonBase(node: AttributeParser.Term_JsonBase): string | number {
  const child = node.value[0];
  if (child.type === 'indexAccess') {
    return Number(child.value[0].value);
  }

  return child.value;
}

function parseJsonAccesses(nodes: AttributeParser.Term_JsonAccess[]): Array<string | number> {
  return nodes.map(node => {
    const child = node.value[0];
    if (child.type === 'indexAccess') {
      return Number(child.value[0].value);
    }

    return child.value[0].value;
  });
}<|MERGE_RESOLUTION|>--- conflicted
+++ resolved
@@ -54,91 +54,11 @@
   return ModifierClass;
 }
 
-<<<<<<< HEAD
-=======
-const attributeParser = (() => {
-  const advancedAttributeBnf = `
-    # Entry points
-
-    ## Used when parsing the attribute
-    attribute ::= ( ...association | ...identifier ) jsonPath? castOrModifiers?;
-
-    ## Used when parsing a nested JSON path used inside of an attribute
-    ## Difference with "attribute" is in the first part. Instead of accepting:
-    ##  $association.attribute$ & attribute
-    ## It accepts:
-    ##  key, "quotedKey", and [0] (index access)
-    partialJsonPath ::= ( ...indexAccess | ...key ) jsonPath? castOrModifiers? ;
-
-    # Internals
-
-    identifier ::= ( "A"->"Z" | "a"->"z" | digit | "_" )+ ;
-    digit ::= "0"->"9" ;
-    number ::= ...digit+ ;
-    association ::= %"$" identifier ("." identifier)* %"$" ;
-    jsonPath ::= ( ...indexAccess | ...keyAccess )+ ;
-    indexAccess ::= %"[" number %"]" ;
-    keyAccess ::= %"." key ;
-    # path segments accept dashes without needing to be quoted
-    key ::= nonEmptyString | ( "A"->"Z" | "a"->"z" | digit | "_" | "-" )+ ;
-    nonEmptyString ::= ...(%"\\"" (anyExceptQuoteOrBackslash | escapedCharacter)+ %"\\"") ;
-    escapedCharacter ::= %"\\\\" ( "\\"" | "\\\\" );
-    any ::= !"" ;
-    anyExceptQuoteOrBackslash ::= !("\\"" | "\\\\");
-    castOrModifiers ::= (...cast | ...modifier)+;
-    cast ::= %"::" identifier ;
-    modifier ::= %":" identifier ;
-  `;
-
-  const parsedAttributeBnf = BNF.parse(advancedAttributeBnf);
-  if (parsedAttributeBnf instanceof ParseError) {
-    throw new Error(
-      `Failed to initialize attribute syntax parser. This is a Sequelize bug: ${parsedAttributeBnf.toString()}`,
-    );
-  }
-
-  return Compile(parsedAttributeBnf);
-})();
-
-interface UselessNode<Type extends string, WrappedValue extends SyntaxNode[]> extends SyntaxNode {
-  type: Type;
-  value: WrappedValue;
-}
-
->>>>>>> 49049a6a
 export interface StringNode<Type extends string> extends SyntaxNode {
   type: Type;
   value: string;
 }
 
-<<<<<<< HEAD
-=======
-interface AttributeAst extends SyntaxNode {
-  type: 'attribute';
-  value: [
-    attribute: StringNode<'association' | 'identifier'>,
-    jsonPath: UselessNode<
-      'jsonPath?',
-      [
-        UselessNode<
-          'jsonPath',
-          [UselessNode<'(...)+', Array<StringNode<'keyAccess' | 'indexAccess'>>>]
-        >,
-      ]
-    >,
-    castOrModifiers: UselessNode<
-      'castOrModifiers?',
-      [
-        UselessNode<
-          'castOrModifiers',
-          [UselessNode<'(...)+', Array<StringNode<'cast' | 'modifier'>>>]
-        >,
-      ]
-    >,
-  ];
-}
-
->>>>>>> 49049a6a
 function parseAttributeSyntaxInternal(
   code: string,
 ): Cast | JsonPath | AssociationPath | Attribute | DialectAwareFn {
@@ -153,13 +73,7 @@
     throw new TypeError(`Failed to fully parse syntax of attribute. Parse error at index ${parsed.reachBytes}:\n${code}\n${' '.repeat(parsed.reachBytes)}^`);
   }
 
-<<<<<<< HEAD
   const [attribute, accesses, transforms] = parsed.root.value;
-=======
-  let result: Cast | JsonPath | AssociationPath | Attribute | DialectAwareFn = parseAssociationPath(
-    attributeNode.value,
-  );
->>>>>>> 49049a6a
 
   let result: Cast | JsonPath | AssociationPath | Attribute | DialectAwareFn = parseAssociationPath(attribute);
 
@@ -170,7 +84,6 @@
     );
   }
 
-<<<<<<< HEAD
   if (transforms.value.length > 0) {
     // casts & modifiers can be chained, the last one is applied last
     // foo:upper:lower needs to produce LOWER(UPPER(foo))
@@ -180,15 +93,6 @@
 
       if (option.type === 'cast') {
         result = new Cast(result, identifier);
-=======
-  const castOrModifierNodes = castOrModifiersNodeRaw.value[0]?.value[0].value;
-  if (castOrModifierNodes) {
-    // casts & modifiers can be chained, the last one is applied last
-    // foo:upper:lower needs to produce LOWER(UPPER(foo))
-    for (const castOrModifierNode of castOrModifierNodes) {
-      if (castOrModifierNode.type === 'cast') {
-        result = new Cast(result, castOrModifierNode.value);
->>>>>>> 49049a6a
         continue;
       }
 
@@ -233,34 +137,6 @@
   readonly castsAndModifiers: ReadonlyArray<string | Class<DialectAwareFn>>;
 }
 
-<<<<<<< HEAD
-=======
-interface JsonPathAst extends SyntaxNode {
-  type: 'partialJsonPath';
-  value: [
-    firstKey: StringNode<'key' | 'indexAccess'>,
-    jsonPath: UselessNode<
-      'jsonPath?',
-      [
-        UselessNode<
-          'jsonPath',
-          [UselessNode<'(...)+', Array<StringNode<'keyAccess' | 'indexAccess'>>>]
-        >,
-      ]
-    >,
-    castOrModifiers: UselessNode<
-      'castOrModifiers?',
-      [
-        UselessNode<
-          'castOrModifiers',
-          [UselessNode<'(...)+', Array<StringNode<'cast' | 'modifier'>>>]
-        >,
-      ]
-    >,
-  ];
-}
-
->>>>>>> 49049a6a
 function parseJsonPropertyKeyInternal(code: string): ParsedJsonPropertyKey {
   const parsed = AttributeParser.Parse_PartialJsonPath(code, false);
   if (parsed instanceof ParseError) {
@@ -278,17 +154,11 @@
   if (transforms.value.length > 0) {
     // casts & modifiers can be chained, the last one is applied last
     // foo:upper:lower needs to produce LOWER(UPPER(foo))
-<<<<<<< HEAD
     for (const transform of transforms.value) {
       const option = transform.value[0];
 
       if (option.type === 'cast') {
         castsAndModifiers.push(option.value[0].value);
-=======
-    for (const castOrModifierNode of castOrModifierNodes) {
-      if (castOrModifierNode.type === 'cast') {
-        castsAndModifiers.push(castOrModifierNode.value);
->>>>>>> 49049a6a
         continue;
       }
 
