'use strict';

import compact from 'lodash/compact';
import defaults from 'lodash/defaults';
import each from 'lodash/each';
import forOwn from 'lodash/forOwn';
import get from 'lodash/get';
import isEmpty from 'lodash/isEmpty';
import isObject from 'lodash/isObject';
import isPlainObject from 'lodash/isPlainObject';
import pick from 'lodash/pick';
import reduce from 'lodash/reduce';
import uniq from 'lodash/uniq';
import NodeUtil from 'node:util';
import { Association } from '../associations/base';
import { BelongsToAssociation } from '../associations/belongs-to';
import { BelongsToManyAssociation } from '../associations/belongs-to-many';
import { HasManyAssociation } from '../associations/has-many';
import { ParameterStyle } from '../enums.js';
import { BaseSqlExpression } from '../expression-builders/base-sql-expression.js';
import { Col } from '../expression-builders/col.js';
import { Literal } from '../expression-builders/literal.js';
import { conformIndex } from '../model-internals';
import { and } from '../sequelize';
import { mapFinderOptions, removeNullishValuesFromHash } from '../utils/format';
import { joinSQLFragments } from '../utils/join-sql-fragments';
import { isModelStatic } from '../utils/model-utils';
import { createBindParamGenerator } from '../utils/sql.js';
import { nameIndex, spliceStr } from '../utils/string';
import { attributeTypeToSql } from './data-types-utils';
import { AbstractQueryGeneratorInternal } from './query-generator-internal.js';
import { AbstractQueryGeneratorTypeScript } from './query-generator-typescript';
import { joinWithLogicalOperator } from './where-sql-builder';

const util = require('node:util');
const crypto = require('node:crypto');

const DataTypes = require('../data-types');
const { Op } = require('../operators');
const sequelizeError = require('../errors');
const { _validateIncludedElements } = require('../model-internals');

export const CREATE_TABLE_QUERY_SUPPORTABLE_OPTIONS = new Set([
  'collate',
  'charset',
  'engine',
  'rowFormat',
  'comment',
  'initialAutoIncrement',
  'uniqueKeys',
]);
export const ADD_COLUMN_QUERY_SUPPORTABLE_OPTIONS = new Set(['ifNotExists']);

/**
 * Abstract Query Generator
 *
 * @private
 */
export class AbstractQueryGenerator extends AbstractQueryGeneratorTypeScript {
  #internals;

  constructor(dialect, internals = new AbstractQueryGeneratorInternal(dialect)) {
    super(dialect, internals);
    this.#internals = internals;
  }

  /**
   * Returns an insert into command
   *
   * @param {string} table
   * @param {object} valueHash       attribute value pairs
   * @param {object} modelAttributes
   * @param {object} [options]
   *
   * @private
   */
  insertQuery(table, valueHash, modelAttributes, options) {
    options ||= {};
    defaults(options, this.options);
    if ('bindParam' in options) {
      throw new Error('The bindParam option has been removed. Use parameterStyle instead.');
    }

    const modelAttributeMap = {};
<<<<<<< HEAD
    const bind =
      this.dialect.supports.returnIntoValues && options.bind ? options.bind : Object.create(null);
=======
>>>>>>> 1acfae52
    const fields = [];
    const returningModelAttributes = [];
    const returnTypes = [];
    const values = Object.create(null);
    const quotedTable = this.quoteTable(table);
<<<<<<< HEAD
    let bindParam = options.bindParam === undefined ? this.bindParam(bind) : options.bindParam;
    const returnAttributes = [];
=======
    let bind;
    let bindParam;
    let parameterStyle = options?.parameterStyle ?? ParameterStyle.BIND;
>>>>>>> 1acfae52
    let query;
    let valueQuery = '';
    let emptyQuery = '';
    let outputFragment = '';
    let returningFragment = '';
    let identityWrapperRequired = false;
    let tmpTable = ''; // tmpTable declaration for trigger

    if (modelAttributes) {
      each(modelAttributes, (attribute, key) => {
        modelAttributeMap[key] = attribute;
        if (attribute.field) {
          modelAttributeMap[attribute.field] = attribute;
        }
      });
    }

    if (this.dialect.supports['DEFAULT VALUES']) {
      emptyQuery += ' DEFAULT VALUES';
    } else if (this.dialect.supports['VALUES ()']) {
      emptyQuery += ' VALUES ()';
    }

    if (
      (this.dialect.supports.returnValues || this.dialect.supports.returnIntoValues) &&
      options.returning
    ) {
      const returnValues = this.generateReturnValues(modelAttributes, options);

      returningModelAttributes.push(...returnValues.returnFields);
      // Storing the returnTypes for dialects that need to have returning into bind information for outbinds
      if (this.dialect.supports.returnIntoValues) {
        returnTypes.push(...returnValues.returnTypes);
      }

      returningFragment = returnValues.returningFragment;
      tmpTable = returnValues.tmpTable || '';
      outputFragment = returnValues.outputFragment || '';
    }

    if (get(this, ['sequelize', 'options', 'prependSearchPath']) || options.searchPath) {
      // Not currently supported with search path (requires output of multiple queries)
      parameterStyle = ParameterStyle.REPLACEMENT;
    }

    if (this.dialect.supports.EXCEPTION && options.exception) {
      // Not currently supported with bind parameters (requires output of multiple queries)
      parameterStyle = ParameterStyle.REPLACEMENT;
    }

    if (parameterStyle === ParameterStyle.BIND) {
      bind = Object.create(null);
      bindParam = createBindParamGenerator(bind);
    }

    valueHash = removeNullishValuesFromHash(valueHash, this.options.omitNull);
    for (const key in valueHash) {
      if (Object.hasOwn(valueHash, key)) {
        // if value is undefined, we replace it with null
        const value = valueHash[key] ?? null;
        fields.push(this.quoteIdentifier(key));

        // SERIALS' can't be NULL in postgresql, use DEFAULT where supported
        if (
          modelAttributeMap[key] &&
          modelAttributeMap[key].autoIncrement === true &&
          value == null
        ) {
          if (!this.dialect.supports.autoIncrement.defaultValue) {
            fields.splice(-1, 1);
          } else if (this.dialect.supports.DEFAULT) {
            values[key] = 'DEFAULT';
          } else {
            values[key] = this.escape(null);
          }
        } else {
          if (modelAttributeMap[key] && modelAttributeMap[key].autoIncrement === true) {
            identityWrapperRequired = true;
          }

          values[key] = this.escape(value, {
            model: options.model,
            type: modelAttributeMap[key]?.type,
            replacements: options.replacements,
            bindParam,
          });
        }
      }
    }

    let onDuplicateKeyUpdate = '';

    if (!isEmpty(options.conflictWhere) && !this.dialect.supports.inserts.onConflictWhere) {
      throw new Error('missing dialect support for conflictWhere option');
    }

    // `options.updateOnDuplicate` is the list of field names to update if a duplicate key is hit during the insert.  It
    // contains just the field names.  This option is _usually_ explicitly set by the corresponding query-interface
    // upsert function.
    if (this.dialect.supports.inserts.updateOnDuplicate && options.updateOnDuplicate) {
      if (this.dialect.supports.inserts.updateOnDuplicate === ' ON CONFLICT DO UPDATE SET') {
        // postgres / sqlite
        // If no conflict target columns were specified, use the primary key names from options.upsertKeys
        const conflictKeys = options.upsertKeys.map(attr => this.quoteIdentifier(attr));
        const updateKeys = options.updateOnDuplicate.map(
          attr => `${this.quoteIdentifier(attr)}=EXCLUDED.${this.quoteIdentifier(attr)}`,
        );

        const fragments = ['ON CONFLICT', '(', conflictKeys.join(','), ')'];

        if (!isEmpty(options.conflictWhere)) {
          fragments.push(this.whereQuery(options.conflictWhere, options));
        }

        // if update keys are provided, then apply them here.  if there are no updateKeys provided, then do not try to
        // do an update.  Instead, fall back to DO NOTHING.
        if (isEmpty(updateKeys)) {
          fragments.push('DO NOTHING');
        } else {
          fragments.push('DO UPDATE SET', updateKeys.join(','));
        }

        onDuplicateKeyUpdate = ` ${joinSQLFragments(fragments)}`;
      } else {
        const valueKeys = options.updateOnDuplicate.map(
          attr => `${this.quoteIdentifier(attr)}=${values[attr]}`,
        );
        // the rough equivalent to ON CONFLICT DO NOTHING in mysql, etc is ON DUPLICATE KEY UPDATE id = id
        // So, if no update values were provided, fall back to the identifier columns provided in the upsertKeys array.
        // This will be the primary key in most cases, but it could be some other constraint.
        if (isEmpty(valueKeys) && options.upsertKeys) {
          valueKeys.push(
            ...options.upsertKeys.map(
              attr => `${this.quoteIdentifier(attr)}=${this.quoteIdentifier(attr)}`,
            ),
          );
        }

        // edge case... but if for some reason there were no valueKeys, and there were also no upsertKeys... then we
        // can no longer build the requested query without a syntax error.  Let's throw something more graceful here
        // so the devs know what the problem is.
        if (isEmpty(valueKeys)) {
          throw new Error(
            'No update values found for ON DUPLICATE KEY UPDATE clause, and no identifier fields could be found to use instead.',
          );
        }

        onDuplicateKeyUpdate += `${this.dialect.supports.inserts.updateOnDuplicate} ${valueKeys.join(',')}`;
      }
    }

    const replacements = {
      ignoreDuplicates: options.ignoreDuplicates
        ? this.dialect.supports.inserts.ignoreDuplicates
        : '',
      onConflictDoNothing: options.ignoreDuplicates
        ? this.dialect.supports.inserts.onConflictDoNothing
        : '',
      attributes: fields.join(','),
      output: outputFragment,
      values: Object.values(values).join(','),
      tmpTable,
    };

    valueQuery = `${tmpTable}INSERT${replacements.ignoreDuplicates} INTO ${quotedTable} (${replacements.attributes})${replacements.output} VALUES (${replacements.values})${onDuplicateKeyUpdate}${replacements.onConflictDoNothing}${valueQuery}`;
    emptyQuery = `${tmpTable}INSERT${replacements.ignoreDuplicates} INTO ${quotedTable}${replacements.output}${onDuplicateKeyUpdate}${replacements.onConflictDoNothing}${emptyQuery}`;

    // Mostly for internal use, so we expect the user to know what he's doing!
    // pg_temp functions are private per connection, so we never risk this function interfering with another one.
    if (this.dialect.supports.EXCEPTION && options.exception) {
      const dropFunction = 'DROP FUNCTION IF EXISTS pg_temp.testfunc()';

      if (returningModelAttributes.length === 0) {
        returningModelAttributes.push('*');
      }

      const delimiter = `$func_${crypto.randomUUID().replaceAll('-', '')}$`;
      const selectQuery = `SELECT (testfunc.response).${returningModelAttributes.join(', (testfunc.response).')}, testfunc.sequelize_caught_exception FROM pg_temp.testfunc();`;

      options.exception =
        'WHEN unique_violation THEN GET STACKED DIAGNOSTICS sequelize_caught_exception = PG_EXCEPTION_DETAIL;';
      valueQuery = `CREATE OR REPLACE FUNCTION pg_temp.testfunc(OUT response ${quotedTable}, OUT sequelize_caught_exception text) RETURNS RECORD AS ${delimiter} BEGIN ${valueQuery} RETURNING * INTO response; EXCEPTION ${options.exception} END ${delimiter} LANGUAGE plpgsql; ${selectQuery} ${dropFunction}`;
    } else {
      valueQuery += returningFragment;
      emptyQuery += returningFragment;
    }

    if (this.dialect.supports.returnIntoValues && options.returning) {
      // Populating the returnAttributes array and performing operations needed for output binds of insertQuery
      this.populateInsertQueryReturnIntoBinds(
        returningModelAttributes,
        returnTypes,
        Object.keys(bind).length,
        returnAttributes,
        options,
      );
    }

    query = `${`${replacements.attributes.length > 0 ? valueQuery : emptyQuery}${returnAttributes.join(',')}`.trim()};`;
    if (this.dialect.supports.finalTable) {
      query = `SELECT * FROM FINAL TABLE (${replacements.attributes.length > 0 ? valueQuery : emptyQuery});`;
    }

    if (identityWrapperRequired && this.dialect.supports.autoIncrement.identityInsert) {
      query = `SET IDENTITY_INSERT ${quotedTable} ON; ${query} SET IDENTITY_INSERT ${quotedTable} OFF;`;
    }

    // Used by Postgres upsertQuery and calls to here with options.exception set to true
    const result = { query };
    if (parameterStyle === ParameterStyle.BIND) {
      result.bind = bind;
    }

    return result;
  }

  /**
   * Returns an insert into command for multiple values.
   *
   * @param {string} tableName
   * @param {object} fieldValueHashes
   * @param {object} options
   * @param {object} fieldMappedAttributes
   *
   * @private
   */
  bulkInsertQuery(tableName, fieldValueHashes, options, fieldMappedAttributes) {
    options ||= {};
    fieldMappedAttributes ||= {};

    const tuples = [];
    const serials = {};
    const allAttributes = [];
    let onDuplicateKeyUpdate = '';

    for (const fieldValueHash of fieldValueHashes) {
      forOwn(fieldValueHash, (value, key) => {
        if (!allAttributes.includes(key)) {
          allAttributes.push(key);
        }

        if (fieldMappedAttributes[key] && fieldMappedAttributes[key].autoIncrement === true) {
          serials[key] = true;
        }
      });
    }

    for (const fieldValueHash of fieldValueHashes) {
      const values = allAttributes.map(key => {
        if (this.dialect.supports.bulkDefault && serials[key] === true) {
          // fieldValueHashes[key] ?? 'DEFAULT'
          return fieldValueHash[key] != null ? fieldValueHash[key] : 'DEFAULT';
        }

        return this.escape(fieldValueHash[key] ?? null, {
          // model // TODO: make bulkInsertQuery accept model instead of fieldValueHashes
          // bindParam // TODO: support bind params
          type: fieldMappedAttributes[key]?.type,
          replacements: options.replacements,
        });
      });

      tuples.push(`(${values.join(',')})`);
    }

    // `options.updateOnDuplicate` is the list of field names to update if a duplicate key is hit during the insert.  It
    // contains just the field names.  This option is _usually_ explicitly set by the corresponding query-interface
    // upsert function.
    if (this.dialect.supports.inserts.updateOnDuplicate && options.updateOnDuplicate) {
      if (this.dialect.supports.inserts.updateOnDuplicate === ' ON CONFLICT DO UPDATE SET') {
        // postgres / sqlite
        // If no conflict target columns were specified, use the primary key names from options.upsertKeys
        const conflictKeys = options.upsertKeys.map(attr => this.quoteIdentifier(attr));
        const updateKeys = options.updateOnDuplicate.map(
          attr => `${this.quoteIdentifier(attr)}=EXCLUDED.${this.quoteIdentifier(attr)}`,
        );

        let whereClause = false;
        if (options.conflictWhere) {
          if (!this.dialect.supports.inserts.onConflictWhere) {
            throw new Error(`conflictWhere not supported for dialect ${this.dialect.name}`);
          }

          whereClause = this.whereQuery(options.conflictWhere, options);
        }

        // The Utils.joinSQLFragments later on will join this as it handles nested arrays.
        onDuplicateKeyUpdate = [
          'ON CONFLICT',
          '(',
          conflictKeys.join(','),
          ')',
          whereClause,
          'DO UPDATE SET',
          updateKeys.join(','),
        ];
      } else {
        // mysql / maria
        if (options.conflictWhere) {
          throw new Error(`conflictWhere not supported for dialect ${this.dialect.name}`);
        }

        const valueKeys = options.updateOnDuplicate.map(
          attr => `${this.quoteIdentifier(attr)}=VALUES(${this.quoteIdentifier(attr)})`,
        );
        onDuplicateKeyUpdate = `${this.dialect.supports.inserts.updateOnDuplicate} ${valueKeys.join(',')}`;
      }
    }

    const ignoreDuplicates = options.ignoreDuplicates
      ? this.dialect.supports.inserts.ignoreDuplicates
      : '';
    const attributes = allAttributes.map(attr => this.quoteIdentifier(attr)).join(',');
    const onConflictDoNothing = options.ignoreDuplicates
      ? this.dialect.supports.inserts.onConflictDoNothing
      : '';
    let returning = '';

    if (this.dialect.supports.returnValues && options.returning) {
      const returnValues = this.generateReturnValues(fieldMappedAttributes, options);

      returning += returnValues.returningFragment;
    }

    return joinSQLFragments([
      'INSERT',
      ignoreDuplicates,
      'INTO',
      this.quoteTable(tableName),
      `(${attributes})`,
      'VALUES',
      tuples.join(','),
      onDuplicateKeyUpdate,
      onConflictDoNothing,
      returning,
      ';',
    ]);
  }

  /**
   * Helper method for populating the returning into bind information
   * that is needed by some dialects (currently Oracle)
   * This is called when `dialect.supports.returnIntoClause` is `True`
   *
   * @private
   */
  populateInsertQueryReturnIntoBinds() {
    // noop by default
  }

  /**
   * Returns an update query
   *
   * @param {string} tableName
   * @param {object} attrValueHash
   * @param {object} where A hash with conditions (e.g. {name: 'foo'}) OR an ID as integer
   * @param {object} options
   * @param {object} columnDefinitions
   *
   * @private
   */
  updateQuery(tableName, attrValueHash, where, options, columnDefinitions) {
    options ||= {};
    defaults(options, this.options);
    if ('bindParam' in options) {
      throw new Error('The bindParam option has been removed. Use parameterStyle instead.');
    }

    attrValueHash = removeNullishValuesFromHash(attrValueHash, options.omitNull, options);

    const values = [];
    const modelAttributeMap = {};
    let bind;
    let bindParam;
    let parameterStyle = options?.parameterStyle ?? ParameterStyle.BIND;
    let outputFragment = '';
    let tmpTable = ''; // tmpTable declaration for trigger
    let suffix = '';

    if (get(this, ['sequelize', 'options', 'prependSearchPath']) || options.searchPath) {
      // Not currently supported with search path (requires output of multiple queries)
      parameterStyle = ParameterStyle.REPLACEMENT;
    }

    if (parameterStyle === ParameterStyle.BIND) {
      bind = Object.create(null);
      bindParam = createBindParamGenerator(bind);
    }

    if (this.dialect.supports['LIMIT ON UPDATE'] && options.limit) {
      if (!['mssql', 'db2', 'oracle'].includes(this.dialect.name)) {
        // TODO: use bind parameter
        suffix = ` LIMIT ${this.escape(options.limit, options)} `;
      } else if (this.dialect.name === 'oracle') {
        // This cannot be set in where clause because rownum will be quoted
        if (where && ((where.length && where.length > 0) || Object.keys(where).length > 0)) {
          // If we have a where clause, we add AND
          suffix += ' AND ';
        } else {
          // No where clause, we add where
          suffix += ' WHERE ';
        }

        suffix += `rownum <= ${this.escape(options.limit)} `;
      }
    }

    if (this.dialect.supports.returnValues && options.returning) {
      const returnValues = this.generateReturnValues(columnDefinitions, options);

      suffix += returnValues.returningFragment;
      tmpTable = returnValues.tmpTable || '';
      outputFragment = returnValues.outputFragment || '';

      // ensure that the return output is properly mapped to model fields.
      if (this.dialect.supports.returnValues !== 'output' && options.returning) {
        options.mapToModel = true;
      }
    }

    if (columnDefinitions) {
      each(columnDefinitions, (attribute, key) => {
        modelAttributeMap[key] = attribute;
        if (attribute.field) {
          modelAttributeMap[attribute.field] = attribute;
        }
      });
    }

    for (const key in attrValueHash) {
      if (
        modelAttributeMap &&
        modelAttributeMap[key] &&
        modelAttributeMap[key].autoIncrement === true &&
        !this.dialect.supports.autoIncrement.update
      ) {
        // not allowed to update identity column
        continue;
      }

      const value = attrValueHash[key] ?? null;

      values.push(
        `${this.quoteIdentifier(key)}=${this.escape(value, {
          // model // TODO: receive modelDefinition instead of columnDefinitions
          type: modelAttributeMap?.[key]?.type,
          replacements: options.replacements,
          bindParam,
        })}`,
      );
    }

    const whereOptions = { ...options, bindParam };

    if (values.length === 0) {
      return { query: '' };
    }

    const query =
      `${tmpTable}UPDATE ${this.quoteTable(tableName)} SET ${values.join(',')}${outputFragment} ${this.whereQuery(where, whereOptions)}${suffix}`.trim();

    // Used by Postgres upsertQuery and calls to here with options.exception set to true
    const result = { query };
    if (parameterStyle === ParameterStyle.BIND) {
      result.bind = bind;
    }

    return result;
  }

  /**
   * Returns an update query using arithmetic operator
   *
   * @param {string} operator                    String with the arithmetic operator (e.g. '+' or '-')
   * @param {string} tableName                   Name of the table
   * @param {object} where                       A plain-object with conditions (e.g. {name: 'foo'}) OR an ID as integer
   * @param {object} incrementAmountsByAttribute     A plain-object with attribute-value-pairs
   * @param {object} extraAttributesToBeUpdated  A plain-object with attribute-value-pairs
   * @param {object} options
   *
   * @private
   */
  arithmeticQuery(
    operator,
    tableName,
    where,
    incrementAmountsByAttribute,
    extraAttributesToBeUpdated,
    options,
  ) {
    // TODO: this method should delegate to `updateQuery`

    options ||= {};
    defaults(options, { returning: true });
    const { model } = options;

    // TODO: add attribute DataType
    // TODO: add model
    const escapeOptions = pick(options, ['replacements', 'model']);

    extraAttributesToBeUpdated = removeNullishValuesFromHash(
      extraAttributesToBeUpdated,
      this.options.omitNull,
    );

    let outputFragment = '';
    let returningFragment = '';

    if (this.dialect.supports.returnValues && options.returning) {
      const returnValues = this.generateReturnValues(null, options);

      outputFragment = returnValues.outputFragment;
      returningFragment = returnValues.returningFragment;
    }

    const updateSetSqlFragments = [];
    for (const attributeName in incrementAmountsByAttribute) {
      const columnName = model
        ? model.modelDefinition.getColumnNameLoose(attributeName)
        : attributeName;
      const incrementAmount = incrementAmountsByAttribute[columnName];
      const quotedField = this.quoteIdentifier(columnName);
      const escapedAmount = this.escape(incrementAmount, escapeOptions);
      updateSetSqlFragments.push(`${quotedField}=${quotedField}${operator} ${escapedAmount}`);
    }

    for (const attributeName in extraAttributesToBeUpdated) {
      const columnName = model
        ? model.modelDefinition.getColumnNameLoose(attributeName)
        : attributeName;

      const newValue = extraAttributesToBeUpdated[columnName];
      const quotedField = this.quoteIdentifier(columnName);
      const escapedValue = this.escape(newValue, escapeOptions);
      updateSetSqlFragments.push(`${quotedField}=${escapedValue}`);
    }

    return joinSQLFragments([
      'UPDATE',
      this.quoteTable(tableName),
      'SET',
      updateSetSqlFragments.join(','),
      outputFragment,
      this.whereQuery(where, escapeOptions),
      returningFragment,
    ]);
  }

  /*
    Returns an add index query.
    Parameters:
      - tableName -> Name of an existing table, possibly with schema.
      - options:
        - type: UNIQUE|FULLTEXT|SPATIAL
        - name: The name of the index. Default is <table>_<attr1>_<attr2>
        - fields: An array of attributes as string or as hash.
                  If the attribute is a hash, it must have the following content:
                  - name: The name of the attribute/column
                  - length: An integer. Optional
                  - order: 'ASC' or 'DESC'. Optional
        - parser
        - using
        - operator
        - concurrently: Pass CONCURRENT so other operations run while the index is created
        - include
      - rawTablename, the name of the table, without schema. Used to create the name of the index
   @private
  */
  addIndexQuery(tableName, attributes, options, rawTablename) {
    options ||= {};

    if (!Array.isArray(attributes)) {
      options = attributes;
      attributes = undefined;
    } else {
      options.fields = attributes;
    }

    options.prefix = options.prefix || rawTablename || tableName;
    if (options.prefix && typeof options.prefix === 'string') {
      options.prefix = options.prefix.replaceAll('.', '_');
    }

    const fieldsSql = options.fields.map(field => {
      if (field instanceof BaseSqlExpression) {
        return this.formatSqlExpression(field);
      }

      if (typeof field === 'string') {
        field = {
          name: field,
        };
      }

      let result = '';

      if (field.attribute) {
        field.name = field.attribute;
      }

      if (!field.name) {
        throw new Error(`The following index field has no name: ${util.inspect(field)}`);
      }

      result += this.quoteIdentifier(field.name);

      if (this.dialect.supports.index.collate && field.collate) {
        result += ` COLLATE ${this.quoteIdentifier(field.collate)}`;
      }

      if (this.dialect.supports.index.operator) {
        const operator = field.operator || options.operator;
        if (operator) {
          result += ` ${operator}`;
        }
      }

      if (this.dialect.supports.index.length > 0 && field.length > 0) {
        result += `(${field.length})`;
      }

      if (field.order) {
        result += ` ${field.order}`;
      }

      return result;
    });

    let includeSql;
    if (options.include) {
      if (!this.dialect.supports.index.include) {
        throw new Error(
          `The include attribute for indexes is not supported by ${this.dialect.name} dialect`,
        );
      }

      if (options.include instanceof Literal) {
        includeSql = `INCLUDE ${options.include.val}`;
      } else if (Array.isArray(options.include)) {
        includeSql = `INCLUDE (${options.include.map(field => (field instanceof Literal ? field.val : this.quoteIdentifier(field))).join(', ')})`;
      } else {
        throw new TypeError('The include attribute for indexes must be an array or a literal.');
      }
    }

    if (!options.name) {
      // Mostly for cases where addIndex is called directly by the user without an options object (for example in migrations)
      // All calls that go through sequelize should already have a name
      options = nameIndex(options, options.prefix);
    }

    options = conformIndex(options);

    if (!this.dialect.supports.index.type) {
      delete options.type;
    }

    if (options.where) {
      options.where = this.whereQuery(options.where);
    }

    const escapedTableName = this.quoteTable(tableName);

    const concurrently =
      this.dialect.supports.index.concurrently && options.concurrently ? 'CONCURRENTLY' : undefined;
    let ind;
    if (this.dialect.supports.indexViaAlter) {
      ind = ['ALTER TABLE', escapedTableName, concurrently, 'ADD'];
    } else {
      ind = ['CREATE'];
    }

    // DB2 incorrectly scopes the index if we don't specify the schema name,
    // which will cause it to error if another schema contains a table that uses an index with an identical name
    const escapedIndexName =
      tableName.schema && this.dialect.name === 'db2'
        ? // 'quoteTable' isn't the best name: it quotes any identifier.
          // in this case, the goal is to produce '"schema_name"."index_name"' to scope the index in this schema
          this.quoteTable({
            schema: tableName.schema,
            tableName: options.name,
          })
        : this.quoteIdentifiers(options.name);

    ind = ind.concat(
      options.unique ? 'UNIQUE' : '',
      options.type,
      'INDEX',
      !this.dialect.supports.indexViaAlter ? concurrently : undefined,
      escapedIndexName,
      this.dialect.supports.index.using === 1 && options.using ? `USING ${options.using}` : '',
      !this.dialect.supports.indexViaAlter ? `ON ${escapedTableName}` : undefined,
      this.dialect.supports.index.using === 2 && options.using ? `USING ${options.using}` : '',
      `(${fieldsSql.join(', ')})`,
      this.dialect.supports.index.parser && options.parser
        ? `WITH PARSER ${options.parser}`
        : undefined,
      this.dialect.supports.index.include && options.include ? includeSql : undefined,
      this.dialect.supports.index.where && options.where ? options.where : undefined,
    );

    return compact(ind).join(' ');
  }

  /*
    Quote an object based on its type. This is a more general version of quoteIdentifiers
    Strings: should proxy to quoteIdentifiers
    Arrays:
      * Expects array in the form: [<model> (optional), <model> (optional),... String, String (optional)]
        Each <model> can be a model, or an object {model: Model, as: String}, matching include, or an
        association object, or the name of an association.
      * Zero or more models can be included in the array and are used to trace a path through the tree of
        included nested associations. This produces the correct table name for the ORDER BY/GROUP BY SQL
        and quotes it.
      * If a single string is appended to end of array, it is quoted.
        If two strings appended, the 1st string is quoted, the 2nd string unquoted.
    Objects:
      * If raw is set, that value should be returned verbatim, without quoting
      * If fn is set, the string should start with the value of fn, starting paren, followed by
        the values of cols (which is assumed to be an array), quoted and joined with ', ',
        unless they are themselves objects
      * If direction is set, should be prepended

    Currently this function is only used for ordering / grouping columns and Sequelize.col(), but it could
    potentially also be used for other places where we want to be able to call SQL functions (e.g. as default values)
   @private
  */
  quote(collection, parent, connector = '.', options) {
    // init
    const validOrderOptions = [
      'ASC',
      'DESC',
      'ASC NULLS LAST',
      'DESC NULLS LAST',
      'ASC NULLS FIRST',
      'DESC NULLS FIRST',
      'NULLS FIRST',
      'NULLS LAST',
    ];

    // just quote as identifiers if string
    if (typeof collection === 'string') {
      return this.quoteIdentifiers(collection);
    }

    if (Array.isArray(collection)) {
      // iterate through the collection and mutate objects into associations
      collection.forEach((item, index) => {
        const previous = collection[index - 1];
        let previousAssociation;
        let previousModel;

        // set the previous as the parent when previous is undefined or the target of the association
        if (!previous && parent !== undefined) {
          previousModel = parent;
        } else if (previous && previous instanceof Association) {
          previousAssociation = previous;
          previousModel = previous.target;
        }

        // if the previous item is a model, then attempt getting an association
        if (isModelStatic(previousModel)) {
          let model;
          let as;

          if (isModelStatic(item)) {
            // set
            model = item;
          } else if (isPlainObject(item) && item.model && isModelStatic(item.model)) {
            // set
            model = item.model;
            as = item.as;
          }

          if (model) {
            // set the as to either the through name or the model name
            if (
              !as &&
              previousAssociation &&
              previousAssociation instanceof Association &&
              previousAssociation.through?.model === model
            ) {
              // we get here for cases like
              // [manyToManyAssociation, throughModel]
              // "throughModel" must be replaced by the association from the many to many to the through model
              item = previousAssociation.fromSourceToThroughOne;
            } else {
              // get association from previous model
              item = previousModel.getAssociationWithModel(model, as);
            }

            // make sure we have an association
            if (!(item instanceof Association)) {
              throw new TypeError(
                `Unable to find a valid association between models "${previousModel.name}" and "${model.name}"`,
              );
            }
          }
        }

        if (typeof item === 'string') {
          // get order index
          const orderIndex = validOrderOptions.indexOf(item.toUpperCase());

          // see if this is an order
          if (index > 0 && orderIndex !== -1) {
            item = new Literal(` ${validOrderOptions[orderIndex]}`);
          } else if (isModelStatic(previousModel)) {
            const { modelDefinition: previousModelDefinition } = previousModel;

            // only go down this path if we have previous model and check only once
            if (previousModel.associations?.[item]) {
              // convert the item to an association
              item = previousModel.associations[item];
            } else if (previousModelDefinition.attributes.has(item)) {
              // convert the item attribute from its alias
              item = previousModelDefinition.attributes.get(item).columnName;
            } else if (item.includes('.')) {
              const itemSplit = item.split('.');

              const jsonAttribute = previousModelDefinition.attributes.get(itemSplit[0]);
              if (jsonAttribute.type instanceof DataTypes.JSON) {
                // just quote identifiers for now
                const identifier = this.quoteIdentifiers(
                  `${previousModel.name}.${jsonAttribute.columnName}`,
                );

                // get path
                const path = itemSplit.slice(1);

                // extract path
                item = this.jsonPathExtractionQuery(identifier, path);

                // literal because we don't want to append the model name when string
                item = new Literal(item);
              }
            }
          }
        }

        collection[index] = item;
      });

      // loop through array, adding table names of models to quoted
      const collectionLength = collection.length;
      const tableNames = [];
      let item;
      let i = 0;

      for (i = 0; i < collectionLength - 1; i++) {
        item = collection[i];
        if (typeof item === 'string' || item._modelAttribute || item instanceof BaseSqlExpression) {
          break;
        } else if (item instanceof Association) {
          const previousAssociation = collection[i - 1];

          // BelongsToManyAssociation.throughModel are a special case. We want
          //  through model to be loaded under the model's name instead of the association name,
          //  because we want them to be available under the model's name in the entity's data.
          if (
            previousAssociation instanceof BelongsToManyAssociation &&
            item === previousAssociation.fromSourceToThroughOne
          ) {
            tableNames[i] = previousAssociation.throughModel.name;
          } else {
            tableNames[i] = item.as;
          }
        }
      }

      // start building sql
      let sql = '';

      if (i > 0) {
        sql += `${this.quoteIdentifier(tableNames.join(connector))}.`;
      } else if (typeof collection[0] === 'string' && parent) {
        sql += `${this.quoteIdentifier(parent.name)}.`;
      }

      // loop through everything past i and append to the sql
      for (const collectionItem of collection.slice(i)) {
        sql += this.quote(collectionItem, parent, connector, options);
      }

      return sql;
    }

    if (collection._modelAttribute) {
      return `${this.quoteTable(collection.Model.name)}.${this.quoteIdentifier(collection.fieldName)}`;
    }

    if (collection instanceof BaseSqlExpression) {
      return this.formatSqlExpression(collection, options);
    }

    if (isPlainObject(collection) && collection.raw) {
      // simple objects with raw is no longer supported
      throw new Error(
        'The `{raw: "..."}` syntax is no longer supported.  Use `sequelize.literal` instead.',
      );
    }

    throw new Error(`Unknown structure passed to order / group: ${util.inspect(collection)}`);
  }

  /**
   * Split a list of identifiers by "." and quote each part.
   *
   * ⚠️ You almost certainly want to use `quoteIdentifier` instead!
   * This method splits the identifier by "." into multiple identifiers, and has special meaning for "*".
   * This behavior should never be the default and should be explicitly opted into by using {@link sql.col}.
   *
   * @param {string} identifiers
   *
   * @returns {string}
   */
  quoteIdentifiers(identifiers) {
    if (identifiers.includes('.')) {
      identifiers = identifiers.split('.');

      const head = identifiers.slice(0, -1).join('->');
      const tail = identifiers.at(-1);

      return `${this.quoteIdentifier(head)}.${tail === '*' ? '*' : this.quoteIdentifier(tail)}`;
    }

    if (identifiers === '*') {
      return '*';
    }

    return this.quoteIdentifier(identifiers);
  }

  /*
    Returns a query for selecting elements in the table <tableName>.
    Options:
      - attributes -> An array of attributes (e.g. ['name', 'birthday']). Default: *
      - where -> A hash with conditions (e.g. {name: 'foo'})
                 OR an ID as integer
      - order -> e.g. 'id DESC'
      - group
      - limit -> The maximum count you want to get.
      - offset -> An offset value to start from. Only useable with limit!
   @private
  */
  selectQuery(tableName, options, model) {
    options ||= {};
    const limit = options.limit;
    const mainQueryItems = [];
    const subQueryItems = [];
    const subQuery =
      options.subQuery === undefined ? limit && options.hasMultiAssociation : options.subQuery;
    const attributes = {
      main: options.attributes && [...options.attributes],
      subQuery: null,
    };
    const mainTable = {
      name: tableName,
      quotedName: null,
      as: null,
      quotedAs: null,
      model,
    };
    const topLevelInfo = {
      names: mainTable,
      options,
      subQuery,
    };
    let mainJoinQueries = [];
    let subJoinQueries = [];
    let query;

    // Aliases can be passed through subqueries and we don't want to reset them
    if (options.minifyAliases && !options.aliasesMapping) {
      options.aliasesMapping = new Map();
      options.aliasesByTable = {};
      options.includeAliases = new Map();
    }

    // resolve table name options
    if (options.tableAs) {
      mainTable.as = options.tableAs;
    } else if (!Array.isArray(mainTable.name) && mainTable.model) {
      mainTable.as = mainTable.model.name;
    }

    mainTable.quotedAs = mainTable.as && this.quoteIdentifier(mainTable.as);

    mainTable.quotedName = !Array.isArray(mainTable.name)
      ? this.quoteTable(mainTable.name, { ...options, alias: mainTable.as ?? false })
      : tableName
          .map(t => {
            return Array.isArray(t)
              ? this.quoteTable(t[0], { ...options, alias: t[1] })
              : this.quoteTable(t, { ...options, alias: true });
          })
          .join(', ');

    const mainModelDefinition = mainTable.model?.modelDefinition;
    const mainModelAttributes = mainModelDefinition?.attributes;

    if (subQuery && attributes.main) {
      for (const pkAttrName of mainModelDefinition.primaryKeysAttributeNames) {
        // Check if mainAttributes contain the primary key of the model either as a field or an aliased field
        if (
          !attributes.main.some(
            attr => pkAttrName === attr || pkAttrName === attr[0] || pkAttrName === attr[1],
          )
        ) {
          const attribute = mainModelAttributes.get(pkAttrName);
          attributes.main.push(
            attribute.columnName !== pkAttrName ? [pkAttrName, attribute.columnName] : pkAttrName,
          );
        }
      }
    }

    attributes.main = this.escapeAttributes(attributes.main, options, mainTable.as);
    attributes.main = attributes.main || (options.include ? [`${mainTable.quotedAs}.*`] : ['*']);

    // If subquery, we add the mainAttributes to the subQuery and set the mainAttributes to select * from subquery
    if (subQuery || options.groupedLimit) {
      // We need primary keys
      attributes.subQuery = attributes.main;
      attributes.main = [`${mainTable.quotedAs || mainTable.quotedName}.*`];
    }

    if (options.include) {
      for (const include of options.include) {
        if (include.separate) {
          continue;
        }

        const joinQueries = this.generateInclude(
          include,
          { externalAs: mainTable.as, internalAs: mainTable.as },
          topLevelInfo,
          { replacements: options.replacements, minifyAliases: options.minifyAliases },
        );

        subJoinQueries = subJoinQueries.concat(joinQueries.subQuery);
        mainJoinQueries = mainJoinQueries.concat(joinQueries.mainQuery);

        if (joinQueries.attributes.main.length > 0) {
          attributes.main = uniq(attributes.main.concat(joinQueries.attributes.main));
        }

        if (joinQueries.attributes.subQuery.length > 0) {
          attributes.subQuery = uniq(attributes.subQuery.concat(joinQueries.attributes.subQuery));
        }
      }
    }

    if (subQuery) {
      subQueryItems.push(
        this.selectFromTableFragment(
          options,
          mainTable.model,
          attributes.subQuery,
          mainTable.quotedName,
          mainTable.quotedAs,
        ),
        subJoinQueries.join(''),
      );
    } else {
      if (options.groupedLimit) {
        if (!mainTable.quotedAs) {
          mainTable.quotedAs = mainTable.quotedName;
        }

        if (!mainTable.as) {
          mainTable.as = mainTable.name;
        }

        let where = { ...options.where };
        let groupedLimitOrder;
        let whereKey;
        let include;
        let groupedTableName = mainTable.as;

        if (typeof options.groupedLimit.on === 'string') {
          whereKey = options.groupedLimit.on;
        } else if (options.groupedLimit.on instanceof HasManyAssociation) {
          whereKey = options.groupedLimit.on.identifierField;
        }

        // TODO: do not use a placeholder!
        const placeholder = '"$PLACEHOLDER$" = true';

        if (options.groupedLimit.on instanceof BelongsToManyAssociation) {
          // BTM includes needs to join the through table on to check ID
          groupedTableName = options.groupedLimit.on.throughModel.name;

          const groupedLimitOptions = _validateIncludedElements({
            include: [
              {
                as: options.groupedLimit.on.throughModel.name,
                association: options.groupedLimit.on.fromSourceToThrough,
                duplicating: false, // The UNION'ed query may contain duplicates, but each sub-query cannot
                required: true,
                where: and(new Literal(placeholder), options.groupedLimit.through?.where),
              },
            ],
            model,
          });

          // Make sure attributes from the join table are mapped back to models
          options.hasJoin = true;
          options.hasMultiAssociation = true;
          options.includeMap = Object.assign(groupedLimitOptions.includeMap, options.includeMap);
          options.includeNames = groupedLimitOptions.includeNames.concat(
            options.includeNames || [],
          );
          include = groupedLimitOptions.include;

          if (Array.isArray(options.order)) {
            // We need to make sure the order by attributes are available to the parent query
            options.order.forEach((order, i) => {
              if (Array.isArray(order)) {
                order = order[0];
              }

              let alias = `subquery_order_${i}`;
              options.attributes.push([order, alias]);

              // We don't want to prepend model name when we alias the attributes, so quote them here
              alias = new Literal(this.quote(alias, undefined, undefined, options));

              if (Array.isArray(options.order[i])) {
                options.order[i][0] = alias;
              } else {
                options.order[i] = alias;
              }
            });
            groupedLimitOrder = options.order;
          }
        } else {
          // Ordering is handled by the subqueries, so ordering the UNION'ed result is not needed
          groupedLimitOrder = options.order;
          // For  dialects which don't allow for ordering in the subqueries, the result of a select
          // is a set, not a sequence, and so is the result of UNION.
          // So the top level ORDER BY is required
          if (!this.dialect.supports.topLevelOrderByRequired) {
            delete options.order;
          }

          where = and(new Literal(placeholder), where);
        }

        // Caching the base query and splicing the where part into it is consistently > twice
        // as fast than generating from scratch each time for values.length >= 5
        const baseQuery = `SELECT * FROM (${this.selectQuery(
          tableName,
          {
            attributes: options.attributes,
            offset: options.offset,
            limit: options.groupedLimit.limit,
            order: groupedLimitOrder,
            minifyAliases: options.minifyAliases,
            aliasesMapping: options.aliasesMapping,
            aliasesByTable: options.aliasesByTable,
            where,
            include,
            model,
          },
          model,
        ).replace(/;$/, '')}) ${this.#internals.getAliasToken()} sub`; // Every derived table must have its own alias
        const splicePos = baseQuery.indexOf(placeholder);

        mainQueryItems.push(
          this.selectFromTableFragment(
            options,
            mainTable.model,
            attributes.main,
            `(${options.groupedLimit.values
              .map(value => {
                let groupWhere;
                if (whereKey) {
                  groupWhere = {
                    [whereKey]: value,
                  };
                }

                if (include) {
                  groupWhere = {
                    [options.groupedLimit.on.foreignIdentifierField]: value,
                  };
                }

                return spliceStr(
                  baseQuery,
                  splicePos,
                  placeholder.length,
                  this.whereItemsQuery(groupWhere, { ...options, mainAlias: groupedTableName }),
                );
              })
              .join(this.dialect.supports['UNION ALL'] ? ' UNION ALL ' : ' UNION ')})`,
            mainTable.quotedAs,
          ),
        );
      } else {
        mainQueryItems.push(
          this.selectFromTableFragment(
            options,
            mainTable.model,
            attributes.main,
            mainTable.quotedName,
            mainTable.quotedAs,
          ),
        );
      }

      mainQueryItems.push(mainJoinQueries.join(''));
    }

    // Add WHERE to sub or main query
    if (Object.hasOwn(options, 'where') && !options.groupedLimit) {
      options.where = this.whereItemsQuery(options.where, {
        ...options,
        model,
        mainAlias: mainTable.as || tableName,
      });

      if (options.where) {
        if (subQuery) {
          subQueryItems.push(` WHERE ${options.where}`);
        } else {
          mainQueryItems.push(` WHERE ${options.where}`);
          // Walk the main query to update all selects
          for (const [key, value] of mainQueryItems.entries()) {
            if (value.startsWith('SELECT')) {
              mainQueryItems[key] = this.selectFromTableFragment(
                options,
                model,
                attributes.main,
                mainTable.quotedName,
                mainTable.quotedAs,
                options.where,
              );
            }
          }
        }
      }
    }

    // Add GROUP BY to sub or main query
    if (options.group) {
      options.group = Array.isArray(options.group)
        ? options.group.map(t => this.aliasGrouping(t, model, mainTable.as, options)).join(', ')
        : this.aliasGrouping(options.group, model, mainTable.as, options);

      if (subQuery && options.group) {
        subQueryItems.push(` GROUP BY ${options.group}`);
      } else if (options.group) {
        mainQueryItems.push(` GROUP BY ${options.group}`);
      }
    }

    // Add HAVING to sub or main query
    if (Object.hasOwn(options, 'having')) {
      options.having = this.whereItemsQuery(options.having, {
        ...options,
        model,
        mainAlias: mainTable.as || tableName,
      });

      if (options.having) {
        if (subQuery) {
          subQueryItems.push(` HAVING ${options.having}`);
        } else {
          mainQueryItems.push(` HAVING ${options.having}`);
        }
      }
    }

    // Add ORDER to sub or main query
    if (options.order) {
      const orders = this.getQueryOrders(options, model, subQuery);
      if (orders.mainQueryOrder.length > 0) {
        mainQueryItems.push(` ORDER BY ${orders.mainQueryOrder.join(', ')}`);
      } else if (!subQuery && (options.limit != null || options.offset)) {
        if (!isModelStatic(model)) {
          throw new Error('Cannot use offset or limit without a model or order being set');
        }

        // Always order by primary key if order is not specified and limit/offset is not null
        const pks = [];
        for (const pkAttrName of mainModelDefinition.primaryKeysAttributeNames) {
          const attribute = mainModelAttributes.get(pkAttrName);
          pks.push(attribute.columnName !== pkAttrName ? attribute.columnName : pkAttrName);
        }

        mainQueryItems.push(
          ` ORDER BY ${pks.map(pk => `${mainTable.quotedAs}.${this.quoteIdentifier(pk)}`).join(', ')}`,
        );
      }

      if (orders.subQueryOrder.length > 0) {
        subQueryItems.push(` ORDER BY ${orders.subQueryOrder.join(', ')}`);
      } else if (subQuery && (options.limit != null || options.offset)) {
        if (!isModelStatic(model)) {
          throw new Error('Cannot use offset or limit without a model or order being set');
        }

        // Always order by primary key if order is not specified and limit/offset is not null
        const pks = [];
        for (const pkAttrName of mainModelDefinition.primaryKeysAttributeNames) {
          const attribute = mainModelAttributes.get(pkAttrName);
          pks.push(attribute.columnName !== pkAttrName ? attribute.columnName : pkAttrName);
        }

        subQueryItems.push(
          ` ORDER BY ${pks.map(pk => `${mainTable.quotedAs}.${this.quoteIdentifier(pk)}`).join(', ')}`,
        );
      }
    } else if (options.limit != null || options.offset) {
      if (!isModelStatic(model)) {
        throw new Error('Cannot use offset or limit without a model or order being set');
      }

      // Always order by primary key if order is not specified and limit/offset is not null
      const pks = [];
      for (const pkAttrName of mainModelDefinition.primaryKeysAttributeNames) {
        const attribute = mainModelAttributes.get(pkAttrName);
        pks.push(attribute.columnName !== pkAttrName ? attribute.columnName : pkAttrName);
      }

      if (subQuery) {
        subQueryItems.push(
          ` ORDER BY ${pks.map(pk => `${mainTable.quotedAs}.${this.quoteIdentifier(pk)}`).join(', ')}`,
        );
      } else {
        mainQueryItems.push(
          ` ORDER BY ${pks.map(pk => `${mainTable.quotedAs}.${this.quoteIdentifier(pk)}`).join(', ')}`,
        );
      }
    }

    // Add LIMIT, OFFSET to sub or main query
    const limitOrder = this.#internals.addLimitAndOffset(options);
    if (limitOrder && !options.groupedLimit) {
      if (subQuery) {
        subQueryItems.push(limitOrder);
      } else {
        mainQueryItems.push(limitOrder);
      }
    }

    if (subQuery) {
      this._throwOnEmptyAttributes(attributes.main, {
        modelName: model && model.name,
        as: mainTable.quotedAs,
      });
      query = `SELECT ${attributes.main.join(', ')} FROM (${subQueryItems.join('')}) ${this.#internals.getAliasToken()} ${mainTable.quotedAs}${mainJoinQueries.join('')}${mainQueryItems.join('')}`;
    } else {
      query = mainQueryItems.join('');
    }

    if (options.lock && this.dialect.supports.lock) {
      let lock = options.lock;
      if (typeof options.lock === 'object') {
        lock = options.lock.level;
      }

      if (this.dialect.supports.lockKey && ['KEY SHARE', 'NO KEY UPDATE'].includes(lock)) {
        query += ` FOR ${lock}`;
      } else if (lock === 'SHARE') {
        query += ` ${this.dialect.supports.forShare}`;
      } else {
        query += ' FOR UPDATE';
      }

      if (this.dialect.supports.lockOf && options.lock.of && isModelStatic(options.lock.of)) {
        query += ` OF ${this.quoteTable(options.lock.of.name)}`;
      }

      if (this.dialect.supports.skipLocked && options.skipLocked) {
        query += ' SKIP LOCKED';
      }
    }

    return `${query};`;
  }

  aliasGrouping(field, model, tableName, options) {
    const src = Array.isArray(field) ? field[0] : field;

    return this.quote(
      this._getAliasForField(tableName, src, options) || src,
      model,
      undefined,
      options,
    );
  }

  escapeAttributes(attributes, options, mainTableAs) {
    const quotedMainTableAs = mainTableAs && this.quoteIdentifier(mainTableAs);

    return (
      attributes &&
      attributes.map(attr => {
        let addTable = true;

        if (attr instanceof BaseSqlExpression) {
          return this.formatSqlExpression(attr, options);
        }

        if (Array.isArray(attr)) {
          if (attr.length !== 2) {
            throw new Error(
              `${JSON.stringify(attr)} is not a valid attribute definition. Please use the following format: ['attribute definition', 'alias']`,
            );
          }

          attr = [...attr];

          if (attr[0] instanceof BaseSqlExpression) {
            attr[0] = this.formatSqlExpression(attr[0], options);
            addTable = false;
          } else {
            attr[0] = this.quoteIdentifier(attr[0]);
          }

          let alias = attr[1];

          if (options.minifyAliases) {
            alias = this._getMinifiedAlias(alias, mainTableAs, options);
          }

          attr = [attr[0], this.quoteIdentifier(alias)].join(' AS ');
        } else {
          attr = this.quoteIdentifier(attr, options.model);
        }

        if (!isEmpty(options.include) && (!attr.includes('.') || options.dotNotation) && addTable) {
          attr = `${quotedMainTableAs}.${attr}`;
        }

        return attr;
      })
    );
  }

  generateInclude(include, parentTableName, topLevelInfo, options) {
    const joinQueries = {
      mainQuery: [],
      subQuery: [],
    };
    const mainChildIncludes = [];
    const subChildIncludes = [];
    let requiredMismatch = false;
    const includeAs = {
      internalAs: include.as,
      externalAs: include.as,
    };
    const attributes = {
      main: [],
      subQuery: [],
    };

    topLevelInfo.options.keysEscaped = true;

    // Index hints should not be passed down to any include subqueries
    if (topLevelInfo.options && topLevelInfo.options.indexHints) {
      delete topLevelInfo.options.indexHints;
    }

    if (
      topLevelInfo.names.name !== parentTableName.externalAs &&
      topLevelInfo.names.as !== parentTableName.externalAs
    ) {
      includeAs.internalAs = `${parentTableName.internalAs}->${include.as}`;
      includeAs.externalAs = `${parentTableName.externalAs}.${include.as}`;
    }

    // includeIgnoreAttributes is used by aggregate functions
    if (topLevelInfo.options.includeIgnoreAttributes !== false) {
      include.model._expandAttributes(include);
      mapFinderOptions(include, include.model);

      const includeAttributes = include.attributes.map(attr => {
        let attrAs = attr;
        let verbatim = false;

        if (Array.isArray(attr) && attr.length === 2) {
          if (attr[0] instanceof BaseSqlExpression) {
            verbatim = true;
          }

          attr = attr.map(attrPart => {
            return attrPart instanceof BaseSqlExpression
              ? this.formatSqlExpression(attrPart, options)
              : attrPart;
          });

          attrAs = attr[1];
          attr = attr[0];
        }

        if (attr instanceof Literal) {
          // We trust the user to rename the field correctly
          return this.#internals.formatLiteral(attr, options);
        }

        if (attr instanceof BaseSqlExpression) {
          throw new TypeError(
            `Tried to select attributes using ${attr.constructor.name} without specifying an alias for the result, during eager loading. This means the attribute will not be added to the returned instance`,
          );
        }

        let prefix;
        if (verbatim === true) {
          prefix = attr;
        } else if (/#>>|->>/.test(attr)) {
          prefix = `(${this.quoteIdentifier(includeAs.internalAs)}.${attr.replaceAll(/\(|\)/g, '')})`;
        } else if (/json_extract\(/.test(attr)) {
          prefix = attr.replace(
            /json_extract\(/i,
            `json_extract(${this.quoteIdentifier(includeAs.internalAs)}.`,
          );
        } else if (/json_value\(/.test(attr)) {
          prefix = attr.replace(
            /json_value\(/i,
            `json_value(${this.quoteIdentifier(includeAs.internalAs)}.`,
          );
        } else {
          prefix = `${this.quoteIdentifier(includeAs.internalAs)}.${this.quoteIdentifier(attr)}`;
        }

        let alias = `${includeAs.externalAs}.${attrAs}`;

        if (options.minifyAliases) {
          alias = this._getMinifiedAlias(alias, includeAs.internalAs, topLevelInfo.options);
        }

        return joinSQLFragments([prefix, 'AS', this.quoteIdentifier(alias, true)]);
      });
      if (include.subQuery && topLevelInfo.subQuery) {
        for (const attr of includeAttributes) {
          attributes.subQuery.push(attr);
        }
      } else {
        for (const attr of includeAttributes) {
          attributes.main.push(attr);
        }
      }
    }

    let joinQuery;
    if (include.through) {
      joinQuery = this.generateThroughJoin(
        include,
        includeAs,
        parentTableName.internalAs,
        topLevelInfo,
        { minifyAliases: options.minifyAliases },
      );
    } else {
      this._generateSubQueryFilter(include, includeAs, topLevelInfo);
      joinQuery = this.generateJoin(include, topLevelInfo, options);
    }

    // handle possible new attributes created in join
    if (joinQuery.attributes.main.length > 0) {
      attributes.main = attributes.main.concat(joinQuery.attributes.main);
    }

    if (joinQuery.attributes.subQuery.length > 0) {
      attributes.subQuery = attributes.subQuery.concat(joinQuery.attributes.subQuery);
    }

    if (include.include) {
      for (const childInclude of include.include) {
        if (childInclude.separate || childInclude._pseudo) {
          continue;
        }

        const childJoinQueries = this.generateInclude(
          childInclude,
          includeAs,
          topLevelInfo,
          options,
        );

        if (include.required === false && childInclude.required === true) {
          requiredMismatch = true;
        }

        // if the child is a sub query we just give it to the
        if (childInclude.subQuery && topLevelInfo.subQuery) {
          subChildIncludes.push(childJoinQueries.subQuery);
        }

        if (childJoinQueries.mainQuery) {
          mainChildIncludes.push(childJoinQueries.mainQuery);
        }

        if (childJoinQueries.attributes.main.length > 0) {
          attributes.main = attributes.main.concat(childJoinQueries.attributes.main);
        }

        if (childJoinQueries.attributes.subQuery.length > 0) {
          attributes.subQuery = attributes.subQuery.concat(childJoinQueries.attributes.subQuery);
        }
      }
    }

    if (include.subQuery && topLevelInfo.subQuery) {
      if (requiredMismatch && subChildIncludes.length > 0) {
        joinQueries.subQuery.push(
          ` ${joinQuery.join} ( ${joinQuery.body}${subChildIncludes.join('')} ) ON ${joinQuery.condition}`,
        );
      } else {
        joinQueries.subQuery.push(` ${joinQuery.join} ${joinQuery.body} ON ${joinQuery.condition}`);
        if (subChildIncludes.length > 0) {
          joinQueries.subQuery.push(subChildIncludes.join(''));
        }
      }

      joinQueries.mainQuery.push(mainChildIncludes.join(''));
    } else {
      if (requiredMismatch && mainChildIncludes.length > 0) {
        joinQueries.mainQuery.push(
          ` ${joinQuery.join} ( ${joinQuery.body}${mainChildIncludes.join('')} ) ON ${joinQuery.condition}`,
        );
      } else {
        joinQueries.mainQuery.push(
          ` ${joinQuery.join} ${joinQuery.body} ON ${joinQuery.condition}`,
        );
        if (mainChildIncludes.length > 0) {
          joinQueries.mainQuery.push(mainChildIncludes.join(''));
        }
      }

      joinQueries.subQuery.push(subChildIncludes.join(''));
    }

    return {
      mainQuery: joinQueries.mainQuery.join(''),
      subQuery: joinQueries.subQuery.join(''),
      attributes,
    };
  }

  _getMinifiedAlias(alias, tableName, options) {
    // We do not want to re-alias in case of a subquery
    if (options.aliasesByTable[`${tableName}${alias}`]) {
      return options.aliasesByTable[`${tableName}${alias}`];
    }

    // Do not alias custom suquery_orders
    if (/subquery_order_\d/.test(alias)) {
      return alias;
    }

    const minifiedAlias = `_${options.aliasesMapping.size}`;

    options.aliasesMapping.set(minifiedAlias, alias);
    options.aliasesByTable[`${tableName}${alias}`] = minifiedAlias;

    return minifiedAlias;
  }

  _getAliasForField(tableName, field, options) {
    if (options.minifyAliases && options.aliasesByTable[`${tableName}${field}`]) {
      return options.aliasesByTable[`${tableName}${field}`];
    }

    return null;
  }

  _getAliasForFieldFromQueryOptions(field, options) {
    return (options.attributes || []).find(
      attr => Array.isArray(attr) && attr[1] && (attr[0] === field || attr[1] === field),
    );
  }

  generateJoin(include, topLevelInfo, options) {
    const association = include.association;
    const parent = include.parent;
    const parentIsTop =
      Boolean(parent) &&
      !include.parent.association &&
      include.parent.model.name === topLevelInfo.options.model.name;
    let $parent;
    let joinWhere;
    /* Attributes for the left side */
    const left = association.source;
    const leftAttributes = left.modelDefinition.attributes;

    const attrNameLeft =
      association instanceof BelongsToAssociation
        ? association.foreignKey
        : association.sourceKeyAttribute;
    const columnNameLeft =
      association instanceof BelongsToAssociation
        ? association.identifierField
        : leftAttributes.get(association.sourceKeyAttribute).columnName;
    let asLeft;
    /* Attributes for the right side */
    const right = include.model;
    const rightAttributes = right.modelDefinition.attributes;
    const tableRight = right.table;
    const fieldRight =
      association instanceof BelongsToAssociation
        ? rightAttributes.get(association.targetKey).columnName
        : association.identifierField;
    let asRight = include.as;

    while (($parent = ($parent && $parent.parent) || include.parent) && $parent.association) {
      if (asLeft) {
        asLeft = `${$parent.as}->${asLeft}`;
      } else {
        asLeft = $parent.as;
      }
    }

    if (!asLeft) {
      asLeft = parent.as || parent.model.name;
    } else {
      asRight = `${asLeft}->${asRight}`;
    }

    // TODO: use whereItemsQuery to generate the entire "ON" condition.
    let joinOn = `${this.quoteTable(asLeft)}.${this.quoteIdentifier(columnNameLeft)}`;
    const subqueryAttributes = [];

    if (
      (topLevelInfo.options.groupedLimit && parentIsTop) ||
      (topLevelInfo.subQuery && include.parent.subQuery && !include.subQuery)
    ) {
      if (parentIsTop) {
        // The main model attributes is not aliased to a prefix
        const tableName = parent.as || parent.model.name;
        const quotedTableName = this.quoteTable(tableName);

        // Check for potential aliased JOIN condition
        joinOn =
          this._getAliasForField(tableName, attrNameLeft, topLevelInfo.options) ||
          `${quotedTableName}.${this.quoteIdentifier(attrNameLeft)}`;

        if (topLevelInfo.subQuery) {
          const dbIdentifier = `${quotedTableName}.${this.quoteIdentifier(columnNameLeft)}`;
          subqueryAttributes.push(
            dbIdentifier !== joinOn
              ? `${dbIdentifier} AS ${this.quoteIdentifier(attrNameLeft)}`
              : dbIdentifier,
          );
        }
      } else {
        const joinSource = `${asLeft.replaceAll('->', '.')}.${attrNameLeft}`;

        // Check for potential aliased JOIN condition
        joinOn =
          this._getAliasForField(asLeft, joinSource, topLevelInfo.options) ||
          this.quoteIdentifier(joinSource);
      }
    }

    joinOn += ` = ${this.quoteIdentifier(asRight)}.${this.quoteIdentifier(fieldRight)}`;

    if (include.on) {
      joinOn = this.whereItemsQuery(include.on, {
        mainAlias: asRight,
        model: include.model,
        replacements: options?.replacements,
      });
    }

    if (include.where) {
      joinWhere = this.whereItemsQuery(include.where, {
        mainAlias: asRight,
        model: include.model,
        replacements: options?.replacements,
      });
      if (joinWhere) {
        joinOn = joinWithLogicalOperator([joinOn, joinWhere], include.or ? Op.or : Op.and);
      }
    }

    if (options?.minifyAliases && asRight.length > 63) {
      const alias = `%${topLevelInfo.options.includeAliases.size}`;

      topLevelInfo.options.includeAliases.set(alias, asRight);
    }

    return {
      join: include.required
        ? 'INNER JOIN'
        : include.right && this.dialect.supports['RIGHT JOIN']
          ? 'RIGHT OUTER JOIN'
          : 'LEFT OUTER JOIN',
      body: this.quoteTable(tableRight, { ...topLevelInfo.options, ...include, alias: asRight }),
      condition: joinOn,
      attributes: {
        main: [],
        subQuery: subqueryAttributes,
      },
    };
  }

  /**
   * Returns the SQL fragments to handle returning the attributes from an insert/update query.
   *
   * @param  {object} modelAttributes An object with the model attributes.
   * @param  {object} options         An object with options.
   *
   * @private
   */
  generateReturnValues(modelAttributes, options) {
    const returnFields = [];
    const returnTypes = [];
    let outputFragment = '';
    let returningFragment = '';
    let tmpTable = '';

    const returnValuesType = this.dialect.supports.returnValues;

    if (Array.isArray(options.returning)) {
      returnFields.push(
        ...options.returning.map(field => {
          if (typeof field === 'string') {
            return this.quoteIdentifier(field);
          } else if (field instanceof Literal) {
            // Due to how the mssql query is built, using a literal would never result in a properly formed query.
            // It's better to warn early.
            if (returnValuesType === 'output') {
              throw new Error(
                `literal() cannot be used in the "returning" option array in ${this.dialect.name}. Use col(), or a string instead.`,
              );
            }

            return this.formatSqlExpression(field);
          } else if (field instanceof Col) {
            return this.formatSqlExpression(field);
          }

          throw new Error(
            `Unsupported value in "returning" option: ${NodeUtil.inspect(field)}. This option only accepts true, false, or an array of strings, col() or literal().`,
          );
        }),
      );
    } else if (modelAttributes) {
      each(modelAttributes, attribute => {
        if (!(attribute.type instanceof DataTypes.VIRTUAL)) {
          returnFields.push(this.quoteIdentifier(attribute.field));
          returnTypes.push(attribute.type);
        }
      });
    }

    if (isEmpty(returnFields)) {
      returnFields.push(`*`);
    }

    if (returnValuesType === 'returning') {
      returningFragment = ` RETURNING ${returnFields.join(', ')}`;
    } else if (this.dialect.supports.returnIntoValues) {
      returningFragment = ` RETURNING ${returnFields.join(', ')} INTO `;
    } else if (returnValuesType === 'output') {
      outputFragment = ` OUTPUT ${returnFields.map(field => `INSERTED.${field}`).join(', ')}`;

      // To capture output rows when there is a trigger on MSSQL DB
      if (options.hasTrigger && this.dialect.supports.tmpTableTrigger) {
        const tmpColumns = returnFields.map((field, i) => {
          return `${field} ${attributeTypeToSql(returnTypes[i], { dialect: this.dialect })}`;
        });

        tmpTable = `DECLARE @tmp TABLE (${tmpColumns.join(',')}); `;
        outputFragment += ' INTO @tmp';
        returningFragment = '; SELECT * FROM @tmp';
      }
    }

    return { outputFragment, returnFields, returnTypes, returningFragment, tmpTable };
  }

  generateThroughJoin(include, includeAs, parentTableName, topLevelInfo, options) {
    const through = include.through;
    const throughTable = through.model.table;
    const throughAs = `${includeAs.internalAs}->${through.as}`;
    const externalThroughAs = `${includeAs.externalAs}.${through.as}`;

    const throughAttributes = through.attributes.map(attr => {
      let alias = `${externalThroughAs}.${Array.isArray(attr) ? attr[1] : attr}`;

      if (options.minifyAliases) {
        alias = this._getMinifiedAlias(alias, throughAs, topLevelInfo.options);
      }

      return joinSQLFragments([
        `${this.quoteIdentifier(throughAs)}.${this.quoteIdentifier(Array.isArray(attr) ? attr[0] : attr)}`,
        'AS',
        this.quoteIdentifier(alias),
      ]);
    });
    const association = include.association;
    const parentIsTop =
      !include.parent.association && include.parent.model.name === topLevelInfo.options.model.name;
    const tableSource = parentTableName;
    const identSource = association.identifierField;
    const tableTarget = includeAs.internalAs;
    const identTarget = association.foreignIdentifierField;
    const attrTarget = association.targetKeyField;

    const joinType = include.required
      ? 'INNER JOIN'
      : include.right && this.dialect.supports['RIGHT JOIN']
        ? 'RIGHT OUTER JOIN'
        : 'LEFT OUTER JOIN';
    let joinBody;
    let joinCondition;
    const attributes = {
      main: [],
      subQuery: [],
    };
    let attrSource = association.sourceKey;
    let sourceJoinOn;
    let targetJoinOn;
    let throughWhere;
    let targetWhere;

    if (options.minifyAliases && throughAs.length > 63) {
      topLevelInfo.options.includeAliases.set(
        `%${topLevelInfo.options.includeAliases.size}`,
        throughAs,
      );
      if (includeAs.internalAs.length > 63) {
        topLevelInfo.options.includeAliases.set(
          `%${topLevelInfo.options.includeAliases.size}`,
          includeAs.internalAs,
        );
      }
    }

    if (topLevelInfo.options.includeIgnoreAttributes !== false) {
      // Through includes are always hasMany, so we need to add the attributes to the mainAttributes no matter what (Real join will never be executed in subquery)
      for (const attr of throughAttributes) {
        attributes.main.push(attr);
      }
    }

    // Figure out if we need to use field or attribute
    if (!topLevelInfo.subQuery) {
      attrSource = association.sourceKeyField;
    }

    if (
      topLevelInfo.subQuery &&
      !include.subQuery &&
      !include.parent.subQuery &&
      include.parent.model !== topLevelInfo.options.mainModel
    ) {
      attrSource = association.sourceKeyField;
    }

    // Filter statement for left side of through
    // Used by both join and subquery where
    // If parent include was in a subquery need to join on the aliased attribute
    if (topLevelInfo.subQuery && !include.subQuery && include.parent.subQuery && !parentIsTop) {
      // If we are minifying aliases and our JOIN target has been minified, we need to use the alias instead of the original column name
      const joinSource =
        this._getAliasForField(tableSource, `${tableSource}.${attrSource}`, topLevelInfo.options) ||
        `${tableSource}.${attrSource}`;

      sourceJoinOn = `${this.quoteIdentifier(joinSource)} = `;
    } else {
      // If we are minifying aliases and our JOIN target has been minified, we need to use the alias instead of the original column name
      const aliasedSource =
        this._getAliasForField(tableSource, attrSource, topLevelInfo.options) || attrSource;

      sourceJoinOn = `${this.quoteTable(tableSource)}.${this.quoteIdentifier(aliasedSource)} = `;
    }

    sourceJoinOn += `${this.quoteIdentifier(throughAs)}.${this.quoteIdentifier(identSource)}`;

    // Filter statement for right side of through
    // Used by both join and subquery where
    targetJoinOn = `${this.quoteIdentifier(tableTarget)}.${this.quoteIdentifier(attrTarget)} = `;
    targetJoinOn += `${this.quoteIdentifier(throughAs)}.${this.quoteIdentifier(identTarget)}`;

    if (through.where) {
      throughWhere = this.whereItemsQuery(through.where, {
        ...topLevelInfo.options,
        model: through.model,
        mainAlias: throughAs,
      });
    }

    // Generate a wrapped join so that the through table join can be dependent on the target join
    joinBody = `( ${this.quoteTable(throughTable, { ...topLevelInfo.options, ...include, alias: throughAs })} INNER JOIN ${this.quoteTable(include.model.table, { ...topLevelInfo.options, ...include, alias: includeAs.internalAs })} ON ${targetJoinOn}`;
    if (throughWhere) {
      joinBody += ` AND ${throughWhere}`;
    }

    joinBody += ')';
    joinCondition = sourceJoinOn;

    if ((include.where || include.through.where) && include.where) {
      targetWhere = this.whereItemsQuery(include.where, {
        ...topLevelInfo.options,
        model: include.model,
        mainAlias: includeAs.internalAs,
      });
      if (targetWhere) {
        joinCondition += ` AND ${targetWhere}`;
      }
    }

    this._generateSubQueryFilter(include, includeAs, topLevelInfo);

    return {
      join: joinType,
      body: joinBody,
      condition: joinCondition,
      attributes,
    };
  }

  /*
   * Generates subQueryFilter - a select nested in the where clause of the subQuery.
   * For a given include a query is generated that contains all the way from the subQuery
   * table to the include table plus everything that's in required transitive closure of the
   * given include.
   */
  _generateSubQueryFilter(include, includeAs, topLevelInfo) {
    if (!topLevelInfo.subQuery || !include.subQueryFilter) {
      return;
    }

    if (!topLevelInfo.options.where) {
      topLevelInfo.options.where = {};
    }

    let parent = include;
    let child = include;
    let nestedIncludes = this._getRequiredClosure(include).include;
    let query;

    while ((parent = parent.parent)) {
      if (parent.parent && !parent.required) {
        return; // only generate subQueryFilter if all the parents of this include are required
      }

      if (parent.subQueryFilter) {
        // the include is already handled as this parent has the include on its required closure
        // skip to prevent duplicate subQueryFilter
        return;
      }

      nestedIncludes = [{ ...child, include: nestedIncludes, attributes: [] }];
      child = parent;
    }

    const topInclude = nestedIncludes[0];
    const topParent = topInclude.parent;
    const topAssociation = topInclude.association;
    topInclude.association = undefined;

    if (topInclude.through && Object(topInclude.through.model) === topInclude.through.model) {
      query = this.selectQuery(
        topInclude.through.model.table,
        {
          attributes: [topInclude.through.model.primaryKeyField],
          include: _validateIncludedElements({
            model: topInclude.through.model,
            include: [
              {
                association: topAssociation.fromThroughToTarget,
                required: true,
                where: topInclude.where,
                include: topInclude.include,
              },
            ],
          }).include,
          model: topInclude.through.model,
          where: {
            [Op.and]: [
              new Literal(
                [
                  `${this.quoteTable(topParent.model.name)}.${this.quoteIdentifier(topParent.model.primaryKeyField)}`,
                  `${this.quoteIdentifier(topInclude.through.model.name)}.${this.quoteIdentifier(topAssociation.identifierField)}`,
                ].join(' = '),
              ),
              topInclude.through.where,
            ],
          },
          includeIgnoreAttributes: false,
        },
        topInclude.through.model,
      );
    } else {
      const isBelongsTo = topAssociation.associationType === 'BelongsTo';
      const sourceField = isBelongsTo
        ? topAssociation.identifierField
        : topAssociation.sourceKeyField || topParent.model.primaryKeyField;
      const targetField = isBelongsTo
        ? topAssociation.sourceKeyField || topInclude.model.primaryKeyField
        : topAssociation.identifierField;

      const join = [
        `${this.quoteIdentifier(topInclude.as)}.${this.quoteIdentifier(targetField)}`,
        `${this.quoteTable(topParent.as || topParent.model.name)}.${this.quoteIdentifier(sourceField)}`,
      ].join(' = ');

      query = this.selectQuery(
        topInclude.model.table,
        {
          attributes: [targetField],
          include: _validateIncludedElements(topInclude).include,
          model: topInclude.model,
          where: {
            [Op.and]: [topInclude.where, new Literal(join)],
          },
          tableAs: topInclude.as,
          includeIgnoreAttributes: false,
        },
        topInclude.model,
      );
    }

    topLevelInfo.options.where = and(
      topLevelInfo.options.where,
      new Literal(['EXISTS (', query.replace(/;$/, ''), ')'].join(' ')),
    );
  }

  /*
   * For a given include hierarchy creates a copy of it where only the required includes
   * are preserved.
   */
  _getRequiredClosure(include) {
    const copy = { ...include, attributes: [], include: [] };

    if (Array.isArray(include.include)) {
      copy.include = include.include
        .filter(i => i.required)
        .map(inc => this._getRequiredClosure(inc));
    }

    return copy;
  }

  getQueryOrders(options, model, subQuery) {
    const mainQueryOrder = [];
    const subQueryOrder = [];

    if (Array.isArray(options.order)) {
      for (let order of options.order) {
        // wrap if not array
        if (!Array.isArray(order)) {
          order = [order];
        }

        if (
          subQuery &&
          Array.isArray(order) &&
          order[0] &&
          !(order[0] instanceof Association) &&
          !isModelStatic(order[0]) &&
          !isModelStatic(order[0].model) &&
          !(
            typeof order[0] === 'string' &&
            model &&
            model.associations !== undefined &&
            model.associations[order[0]]
          )
        ) {
          // TODO - refactor this.quote() to not change the first argument
          const columnName = model.modelDefinition.getColumnNameLoose(order[0]);
          const subQueryAlias = this._getAliasForField(model.name, columnName, options);

          let parent = null;
          let orderToQuote = [];

          // we need to ensure that the parent is null if we use the subquery alias, else we'll get an exception since
          // "model_name"."alias" doesn't exist - only "alias" does. we also need to ensure that we preserve order direction
          // by pushing order[1] to the subQueryOrder as well - in case it doesn't exist, we want to push "ASC"
          if (subQueryAlias === null) {
            orderToQuote = order;
            parent = model;
          } else {
            orderToQuote = [subQueryAlias, order.length > 1 ? order[1] : 'ASC'];
            parent = null;
          }

          subQueryOrder.push(this.quote(orderToQuote, parent, '->', options));
        }

        // Handle case where renamed attributes are used to order by,
        // see https://github.com/sequelize/sequelize/issues/8739
        // need to check if either of the attribute options match the order
        if (options.attributes && model) {
          const aliasedAttribute = this._getAliasForFieldFromQueryOptions(order[0], options);

          if (aliasedAttribute) {
            const alias = this._getAliasForField(model.name, aliasedAttribute[1], options);

            order[0] = new Col(alias || aliasedAttribute[1]);
          }
        }

        mainQueryOrder.push(this.quote(order, model, '->', options));
      }
    } else if (options.order instanceof BaseSqlExpression) {
      const sql = this.quote(options.order, model, '->', options);
      if (subQuery) {
        subQueryOrder.push(sql);
      }

      mainQueryOrder.push(sql);
    } else {
      throw new TypeError('Order must be type of array or instance of a valid sequelize method.');
    }

    return { mainQueryOrder, subQueryOrder };
  }

  _throwOnEmptyAttributes(attributes, extraInfo = {}) {
    if (attributes.length > 0) {
      return;
    }

    const asPart = (extraInfo.as && `as ${extraInfo.as}`) || '';
    const namePart = (extraInfo.modelName && `for model '${extraInfo.modelName}'`) || '';
    const message = `Attempted a SELECT query ${namePart} ${asPart} without selecting any columns`;
    throw new sequelizeError.QueryError(message.replaceAll(/ +/g, ' '));
  }

  _validateSelectOptions(options) {
    if (
      options.maxExecutionTimeHintMs != null &&
      !this.dialect.supports.maxExecutionTimeHint.select
    ) {
      throw new Error(`The maxExecutionTimeMs option is not supported by ${this.dialect.name}`);
    }
  }

  _getBeforeSelectAttributesFragment(_options) {
    return '';
  }

  selectFromTableFragment(options, model, attributes, tables, mainTableAs) {
    this._throwOnEmptyAttributes(attributes, { modelName: model && model.name, as: mainTableAs });

    this._validateSelectOptions(options);

    let fragment = 'SELECT';
    fragment += this._getBeforeSelectAttributesFragment(options);
    fragment += ` ${attributes.join(', ')} FROM ${tables}`;

    if (options.groupedLimit) {
      fragment += ` ${this.#internals.getAliasToken()} ${mainTableAs}`;
    }

    return fragment;
  }

  // A recursive parser for nested where conditions
  parseConditionObject(conditions, path) {
    path ||= [];

    return reduce(
      conditions,
      (result, value, key) => {
        if (isObject(value)) {
          return result.concat(this.parseConditionObject(value, path.concat(key))); // Recursively parse objects
        }

        result.push({ path: path.concat(key), value });

        return result;
      },
      [],
    );
  }
}<|MERGE_RESOLUTION|>--- conflicted
+++ resolved
@@ -82,24 +82,15 @@
     }
 
     const modelAttributeMap = {};
-<<<<<<< HEAD
-    const bind =
-      this.dialect.supports.returnIntoValues && options.bind ? options.bind : Object.create(null);
-=======
->>>>>>> 1acfae52
     const fields = [];
     const returningModelAttributes = [];
     const returnTypes = [];
     const values = Object.create(null);
     const quotedTable = this.quoteTable(table);
-<<<<<<< HEAD
-    let bindParam = options.bindParam === undefined ? this.bindParam(bind) : options.bindParam;
-    const returnAttributes = [];
-=======
     let bind;
     let bindParam;
     let parameterStyle = options?.parameterStyle ?? ParameterStyle.BIND;
->>>>>>> 1acfae52
+    const returnAttributes = [];
     let query;
     let valueQuery = '';
     let emptyQuery = '';
@@ -151,7 +142,8 @@
     }
 
     if (parameterStyle === ParameterStyle.BIND) {
-      bind = Object.create(null);
+      bind =
+        this.dialect.supports.returnIntoValues && options.bind ? options.bind : Object.create(null);
       bindParam = createBindParamGenerator(bind);
     }
 
