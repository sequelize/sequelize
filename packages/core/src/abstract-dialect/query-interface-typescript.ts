--- conflicted
+++ resolved
@@ -15,13 +15,8 @@
   showAllToListSchemas,
   showAllToListTables,
 } from '../utils/deprecations';
-<<<<<<< HEAD
 import type { AbstractConnection } from './connection-manager.js';
-import type { AbstractDialect } from './index.js';
-=======
-import type { Connection } from './connection-manager.js';
 import type { AbstractDialect } from './dialect.js';
->>>>>>> 1a6d01cb
 import type { TableOrModel } from './query-generator.types.js';
 import { AbstractQueryInterfaceInternal } from './query-interface-internal.js';
 import type { TableNameWithSchema } from './query-interface.js';
