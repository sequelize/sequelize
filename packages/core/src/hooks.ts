--- conflicted
+++ resolved
@@ -16,15 +16,9 @@
  * @private
  */
 export class HookHandler<HookConfig extends {}> {
-<<<<<<< HEAD
-  #validHookNames: Array<keyof HookConfig>;
-  #eventTarget: object;
-  #listeners = new MultiMap<
-=======
   readonly #validHookNames: Array<keyof HookConfig>;
   readonly #eventTarget: object;
-  readonly #listeners = new Multimap<
->>>>>>> 0a8a97db
+  readonly #listeners = new MultiMap<
     PropertyKey,
     { listenerName: string | Nullish; callback: HookConfig[keyof HookConfig] }
   >();
