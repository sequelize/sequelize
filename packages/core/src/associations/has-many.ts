--- conflicted
+++ resolved
@@ -9,20 +9,14 @@
   Attributes,
   CreateOptions,
   CreationAttributes,
+  DestroyOptions,
   Filterable,
   FindOptions,
   InstanceUpdateOptions,
   Model,
   ModelStatic,
-<<<<<<< HEAD
-  AttributeNames,
-  UpdateValues,
-  Attributes,
-  DestroyOptions,
-=======
   Transactionable,
   UpdateValues,
->>>>>>> 1bc36c01
 } from '../model';
 import { Op } from '../operators';
 import { isPlainObject } from '../utils/check.js';
