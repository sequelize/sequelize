--- conflicted
+++ resolved
@@ -25,15 +25,9 @@
 import type { AllowIterable } from '../utils/types.js';
 import { MultiAssociation } from './base';
 import type { Association, AssociationOptions, MultiAssociationAccessors, MultiAssociationOptions } from './base';
-<<<<<<< HEAD
 import { BelongsToAssociation } from './belongs-to.js';
-import { defineAssociation, mixinMethods, normalizeBaseAssociationOptions } from './helpers';
-import type { NormalizeBaseAssociationOptions } from './helpers';
-=======
-import { BelongsTo } from './belongs-to.js';
 import { defineAssociation, mixinMethods, normalizeBaseAssociationOptions, normalizeInverseAssociation } from './helpers';
 import type { AssociationStatic, NormalizeBaseAssociationOptions } from './helpers';
->>>>>>> 3296bcc7
 
 /**
  * One-to-many association.
@@ -166,11 +160,7 @@
       HasManyAssociation<S, T, SourceKey, TargetKey>,
       HasManyOptions<SourceKey, TargetKey>,
       NormalizedHasManyOptions<SourceKey, TargetKey>
-<<<<<<< HEAD
-    >(HasManyAssociation, source, target, options, parent, normalizeBaseAssociationOptions, normalizedOptions => {
-=======
-    >(HasMany, source, target, options, parent, normalizeHasManyOptions, normalizedOptions => {
->>>>>>> 3296bcc7
+    >(HasManyAssociation, source, target, options, parent, normalizeHasManyOptions, normalizedOptions => {
       // self-associations must always set their 'as' parameter
       if (
         isSameInitialModel(source, target)
@@ -331,15 +321,10 @@
     const where = {
       [Op.or]: normalizedTargets.map(instance => {
         if (instance instanceof this.target) {
-<<<<<<< HEAD
-
-          return (instance as T).where();
-=======
           // TODO: remove eslint-disable once we drop support for < 5.2
           // eslint-disable-next-line @typescript-eslint/prefer-ts-expect-error -- TS 5.2 works, but < 5.2 does not
           // @ts-ignore
           return instance.where();
->>>>>>> 3296bcc7
         }
 
         return {
@@ -496,12 +481,7 @@
       [this.target.primaryKeyAttribute]: normalizedTargets.map(targetInstance => {
         if (targetInstance instanceof this.target) {
           // @ts-expect-error -- TODO: what if the target has no primary key?
-<<<<<<< HEAD
-
-          return (targetInstance as T).get(this.target.primaryKeyAttribute);
-=======
           return targetInstance.get(this.target.primaryKeyAttribute);
->>>>>>> 3296bcc7
         }
 
         // raw entity
