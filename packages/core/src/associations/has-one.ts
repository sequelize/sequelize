--- conflicted
+++ resolved
@@ -8,15 +8,9 @@
   CreateOptions,
   CreationAttributes,
   FindOptions,
-  ModelStatic,
-<<<<<<< HEAD
-  AttributeNames,
-  Attributes,
   InstanceDestroyOptions,
   InstanceUpdateOptions,
-=======
-  SaveOptions,
->>>>>>> 1bc36c01
+  ModelStatic,
 } from '../model';
 import { Op } from '../operators';
 import { isSameInitialModel } from '../utils/model-utils.js';
