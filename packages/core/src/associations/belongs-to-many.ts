import each from 'lodash/each';
import isEqual from 'lodash/isEqual';
import omit from 'lodash/omit';
import upperFirst from 'lodash/upperFirst';
import type { WhereOptions } from '../dialects/abstract/where-sql-builder-types.js';
import { AssociationError } from '../errors';
import { col } from '../expression-builders/col.js';
import { fn } from '../expression-builders/fn.js';
import type {
  AttributeNames,
  Attributes,
  BulkCreateOptions,
  CreateOptions,
  CreationAttributes,
  Filterable,
  FindAttributeOptions,
  FindOptions,
  Includeable,
  InstanceDestroyOptions,
  InstanceUpdateOptions,
  Model,
  ModelAttributes,
  ModelOptions,
  ModelStatic,
  Transactionable,
  UpdateOptions,
} from '../model';
import { Op } from '../operators';
import type { Sequelize } from '../sequelize';
import { isModelStatic, isSameInitialModel } from '../utils/model-utils.js';
import { EMPTY_ARRAY, EMPTY_OBJECT, removeUndefined } from '../utils/object.js';
import { camelize, singularize } from '../utils/string.js';
import type { AllowIterable, RequiredBy } from '../utils/types.js';
import { MultiAssociation } from './base';
import type {
  Association,
  AssociationOptions,
  AssociationScope,
  ForeignKeyOptions,
  MultiAssociationAccessors,
  MultiAssociationOptions,
  NormalizedAssociationOptions,
} from './base';
import type { BelongsToAssociation } from './belongs-to.js';
import { HasManyAssociation } from './has-many.js';
import { HasOneAssociation } from './has-one.js';
import {
  AssociationSecret,
  defineAssociation,
  isThroughOptions,
  mixinMethods,
  normalizeBaseAssociationOptions,
  normalizeForeignKeyOptions,
  normalizeInverseAssociation,
} from './helpers';
import type { AssociationStatic, MaybeForwardedModelStatic } from './helpers';

function addInclude(findOptions: FindOptions, include: Includeable) {
  if (Array.isArray(findOptions.include)) {
    findOptions.include.push(include);
  } else if (!findOptions.include) {
    findOptions.include = [include];
  } else {
    findOptions.include = [findOptions.include, include];
  }
}

/**
 * Many-to-many association with a join/through table.
 * See {@link Model.belongsToMany}
 *
 * When the join table has additional attributes, these can be passed in the options object:
 *
 * ```js
 * UserProject = sequelize.define('user_project', {
 *   role: DataTypes.STRING
 * });
 * User.belongsToMany(Project, { through: UserProject });
 * Project.belongsToMany(User, { through: UserProject });
 * // through is required!
 *
 * user.addProject(project, { through: { role: 'manager' }});
 * ```
 *
 * All methods allow you to pass either a persisted instance, its primary key, or a mixture:
 *
 * ```js
 * const project = await Project.create({ id: 11 });
 * await user.addProjects([project, 12]);
 * ```
 *
 * If you want to set several target instances, but with different attributes you have to set the attributes on the instance, using a property with the name of the through model:
 *
 * ```js
 * p1.UserProjects = {
 *   started: true
 * }
 * user.setProjects([p1, p2], { through: { started: false }}) // The default value is false, but p1 overrides that.
 * ```
 *
 * Similarly, when fetching through a join table with custom attributes, these attributes will be available as an object with the name of the through model.
 * ```js
 * const projects = await user.getProjects();
 * const p1 = projects[0];
 * p1.UserProjects.started // Is this project started yet?
 * ```
 *
 * In the API reference below, add the name of the association to the method, e.g. for `User.belongsToMany(Project)` the getter will be `user.getProjects()`.
 */
export class BelongsToManyAssociation<
  SourceModel extends Model = Model,
  TargetModel extends Model = Model,
  ThroughModel extends Model = Model,
  SourceKey extends AttributeNames<SourceModel> = any,
  TargetKey extends AttributeNames<TargetModel> = any,
> extends MultiAssociation<
  SourceModel,
  TargetModel,
  /* ForeignKey */ string,
  TargetKey,
  NormalizedBelongsToManyOptions<SourceKey, TargetKey, ThroughModel>
> {
  readonly accessors: MultiAssociationAccessors;

  get foreignKey(): string {
    return this.fromSourceToThrough.foreignKey;
  }

  /**
   * The name of the Foreign Key attribute, located on the through table, that points to the Target model.
   *
   * Not to be confused with @link {BelongsToMany.foreignKey}, which points to the Source model instead.
   */
  get otherKey(): string {
    return this.pairedWith.foreignKey;
  }

  /**
   * @deprecated use {@link BelongsToManyAssociation#foreignKey}
   */
  get identifier() {
    return this.foreignKey;
  }

  /**
   * The corresponding column name of {@link BelongsToManyAssociation#foreignKey}
   */
  get identifierField(): string {
    return this.fromThroughToSource.identifierField;
  }

  /**
   * The corresponding column name of {@link BelongsToManyAssociation#otherKey}
   */
  get foreignIdentifierField() {
    return this.pairedWith.identifierField;
  }

  /**
   * The name of the Attribute that the {@link foreignKey} fk (located on the Through Model) will reference on the Source model.
   */
  get sourceKey(): SourceKey {
    return this.fromThroughToSource.targetKey;
  }

  /**
   * The name of the Column that the {@link foreignKey} fk (located on the Through Table) will reference on the Source model.
   */
  get sourceKeyField(): string {
    return this.fromThroughToSource.targetKeyField;
  }

  /**
   * The name of the Attribute that the {@link otherKey} fk (located on the Through Model) will reference on the Target model.
   */
  get targetKey(): TargetKey {
    return this.pairedWith.sourceKey;
  }

  /**
   * The name of the Column that the {@link otherKey} fk (located on the Through Table) will reference on the Target model.
   */
  get targetKeyField(): string {
    return this.pairedWith.sourceKeyField;
  }

  /**
   * The corresponding association this entity is paired with.
   */
  pairedWith: BelongsToManyAssociation<TargetModel, SourceModel, ThroughModel, TargetKey, SourceKey>;

  // intermediary associations
  // these create the actual associations on the model. Remove them would be a breaking change.
  readonly fromSourceToThrough: HasManyAssociation<SourceModel, ThroughModel, SourceKey, any>;
  readonly fromSourceToThroughOne: HasOneAssociation<SourceModel, ThroughModel, SourceKey, any>;
  get fromThroughToSource(): BelongsToAssociation<ThroughModel, SourceModel, any, SourceKey> {
    return this.fromSourceToThrough.inverse;
  }

  get fromTargetToThrough(): HasManyAssociation<TargetModel, ThroughModel, TargetKey, any> {
    return this.pairedWith.fromSourceToThrough;
  }

  get fromTargetToThroughOne(): HasOneAssociation<TargetModel, ThroughModel, TargetKey, any> {
    return this.pairedWith.fromSourceToThroughOne;
  }

  get fromThroughToTarget(): BelongsToAssociation<ThroughModel, TargetModel, any, TargetKey> {
    return this.pairedWith.fromThroughToSource;
  }

  get through(): NormalizedThroughOptions<ThroughModel> {
    return this.options.through;
  }

  get throughModel(): ModelStatic<ThroughModel> {
    return this.through.model;
  }

  constructor(
    secret: symbol,
    source: ModelStatic<SourceModel>,
    target: ModelStatic<TargetModel>,
    options: NormalizedBelongsToManyOptions<SourceKey, TargetKey, ThroughModel>,
    pair?: BelongsToManyAssociation<TargetModel, SourceModel, ThroughModel, TargetKey, SourceKey>,
    parent?: Association<any>,
  ) {
    super(secret, source, target, options, parent);

    try {
      this.pairedWith = pair ?? BelongsToManyAssociation.associate<
        TargetModel, SourceModel, ThroughModel, TargetKey, SourceKey
      >(
        secret,
        target,
        source,
        removeUndefined({
          ...options,
          // note: we can't just use '...options.inverse' because we need to set to undefined if the option wasn't set
          as: options.inverse?.as,
          scope: options.inverse?.scope,
          foreignKeyConstraints: options.inverse?.foreignKeyConstraints,
          inverse: removeUndefined({
            as: options.as,
            scope: options.scope,
            foreignKeyConstraints: options.foreignKeyConstraints,
          }),
          sourceKey: options.targetKey,
          targetKey: options.sourceKey,
          foreignKey: options.otherKey,
          otherKey: options.foreignKey,
          throughAssociations: {
            toSource: options.throughAssociations.toTarget,
            fromSource: options.throughAssociations.fromTarget,
            toTarget: options.throughAssociations.toSource,
            fromTarget: options.throughAssociations.fromSource,
          },
          through: removeUndefined({
            ...options.through,
            scope: undefined,
          }),
        }),
        this,
        this,
      );
    } catch (error) {
      throw new AssociationError(`BelongsToMany associations automatically create the corresponding association on the target model,
    but this association failed to create its paired association (BelongsToMany from ${target.name} to ${source.name}).

    This may happen if you try to define the same BelongsToMany association on both sides of the association.
    If that is the case, instead of doing this:
    A.belongsToMany(B, { as: 'b', through: 'AB' });
    B.belongsToMany(A, { as: 'a', through: 'AB' });

    Do this:
    A.belongsToMany(B, { as: 'b', through: 'AB', inverse: { as: 'a' } });
          `, { cause: error });
    }

    // we'll need to access their foreign key (through .otherKey) in this constructor.
    // this makes sure it's created
    this.pairedWith.pairedWith = this;

    const sourceKey = options?.sourceKey || (source.primaryKeyAttribute as TargetKey);

    this.fromSourceToThrough = HasManyAssociation.associate(
      AssociationSecret,
      this.source,
      this.throughModel,
      removeUndefined({
        as: options.throughAssociations.fromSource || `${this.name.plural}${upperFirst(this.pairedWith.name.plural)}`,
        scope: this.through.scope,
        foreignKey: {
          ...this.options.foreignKey,
          allowNull: this.options.foreignKey.allowNull ?? false,
          name: this.options.foreignKey.name || (
          this.isSelfAssociation ? camelize(`${this.pairedWith.name.singular}_${sourceKey}`)
            : camelize(`${this.source.options.name.singular}_${sourceKey}`)
          ),
        },
        sourceKey: this.options.sourceKey,
        foreignKeyConstraints: this.options.foreignKeyConstraints,
        hooks: this.options.hooks,
        inverse: {
          as: options.throughAssociations.toSource || this.pairedWith.name.singular,
        },
      }),
      this,
    );

    this.fromSourceToThroughOne = HasOneAssociation.associate(
      AssociationSecret,
      this.source,
      this.throughModel,
      removeUndefined({
        as: options.throughAssociations.fromSource
        ? singularize(options.throughAssociations.fromSource)
        : `${this.name.singular}${upperFirst(this.pairedWith.name.singular)}`,
        scope: this.through.scope,
        // foreignKey: this.options.foreignKey,
        foreignKey: {
          ...this.options.foreignKey,
          allowNull: this.options.foreignKey.allowNull ?? false,
          name: this.options.foreignKey.name || (
          this.isSelfAssociation ? camelize(`${this.pairedWith.name.singular}_${sourceKey}`)
            : camelize(`${this.source.options.name.singular}_${sourceKey}`)
          ),
        },
        sourceKey: this.options.sourceKey,
        foreignKeyConstraints: this.options.foreignKeyConstraints,
        hooks: this.options.hooks,
        inverse: {
          as: options.throughAssociations.toSource
          ? singularize(options.throughAssociations.toSource)
          : this.pairedWith.name.singular,
        },
      }),
      this,
    );

    // Get singular and plural names, trying to uppercase the first letter, unless the model forbids it
    const plural = upperFirst(this.options.name.plural);
    const singular = upperFirst(this.options.name.singular);

    this.accessors = {
      get: `get${plural}`,
      set: `set${plural}`,
      addMultiple: `add${plural}`,
      add: `add${singular}`,
      create: `create${singular}`,
      remove: `remove${singular}`,
      removeMultiple: `remove${plural}`,
      hasSingle: `has${singular}`,
      hasAll: `has${plural}`,
      count: `count${plural}`,
    };

    this.#mixin(source.prototype);

    // we are the 'parent' of the belongs-to-many pair
    if (pair == null) {
      this.#makeFkPairUnique();
    }
  }

  #makeFkPairUnique() {
    let hasPrimaryKey = false;

    const throughModelDefinition = this.throughModel.modelDefinition;

    // remove any PKs previously defined by sequelize
    // but ignore any keys that are part of this association (#5865)
    const { rawAttributes: throughRawAttributes } = throughModelDefinition;

    each(throughRawAttributes, (attribute, attributeName) => {
      if (!attribute.primaryKey) {
        return;
      }

      if ([this.foreignKey, this.otherKey].includes(attributeName)) {
        return;
      }

      if (attribute._autoGenerated) {
        delete throughRawAttributes[attributeName];

        return;
      }

      hasPrimaryKey = true;
    });

    if (!hasPrimaryKey) {
      if (typeof this.through.unique === 'string') {
        throw new TypeError(`BelongsToMany: Option "through.unique" can only be used if the through model's foreign keys are not also the primary keys.
Add your own primary key to the through model, on different attributes than the foreign keys, to be able to use this option.`);
      }

      throughRawAttributes[this.foreignKey].primaryKey = true;
      throughRawAttributes[this.otherKey].primaryKey = true;
    } else if (this.through.unique !== false) {
      let uniqueKey;
      if (typeof this.through.unique === 'string' && this.through.unique !== '') {
        uniqueKey = this.through.unique;
      } else {
        const keys = [this.foreignKey, this.otherKey].sort();
        uniqueKey = [this.through.model.table.tableName, ...keys, 'unique'].join('_');
      }

      throughRawAttributes[this.foreignKey].unique = [{ name: uniqueKey }];
      throughRawAttributes[this.otherKey].unique = [{ name: uniqueKey }];
    }

    throughModelDefinition.refreshAttributes();
  }

  static associate<
    S extends Model,
    T extends Model,
    ThroughModel extends Model,
    SourceKey extends AttributeNames<S>,
    TargetKey extends AttributeNames<T>,
  >(
    secret: symbol,
    source: ModelStatic<S>,
    target: ModelStatic<T>,
    options: BelongsToManyOptions<SourceKey, TargetKey, ThroughModel>,
    pair?: BelongsToManyAssociation<T, S, ThroughModel, TargetKey, SourceKey>,
    parent?: Association<any>,
  ): BelongsToManyAssociation<S, T, ThroughModel, SourceKey, TargetKey> {
    return defineAssociation<
      BelongsToManyAssociation<S, T, ThroughModel, SourceKey, TargetKey>,
      BelongsToManyOptions<SourceKey, TargetKey, ThroughModel>,
      NormalizedBelongsToManyOptions<SourceKey, TargetKey, ThroughModel>
<<<<<<< HEAD
    >(BelongsToManyAssociation, source, target, options, parent, normalizeOptions, newOptions => {
=======
    >(BelongsToMany, source, target, options, parent, normalizeBelongsToManyOptions, newOptions => {
>>>>>>> 3296bcc7
      // self-associations must always set their 'as' parameter
      if (isSameInitialModel(source, target)
        && (
          // use 'options' because this will always be set in 'newOptions'
          !options.as
          || !newOptions.inverse?.as
          || options.as === newOptions.inverse.as
        )
      ) {
        throw new AssociationError('Both options "as" and "inverse.as" must be defined for belongsToMany self-associations, and their value must be different.');
      }

      return new BelongsToManyAssociation(secret, source, target, newOptions, pair, parent);
    });
  }

  #mixin(modelPrototype: Model) {

    mixinMethods(
      this,
      modelPrototype,
      ['get', 'count', 'hasSingle', 'hasAll', 'set', 'add', 'addMultiple', 'remove', 'removeMultiple', 'create'],
      {
        hasSingle: 'has',
        hasAll: 'has',
        addMultiple: 'add',
        removeMultiple: 'remove',
      },
    );
  }

  /**
   * Get everything currently associated with this, using an optional where clause.
   *
   * See {@link Model} for a full explanation of options
   *
   * @param instance instance
   * @param options find options
   */
  async get(instance: SourceModel, options?: BelongsToManyGetAssociationsMixinOptions<TargetModel>): Promise<TargetModel[]> {
    const through = this.through;

    const findOptions: FindOptions<Attributes<TargetModel>> = {
      ...options,
      // @ts-expect-error -- TODO: current WhereOptions typings do not allow having 'WhereOptions' inside another 'WhereOptions'
      where: {
        [Op.and]: [
          options?.where,
          this.scope,
        ],
      },
    };

    let throughWhere = {
      [this.foreignKey]: instance.get(this.sourceKey),
    };

    if (through.scope) {
      Object.assign(throughWhere, through.scope);
    }

    // If a user pass a where on the options through options, make an "and" with the current throughWhere
    if (options?.through?.where) {
      throughWhere = {
        [Op.and]: [throughWhere, options.through.where],
      };
    }

    addInclude(findOptions, removeUndefined({
      association: this.fromTargetToThroughOne,
      attributes: options?.joinTableAttributes,
      required: true,
      paranoid: options?.through?.paranoid ?? true,
      where: throughWhere,
    }));

    let model = this.target;
    if (options?.scope != null) {
      if (!options.scope) {
        model = model.withoutScope();
      } else if (options.scope !== true) { // 'true' means default scope. Which is the same as not doing anything.
        model = model.withScope(options.scope);
      }
    }

    if (options?.schema) {
      model = model.withSchema({ schema: options.schema, schemaDelimiter: options.schemaDelimiter });
    }

    return model.findAll(findOptions);
  }

  /**
   * Count everything currently associated with this, using an optional where clause.
   *
   * @param instance instance
   * @param options find options
   */
  async count(instance: SourceModel, options?: BelongsToManyCountAssociationsMixinOptions<TargetModel>): Promise<number> {
    const getOptions: BelongsToManyGetAssociationsMixinOptions<TargetModel> = {
      ...options,
      attributes: [
        [fn('COUNT', col([this.target.name, this.targetKeyField].join('.'))), 'count'],
      ],
      joinTableAttributes: [],
      raw: true,
      plain: true,
    };

    const result = await this.get(instance, getOptions);

    // @ts-expect-error -- this.get() isn't designed to expect returning a raw output.
    return Number.parseInt(result.count, 10);
  }

  /**
   * Check if one or more instance(s) are associated with this. If a list of instances is passed, the function returns true if _all_ instances are associated
   *
   * @param sourceInstance source instance to check for an association with
   * @param targetInstancesOrPks Can be an array of instances or their primary keys
   * @param options Options passed to getAssociations
   */
  async has(
    sourceInstance: SourceModel,
    targetInstancesOrPks: AllowIterable<TargetModel | Exclude<TargetModel[TargetKey], any[]>>,
    options?: BelongsToManyHasAssociationMixinOptions<TargetModel>,
  ): Promise<boolean> {
    const targets = this.toInstanceOrPkArray(targetInstancesOrPks);

    const targetPrimaryKeys: Array<TargetModel[TargetKey]> = targets.map(instance => {
      if (instance instanceof this.target) {
<<<<<<< HEAD

        return (instance as TargetModel).get(this.targetKey);
=======
        // TODO: remove eslint-disable once we drop support for < 5.2
        // eslint-disable-next-line @typescript-eslint/prefer-ts-expect-error -- TS 5.2 works, but < 5.2 does not
        // @ts-ignore
        return instance.get(this.targetKey);
>>>>>>> 3296bcc7
      }

      return instance as TargetModel[TargetKey];
    });

    const associatedObjects: TargetModel[] = await this.get(sourceInstance, {
      ...options,
      raw: true,
      scope: false,
      attributes: [this.targetKey],
      joinTableAttributes: [],
      // @ts-expect-error -- TODO: current WhereOptions typings do not allow having 'WhereOptions' inside another 'WhereOptions'
      where: {
        [Op.and]: [
          { [this.targetKey]: { [Op.in]: targetPrimaryKeys } },
          options?.where,
        ],
      },
    });

    return targetPrimaryKeys.every(pk => {
      return associatedObjects.some(instance => {
        // instance[x] instead of instance.get() because the query output is 'raw'
        // isEqual is used here because the PK can be a non-primitive value, such as a Buffer
        return isEqual(instance[this.targetKey], pk);
      });
    });
  }

  /**
   * Set the associated models by passing an array of instances or their primary keys.
   * Everything that it not in the passed array will be un-associated.
   *
   * @param sourceInstance source instance to associate new instances with
   * @param newInstancesOrPrimaryKeys A single instance or primary key, or a mixed array of persisted instances or primary keys
   * @param options Options passed to `through.findAll`, `bulkCreate`, `update` and `destroy`
   */
  async set(
    sourceInstance: SourceModel,
    newInstancesOrPrimaryKeys: AllowIterable<TargetModel | Exclude<TargetModel[TargetKey], any[]>>,
    options: BelongsToManySetAssociationsMixinOptions<TargetModel> = {},
  ): Promise<void> {
    const sourceKey = this.sourceKey;
    const targetKey = this.targetKey;
    const foreignKey = this.foreignKey;
    const otherKey = this.otherKey;

    const newInstances = this.toInstanceArray(newInstancesOrPrimaryKeys);

    const where: WhereOptions = {
      [foreignKey]: sourceInstance.get(sourceKey),
      ...this.through.scope,
    };

    // @ts-expect-error -- the findAll call is raw, no model here
    const currentThroughRows: ThroughModel[] = await this.through.model.findAll({
      ...options,
      where,
      raw: true,
      // force this option to be false, in case the user enabled
      rejectOnEmpty: false,
      include: this.scope ? [{
        association: this.fromThroughToTarget,
        where: this.scope,
        required: true,
      }] : EMPTY_ARRAY,
    });

    const obsoleteTargets: Array<TargetModel | Exclude<TargetModel[TargetKey], any[]>> = [];

    // find all obsolete targets
    for (const currentRow of currentThroughRows) {
      const newTarget = newInstances.find(obj => {
        // @ts-expect-error -- the findAll call is raw, no model here
        return currentRow[otherKey] === obj.get(targetKey);
      });

      if (!newTarget) {
        // @ts-expect-error -- the findAll call is raw, no model here
        obsoleteTargets.push(currentRow[this.otherKey]);
      }
    }

    const promises: Array<Promise<any>> = [];
    if (obsoleteTargets.length > 0) {
      promises.push(this.remove(sourceInstance, obsoleteTargets, options));
    }

    if (newInstances.length > 0) {
      promises.push(this.#updateAssociations(sourceInstance, currentThroughRows, newInstances, options));
    }

    await Promise.all(promises);
  }

  /**
   * Associate one or several rows with source instance. It will not un-associate any already associated instance
   * that may be missing from `newInstances`.
   *
   * @param sourceInstance source instance to associate new instances with
   * @param newInstancesOrPrimaryKeys A single instance or primary key, or a mixed array of persisted instances or primary keys
   * @param options Options passed to `through.findAll`, `bulkCreate` and `update`
   */
  async add(
    sourceInstance: SourceModel,
    newInstancesOrPrimaryKeys: AllowIterable<TargetModel | Exclude<TargetModel[TargetKey], any[]>>,
    options?: BelongsToManyAddAssociationsMixinOptions<TargetModel>,
  ): Promise<void> {
    const newInstances = this.toInstanceArray(newInstancesOrPrimaryKeys);
    if (newInstances.length === 0) {
      return;
    }

    const where: WhereOptions = {
      [this.foreignKey]: sourceInstance.get(this.sourceKey),
      [this.otherKey]: newInstances.map(newInstance => newInstance.get(this.targetKey)),
      ...this.through.scope,
    };

    let currentRows: readonly any[] = EMPTY_ARRAY;
    if (this.through?.unique ?? true) {
      // @ts-expect-error -- the findAll call is raw, no model here
      currentRows = await this.through.model.findAll({
        ...options,
        raw: true,
        where,
        // force this option to be false, in case the user enabled
        rejectOnEmpty: false,
      });
    }

    await this.#updateAssociations(sourceInstance, currentRows, newInstances, options);
  }

  /**
   * Adds new target instances that were not already present in the through table.
   * Updates the through table row of the instances that already were present.
   *
   * @param sourceInstance
   * @param currentThroughRows
   * @param newTargets
   * @param options
   * @private
   */
  async #updateAssociations(
    sourceInstance: SourceModel,
    currentThroughRows: readonly ThroughModel[],
    newTargets: readonly TargetModel[],
    options?:
      & { through?: JoinTableAttributes }
      & BulkCreateOptions<Attributes<ThroughModel>>
      & Omit<UpdateOptions<Attributes<ThroughModel>>, 'where'>,
  ) {
    const sourceKey = this.sourceKey;
    const targetKey = this.targetKey;
    const foreignKey = this.foreignKey;
    const otherKey = this.otherKey;

    const defaultAttributes = options?.through || EMPTY_OBJECT;

    const promises: Array<Promise<any>> = [];
    const unassociatedTargets: TargetModel[] = [];
    // the 'through' table of these targets has changed
    const changedTargets: TargetModel[] = [];
    for (const newInstance of newTargets) {
      const existingThroughRow = currentThroughRows.find(throughRow => {
        // @ts-expect-error -- throughRow[] instead of .get because throughRows are loaded using 'raw'
        return throughRow[otherKey] === newInstance.get(targetKey);
      });

      if (!existingThroughRow) {
        unassociatedTargets.push(newInstance);

        continue;
      }

      // @ts-expect-error -- gets the content of the "through" table for this association that is set on the model
      const throughAttributes = newInstance[this.through.model.name];
      const attributes = { ...defaultAttributes, ...throughAttributes };

      if (Object.keys(attributes).some(attribute => {
        // @ts-expect-error -- existingThroughRow is raw
        return attributes[attribute] !== existingThroughRow[attribute];
      })) {
        changedTargets.push(newInstance);
      }
    }

    if (unassociatedTargets.length > 0) {
      const bulk = unassociatedTargets.map(unassociatedTarget => {
        // @ts-expect-error -- gets the content of the "through" table for this association that is set on the model
        const throughAttributes = unassociatedTarget[this.through.model.name];
        const attributes = { ...defaultAttributes, ...throughAttributes };

        attributes[foreignKey] = sourceInstance.get(sourceKey);
        attributes[otherKey] = unassociatedTarget.get(targetKey);

        Object.assign(attributes, this.through.scope);

        return attributes;
      });

      promises.push(this.through.model.bulkCreate(bulk, { validate: true, ...options }));
    }

    for (const changedTarget of changedTargets) {
      // @ts-expect-error -- gets the content of the "through" table for this association that is set on the model
      let throughAttributes = changedTarget[this.through.model.name];
      const attributes = { ...defaultAttributes, ...throughAttributes };
      // Quick-fix for subtle bug when using existing objects that might have the through model attached (not as an attribute object)
      if (throughAttributes instanceof this.through.model) {
        throughAttributes = {};
      }

      const where: WhereOptions = {
        [foreignKey]: sourceInstance.get(sourceKey),
        [otherKey]: changedTarget.get(targetKey),
      };

      promises.push(this.through.model.update(attributes, {
        ...options,
        where,
      }));
    }

    await Promise.all(promises);
  }

  /**
   * Un-associate one or more instance(s).
   *
   * @param sourceInstance instance to un associate instances with
   * @param targetInstanceOrPks Can be an Instance or its primary key, or a mixed array of instances and primary keys
   * @param options Options passed to `through.destroy`
   */
  async remove(
    sourceInstance: SourceModel,
    targetInstanceOrPks: AllowIterable<TargetModel | Exclude<TargetModel[TargetKey], any[]>>,
    options?: BelongsToManyRemoveAssociationMixinOptions,
  ): Promise<void> {
    const targetInstance = this.toInstanceArray(targetInstanceOrPks);
    if (targetInstance.length === 0) {
      return;
    }

    const where: WhereOptions = {
      [this.foreignKey]: sourceInstance.get(this.sourceKey),
      [this.otherKey]: targetInstance.map(newInstance => newInstance.get(this.targetKey)),
      ...this.through.scope,
    };

    await this.through.model.destroy({ ...options, where });
  }

  /**
   * Create a new instance of the associated model and associate it with this.
   *
   * @param sourceInstance source instance
   * @param values values for target model
   * @param options Options passed to create and add
   */
  async create(
    sourceInstance: SourceModel,
    // @ts-expect-error -- {} is not always assignable to 'values', but Target.create will enforce this, not us.
    values: CreationAttributes<TargetModel> = {},
    options:
      | BelongsToManyCreateAssociationMixinOptions<TargetModel>
      | BelongsToManyCreateAssociationMixinOptions<TargetModel>['fields'] = {},
  ): Promise<TargetModel> {
    if (Array.isArray(options)) {
      options = {
        fields: options,
      };
    }

    if (this.scope) {
      Object.assign(values, this.scope);
      if (options.fields) {
        options.fields = [...options.fields, ...Object.keys(this.scope)];
      }
    }

    // Create the related model instance
    const newAssociatedObject = await this.target.create(values, options);

    await this.add(sourceInstance, newAssociatedObject, omit(options, ['fields']));

    return newAssociatedObject;
  }
}

// workaround https://github.com/evanw/esbuild/issues/1260
Object.defineProperty(BelongsToManyAssociation, 'name', {
  value: 'BelongsToMany',
});

function normalizeThroughOptions<M extends Model>(
  source: ModelStatic<any>,
  target: ModelStatic<any>,
  through: ThroughOptions<M>,
  sequelize: Sequelize,
): NormalizedThroughOptions<M> {
  const timestamps = through.timestamps ?? sequelize.options.define?.timestamps;

  let model: ModelStatic<M>;

  if (!through || (typeof through.model !== 'string' && typeof through.model !== 'function')) {
    throw new AssociationError(`${source.name}.belongsToMany(${target.name}) requires a through model, set the "through", or "through.model" options to either a string or a model`);
  }

  if (isModelStatic<M>(through.model)) { // model class provided directly
    model = through.model;
  } else if (typeof through.model === 'function') { // model class provided as a forward reference
    model = through.model(sequelize);
  } else if (sequelize.isDefined(through.model)) { // model name provided: get if exists, create if not
    model = sequelize.model<M>(through.model);
  } else {
    const sourceTable = source.table;

    model = sequelize.define(through.model, {} as ModelAttributes<M>, removeUndefined({
      tableName: through.model,
      indexes: [], // we don't want indexes here (as referenced in #2416)
      paranoid: through.paranoid || false, // Default to non-paranoid join (referenced in #11991)
      validate: {}, // Don't propagate model-level validations
      timestamps: through.timestamps,
      schema: sourceTable.schema,
      schemaDelimiter: sourceTable.delimiter,
    }));
  }

  return removeUndefined({
    ...through,
    timestamps,
    model,
  });
}

function normalizeBelongsToManyOptions<SourceKey extends string, TargetKey extends string, ThroughModel extends Model>(
  type: AssociationStatic<any>,
  options: BelongsToManyOptions<SourceKey, TargetKey, ThroughModel>,
  source: ModelStatic<Model>,
  target: ModelStatic<Model>,
): NormalizedBelongsToManyOptions<SourceKey, TargetKey, ThroughModel> {

  if ('timestamps' in options) {
    throw new TypeError('The "timestamps" option in belongsToMany has been renamed to through.timestamps');
  }

  if ('uniqueKey' in options) {
    throw new TypeError('The "uniqueKey" option in belongsToMany has been renamed to through.unique');
  }

  const sequelize = target.sequelize;

  return normalizeBaseAssociationOptions(type, {
    ...options,
    inverse: normalizeInverseAssociation(options.inverse),
    otherKey: normalizeForeignKeyOptions(options.otherKey),
    through: removeUndefined(isThroughOptions(options.through)
      ? normalizeThroughOptions(source, target, options.through, sequelize)
      : normalizeThroughOptions(source, target, { model: options.through }, sequelize)),
    throughAssociations: options?.throughAssociations ? removeUndefined(options.throughAssociations) : EMPTY_OBJECT,
  }, source, target);
}

/**
 * Used for the through table in n:m associations.
 *
 * Used in {@link BelongsToManyOptions.through}
 */
export interface ThroughOptions<ThroughModel extends Model> {
  /**
   * The model used to join both sides of the N:M association.
   * Can be a string if you want the model to be generated by sequelize.
   */
  model: MaybeForwardedModelStatic<ThroughModel> | string;

  /**
   * See {@link ModelOptions.timestamps}
   */
  timestamps?: ModelOptions['timestamps'];

  /**
   * See {@link ModelOptions.paranoid}
   */
  paranoid?: ModelOptions['paranoid'];

  /**
   * A key/value set that will be used for association create and find defaults on the through model.
   * (Remember to add the attributes to the through model)
   */
  scope?: AssociationScope;

  /**
   * If true a unique constraint will be added on the foreign key pair.
   * If set to a string, the generated unique key will use the string as its name.
   * If set to false, no unique constraint will be added.
   * Useful if you want to turn this off and create your own unique constraint when using scopes.
   *
   * This option only works if the model already has a Primary Key,
   * as the unique constraint will not be added if the foreign keys are already part of the composite primary key.
   *
   * @default true
   */
  unique?: boolean | string;
}

/**
 * Attributes for the join table
 */
export interface JoinTableAttributes {
  [attribute: string]: unknown;
}

type NormalizedBelongsToManyOptions<
  SourceKey extends string,
  TargetKey extends string,
  ThroughModel extends Model,
> =
  & Omit<RequiredBy<BelongsToManyOptions<SourceKey, TargetKey, ThroughModel>, 'throughAssociations'>, 'through' | 'as' | 'hooks' | 'foreignKey' | 'inverse'>
  & {
    through: NormalizedThroughOptions<ThroughModel>,
    inverse?: Exclude<BelongsToManyOptions<SourceKey, TargetKey, ThroughModel>['inverse'], string>,
  }
  & Pick<NormalizedAssociationOptions<string>, 'as' | 'name' | 'hooks' | 'foreignKey'>;

type NormalizedThroughOptions<ThroughModel extends Model> = Omit<ThroughOptions<ThroughModel>, 'model'> & {
  model: ModelStatic<ThroughModel>,
};

/**
 * Options provided when associating models with belongsToMany relationship.
 *
 * Used by {@link Model.belongsToMany}.
 */
export interface BelongsToManyOptions<
  SourceKey extends string = string,
  TargetKey extends string = string,
  ThroughModel extends Model = Model,
> extends MultiAssociationOptions<AttributeNames<ThroughModel>> {
  /**
   * The name of the inverse association, or an object for further association setup.
   */
  inverse?: string | undefined | {
    as?: AssociationOptions<string>['as'],
    scope?: MultiAssociationOptions<string>['scope'],
    foreignKeyConstraints?: AssociationOptions<string>['foreignKeyConstraints'],
  };

  // this is also present in AssociationOptions, but they have different JSDoc, keep both!
  /**
   * Should "ON UPDATE", "ON DELETE" and "REFERENCES" constraints be enabled on the foreign key?
   *
   * This only affects the foreign key that points to the source model.
   * to control the one that points to the target model, set the "foreignKeyConstraints" option in {@link BelongsToManyOptions.inverse}.
   */
  foreignKeyConstraints?: boolean;

  /**
   * The name of the table that is used to join source and target in n:m associations. Can also be a
   * Sequelize model if you want to define the junction table yourself and add extra attributes to it.
   */
  through: MaybeForwardedModelStatic<ThroughModel> | string | ThroughOptions<ThroughModel>;

  /**
   * Configures the name of the associations that will be defined between the source model and the through model,
   * as well as between the target model and the through model.
   */
  throughAssociations?: {
    /**
     * The name of the HasMany association going from the Source model to the Through model.
     *
     * By default, the association will be the name of the BelongsToMany association
     * + the name of the inverse BelongsToMany association.
     */
    fromSource?: string | undefined,

    /**
     * The name of the BelongsTo association going from the Through model to the Source model.
     *
     * By default, the association name will be the name of the inverse BelongsToMany association, singularized.
     */
    toSource?: string | undefined,

    /**
     * The name of the HasMany association going from the Target model to the Through model.
     *
     * By default, the association will be the name of the Inverse BelongsToMany association
     * + the name of the BelongsToMany association.
     */
    fromTarget?: string | undefined,

    /**
     * The name of the BelongsTo association going from the Through model to the Target model.
     *
     * By default, the association name will be the name of the parent BelongsToMany association, singularized.
     */
    toTarget?: string | undefined,
  };

  /**
   * The name of the foreign key attribute in the through model (representing the target model) or an object representing
   * the type definition for the other column (see `Sequelize.define` for syntax). When using an object, you
   * can add a `name` property to set the name of the colum. Defaults to the name of target + primary key of
   * target
   */
  otherKey?: AttributeNames<ThroughModel> | ForeignKeyOptions<AttributeNames<ThroughModel>>;

  /**
   * The name of the attribute to use as the key for the association in the source table.
   * Defaults to the primary key attribute of the source model
   */
  sourceKey?: SourceKey;

  /**
   * The name of the attribute to use as the key for the association in the target table.
   * Defaults to the primary key attribute of the target model
   */
  targetKey?: TargetKey;
}

/**
 * The options for the getAssociations mixin of the belongsToMany association.
 *
 * @see BelongsToManyGetAssociationsMixin
 */
export interface BelongsToManyGetAssociationsMixinOptions<T extends Model> extends FindOptions<Attributes<T>> {
  /**
   * A list of the attributes from the join table that you want to select.
   */
  joinTableAttributes?: FindAttributeOptions<Attributes<T>>;
  /**
   * Apply a scope on the related model, or remove its default scope by passing false.
   */
  scope?: string | boolean;

  /**
   * Apply a schema on the related model
   */
  schema?: string;
  schemaDelimiter?: string;

  through?: {
    where?: WhereOptions,
    paranoid?: boolean,
  };
}

/**
 * The getAssociations mixin applied to models with belongsToMany.
 * An example of usage is as follows:
 *
 * ```typescript
 * class User extends Model<InferAttributes<User>, InferCreationAttributes<User>> {
 *  declare getRoles: BelongsToManyGetAssociationsMixin<Role>;
 * }
 *
 * User.belongsToMany(Role, { through: UserRole });
 * ```
 *
 * @see Model.belongsToMany
 */
export type BelongsToManyGetAssociationsMixin<T extends Model> = (
  options?: BelongsToManyGetAssociationsMixinOptions<T>
) => Promise<T[]>;

/**
 * The options for the setAssociations mixin of the belongsToMany association.
 *
 * @see BelongsToManySetAssociationsMixin
 */
export interface BelongsToManySetAssociationsMixinOptions<TargetModel extends Model>
  extends FindOptions<Attributes<TargetModel>>,
    BulkCreateOptions<Attributes<TargetModel>>,
    InstanceUpdateOptions<Attributes<TargetModel>>,
    InstanceDestroyOptions {

  /**
   * Additional attributes for the join table.
   */
  through?: JoinTableAttributes;
}

/**
 * The setAssociations mixin applied to models with belongsToMany.
 * An example of usage is as follows:
 *
 * ```typescript
 * class User extends Model<InferAttributes<User>, InferCreationAttributes<User>> {
 *   declare setRoles: BelongsToManySetAssociationsMixin<Role, Role['id']>;
 * }
 *
 * User.belongsToMany(Role, { through: UserRole });
 * ```
 *
 * @see Model.belongsToMany
 */
export type BelongsToManySetAssociationsMixin<TModel extends Model, TModelPrimaryKey> = (
  newAssociations?: Iterable<TModel | TModelPrimaryKey> | null,
  options?: BelongsToManySetAssociationsMixinOptions<TModel>
) => Promise<void>;

/**
 * The options for the addAssociations mixin of the belongsToMany association.
 *
 * @see BelongsToManyAddAssociationsMixin
 */
export interface BelongsToManyAddAssociationsMixinOptions<TModel extends Model>
  extends FindOptions<Attributes<TModel>>,
    BulkCreateOptions<Attributes<TModel>>,
    InstanceUpdateOptions<Attributes<TModel>>,
    InstanceDestroyOptions {
  through?: JoinTableAttributes;
}

/**
 * The addAssociations mixin applied to models with belongsToMany.
 * An example of usage is as follows:
 *
 * ```typescript
 * class User extends Model<InferAttributes<User>, InferCreationAttributes<User>> {
 *   declare addRoles: BelongsToManyAddAssociationsMixin<Role, Role['id']>;
 * }
 *
 * User.belongsToMany(Role, { through: UserRole });
 * ```
 *
 * @see Model.belongsToMany
 */
export type BelongsToManyAddAssociationsMixin<T extends Model, TModelPrimaryKey> = (
  newAssociations?: Iterable<T | TModelPrimaryKey>,
  options?: BelongsToManyAddAssociationsMixinOptions<T>
) => Promise<void>;

/**
 * The options for the addAssociation mixin of the belongsToMany association.
 *
 * @see BelongsToManyAddAssociationMixin
 */
export interface BelongsToManyAddAssociationMixinOptions<T extends Model>
  extends FindOptions<Attributes<T>>,
    BulkCreateOptions<Attributes<T>>,
    InstanceUpdateOptions<Attributes<T>>,
    InstanceDestroyOptions {
  through?: JoinTableAttributes;
}

/**
 * The addAssociation mixin applied to models with belongsToMany.
 * An example of usage is as follows:
 *
 * ```typescript
 * class User extends Model<InferAttributes<User>, InferCreationAttributes<User>> {
 *   declare addRole: BelongsToManyAddAssociationMixin<Role, Role['id']>;
 * }
 *
 * User.belongsToMany(Role, { through: UserRole });
 * ```
 *
 * @see Model.belongsToMany
 */
export type BelongsToManyAddAssociationMixin<T extends Model, TModelPrimaryKey> = (
  newAssociation?: T | TModelPrimaryKey,
  options?: BelongsToManyAddAssociationMixinOptions<T>
) => Promise<void>;

/**
 * The options for the createAssociation mixin of the belongsToMany association.
 *
 * @see BelongsToManyCreateAssociationMixin
 */
export interface BelongsToManyCreateAssociationMixinOptions<T extends Model>
  extends CreateOptions<Attributes<T>> {

  through?: JoinTableAttributes;
}
/**
 * The createAssociation mixin applied to models with belongsToMany.
 * An example of usage is as follows:
 *
 * ```typescript
 * class User extends Model<InferAttributes<User>, InferCreationAttributes<User>> {
 *   declare createRole: BelongsToManyCreateAssociationMixin<Role>;
 * }
 *
 * User.belongsToMany(Role, { through: UserRole });
 * ```
 *
 * @see Model.belongsToMany
 */
export type BelongsToManyCreateAssociationMixin<T extends Model> = (
  values?: CreationAttributes<T>,
  options?: BelongsToManyCreateAssociationMixinOptions<T>
) => Promise<T>;

/**
 * The options for the removeAssociation mixin of the belongsToMany association.
 *
 * @see BelongsToManyRemoveAssociationMixin
 */
export interface BelongsToManyRemoveAssociationMixinOptions extends InstanceDestroyOptions {}

/**
 * The removeAssociation mixin applied to models with belongsToMany.
 * An example of usage is as follows:
 *
 * ```typescript
 * class User extends Model<InferAttributes<User>, InferCreationAttributes<User>> {
 *   declare removeRole: BelongsToManyRemoveAssociationMixin<Role, Role['id']>;
 * }
 *
 * User.belongsToMany(Role, { through: UserRole });
 * ```
 *
 * @see Model.belongsToMany
 */
export type BelongsToManyRemoveAssociationMixin<TModel, TModelPrimaryKey> = (
  oldAssociated?: TModel | TModelPrimaryKey,
  options?: BelongsToManyRemoveAssociationMixinOptions
) => Promise<void>;

/**
 * The options for the removeAssociations mixin of the belongsToMany association.
 *
 * @see BelongsToManyRemoveAssociationsMixin
 */
export interface BelongsToManyRemoveAssociationsMixinOptions extends InstanceDestroyOptions, InstanceDestroyOptions {}

/**
 * The removeAssociations mixin applied to models with belongsToMany.
 * An example of usage is as follows:
 *
 * ```typescript
 * class User extends Model<InferAttributes<User>, InferCreationAttributes<User>> {
 *   declare removeRoles: BelongsToManyRemoveAssociationsMixin<Role, Role['id']>;
 * }
 *
 * User.belongsToMany(Role, { through: UserRole });
 * ```
 *
 * @see Model.belongsToMany
 */
export type BelongsToManyRemoveAssociationsMixin<TModel, TModelPrimaryKey> = (
  associationsToRemove?: Iterable<TModel | TModelPrimaryKey>,
  options?: BelongsToManyRemoveAssociationsMixinOptions
) => Promise<void>;

/**
 * The options for the hasAssociation mixin of the belongsToMany association.
 *
 * @see BelongsToManyHasAssociationMixin
 */
export interface BelongsToManyHasAssociationMixinOptions<T extends Model>
  extends BelongsToManyGetAssociationsMixinOptions<T> {}

/**
 * The hasAssociation mixin applied to models with belongsToMany.
 * An example of usage is as follows:
 *
 * ```typescript
 * class User extends Model<InferAttributes<User>, InferCreationAttributes<User>> {
 *   declare hasRole: BelongsToManyHasAssociationMixin<Role, Role['id']>;
 * }
 *
 * User.belongsToMany(Role, { through: UserRole });
 * ```
 *
 * @see Model.belongsToMany
 */
export type BelongsToManyHasAssociationMixin<TModel extends Model, TModelPrimaryKey> = (
  target: TModel | TModelPrimaryKey,
  options?: BelongsToManyHasAssociationMixinOptions<TModel>
) => Promise<boolean>;

/**
 * The options for the hasAssociations mixin of the belongsToMany association.
 *
 * @see BelongsToManyHasAssociationsMixin
 */
export interface BelongsToManyHasAssociationsMixinOptions<T extends Model>
  extends BelongsToManyGetAssociationsMixinOptions<T> {}

/**
 * The removeAssociations mixin applied to models with belongsToMany.
 * An example of usage is as follows:
 *
 * ```typescript
 * class User extends Model<InferAttributes<User>, InferCreationAttributes<User>> {
 *   declare hasRoles: BelongsToManyHasAssociationsMixin<Role, Role['id']>;
 * }
 *
 * User.belongsToMany(Role, { through: UserRole });
 * ```
 *
 * @see Model.belongsToMany
 */
export type BelongsToManyHasAssociationsMixin<TModel extends Model, TModelPrimaryKey> = (
  targets: Iterable<TModel | TModelPrimaryKey>,
  options?: BelongsToManyHasAssociationsMixinOptions<TModel>
) => Promise<boolean>;

/**
 * The options for the countAssociations mixin of the belongsToMany association.
 *
 * @see BelongsToManyCountAssociationsMixin
 */
export interface BelongsToManyCountAssociationsMixinOptions<T extends Model>
  extends Transactionable, Filterable<Attributes<T>> {
  /**
   * Apply a scope on the related model, or remove its default scope by passing false.
   */
  scope?: string | boolean;
}

/**
 * The countAssociations mixin applied to models with belongsToMany.
 * An example of usage is as follows:
 *
 * ```typescript
 * class User extends Model<InferAttributes<User>, InferCreationAttributes<User>> {
 *   declare countRoles: Sequelize.BelongsToManyCountAssociationsMixin;
 * }
 *
 * User.belongsToMany(Role, { through: UserRole });
 * ```
 *
 * @see Model.belongsToMany
 */
export type BelongsToManyCountAssociationsMixin<T extends Model> = (
  options?: BelongsToManyCountAssociationsMixinOptions<T>
) => Promise<number>;<|MERGE_RESOLUTION|>--- conflicted
+++ resolved
@@ -432,11 +432,7 @@
       BelongsToManyAssociation<S, T, ThroughModel, SourceKey, TargetKey>,
       BelongsToManyOptions<SourceKey, TargetKey, ThroughModel>,
       NormalizedBelongsToManyOptions<SourceKey, TargetKey, ThroughModel>
-<<<<<<< HEAD
-    >(BelongsToManyAssociation, source, target, options, parent, normalizeOptions, newOptions => {
-=======
-    >(BelongsToMany, source, target, options, parent, normalizeBelongsToManyOptions, newOptions => {
->>>>>>> 3296bcc7
+    >(BelongsToManyAssociation, source, target, options, parent, normalizeBelongsToManyOptions, newOptions => {
       // self-associations must always set their 'as' parameter
       if (isSameInitialModel(source, target)
         && (
@@ -568,15 +564,10 @@
 
     const targetPrimaryKeys: Array<TargetModel[TargetKey]> = targets.map(instance => {
       if (instance instanceof this.target) {
-<<<<<<< HEAD
-
-        return (instance as TargetModel).get(this.targetKey);
-=======
         // TODO: remove eslint-disable once we drop support for < 5.2
         // eslint-disable-next-line @typescript-eslint/prefer-ts-expect-error -- TS 5.2 works, but < 5.2 does not
         // @ts-ignore
         return instance.get(this.targetKey);
->>>>>>> 3296bcc7
       }
 
       return instance as TargetModel[TargetKey];
