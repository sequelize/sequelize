import each from 'lodash/each';
import isEqual from 'lodash/isEqual';
import omit from 'lodash/omit';
import upperFirst from 'lodash/upperFirst';
import type { WhereOptions } from '../dialects/abstract/where-sql-builder-types.js';
import { AssociationError } from '../errors';
import { col } from '../expression-builders/col.js';
import { fn } from '../expression-builders/fn.js';
import type {
  AttributeNames,
  Attributes,
  BulkCreateOptions,
  CreateOptions,
  CreationAttributes,
  Filterable,
  FindAttributeOptions,
  FindOptions,
  Includeable,
  InstanceDestroyOptions,
  InstanceUpdateOptions,
  Model,
  ModelAttributes,
  ModelOptions,
  ModelStatic,
  Transactionable,
  UpdateOptions,
} from '../model';
import { Op } from '../operators';
import type { Sequelize } from '../sequelize';
import { isModelStatic, isSameInitialModel } from '../utils/model-utils.js';
import { removeUndefined } from '../utils/object.js';
import { camelize } from '../utils/string.js';
import type { AllowArray } from '../utils/types.js';
import { MultiAssociation } from './base';
import type {
  Association,
  AssociationOptions,
  AssociationScope,
  ForeignKeyOptions,
  MultiAssociationAccessors,
  MultiAssociationOptions,
  NormalizedAssociationOptions,
} from './base';
import type { BelongsTo } from './belongs-to';
import { HasMany } from './has-many';
import { HasOne } from './has-one';
import {
  AssociationSecret,
  defineAssociation,
  isThroughOptions,
  mixinMethods,
  normalizeBaseAssociationOptions,
  normalizeForeignKeyOptions,
} from './helpers';
import type { AssociationStatic, MaybeForwardedModelStatic } from './helpers';

function addInclude(findOptions: FindOptions, include: Includeable) {
  if (Array.isArray(findOptions.include)) {
    findOptions.include.push(include);
  } else if (!findOptions.include) {
    findOptions.include = [include];
  } else {
    findOptions.include = [findOptions.include, include];
  }
}

/**
 * Many-to-many association with a join/through table.
 * See {@link Model.belongsToMany}
 *
 * When the join table has additional attributes, these can be passed in the options object:
 *
 * ```js
 * UserProject = sequelize.define('user_project', {
 *   role: DataTypes.STRING
 * });
 * User.belongsToMany(Project, { through: UserProject });
 * Project.belongsToMany(User, { through: UserProject });
 * // through is required!
 *
 * user.addProject(project, { through: { role: 'manager' }});
 * ```
 *
 * All methods allow you to pass either a persisted instance, its primary key, or a mixture:
 *
 * ```js
 * const project = await Project.create({ id: 11 });
 * await user.addProjects([project, 12]);
 * ```
 *
 * If you want to set several target instances, but with different attributes you have to set the attributes on the instance, using a property with the name of the through model:
 *
 * ```js
 * p1.UserProjects = {
 *   started: true
 * }
 * user.setProjects([p1, p2], { through: { started: false }}) // The default value is false, but p1 overrides that.
 * ```
 *
 * Similarly, when fetching through a join table with custom attributes, these attributes will be available as an object with the name of the through model.
 * ```js
 * const projects = await user.getProjects();
 * const p1 = projects[0];
 * p1.UserProjects.started // Is this project started yet?
 * ```
 *
 * In the API reference below, add the name of the association to the method, e.g. for `User.belongsToMany(Project)` the getter will be `user.getProjects()`.
 */
export class BelongsToMany<
  SourceModel extends Model = Model,
  TargetModel extends Model = Model,
  ThroughModel extends Model = Model,
  SourceKey extends AttributeNames<SourceModel> = any,
  TargetKey extends AttributeNames<TargetModel> = any,
> extends MultiAssociation<
  SourceModel,
  TargetModel,
  /* ForeignKey */ string,
  TargetKey,
  NormalizedBelongsToManyOptions<SourceKey, TargetKey, ThroughModel>
> {
  readonly accessors: MultiAssociationAccessors;

  get foreignKey(): string {
    return this.fromSourceToThrough.foreignKey;
  }

  /**
   * The name of the Foreign Key attribute, located on the through table, that points to the Target model.
   *
   * Not to be confused with @link {BelongsToMany.foreignKey}, which points to the Source model instead.
   */
  get otherKey(): string {
    return this.pairedWith.foreignKey;
  }

  /**
   * @deprecated use {@link BelongsToMany#foreignKey}
   */
  get identifier() {
    return this.foreignKey;
  }

  /**
   * The corresponding column name of {@link BelongsToMany#foreignKey}
   */
  get identifierField(): string {
    return this.fromThroughToSource.identifierField;
  }

  /**
   * The corresponding column name of {@link BelongsToMany#otherKey}
   */
  get foreignIdentifierField() {
    return this.pairedWith.identifierField;
  }

  /**
   * The name of the Attribute that the {@link foreignKey} fk (located on the Through Model) will reference on the Source model.
   */
  get sourceKey(): SourceKey {
    return this.fromThroughToSource.targetKey;
  }

  /**
   * The name of the Column that the {@link foreignKey} fk (located on the Through Table) will reference on the Source model.
   */
  get sourceKeyField(): string {
    return this.fromThroughToSource.targetKeyField;
  }

  /**
   * The name of the Attribute that the {@link otherKey} fk (located on the Through Model) will reference on the Target model.
   */
  get targetKey(): TargetKey {
    return this.pairedWith.sourceKey;
  }

  /**
   * The name of the Column that the {@link otherKey} fk (located on the Through Table) will reference on the Target model.
   */
  get targetKeyField(): string {
    return this.pairedWith.sourceKeyField;
  }

  /**
   * The corresponding association this entity is paired with.
   */
  pairedWith: BelongsToMany<TargetModel, SourceModel, ThroughModel, TargetKey, SourceKey>;

  // intermediary associations
  // these create the actual associations on the model. Remove them would be a breaking change.
  readonly fromSourceToThrough: HasMany<SourceModel, ThroughModel, SourceKey, any>;
  readonly fromSourceToThroughOne: HasOne<SourceModel, ThroughModel, SourceKey, any>;
  get fromThroughToSource(): BelongsTo<ThroughModel, SourceModel, any, SourceKey> {
    return this.fromSourceToThrough.inverse;
  }

  get fromTargetToThrough(): HasMany<TargetModel, ThroughModel, TargetKey, any> {
    return this.pairedWith.fromSourceToThrough;
  }

  get fromTargetToThroughOne(): HasOne<TargetModel, ThroughModel, TargetKey, any> {
    return this.pairedWith.fromSourceToThroughOne;
  }

  get fromThroughToTarget(): BelongsTo<ThroughModel, TargetModel, any, TargetKey> {
    return this.pairedWith.fromThroughToSource;
  }

  get through(): NormalizedThroughOptions<ThroughModel> {
    return this.options.through;
  }

  get throughModel(): ModelStatic<ThroughModel> {
    return this.through.model;
  }

  constructor(
    secret: symbol,
    source: ModelStatic<SourceModel>,
    target: ModelStatic<TargetModel>,
    options: NormalizedBelongsToManyOptions<SourceKey, TargetKey, ThroughModel>,
    pair?: BelongsToMany<TargetModel, SourceModel, ThroughModel, TargetKey, SourceKey>,
    parent?: Association<any>,
  ) {
    super(secret, source, target, options, parent);

    try {
      this.pairedWith = pair ?? BelongsToMany.associate<TargetModel, SourceModel, ThroughModel, TargetKey, SourceKey>(
        secret,
        target,
        source,
        removeUndefined({
          ...options,
          // note: we can't just use '...options.inverse' because we need to set to underfined if the option wasn't set
          as: options.inverse?.as,
          scope: options.inverse?.scope,
          foreignKeyConstraints: options.inverse?.foreignKeyConstraints,

          inverse: removeUndefined({
            as: options.as,
            scope: options.scope,
            foreignKeyConstraints: options.foreignKeyConstraints,
          }),
          sourceKey: options.targetKey,
          targetKey: options.sourceKey,
          foreignKey: options.otherKey,
          otherKey: options.foreignKey,
          through: removeUndefined({
            ...options.through,
            scope: undefined,
          }),
        }),
        this,
        this,
      );
    } catch (error) {
      throw new AssociationError(`BelongsToMany associations automatically create the corresponding association on the target model,
    but this association failed to create its paired association (BelongsToMany from ${target.name} to ${source.name}).

    This may happen if you try to define the same BelongsToMany association on both sides of the association.
    If that is the case, instead of doing this:
    A.belongsToMany(B, { as: 'b', through: 'AB' });
    B.belongsToMany(A, { as: 'a', through: 'AB' });

    Do this:
    A.belongsToMany(B, { as: 'b', through: 'AB', inverse: { as: 'a' } });
          `, { cause: error });
    }

    // we'll need to access their foreign key (through .otherKey) in this constructor.
    // this makes sure it's created
    this.pairedWith.pairedWith = this;

    const sourceKey = options?.sourceKey || (source.primaryKeyAttribute as TargetKey);

    this.fromSourceToThrough = HasMany.associate(AssociationSecret, this.source, this.throughModel, removeUndefined({
      as: `${this.name.plural}${upperFirst(this.pairedWith.name.plural)}`,
      scope: this.through.scope,
      foreignKey: {
        ...this.options.foreignKey,
        allowNull: this.options.foreignKey.allowNull ?? false,
        name: this.options.foreignKey.name || (
          this.isSelfAssociation ? camelize(`${this.pairedWith.name.singular}_${sourceKey}`)
            : camelize(`${this.source.options.name.singular}_${sourceKey}`)
        ),
      },
      sourceKey: this.options.sourceKey,
      foreignKeyConstraints: this.options.foreignKeyConstraints,
      hooks: this.options.hooks,
      inverse: {
        as: this.pairedWith.name.singular,
      },
    }), this);

    this.fromSourceToThroughOne = HasOne.associate(AssociationSecret, this.source, this.throughModel, removeUndefined({
      as: `${this.name.singular}${upperFirst(this.pairedWith.name.singular)}`,
      scope: this.through.scope,
      // foreignKey: this.options.foreignKey,
      foreignKey: {
        ...this.options.foreignKey,
        allowNull: this.options.foreignKey.allowNull ?? false,
        name: this.options.foreignKey.name || (
          this.isSelfAssociation ? camelize(`${this.pairedWith.name.singular}_${sourceKey}`)
            : camelize(`${this.source.options.name.singular}_${sourceKey}`)
        ),
      },
      sourceKey: this.options.sourceKey,
      foreignKeyConstraints: this.options.foreignKeyConstraints,
      hooks: this.options.hooks,
      inverse: {
        as: this.pairedWith.name.singular,
      },
    }), this);

    // Get singular and plural names, trying to uppercase the first letter, unless the model forbids it
    const plural = upperFirst(this.options.name.plural);
    const singular = upperFirst(this.options.name.singular);

    this.accessors = {
      get: `get${plural}`,
      set: `set${plural}`,
      addMultiple: `add${plural}`,
      add: `add${singular}`,
      create: `create${singular}`,
      remove: `remove${singular}`,
      removeMultiple: `remove${plural}`,
      hasSingle: `has${singular}`,
      hasAll: `has${plural}`,
      count: `count${plural}`,
    };

    this.#mixin(source.prototype);

    // we are the 'parent' of the belongs-to-many pair
    if (pair == null) {
      this.#makeFkPairUnique();
    }
  }

  #makeFkPairUnique() {
    let hasPrimaryKey = false;

    const throughModelDefinition = this.throughModel.modelDefinition;

    // remove any PKs previously defined by sequelize
    // but ignore any keys that are part of this association (#5865)
    const { rawAttributes: throughRawAttributes } = throughModelDefinition;

    each(throughRawAttributes, (attribute, attributeName) => {
      if (!attribute.primaryKey) {
        return;
      }

      if ([this.foreignKey, this.otherKey].includes(attributeName)) {
        return;
      }

      if (attribute._autoGenerated) {
        delete throughRawAttributes[attributeName];

        return;
      }

      hasPrimaryKey = true;
    });

    if (!hasPrimaryKey) {
      if (typeof this.through.unique === 'string') {
        throw new TypeError(`BelongsToMany: Option "through.unique" can only be used if the through model's foreign keys are not also the primary keys.
Add your own primary key to the through model, on different attributes than the foreign keys, to be able to use this option.`);
      }

      throughRawAttributes[this.foreignKey].primaryKey = true;
      throughRawAttributes[this.otherKey].primaryKey = true;
    } else if (this.through.unique !== false) {
      let uniqueKey;
      if (typeof this.through.unique === 'string' && this.through.unique !== '') {
        uniqueKey = this.through.unique;
      } else {
        const keys = [this.foreignKey, this.otherKey].sort();
        uniqueKey = [this.through.model.table.tableName, ...keys, 'unique'].join('_');
      }

      throughRawAttributes[this.foreignKey].unique = [{ name: uniqueKey }];
      throughRawAttributes[this.otherKey].unique = [{ name: uniqueKey }];
    }

    throughModelDefinition.refreshAttributes();
  }

  static associate<
    S extends Model,
    T extends Model,
    ThroughModel extends Model,
    SourceKey extends AttributeNames<S>,
    TargetKey extends AttributeNames<T>,
  >(
    secret: symbol,
    source: ModelStatic<S>,
    target: ModelStatic<T>,
    options: BelongsToManyOptions<SourceKey, TargetKey, ThroughModel>,
    pair?: BelongsToMany<T, S, ThroughModel, TargetKey, SourceKey>,
    parent?: Association<any>,
  ): BelongsToMany<S, T, ThroughModel, SourceKey, TargetKey> {
    return defineAssociation<
      BelongsToMany<S, T, ThroughModel, SourceKey, TargetKey>,
      BelongsToManyOptions<SourceKey, TargetKey, ThroughModel>,
      NormalizedBelongsToManyOptions<SourceKey, TargetKey, ThroughModel>
    >(BelongsToMany, source, target, options, parent, normalizeOptions, newOptions => {
      // self-associations must always set their 'as' parameter
      if (isSameInitialModel(source, target)
        // use 'options' because this will always be set in 'newOptions'
        && (!options.as || !options.inverse?.as || options.as === options.inverse.as)) {
        throw new AssociationError('Both options "as" and "inverse.as" must be defined for belongsToMany self-associations, and their value must be different.');
      }

      return new BelongsToMany(secret, source, target, newOptions, pair, parent);
    });
  }

  #mixin(modelPrototype: Model) {

    mixinMethods(
      this,
      modelPrototype,
      ['get', 'count', 'hasSingle', 'hasAll', 'set', 'add', 'addMultiple', 'remove', 'removeMultiple', 'create'],
      {
        hasSingle: 'has',
        hasAll: 'has',
        addMultiple: 'add',
        removeMultiple: 'remove',
      },
    );
  }

  /**
   * Get everything currently associated with this, using an optional where clause.
   *
   * See {@link Model} for a full explanation of options
   *
   * @param instance instance
   * @param options find options
   */
  async get(instance: SourceModel, options?: BelongsToManyGetAssociationsMixinOptions<TargetModel>): Promise<TargetModel[]> {
    const through = this.through;

    const findOptions: FindOptions<Attributes<TargetModel>> = {
      ...options,
      // @ts-expect-error -- TODO: current WhereOptions typings do not allow having 'WhereOptions' inside another 'WhereOptions'
      where: {
        [Op.and]: [
          options?.where,
          this.scope,
        ],
      },
    };

    let throughWhere = {
      [this.foreignKey]: instance.get(this.sourceKey),
    };

    if (through.scope) {
      Object.assign(throughWhere, through.scope);
    }

    // If a user pass a where on the options through options, make an "and" with the current throughWhere
    if (options?.through?.where) {
      throughWhere = {
        [Op.and]: [throughWhere, options.through.where],
      };
    }

    addInclude(findOptions, removeUndefined({
      association: this.fromTargetToThroughOne,
      attributes: options?.joinTableAttributes,
      required: true,
      paranoid: options?.through?.paranoid ?? true,
      where: throughWhere,
    }));

    let model = this.target;
    if (options?.scope != null) {
      if (!options.scope) {
        model = model.withoutScope();
      } else if (options.scope !== true) { // 'true' means default scope. Which is the same as not doing anything.
        model = model.withScope(options.scope);
      }
    }

    if (options?.schema) {
      model = model.withSchema({ schema: options.schema, schemaDelimiter: options.schemaDelimiter });
    }

    return model.findAll(findOptions);
  }

  /**
   * Count everything currently associated with this, using an optional where clause.
   *
   * @param instance instance
   * @param options find options
   */
  async count(instance: SourceModel, options?: BelongsToManyCountAssociationsMixinOptions<TargetModel>): Promise<number> {
    const getOptions: BelongsToManyGetAssociationsMixinOptions<TargetModel> = {
      ...options,
      attributes: [
        [fn('COUNT', col([this.target.name, this.targetKeyField].join('.'))), 'count'],
      ],
      joinTableAttributes: [],
      raw: true,
      plain: true,
    };

    const result = await this.get(instance, getOptions);

    // @ts-expect-error -- this.get() isn't designed to expect returning a raw output.
    return Number.parseInt(result.count, 10);
  }

  /**
   * Check if one or more instance(s) are associated with this. If a list of instances is passed, the function returns true if _all_ instances are associated
   *
   * @param sourceInstance source instance to check for an association with
   * @param targetInstancesOrPks Can be an array of instances or their primary keys
   * @param options Options passed to getAssociations
   */
  async has(
    sourceInstance: SourceModel,
    targetInstancesOrPks: AllowArray<TargetModel | Exclude<TargetModel[TargetKey], any[]>>,
    options?: BelongsToManyHasAssociationMixinOptions<TargetModel>,
  ): Promise<boolean> {
    if (!Array.isArray(targetInstancesOrPks)) {
      targetInstancesOrPks = [targetInstancesOrPks];
    }

    const targetPrimaryKeys: Array<TargetModel[TargetKey]> = targetInstancesOrPks.map(instance => {
      if (instance instanceof this.target) {
        // eslint-disable-next-line @typescript-eslint/no-unnecessary-type-assertion -- needed for TS < 5.0
        return (instance as TargetModel).get(this.targetKey);
      }

      return instance as TargetModel[TargetKey];
    });

    const associatedObjects: TargetModel[] = await this.get(sourceInstance, {
      ...options,
      raw: true,
      scope: false,
      attributes: [this.targetKey],
      joinTableAttributes: [],
      // @ts-expect-error -- TODO: current WhereOptions typings do not allow having 'WhereOptions' inside another 'WhereOptions'
      where: {
        [Op.and]: [
          { [this.targetKey]: { [Op.in]: targetPrimaryKeys } },
          options?.where,
        ],
      },
    });

    return targetPrimaryKeys.every(pk => {
      return associatedObjects.some(instance => {
        // instance[x] instead of instance.get() because the query output is 'raw'
        // isEqual is used here because the PK can be a non-primitive value, such as a Buffer
        return isEqual(instance[this.targetKey], pk);
      });
    });
  }

  /**
   * Set the associated models by passing an array of instances or their primary keys.
   * Everything that it not in the passed array will be un-associated.
   *
   * @param sourceInstance source instance to associate new instances with
   * @param newInstancesOrPrimaryKeys A single instance or primary key, or a mixed array of persisted instances or primary keys
   * @param options Options passed to `through.findAll`, `bulkCreate`, `update` and `destroy`
   */
  async set(
    sourceInstance: SourceModel,
    newInstancesOrPrimaryKeys: AllowArray<TargetModel | Exclude<TargetModel[TargetKey], any[]>>,
    options: BelongsToManySetAssociationsMixinOptions<TargetModel> = {},
  ): Promise<void> {
    const sourceKey = this.sourceKey;
    const targetKey = this.targetKey;
    const foreignKey = this.foreignKey;
    const otherKey = this.otherKey;

    const newInstances = newInstancesOrPrimaryKeys === null ? [] : this.toInstanceArray(newInstancesOrPrimaryKeys);

    const where: WhereOptions = {
      [foreignKey]: sourceInstance.get(sourceKey),
      ...this.through.scope,
    };

    const currentThroughRows: ThroughModel[] = await this.through.model.findAll({
      ...options,
      where,
      raw: true,
      // force this option to be false, in case the user enabled
      rejectOnEmpty: false,
      include: this.scope ? [{
        association: this.fromThroughToTarget,
        where: this.scope,
        required: true,
      }] : [],
    });

    const obsoleteTargets: Array<TargetModel | Exclude<TargetModel[TargetKey], any[]>> = [];

    // find all obsolete targets
    for (const currentRow of currentThroughRows) {
      const newTarget = newInstances.find(obj => {
        // @ts-expect-error -- the findAll call is raw, no model here
        return currentRow[otherKey] === obj.get(targetKey);
      });

      if (!newTarget) {
        // @ts-expect-error -- the findAll call is raw, no model here
        obsoleteTargets.push(currentRow[this.otherKey]);
      }
    }

    const promises: Array<Promise<any>> = [];
    if (obsoleteTargets.length > 0) {
      promises.push(this.remove(sourceInstance, obsoleteTargets, options));
    }

    if (newInstances.length > 0) {
      promises.push(this.#updateAssociations(sourceInstance, currentThroughRows, newInstances, options));
    }

    await Promise.all(promises);
  }

  /**
   * Associate one or several rows with source instance. It will not un-associate any already associated instance
   * that may be missing from `newInstances`.
   *
   * @param sourceInstance source instance to associate new instances with
   * @param newInstancesOrPrimaryKeys A single instance or primary key, or a mixed array of persisted instances or primary keys
   * @param options Options passed to `through.findAll`, `bulkCreate` and `update`
   */
  async add(
    sourceInstance: SourceModel,
    newInstancesOrPrimaryKeys: AllowArray<TargetModel | Exclude<TargetModel[TargetKey], any[]>>,
    options?: BelongsToManyAddAssociationsMixinOptions<TargetModel>,
  ): Promise<void> {
    // If newInstances is null or undefined, no-op
    if (!newInstancesOrPrimaryKeys) {
      return;
    }

    const newInstances = this.toInstanceArray(newInstancesOrPrimaryKeys);

    const where: WhereOptions = {
      [this.foreignKey]: sourceInstance.get(this.sourceKey),
      [this.otherKey]: newInstances.map(newInstance => newInstance.get(this.targetKey)),
      ...this.through.scope,
    };

    let currentRows: any[] = [];
    if (this.through?.unique ?? true) {
      currentRows = await this.through.model.findAll({
        ...options,
        raw: true,
        where,
        // force this option to be false, in case the user enabled
        rejectOnEmpty: false,
      });
    }

    await this.#updateAssociations(sourceInstance, currentRows, newInstances, options);
  }

  /**
   * Adds new target instances that were not already present in the through table.
   * Updates the through table row of the instances that already were present.
   *
   * @param sourceInstance
   * @param currentThroughRows
   * @param newTargets
   * @param options
   * @private
   */
  async #updateAssociations(
    sourceInstance: SourceModel,
    currentThroughRows: ThroughModel[],
    newTargets: TargetModel[],
    options?:
      & { through?: JoinTableAttributes | JoinTableAttributes[] }
      & BulkCreateOptions<Attributes<ThroughModel>>
      & Omit<UpdateOptions<Attributes<ThroughModel>>, 'where'>,
  ) {
    const sourceKey = this.sourceKey;
    const targetKey = this.targetKey;
    const foreignKey = this.foreignKey;
    const otherKey = this.otherKey;

    const defaultAttributes = options?.through || {};

    const multipleAttributes = Array.isArray(defaultAttributes);
    const defaultAttributesArray: JoinTableAttributes[] = multipleAttributes ? defaultAttributes : [defaultAttributes];

    // Check that there are the same new targets than attributes to match one to one
    if (multipleAttributes && defaultAttributesArray.length !== newTargets.length) {
      throw new AssociationError(`Error when adding or updating association between ${this.source.name} and ${newTargets.length} instances of ${this.target.name} when providing ${defaultAttributesArray.length} objects for the join table.
<<<<<<< HEAD
      ${newTargets.length} and ${defaultAttributesArray.length} should be the same.
=======
      The number of ${this.target.name} to associate (${newTargets.length}), and the number of entries in the "through" option (${defaultAttributesArray.length}) must be the same.
>>>>>>> 74ec5b1c
      
      Many to Many association join table extra attributes can be updated in bulk by passing an Array to the "through" parameter by doing this:    
      A.setB([B1, B2], { through: [{ extraAttr: true }, { extraAttr: false }] })

      If the value for the extra attributes is the same for each association pass an object instead of an Array like this:
      A.setB([B1, B2], { through: { extraAttr: true } })
      `);
    }

    const promises: Array<Promise<any>> = [];
    const unassociatedTargets: TargetModel[] = [];
    // the 'through' table of these targets has changed
    const changedTargets: TargetModel[] = [];
    for (const [index, newInstance] of newTargets.entries()) {
      const existingThroughRow = currentThroughRows.find(throughRow => {
        // @ts-expect-error -- throughRow[] instead of .get because throughRows are loaded using 'raw'
        return throughRow[otherKey] === newInstance.get(targetKey);
      });

      if (!existingThroughRow) {
        unassociatedTargets.push(newInstance);

        continue;
      }

      // @ts-expect-error -- gets the content of the "through" table for this association that is set on the model
      const throughAttributes = newInstance[this.through.model.name];
      const attributes = {
        ...(defaultAttributesArray[multipleAttributes ? index : 0]),
        ...throughAttributes,
      };

      if (Object.keys(attributes).some(attribute => {
        // @ts-expect-error -- existingThroughRow is raw
        return attributes[attribute] !== existingThroughRow[attribute];
      })) {
        changedTargets.push(newInstance);
      }
    }

    if (unassociatedTargets.length > 0) {
      const bulk = unassociatedTargets.map((unassociatedTarget, index) => {
        // @ts-expect-error -- gets the content of the "through" table for this association that is set on the model
        const throughAttributes = unassociatedTarget[this.through.model.name];
        const attributes = {
          ...(defaultAttributesArray[multipleAttributes ? index : 0]),
          ...throughAttributes,
        };

        attributes[foreignKey] = sourceInstance.get(sourceKey);
        attributes[otherKey] = unassociatedTarget.get(targetKey);

        Object.assign(attributes, this.through.scope);

        return attributes;
      });

      promises.push(this.through.model.bulkCreate(bulk, { validate: true, ...options }));
    }

    for (const [index, changedTarget] of changedTargets.entries()) {
      // @ts-expect-error -- gets the content of the "through" table for this association that is set on the model
      let throughAttributes = changedTarget[this.through.model.name];
      const attributes = {
        ...(defaultAttributesArray[multipleAttributes ? index : 0]),
        ...throughAttributes,
      };
      // Quick-fix for subtle bug when using existing objects that might have the through model attached (not as an attribute object)
      if (throughAttributes instanceof this.through.model) {
        throughAttributes = {};
      }

      const where: WhereOptions = {
        [foreignKey]: sourceInstance.get(sourceKey),
        [otherKey]: changedTarget.get(targetKey),
      };

      promises.push(this.through.model.update(attributes, {
        ...options,
        where,
      }));
    }

    await Promise.all(promises);
  }

  /**
   * Un-associate one or more instance(s).
   *
   * @param sourceInstance instance to un associate instances with
   * @param targetInstanceOrPks Can be an Instance or its primary key, or a mixed array of instances and primary keys
   * @param options Options passed to `through.destroy`
   */
  async remove(
    sourceInstance: SourceModel,
    targetInstanceOrPks: AllowArray<TargetModel | Exclude<TargetModel[TargetKey], any[]>>,
    options?: BelongsToManyRemoveAssociationMixinOptions,
  ): Promise<void> {
    const targetInstance = this.toInstanceArray(targetInstanceOrPks);

    const where: WhereOptions = {
      [this.foreignKey]: sourceInstance.get(this.sourceKey),
      [this.otherKey]: targetInstance.map(newInstance => newInstance.get(this.targetKey)),
      ...this.through.scope,
    };

    await this.through.model.destroy({ ...options, where });
  }

  /**
   * Create a new instance of the associated model and associate it with this.
   *
   * @param sourceInstance source instance
   * @param values values for target model
   * @param options Options passed to create and add
   */
  async create(
    sourceInstance: SourceModel,
    // @ts-expect-error -- {} is not always assignable to 'values', but Target.create will enforce this, not us.
    values: CreationAttributes<TargetModel> = {},
    options:
      | BelongsToManyCreateAssociationMixinOptions<TargetModel>
      | BelongsToManyCreateAssociationMixinOptions<TargetModel>['fields'] = {},
  ): Promise<TargetModel> {
    if (Array.isArray(options)) {
      options = {
        fields: options,
      };
    }

    if (this.scope) {
      Object.assign(values, this.scope);
      if (options.fields) {
        options.fields = [...options.fields, ...Object.keys(this.scope)];
      }
    }

    // Create the related model instance
    const newAssociatedObject = await this.target.create(values, options);

    await this.add(sourceInstance, newAssociatedObject, omit(options, ['fields']));

    return newAssociatedObject;
  }
}

// workaround https://github.com/evanw/esbuild/issues/1260
Object.defineProperty(BelongsToMany, 'name', {
  value: 'BelongsToMany',
});

function normalizeThroughOptions<M extends Model>(
  source: ModelStatic<any>,
  target: ModelStatic<any>,
  through: ThroughOptions<M>,
  sequelize: Sequelize,
): NormalizedThroughOptions<M> {
  const timestamps = through.timestamps ?? sequelize.options.define?.timestamps;

  let model: ModelStatic<M>;

  if (!through || (typeof through.model !== 'string' && typeof through.model !== 'function')) {
    throw new AssociationError(`${source.name}.belongsToMany(${target.name}) requires a through model, set the "through", or "through.model" options to either a string or a model`);
  }

  if (isModelStatic<M>(through.model)) { // model class provided directly
    model = through.model;
  } else if (typeof through.model === 'function') { // model class provided as a forward reference
    model = through.model(sequelize);
  } else if (sequelize.isDefined(through.model)) { // model name provided: get if exists, create if not
    model = sequelize.model<M>(through.model);
  } else {
    const sourceTable = source.table;

    model = sequelize.define(through.model, {} as ModelAttributes<M>, removeUndefined({
      tableName: through.model,
      indexes: [], // we don't want indexes here (as referenced in #2416)
      paranoid: through.paranoid || false, // Default to non-paranoid join (referenced in #11991)
      validate: {}, // Don't propagate model-level validations
      timestamps: through.timestamps,
      schema: sourceTable.schema,
      schemaDelimiter: sourceTable.delimiter,
    }));
  }

  return removeUndefined({
    ...through,
    timestamps,
    model,
  });
}

function normalizeOptions<SourceKey extends string, TargetKey extends string, ThroughModel extends Model>(
  type: AssociationStatic<any>,
  options: BelongsToManyOptions<SourceKey, TargetKey, ThroughModel>,
  source: ModelStatic<Model>,
  target: ModelStatic<Model>,
): NormalizedBelongsToManyOptions<SourceKey, TargetKey, ThroughModel> {

  if ('timestamps' in options) {
    throw new TypeError('The "timestamps" option in belongsToMany has been renamed to through.timestamps');
  }

  if ('uniqueKey' in options) {
    throw new TypeError('The "uniqueKey" option in belongsToMany has been renamed to through.unique');
  }

  const sequelize = target.sequelize;

  return normalizeBaseAssociationOptions(type, {
    ...options,
    otherKey: normalizeForeignKeyOptions(options.otherKey),
    through: removeUndefined(isThroughOptions(options.through)
      ? normalizeThroughOptions(source, target, options.through, sequelize)
      : normalizeThroughOptions(source, target, { model: options.through }, sequelize)),
  }, source, target);
}

/**
 * Used for the through table in n:m associations.
 *
 * Used in {@link BelongsToManyOptions.through}
 */
export interface ThroughOptions<ThroughModel extends Model> {
  /**
   * The model used to join both sides of the N:M association.
   * Can be a string if you want the model to be generated by sequelize.
   */
  model: MaybeForwardedModelStatic<ThroughModel> | string;

  /**
   * See {@link ModelOptions.timestamps}
   */
  timestamps?: ModelOptions['timestamps'];

  /**
   * See {@link ModelOptions.paranoid}
   */
  paranoid?: ModelOptions['paranoid'];

  /**
   * A key/value set that will be used for association create and find defaults on the through model.
   * (Remember to add the attributes to the through model)
   */
  scope?: AssociationScope;

  /**
   * If true a unique constraint will be added on the foreign key pair.
   * If set to a string, the generated unique key will use the string as its name.
   * If set to false, no unique constraint will be added.
   * Useful if you want to turn this off and create your own unique constraint when using scopes.
   *
   * This option only works if the model already has a Primary Key,
   * as the unique constraint will not be added if the foreign keys are already part of the composite primary key.
   *
   * @default true
   */
  unique?: boolean | string;
}

/**
 * Attributes for the join table
 */
export interface JoinTableAttributes {
  [attribute: string]: unknown;
}

type NormalizedBelongsToManyOptions<
  SourceKey extends string,
  TargetKey extends string,
  ThroughModel extends Model,
> =
  & Omit<BelongsToManyOptions<SourceKey, TargetKey, ThroughModel>, 'through' | 'as' | 'hooks' | 'foreignKey'>
  & { through: NormalizedThroughOptions<ThroughModel> }
  & Pick<NormalizedAssociationOptions<string>, 'as' | 'name' | 'hooks' | 'foreignKey'>;

type NormalizedThroughOptions<ThroughModel extends Model> = Omit<ThroughOptions<ThroughModel>, 'model'> & {
  model: ModelStatic<ThroughModel>,
};

/**
 * Options provided when associating models with belongsToMany relationship.
 *
 * Used by {@link Model.belongsToMany}.
 */
export interface BelongsToManyOptions<
  SourceKey extends string = string,
  TargetKey extends string = string,
  ThroughModel extends Model = Model,
> extends MultiAssociationOptions<AttributeNames<ThroughModel>> {
  /**
   * Configures this association on the target model.
   */
  inverse?: {
    as?: AssociationOptions<string>['as'],
    scope?: MultiAssociationOptions<string>['scope'],
    foreignKeyConstraints?: AssociationOptions<string>['foreignKeyConstraints'],
  };

  // this is also present in AssociationOptions, but they have different JSDoc, keep both!
  /**
   * Should "ON UPDATE", "ON DELETE" and "REFERENCES" constraints be enabled on the foreign key?
   *
   * This only affects the foreign key that points to the source model.
   * to control the one that points to the target model, set the "foreignKeyConstraints" option in {@link BelongsToManyOptions.inverse}.
   */
  foreignKeyConstraints?: boolean;

  /**
   * The name of the table that is used to join source and target in n:m associations. Can also be a
   * sequelize model if you want to define the junction table yourself and add extra attributes to it.
   */
  through: MaybeForwardedModelStatic<ThroughModel> | string | ThroughOptions<ThroughModel>;

  /**
   * The name of the foreign key in the join table (representing the target model) or an object representing
   * the type definition for the other column (see `Sequelize.define` for syntax). When using an object, you
   * can add a `name` property to set the name of the colum. Defaults to the name of target + primary key of
   * target
   */
  otherKey?: AttributeNames<ThroughModel> | ForeignKeyOptions<AttributeNames<ThroughModel>>;

  /**
   * The name of the field to use as the key for the association in the source table. Defaults to the primary
   * key of the source table
   */
  sourceKey?: SourceKey;

  /**
   * The name of the field to use as the key for the association in the target table. Defaults to the primary
   * key of the target table
   */
  targetKey?: TargetKey;
}

/**
 * The options for the getAssociations mixin of the belongsToMany association.
 *
 * @see BelongsToManyGetAssociationsMixin
 */
export interface BelongsToManyGetAssociationsMixinOptions<T extends Model> extends FindOptions<Attributes<T>> {
  /**
   * A list of the attributes from the join table that you want to select.
   */
  joinTableAttributes?: FindAttributeOptions;
  /**
   * Apply a scope on the related model, or remove its default scope by passing false.
   */
  scope?: string | boolean;

  /**
   * Apply a schema on the related model
   */
  schema?: string;
  schemaDelimiter?: string;

  through?: {
    where?: WhereOptions,
    paranoid?: boolean,
  };
}

/**
 * The getAssociations mixin applied to models with belongsToMany.
 * An example of usage is as follows:
 *
 * ```typescript
 * class User extends Model<InferAttributes<User>, InferCreationAttributes<User>> {
 *  declare getRoles: BelongsToManyGetAssociationsMixin<Role>;
 * }
 *
 * User.belongsToMany(Role, { through: UserRole });
 * ```
 *
 * @see Model.belongsToMany
 */
export type BelongsToManyGetAssociationsMixin<T extends Model> = (
  options?: BelongsToManyGetAssociationsMixinOptions<T>
) => Promise<T[]>;

/**
 * The options for the setAssociations mixin of the belongsToMany association.
 *
 * @see BelongsToManySetAssociationsMixin
 */
export interface BelongsToManySetAssociationsMixinOptions<TargetModel extends Model>
  extends FindOptions<Attributes<TargetModel>>,
    BulkCreateOptions<Attributes<TargetModel>>,
    InstanceUpdateOptions<Attributes<TargetModel>>,
    InstanceDestroyOptions {

  /**
   * Additional attributes for the join table.
   */
  through?: JoinTableAttributes;
}

/**
 * The setAssociations mixin applied to models with belongsToMany.
 * An example of usage is as follows:
 *
 * ```typescript
 * class User extends Model<InferAttributes<User>, InferCreationAttributes<User>> {
 *   declare setRoles: BelongsToManySetAssociationsMixin<Role, Role['id']>;
 * }
 *
 * User.belongsToMany(Role, { through: UserRole });
 * ```
 *
 * @see Model.belongsToMany
 */
export type BelongsToManySetAssociationsMixin<TModel extends Model, TModelPrimaryKey> = (
  newAssociations?: Array<TModel | TModelPrimaryKey>,
  options?: BelongsToManySetAssociationsMixinOptions<TModel>
) => Promise<void>;

/**
 * The options for the addAssociations mixin of the belongsToMany association.
 *
 * @see BelongsToManyAddAssociationsMixin
 */
export interface BelongsToManyAddAssociationsMixinOptions<TModel extends Model>
  extends FindOptions<Attributes<TModel>>,
    BulkCreateOptions<Attributes<TModel>>,
    InstanceUpdateOptions<Attributes<TModel>>,
    InstanceDestroyOptions {
  through?: JoinTableAttributes;
}

/**
 * The addAssociations mixin applied to models with belongsToMany.
 * An example of usage is as follows:
 *
 * ```typescript
 * class User extends Model<InferAttributes<User>, InferCreationAttributes<User>> {
 *   declare addRoles: BelongsToManyAddAssociationsMixin<Role, Role['id']>;
 * }
 *
 * User.belongsToMany(Role, { through: UserRole });
 * ```
 *
 * @see Model.belongsToMany
 */
export type BelongsToManyAddAssociationsMixin<T extends Model, TModelPrimaryKey> = (
  newAssociations?: Array<T | TModelPrimaryKey>,
  options?: BelongsToManyAddAssociationsMixinOptions<T>
) => Promise<void>;

/**
 * The options for the addAssociation mixin of the belongsToMany association.
 *
 * @see BelongsToManyAddAssociationMixin
 */
export interface BelongsToManyAddAssociationMixinOptions<T extends Model>
  extends FindOptions<Attributes<T>>,
    BulkCreateOptions<Attributes<T>>,
    InstanceUpdateOptions<Attributes<T>>,
    InstanceDestroyOptions {
  through?: JoinTableAttributes;
}

/**
 * The addAssociation mixin applied to models with belongsToMany.
 * An example of usage is as follows:
 *
 * ```typescript
 * class User extends Model<InferAttributes<User>, InferCreationAttributes<User>> {
 *   declare addRole: BelongsToManyAddAssociationMixin<Role, Role['id']>;
 * }
 *
 * User.belongsToMany(Role, { through: UserRole });
 * ```
 *
 * @see Model.belongsToMany
 */
export type BelongsToManyAddAssociationMixin<T extends Model, TModelPrimaryKey> = (
  newAssociation?: T | TModelPrimaryKey,
  options?: BelongsToManyAddAssociationMixinOptions<T>
) => Promise<void>;

/**
 * The options for the createAssociation mixin of the belongsToMany association.
 *
 * @see BelongsToManyCreateAssociationMixin
 */
export interface BelongsToManyCreateAssociationMixinOptions<T extends Model>
  extends CreateOptions<Attributes<T>> {

  through?: JoinTableAttributes;
}
/**
 * The createAssociation mixin applied to models with belongsToMany.
 * An example of usage is as follows:
 *
 * ```typescript
 * class User extends Model<InferAttributes<User>, InferCreationAttributes<User>> {
 *   declare createRole: BelongsToManyCreateAssociationMixin<Role>;
 * }
 *
 * User.belongsToMany(Role, { through: UserRole });
 * ```
 *
 * @see Model.belongsToMany
 */
export type BelongsToManyCreateAssociationMixin<T extends Model> = (
  values?: CreationAttributes<T>,
  options?: BelongsToManyCreateAssociationMixinOptions<T>
) => Promise<T>;

/**
 * The options for the removeAssociation mixin of the belongsToMany association.
 *
 * @see BelongsToManyRemoveAssociationMixin
 */
export interface BelongsToManyRemoveAssociationMixinOptions extends InstanceDestroyOptions {}

/**
 * The removeAssociation mixin applied to models with belongsToMany.
 * An example of usage is as follows:
 *
 * ```typescript
 * class User extends Model<InferAttributes<User>, InferCreationAttributes<User>> {
 *   declare removeRole: BelongsToManyRemoveAssociationMixin<Role, Role['id']>;
 * }
 *
 * User.belongsToMany(Role, { through: UserRole });
 * ```
 *
 * @see Model.belongsToMany
 */
export type BelongsToManyRemoveAssociationMixin<TModel, TModelPrimaryKey> = (
  oldAssociated?: TModel | TModelPrimaryKey,
  options?: BelongsToManyRemoveAssociationMixinOptions
) => Promise<void>;

/**
 * The options for the removeAssociations mixin of the belongsToMany association.
 *
 * @see BelongsToManyRemoveAssociationsMixin
 */
export interface BelongsToManyRemoveAssociationsMixinOptions extends InstanceDestroyOptions, InstanceDestroyOptions {}

/**
 * The removeAssociations mixin applied to models with belongsToMany.
 * An example of usage is as follows:
 *
 * ```typescript
 * class User extends Model<InferAttributes<User>, InferCreationAttributes<User>> {
 *   declare removeRoles: BelongsToManyRemoveAssociationsMixin<Role, Role['id']>;
 * }
 *
 * User.belongsToMany(Role, { through: UserRole });
 * ```
 *
 * @see Model.belongsToMany
 */
export type BelongsToManyRemoveAssociationsMixin<TModel, TModelPrimaryKey> = (
  associationsToRemove?: Array<TModel | TModelPrimaryKey>,
  options?: BelongsToManyRemoveAssociationsMixinOptions
) => Promise<void>;

/**
 * The options for the hasAssociation mixin of the belongsToMany association.
 *
 * @see BelongsToManyHasAssociationMixin
 */
export interface BelongsToManyHasAssociationMixinOptions<T extends Model>
  extends BelongsToManyGetAssociationsMixinOptions<T> {}

/**
 * The hasAssociation mixin applied to models with belongsToMany.
 * An example of usage is as follows:
 *
 * ```typescript
 * class User extends Model<InferAttributes<User>, InferCreationAttributes<User>> {
 *   declare hasRole: BelongsToManyHasAssociationMixin<Role, Role['id']>;
 * }
 *
 * User.belongsToMany(Role, { through: UserRole });
 * ```
 *
 * @see Model.belongsToMany
 */
export type BelongsToManyHasAssociationMixin<TModel extends Model, TModelPrimaryKey> = (
  target: TModel | TModelPrimaryKey,
  options?: BelongsToManyHasAssociationMixinOptions<TModel>
) => Promise<boolean>;

/**
 * The options for the hasAssociations mixin of the belongsToMany association.
 *
 * @see BelongsToManyHasAssociationsMixin
 */
export interface BelongsToManyHasAssociationsMixinOptions<T extends Model>
  extends BelongsToManyGetAssociationsMixinOptions<T> {}

/**
 * The removeAssociations mixin applied to models with belongsToMany.
 * An example of usage is as follows:
 *
 * ```typescript
 * class User extends Model<InferAttributes<User>, InferCreationAttributes<User>> {
 *   declare hasRoles: BelongsToManyHasAssociationsMixin<Role, Role['id']>;
 * }
 *
 * User.belongsToMany(Role, { through: UserRole });
 * ```
 *
 * @see Model.belongsToMany
 */
export type BelongsToManyHasAssociationsMixin<TModel extends Model, TModelPrimaryKey> = (
  targets: Array<TModel | TModelPrimaryKey>,
  options?: BelongsToManyHasAssociationsMixinOptions<TModel>
) => Promise<boolean>;

/**
 * The options for the countAssociations mixin of the belongsToMany association.
 *
 * @see BelongsToManyCountAssociationsMixin
 */
export interface BelongsToManyCountAssociationsMixinOptions<T extends Model>
  extends Transactionable, Filterable<Attributes<T>> {
  /**
   * Apply a scope on the related model, or remove its default scope by passing false.
   */
  scope?: string | boolean;
}

/**
 * The countAssociations mixin applied to models with belongsToMany.
 * An example of usage is as follows:
 *
 * ```typescript
 * class User extends Model<InferAttributes<User>, InferCreationAttributes<User>> {
 *   declare countRoles: Sequelize.BelongsToManyCountAssociationsMixin;
 * }
 *
 * User.belongsToMany(Role, { through: UserRole });
 * ```
 *
 * @see Model.belongsToMany
 */
export type BelongsToManyCountAssociationsMixin<T extends Model> = (
  options?: BelongsToManyCountAssociationsMixinOptions<T>
) => Promise<number>;<|MERGE_RESOLUTION|>--- conflicted
+++ resolved
@@ -705,11 +705,7 @@
     // Check that there are the same new targets than attributes to match one to one
     if (multipleAttributes && defaultAttributesArray.length !== newTargets.length) {
       throw new AssociationError(`Error when adding or updating association between ${this.source.name} and ${newTargets.length} instances of ${this.target.name} when providing ${defaultAttributesArray.length} objects for the join table.
-<<<<<<< HEAD
-      ${newTargets.length} and ${defaultAttributesArray.length} should be the same.
-=======
       The number of ${this.target.name} to associate (${newTargets.length}), and the number of entries in the "through" option (${defaultAttributesArray.length}) must be the same.
->>>>>>> 74ec5b1c
       
       Many to Many association join table extra attributes can be updated in bulk by passing an Array to the "through" parameter by doing this:    
       A.setB([B1, B2], { through: [{ extraAttr: true }, { extraAttr: false }] })
