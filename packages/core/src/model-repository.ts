--- conflicted
+++ resolved
@@ -1,16 +1,13 @@
-<<<<<<< HEAD
+import { EMPTY_ARRAY, EMPTY_OBJECT, shallowClonePojo } from '@sequelize/utils';
 import assert from 'node:assert';
+import { getBelongsToAssociationsWithTarget } from './_model-internals/get-belongs-to-associations-with-target.js';
 import type { BelongsToAssociation } from './associations/index.js';
-=======
-import { EMPTY_OBJECT, cloneDeepPlainValues, freezeDescendants } from '@sequelize/utils';
->>>>>>> 557a66d3
 import { mayRunHook } from './hooks.js';
 import type { ModelDefinition } from './model-definition.js';
 import {
   assertHasPrimaryKey,
   assertHasWhereOptions,
   ensureOptionsAreImmutable,
-  getBelongsToAssociationsWithTarget,
   getModelPkWhere,
   getPrimaryKeyValueOrThrow,
   setTransactionFromCls,
@@ -23,11 +20,6 @@
 import { ManualOnDelete } from './model-repository.types.js';
 import type { Model, Transactionable } from './model.js';
 import { Op } from './operators.js';
-<<<<<<< HEAD
-import { EMPTY_ARRAY, EMPTY_OBJECT, shallowClonePojo } from './utils/object.js';
-=======
-import { isDevEnv } from './utils/check.js';
->>>>>>> 557a66d3
 
 /**
  * The goal of this class is to become the new home of all the static methods that are currently present on the Model class,
@@ -41,9 +33,9 @@
  * Unlike {@link ModelDefinition}, it's possible to have multiple different repositories for the same model (as users can provide their own implementation).
  */
 export class ModelRepository<M extends Model = Model> {
-  readonly #modelDefinition: ModelDefinition;
-
-  constructor(modelDefinition: ModelDefinition) {
+  readonly #modelDefinition: ModelDefinition<M>;
+
+  constructor(modelDefinition: ModelDefinition<M>) {
     this.#modelDefinition = modelDefinition;
   }
 
@@ -153,7 +145,7 @@
     return this.#queryInterface.bulkDelete(this.#modelDefinition, bulkDeleteOptions);
   }
 
-  async _UNSTABLE_bulkDestroy(options: BulkDestroyOptions) {
+  async _UNSTABLE_bulkDestroy(options: BulkDestroyOptions<M>) {
     options = shallowClonePojo(options);
     options.manualOnDelete ??= ManualOnDelete.paranoid;
 
@@ -191,7 +183,7 @@
 
   async #bulkDestroyInternal(
     cascadingAssociations: readonly BelongsToAssociation[],
-    options: BulkDestroyOptions,
+    options: BulkDestroyOptions<M>,
   ): Promise<number> {
     const modelDefinition = this.#modelDefinition;
 
@@ -199,7 +191,7 @@
       // TODO: if we know this is the last cascade,
       //  we can avoid the fetch and call bulkDestroy directly instead of destroyMany.
       // TODO: only fetch the attributes that are referenced by a foreign key, not all attributes.
-      const instances = (await modelDefinition.model.findAll(options)) as M[];
+      const instances: M[] = await modelDefinition.model.findAll(options);
 
       await this.#manuallyCascadeDestroy(instances, cascadingAssociations, options);
     }
