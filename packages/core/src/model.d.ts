--- conflicted
+++ resolved
@@ -18,18 +18,12 @@
   TableNameWithSchema,
   IndexField,
 } from './dialects/abstract/query-interface';
-<<<<<<< HEAD
 import type {
   DynamicSqlExpression,
 } from './expression-builders/base-sql-expression.js';
 import type { Cast } from './expression-builders/cast.js';
-import type { Fn } from './expression-builders/fn.js';
-=======
-import type { Cast } from './expression-builders/cast.js';
 import type { Col } from './expression-builders/col.js';
 import type { Fn } from './expression-builders/fn.js';
-import type { Json } from './expression-builders/json.js';
->>>>>>> 26beda5b
 import type { Literal } from './expression-builders/literal.js';
 import type { Where } from './expression-builders/where.js';
 import type { IndexHints } from './index-hints';
@@ -45,7 +39,7 @@
   Nullish,
   OmitConstructors, RequiredBy,
 } from './utils/types.js';
-import type { LOCK, Op, Transaction, TableHints, WhereOptions, Col } from './index';
+import type { LOCK, Op, Transaction, TableHints, WhereOptions } from './index';
 
 export interface Logging {
   /**
@@ -2346,11 +2340,7 @@
   ): Promise<M>;
   static findByPk<M extends Model>(
     this: ModelStatic<M>,
-<<<<<<< HEAD
     identifier: unknown,
-=======
-    identifier?: unknown,
->>>>>>> 26beda5b
     options?: FindByPkOptions<M>
   ): Promise<M | null>;
 
