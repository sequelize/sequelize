'use strict';

import { EMPTY_OBJECT, isString, shallowClonePojo } from '@sequelize/utils';
import defaults from 'lodash/defaults';
import defaultsDeep from 'lodash/defaultsDeep';
import isPlainObject from 'lodash/isPlainObject';
import map from 'lodash/map';
import pick from 'lodash/pick';
import retry from 'retry-as-promised';
import { AbstractConnectionManager } from './abstract-dialect/connection-manager.js';
import { AbstractDialect } from './abstract-dialect/dialect.js';
import { AbstractQueryGenerator } from './abstract-dialect/query-generator.js';
import { AbstractQueryInterface } from './abstract-dialect/query-interface';
import { AbstractQuery } from './abstract-dialect/query.js';
import { BelongsToAssociation } from './associations/belongs-to';
import { BelongsToManyAssociation } from './associations/belongs-to-many';
import { HasManyAssociation } from './associations/has-many';
import { HasOneAssociation } from './associations/has-one';
import { Association } from './associations/index';
import * as DataTypes from './data-types';
import { ConstraintChecking, Deferrable } from './deferrable';
import * as SequelizeErrors from './errors';
import { AssociationPath } from './expression-builders/association-path';
import { Attribute } from './expression-builders/attribute';
import { BaseSqlExpression } from './expression-builders/base-sql-expression.js';
import { Cast, cast } from './expression-builders/cast.js';
import { Col, col } from './expression-builders/col.js';
import { Fn, fn } from './expression-builders/fn.js';
import { Identifier } from './expression-builders/identifier';
import { JsonPath } from './expression-builders/json-path';
import { JSON_NULL, SQL_NULL } from './expression-builders/json-sql-null.js';
import { json } from './expression-builders/json.js';
import { List } from './expression-builders/list';
import { Literal, literal } from './expression-builders/literal.js';
import { sql } from './expression-builders/sql';
import { Value } from './expression-builders/value';
import { Where, where } from './expression-builders/where.js';
import { importModels } from './import-models.js';
import { IndexHints } from './index-hints';
import { Model } from './model';
import { setTransactionFromCls } from './model-internals.js';
<<<<<<< HEAD
import { ManualOnDelete } from './model-repository.types.js';
=======
import { Op } from './operators';
import { QueryTypes } from './query-types';
>>>>>>> 557a66d3
import { SequelizeTypeScript } from './sequelize-typescript';
import { importDialect } from './sequelize.internals.js';
import { TableHints } from './table-hints';
import {
  COMPLETES_TRANSACTION,
  IsolationLevel,
  Lock,
  Transaction,
  TransactionNestMode,
  TransactionType,
} from './transaction.js';
import * as Deprecations from './utils/deprecations';
import {
  noGetDialect,
  noGetQueryInterface,
  noSequelizeDataType,
  noSequelizeIsDefined,
  noSequelizeModel,
} from './utils/deprecations';
import { isModelStatic, isSameInitialModel } from './utils/model-utils';
import { injectReplacements, mapBindParameters } from './utils/sql';
import { withSqliteForeignKeysOff } from './utils/sql.js';
import { useInflection } from './utils/string';
import { parseConnectionString } from './utils/url';
import { validator as Validator } from './utils/validator-extras';

/**
 * This is the main class, the entry point to sequelize.
 */
export class Sequelize extends SequelizeTypeScript {
  /**
   * Instantiate sequelize with name of database, username and password.
   *
   * @example
   * // without password / with blank password
   * const sequelize = new Sequelize('database', 'username', null, {
   *   dialect: 'mysql'
   * })
   *
   * // with password and options
   * const sequelize = new Sequelize('my_database', 'john', 'doe', {
   *   dialect: 'postgres'
   * })
   *
   * // with database, username, and password in the options object
   * const sequelize = new Sequelize({ database, username, password, dialect: 'mssql' });
   *
   * // with uri
   * const sequelize = new Sequelize('mysql://localhost:3306/database', {})
   *
   * // option examples
   * const sequelize = new Sequelize('database', 'username', 'password', {
   *   // the sql dialect of the database
   *   // currently supported: 'mysql', 'sqlite', 'postgres', 'mssql'
   *   dialect: 'mysql',
   *
   *   // custom host; default: localhost
   *   host: 'my.server.tld',
   *   // for postgres, you can also specify an absolute path to a directory
   *   // containing a UNIX socket to connect over
   *   // host: '/sockets/psql_sockets'.
   *
   *   // custom port; default: dialect default
   *   port: 12345,
   *
   *   // custom protocol; default: 'tcp'
   *   // postgres only, useful for Heroku
   *   protocol: null,
   *
   *   // disable logging or provide a custom logging function; default: console.log
   *   logging: false,
   *
   *   // you can also pass any dialect options to the underlying dialect library
   *   // - default is empty
   *   // - currently supported: 'mysql', 'postgres', 'mssql'
   *   dialectOptions: {
   *     socketPath: '/Applications/MAMP/tmp/mysql/mysql.sock',
   *   },
   *
   *   // the storage engine for sqlite
   *   // - default ':memory:'
   *   storage: 'path/to/database.sqlite',
   *
   *   // disable inserting undefined values as NULL
   *   // - default: false
   *   omitNull: true,
   *
   *   // A flag that defines if connection should be over ssl or not
   *   // - default: undefined
   *   ssl: true,
   *
   *   // Specify options, which are used when sequelize.define is called.
   *   // The following example:
   *   //   define: { timestamps: false }
   *   // is basically the same as:
   *   //   Model.init(attributes, { timestamps: false });
   *   //   sequelize.define(name, attributes, { timestamps: false });
   *   // so defining the timestamps for each model will be not necessary
   *   define: {
   *     underscored: false,
   *     freezeTableName: false,
   *     charset: 'utf8',
   *     dialectOptions: {
   *       collate: 'utf8_general_ci'
   *     },
   *     timestamps: true
   *   },
   *
   *   // similar for sync: you can define this to always force sync for models
   *   sync: { force: true },
   *
   *   // pool configuration used to pool database connections
   *   pool: {
   *     max: 5,
   *     idle: 30000,
   *     acquire: 60000,
   *   },
   *
   *   // isolation level of each transaction
   *   // defaults to dialect default
   *   isolationLevel: Transaction.ISOLATION_LEVELS.REPEATABLE_READ
   * })
   *
   * @param {string}   [database] The name of the database
   * @param {string}   [username=null] The username which is used to authenticate against the database.
   * @param {string}   [password=null] The password which is used to authenticate against the database. Supports SQLCipher encryption for SQLite.
   * @param {object}   [options={}] An object with options.
   * @param {string}   [options.host='localhost'] The host of the relational database.
   * @param {number}   [options.port] The port of the relational database.
   * @param {string}   [options.username=null] The username which is used to authenticate against the database.
   * @param {string}   [options.password=null] The password which is used to authenticate against the database.
   * @param {string}   [options.database=null] The name of the database.
   * @param {string}   [options.dialect] The dialect of the database you are connecting to. One of mysql, sqlite, db2, ibmi, snowflake, mariadb, mssql or a dialect class.
   * @param {object}   [options.dialectOptions] An object of additional options, which are passed directly to the connection library
   * @param {string}   [options.storage] Only used by sqlite. Defaults to ':memory:'
   * @param {string}   [options.protocol='tcp'] The protocol of the relational database.
   * @param {object}   [options.define={}] Default options for model definitions. See {@link Model.init}.
   * @param {object}   [options.query={}] Default options for sequelize.query
   * @param {string}   [options.schema=null] A schema to use
   * @param {object}   [options.set={}] Default options for sequelize.set
   * @param {object}   [options.sync={}] Default options for sequelize.sync
   * @param {string}   [options.timezone='+00:00'] The timezone used when converting a date from the database into a JavaScript date. The timezone is also used to SET TIMEZONE when connecting to the server, to ensure that the result of NOW, CURRENT_TIMESTAMP and other time related functions have in the right timezone. For best cross platform performance use the format +/-HH:MM. Will also accept string versions of timezones supported by Intl.Locale (e.g. 'America/Los_Angeles'); this is useful to capture daylight savings time changes.
   * @param {boolean}  [options.keepDefaultTimezone=false] A flag that defines if the default timezone is used to convert dates from the database.
   * @param {number|null} [options.defaultTimestampPrecision] The precision for the `createdAt`/`updatedAt`/`deletedAt` DATETIME columns that Sequelize adds to models. Can be a number between 0 and 6, or null to use the default precision of the database. Defaults to 6.
   * @param {string|boolean} [options.clientMinMessages='warning'] (Deprecated) The PostgreSQL `client_min_messages` session parameter. Set to `false` to not override the database's default.
   * @param {boolean}  [options.standardConformingStrings=true] The PostgreSQL `standard_conforming_strings` session parameter. Set to `false` to not set the option. WARNING: Setting this to false may expose vulnerabilities and is not recommended!
   * @param {Function} [options.logging=console.log] A function that gets executed every time Sequelize would log something. Function may receive multiple parameters but only first one is printed by `console.log`. To print all values use `(...msg) => console.log(msg)`
   * @param {boolean}  [options.benchmark=false] Pass query execution time in milliseconds as second argument to logging function (options.logging).
   * @param {string}   [options.queryLabel] A label to annotate queries in log output.
   * @param {boolean}  [options.omitNull=false] A flag that defines if null values should be passed as values to CREATE/UPDATE SQL queries or not.
   * @param {boolean}  [options.ssl=undefined] A flag that defines if connection should be over ssl or not
   * @param {boolean}  [options.replication=false] Use read / write replication. To enable replication, pass an object, with two properties, read and write. Write should be an object (a single server for handling writes), and read an array of object (several servers to handle reads). Each read/write server can have the following properties: `host`, `port`, `username`, `password`, `database`.  Connection strings can be used instead of objects.
   * @param {object}   [options.pool] sequelize connection pool configuration
   * @param {number}   [options.pool.max=5] Maximum number of connection in pool
   * @param {number}   [options.pool.min=0] Minimum number of connection in pool
   * @param {number}   [options.pool.idle=10000] The maximum time, in milliseconds, that a connection can be idle before being released.
   * @param {number}   [options.pool.acquire=60000] The maximum time, in milliseconds, that pool will try to get connection before throwing error
   * @param {number}   [options.pool.evict=1000] The time interval, in milliseconds, after which sequelize-pool will remove idle connections.
   * @param {Function} [options.pool.validate] A function that validates a connection. Called with client. The default function checks that client is an object, and that its state is not disconnected
   * @param {number}   [options.pool.maxUses=Infinity] The number of times a connection can be used before discarding it for a replacement, [`used for eventual cluster rebalancing`](https://github.com/sequelize/sequelize-pool).
   * @param {boolean}  [options.quoteIdentifiers=true] Set to `false` to make table names and attributes case-insensitive on Postgres and skip double quoting of them.  WARNING: Setting this to false may expose vulnerabilities and is not recommended!
   * @param {string}   [options.transactionType='DEFERRED'] Set the default transaction type. See `Sequelize.Transaction.TYPES` for possible options. Sqlite only.
   * @param {string}   [options.isolationLevel] Set the default transaction isolation level. See `Sequelize.Transaction.ISOLATION_LEVELS` for possible options.
   * @param {object}   [options.retry] Set of flags that control when a query is automatically retried. Accepts all options for [`retry-as-promised`](https://github.com/mickhansen/retry-as-promised).
   * @param {Array}    [options.retry.match] Only retry a query if the error matches one of these strings.
   * @param {number}   [options.retry.max] How many times a failing query is automatically retried.  Set to 0 to disable retrying on SQL_BUSY error.
   * @param {number}   [options.retry.timeout] Maximum duration, in milliseconds, to retry until an error is thrown.
   * @param {number}   [options.retry.backoffBase=100] Initial backoff duration, in milliseconds.
   * @param {number}   [options.retry.backoffExponent=1.1] Exponent to increase backoff duration after each retry.
   * @param {Function} [options.retry.report] Function that is executed after each retry, called with a message and the current retry options.
   * @param {string}   [options.retry.name='unknown'] Name used when composing error/reporting messages.
   * @param {boolean}  [options.noTypeValidation=false] Run built-in type validators on insert and update, and select with where clause, e.g. validate that arguments passed to integer fields are integer-like.
   * @param {object}   [options.hooks] An object of global hook functions that are called before and after certain lifecycle events. Global hooks will run after any model-specific hooks defined for the same event (See `Sequelize.Model.init()` for a list).  Additionally, `beforeConnect()`, `afterConnect()`, `beforeDisconnect()`, and `afterDisconnect()` hooks may be defined here.
   * @param {boolean}  [options.minifyAliases=false] A flag that defines if aliases should be minified (mostly useful to avoid Postgres alias character limit of 64)
   * @param {boolean}  [options.logQueryParameters=false] A flag that defines if show bind parameters in log.
   */
  constructor(database, username, password, options) {
    super();

    if (arguments.length === 1 && isPlainObject(database)) {
      // new Sequelize({ ... options })
      options = database;
    } else if (
      (arguments.length === 1 && typeof database === 'string') ||
      (arguments.length === 2 && isPlainObject(username))
    ) {
      // new Sequelize(URI, { ... options })
      options = username ? { ...username } : Object.create(null);

      defaultsDeep(options, parseConnectionString(arguments[0]));
    } else {
      // new Sequelize(database, username, password, { ... options })
      options = options ? { ...options } : Object.create(null);

      defaults(options, {
        database,
        username,
        password,
      });
    }

    Sequelize.hooks.runSync('beforeInit', options);

    // @ts-expect-error -- doesn't exist
    if (options.pool === false) {
      throw new Error('Support for pool:false was removed in v4.0');
    }

    this.options = {
      dialect: null,
      dialectOptions: Object.create(null),
      host: 'localhost',
      protocol: 'tcp',
      define: {},
      query: {},
      sync: {},
      timezone: '+00:00',
      keepDefaultTimezone: false,
      standardConformingStrings: true,
      logging: console.debug,
      omitNull: false,
      replication: false,
      ssl: undefined,
      // TODO [>7]: remove this option
      quoteIdentifiers: true,
      hooks: {},
      retry: {
        max: 5,
        match: ['SQLITE_BUSY: database is locked'],
      },
      transactionType: TransactionType.DEFERRED,
      isolationLevel: null,
      databaseVersion: null,
      noTypeValidation: false,
      benchmark: false,
      minifyAliases: false,
      logQueryParameters: false,
      disableClsTransactions: false,
      defaultTransactionNestMode: TransactionNestMode.reuse,
      defaultTimestampPrecision: 6,
      nullJsonStringification: 'json',
      ...options,
      pool: defaults(options.pool || {}, {
        max: 5,
        min: 0,
        idle: 10_000,
        acquire: 60_000,
        evict: 1000,
      }),
    };

    // TODO: remove & assign property directly once this constructor has been migrated to the SequelizeTypeScript class
    if (!this.options.disableClsTransactions) {
      this._setupTransactionCls();
    }

    //     if (this.options.define.hooks) {
    //       throw new Error(`The "define" Sequelize option cannot be used to add hooks to all models. Please remove the "hooks" property from the "define" option you passed to the Sequelize constructor.
    // Instead of using this option, you can listen to the same event on all models by adding the listener to the Sequelize instance itself, since all model hooks are forwarded to the Sequelize instance.`);
    //     }

    if (this.options.logging === true) {
      Deprecations.noTrueLogging();
      this.options.logging = console.debug;
    }

    if (this.options.quoteIdentifiers === false) {
      Deprecations.alwaysQuoteIdentifiers();
    }

    if (options.hooks) {
      this.hooks.addListeners(options.hooks);
    }

    // ==========================================
    //  REPLICATION CONFIG NORMALIZATION
    // ==========================================

    if (!this.options.dialect) {
      throw new Error('Dialect needs to be explicitly supplied as of v4.0.0');
    }

    const DialectClass = isString(this.options.dialect)
      ? importDialect(this.options.dialect)
      : this.options.dialect;

    // TODO: credential resolution should be done in the dialect itself
    if (!this.options.port) {
      this.options.port = DialectClass.getDefaultPort();
    } else {
      this.options.port = Number(this.options.port);
    }

    const connectionConfig = {
      database: this.options.database,
      username: this.options.username,
      password: this.options.password || null,
      host: this.options.host,
      port: this.options.port,
      protocol: this.options.protocol,
      ssl: this.options.ssl,
      dialectOptions: this.options.dialectOptions,
    };

    if (!this.options.replication) {
      this.options.replication = Object.create(null);
    }

    // Convert replication connection strings to objects
    if (isString(this.options.replication.write)) {
      this.options.replication.write = parseConnectionString(this.options.replication.write);
    }

    // Map main connection config
    this.options.replication.write = defaults(
      this.options.replication.write ?? {},
      connectionConfig,
    );
    this.options.replication.write.port = Number(this.options.replication.write.port);

    if (!this.options.replication.read) {
      this.options.replication.read = [];
    } else if (!Array.isArray(this.options.replication.read)) {
      this.options.replication.read = [this.options.replication.read];
    }

    this.options.replication.read = this.options.replication.read.map(readEntry => {
      if (isString(readEntry)) {
        readEntry = parseConnectionString(readEntry);
      }

      readEntry.port = Number(readEntry.port);

      // Apply defaults to each read config
      return defaults(readEntry, connectionConfig);
    });

    // ==========================================
    //  CONFIG
    // ==========================================

    this.config = {
      ...connectionConfig,
      pool: this.options.pool,
      replication: this.options.replication,
      keepDefaultTimezone: this.options.keepDefaultTimezone,
    };

    // TODO: remove dialect options from this.options
    // TODO: throw if any provided option is neither a dialect option nor a sequelize option
    const dialectOptionNames = DialectClass.getSupportedOptions();
    const pickedDialectOptions = pick(this.options, dialectOptionNames);

    this.dialect = new DialectClass(this, pickedDialectOptions);

    if ('dialectModulePath' in this.options) {
      throw new Error(
        'The "dialectModulePath" option has been removed, as it is not compatible with bundlers. Please refer to the documentation of your dialect at https://sequelize.org to learn about the alternative.',
      );
    }

    if ('dialectModule' in this.options) {
      throw new Error(
        'The "dialectModule" option has been replaced with an equivalent option specific to your dialect. Please refer to the documentation of your dialect at https://sequelize.org to learn about the alternative.',
      );
    }

    if ('typeValidation' in options) {
      throw new Error(
        'The typeValidation has been renamed to noTypeValidation, and is false by default',
      );
    }

    if (!this.dialect.supports.globalTimeZoneConfig && this.options.timezone !== '+00:00') {
      throw new Error(
        `Setting a custom timezone is not supported by ${this.dialect.name}, dates are always returned as UTC. Please remove the custom timezone option.`,
      );
    }

    if (this.options.operatorsAliases) {
      throw new Error(
        'String based operators have been removed. Please use Symbol operators, read more at https://sequelize.org/docs/v7/core-concepts/model-querying-basics/#deprecated-operator-aliases',
      );
    }

    if (options.models) {
      this.addModels(options.models);
    }

    Sequelize.hooks.runSync('afterInit', this);
  }

  /**
   * Returns the specified dialect.
   *
   * @returns {string} The specified dialect.
   */
  getDialect() {
    noGetDialect();

    return this.dialect.name;
  }

  /**
   * Returns the database name.
   *
   * @returns {string} The database name.
   */
  getDatabaseName() {
    return this.config.database;
  }

  /**
   * Returns an instance of AbstractQueryInterface.
   *
   * @returns {AbstractQueryInterface} An instance (singleton) of AbstractQueryInterface.
   */
  getQueryInterface() {
    noGetQueryInterface();

    return this.queryInterface;
  }

  /**
   * Define a new model, representing a table in the database.
   *
   * The table columns are defined by the object that is given as the second argument. Each key of the object represents a column
   *
   * @param {string} modelName The name of the model. The model will be stored in `sequelize.models` under this name
   * @param {object} attributes An object, where each attribute is a column of the table. See {@link Model.init}
   * @param {object} [options] These options are merged with the default define options provided to the Sequelize constructor and passed to Model.init()
   *
   * @see
   * {@link Model.init} for a more comprehensive specification of the `options` and `attributes` objects.
   * @see
   * <a href="/master/manual/model-basics.html">Model Basics</a> guide
   *
   * @returns {Model} Newly defined model
   *
   * @example
   * sequelize.define('modelName', {
   *   columnA: {
   *       type: DataTypes.BOOLEAN,
   *       validate: {
   *         is: ["[a-z]",'i'],        // will only allow letters
   *         max: 23,                  // only allow values <= 23
   *         isIn: {
   *           args: [['en', 'zh']],
   *           msg: "Must be English or Chinese"
   *         }
   *       },
   *       field: 'column_a'
   *   },
   *   columnB: DataTypes.STRING,
   *   columnC: 'MY VERY OWN COLUMN TYPE'
   * });
   *
   * sequelize.models.modelName // The model will now be available in models under the name given to define
   */
  define(modelName, attributes = EMPTY_OBJECT, options = EMPTY_OBJECT) {
    options = shallowClonePojo(options);

    options.modelName = modelName;
    options.sequelize = this;

    const model = class extends Model {};

    model.init(attributes, options);

    return model;
  }

  /**
   * Fetch a Model which is already defined
   *
   * @param {string} modelName The name of a model defined with Sequelize.define
   *
   * @throws Will throw an error if the model is not defined (that is, if sequelize#isDefined returns false)
   * @returns {Model} Specified model
   */
  model(modelName) {
    noSequelizeModel();

    return this.models.getOrThrow(modelName);
  }

  /**
   * Checks whether a model with the given name is defined
   *
   * @param {string} modelName The name of a model defined with Sequelize.define
   *
   * @returns {boolean} Returns true if model is already defined, otherwise false
   */
  isDefined(modelName) {
    noSequelizeIsDefined();

    return this.models.hasByName(modelName);
  }

  /**
   * Execute a query on the DB, optionally bypassing all the Sequelize goodness.
   *
   * By default, the function will return two arguments: an array of results, and a metadata object, containing number of affected rows etc.
   *
   * If you are running a type of query where you don't need the metadata, for example a `SELECT` query, you can pass in a query type to make sequelize format the results:
   *
   * ```js
   * const [results, metadata] = await sequelize.query('SELECT...'); // Raw query - use array destructuring
   *
   * const results = await sequelize.query('SELECT...', { type: sequelize.QueryTypes.SELECT }); // SELECT query - no destructuring
   * ```
   *
   * @param {string}          sql
   * @param {object}          [options={}] Query options.
   * @param {boolean}         [options.raw] If true, sequelize will not try to format the results of the query, or build an instance of a model from the result
   * @param {Transaction}     [options.transaction=null] The transaction that the query should be executed under
   * @param {QueryTypes}      [options.type='RAW'] The type of query you are executing. The query type affects how results are formatted before they are passed back. The type is a string, but `Sequelize.QueryTypes` is provided as convenience shortcuts.
   * @param {boolean}         [options.nest=false] If true, transforms objects with `.` separated property names into nested objects using [dottie.js](https://github.com/mickhansen/dottie.js). For example { 'user.username': 'john' } becomes { user: { username: 'john' }}. When `nest` is true, the query type is assumed to be `'SELECT'`, unless otherwise specified
   * @param {boolean}         [options.plain=false] Sets the query type to `SELECT` and return a single row
   * @param {object|Array}    [options.replacements] Either an object of named parameter replacements in the format `:param` or an array of unnamed replacements to replace `?` in your SQL.
   * @param {object|Array}    [options.bind] Either an object of named bind parameter in the format `_param` or an array of unnamed bind parameter to replace `$1, $2, ...` in your SQL.
   * @param {boolean}         [options.useMaster=false] Force the query to use the write pool, regardless of the query type.
   * @param {Function}        [options.logging=false] A function that gets executed while running the query to log the sql.
   * @param {Model}           [options.instance] A sequelize model instance whose Model is to be used to build the query result
   * @param {ModelStatic<Model>}    [options.model] A sequelize model used to build the returned model instances
   * @param {object}          [options.retry] Set of flags that control when a query is automatically retried. Accepts all options for [`retry-as-promised`](https://github.com/mickhansen/retry-as-promised).
   * @param {Array}           [options.retry.match] Only retry a query if the error matches one of these strings.
   * @param {Integer}         [options.retry.max] How many times a failing query is automatically retried.
   * @param {number}          [options.retry.timeout] Maximum duration, in milliseconds, to retry until an error is thrown.
   * @param {number}          [options.retry.backoffBase=100] Initial backoff duration, in milliseconds.
   * @param {number}          [options.retry.backoffExponent=1.1] Exponent to increase backoff duration after each retry.
   * @param {Function}        [options.retry.report] Function that is executed after each retry, called with a message and the current retry options.
   * @param {string}          [options.retry.name='unknown'] Name used when composing error/reporting messages.
   * @param {string}          [options.searchPath=DEFAULT] An optional parameter to specify the schema search_path (Postgres only)
   * @param {boolean}         [options.supportsSearchPath] If false do not prepend the query with the search_path (Postgres only)
   * @param {boolean}         [options.mapToModel=false] Map returned fields to model's fields if `options.model` or `options.instance` is present. Mapping will occur before building the model instance.
   * @param {object}          [options.fieldMap] Map returned fields to arbitrary names for `SELECT` query type.
   * @param {boolean}         [options.rawErrors=false] Set to `true` to cause errors coming from the underlying connection/database library to be propagated unmodified and unformatted. Else, the default behavior (=false) is to reinterpret errors as sequelize.errors.BaseError objects.
   *
   * @returns {Promise}
   *
   * @see {@link Model.build} for more information about instance option.
   */
  async query(sql, options) {
    options = { ...this.options.query, ...options };

    if (sql instanceof BaseSqlExpression) {
      sql = this.queryGenerator.formatSqlExpression(sql, options);
    }

    if (typeof sql === 'object') {
      throw new TypeError(
        '"sql" cannot be an object. Pass a string instead, and pass bind and replacement parameters through the "options" parameter',
      );
    }

    sql = sql.trim();

    if (options.replacements) {
      sql = injectReplacements(sql, this.dialect, options.replacements);
    }

    // queryRaw will throw if 'replacements' is specified, as a way to warn users that they are miusing the method.
    delete options.replacements;

    return this.queryRaw(sql, options);
  }

  async queryRaw(sql, options) {
    if (typeof sql !== 'string') {
      throw new TypeError('Sequelize#rawQuery requires a string as the first parameter.');
    }

    if (options != null && 'replacements' in options) {
      throw new TypeError(`Sequelize#rawQuery does not accept the "replacements" options.
Only bind parameters can be provided, in the dialect-specific syntax.
Use Sequelize#query if you wish to use replacements.`);
    }

    options = { ...this.options.query, ...options, bindParameterOrder: null };

    let bindParameters;
    if (options.bind != null) {
      const isBindArray = Array.isArray(options.bind);
      if (!isPlainObject(options.bind) && !isBindArray) {
        throw new TypeError(
          'options.bind must be either a plain object (for named parameters) or an array (for numeric parameters)',
        );
      }

      const mappedResult = mapBindParameters(sql, this.dialect);

      for (const parameterName of mappedResult.parameterSet) {
        if (isBindArray) {
          if (!/[1-9][0-9]*/.test(parameterName) || options.bind.length < Number(parameterName)) {
            throw new Error(
              `Query includes bind parameter "$${parameterName}", but no value has been provided for that bind parameter.`,
            );
          }
        } else if (!(parameterName in options.bind)) {
          throw new Error(
            `Query includes bind parameter "$${parameterName}", but no value has been provided for that bind parameter.`,
          );
        }
      }

      sql = mappedResult.sql;

      // used by dialects that support "INOUT" parameters to map the OUT parameters back the the name the dev used.
      options.bindParameterOrder = mappedResult.bindOrder;
      if (mappedResult.bindOrder == null) {
        bindParameters = options.bind;
      } else {
        bindParameters = mappedResult.bindOrder.map(key => {
          if (isBindArray) {
            return options.bind[key - 1];
          }

          return options.bind[key];
        });
      }
    }

    if (options.instance && !options.model) {
      options.model = options.instance.constructor;
    }

    if (!options.instance && !options.model) {
      options.raw = true;
    }

    // map raw fields to model attributes
    if (options.mapToModel) {
      // TODO: throw if model is not specified
      options.fieldMap = options.model?.fieldAttributeMap;
    }

    options = defaults(options, {
      logging: Object.hasOwn(this.options, 'logging') ? this.options.logging : console.debug,
      searchPath: Object.hasOwn(this.options, 'searchPath') ? this.options.searchPath : 'DEFAULT',
    });

    if (!options.type) {
      if (options.model || options.nest || options.plain) {
        options.type = QueryTypes.SELECT;
      } else {
        options.type = QueryTypes.RAW;
      }
    }

    // if dialect doesn't support search_path or dialect option
    // to prepend searchPath is not true delete the searchPath option
    if (
      !this.dialect.supports.searchPath ||
      !this.options.dialectOptions ||
      !this.options.dialectOptions.prependSearchPath ||
      options.supportsSearchPath === false
    ) {
      delete options.searchPath;
    } else if (!options.searchPath) {
      // if user wants to always prepend searchPath (dialectOptions.preprendSearchPath = true)
      // then set to DEFAULT if none is provided
      options.searchPath = 'DEFAULT';
    }

    const checkTransaction = () => {
      if (options.transaction && options.transaction.finished && !options[COMPLETES_TRANSACTION]) {
        const error = new Error(
          `${options.transaction.finished} has been called on this transaction(${options.transaction.id}), you can no longer use it. (The rejected query is attached as the 'sql' property of this error)`,
        );
        error.sql = sql;
        throw error;
      }
    };

    setTransactionFromCls(options, this);
    const retryOptions = { ...this.options.retry, ...options.retry };

    return await retry(async () => {
      checkTransaction();

      const connection = options.transaction
        ? options.transaction.getConnection()
        : options.connection
          ? options.connection
          : await this.connectionManager.getConnection({
              useMaster: options.useMaster,
              type: options.type === 'SELECT' ? 'read' : 'write',
            });

      if (this.dialect.name === 'db2' && options.alter && options.alter.drop === false) {
        connection.dropTable = false;
      }

      const query = new this.dialect.Query(connection, this, options);

      try {
        await this.hooks.runAsync('beforeQuery', options, query);
        checkTransaction();

        return await query.run(sql, bindParameters, { minifyAliases: options.minifyAliases });
      } finally {
        await this.hooks.runAsync('afterQuery', options, query);
        if (!options.transaction && !options.connection) {
          this.connectionManager.releaseConnection(connection);
        }
      }
    }, retryOptions);
  }

  /**
   * Execute a query which would set an environment or user variable. The variables are set per connection, so this function needs a transaction.
   * Only works for MySQL or MariaDB.
   *
   * @param {object} variables Object with multiple variables.
   * @param {object} [options] query options.
   *
   * @returns {Promise}
   */
  async setSessionVariables(variables, options) {
    // Prepare options
    options = { ...this.options.setSessionVariables, ...options };

    if (!['mysql', 'mariadb'].includes(this.dialect.name)) {
      throw new Error('sequelize.setSessionVariables is only supported for mysql or mariadb');
    }

    setTransactionFromCls(options, this);

    if (
      (!options.transaction || !(options.transaction instanceof Transaction)) &&
      !options.connection
    ) {
      throw new Error(
        'You must specify either options.transaction or options.connection, as sequelize.setSessionVariables is used to set the session options of a connection',
      );
    }

    // Override some options, since this isn't a SELECT
    options.raw = true;
    options.plain = true;
    options.type = 'SET';

    // Generate SQL Query
    const query = `SET ${map(
      variables,
      (v, k) => `@${k} := ${typeof v === 'string' ? `"${v}"` : v}`,
    ).join(', ')}`;

    return await this.query(query, options);
  }

  /**
   * Sync all defined models to the DB.
   *
   * @param {object} [options={}] sync options
   * @param {boolean} [options.force=false] If force is true, each Model will run `DROP TABLE IF EXISTS`, before it tries to create its own table
   * @param {RegExp} [options.match] Match a regex against the database name before syncing, a safety check for cases where force: true is used in tests but not live code
   * @param {boolean|Function} [options.logging=console.log] A function that logs sql queries, or false for no logging
   * @param {string} [options.schema='public'] The schema that the tables should be created in. This can be overridden for each table in sequelize.define
   * @param {string} [options.searchPath=DEFAULT] An optional parameter to specify the schema search_path (Postgres only)
   * @param {boolean} [options.hooks=true] If hooks is true then beforeSync, afterSync, beforeBulkSync, afterBulkSync hooks will be called
   * @param {boolean|object} [options.alter=false] Alters tables to fit models. Provide an object for additional configuration. Not recommended for production use. If not further configured deletes data in columns that were removed or had their type changed in the model.
   * @param {boolean} [options.alter.drop=true] Prevents any drop statements while altering a table when set to `false`
   *
   * @returns {Promise}
   */
  async sync(options) {
    options = {
      ...this.options,
      ...this.options.sync,
      ...options,
      hooks: options ? options.hooks !== false : true,
    };

    if (options.match && !options.match.test(this.config.database)) {
      throw new Error(
        `Database "${this.config.database}" does not match sync match parameter "${options.match}"`,
      );
    }

    if (options.hooks) {
      await this.hooks.runAsync('beforeBulkSync', options);
    }

    if (options.force) {
      await this.drop({
        ...options,
        cascade: this.dialect.supports.dropTable.cascade || undefined,
      });
    }

    // no models defined, just authenticate
    if (this.models.size === 0) {
      await this.authenticate(options);
    } else {
      const models = this.models.getModelsTopoSortedByForeignKey();
      if (models == null) {
        return this._syncModelsWithCyclicReferences(options);
      }

      // reverse to start with the one model that does not depend on anything
      models.reverse();

      // Topologically sort by foreign key constraints to give us an appropriate
      // creation order
      for (const model of models) {
        await model.sync(options);
      }
    }

    if (options.hooks) {
      await this.hooks.runAsync('afterBulkSync', options);
    }

    return this;
  }

  /**
   * Used instead of sync() when two models reference each-other, so their foreign keys cannot be created immediately.
   *
   * @param {object} options - sync options
   * @private
   */
  async _syncModelsWithCyclicReferences(options) {
    if (this.dialect.name === 'sqlite') {
      // Optimisation: no need to do this in two passes in SQLite because we can temporarily disable foreign keys
      await withSqliteForeignKeysOff(this, options, async () => {
        for (const model of this.models) {
          await model.sync(options);
        }
      });

      return;
    }

    // create all tables, but don't create foreign key constraints
    for (const model of this.models) {
      await model.sync({ ...options, withoutForeignKeyConstraints: true });
    }

    // add foreign key constraints
    for (const model of this.models) {
      await model.sync({ ...options, force: false, alter: true });
    }
  }

  /**
   * Drop all tables defined through this sequelize instance.
   * This is done by calling {@link Model.drop} on each model.
   *
   * @param {object} [options] The options passed to each call to Model.drop
   * @param {boolean|Function} [options.logging] A function that logs sql queries, or false for no logging
   *
   * @returns {Promise}
   */
  async drop(options) {
    // if 'cascade' is specified, we don't have to worry about cyclic dependencies.
    if (options && options.cascade) {
      for (const model of this.models) {
        await model.drop(options);
      }
    }

    const sortedModels = this.models.getModelsTopoSortedByForeignKey();

    // no cyclic dependency between models, we can delete them in an order that will not cause an error.
    if (sortedModels) {
      for (const model of sortedModels) {
        await model.drop(options);
      }
    }

    if (this.dialect.name === 'sqlite') {
      // Optimisation: no need to do this in two passes in SQLite because we can temporarily disable foreign keys
      await withSqliteForeignKeysOff(this, options, async () => {
        for (const model of this.models) {
          await model.drop(options);
        }
      });

      return;
    }

    // has cyclic dependency: we first remove each foreign key, then delete each model.
    for (const model of this.models) {
      const foreignKeys = await this.queryInterface.showConstraints(model, {
        ...options,
        constraintType: 'FOREIGN KEY',
      });

      await Promise.all(
        foreignKeys.map(foreignKey => {
          return this.queryInterface.removeConstraint(model, foreignKey.constraintName, options);
        }),
      );
    }

    for (const model of this.models) {
      await model.drop(options);
    }
  }

  /**
   * Test the connection by trying to authenticate. It runs `SELECT 1+1 AS result` query.
   *
   * @param {object} [options={}] query options
   *
   * @returns {Promise}
   */
  async authenticate(options) {
    options = {
      raw: true,
      plain: true,
      type: QueryTypes.SELECT,
      ...options,
    };

    await this.query(
      `SELECT 1+1 AS result${this.dialect.name === 'ibmi' ? ' FROM SYSIBM.SYSDUMMY1' : ''}`,
      options,
    );
  }

  /**
   * Get the fn for random based on the dialect
   *
   * @returns {Fn}
   */
  // TODO: replace with sql.random
  random() {
    if (['postgres', 'sqlite', 'snowflake'].includes(this.dialect.name)) {
      return fn('RANDOM');
    }

    return fn('RAND');
  }

  // Global exports
  static Fn = Fn;
  static Col = Col;
  static Cast = Cast;
  static Literal = Literal;
  static Where = Where;
  static List = List;
  static Identifier = Identifier;
  static Attribute = Attribute;
  static Value = Value;
  static AssociationPath = AssociationPath;
  static JsonPath = JsonPath;

  static sql = sql;

  // these are all available on the "sql" object, but are exposed for backwards compatibility
  static fn = fn;
  static col = col;
  static cast = cast;
  static literal = literal;
  static json = json;
  static where = where;

  static and = and;

  static or = or;

  static isModelStatic = isModelStatic;

  static isSameInitialModel = isSameInitialModel;

  static importModels = importModels;

  static TransactionNestMode = TransactionNestMode;
  static TransactionType = TransactionType;
  static Lock = Lock;
  static IsolationLevel = IsolationLevel;

  log(...args) {
    let options;

    const last = args.at(-1);

    if (last && isPlainObject(last) && Object.hasOwn(last, 'logging')) {
      options = last;

      // remove options from set of logged arguments if options.logging is equal to console.log or console.debug
      // eslint-disable-next-line no-console -- intended console.log use
      if (options.logging === console.log || options.logging === console.debug) {
        args.splice(-1, 1);
      }
    } else {
      options = this.options;
    }

    if (options.logging) {
      if (options.logging === true) {
        Deprecations.noTrueLogging();
        options.logging = console.debug;
      }

      // second argument is sql-timings, when benchmarking option enabled
      if ((this.options.benchmark || options.benchmark) && options.logging === console.debug) {
        args = [`${args[0]} Elapsed time: ${args[1]}ms`];
      }

      options.logging(...args);
    }
  }

  /**
   * Close all connections used by this sequelize instance, and free all references so the instance can be garbage collected.
   *
   * Normally this is done on process exit, so you only need to call this method if you are creating multiple instances, and want
   * to garbage collect some of them.
   *
   * @returns {Promise}
   */
  close() {
    return this.connectionManager.close();
  }

  normalizeAttribute(attribute) {
    if (!isPlainObject(attribute)) {
      attribute = { type: attribute };
    } else {
      attribute = { ...attribute };
    }

    if (attribute.values) {
      throw new TypeError(
        `
The "values" property has been removed from column definitions. The following is no longer supported:

sequelize.define('MyModel', {
  roles: {
    type: DataTypes.ENUM,
    values: ['admin', 'user'],
  },
});

Instead, define enum values like this:

sequelize.define('MyModel', {
  roles: {
    type: DataTypes.ENUM(['admin', 'user']),
  },
});

Remove the "values" property to resolve this issue.
        `.trim(),
      );
    }

    if (!attribute.type) {
      return attribute;
    }

    attribute.type = this.normalizeDataType(attribute.type);

    return attribute;
  }
}

// Aliases
Sequelize.prototype.fn = Sequelize.fn;
Sequelize.prototype.col = Sequelize.col;
Sequelize.prototype.cast = Sequelize.cast;
Sequelize.prototype.literal = Sequelize.literal;
Sequelize.prototype.and = Sequelize.and;
Sequelize.prototype.or = Sequelize.or;
Sequelize.prototype.json = Sequelize.json;
Sequelize.prototype.where = Sequelize.where;
Sequelize.prototype.validate = Sequelize.prototype.authenticate;

/**
 * Sequelize version number.
 */
// To avoid any errors on startup when this field is unused, only resolve it as needed.
// this is to prevent any potential issues on startup with unusual environments (eg, bundled code)
// where relative paths may fail that are unnecessary.
Object.defineProperty(Sequelize, 'version', {
  enumerable: true,
  get() {
    return require('../package.json').version;
  },
});

/**
 * Operators symbols to be used for querying data
 *
 * @see  {@link Operators}
 */
Sequelize.Op = Op;

/**
 * Available table hints to be used for querying data in mssql for table hints
 *
 * @see {@link TableHints}
 */
Sequelize.TableHints = TableHints;

/**
 * Available index hints to be used for querying data in mysql for index hints
 *
 * @see {@link IndexHints}
 */
Sequelize.IndexHints = IndexHints;

/**
 * A reference to the sequelize transaction class. Use this to access isolationLevels and types when creating a transaction
 *
 * @see {@link Transaction}
 * @see {@link Sequelize.transaction}
 */
Sequelize.Transaction = Transaction;

Sequelize.GeoJsonType = require('./geo-json').GeoJsonType;

/**
 * A reference to Sequelize constructor from sequelize. Useful for accessing DataTypes, Errors etc.
 *
 * @see {@link Sequelize}
 */
Sequelize.prototype.Sequelize = Sequelize;

/**
 * Available query types for use with `sequelize.query`
 *
 * @see {@link QueryTypes}
 */
Sequelize.prototype.QueryTypes = Sequelize.QueryTypes = QueryTypes;

/**
 * Exposes the validator.js object, so you can extend it with custom validation functions. The validator is exposed both on the instance, and on the constructor.
 *
 * @see https://github.com/chriso/validator.js
 */
Sequelize.prototype.Validator = Sequelize.Validator = Validator;

Sequelize.Model = Model;

Sequelize.AbstractQueryInterface = AbstractQueryInterface;
Sequelize.BelongsToAssociation = BelongsToAssociation;
Sequelize.HasOneAssociation = HasOneAssociation;
Sequelize.HasManyAssociation = HasManyAssociation;
Sequelize.BelongsToManyAssociation = BelongsToManyAssociation;

Sequelize.DataTypes = DataTypes;
for (const dataTypeName in DataTypes) {
  Object.defineProperty(Sequelize, dataTypeName, {
    get() {
      noSequelizeDataType();

      return DataTypes[dataTypeName];
    },
  });
}

/**
 * A reference to the deferrable collection. Use this to access the different deferrable options.
 *
 * @see {@link QueryInterface#addConstraint}
 */
Sequelize.Deferrable = Deferrable;

/**
 * A reference to the deferrable collection. Use this to access the different deferrable options.
 *
 * @see {@link Transaction.Deferrable}
 * @see {@link Sequelize#transaction}
 */
Sequelize.ConstraintChecking = ConstraintChecking;

/**
 * A reference to the sequelize association class.
 *
 * @see {@link Association}
 */
Sequelize.prototype.Association = Sequelize.Association = Association;

/**
 * Provide alternative version of `inflection` module to be used by `pluralize` etc.
 *
 * @param {object} _inflection - `inflection` module
 */
Sequelize.useInflection = useInflection;

Sequelize.SQL_NULL = SQL_NULL;
Sequelize.JSON_NULL = JSON_NULL;
Sequelize.ManualOnDelete = ManualOnDelete;

Sequelize.AbstractConnectionManager = AbstractConnectionManager;
Sequelize.AbstractQueryGenerator = AbstractQueryGenerator;
Sequelize.AbstractQuery = AbstractQuery;
Sequelize.AbstractDialect = AbstractDialect;

/**
 * Expose various errors available
 */

for (const error of Object.keys(SequelizeErrors)) {
  Sequelize[error] = SequelizeErrors[error];
}

/**
 * An AND query
 *
 * @see Model.findAll
 *
 * @param {...string|object} args Each argument will be joined by AND
 * @since v2.0.0-dev3
 * @memberof Sequelize
 *
 * @returns {Sequelize.and}
 */
export function and(...args) {
  return { [Op.and]: args };
}

/**
 * An OR query
 *
 * @see
 * {@link Model.findAll}
 *
 * @param {...string|object} args Each argument will be joined by OR
 * @since v2.0.0-dev3
 * @memberof Sequelize
 *
 * @returns {Sequelize.or}
 */
export function or(...args) {
  if (args.length === 1) {
    return { [Op.or]: args[0] };
  }

  return { [Op.or]: args };
}<|MERGE_RESOLUTION|>--- conflicted
+++ resolved
@@ -12,11 +12,11 @@
 import { AbstractQueryGenerator } from './abstract-dialect/query-generator.js';
 import { AbstractQueryInterface } from './abstract-dialect/query-interface';
 import { AbstractQuery } from './abstract-dialect/query.js';
+import { Association } from './associations/base.js';
 import { BelongsToAssociation } from './associations/belongs-to';
 import { BelongsToManyAssociation } from './associations/belongs-to-many';
 import { HasManyAssociation } from './associations/has-many';
 import { HasOneAssociation } from './associations/has-one';
-import { Association } from './associations/index';
 import * as DataTypes from './data-types';
 import { ConstraintChecking, Deferrable } from './deferrable';
 import * as SequelizeErrors from './errors';
@@ -39,12 +39,9 @@
 import { IndexHints } from './index-hints';
 import { Model } from './model';
 import { setTransactionFromCls } from './model-internals.js';
-<<<<<<< HEAD
 import { ManualOnDelete } from './model-repository.types.js';
-=======
 import { Op } from './operators';
 import { QueryTypes } from './query-types';
->>>>>>> 557a66d3
 import { SequelizeTypeScript } from './sequelize-typescript';
 import { importDialect } from './sequelize.internals.js';
 import { TableHints } from './table-hints';
