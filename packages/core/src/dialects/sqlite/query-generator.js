'use strict';

<<<<<<< HEAD
import { Cast } from '../../expression-builders/cast';
=======
import { BaseSqlExpression } from '../../expression-builders/base-sql-expression.js';
import { Cast } from '../../expression-builders/cast.js';
import { Json } from '../../expression-builders/json.js';
>>>>>>> 26beda5b
import { addTicks, removeTicks } from '../../utils/dialect';
import { removeNullishValuesFromHash } from '../../utils/format';
import { EMPTY_OBJECT } from '../../utils/object.js';
import { defaultValueSchemable } from '../../utils/query-builder-utils';
import { rejectInvalidOptions } from '../../utils/check';
<<<<<<< HEAD
import { Json, BaseSqlExpression } from '../../expression-builders/base-sql-expression';
=======
>>>>>>> 26beda5b
import { underscore } from '../../utils/string';
import { ADD_COLUMN_QUERY_SUPPORTABLE_OPTIONS, REMOVE_COLUMN_QUERY_SUPPORTABLE_OPTIONS } from '../abstract/query-generator';

const { Transaction } = require('../../transaction');
const _ = require('lodash');
const { SqliteQueryGeneratorTypeScript } = require('./query-generator-typescript');
const { AbstractQueryGenerator } = require('../abstract/query-generator');

const ADD_COLUMN_QUERY_SUPPORTED_OPTIONS = new Set();
const REMOVE_COLUMN_QUERY_SUPPORTED_OPTIONS = new Set();

export class SqliteQueryGenerator extends SqliteQueryGeneratorTypeScript {
  createSchemaQuery() {
    throw new Error(`Schemas are not supported in ${this.dialect.name}.`);
  }

  dropSchemaQuery() {
    throw new Error(`Schemas are not supported in ${this.dialect.name}.`);
  }

  listSchemasQuery() {
    throw new Error(`Schemas are not supported in ${this.dialect.name}.`);
  }

  versionQuery() {
    return 'SELECT sqlite_version() as `version`';
  }

  createTableQuery(tableName, attributes, options) {
    options = options || {};

    const primaryKeys = [];
    const needsMultiplePrimaryKeys = Object.values(attributes).filter(definition => definition.includes('PRIMARY KEY')).length > 1;
    const attrArray = [];

    for (const attr in attributes) {
      if (Object.prototype.hasOwnProperty.call(attributes, attr)) {
        const dataType = attributes[attr];
        const containsAutoIncrement = dataType.includes('AUTOINCREMENT');

        let dataTypeString = dataType;
        if (dataType.includes('PRIMARY KEY')) {
          if (dataType.includes('INT')) {
            // Only INTEGER is allowed for primary key, see https://github.com/sequelize/sequelize/issues/969 (no lenght, unsigned etc)
            dataTypeString = containsAutoIncrement ? 'INTEGER PRIMARY KEY AUTOINCREMENT' : 'INTEGER PRIMARY KEY';

            if (dataType.includes(' REFERENCES')) {
              dataTypeString += dataType.slice(dataType.indexOf(' REFERENCES'));
            }
          }

          if (needsMultiplePrimaryKeys) {
            primaryKeys.push(attr);
            if (dataType.includes('NOT NULL')) {
              dataTypeString = dataType.replace(' PRIMARY KEY', '');
            } else {
              dataTypeString = dataType.replace('PRIMARY KEY', 'NOT NULL');
            }
          }
        }

        attrArray.push(`${this.quoteIdentifier(attr)} ${dataTypeString}`);
      }
    }

    const table = this.quoteTable(tableName);
    let attrStr = attrArray.join(', ');
    const pkString = primaryKeys.map(pk => this.quoteIdentifier(pk)).join(', ');

    // sqlite has a bug where using CONSTRAINT constraint_name UNIQUE during CREATE TABLE
    //  does not respect the provided constraint name
    //  and uses sqlite_autoindex_ as the name of the constraint instead.
    //  CREATE UNIQUE INDEX does not have this issue, so we're using that instead
    //
    // if (options.uniqueKeys) {
    //   _.each(options.uniqueKeys, (columns, indexName) => {
    //     if (columns.customIndex) {
    //       if (typeof indexName !== 'string') {
    //         indexName = generateIndexName(tableName, columns);
    //       }
    //
    //       attrStr += `, CONSTRAINT ${
    //         this.quoteIdentifier(indexName)
    //       } UNIQUE (${
    //         columns.fields.map(field => this.quoteIdentifier(field)).join(', ')
    //       })`;
    //     }
    //   });
    // }

    if (pkString.length > 0) {
      attrStr += `, PRIMARY KEY (${pkString})`;
    }

    const sql = `CREATE TABLE IF NOT EXISTS ${table} (${attrStr});`;

    return this.replaceBooleanDefaults(sql);
  }

  addLimitAndOffset(options, model) {
    let fragment = '';
    if (options.limit != null) {
      fragment += ` LIMIT ${this.escape(options.limit, options)}`;
    } else if (options.offset) {
      // limit must be specified if offset is specified.
      fragment += ` LIMIT -1`;
    }

    if (options.offset) {
      fragment += ` OFFSET ${this.escape(options.offset, options)}`;
    }

    return fragment;
  }

  /**
   * Check whether the statmement is json function or simple path
   *
   * @param   {string}  stmt  The statement to validate
   * @returns {boolean}       true if the given statement is json function
   * @throws  {Error}         throw if the statement looks like json function but has invalid token
   */
  _checkValidJsonStatement(stmt) {
    if (typeof stmt !== 'string') {
      return false;
    }

    // https://sqlite.org/json1.html
    const jsonFunctionRegex = /^\s*(json(?:_[a-z]+){0,2})\([^)]*\)/i;
    const tokenCaptureRegex = /^\s*((?:(["'`])(?:(?!\2).|\2{2})*\2)|[\s\w]+|[()+,.;-])/i;

    let currentIndex = 0;
    let openingBrackets = 0;
    let closingBrackets = 0;
    let hasJsonFunction = false;
    let hasInvalidToken = false;

    while (currentIndex < stmt.length) {
      const string = stmt.slice(currentIndex);
      const functionMatches = jsonFunctionRegex.exec(string);
      if (functionMatches) {
        currentIndex += functionMatches[0].indexOf('(');
        hasJsonFunction = true;
        continue;
      }

      const tokenMatches = tokenCaptureRegex.exec(string);
      if (tokenMatches) {
        const capturedToken = tokenMatches[1];
        if (capturedToken === '(') {
          openingBrackets++;
        } else if (capturedToken === ')') {
          closingBrackets++;
        } else if (capturedToken === ';') {
          hasInvalidToken = true;
          break;
        }

        currentIndex += tokenMatches[0].length;
        continue;
      }

      break;
    }

    // Check invalid json statement
    hasInvalidToken |= openingBrackets !== closingBrackets;
    if (hasJsonFunction && hasInvalidToken) {
      throw new Error(`Invalid json statement: ${stmt}`);
    }

    // return true if the statement has valid json function
    return hasJsonFunction;
  }

  addColumnQuery(table, key, dataType, options) {
    if (options) {
      rejectInvalidOptions(
        'addColumnQuery',
        this.dialect.name,
        ADD_COLUMN_QUERY_SUPPORTABLE_OPTIONS,
        ADD_COLUMN_QUERY_SUPPORTED_OPTIONS,
        options,
      );
    }

    const attributes = {};
    attributes[key] = dataType;
    const fields = this.attributesToSQL(attributes, { context: 'addColumn' });
    const attribute = `${this.quoteIdentifier(key)} ${fields[key]}`;

    const sql = `ALTER TABLE ${this.quoteTable(table)} ADD ${attribute};`;

    return this.replaceBooleanDefaults(sql);
  }

  showTablesQuery() {
    return 'SELECT name FROM `sqlite_master` WHERE type=\'table\' and name!=\'sqlite_sequence\';';
  }

  updateQuery(tableName, attrValueHash, where, options, attributes) {
    options = options || {};
    _.defaults(options, this.options);

    attrValueHash = removeNullishValuesFromHash(attrValueHash, options.omitNull, options);

    const modelAttributeMap = Object.create(null);
    const values = [];
    const bind = Object.create(null);
    const bindParam = options.bindParam === undefined ? this.bindParam(bind) : options.bindParam;

    if (attributes) {
      _.each(attributes, (attribute, key) => {
        modelAttributeMap[key] = attribute;
        if (attribute.field) {
          modelAttributeMap[attribute.field] = attribute;
        }
      });
    }

    for (const key in attrValueHash) {
      const value = attrValueHash[key] ?? null;

<<<<<<< HEAD
      const escapedValue = this.escape(value, {
        replacements: options.replacements,
        bindParam,
        type: modelAttributeMap[key]?.type,
        // TODO: model,
      });

      values.push(`${this.quoteIdentifier(key)}=${escapedValue}`);
=======
      if (value instanceof BaseSqlExpression || options.bindParam === false) {
        values.push(`${this.quoteIdentifier(key)}=${this.escape(value, modelAttributeMap && modelAttributeMap[key] || undefined, { context: 'UPDATE', replacements: options.replacements })}`);
      } else {
        values.push(`${this.quoteIdentifier(key)}=${this.format(value, modelAttributeMap && modelAttributeMap[key] || undefined, { context: 'UPDATE', replacements: options.replacements }, bindParam)}`);
      }
>>>>>>> 26beda5b
    }

    let query;
    const whereOptions = { ...options, bindParam };

    if (options.limit) {
      query = `UPDATE ${this.quoteTable(tableName)} SET ${values.join(',')} WHERE rowid IN (SELECT rowid FROM ${this.quoteTable(tableName)} ${this.whereQuery(where, whereOptions)} LIMIT ${this.escape(options.limit, undefined, options)})`.trim();
    } else {
      query = `UPDATE ${this.quoteTable(tableName)} SET ${values.join(',')} ${this.whereQuery(where, whereOptions)}`.trim();
    }

    const result = { query };
    if (options.bindParam !== false) {
      result.bind = bind;
    }

    return result;
  }

  truncateTableQuery(tableName, options = {}) {
    return [
      `DELETE FROM ${this.quoteTable(tableName)}`,
      options.restartIdentity ? `; DELETE FROM ${this.quoteTable('sqlite_sequence')} WHERE ${this.quoteIdentifier('name')} = ${addTicks(removeTicks(this.quoteTable(tableName), '`'), '\'')};` : '',
    ].join('');
  }

  deleteQuery(tableName, where, options = EMPTY_OBJECT, model) {
    _.defaults(options, this.options);

    let whereClause = this.whereQuery(where, { ...options, model });
    if (whereClause) {
      whereClause = ` ${whereClause}`;
    }

    if (options.limit) {
      whereClause = `WHERE rowid IN (SELECT rowid FROM ${this.quoteTable(tableName)} ${whereClause} LIMIT ${this.escape(options.limit, options)})`;
    }

    return `DELETE FROM ${this.quoteTable(tableName)} ${whereClause}`.trim();
  }

  attributesToSQL(attributes, options) {
    const result = {};
    for (const name in attributes) {
      const attribute = attributes[name];
      const columnName = attribute.field || attribute.columnName || name;

      if (_.isObject(attribute)) {
        let sql = attribute.type.toString();

        if (attribute.allowNull === false) {
          sql += ' NOT NULL';
        }

        if (defaultValueSchemable(attribute.defaultValue)) {
          // TODO thoroughly check that DataTypes.NOW will properly
          // get populated on all databases as DEFAULT value
          // i.e. mysql requires: DEFAULT CURRENT_TIMESTAMP
          sql += ` DEFAULT ${this.escape(attribute.defaultValue, { ...options, type: attribute.type })}`;
        }

        if (attribute.unique === true) {
          sql += ' UNIQUE';
        }

        if (attribute.primaryKey) {
          sql += ' PRIMARY KEY';

          if (attribute.autoIncrement) {
            sql += ' AUTOINCREMENT';
          }
        }

        if (attribute.references) {
          const referencesTable = this.quoteTable(attribute.references.table);

          let referencesKey;
          if (attribute.references.key) {
            referencesKey = this.quoteIdentifier(attribute.references.key);
          } else {
            referencesKey = this.quoteIdentifier('id');
          }

          sql += ` REFERENCES ${referencesTable} (${referencesKey})`;

          if (attribute.onDelete) {
            sql += ` ON DELETE ${attribute.onDelete.toUpperCase()}`;
          }

          if (attribute.onUpdate) {
            sql += ` ON UPDATE ${attribute.onUpdate.toUpperCase()}`;
          }
        }

        result[columnName] = sql;
      } else {
        result[columnName] = attribute;
      }
    }

    return result;
  }

  showConstraintsQuery(tableName, constraintName) {
    let sql = `SELECT sql FROM sqlite_master WHERE tbl_name='${tableName}'`;

    if (constraintName) {
      sql += ` AND sql LIKE '%${constraintName}%'`;
    }

    return `${sql};`;
  }

  describeCreateTableQuery(tableName) {
    return `SELECT sql FROM sqlite_master WHERE tbl_name='${tableName}';`;
  }

  removeColumnQuery(tableName, attributes, options) {
    if (options) {
      rejectInvalidOptions(
        'removeColumnQuery',
        this.dialect.name,
        REMOVE_COLUMN_QUERY_SUPPORTABLE_OPTIONS,
        REMOVE_COLUMN_QUERY_SUPPORTED_OPTIONS,
        options,
      );
    }

    attributes = this.attributesToSQL(attributes);

    let backupTableName;
    if (typeof tableName === 'object') {
      backupTableName = {
        tableName: `${tableName.tableName}_backup`,
        schema: tableName.schema,
      };
    } else {
      backupTableName = `${tableName}_backup`;
    }

    const quotedTableName = this.quoteTable(tableName);
    const quotedBackupTableName = this.quoteTable(backupTableName);
    const attributeNames = Object.keys(attributes).map(attr => this.quoteIdentifier(attr)).join(', ');

    return `${this.createTableQuery(backupTableName, attributes)}`
      + `INSERT INTO ${quotedBackupTableName} SELECT ${attributeNames} FROM ${quotedTableName};`
      + `DROP TABLE ${quotedTableName};`
      + `ALTER TABLE ${quotedBackupTableName} RENAME TO ${quotedTableName};`;
  }

  _alterConstraintQuery(tableName, attributes, createTableSql) {
    let backupTableName;

    attributes = this.attributesToSQL(attributes);

    if (typeof tableName === 'object') {
      backupTableName = {
        tableName: `${tableName.tableName}_backup`,
        schema: tableName.schema,
      };
    } else {
      backupTableName = `${tableName}_backup`;
    }

    const quotedTableName = this.quoteTable(tableName);
    const quotedBackupTableName = this.quoteTable(backupTableName);
    const attributeNames = Object.keys(attributes).map(attr => this.quoteIdentifier(attr)).join(', ');

    return `${createTableSql
      .replace(`CREATE TABLE ${quotedTableName}`, `CREATE TABLE ${quotedBackupTableName}`)
      .replace(`CREATE TABLE ${quotedTableName.replace(/`/g, '"')}`, `CREATE TABLE ${quotedBackupTableName}`)
    }INSERT INTO ${quotedBackupTableName} SELECT ${attributeNames} FROM ${quotedTableName};`
      + `DROP TABLE ${quotedTableName};`
      + `ALTER TABLE ${quotedBackupTableName} RENAME TO ${quotedTableName};`;
  }

  renameColumnQuery(tableName, attrNameBefore, attrNameAfter, attributes) {

    let backupTableName;

    attributes = this.attributesToSQL(attributes);

    if (typeof tableName === 'object') {
      backupTableName = {
        tableName: `${tableName.tableName}_backup`,
        schema: tableName.schema,
      };
    } else {
      backupTableName = `${tableName}_backup`;
    }

    const quotedTableName = this.quoteTable(tableName);
    const quotedBackupTableName = this.quoteTable(backupTableName);
    const attributeNamesImport = Object.keys(attributes).map(attr => (attrNameAfter === attr ? `${this.quoteIdentifier(attrNameBefore)} AS ${this.quoteIdentifier(attr)}` : this.quoteIdentifier(attr))).join(', ');
    const attributeNamesExport = Object.keys(attributes).map(attr => this.quoteIdentifier(attr)).join(', ');

    // Temporary tables don't support foreign keys, so creating a temporary table will not allow foreign keys to be preserved
    return `${this.createTableQuery(backupTableName, attributes)
    }INSERT INTO ${quotedBackupTableName} SELECT ${attributeNamesImport} FROM ${quotedTableName};`
      + `DROP TABLE ${quotedTableName};${
        this.createTableQuery(tableName, attributes)
      }INSERT INTO ${quotedTableName} SELECT ${attributeNamesExport} FROM ${quotedBackupTableName};`
      + `DROP TABLE ${quotedBackupTableName};`;
  }

  startTransactionQuery(transaction) {
    if (transaction.parent) {
      return `SAVEPOINT ${this.quoteIdentifier(transaction.name)};`;
    }

    return `BEGIN ${transaction.options.type} TRANSACTION;`;
  }

  setIsolationLevelQuery(value) {
    switch (value) {
      case Transaction.ISOLATION_LEVELS.REPEATABLE_READ:
        return '-- SQLite is not able to choose the isolation level REPEATABLE READ.';
      case Transaction.ISOLATION_LEVELS.READ_UNCOMMITTED:
        return 'PRAGMA read_uncommitted = ON;';
      case Transaction.ISOLATION_LEVELS.READ_COMMITTED:
        return 'PRAGMA read_uncommitted = OFF;';
      case Transaction.ISOLATION_LEVELS.SERIALIZABLE:
        return '-- SQLite\'s default isolation level is SERIALIZABLE. Nothing to do.';
      default:
        throw new Error(`Unknown isolation level: ${value}`);
    }
  }

  replaceBooleanDefaults(sql) {
    return sql.replace(/DEFAULT '?false'?/g, 'DEFAULT 0').replace(/DEFAULT '?true'?/g, 'DEFAULT 1');
  }

  /**
   * Generates an SQL query that returns all foreign keys of a table.
   *
   * @param  {TableName} tableName  The name of the table.
   * @returns {string}            The generated sql query.
   * @private
   */
  getForeignKeysQuery(tableName) {
    return `PRAGMA foreign_key_list(${this.quoteTable(tableName)})`;
  }

  tableExistsQuery(tableName) {
    return `SELECT name FROM sqlite_master WHERE type='table' AND name=${this.escape(this.extractTableDetails(tableName).tableName)};`;
  }

  /**
   * Generates an SQL query to check if there are any foreign key violations in the db schema
   *
   * @param {string} tableName  The name of the table
   */
  foreignKeyCheckQuery(tableName) {
    return `PRAGMA foreign_key_check(${this.quoteTable(tableName)});`;
  }
}<|MERGE_RESOLUTION|>--- conflicted
+++ resolved
@@ -1,28 +1,15 @@
 'use strict';
 
-<<<<<<< HEAD
-import { Cast } from '../../expression-builders/cast';
-=======
-import { BaseSqlExpression } from '../../expression-builders/base-sql-expression.js';
-import { Cast } from '../../expression-builders/cast.js';
-import { Json } from '../../expression-builders/json.js';
->>>>>>> 26beda5b
 import { addTicks, removeTicks } from '../../utils/dialect';
 import { removeNullishValuesFromHash } from '../../utils/format';
 import { EMPTY_OBJECT } from '../../utils/object.js';
 import { defaultValueSchemable } from '../../utils/query-builder-utils';
 import { rejectInvalidOptions } from '../../utils/check';
-<<<<<<< HEAD
-import { Json, BaseSqlExpression } from '../../expression-builders/base-sql-expression';
-=======
->>>>>>> 26beda5b
-import { underscore } from '../../utils/string';
 import { ADD_COLUMN_QUERY_SUPPORTABLE_OPTIONS, REMOVE_COLUMN_QUERY_SUPPORTABLE_OPTIONS } from '../abstract/query-generator';
 
 const { Transaction } = require('../../transaction');
 const _ = require('lodash');
 const { SqliteQueryGeneratorTypeScript } = require('./query-generator-typescript');
-const { AbstractQueryGenerator } = require('../abstract/query-generator');
 
 const ADD_COLUMN_QUERY_SUPPORTED_OPTIONS = new Set();
 const REMOVE_COLUMN_QUERY_SUPPORTED_OPTIONS = new Set();
@@ -131,66 +118,6 @@
     return fragment;
   }
 
-  /**
-   * Check whether the statmement is json function or simple path
-   *
-   * @param   {string}  stmt  The statement to validate
-   * @returns {boolean}       true if the given statement is json function
-   * @throws  {Error}         throw if the statement looks like json function but has invalid token
-   */
-  _checkValidJsonStatement(stmt) {
-    if (typeof stmt !== 'string') {
-      return false;
-    }
-
-    // https://sqlite.org/json1.html
-    const jsonFunctionRegex = /^\s*(json(?:_[a-z]+){0,2})\([^)]*\)/i;
-    const tokenCaptureRegex = /^\s*((?:(["'`])(?:(?!\2).|\2{2})*\2)|[\s\w]+|[()+,.;-])/i;
-
-    let currentIndex = 0;
-    let openingBrackets = 0;
-    let closingBrackets = 0;
-    let hasJsonFunction = false;
-    let hasInvalidToken = false;
-
-    while (currentIndex < stmt.length) {
-      const string = stmt.slice(currentIndex);
-      const functionMatches = jsonFunctionRegex.exec(string);
-      if (functionMatches) {
-        currentIndex += functionMatches[0].indexOf('(');
-        hasJsonFunction = true;
-        continue;
-      }
-
-      const tokenMatches = tokenCaptureRegex.exec(string);
-      if (tokenMatches) {
-        const capturedToken = tokenMatches[1];
-        if (capturedToken === '(') {
-          openingBrackets++;
-        } else if (capturedToken === ')') {
-          closingBrackets++;
-        } else if (capturedToken === ';') {
-          hasInvalidToken = true;
-          break;
-        }
-
-        currentIndex += tokenMatches[0].length;
-        continue;
-      }
-
-      break;
-    }
-
-    // Check invalid json statement
-    hasInvalidToken |= openingBrackets !== closingBrackets;
-    if (hasJsonFunction && hasInvalidToken) {
-      throw new Error(`Invalid json statement: ${stmt}`);
-    }
-
-    // return true if the statement has valid json function
-    return hasJsonFunction;
-  }
-
   addColumnQuery(table, key, dataType, options) {
     if (options) {
       rejectInvalidOptions(
@@ -239,7 +166,6 @@
     for (const key in attrValueHash) {
       const value = attrValueHash[key] ?? null;
 
-<<<<<<< HEAD
       const escapedValue = this.escape(value, {
         replacements: options.replacements,
         bindParam,
@@ -248,13 +174,6 @@
       });
 
       values.push(`${this.quoteIdentifier(key)}=${escapedValue}`);
-=======
-      if (value instanceof BaseSqlExpression || options.bindParam === false) {
-        values.push(`${this.quoteIdentifier(key)}=${this.escape(value, modelAttributeMap && modelAttributeMap[key] || undefined, { context: 'UPDATE', replacements: options.replacements })}`);
-      } else {
-        values.push(`${this.quoteIdentifier(key)}=${this.format(value, modelAttributeMap && modelAttributeMap[key] || undefined, { context: 'UPDATE', replacements: options.replacements }, bindParam)}`);
-      }
->>>>>>> 26beda5b
     }
 
     let query;
