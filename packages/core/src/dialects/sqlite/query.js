'use strict';

import isPlainObject from 'lodash/isPlainObject';
import { removeTicks } from '../../utils/dialect';

const _ = require('lodash');
const { AbstractQuery } = require('../abstract/query');
const { QueryTypes } = require('../../query-types');
const sequelizeErrors = require('../../errors');
const { logger } = require('../../utils/logger');

const debug = logger.debugContext('sql:sqlite');

// sqlite3 currently ignores bigint values, so we have to translate to string for now
// There's a WIP here: https://github.com/TryGhost/node-sqlite3/pull/1501
function stringifyIfBigint(value) {
  if (typeof value === 'bigint') {
    return value.toString();
  }

  return value;
}

export class SqliteQuery extends AbstractQuery {
  getInsertIdField() {
    return 'lastID';
  }

  _collectModels(include, prefix) {
    const ret = {};

    if (include) {
      for (const _include of include) {
        let key;
        if (!prefix) {
          key = _include.as;
        } else {
          key = `${prefix}.${_include.as}`;
        }

        ret[key] = _include.model;

        if (_include.include) {
          _.merge(ret, this._collectModels(_include.include, key));
        }
      }
    }

    return ret;
  }

  _handleQueryResponse(metaData, results) {
    let result = this.instance;

    // add the inserted row id to the instance
    if (this.isInsertQuery(results, metaData) || this.isUpsertQuery()) {
      this.handleInsertQuery(results, metaData);
      if (!this.instance) {
        const modelDefinition = this.model?.modelDefinition;

        // handle bulkCreate AI primary key
        if (
          metaData.constructor.name === 'Statement'
          && modelDefinition?.autoIncrementAttributeName
          && modelDefinition?.autoIncrementAttributeName === this.model.primaryKeyAttribute
        ) {
          const startId = metaData[this.getInsertIdField()] - metaData.changes + 1;
          result = [];
          for (let i = startId; i < startId + metaData.changes; i++) {
            result.push({ [modelDefinition.getColumnName(this.model.primaryKeyAttribute)]: i });
          }
        } else {
          result = metaData[this.getInsertIdField()];
        }
      }
    }

    if (this.isShowTablesQuery()) {
      return results.map(row => row.name);
    }

    if (this.isShowConstraintsQuery()) {
      result = results;
      if (results && results[0] && results[0].sql) {
        result = this.parseConstraintsFromSql(results[0].sql);
      }

      return result;
    }

    if (this.isSelectQuery()) {
      return this.handleSelectQuery(results);
    }

    if (this.isShowOrDescribeQuery()) {
      return results;
    }

    if (this.sql.includes('PRAGMA INDEX_LIST')) {
      return this.handleShowIndexesQuery(results);
    }

    if (this.sql.includes('PRAGMA INDEX_INFO')) {
      return results;
    }

    if (this.sql.includes('PRAGMA TABLE_INFO')) {
      // this is the sqlite way of getting the metadata of a table
      result = {};

      let defaultValue;
      for (const _result of results) {
        if (_result.dflt_value === null) {
          // Column schema omits any "DEFAULT ..."
          defaultValue = undefined;
        } else if (_result.dflt_value === 'NULL') {
          // Column schema is a "DEFAULT NULL"
          defaultValue = null;
        } else {
          defaultValue = _result.dflt_value;
        }

        result[_result.name] = {
          type: _result.type,
          allowNull: _result.notnull === 0,
          defaultValue,
          primaryKey: _result.pk !== 0,
        };

        if (result[_result.name].type === 'TINYINT(1)') {
          result[_result.name].defaultValue = { 0: false, 1: true }[result[_result.name].defaultValue];
        }

        if (typeof result[_result.name].defaultValue === 'string') {
          result[_result.name].defaultValue = result[_result.name].defaultValue.replaceAll('\'', '');
        }
      }

      return result;
    }

    if (this.sql.includes('PRAGMA foreign_keys;')) {
      return results[0];
    }

    if (this.sql.includes('PRAGMA foreign_keys')) {
      return results;
    }

    if (this.options.type === QueryTypes.FOREIGNKEYS) {
      return results;
    }

    if ([QueryTypes.BULKUPDATE, QueryTypes.BULKDELETE].includes(this.options.type)) {
      return metaData.changes;
    }

    if (this.options.type === QueryTypes.VERSION) {
      return results[0].version;
    }

    if (this.options.type === QueryTypes.RAW) {
      return [results, metaData];
    }

    if (this.isUpsertQuery()) {
      return [result, null];
    }

    if (this.isUpdateQuery() || this.isInsertQuery()) {
      return [result, metaData.changes];
    }

    return result;
  }

  async run(sql, parameters) {
    const conn = this.connection;
    this.sql = sql;
    const method = this.getDatabaseMethod();
    const complete = this._logQuery(sql, debug, parameters);

    // TODO: remove sql type based parsing for SQLite.
    //  It is extremely inefficient (requires a series of DESCRIBE TABLE query, which slows down all queries).
    //  and is very unreliable.
    //  Use Sequelize DataType parsing instead, until sqlite3 provides a clean API to know the DB type.
    const columnTypes = {};

    const executeSql = async () => {
      // TODO: remove this check. A query could start with a comment:
      if (sql.startsWith('-- ')) {
        return;
      }

      const query = this;

      if (!parameters) {
        parameters = [];
      }

      if (isPlainObject(parameters)) {
        const newParameters = Object.create(null);

        for (const key of Object.keys(parameters)) {
          newParameters[`$${key}`] = stringifyIfBigint(parameters[key]);
        }

        parameters = newParameters;
      } else {
        parameters = parameters.map(stringifyIfBigint);
      }

      let response;
      try {

        if (method === 'run') {
          response = await this.#runSeries(conn, sql, parameters);
        } else {
          response = await this.#allSeries(conn, sql, parameters);
        }
      } catch (error) {
        error.sql = this.sql;
        throw this.formatError(error);
      }

      complete();

      return query._handleQueryResponse(response.statement, response.results);
    };

    if (method === 'all') {
      let tableNames = [];
      if (this.options && this.options.tableNames) {
        tableNames = this.options.tableNames;
      } else if (/from `(.*?)`/i.test(this.sql)) {
        tableNames.push(/from `(.*?)`/i.exec(this.sql)[1]);
      }

      // If we already have the metadata for the table, there's no need to ask for it again
      tableNames = tableNames.filter(tableName => !(tableName in columnTypes) && tableName !== 'sqlite_master');

      if (tableNames.length === 0) {
        return executeSql();
      }

      await Promise.all(tableNames.map(async tableName => {
        tableName = tableName.replaceAll('`', '');
        columnTypes[tableName] = {};

        const { results } = await this.#allSeries(conn, `PRAGMA table_info(\`${tableName}\`)`);
        for (const result of results) {
          columnTypes[tableName][result.name] = result.type;
        }
      }));
    }

    return executeSql();
  }

  #allSeries(connection, query, parameters) {
    return new Promise((resolve, reject) => {
      connection.serialize(() => {
        connection.all(query, parameters, function (err, results) {
          if (err) {
            reject(err);

            return;
          }

          // node-sqlite3 passes the statement object as `this` to the callback
          resolve({ statement: this, results });
        });
      });
    });
  }

  #runSeries(connection, query, parameters) {
    return new Promise((resolve, reject) => {
      connection.serialize(() => {
        connection.run(query, parameters, function (err, results) {
          if (err) {
            reject(err);

            return;
          }

          // node-sqlite3 passes the statement object as `this` to the callback
          resolve({ statement: this, results });
        });
      });
    });
  }

  // TODO [>7]: remove usages of replace(/`/g, '') in favor of something that does not mishandle backticks
  parseConstraintsFromSql(sql) {
    let constraints = sql.split('CONSTRAINT ');
    let referenceTableName; let referenceTableKeys; let updateAction; let deleteAction;
    constraints.splice(0, 1);
    constraints = constraints.map(constraintSql => {
      // Parse foreign key snippets
      if (constraintSql.includes('REFERENCES')) {
        // Parse out the constraint condition form sql string
        updateAction = constraintSql.match(/ON UPDATE (CASCADE|SET NULL|RESTRICT|NO ACTION|SET DEFAULT)/);
        deleteAction = constraintSql.match(/ON DELETE (CASCADE|SET NULL|RESTRICT|NO ACTION|SET DEFAULT)/);

        if (updateAction) {
          updateAction = updateAction[1];
        }

        if (deleteAction) {
          deleteAction = deleteAction[1];
        }

        const referencesRegex = /REFERENCES.+\((?:[^()]+|\((?:[^()]+|\([^()]*\))*\))*\)/;
        const referenceConditions = constraintSql.match(referencesRegex)[0].split(' ');
        referenceTableName = referenceConditions[1].replace(/`/g, '');
        let columnNames = referenceConditions[2];
<<<<<<< HEAD
        columnNames = columnNames.replaceAll(/\(|\)/g, '').split(', ');
        referenceTableKeys = columnNames.map(column => removeTicks(column));
=======
        columnNames = columnNames.replace(/\(|\)/g, '').split(', ');
        referenceTableKeys = columnNames.map(column => column.replace(/`/g, ''));
>>>>>>> 64e392d0
      }

      const constraintCondition = constraintSql.match(/\((?:[^()]+|\((?:[^()]+|\([^()]*\))*\))*\)/)[0];
      constraintSql = constraintSql.replace(/\(.+\)/, '');
      const constraint = constraintSql.split(' ');

      if (['PRIMARY', 'FOREIGN'].includes(constraint[1])) {
        constraint[1] += ' KEY';
      }

      return {
        constraintName: constraint[0].replace(/`/g, ''),
        constraintType: constraint[1],
        updateAction,
        deleteAction,
        sql: sql.replaceAll('"', '`'), // Sqlite returns double quotes for table name
        constraintCondition,
        referenceTableName,
        referenceTableKeys,
      };
    });

    return constraints;
  }

  formatError(err) {

    switch (err.code) {
      case 'SQLITE_CONSTRAINT_UNIQUE':
      case 'SQLITE_CONSTRAINT_PRIMARYKEY':
      case 'SQLITE_CONSTRAINT_TRIGGER':
      case 'SQLITE_CONSTRAINT_FOREIGNKEY':
      case 'SQLITE_CONSTRAINT': {
        if (err.message.includes('FOREIGN KEY constraint failed')) {
          return new sequelizeErrors.ForeignKeyConstraintError({
            cause: err,
          });
        }

        let fields = [];

        // Sqlite pre 2.2 behavior - Error: SQLITE_CONSTRAINT: columns x, y are not unique
        let match = err.message.match(/columns (.*?) are/);
        if (match !== null && match.length >= 2) {
          fields = match[1].split(', ');
        } else {

          // Sqlite post 2.2 behavior - Error: SQLITE_CONSTRAINT: UNIQUE constraint failed: table.x, table.y
          match = err.message.match(/UNIQUE constraint failed: (.*)/);
          if (match !== null && match.length >= 2) {
            fields = match[1].split(', ').map(columnWithTable => columnWithTable.split('.')[1]);
          }
        }

        const errors = [];
        let message = 'Validation error';

        for (const field of fields) {
          errors.push(new sequelizeErrors.ValidationErrorItem(
            this.getUniqueConstraintErrorMessage(field),
            'unique violation', // sequelizeErrors.ValidationErrorItem.Origins.DB,
            field,
            this.instance && this.instance[field],
            this.instance,
            'not_unique',
          ));
        }

        if (this.model) {
          for (const index of this.model.getIndexes()) {
            if (index.unique && _.isEqual(index.fields, fields) && index.msg) {
              message = index.msg;
              break;
            }
          }
        }

        return new sequelizeErrors.UniqueConstraintError({ message, errors, cause: err, fields });
      }

      case 'SQLITE_BUSY':
        return new sequelizeErrors.TimeoutError(err);

      default:
        return new sequelizeErrors.DatabaseError(err);
    }
  }

  async handleShowIndexesQuery(data) {
    // Sqlite returns indexes so the one that was defined last is returned first. Lets reverse that!
    return Promise.all(data.reverse().map(async item => {
      item.fields = [];
      item.primary = false;
      item.unique = Boolean(item.unique);
      item.constraintName = item.name;
      const columns = await this.run(`PRAGMA INDEX_INFO(\`${item.name}\`)`);
      for (const column of columns) {
        item.fields[column.seqno] = {
          attribute: column.name,
          length: undefined,
          order: undefined,
        };
      }

      return item;
    }));
  }

  getDatabaseMethod() {
    if (this.isInsertQuery() || this.isUpdateQuery() || this.isUpsertQuery() || this.isBulkUpdateQuery() || this.sql.toLowerCase().includes('CREATE TEMPORARY TABLE'.toLowerCase()) || this.options.type === QueryTypes.BULKDELETE) {
      return 'run';
    }

    return 'all';
  }
}<|MERGE_RESOLUTION|>--- conflicted
+++ resolved
@@ -291,7 +291,7 @@
     });
   }
 
-  // TODO [>7]: remove usages of replace(/`/g, '') in favor of something that does not mishandle backticks
+  // TODO [>7]: remove usages of replaceAll(/`/g, '') in favor of something that does not mishandle backticks
   parseConstraintsFromSql(sql) {
     let constraints = sql.split('CONSTRAINT ');
     let referenceTableName; let referenceTableKeys; let updateAction; let deleteAction;
@@ -313,15 +313,10 @@
 
         const referencesRegex = /REFERENCES.+\((?:[^()]+|\((?:[^()]+|\([^()]*\))*\))*\)/;
         const referenceConditions = constraintSql.match(referencesRegex)[0].split(' ');
-        referenceTableName = referenceConditions[1].replace(/`/g, '');
+        referenceTableName = referenceConditions[1].replaceAll(/`/g, '');
         let columnNames = referenceConditions[2];
-<<<<<<< HEAD
         columnNames = columnNames.replaceAll(/\(|\)/g, '').split(', ');
-        referenceTableKeys = columnNames.map(column => removeTicks(column));
-=======
-        columnNames = columnNames.replace(/\(|\)/g, '').split(', ');
-        referenceTableKeys = columnNames.map(column => column.replace(/`/g, ''));
->>>>>>> 64e392d0
+        referenceTableKeys = columnNames.map(column => column.replaceAll(/`/g, ''));
       }
 
       const constraintCondition = constraintSql.match(/\((?:[^()]+|\((?:[^()]+|\([^()]*\))*\))*\)/)[0];
@@ -333,7 +328,7 @@
       }
 
       return {
-        constraintName: constraint[0].replace(/`/g, ''),
+        constraintName: constraint[0].replaceAll(/`/g, ''),
         constraintType: constraint[1],
         updateAction,
         deleteAction,
