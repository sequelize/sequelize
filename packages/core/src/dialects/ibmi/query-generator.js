--- conflicted
+++ resolved
@@ -1,20 +1,9 @@
 'use strict';
 
-import { underscore } from 'inflection';
-<<<<<<< HEAD
-import { Cast } from '../../expression-builders/cast';
+import { BaseSqlExpression } from '../../expression-builders/base-sql-expression.js';
 import { conformIndex } from '../../model-internals';
 import { rejectInvalidOptions } from '../../utils/check';
 import { addTicks } from '../../utils/dialect';
-import { Json, BaseSqlExpression } from '../../expression-builders/base-sql-expression';
-=======
-import { BaseSqlExpression } from '../../expression-builders/base-sql-expression.js';
-import { Cast } from '../../expression-builders/cast.js';
-import { Json } from '../../expression-builders/json.js';
-import { conformIndex } from '../../model-internals';
-import { rejectInvalidOptions } from '../../utils/check';
-import { addTicks } from '../../utils/dialect';
->>>>>>> 26beda5b
 import { nameIndex, removeTrailingSemicolon } from '../../utils/string';
 import { defaultValueSchemable } from '../../utils/query-builder-utils';
 import { attributeTypeToSql, normalizeDataType } from '../abstract/data-types-utils';
@@ -256,109 +245,6 @@
     return `ALTER TABLE ${this.quoteTable(tableName)} RENAME COLUMN ${attrString.join(', ')};`;
   }
 
-<<<<<<< HEAD
-=======
-  handleSequelizeMethod(smth, tableName, factory, options, prepend) {
-    if (smth instanceof Json) {
-      // Parse nested object
-      if (smth.conditions) {
-        const conditions = this.parseConditionObject(smth.conditions).map(condition => `${this.quoteIdentifier(condition.path[0])}->>'$.${_.tail(condition.path).join('.')}' = '${condition.value}'`);
-
-        return conditions.join(' and ');
-      }
-
-      if (smth.path) {
-        let str;
-
-        // Allow specifying conditions using the sqlite json functions
-        if (this._checkValidJsonStatement(smth.path)) {
-          str = smth.path;
-        } else {
-          // Also support json dot notation
-          let path = smth.path;
-          let startWithDot = true;
-
-          // Convert .number. to [number].
-          path = path.replace(/\.(\d+)\./g, '[$1].');
-          // Convert .number$ to [number]
-          path = path.replace(/\.(\d+)$/, '[$1]');
-
-          path = path.split('.');
-
-          let columnName = path.shift();
-          const match = columnName.match(/\[\d+\]$/);
-          // If columnName ends with [\d+]
-          if (match !== null) {
-            path.unshift(columnName.slice(match.index));
-            columnName = columnName.slice(0, Math.max(0, match.index));
-            startWithDot = false;
-          }
-
-          str = `${this.quoteIdentifier(columnName)}->>'$${startWithDot ? '.' : ''}${path.join('.')}'`;
-        }
-
-        if (smth.value) {
-          str += util.format(' = %s', this.escape(smth.value, undefined, { replacements: options.replacements }));
-        }
-
-        return str;
-      }
-    } else if (smth instanceof Cast) {
-      if (/timestamp/i.test(smth.type)) {
-        smth.type = 'timestamp';
-      } else if (smth.json && /boolean/i.test(smth.type)) {
-        // true or false cannot be casted as booleans within a JSON structure
-        smth.type = 'char';
-      } else if (/double precision/i.test(smth.type) || /boolean/i.test(smth.type) || /integer/i.test(smth.type)) {
-        smth.type = 'integer';
-      } else if (/text/i.test(smth.type)) {
-        smth.type = 'char';
-      }
-    }
-
-    return super.handleSequelizeMethod(smth, tableName, factory, options, prepend);
-  }
-
-  escape(value, attribute, options) {
-    if (value instanceof BaseSqlExpression) {
-      return this.handleSequelizeMethod(value, undefined, undefined, { replacements: options.replacements });
-    }
-
-    if (value == null || attribute?.type == null || typeof attribute.type === 'string') {
-      const format = (value === null && options.where);
-
-      // use default escape mechanism instead of the DataType's.
-      return SqlString.escape(value, this.options.timezone, this.dialect, format);
-    }
-
-    if (!attribute.type.belongsToDialect(this.dialect)) {
-      attribute = {
-        ...attribute,
-        type: attribute.type.toDialectDataType(this.dialect),
-      };
-    }
-
-    if (options.isList && Array.isArray(value)) {
-      const escapeOptions = { ...options, isList: false };
-
-      return `(${value.map(valueItem => {
-        return this.escape(valueItem, attribute, escapeOptions);
-      }).join(', ')})`;
-    }
-
-    this.validate(value, attribute);
-
-    return attribute.type.escape(value, {
-      // Users shouldn't have to worry about these args - just give them a function that takes a single arg
-      escape: this.simpleEscape,
-      field: attribute,
-      timezone: this.options.timezone,
-      operation: options.operation,
-      dialect: this.dialect,
-    });
-  }
-
->>>>>>> 26beda5b
   /*
     Returns an add index query.
     Parameters:
@@ -398,11 +284,7 @@
       }
 
       if (field instanceof BaseSqlExpression) {
-<<<<<<< HEAD
         return this.formatSqlExpression(field);
-=======
-        return this.handleSequelizeMethod(field);
->>>>>>> 26beda5b
       }
 
       let result = '';
