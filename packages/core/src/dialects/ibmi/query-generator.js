--- conflicted
+++ resolved
@@ -611,73 +611,6 @@
   }
 
   /**
-<<<<<<< HEAD
-   * Generates an SQL query that returns all foreign keys of a table.
-   *
-   * @param  {object} table  The table.
-   * @param  {string} schemaName The name of the schema.
-   * @returns {string}            The generated sql query.
-   * @private
-   */
-  getForeignKeysQuery(table, schemaName) {
-    const quotedSchemaName = schemaName ? this.escape(schemaName) : 'CURRENT SCHEMA';
-    const quotedTableName = this.escape(table.tableName || table);
-
-    const sql = [
-      'SELECT FK_NAME AS "constraintName",',
-      'PKTABLE_CAT AS "referencedTableCatalog",',
-      'PKTABLE_SCHEM AS "referencedTableSchema",',
-      'PKTABLE_NAME AS "referencedTableName",',
-      'PKCOLUMN_NAME AS "referencedColumnName",',
-      'FKTABLE_CAT AS "tableCatalog",',
-      'FKTABLE_SCHEM AS "tableSchema",',
-      'FKTABLE_NAME AS "tableName",',
-      'FKTABLE_SCHEM AS "tableSchema",',
-      'FKCOLUMN_NAME AS "columnName"',
-      'FROM SYSIBM.SQLFOREIGNKEYS',
-      `WHERE FKTABLE_SCHEM = ${quotedSchemaName}`,
-      `AND FKTABLE_NAME = ${quotedTableName}`,
-    ].join(' ');
-
-    return sql;
-  }
-
-  /**
-   * Generates an SQL query that returns the foreign key constraint of a given column.
-   *
-   * @param  {object} table  The table.
-   * @param  {string} columnName The name of the column.
-   * @returns {string}            The generated sql query.
-   * @private
-   */
-  getForeignKeyQuery(table, columnName) {
-    const quotedSchemaName = table.schema ? this.escape(table.schema) : 'CURRENT SCHEMA';
-    const quotedTableName = this.escape(table.tableName || table);
-    const quotedColumnName = this.escape(columnName);
-
-    const sql = [
-      'SELECT FK_NAME AS "constraintName",',
-      'PKTABLE_CAT AS "referencedTableCatalog",',
-      'PKTABLE_SCHEM AS "referencedTableSchema",',
-      'PKTABLE_NAME AS "referencedTableName",',
-      'PKCOLUMN_NAME AS "referencedColumnName",',
-      'FKTABLE_CAT AS "tableCatalog",',
-      'FKTABLE_SCHEM AS "tableSchema",',
-      'FKTABLE_NAME AS "tableName",',
-      'FKTABLE_SCHEM AS "tableSchema",',
-      'FKCOLUMN_NAME AS "columnName"',
-      'FROM SYSIBM.SQLFOREIGNKEYS',
-      `WHERE FKTABLE_SCHEM = ${quotedSchemaName}`,
-      `AND FKTABLE_NAME = ${quotedTableName}`,
-      `AND FKCOLUMN_NAME = ${quotedColumnName}`,
-    ].join(' ');
-
-    return sql;
-  }
-
-  /**
-=======
->>>>>>> 37bff7e2
    * Generates an SQL query that removes a foreign key from a table.
    *
    * @param  {string} tableName  The name of the table.
