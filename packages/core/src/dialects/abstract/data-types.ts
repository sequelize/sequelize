import { Blob } from 'node:buffer';
import util from 'node:util';
import dayjs from 'dayjs';
import identity from 'lodash/identity.js';
import isEqual from 'lodash/isEqual';
import isObject from 'lodash/isObject';
import type { Class } from 'type-fest';
import { ValidationErrorItem } from '../../errors';
import type { Falsy } from '../../generic/falsy';
import type { GeoJson, GeoJsonType } from '../../geo-json.js';
import { assertIsGeoJson } from '../../geo-json.js';
import type { ModelStatic, Rangable, RangePart } from '../../model.js';
import type { Sequelize } from '../../sequelize.js';
import { makeBufferFromTypedArray } from '../../utils/buffer.js';
import { isPlainObject, isString } from '../../utils/check.js';
import { isValidTimeZone } from '../../utils/dayjs.js';
import { doNotUseRealDataType } from '../../utils/deprecations.js';
import { joinSQLFragments } from '../../utils/join-sql-fragments';
import { parseBigInt, parseNumber } from '../../utils/parse-number.js';
import { validator as Validator } from '../../utils/validator-extras';
import type { HstoreRecord } from '../postgres/hstore.js';
import { buildRangeParser } from '../postgres/range.js';
import {
  attributeTypeToSql,
  dataTypeClassOrInstanceToInstance,
  isDataType,
  isDataTypeClass,
  throwUnsupportedDataType,
} from './data-types-utils.js';
import type { TableNameWithSchema } from './query-interface.js';
import type { AbstractDialect } from './index.js';

// TODO: try merging "validate" & "sanitize" by making sanitize coerces the type, and if it cannot, throw a ValidationError.
//       right now, they share a lot of the same logic.

// legacy support
let Moment: any;
try {
  Moment = require('moment');
} catch { /* ignore */ }

function isMoment(value: any): boolean {
  return Moment?.isMoment(value) ?? false;
}

// If T is a constructor, returns the type of what `new T()` would return,
// otherwise, returns T
export type Constructed<T> = T extends abstract new () => infer Instance
  ? Instance
  : T;

export type AcceptableTypeOf<T extends DataType> =
  Constructed<T> extends AbstractDataType<infer Acceptable> ? Acceptable : never;

export type DataTypeInstance = AbstractDataType<any>;
export type DataTypeClass = Class<AbstractDataType<any>>;

export type DataTypeClassOrInstance =
  | DataTypeInstance
  | DataTypeClass;

export type DataType =
  | string
  | DataTypeClassOrInstance;

export type NormalizedDataType = string | DataTypeInstance;

export interface BindParamOptions {
  bindParam(value: unknown): string;
}

export type DataTypeUseContext =
  | { model: ModelStatic, attributeName: string, sequelize: Sequelize }
  | { tableName: TableNameWithSchema, columnName: string, sequelize: Sequelize };

/**
 * A symbol that can be used as the key for a static property on a DataType class to uniquely identify it.
 */
const kDataTypeIdentifier = Symbol('sequelize.DataTypeIdentifier');

/**
 * @category DataTypes
 */
export abstract class AbstractDataType<
  /** The type of value we'll accept - ie for a column of this type, we'll accept this value as user input. */
  AcceptedType,
> {
  /**
   * This property is designed to uniquely identify the DataType.
   * Do not change this value in implementation-specific dialects, or they will not be mapped to their parent DataType properly!
   *
   * @hidden
   */
  declare static readonly [kDataTypeIdentifier]: string;

  static getDataTypeId(): string {
    return this[kDataTypeIdentifier];
  }

  getDataTypeId(): string {
    // @ts-expect-error -- untyped constructor
    return this.constructor.getDataTypeId();
  }

  /**
   * Where this DataType is being used.
   */
  usageContext: DataTypeUseContext | undefined;
  #dialect: AbstractDialect | undefined;

  protected _getDialect(): AbstractDialect {
    if (!this.#dialect) {
      throw new Error('toDialectDataType has not yet been called on this DataType');
    }

    return this.#dialect;
  }

  // TODO: Remove in v8
  /**
   * @hidden
   */
  static get escape() {
    throw new Error('The "escape" static property has been removed. Each DataType is responsible for escaping its value correctly.');
  }

  // TODO: Remove in v8
  /**
   * @hidden
   */
  static get types() {
    throw new Error('The "types" static property has been removed. Use getDataTypeDialectMeta.');
  }

  // TODO: Remove in v8
  /**
   * @hidden
   */
  static get key() {
    throw new Error('The "key" static property has been removed.');
  }

  // TODO: Remove in v8
  /**
   * @hidden
   */
  get types() {
    throw new Error('The "types" instance property has been removed.');
  }

  // TODO: Remove in v8
  /**
   * @hidden
   */
  get key() {
    throw new Error('The "key" instance property has been removed.');
  }

  // TODO: move to utils?
  protected _construct<Constructor extends abstract new () => AbstractDataType<any>>(
    ...args: ConstructorParameters<Constructor>): this {
    const constructor = this.constructor as new (
      ..._args: ConstructorParameters<Constructor>
    ) => this;

    return new constructor(...args);
  }

  areValuesEqual(
    value: AcceptedType,
    originalValue: AcceptedType,
  ): boolean {
    return isEqual(value, originalValue);
  }

  /**
   * Whether this DataType wishes to handle NULL values itself.
   * This is almost exclusively used by {@link JSON} and {@link JSONB} which serialize `null` as the JSON string `'null'`.
   */
  acceptsNull(): boolean {
    return false;
  }

  /**
   * Called when a value is retrieved from the Database, and its DataType is specified.
   * Used to normalize values from the database.
   *
   * Note: It is also possible to do an initial parsing of a Database value using {@link AbstractDialect#registerDataTypeParser}.
   * That normalization uses the type ID from the database instead of a Sequelize Data Type to determine which parser to use,
   * and is called before this method.
   *
   * @param value The value to parse.
   */
  parseDatabaseValue(value: unknown): unknown {
    return value as AcceptedType;
  }

  /**
   * Used to normalize a value when {@link Model#set} is called.
   * That is, when a user sets a value on a Model instance.
   *
   * @param value
   */
  sanitize(value: unknown): unknown {
    return value;
  }

  /**
   * Checks whether the JS value is compatible with (or can be converted to) the SQL data type.
   * Throws if that is not the case.
   *
   * @param value
   */
  validate(value: any): asserts value is AcceptedType {}

  /**
   * Escapes a value for the purposes of inlining it in a SQL query.
   * The resulting value will be inlined as-is with no further escaping.
   *
   * @param value The value to escape.
   */
  escape(value: AcceptedType): string {
    const asBindValue = this.toBindableValue(value);

    if (!isString(asBindValue)) {
      throw new Error(`${this.constructor.name}#stringify has been overridden to return a non-string value, so ${this.constructor.name}#escape must be implemented to handle that value correctly.`);
    }

    return this._getDialect().escapeString(asBindValue);
  }

  /**
   * This method is called when {@link AbstractQueryGenerator} needs to add a bind parameter to a query it is building.
   * This method allows for customizing both the SQL to add to the query, and convert the bind parameter value to a DB-compatible value.
   *
   * If you only need to prepare the bind param value, implement {@link toBindableValue} instead.
   *
   * This method must return the SQL to add to the query. You can obtain a bind parameter ID by calling {@link BindParamOptions#bindParam}
   * with the value associated to that bind parameter.
   *
   * An example of a data type that requires customizing the SQL is the {@link GEOMETRY} data type.
   *
   * @param value The value to bind.
   * @param options Options.
   */
  getBindParamSql(value: AcceptedType, options: BindParamOptions): string {
    // TODO: rename "options.bindParam" to "options.collectBindParam"
    return options.bindParam(this.toBindableValue(value));
  }

  /**
   * Converts a JS value to a value compatible with the connector library for this Data Type.
   * Unlike {@link escape}, this value does not need to be escaped. It is passed separately to the database, which
   * will handle escaping.
   *
   * @param value The value to convert.
   */
  toBindableValue(value: AcceptedType): unknown {
    return String(value);
  }

  toString(): string {
    try {
      return this.toSql();
    } catch {
      // best effort introspection (dialect may not be available)
      return this.constructor.toString();
    }
  }

  static toString() {
    return this.name;
  }

  /**
   * Returns a SQL declaration of this data type.
   * e.g. 'VARCHAR(255)', 'TEXT', etc…
   */
  abstract toSql(): string;

  /**
   * Override this method to emit an error or a warning if the Data Type, as it is configured, is not compatible
   * with the current dialect.
   *
   * @param dialect The dialect using this data type.
   */
  protected _checkOptionSupport(dialect: AbstractDialect) {
    // use "dialect.supports" to determine base support for this DataType.
    assertDataTypeSupported(dialect, this);
  }

  belongsToDialect(dialect: AbstractDialect): boolean {
    return this.#dialect === dialect;
  }

  /**
   * Returns this DataType, using its dialect-specific subclass.
   *
   * @param dialect
   */
  toDialectDataType(dialect: AbstractDialect): this {
    // This DataType has already been converted to a dialect-specific DataType.
    if (this.#dialect === dialect) {
      return this;
    }

    const DataTypeClass = this.constructor as Class<AbstractDataType<any>>;
    // get dialect-specific implementation
    const subClass = dialect.getDataTypeForDialect(DataTypeClass);

    const replacement: this = (!subClass || subClass === DataTypeClass)
      // optimisation: re-use instance if it doesn't belong to any dialect yet.
      ? this.#dialect == null ? this : this.clone()
      // there is a convention that all DataTypes must accept a single "options" parameter as one of their signatures, but it's impossible to enforce in typing
      // @ts-expect-error -- see ^
      : new subClass(this.options) as this;

    replacement.#dialect = dialect;
    replacement._checkOptionSupport(dialect);
    if (this.usageContext) {
      replacement.attachUsageContext(this.usageContext);
    }

    return replacement;
  }

  /**
   * Returns a copy of this DataType, without usage context.
   * Designed to re-use a DataType on another Model.
   */
  clone(): this {
    // there is a convention that all DataTypes must accept a single "options" parameter as one of their signatures, but it's impossible to enforce in typing
    // @ts-expect-error -- see ^
    return this._construct(this.options);
  }

  withUsageContext(usageContext: DataTypeUseContext): this {
    const out = this.clone().attachUsageContext(usageContext);

    if (this.#dialect) {
      out.#dialect = this.#dialect;
    }

    return out;
  }

  /**
   * @param usageContext
   * @private
   */
  attachUsageContext(usageContext: DataTypeUseContext): this {
    if (this.usageContext && !isEqual(this.usageContext, usageContext)) {
      throw new Error(`This DataType is already attached to ${printContext(this.usageContext)}, and therefore cannot be attached to ${printContext(usageContext)}.`);
    }

    this.usageContext = Object.freeze(usageContext);

    return this;
  }
}

function printContext(usageContext: DataTypeUseContext): string {
  if ('model' in usageContext) {
    return `attribute ${usageContext.model.name}#${usageContext.attributeName}`;
  }

  return `column "${usageContext.tableName}"."${usageContext.columnName}"`;
}

export interface StringTypeOptions {
  /**
   * @default 255
   */
  length?: number | undefined;

  /**
   * @default false
   */
  binary?: boolean;
}

/**
 * Represents a variable length string type.
 *
 * __Fallback policy:__
 * - If the 'length' option is not supported by the dialect, a CHECK constraint will be added to ensure
 * the value remains within the specified length.
 * - If the 'binary' option is not supported by the dialect, a suitable binary type will be used instead.
 *   If none is available, an error will be raised instead.
 *
 * @example
 * ```ts
 * DataTypes.STRING(255)
 * ```
 *
 * @category DataTypes
 */
export class STRING extends AbstractDataType<string | Buffer> {
  /** @hidden */
  static readonly [kDataTypeIdentifier]: string = 'STRING';
  readonly options: StringTypeOptions;

  constructor(length: number, binary?: boolean);
  constructor(options?: StringTypeOptions);
  // we have to define the constructor overloads using tuples due to a TypeScript limitation
  //  https://github.com/microsoft/TypeScript/issues/29732, to play nice with classToInvokable.
  /** @hidden */
  constructor(...args:
    | []
    | [length: number]
    | [length: number, binary: boolean]
    | [options: StringTypeOptions]
  );

  constructor(lengthOrOptions?: number | StringTypeOptions, binary?: boolean) {
    super();

    if (isObject(lengthOrOptions)) {
      this.options = {
        length: lengthOrOptions.length,
        binary: lengthOrOptions.binary ?? false,
      };
    } else {
      this.options = {
        length: lengthOrOptions,
        binary: binary ?? false,
      };
    }
  }

  protected _checkOptionSupport(dialect: AbstractDialect) {
    if (!dialect.supports.dataTypes.COLLATE_BINARY && this.options.binary) {
      throwUnsupportedDataType(dialect, 'STRING.BINARY');
    }
  }

  toSql(): string {
    // TODO: STRING should use an unlimited length type by default - https://github.com/sequelize/sequelize/issues/14259
    return joinSQLFragments([
      `VARCHAR(${this.options.length ?? 255})`,
      this.options.binary && 'BINARY',
    ]);
  }

  validate(value: any): asserts value is string | Buffer {
    if (typeof value === 'string') {
      return;
    }

    if (!this.options.binary) {
      ValidationErrorItem.throwDataTypeValidationError(
        `${util.inspect(value)} is not a valid string. Only the string type is accepted for non-binary strings.`,
      );
    }

    rejectBlobs(value);

    if (Buffer.isBuffer(value)) {
      return;
    }

    if (value instanceof Uint8Array || value instanceof ArrayBuffer) {
      return;
    }

    ValidationErrorItem.throwDataTypeValidationError(
      `${util.inspect(value)} is not a valid binary value: Only strings, Buffer, Uint8Array and ArrayBuffer are supported.`,
    );
  }

  get BINARY() {
    return this._construct<typeof STRING>({
      ...this.options,
      binary: true,
    });
  }

  static get BINARY() {
    return new this({ binary: true });
  }

  escape(value: string | Buffer): string {
    if (Buffer.isBuffer(value)) {
      return this._getDialect().escapeBuffer(value);
    }

    return this._getDialect().escapeString(value);
  }

  toBindableValue(value: string | Buffer): unknown {
    return this.sanitize(value);
  }
}

/**
 * Represents a fixed length string type.
 *
 * __Fallback policy:__
 * - If this DataType is not supported, an error will be raised.
 *
 * @example
 * ```ts
 * DataTypes.CHAR(1000)
 * ```
 *
 * @category DataTypes
 */
export class CHAR extends STRING {
  /** @hidden */
  static readonly [kDataTypeIdentifier]: string = 'CHAR';

  protected _checkOptionSupport(dialect: AbstractDialect) {
    if (!dialect.supports.dataTypes.CHAR) {
      throwUnsupportedDataType(dialect, 'CHAR');
    }

    if (!dialect.supports.dataTypes.COLLATE_BINARY && this.options.binary) {
      throwUnsupportedDataType(dialect, 'CHAR.BINARY');
    }
  }

  toSql() {
    return joinSQLFragments([
      `CHAR(${this.options.length ?? 255})`,
      this.options.binary && 'BINARY',
    ]);
  }
}

const validTextLengths = ['tiny', 'medium', 'long'];
export type TextLength = 'tiny' | 'medium' | 'long';

export interface TextOptions {
  length?: TextLength | undefined;
}

/**
 * Represents an unlimited length string type.
 *
 * @example
 * ```ts
 * DataTypes.TEXT('tiny') // TINYTEXT
 * ```
 *
 * @category DataTypes
 */
export class TEXT extends AbstractDataType<string> {
  /** @hidden */
  static readonly [kDataTypeIdentifier]: string = 'TEXT';
  readonly options: TextOptions;

  /**
   * @param lengthOrOptions could be tiny, medium, long.
   */
  constructor(lengthOrOptions?: TextLength | TextOptions) {
    super();

    const length = (typeof lengthOrOptions === 'object' ? lengthOrOptions.length : lengthOrOptions)?.toLowerCase();

    if (length != null && !validTextLengths.includes(length)) {
      throw new TypeError(`If specified, the "length" option must be one of: ${validTextLengths.join(', ')}`);
    }

    this.options = {
      length: length as TextLength,
    };
  }

  toSql(): string {
    switch (this.options.length) {
      case 'tiny':
        return 'TINYTEXT';
      case 'medium':
        return 'MEDIUMTEXT';
      case 'long':
        return 'LONGTEXT';
      default:
        return 'TEXT';
    }
  }

  validate(value: any): asserts value is string {
    if (typeof value !== 'string') {
      ValidationErrorItem.throwDataTypeValidationError(
        util.format('%s is not a valid string', value),
      );
    }
  }
}

/**
 * An unlimited length case-insensitive text column.
 * Original case is preserved but acts case-insensitive when comparing values (such as when finding or unique constraints).
 * Only available in Postgres and SQLite.
 *
 * __Fallback policy:__
 * - If this DataType is not supported, and no case-insensitive text alternative exists, an error will be raised.
 *
 * @example
 * ```ts
 * DataTypes.CITEXT
 * ```
 *
 * @category DataTypes
 */
export class CITEXT extends AbstractDataType<string> {
  /** @hidden */
  static readonly [kDataTypeIdentifier]: string = 'CITEXT';

  toSql(): string {
    return 'CITEXT';
  }

  protected _checkOptionSupport(dialect: AbstractDialect) {
    if (!dialect.supports.dataTypes.CITEXT) {
      throwUnsupportedDataType(dialect, 'case-insensitive text (CITEXT)');
    }
  }

  validate(value: any): asserts value is string {
    if (typeof value !== 'string') {
      ValidationErrorItem.throwDataTypeValidationError(
        util.format('%s is not a valid string', value),
      );
    }
  }
}

export interface NumberOptions {
  /**
   * Pad the value with zeros to the specified length.
   *
   * Currently useless for types that are returned as JS BigInts or JS Numbers.
   */
  // TODO: When a number is 0-filled, return it as a string instead of number or bigint
  zerofill?: boolean | undefined;

  /**
   * Is unsigned?
   */
  unsigned?: boolean | undefined;
}

export interface IntegerOptions extends NumberOptions {
  /**
   * In MariaDB: When specified, and {@link zerofill} is set, the returned value will be padded with zeros to the specified length.
   * In MySQL: This option is ignored.
   * This option is supported in no other dialect.
   * Currently useless for types that are returned as JS BigInts or JS Numbers.
   */
  length?: number;
}

export interface DecimalNumberOptions extends NumberOptions {
  /**
   * Total number of digits.
   *
   * {@link DecimalNumberOptions#scale} must be specified if precision is specified.
   */
  precision?: number | undefined;

  /**
   * Count of decimal digits in the fractional part.
   *
   * {@link DecimalNumberOptions#precision} must be specified if scale is specified.
   */
  scale?: number | undefined;
}

type AcceptedNumber =
  | number
  | bigint
  | boolean
  | string
  | null;

/**
 * Base number type which is used to build other types
 */
export class BaseNumberDataType<Options extends NumberOptions = NumberOptions> extends AbstractDataType<AcceptedNumber> {
  readonly options: Options;

  constructor(options?: Options) {
    super();

    // @ts-expect-error -- "options" is always optional, but we can't tell TypeScript that all properties of the object must be optional
    this.options = { ...options };
  }

  protected getNumberSqlTypeName(): string {
    throw new Error(`getNumberSqlTypeName has not been implemented in ${this.constructor.name}`);
  }

  toSql(): string {
    let result: string = this.getNumberSqlTypeName();

    if (this.options.unsigned && this._supportsNativeUnsigned(this._getDialect())) {
      result += ' UNSIGNED';
    }

    if (this.options.zerofill) {
      result += ' ZEROFILL';
    }

    return result;
  }

  protected _supportsNativeUnsigned(_dialect: AbstractDialect) {
    return false;
  }

  validate(value: any): asserts value is number {
    if (typeof value === 'number' && Number.isInteger(value) && !Number.isSafeInteger(value)) {
      ValidationErrorItem.throwDataTypeValidationError(
        util.format(`${this.constructor.name} received an integer % that is not a safely represented using the JavaScript number type. Use a JavaScript bigint or a string instead.`, value),
      );
    }

    if (!Validator.isFloat(String(value))) {
      ValidationErrorItem.throwDataTypeValidationError(
        `${util.inspect(value)} is not a valid ${this.toString().toLowerCase()}`,
      );
    }
  }

  escape(value: AcceptedNumber): string {
    return String(this.toBindableValue(value));
  }

  toBindableValue(num: AcceptedNumber): string | number {
    // This should be unnecessary but since this directly returns the passed string its worth the added validation.
    this.validate(num);

    if (Number.isNaN(num)) {
      return 'NaN';
    }

    if (num === Number.NEGATIVE_INFINITY || num === Number.POSITIVE_INFINITY) {
      const sign = num < 0 ? '-' : '';

      return `${sign}Infinity`;
    }

    return num;
  }

  getBindParamSql(value: AcceptedNumber, options: BindParamOptions): string {
    return options.bindParam(value);
  }

  get UNSIGNED(): this {
    return this._construct<typeof BaseNumberDataType>({ ...this.options, unsigned: true });
  }

  get ZEROFILL(): this {
    return this._construct<typeof BaseNumberDataType>({ ...this.options, zerofill: true });
  }

  static get UNSIGNED() {
    return new this({ unsigned: true });
  }

  static get ZEROFILL() {
    return new this({ zerofill: true });
  }
}

export class BaseIntegerDataType extends BaseNumberDataType<IntegerOptions> {
  constructor(optionsOrLength?: number | Readonly<IntegerOptions>) {
    if (typeof optionsOrLength === 'number') {
      super({ length: optionsOrLength });
    } else {
      super(optionsOrLength ?? {});
    }
  }

  validate(value: unknown) {
    super.validate(value);

    if (typeof value === 'number' && !Number.isInteger(value)) {
      ValidationErrorItem.throwDataTypeValidationError(`${util.inspect(value)} is not a valid ${this.toString().toLowerCase()}`);
    }

    if (!Validator.isInt(String(value))) {
      ValidationErrorItem.throwDataTypeValidationError(`${util.inspect(value)} is not a valid ${this.toString().toLowerCase()}`);
    }
  }

  sanitize(value: unknown): unknown {
    if (typeof value === 'string' || typeof value === 'bigint') {
      const out = parseNumber(value);

      // let validate sort this validation instead
      if (Number.isNaN(out)) {
        return value;
      }

      return out;
    }

    return value;
  }

  parseDatabaseValue(value: unknown): unknown {
    return this.sanitize(value);
  }

  protected _checkOptionSupport(dialect: AbstractDialect) {
    super._checkOptionSupport(dialect);

    if (this.options.zerofill && !dialect.supports.dataTypes.INTS.zerofill) {
      throwUnsupportedDataType(dialect, `${this.getDataTypeId()}.ZEROFILL`);
    }
  }

  protected _supportsNativeUnsigned(_dialect: AbstractDialect): boolean {
    return _dialect.supports.dataTypes.INTS.unsigned;
  }

  toSql(): string {
    let result: string = this.getNumberSqlTypeName();
    if (this.options.length != null) {
      result += `(${this.options.length})`;
    }

    if (this.options.unsigned && this._supportsNativeUnsigned(this._getDialect())) {
      result += ' UNSIGNED';
    }

    if (this.options.zerofill) {
      result += ' ZEROFILL';
    }

    return result;
  }
}

/**
 * An 8-bit integer.
 *
 * __Fallback policy:__
 * - If this type or its unsigned option is unsupported by the dialect, it will be replaced by a SMALLINT or greater,
 *   with a CHECK constraint to ensure the value is withing the bounds of an 8-bit integer.
 * - If the zerofill option is unsupported by the dialect, an error will be raised.
 * - If the length option is unsupported by the dialect, it will be discarded.
 *
 * @example
 * ```ts
 * DataTypes.TINYINT
 * ```
 *
 * @category DataTypes
 */
export class TINYINT extends BaseIntegerDataType {
  /** @hidden */
  static readonly [kDataTypeIdentifier]: string = 'TINYINT';

  protected getNumberSqlTypeName(): string {
    return 'TINYINT';
  }
}

/**
 * A 16-bit integer.
 *
 * __Fallback policy:__
 * - If this type or its unsigned option is unsupported by the dialect, it will be replaced by a MEDIUMINT or greater,
 *   with a CHECK constraint to ensure the value is withing the bounds of an 16-bit integer.
 * - If the zerofill option is unsupported by the dialect, an error will be raised.
 * - If the length option is unsupported by the dialect, it will be discarded.
 *
 * @example
 * ```ts
 * DataTypes.SMALLINT
 * ```
 *
 * @category DataTypes
 */
export class SMALLINT extends BaseIntegerDataType {
  /** @hidden */
  static readonly [kDataTypeIdentifier]: string = 'SMALLINT';

  protected getNumberSqlTypeName(): string {
    return 'SMALLINT';
  }
}

/**
 * A 24-bit integer.
 *
 * __Fallback policy:__
 * - If this type or its unsigned option is unsupported by the dialect, it will be replaced by a INTEGER (32 bits) or greater,
 *   with a CHECK constraint to ensure the value is withing the bounds of an 32-bit integer.
 * - If the zerofill option is unsupported by the dialect, an error will be raised.
 * - If the length option is unsupported by the dialect, it will be discarded.
 *
 * @example
 * ```ts
 * DataTypes.MEDIUMINT
 * ```
 *
 * @category DataTypes
 */
export class MEDIUMINT extends BaseIntegerDataType {
  /** @hidden */
  static readonly [kDataTypeIdentifier]: string = 'MEDIUMINT';

  protected getNumberSqlTypeName(): string {
    return 'MEDIUMINT';
  }
}

/**
 * A 32-bit integer.
 *
 * __Fallback policy:__
 * - When this type or its unsigned option is unsupported by the dialect, it will be replaced by a BIGINT,
 *   with a CHECK constraint to ensure the value is withing the bounds of an 32-bit integer.
 * - If the zerofill option is unsupported by the dialect, an error will be raised.
 * - If the length option is unsupported by the dialect, it will be discarded.
 *
 * @example
 * ```ts
 * DataTypes.INTEGER
 * ```
 *
 * @category DataTypes
 */
export class INTEGER extends BaseIntegerDataType {
  /** @hidden */
  static readonly [kDataTypeIdentifier]: string = 'INTEGER';

  protected getNumberSqlTypeName(): string {
    return 'INTEGER';
  }
}

/**
 * A 64-bit integer.
 *
 * __Fallback policy:__
 * - If this type or its unsigned option is unsupported by the dialect, an error will be raised.
 * - If the zerofill option is unsupported by the dialect, an error will be raised.
 * - If the length option is unsupported by the dialect, it will be discarded.
 *
 * @example
 * ```ts
 * DataTypes.BIGINT
 * ```
 *
 * @category DataTypes
 */
export class BIGINT extends BaseIntegerDataType {
  /** @hidden */
  static readonly [kDataTypeIdentifier]: string = 'BIGINT';

  protected getNumberSqlTypeName(): string {
    return 'BIGINT';
  }

  protected _checkOptionSupport(dialect: AbstractDialect) {
    super._checkOptionSupport(dialect);

    if (this.options.unsigned && !this._supportsNativeUnsigned(dialect)) {
      throwUnsupportedDataType(dialect, `${this.getDataTypeId()}.UNSIGNED`);
    }
  }

  sanitize(value: AcceptedNumber): AcceptedNumber {
    if (typeof value === 'bigint') {
      return value;
    }

    if (typeof value !== 'string' && typeof value !== 'number') {
      // let validate() handle this instead
      return value;
    }

    // TODO: Breaking Change: Return a BigInt by default - https://github.com/sequelize/sequelize/issues/14296
    return String(parseBigInt(value));
  }
}

export class BaseDecimalNumberDataType extends BaseNumberDataType<DecimalNumberOptions> {
  constructor(options?: DecimalNumberOptions);
  /**
   * @param precision defines precision
   * @param scale defines scale
   */
  constructor(precision: number, scale: number);

  // we have to define the constructor overloads using tuples due to a TypeScript limitation
  //  https://github.com/microsoft/TypeScript/issues/29732, to play nice with classToInvokable.
  /** @hidden */
  constructor(...args:
    | []
    | [precision: number]
    | [precision: number, scale: number]
    | [options: DecimalNumberOptions]
  );

  constructor(precisionOrOptions?: number | DecimalNumberOptions, scale?: number) {
    if (isObject(precisionOrOptions)) {
      super(precisionOrOptions);
    } else {
      super({});

      this.options.precision = precisionOrOptions;
      this.options.scale = scale;
    }

    if (this.options.scale != null && this.options.precision == null) {
      throw new Error(`The ${this.getDataTypeId()} DataType requires that the "precision" option be specified if the "scale" option is specified.`);
    }

    if (this.options.scale == null && this.options.precision != null) {
      throw new Error(`The ${this.getDataTypeId()} DataType requires that the "scale" option be specified if the "precision" option is specified.`);
    }
  }

  validate(value: any): asserts value is AcceptedNumber {
    if (Number.isNaN(value)) {
      const typeId = this.getDataTypeId();
      const dialect = this._getDialect();

      // @ts-expect-error -- 'typeId' is string, but only some dataTypes are objects
      if (dialect.supports.dataTypes[typeId]?.NaN) {
        return;
      }

      ValidationErrorItem.throwDataTypeValidationError(`${util.inspect(value)} is not a valid ${this.toString().toLowerCase()}`);
    }

    if (value === Number.POSITIVE_INFINITY || value === Number.NEGATIVE_INFINITY) {
      const typeId = this.getDataTypeId();
      const dialect = this._getDialect();

      // @ts-expect-error -- 'typeId' is string, but only some dataTypes are objects
      if (dialect.supports.dataTypes[typeId]?.infinity) {
        return;
      }

      ValidationErrorItem.throwDataTypeValidationError(`${util.inspect(value)} is not a valid ${this.toString().toLowerCase()}`);
    }

    super.validate(value);
  }

  isUnconstrained() {
    return this.options.scale == null && this.options.precision == null;
  }

  protected _checkOptionSupport(dialect: AbstractDialect) {
    super._checkOptionSupport(dialect);

    const typeId = this.getDataTypeId();
    if (typeId !== 'FLOAT' && typeId !== 'DOUBLE' && typeId !== 'DECIMAL' && typeId !== 'REAL') {
      return;
    }

    const supportTable = dialect.supports.dataTypes[typeId];
    if (!supportTable) {
      throwUnsupportedDataType(dialect, this.getDataTypeId());
    }

    if (!supportTable.zerofill && this.options.zerofill) {
      throwUnsupportedDataType(dialect, `${this.getDataTypeId()}.ZEROFILL`);
    }

    if (typeId === 'DECIMAL') {
      return;
    }

    const supportTable2 = dialect.supports.dataTypes[typeId];
    if (!supportTable2.scaleAndPrecision && (this.options.scale != null || this.options.precision != null)) {
      dialect.warnDataTypeIssue(`${dialect.name} does not support ${this.getDataTypeId()} with scale or precision specified. These options are ignored.`);

      delete this.options.scale;
      delete this.options.precision;
    }
  }

  toSql(): string {
    let sql = this.getNumberSqlTypeName();
    if (!this.isUnconstrained()) {
      sql += `(${this.options.precision}, ${this.options.scale})`;
    }

    if (this.options.unsigned && this._supportsNativeUnsigned(this._getDialect())) {
      sql += ' UNSIGNED';
    }

    if (this.options.zerofill) {
      sql += ' ZEROFILL';
    }

    return sql;
  }
}

/**
 * A single-floating point number with a 4-byte precision.
 * If single-precision floating-point format is not supported, a double-precision floating-point number may be used instead.
 *
 * __Fallback policy:__
 * - If the precision or scale options are unsupported by the dialect, they will be discarded.
 * - If the zerofill option is unsupported by the dialect, an error will be raised.
 * - If the unsigned option is unsupported, it will be replaced by a CHECK > 0 constraint.
 *
 * @example
 * ```ts
 * DataTypes.FLOAT
 * ```
 *
 * @category DataTypes
 */
export class FLOAT extends BaseDecimalNumberDataType {
  /** @hidden */
  static readonly [kDataTypeIdentifier]: string = 'FLOAT';

  protected getNumberSqlTypeName(): string {
    throw new Error(`getNumberSqlTypeName is not implemented by default in the FLOAT DataType because 'float' has very different meanings in different dialects.
In Sequelize, DataTypes.FLOAT must be a single-precision floating point, and DataTypes.DOUBLE must be a double-precision floating point.
Please override this method in your dialect, and provide the best available type for single-precision floating points.
If single-precision floating points are not available in your dialect, you may return a double-precision floating point type instead, as long as you print a warning.
If neither single precision nor double precision IEEE 754 floating point numbers are available in your dialect, you must throw an error in the _checkOptionSupport method.`);
  }

  protected _supportsNativeUnsigned(_dialect: AbstractDialect): boolean {
    return _dialect.supports.dataTypes.FLOAT.unsigned;
  }
}

/**
 * @deprecated Use {@link FLOAT} instead.
 */
// TODO (v8): remove this
export class REAL extends BaseDecimalNumberDataType {
  /** @hidden */
  static readonly [kDataTypeIdentifier]: string = 'REAL';

  protected _checkOptionSupport(dialect: AbstractDialect) {
    super._checkOptionSupport(dialect);

    doNotUseRealDataType();
  }

  protected _supportsNativeUnsigned(_dialect: AbstractDialect): boolean {
    return _dialect.supports.dataTypes.REAL.unsigned;
  }

  protected getNumberSqlTypeName(): string {
    return 'REAL';
  }
}

/**
 * Floating point number (8-byte precision).
 * Throws an error when unsupported, instead of silently falling back to a lower precision.
 *
 * __Fallback policy:__
 * - If the precision or scale options are unsupported by the dialect, they will be discarded.
 * - If the zerofill option is unsupported by the dialect, an error will be raised.
 * - If the unsigned option is unsupported, it will be replaced by a CHECK > 0 constraint.
 *
 * @example
 * ```ts
 * DataTypes.DOUBLE
 * ```
 *
 * @category DataTypes
 */
export class DOUBLE extends BaseDecimalNumberDataType {
  /** @hidden */
  static readonly [kDataTypeIdentifier]: string = 'DOUBLE';

  protected _supportsNativeUnsigned(_dialect: AbstractDialect): boolean {
    return _dialect.supports.dataTypes.DOUBLE.unsigned;
  }

  protected getNumberSqlTypeName(): string {
    return 'DOUBLE PRECISION';
  }
}

/**
 * Arbitrary/exact precision decimal number.
 *
 * __Fallback policy:__
 * - If the precision or scale options are unsupported by the dialect, they will be ignored.
 * - If the precision or scale options are not specified, and the dialect does not support unconstrained decimals, an error will be raised.
 * - If the zerofill option is unsupported by the dialect, an error will be raised.
 * - If the unsigned option is unsupported, it will be replaced by a CHECK > 0 constraint.
 *
 * @example
 * ```ts
 * DataTypes.DECIMAL
 * ```
 *
 * @category DataTypes
 */
export class DECIMAL extends BaseDecimalNumberDataType {
  /** @hidden */
  static readonly [kDataTypeIdentifier]: string = 'DECIMAL';

  protected _checkOptionSupport(dialect: AbstractDialect) {
    super._checkOptionSupport(dialect);

    const decimalSupport = dialect.supports.dataTypes.DECIMAL;

    if (!decimalSupport) {
      throwUnsupportedDataType(dialect, 'DECIMAL');
    }

    if (this.isUnconstrained() && !decimalSupport.unconstrained) {
      throw new Error(`${dialect.name} does not support unconstrained DECIMAL types. Please specify the "precision" and "scale" options.`);
    }

    if (!this.isUnconstrained() && !decimalSupport.constrained) {
      dialect.warnDataTypeIssue(`${dialect.name} does not support constrained DECIMAL types. The "precision" and "scale" options will be ignored.`);
      this.options.scale = undefined;
      this.options.precision = undefined;
    }
  }

  sanitize(value: AcceptedNumber): AcceptedNumber {
    if (typeof value === 'number') {
      // Some dialects support NaN
      if (Number.isNaN(value)) {
        return value;
      }

      // catch loss of precision issues
      if (Number.isInteger(value) && !Number.isSafeInteger(value)) {
        // eslint-disable-next-line unicorn/prefer-type-error
        throw new Error(`${this.getDataTypeId()} received an integer ${util.inspect(value)} that is not a safely represented using the JavaScript number type. Use a JavaScript bigint or a string instead.`);
      }
    }

    // Decimal is arbitrary precision, and *must* be represented as strings, as the JS number type does not support arbitrary precision.
    return String(value);
  }

  protected _supportsNativeUnsigned(_dialect: AbstractDialect): boolean {
    const decimalSupport = _dialect.supports.dataTypes.DECIMAL;

    return decimalSupport && decimalSupport.unsigned;
  }

  protected getNumberSqlTypeName(): string {
    return 'DECIMAL';
  }
}

/**
 * A boolean / tinyint column, depending on dialect
 *
 * __Fallback policy:__
 * - If a native boolean type is not available, a dialect-specific numeric replacement (bit, tinyint) will be used instead.
 *
 * @example
 * ```ts
 * DataTypes.BOOLEAN
 * ```
 *
 * @category DataTypes
 */
export class BOOLEAN extends AbstractDataType<boolean> {
  /** @hidden */
  static readonly [kDataTypeIdentifier]: string = 'BOOLEAN';

  toSql() {
    // Note: This may vary depending on the dialect.
    return 'BOOLEAN';
  }

  validate(value: any): asserts value is boolean {
    if (typeof value !== 'boolean') {
      ValidationErrorItem.throwDataTypeValidationError(
        util.format('%O is not a valid boolean', value),
      );
    }
  }

  parseDatabaseValue(value: unknown): boolean {
    if (typeof value === 'boolean') {
      return value;
    }

    // Some dialects do not have a dedicated boolean type. We receive integers instead.
    if (value === 1) {
      return true;
    }

    if (value === 0) {
      return false;
    }

    // Some dialects also use BIT for booleans, which produces a Buffer.
    if (Buffer.isBuffer(value) && value.length === 1) {
      if (value[0] === 1) {
        return true;
      }

      if (value[0] === 0) {
        return false;
      }
    }

    throw new Error(`Received invalid boolean value from DB: ${util.inspect(value)}`);
  }

  escape(value: boolean | Falsy): string {
    return value ? 'true' : 'false';
  }

  toBindableValue(value: boolean | Falsy): unknown {
    return Boolean(value);
  }
}

export interface TimeOptions {
  /**
   * The precision of the date.
   */
  precision?: string | number | undefined;
}

/**
 * A time column.
 *
 * __Fallback policy:__
 * If the dialect does not support this type natively, it will be replaced by a string type,
 * and a CHECK constraint to enforce a valid ISO 8601 time format.
 *
 * @example
 * ```ts
 * DataTypes.TIME(3)
 * ```
 *
 * @category DataTypes
 */
export class TIME extends AbstractDataType<string> {
  /** @hidden */
  static readonly [kDataTypeIdentifier]: string = 'TIME';
  readonly options: TimeOptions;

  /**
   * @param precisionOrOptions precision to allow storing milliseconds
   */
  constructor(precisionOrOptions?: number | TimeOptions) {
    super();

    this.options = {
      precision: typeof precisionOrOptions === 'object' ? precisionOrOptions.precision : precisionOrOptions,
    };
  }

  protected _checkOptionSupport(dialect: AbstractDialect) {
    super._checkOptionSupport(dialect);

    if (this.options.precision != null && !dialect.supports.dataTypes.TIME.precision) {
      throwUnsupportedDataType(dialect, 'TIME(precision)');
    }
  }

  toSql() {
    if (this.options.precision != null) {
      return `TIME(${this.options.precision})`;
    }

    return 'TIME';
  }
}

export interface DateOptions {
  /**
   * The precision of the date.
   */
  precision?: string | number | undefined;
}

type RawDate = Date | string | number;
export type AcceptedDate = RawDate | dayjs.Dayjs | number;

/**
 * A date and time.
 *
 * __Fallback policy:__
 * If the dialect does not support this type natively, it will be replaced by a string type,
 * and a CHECK constraint to enforce a valid ISO 8601 date-only format.
 *
 * @example
 * ```ts
 * DataTypes.DATE(3)
 * ```
 *
 * @category DataTypes
 */
export class DATE extends AbstractDataType<AcceptedDate> {
  /** @hidden */
  static readonly [kDataTypeIdentifier]: string = 'DATE';
  readonly options: DateOptions;

  /**
   * @param precisionOrOptions precision to allow storing milliseconds
   */
  constructor(precisionOrOptions?: number | DateOptions) {
    super();

    this.options = {
      precision: typeof precisionOrOptions === 'object' ? precisionOrOptions.precision : precisionOrOptions,
    };

    if (this.options.precision != null && (this.options.precision < 0 || !Number.isInteger(this.options.precision))) {
      throw new TypeError('Option "precision" must be a positive integer');
    }
  }

  toSql() {
    if (this.options.precision != null) {
      return `DATETIME(${this.options.precision})`;
    }

    return 'DATETIME';
  }

  validate(value: any) {
    if (!Validator.isDate(String(value))) {
      ValidationErrorItem.throwDataTypeValidationError(
        util.format('%O is not a valid date', value),
      );
    }
  }

  sanitize(value: unknown): unknown {
    if (value instanceof Date || dayjs.isDayjs(value) || isMoment(value)) {
      return value;
    }

    if (typeof value === 'string' || typeof value === 'number') {
      return new Date(value);
    }

    throw new TypeError(`${util.inspect(value)} cannot be converted to a Date object, and is not a DayJS nor Moment object`);
  }

  parseDatabaseValue(value: unknown): unknown {
    return this.sanitize(value);
  }

  areValuesEqual(
    value: AcceptedDate,
    originalValue: AcceptedDate,
  ): boolean {
    if (
      originalValue
      && Boolean(value)
      && (value === originalValue
        || (value instanceof Date
          && originalValue instanceof Date
          && value.getTime() === originalValue.getTime()))
    ) {
      return true;
    }

    // not changed when set to same empty value
    if (!originalValue && !value && originalValue === value) {
      return true;
    }

    return false;
  }

  protected _applyTimezone(date: AcceptedDate) {
    const timezone = this._getDialect().sequelize.options.timezone;

    if (timezone) {
      if (isValidTimeZone(timezone)) {
        return dayjs(date).tz(timezone);
      }

      return dayjs(date).utcOffset(timezone);
    }

    return dayjs(date);
  }

<<<<<<< HEAD
  toBindableValue(
    date: AcceptedDate,
  ) {
=======
  toBindableValue(date: AcceptedDate) {
>>>>>>> 5c428218
    // Z here means current timezone, _not_ UTC
    return this._applyTimezone(date).format('YYYY-MM-DD HH:mm:ss.SSS Z');
  }
}

/**
 * A date only column (no timestamp)
 *
 * __Fallback policy:__
 * If the dialect does not support this type natively, it will be replaced by a string type,
 * and a CHECK constraint to enforce a valid ISO 8601 datetime format.
 *
 * @example
 * ```ts
 * DataTypes.DATEONLY
 * ```
 *
 * @category DataTypes
 */
export class DATEONLY extends AbstractDataType<AcceptedDate> {
  /** @hidden */
  static readonly [kDataTypeIdentifier]: string = 'DATEONLY';

  toSql() {
    return 'DATE';
  }

  toBindableValue(date: AcceptedDate) {
    return dayjs.utc(date).format('YYYY-MM-DD');
  }

  sanitize(value: unknown): unknown {
    if (typeof value !== 'string' && typeof value !== 'number' && !(value instanceof Date)) {
      throw new TypeError(`${value} cannot be normalized into a DateOnly string.`);
    }

    if (value) {
      return dayjs.utc(value).format('YYYY-MM-DD');
    }

    return value;
  }

  areValuesEqual(value: AcceptedDate, originalValue: AcceptedDate): boolean {
    if (originalValue && Boolean(value) && originalValue === value) {
      return true;
    }

    // not changed when set to same empty value
    if (!originalValue && !value && originalValue === value) {
      return true;
    }

    return false;
  }
}

/**
 * A key / value store column. Only available in Postgres.
 *
 * __Fallback policy:__
 * If the dialect does not support this type natively, an error will be raised.
 *
 * @example
 * ```ts
 * DataTypes.HSTORE
 * ```
 *
 * @category DataTypes
 */
export class HSTORE extends AbstractDataType<HstoreRecord> {
  /** @hidden */
  static readonly [kDataTypeIdentifier]: string = 'HSTORE';

  protected _checkOptionSupport(dialect: AbstractDialect) {
    super._checkOptionSupport(dialect);
    if (!dialect.supports.dataTypes.HSTORE) {
      throwUnsupportedDataType(dialect, 'HSTORE');
    }
  }

  validate(value: any) {
    if (!isPlainObject(value)) {
      ValidationErrorItem.throwDataTypeValidationError(util.format('%O is not a valid hstore, it must be a plain object', value));
    }

    const hstore = value as Record<PropertyKey, unknown>;

    for (const key of Object.keys(hstore)) {
      if (!isString(hstore[key])) {
        ValidationErrorItem.throwDataTypeValidationError(util.format(`%O is not a valid hstore, its values must be strings but ${key} is %O`, hstore, hstore[key]));
      }
    }
  }

  toSql(): string {
    return 'HSTORE';
  }
}

/**
 * A JSON string column.
 *
 * __Fallback policy:__
 * If the dialect does not support this type natively, but supports verifying a string as is valid JSON through CHECK constraints,
 * that will be used instead.
 * If neither are available, an error will be raised.
 *
 * @example
 * ```ts
 * DataTypes.JSON
 * ```
 *
 * @category DataTypes
 */
export class JSON extends AbstractDataType<any> {
  /** @hidden */
  static readonly [kDataTypeIdentifier]: string = 'JSON';

  protected _checkOptionSupport(dialect: AbstractDialect) {
    super._checkOptionSupport(dialect);
    if (!dialect.supports.dataTypes.JSON) {
      throwUnsupportedDataType(dialect, 'JSON');
    }
  }

  /**
   * We stringify null too.
   */
  acceptsNull(): boolean {
    return true;
  }

  toBindableValue(value: any): string {
    return globalThis.JSON.stringify(value);
  }

  toSql(): string {
    return 'JSON';
  }
}

/**
 * A binary storage JSON column. Only available in Postgres.
 *
 * __Fallback policy:__
 * If the dialect does not support this type natively, an error will be raised.
 *
 * @example
 * ```ts
 * DataTypes.JSONB
 * ```
 *
 * @category DataTypes
 */
export class JSONB extends JSON {
  /** @hidden */
  static readonly [kDataTypeIdentifier]: string = 'JSONB';

  protected _checkOptionSupport(dialect: AbstractDialect) {
    super._checkOptionSupport(dialect);
    if (!dialect.supports.dataTypes.JSONB) {
      throwUnsupportedDataType(dialect, 'JSONB');
    }
  }

  toSql(): string {
    return 'JSONB';
  }
}

/**
 * A default value of the current timestamp. Not a valid type.
 *
 * @example
 * ```ts
 * const User = sequelize.define('User', {
 *   registeredAt: {
 *     type: DataTypes.DATE,
 *     defaultValue: DataTypes.NOW,
 *   },
 * });
 * ```
 *
 * @category DataTypes
 */
// TODO: this should not be a DataType. Replace with a new version of `fn` that is dialect-aware, so we don't need to hardcode it in toDefaultValue().
export class NOW extends AbstractDataType<never> {
  /** @hidden */
  static readonly [kDataTypeIdentifier]: string = 'NOW';

  toSql(): string {
    return 'NOW';
  }
}

export type AcceptedBlob = Buffer | string;

export type BlobLength = 'tiny' | 'medium' | 'long';

export interface BlobOptions {
  // TODO: must also allow BLOB(255), BLOB(16M) in db2/ibmi
  length?: BlobLength | undefined;
}

/**
 * Binary storage. BLOB is the "TEXT" of binary data: it allows data of arbitrary size.
 *
 * __Fallback policy:__
 * If this type is not supported, an error will be raised.
 *
 * @example
 * ```ts
 * const User = sequelize.define('User', {
 *   profilePicture: {
 *     type: DataTypes.BLOB,
 *   },
 * });
 * ```
 *
 * @category DataTypes
 */
// TODO: add FIXED_BINARY & VAR_BINARY data types. They are not the same as CHAR BINARY / VARCHAR BINARY.
export class BLOB extends AbstractDataType<AcceptedBlob> {
  /** @hidden */
  static readonly [kDataTypeIdentifier]: string = 'BLOB';
  readonly options: BlobOptions;

  /**
   * @param lengthOrOptions could be tiny, medium, long.
   */
  constructor(lengthOrOptions?: BlobLength | BlobOptions) {
    super();

    // TODO: valide input (tiny, medium, long, number, 16M, 2G, etc)

    this.options = {
      length: typeof lengthOrOptions === 'object' ? lengthOrOptions.length : lengthOrOptions,
    };
  }

  toSql(): string {
    switch (this.options.length) {
      case 'tiny':
        return 'TINYBLOB';
      case 'medium':
        return 'MEDIUMBLOB';
      case 'long':
        return 'LONGBLOB';
      default:
        return 'BLOB';
    }
  }

  validate(value: any) {
    if (Buffer.isBuffer(value) || typeof value === 'string' || value instanceof Uint8Array || value instanceof ArrayBuffer) {
      return;
    }

    rejectBlobs(value);

    ValidationErrorItem.throwDataTypeValidationError(
      `${util.inspect(value)} is not a valid binary value: Only strings, Buffer, Uint8Array and ArrayBuffer are supported.`,
    );
  }

  sanitize(value: unknown): unknown {
    if (value instanceof Uint8Array || value instanceof ArrayBuffer) {
      return makeBufferFromTypedArray(value);
    }

    if (typeof value === 'string') {
      return Buffer.from(value);
    }

    return value;
  }

  escape(value: string | Buffer) {
    const buf = typeof value === 'string' ? Buffer.from(value, 'binary') : value;

    return this._getDialect().escapeBuffer(buf);
  }

  getBindParamSql(value: AcceptedBlob, options: BindParamOptions) {
    return options.bindParam(value);
  }
}

export interface RangeOptions {
  subtype?: DataTypeClassOrInstance;
}

const defaultRangeParser = buildRangeParser(identity);

/**
 * Range types are data types representing a range of values of some element type (called the range's subtype).
 * Only available in Postgres. See [the Postgres documentation](http://www.postgresql.org/docs/9.4/static/rangetypes.html) for more details
 *
 * __Fallback policy:__
 * If this type is not supported, an error will be raised.
 *
 * @example
 * ```ts
 * // A range of integers
 * DataTypes.RANGE(DataTypes.INTEGER)
 * // A range of bigints
 * DataTypes.RANGE(DataTypes.BIGINT)
 * // A range of decimals
 * DataTypes.RANGE(DataTypes.DECIMAL)
 * // A range of timestamps
 * DataTypes.RANGE(DataTypes.DATE)
 * // A range of dates
 * DataTypes.RANGE(DataTypes.DATEONLY)
 * ```
 *
 * @category DataTypes
 */
export class RANGE<T extends BaseNumberDataType | DATE | DATEONLY = INTEGER> extends AbstractDataType<
  Rangable<AcceptableTypeOf<T>> | AcceptableTypeOf<T>
> {
  /** @hidden */
  static readonly [kDataTypeIdentifier]: string = 'RANGE';
  readonly options: {
    subtype: AbstractDataType<any>,
  };

  /**
   * @param subtypeOrOptions A subtype for range, like RANGE(DATE)
   */
  constructor(subtypeOrOptions: DataTypeClassOrInstance | RangeOptions) {
    super();

    const subtypeRaw = (isDataType(subtypeOrOptions) ? subtypeOrOptions : subtypeOrOptions?.subtype)
      ?? new INTEGER();

    const subtype: DataTypeInstance = isDataTypeClass(subtypeRaw)
      ? new subtypeRaw()
      : subtypeRaw;

    this.options = {
      subtype,
    };
  }

  protected _checkOptionSupport(dialect: AbstractDialect) {
    super._checkOptionSupport(dialect);

    if (!dialect.supports.dataTypes.RANGE) {
      throwUnsupportedDataType(dialect, 'RANGE');
    }
  }

  toDialectDataType(dialect: AbstractDialect): this {
    let replacement = super.toDialectDataType(dialect);

    if (replacement === this) {
      replacement = replacement.clone();
    }

    replacement.options.subtype = replacement.options.subtype.toDialectDataType(dialect);

    return replacement;
  }

  parseDatabaseValue(value: unknown): unknown {
    // node-postgres workaround: The SQL Type-based parser is not called by node-postgres for values returned by Model.findOrCreate.
    if (typeof value === 'string') {
      value = defaultRangeParser(value);
    }

    if (!Array.isArray(value)) {
      // eslint-disable-next-line unicorn/prefer-type-error
      throw new Error(`DataTypes.RANGE received a non-range value from the database: ${util.inspect(value)}`);
    }

    return value.map(part => {
      return {
        ...part,
        value: this.options.subtype.parseDatabaseValue(part.value),
      };
    });
  }

  sanitize(value: unknown): unknown {
    if (!Array.isArray(value)) {
      return value;
    }

    // this is the "empty" range, which is not the same value as "(,)" (represented by [null, null])
    if (value.length === 0) {
      return value;
    }

    let [low, high] = value;
    if (!isPlainObject(low)) {
      low = { value: low ?? null, inclusive: true };
    }

    if (!isPlainObject(high)) {
      high = { value: high ?? null, inclusive: false };
    }

    return [this.#sanitizeSide(low), this.#sanitizeSide(high)];
  }

  #sanitizeSide(rangePart: RangePart<unknown>) {
    if (rangePart.value == null) {
      return rangePart;
    }

    return { ...rangePart, value: this.options.subtype.sanitize(rangePart.value) };
  }

  validate(value: any) {
    if (!Array.isArray(value) || (value.length !== 2 && value.length !== 0)) {
      ValidationErrorItem.throwDataTypeValidationError(
        `A range must either be an array with two elements, or an empty array for the empty range. Got ${util.inspect(value)}.`,
      );
    }
  }

  toSql(): string {
    throw new Error('RANGE has not been implemented in this dialect.');
  }
}

/**
 * A column storing a unique universal identifier.
 * Use with `UUIDV1` or `UUIDV4` for default values.
 *
 * __Fallback policy:__
 * If this type is not supported, it will be replaced by a string type with a CHECK constraint to enforce a GUID format.
 *
 *
 * @example
 * ```ts
 * const User = sequelize.define('User', {
 *   id: {
 *     type: DataTypes.UUID,
 *   },
 * });
 * ```
 *
 * @category DataTypes
 */
export class UUID extends AbstractDataType<string> {
  /** @hidden */
  static readonly [kDataTypeIdentifier]: string = 'UUID';

  validate(value: any) {
    if (typeof value !== 'string' || !Validator.isUUID(value)) {
      ValidationErrorItem.throwDataTypeValidationError(
        util.format('%O is not a valid uuid', value),
      );
    }
  }

  toSql(): string {
    return 'UUID';
  }
}

/**
 * A default unique universal identifier generated following the UUID v1 standard.
 * Cannot be used as a type, must be used as a default value instead.
 *
 * @example
 * ```ts
 * const User = sequelize.define('User', {
 *   id: {
 *     type: DataTypes.UUID,
 *     defaultValue: DataTypes.UUIDV1,
 *   },
 * });
 * ```
 *
 * @category DataTypes
 */
// TODO: this should not be a DataType. Replace with a new version of `fn` that is dialect-aware, so we don't need to hardcode it in toDefaultValue().
export class UUIDV1 extends AbstractDataType<string> {
  /** @hidden */
  static readonly [kDataTypeIdentifier]: string = 'UUIDV1';

  validate(value: any) {
    // @ts-expect-error -- the typings for isUUID are missing '1' as a valid uuid version, but its implementation does accept it
    if (typeof value !== 'string' || !Validator.isUUID(value, 1)) {
      ValidationErrorItem.throwDataTypeValidationError(
        util.format('%O is not a valid uuidv1', value),
      );
    }
  }

  toSql(): string {
    throw new Error('toSQL should not be called on DataTypes.UUIDV1');
  }
}

/**
 * A default unique universal identifier generated following the UUID v4 standard.
 * Cannot be used as a type, must be used as a default value instead.
 *
 * @example
 * ```ts
 * const User = sequelize.define('User', {
 *   id: {
 *     type: DataTypes.UUID,
 *     defaultValue: DataTypes.UUIDV4,
 *   },
 * });
 * ```
 *
 * @category DataTypes
 */
// TODO: this should not be a DataType. Replace with a new version of `fn` that is dialect-aware, so we don't need to hardcode it in toDefaultValue().
export class UUIDV4 extends AbstractDataType<string> {
  /** @hidden */
  static readonly [kDataTypeIdentifier]: string = 'UUIDV4';

  validate(value: unknown) {
    if (typeof value !== 'string' || !Validator.isUUID(value, 4)) {
      ValidationErrorItem.throwDataTypeValidationError(
        util.format('%O is not a valid uuidv4', value),
      );
    }
  }

  toSql(): string {
    throw new Error('toSQL should not be called on DataTypes.UUIDV4');
  }
}

export interface VirtualOptions {
  returnType?: DataTypeClassOrInstance | undefined;
  attributeDependencies?: string[] | undefined;
}

export interface NormalizedVirtualOptions {
  returnType: DataTypeClassOrInstance | undefined;
  attributeDependencies: string[];
}

/**
 * A virtual value that is not stored in the DB. This could for example be useful if you want to provide a default value in your model that is returned to the user but not stored in the DB.
 *
 * You could also use it to validate a value before permuting and storing it. VIRTUAL also takes a return type and dependency fields as arguments
 * If a virtual attribute is present in `attributes` it will automatically pull in the extra fields as well.
 * Return type is mostly useful for setups that rely on types like GraphQL.
 *
 * @example Checking password length before hashing it
 * ```ts
 * sequelize.define('user', {
 *   password_hash: DataTypes.STRING,
 *   password: {
 *     type: DataTypes.VIRTUAL,
 *     set: function (val) {
 *        // Remember to set the data value, otherwise it won't be validated
 *        this.setDataValue('password', val);
 *        this.setDataValue('password_hash', this.salt + val);
 *      },
 *      validate: {
 *         isLongEnough: function (val) {
 *           if (val.length < 7) {
 *             throw new Error("Please choose a longer password")
 *          }
 *       }
 *     }
 *   }
 * })
 * ```
 *
 * In the above code the password is stored plainly in the password field so it can be validated, but is never stored in the DB.
 *
 * @example Virtual with dependency fields
 * ```ts
 * {
 *   active: {
 *     type: new DataTypes.VIRTUAL(DataTypes.BOOLEAN, ['createdAt']),
 *     get: function() {
 *       return this.get('createdAt') > Date.now() - (7 * 24 * 60 * 60 * 1000)
 *     }
 *   }
 * }
 * ```
 *
 * @category DataTypes
 */
export class VIRTUAL<T> extends AbstractDataType<T> {
  /** @hidden */
  static readonly [kDataTypeIdentifier]: string = 'VIRTUAL';

  options: NormalizedVirtualOptions;

  constructor(returnType?: DataTypeClassOrInstance, attributeDependencies?: string[]);
  constructor(options?: VirtualOptions);

  // we have to define the constructor overloads using tuples due to a TypeScript limitation
  //  https://github.com/microsoft/TypeScript/issues/29732, to play nice with classToInvokable.
  /** @hidden */
  constructor(...args:
    | [returnType?: DataTypeClassOrInstance, attributeDependencies?: string[]]
    | [options?: VirtualOptions]
  );

  /**
   * @param [returnTypeOrOptions] return type for virtual type, or an option bag
   * @param [attributeDependencies] array of attributes this virtual type is dependent on
   */
  constructor(returnTypeOrOptions?: DataTypeClassOrInstance | VirtualOptions, attributeDependencies?: string[]) {
    super();

    const returnType = returnTypeOrOptions == null ? undefined
      : isDataType(returnTypeOrOptions) ? returnTypeOrOptions
      : returnTypeOrOptions.returnType;

    this.options = {
      returnType: returnType ? dataTypeClassOrInstanceToInstance(returnType) : undefined,
      attributeDependencies: (isDataType(returnTypeOrOptions)
        ? attributeDependencies
        : returnTypeOrOptions?.attributeDependencies) ?? [],
    };
  }

  toSql(): string {
    throw new Error('toSQL should not be called on DataTypes.VIRTUAL');
  }

  get returnType() {
    return this.options.returnType;
  }

  get attributeDependencies() {
    return this.options.attributeDependencies;
  }
}

export interface EnumOptions<Member extends string> {
  values: Member[];
}

/**
 * An enumeration, Postgres Only
 *
 * __Fallback policy:__
 * If this type is not supported, it will be replaced by a string type with a CHECK constraint to enforce a list of values.
 *
 * @example
 * ```ts
 * DataTypes.ENUM('value', 'another value')
 * DataTypes.ENUM(['value', 'another value'])
 * DataTypes.ENUM({
 *   values: ['value', 'another value'],
 * });
 * ```
 *
 * @category DataTypes
 */
export class ENUM<Member extends string> extends AbstractDataType<Member> {
  /** @hidden */
  static readonly [kDataTypeIdentifier]: string = 'ENUM';
  readonly options: EnumOptions<Member>;

  /**
   * @param options either array of values or options object with values array. It also supports variadic values.
   */
  constructor(options: EnumOptions<Member>);
  constructor(members: Member[]);
  constructor(...members: Member[]);
  // we have to define the constructor overloads using tuples due to a TypeScript limitation
  //  https://github.com/microsoft/TypeScript/issues/29732, to play nice with classToInvokable.
  /** @hidden */
  constructor(...args:
    | [options: EnumOptions<Member>]
    | [members: Member[]]
    | [...members: Member[]]
  );
  constructor(...args: [Member[] | Member | EnumOptions<Member>, ...Member[]]) {
    super();

    let values: Member[];
    if (isObject(args[0])) {
      if (args.length > 1) {
        throw new TypeError('DataTypes.ENUM has been constructed incorrectly: Its first parameter is the option bag or the array of values, but more than one parameter has been provided.');
      }

      if (Array.isArray(args[0])) {
        values = args[0];
      } else {
        values = args[0].values;
      }
    } else {
      // @ts-expect-error -- we'll assert in the next line whether this is the right type
      values = args;
    }

    if (values.length === 0) {
      throw new TypeError(`
DataTypes.ENUM cannot be used without specifying its possible enum values.

Note that the "values" property has been removed from column definitions. The following is no longer supported:

sequelize.define('MyModel', {
  roles: {
    type: DataTypes.ENUM,
    values: ['admin', 'user'],
  },
});

Instead, define enum values like this:

sequelize.define('MyModel', {
  roles: {
    type: DataTypes.ENUM(['admin', 'user']),
  },
});
`.trim());
    }

    for (const value of values) {
      if (typeof value !== 'string') {
        throw new TypeError(util.format(`One of the possible values passed to DataTypes.ENUM (%O) is not a string. Only strings can be used as enum values.`, value));
      }
    }

    this.options = {
      values,
    };
  }

  validate(value: any): asserts value is Member {
    if (!this.options.values.includes(value)) {
      ValidationErrorItem.throwDataTypeValidationError(
        util.format('%O is not a valid choice for enum %O', value, this.options.values),
      );
    }
  }

  toSql(): string {
    throw new Error(`ENUM has not been implemented in the ${this._getDialect().name} dialect.`);
  }
}

export interface ArrayOptions {
  type: DataTypeClassOrInstance;
}

interface NormalizedArrayOptions {
  type: NormalizedDataType;
}

/**
 * An array of `type`. Only available in Postgres.
 *
 * __Fallback policy:__
 * If this type is not supported, an error will be raised.
 *
 * @example
 * ```ts
 * DataTypes.ARRAY(DataTypes.DECIMAL)
 * ```
 *
 * @category DataTypes
 */
export class ARRAY<T extends AbstractDataType<any>> extends AbstractDataType<Array<AcceptableTypeOf<T>>> {
  /** @hidden */
  static readonly [kDataTypeIdentifier]: string = 'ARRAY';
  readonly options: NormalizedArrayOptions;

  /**
   * @param typeOrOptions type of array values
   */
  constructor(typeOrOptions: DataType | ArrayOptions) {
    super();

    const rawType = isDataType(typeOrOptions) ? typeOrOptions : typeOrOptions?.type;

    if (!rawType) {
      throw new TypeError('DataTypes.ARRAY is missing type definition for its values.');
    }

    this.options = {
      type: isString(rawType) ? rawType : dataTypeClassOrInstanceToInstance(rawType),
    };
  }

  toSql(): string {
    return `${attributeTypeToSql(this.options.type)}[]`;
  }

  validate(value: any) {
    if (!Array.isArray(value)) {
      ValidationErrorItem.throwDataTypeValidationError(
        util.format('%O is not a valid array', value),
      );
    }

    if (isString(this.options.type)) {
      return;
    }

    const subType: AbstractDataType<any> = this.options.type;

    for (const item of value) {
      subType.validate(item);
    }
  }

  sanitize(value: unknown): unknown {
    if (!Array.isArray(value)) {
      return value;
    }

    if (isString(this.options.type)) {
      return;
    }

    const subType: AbstractDataType<any> = this.options.type;

    return value.map(item => subType.sanitize(item));
  }

  parseDatabaseValue(value: unknown[]): unknown {
    if (!Array.isArray(value)) {
      // eslint-disable-next-line unicorn/prefer-type-error
      throw new Error(`DataTypes.ARRAY Received a non-array value from database: ${util.inspect(value)}`);
    }

    if (isString(this.options.type)) {
      return value;
    }

    const subType: AbstractDataType<any> = this.options.type;

    return value.map(item => subType.parseDatabaseValue(item));
  }

  toBindableValue(value: Array<AcceptableTypeOf<T>>): unknown {
    if (isString(this.options.type)) {
      return value;
    }

    const subType: AbstractDataType<any> = this.options.type;

    return value.map(val => subType.toBindableValue(val));
  }

  protected _checkOptionSupport(dialect: AbstractDialect) {
    super._checkOptionSupport(dialect);

    if (!dialect.supports.dataTypes.ARRAY) {
      throwUnsupportedDataType(dialect, 'ARRAY');
    }
  }

  toDialectDataType(dialect: AbstractDialect): this {
    let replacement = super.toDialectDataType(dialect);

    if (replacement === this) {
      replacement = replacement.clone();
    }

    if (!isString(replacement.options.type)) {
      replacement.options.type = replacement.options.type.toDialectDataType(dialect);
    }

    return replacement;
  }

  attachUsageContext(usageContext: DataTypeUseContext): this {
    if (!isString(this.options.type)) {
      this.options.type.attachUsageContext(usageContext);
    }

    return super.attachUsageContext(usageContext);
  }

  static is<T extends AbstractDataType<any>>(
    obj: unknown,
    type: new () => T,
  ): obj is ARRAY<T> {
    return obj instanceof ARRAY && (obj).options.type instanceof type;
  }
}

export interface GeometryOptions {
  type?: GeoJsonType | undefined;
  srid?: number | undefined;
}

/**
 * A column storing Geometry information.
 * It is only available in PostgreSQL (with PostGIS), MariaDB or MySQL.
 *
 * GeoJSON is accepted as input and returned as output.
 *
 * In PostGIS, the GeoJSON is parsed using the PostGIS function `STGeomFromGeoJSON`.
 * In MySQL it is parsed using the function `STGeomFromText`.
 *
 * Therefore, one can just follow the [GeoJSON spec](https://tools.ietf.org/html/rfc7946) for handling geometry objects.  See the following examples:
 *
 * __Fallback policy:__
 * If this type is not supported, an error will be raised.
 *
 * @example Defining a Geometry type attribute
 * ```ts
 * DataTypes.GEOMETRY
 * DataTypes.GEOMETRY('POINT')
 * DataTypes.GEOMETRY('POINT', 4326)
 * ```
 *
 * @example Create a new point
 * ```ts
 * const point = { type: 'Point', coordinates: [-76.984722, 39.807222]}; // GeoJson format: [lng, lat]
 *
 * User.create({username: 'username', geometry: point });
 * ```
 *
 * @example Create a new linestring
 * ```ts
 * const line = { type: 'LineString', 'coordinates': [ [100.0, 0.0], [101.0, 1.0] ] };
 *
 * User.create({username: 'username', geometry: line });
 * ```
 *
 * @example Create a new polygon
 * ```ts
 * const polygon = { type: 'Polygon', coordinates: [
 *                 [ [100.0, 0.0], [101.0, 0.0], [101.0, 1.0],
 *                   [100.0, 1.0], [100.0, 0.0] ]
 *                 ]};
 *
 * User.create({username: 'username', geometry: polygon });
 * ```
 *
 * @example Create a new point with a custom SRID
 * ```ts
 * const point = {
 *   type: 'Point',
 *   coordinates: [-76.984722, 39.807222], // GeoJson format: [lng, lat]
 *   crs: { type: 'name', properties: { name: 'EPSG:4326'} }
 * };
 *
 * User.create({username: 'username', geometry: point })
 * ```
 *
 * @see {@link <internal>~GEOGRAPHY}
 * @category DataTypes
 */
export class GEOMETRY extends AbstractDataType<GeoJson> {
  /** @hidden */
  static readonly [kDataTypeIdentifier]: string = 'GEOMETRY';
  readonly options: GeometryOptions;

  /**
   * @param {string} [type] Type of geometry data
   * @param {string} [srid] SRID of type
   */
  constructor(type: GeoJsonType, srid?: number);
  constructor(options: GeometryOptions);

  // we have to define the constructor overloads using tuples due to a TypeScript limitation
  //  https://github.com/microsoft/TypeScript/issues/29732, to play nice with classToInvokable.
  /** @hidden */
  constructor(...args:
    | [type: GeoJsonType, srid?: number]
    | [options: GeometryOptions]
  );

  constructor(typeOrOptions: GeoJsonType | GeometryOptions, srid?: number) {
    super();

    this.options = isObject(typeOrOptions)
      ? { ...typeOrOptions }
      : { type: typeOrOptions, srid };
  }

  protected _checkOptionSupport(dialect: AbstractDialect) {
    super._checkOptionSupport(dialect);

    if (!dialect.supports.dataTypes.GEOMETRY) {
      throwUnsupportedDataType(dialect, 'GEOMETRY');
    }
  }

  validate(value: unknown): asserts value is GeoJson {
    try {
      assertIsGeoJson(value);
    } catch (error) {
      if (!(error instanceof Error)) {
        throw error;
      }

      // TODO: add 'cause'
      ValidationErrorItem.throwDataTypeValidationError(error.message);
    }

    return super.validate(value);
  }

  toSql(): string {
    return 'GEOMETRY';
  }
}

/**
 * A geography datatype represents two dimensional spacial objects in an elliptic coord system.
 *
 * **The difference from geometry and geography type:**
 *
 * PostGIS 1.5 introduced a new spatial type called geography, which uses geodetic measurement instead of Cartesian measurement.
 * Coordinate points in the geography type are always represented in WGS 84 lon lat degrees (SRID 4326),
 * but measurement functions and relationships STDistance, STDWithin, STLength, and STArea always return answers in meters or assume inputs in meters.
 *
 * **What is best to use? It depends:**
 *
 * When choosing between the geometry and geography type for data storage, you should consider what you’ll be using it for.
 * If all you do are simple measurements and relationship checks on your data, and your data covers a fairly large area, then most likely you’ll be better off storing your data using the new geography type.
 * Although the new geography data type can cover the globe, the geometry type is far from obsolete.
 * The geometry type has a much richer set of functions than geography, relationship checks are generally faster, and it has wider support currently across desktop and web-mapping tools
 *
 * __Fallback policy:__
 * If this type is not supported, an error will be raised.
 *
 * @example Defining a Geography type attribute
 * ```ts
 * DataTypes.GEOGRAPHY
 * DataTypes.GEOGRAPHY('POINT')
 * DataTypes.GEOGRAPHY('POINT', 4326)
 * ```
 *
 * @category DataTypes
 */
export class GEOGRAPHY extends GEOMETRY {
  /** @hidden */
  static readonly [kDataTypeIdentifier]: string = 'GEOGRAPHY';

  protected _checkOptionSupport(dialect: AbstractDialect) {
    if (!dialect.supports.dataTypes.GEOGRAPHY) {
      throwUnsupportedDataType(dialect, 'GEOGRAPHY');
    }
  }

  toSql(): string {
    return 'GEOGRAPHY';
  }
}

/**
 * The cidr type holds an IPv4 or IPv6 network specification. Takes 7 or 19 bytes.
 *
 * Only available for Postgres
 *
 * __Fallback policy:__
 * If this type is not supported, an error will be raised.
 *
 * @example
 * ```ts
 * DataTypes.CIDR
 * ```
 *
 * @category DataTypes
 */
export class CIDR extends AbstractDataType<string> {
  /** @hidden */
  static readonly [kDataTypeIdentifier]: string = 'CIDR';

  protected _checkOptionSupport(dialect: AbstractDialect) {
    if (!dialect.supports.dataTypes.CIDR) {
      throwUnsupportedDataType(dialect, 'CIDR');
    }
  }

  validate(value: any) {
    if (typeof value !== 'string' || !Validator.isIPRange(value)) {
      ValidationErrorItem.throwDataTypeValidationError(
        util.format('%O is not a valid CIDR', value),
      );
    }
  }

  toSql(): string {
    return 'CIDR';
  }
}

/**
 * The INET type holds an IPv4 or IPv6 host address, and optionally its subnet. Takes 7 or 19 bytes
 *
 * Only available for Postgres
 *
 * __Fallback policy:__
 * If this type is not supported, an error will be raised.
 *
 * @example
 * ```ts
 * DataTypes.INET
 * ```
 *
 * @category DataTypes
 */
export class INET extends AbstractDataType<string> {
  /** @hidden */
  static readonly [kDataTypeIdentifier]: string = 'INET';

  protected _checkOptionSupport(dialect: AbstractDialect) {
    if (!dialect.supports.dataTypes.INET) {
      throwUnsupportedDataType(dialect, 'INET');
    }
  }

  validate(value: any) {
    if (typeof value !== 'string' || !Validator.isIP(value)) {
      ValidationErrorItem.throwDataTypeValidationError(
        util.format('%O is not a valid INET', value),
      );
    }
  }

  toSql(): string {
    return 'INET';
  }
}

/**
 * The MACADDR type stores MAC addresses. Takes 6 bytes
 *
 * Only available for Postgres
 *
 * __Fallback policy:__
 * If this type is not supported, an error will be raised.
 *
 * @example
 * ```ts
 * DataTypes.MACADDR
 * ```
 *
 * @category DataTypes
 */
export class MACADDR extends AbstractDataType<string> {
  /** @hidden */
  static readonly [kDataTypeIdentifier]: string = 'MACADDR';

  protected _checkOptionSupport(dialect: AbstractDialect) {
    if (!dialect.supports.dataTypes.MACADDR) {
      throwUnsupportedDataType(dialect, 'MACADDR');
    }
  }

  validate(value: any) {
    if (typeof value !== 'string' || !Validator.isMACAddress(value)) {
      ValidationErrorItem.throwDataTypeValidationError(
        util.format('%O is not a valid MACADDR', value),
      );
    }
  }

  toSql(): string {
    return 'MACADDR';
  }
}

/**
 * The TSVECTOR type stores text search vectors.
 *
 * Only available for Postgres
 *
 * __Fallback policy:__
 * If this type is not supported, an error will be raised.
 *
 * @example
 * ```ts
 * DataTypes.TSVECTOR
 * ```
 *
 * @category DataTypes
 */
export class TSVECTOR extends AbstractDataType<string> {
  /** @hidden */
  static readonly [kDataTypeIdentifier]: string = 'TSVECTOR';

  validate(value: any) {
    if (typeof value !== 'string') {
      ValidationErrorItem.throwDataTypeValidationError(
        util.format('%O is not a valid string', value),
      );
    }
  }

  protected _checkOptionSupport(dialect: AbstractDialect) {
    if (!dialect.supports.dataTypes.TSVECTOR) {
      throwUnsupportedDataType(dialect, 'TSVECTOR');
    }
  }

  toSql(): string {
    return 'TSVECTOR';
  }
}

function rejectBlobs(value: unknown) {
  // We have a DataType called BLOB. People might try to use the built-in Blob type with it, which they cannot.
  // To clarify why it doesn't work, we have a dedicated message for it.
  if (Blob && value instanceof Blob) {
    ValidationErrorItem.throwDataTypeValidationError('Blob instances are not supported values, because reading their data is an async operation. Call blob.arrayBuffer() to get a buffer, and pass that to Sequelize instead.');
  }
}

function assertDataTypeSupported(dialect: AbstractDialect, dataType: AbstractDataType<any>) {
  const typeId = dataType.getDataTypeId();

  if (
    typeId in dialect.supports.dataTypes
    // @ts-expect-error -- it's possible that typeId isn't listed in the support table, but that's checked above
    && !dialect.supports.dataTypes[typeId]
  ) {
    throwUnsupportedDataType(dialect, typeId);
  }
}<|MERGE_RESOLUTION|>--- conflicted
+++ resolved
@@ -1486,13 +1486,7 @@
     return dayjs(date);
   }
 
-<<<<<<< HEAD
-  toBindableValue(
-    date: AcceptedDate,
-  ) {
-=======
   toBindableValue(date: AcceptedDate) {
->>>>>>> 5c428218
     // Z here means current timezone, _not_ UTC
     return this._applyTimezone(date).format('YYYY-MM-DD HH:mm:ss.SSS Z');
   }
