import assert from 'node:assert';
import isEmpty from 'lodash/isEmpty';
import { Deferrable } from '../../deferrable';
import type { ConstraintChecking } from '../../deferrable';
import { BaseError } from '../../errors';
import { setTransactionFromCls } from '../../model-internals.js';
import { QueryTypes } from '../../query-types';
import type { QueryRawOptions, QueryRawOptionsWithType, Sequelize } from '../../sequelize';
import {
  noSchemaDelimiterParameter,
  noSchemaParameter,
  showAllToListSchemas,
  showAllToListTables,
} from '../../utils/deprecations';
import type { Connection } from './connection-manager.js';
<<<<<<< HEAD
import type { AbstractQueryGenerator } from './query-generator';
import type { TableNameOrModel, TableOrModel } from './query-generator-typescript.js';
=======
import type { TableNameOrModel } from './query-generator-typescript.js';
>>>>>>> 5bd45d26
import { AbstractQueryInterfaceInternal } from './query-interface-internal.js';
import type { TableNameWithSchema } from './query-interface.js';
import type {
  AddConstraintOptions,
  ColumnsDescription,
  ConstraintDescription,
  CreateDatabaseOptions,
  CreateSchemaOptions,
  DatabaseDescription,
  DeferConstraintsOptions,
  DescribeTableOptions,
  DropSchemaOptions,
  FetchDatabaseVersionOptions,
  ListDatabasesOptions,
  QiBulkDeleteOptions,
  QiDropAllSchemasOptions,
  QiDropAllTablesOptions,
  QiDropTableOptions,
  QiListSchemasOptions,
  QiListTablesOptions,
  QiTruncateTableOptions,
  RemoveColumnOptions,
  RemoveConstraintOptions,
  RenameTableOptions,
  ShowConstraintsOptions,
} from './query-interface.types';
import type { AbstractDialect } from './index.js';

export type WithoutForeignKeyChecksCallback<T> = (connection: Connection) => Promise<T>;

// DO NOT MAKE THIS CLASS PUBLIC!
/**
 * This is a temporary class used to progressively migrate the AbstractQueryInterface class to TypeScript by slowly moving its functions here.
 * Always use {@link AbstractQueryInterface} instead.
 */
export class AbstractQueryInterfaceTypeScript<Dialect extends AbstractDialect = AbstractDialect> {
  readonly dialect: Dialect;
  readonly #internalQueryInterface: AbstractQueryInterfaceInternal;

  /**
   * @param dialect The dialect instance.
   * @param internalQueryInterface The internal query interface to use.
   *                               Defaults to a new instance of {@link AbstractQueryInterfaceInternal}.
   *                               Your dialect may replace this with a custom implementation.
   */
  constructor(
    dialect: Dialect,
    internalQueryInterface?: AbstractQueryInterfaceInternal,
  ) {
    this.dialect = dialect;
    this.#internalQueryInterface = internalQueryInterface ?? new AbstractQueryInterfaceInternal(dialect);
  }

  get sequelize(): Sequelize {
    return this.dialect.sequelize;
  }

  get queryGenerator(): Dialect['queryGenerator'] {
    return this.dialect.queryGenerator;
  }

  /**
   * Create a database
   *
   * @param database
   * @param options
   */
  async createDatabase(database: string, options?: CreateDatabaseOptions): Promise<void> {
    const sql = this.queryGenerator.createDatabaseQuery(database, options);

    await this.sequelize.queryRaw(sql, options);
  }

  /**
   * Drop a database
   *
   * @param database
   * @param options
   */
  async dropDatabase(database: string, options?: QueryRawOptions): Promise<void> {
    const sql = this.queryGenerator.dropDatabaseQuery(database);

    await this.sequelize.queryRaw(sql, options);
  }

  /**
   * Lists all available databases
   *
   * @param options
   */
  async listDatabases(options?: ListDatabasesOptions): Promise<DatabaseDescription[]> {
    const sql = this.queryGenerator.listDatabasesQuery(options);

    return this.sequelize.queryRaw<DatabaseDescription>(sql, { ...options, type: QueryTypes.SELECT });
  }

  /**
   * Returns the database version.
   *
   * @param options Query Options
   */
  async fetchDatabaseVersion(options?: FetchDatabaseVersionOptions): Promise<string> {
    const payload = await this.#internalQueryInterface.fetchDatabaseVersionRaw<{ version: string }>(options);

    assert(payload.version != null, 'Expected the version query to produce an object that includes a `version` property.');

    return payload.version;
  }

  /**
   * Create a new database schema.
   *
   * **Note:** We define schemas as a namespace that can contain tables.
   * In mysql and mariadb, this command will create what they call a database.
   *
   * @param schema Name of the schema
   * @param options
   */
  async createSchema(schema: string, options?: CreateSchemaOptions): Promise<void> {
    const sql = this.queryGenerator.createSchemaQuery(schema, options);
    await this.sequelize.queryRaw(sql, options);
  }

  /**
   * Drop a single schema
   *
   * **Note:** We define schemas as a namespace that can contain tables.
   * In mysql and mariadb, this command will create what they call a database.
   *
   * @param schema Name of the schema
   * @param options
   */
  async dropSchema(schema: string, options?: DropSchemaOptions): Promise<void> {
    const sql = this.queryGenerator.dropSchemaQuery(schema, options);
    await this.sequelize.queryRaw(sql, options);
  }

  /**
   * Drops all schemas
   *
   * @param options
   */
  async dropAllSchemas(options?: QiDropAllSchemasOptions): Promise<void> {
    const skip = options?.skip || [];
    const allSchemas = await this.listSchemas(options);
    const schemaNames = allSchemas.filter(schemaName => !skip.includes(schemaName));

    const dropOptions = { ...options };
    // enable "cascade" by default for dialects that support it
    if (dropOptions.cascade === undefined) {
      if (this.sequelize.dialect.supports.dropSchema.cascade) {
        dropOptions.cascade = true;
      } else {
        // if the dialect does not support "cascade", then drop all tables first in a loop to avoid deadlocks and timeouts
        for (const schema of schemaNames) {
          // eslint-disable-next-line no-await-in-loop
          await this.dropAllTables({ ...dropOptions, schema });
        }
      }
    }

    // Drop all the schemas in a loop to avoid deadlocks and timeouts
    for (const schema of schemaNames) {
      // eslint-disable-next-line no-await-in-loop
      await this.dropSchema(schema, dropOptions);
    }
  }

  /**
   * List defined schemas
   *
   * **Note:** this is a schema in the [postgres sense of the word](http://www.postgresql.org/docs/9.1/static/ddl-schemas.html),
   * not a database table. In mysql and mariadb, this will show all databases.
   *
   * @param options
   *
   * @returns list of schemas
   */
  async listSchemas(options?: QiListSchemasOptions): Promise<string[]> {
    const showSchemasSql = this.queryGenerator.listSchemasQuery(options);
    const schemaNames = await this.sequelize.queryRaw<{ schema: string }>(showSchemasSql, {
      ...options,
      raw: true,
      type: QueryTypes.SELECT,
    });

    return schemaNames.map(schemaName => schemaName.schema);
  }

  /**
   * Show all defined schemas
   *
   * @deprecated Use {@link listSchemas} instead.
   * @param options
   */
  async showAllSchemas(options?: QiListSchemasOptions): Promise<string[]> {
    showAllToListSchemas();

    return this.listSchemas(options);
  }

  /**
   * Drop a table from database
   *
   * @param tableName Table name to drop
   * @param options   Query options
   */
  async dropTable(tableName: TableNameOrModel, options?: QiDropTableOptions): Promise<void> {
    const sql = this.queryGenerator.dropTableQuery(tableName, options);

    await this.sequelize.queryRaw(sql, options);
  }

  /**
   * Drop all tables
   *
   * @param options
   */
  async dropAllTables(options?: QiDropAllTablesOptions): Promise<void> {
    const skip = options?.skip || [];
    const allTables = await this.listTables(options);
    const tableNames = allTables.filter(tableName => !skip.includes(tableName.tableName));

    const dropOptions = { ...options };
    // enable "cascade" by default if supported by this dialect
    if (this.sequelize.dialect.supports.dropTable.cascade && dropOptions.cascade === undefined) {
      dropOptions.cascade = true;
    }

    // Remove all the foreign keys first in a loop to avoid deadlocks and timeouts
    for (const tableName of tableNames) {
      // eslint-disable-next-line no-await-in-loop
      const foreignKeys = await this.showConstraints(tableName, { ...options, constraintType: 'FOREIGN KEY' });
      // eslint-disable-next-line no-await-in-loop
      await Promise.all(foreignKeys.map(async fk => this.removeConstraint(tableName, fk.constraintName, options)));
    }

    // Drop all the tables loop to avoid deadlocks and timeouts
    for (const tableName of tableNames) {
      // eslint-disable-next-line no-await-in-loop
      await this.dropTable(tableName, dropOptions);
    }
  }

  /**
   * List tables
   *
   * @param options
   */
  async listTables(options?: QiListTablesOptions): Promise<TableNameWithSchema[]> {
    const sql = this.queryGenerator.listTablesQuery(options);

    return this.sequelize.queryRaw<TableNameWithSchema>(sql, { ...options, raw: true, type: QueryTypes.SELECT });
  }

  /**
   * Show all tables
   *
   * @deprecated Use {@link listTables} instead.
   * @param options
   */
  async showAllTables(options?: QiListTablesOptions): Promise<TableNameWithSchema[]> {
    showAllToListTables();

    return this.listTables(options);
  }

  /**
   * Rename a table
   *
   * @param beforeTableName
   * @param afterTableName
   * @param options
   */
  async renameTable(
    beforeTableName: TableNameOrModel,
    afterTableName: TableNameOrModel,
    options?: RenameTableOptions,
  ): Promise<void> {
    const sql = this.queryGenerator.renameTableQuery(beforeTableName, afterTableName, options);

    await this.sequelize.queryRaw(sql, options);
  }

  /**
   * Returns a promise that will resolve to true if the table or model exists in the database, false otherwise.
   *
   * @param tableName - The name of the table or model
   * @param options - Query options
   */
  async tableExists(tableName: TableNameOrModel, options?: QueryRawOptions): Promise<boolean> {
    const sql = this.queryGenerator.tableExistsQuery(tableName);
    const out = await this.sequelize.query(sql, { ...options, type: QueryTypes.SELECT });

    return out.length === 1;
  }

  /**
   * Describe a table structure
   *
   * This method returns an array of hashes containing information about all attributes in the table.
   *
   * ```js
   * {
   *    name: {
   *      type:         'VARCHAR(255)', // this will be 'CHARACTER VARYING' for pg!
   *      allowNull:    true,
   *      defaultValue: null
   *    },
   *    isBetaMember: {
   *      type:         'TINYINT(1)', // this will be 'BOOLEAN' for pg!
   *      allowNull:    false,
   *      defaultValue: false
   *    }
   * }
   * ```
   *
   * @param tableName
   * @param options Query options
   */
  async describeTable(tableName: TableNameOrModel, options?: DescribeTableOptions): Promise<ColumnsDescription> {
    const table = this.queryGenerator.extractTableDetails(tableName);

    if (typeof options === 'string') {
      noSchemaParameter();
      table.schema = options;
    }

    if (typeof options === 'object' && options !== null) {
      if (options.schema) {
        noSchemaParameter();
        table.schema = options.schema;
      }

      if (options.schemaDelimiter) {
        noSchemaDelimiterParameter();
        table.delimiter = options.schemaDelimiter;
      }
    }

    const sql = this.queryGenerator.describeTableQuery(table);
    const queryOptions: QueryRawOptionsWithType<QueryTypes.DESCRIBE> = { ...options, type: QueryTypes.DESCRIBE };

    try {
      const data = await this.sequelize.queryRaw(sql, queryOptions);
      /*
       * If no data is returned from the query, then the table name may be wrong.
       * Query generators that use information_schema for retrieving table info will just return an empty result set,
       * it will not throw an error like built-ins do (e.g. DESCRIBE on MySql).
       */
      if (isEmpty(data)) {
        throw new Error(`No description found for table ${table.tableName}${table.schema ? ` in schema ${table.schema}` : ''}. Check the table name and schema; remember, they _are_ case sensitive.`);
      }

      return data;
    } catch (error: unknown) {
      if (error instanceof BaseError && error.cause?.code === 'ER_NO_SUCH_TABLE') {
        throw new Error(`No description found for table ${table.tableName}${table.schema ? ` in schema ${table.schema}` : ''}. Check the table name and schema; remember, they _are_ case sensitive.`);
      }

      throw error;
    }
  }

  /**
   * Truncates a table
   *
   * @param tableName
   * @param options
   */
  async truncate(tableName: TableNameOrModel, options?: QiTruncateTableOptions): Promise<void> {
    const sql = this.queryGenerator.truncateTableQuery(tableName, options);
    const queryOptions = { ...options, raw: true, type: QueryTypes.RAW };
    if (Array.isArray(sql)) {
      await this.#internalQueryInterface.executeQueriesSequentially(sql, queryOptions);
    } else {
      await this.sequelize.queryRaw(sql, queryOptions);
    }
  }

  /**
   * Removes a column from a table
   *
   * @param tableName
   * @param columnName
   * @param options
   */
  async removeColumn(
    tableName: TableNameOrModel,
    columnName: string,
    options?: RemoveColumnOptions,
  ): Promise<void> {
    const queryOptions = { ...options, raw: true };
    const sql = this.queryGenerator.removeColumnQuery(tableName, columnName, queryOptions);

    await this.sequelize.queryRaw(sql, queryOptions);
  }

  /**
   * Add a constraint to a table
   *
   * Available constraints:
   * - UNIQUE
   * - DEFAULT (MSSQL only)
   * - CHECK (Not supported by MySQL)
   * - FOREIGN KEY
   * - PRIMARY KEY
   *
   * @example UNIQUE
   * ```ts
   * queryInterface.addConstraint('Users', {
   *   fields: ['email'],
   *   type: 'UNIQUE',
   *   name: 'custom_unique_constraint_name'
   * });
   * ```
   *
   * @example CHECK
   * ```ts
   * queryInterface.addConstraint('Users', {
   *   fields: ['roles'],
   *   type: 'CHECK',
   *   where: {
   *      roles: ['user', 'admin', 'moderator', 'guest']
   *   }
   * });
   * ```
   *
   * @example Default - MSSQL only
   * ```ts
   * queryInterface.addConstraint('Users', {
   *    fields: ['roles'],
   *    type: 'DEFAULT',
   *    defaultValue: 'guest'
   * });
   * ```
   *
   * @example Primary Key
   * ```ts
   * queryInterface.addConstraint('Users', {
   *    fields: ['username'],
   *    type: 'PRIMARY KEY',
   *    name: 'custom_primary_constraint_name'
   * });
   * ```
   *
   * @example Composite Primary Key
   * ```ts
   * queryInterface.addConstraint('Users', {
   *    fields: ['first_name', 'last_name'],
   *    type: 'PRIMARY KEY',
   *    name: 'custom_primary_constraint_name'
   * });
   * ```
   *
   * @example Foreign Key
   * ```ts
   * queryInterface.addConstraint('Posts', {
   *   fields: ['username'],
   *   type: 'FOREIGN KEY',
   *   name: 'custom_fkey_constraint_name',
   *   references: { //Required field
   *     table: 'target_table_name',
   *     field: 'target_column_name'
   *   },
   *   onDelete: 'cascade',
   *   onUpdate: 'cascade'
   * });
   * ```
   *
   * @example Composite Foreign Key
   * ```ts
   * queryInterface.addConstraint('TableName', {
   *   fields: ['source_column_name', 'other_source_column_name'],
   *   type: 'FOREIGN KEY',
   *   name: 'custom_fkey_constraint_name',
   *   references: { //Required field
   *     table: 'target_table_name',
   *     fields: ['target_column_name', 'other_target_column_name']
   *   },
   *   onDelete: 'cascade',
   *   onUpdate: 'cascade'
   * });
   * ```
   *
   * @param tableName - Table name where you want to add a constraint
   * @param options - An object to define the constraint name, type etc
   */
  async addConstraint(tableName: TableNameOrModel, options: AddConstraintOptions): Promise<void> {
    if (!options.fields) {
      throw new Error('Fields must be specified through options.fields');
    }

    if (!options.type) {
      throw new Error('Constraint type must be specified through options.type');
    }

    const sql = this.queryGenerator.addConstraintQuery(tableName, options);

    await this.sequelize.queryRaw(sql, { ...options, raw: true, type: QueryTypes.RAW });
  }

  async deferConstraints(constraintChecking: ConstraintChecking, options?: DeferConstraintsOptions): Promise<void> {
    setTransactionFromCls(options ?? {}, this.sequelize);
    if (!options?.transaction) {
      throw new Error('Missing transaction in deferConstraints option.');
    }

    const sql = this.queryGenerator.setConstraintCheckingQuery(constraintChecking);

    await this.sequelize.queryRaw(sql, { ...options, raw: true, type: QueryTypes.RAW });
  }

  /**
   * Remove a constraint from a table
   *
   * @param tableName -Table name to drop constraint from
   * @param constraintName -Constraint name
   * @param options -Query options
   */
  async removeConstraint(
    tableName: TableNameOrModel,
    constraintName: string,
    options?: RemoveConstraintOptions,
  ): Promise<void> {
    const sql = this.queryGenerator.removeConstraintQuery(tableName, constraintName, options);

    await this.sequelize.queryRaw(sql, { ...options, raw: true, type: QueryTypes.RAW });
  }

  async showConstraints(tableName: TableNameOrModel, options?: ShowConstraintsOptions): Promise<ConstraintDescription[]> {
    const sql = this.queryGenerator.showConstraintsQuery(tableName, options);
    const rawConstraints = await this.sequelize.queryRaw(sql, { ...options, raw: true, type: QueryTypes.SHOWCONSTRAINTS });
    const constraintMap = new Map<string, ConstraintDescription>();
    for (const {
      columnNames,
      definition,
      deleteAction,
      initiallyDeferred,
      isDeferrable,
      referencedColumnNames,
      referencedTableName,
      referencedTableSchema,
      updateAction,
      ...rawConstraint
    } of rawConstraints) {
      const constraint = constraintMap.get(rawConstraint.constraintName)!;
      if (constraint) {
        if (columnNames) {
          constraint.columnNames = constraint.columnNames
          ? [...new Set([...constraint.columnNames, columnNames])]
          : [columnNames];
        }

        if (referencedColumnNames) {
          constraint.referencedColumnNames = constraint.referencedColumnNames
          ? [...new Set([...constraint.referencedColumnNames, referencedColumnNames])]
          : [referencedColumnNames];
        }
      } else {
        const constraintData: ConstraintDescription = { ...rawConstraint };
        if (columnNames) {
          constraintData.columnNames = [columnNames];
        }

        if (referencedTableSchema) {
          constraintData.referencedTableSchema = referencedTableSchema;
        }

        if (referencedTableName) {
          constraintData.referencedTableName = referencedTableName;
        }

        if (referencedColumnNames) {
          constraintData.referencedColumnNames = [referencedColumnNames];
        }

        if (deleteAction) {
          constraintData.deleteAction = deleteAction.replaceAll('_', ' ');
        }

        if (updateAction) {
          constraintData.updateAction = updateAction.replaceAll('_', ' ');
        }

        if (definition) {
          constraintData.definition = definition;
        }

        if (this.sequelize.dialect.supports.constraints.deferrable) {
          constraintData.deferrable = isDeferrable ? (initiallyDeferred === 'YES' ? Deferrable.INITIALLY_DEFERRED : Deferrable.INITIALLY_IMMEDIATE) : Deferrable.NOT;
        }

        constraintMap.set(rawConstraint.constraintName, constraintData);
      }
    }

    return [...constraintMap.values()];
  }

  /**
   * Returns all foreign key constraints of requested tables
   *
   * @deprecated Use {@link showConstraints} instead.
   * @param _tableNames
   * @param _options
   */
  getForeignKeysForTables(_tableNames: TableNameOrModel[], _options?: QueryRawOptions): Error {
    throw new Error(`getForeignKeysForTables has been deprecated. Use showConstraints instead.`);
  }

  /**
   * Get foreign key references details for the table
   *
   * @deprecated Use {@link showConstraints} instead.
   * @param _tableName
   * @param _options
   */
  getForeignKeyReferencesForTable(_tableName: TableNameOrModel, _options?: QueryRawOptions): Error {
    throw new Error(`getForeignKeyReferencesForTable has been deprecated. Use showConstraints instead.`);
  }

  /**
   * Disables foreign key checks for the duration of the callback.
   * The foreign key checks are only disabled for the current connection.
   * To specify the connection, you can either use the "connection" or the "transaction" option.
   * If you do not specify a connection, this method will reserve a connection for the duration of the callback,
   * and release it afterwards. You will receive the connection or transaction as the first argument of the callback.
   * You must use this connection to execute queries
   *
   * @example
   * ```ts
   * await this.queryInterface.withoutForeignKeyChecks(options, async connection => {
   *   const truncateOptions = { ...options, connection };
   *
   *   for (const model of models) {
   *     await model.truncate(truncateOptions);
   *   }
   * });
   * ```
   *
   * @param cb
   */
  async withoutForeignKeyChecks<T>(cb: WithoutForeignKeyChecksCallback<T>): Promise<T>;
  async withoutForeignKeyChecks<T>(options: QueryRawOptions, cb: WithoutForeignKeyChecksCallback<T>): Promise<T>;
  async withoutForeignKeyChecks<T>(
    optionsOrCallback: QueryRawOptions | WithoutForeignKeyChecksCallback<T>,
    maybeCallback?: WithoutForeignKeyChecksCallback<T>,
  ): Promise<T> {
    let options: QueryRawOptions;
    let callback: WithoutForeignKeyChecksCallback<T>;

    if (typeof optionsOrCallback === 'function') {
      options = {};
      callback = optionsOrCallback;
    } else {
      options = { ...optionsOrCallback };
      callback = maybeCallback!;
    }

    setTransactionFromCls(options, this.sequelize);

    if (options.connection) {
      return this.#withoutForeignKeyChecks(options, callback);
    }

    return this.sequelize.withConnection(async connection => {
      return this.#withoutForeignKeyChecks({ ...options, connection }, callback);
    });
  }

  async #withoutForeignKeyChecks<T>(options: QueryRawOptions, cb: WithoutForeignKeyChecksCallback<T>): Promise<T> {
    try {
      await this.unsafeToggleForeignKeyChecks(false, options);

      return await cb(options.connection!);
    } finally {
      await this.unsafeToggleForeignKeyChecks(true, options);
    }
  }

  /**
   * Toggles foreign key checks.
   * Don't forget to turn them back on, use {@link withoutForeignKeyChecks} to do this automatically.
   *
   * @param enable
   * @param options
   */
  async unsafeToggleForeignKeyChecks(
    enable: boolean,
    options?: QueryRawOptions,
  ): Promise<void> {
    await this.sequelize.queryRaw(this.queryGenerator.getToggleForeignKeyChecksQuery(enable), options);
  }

  /**
   * Deletes records from a table
   *
   * @param tableOrModel
   * @param options
   */
  async bulkDelete(tableOrModel: TableOrModel, options?: QiBulkDeleteOptions): Promise<number> {
    const bulkDeleteOptions = { ...options };
    const sql = this.queryGenerator.bulkDeleteQuery(tableOrModel, bulkDeleteOptions);
    // unlike bind, replacements are handled by QueryGenerator, not QueryRaw
    delete bulkDeleteOptions.replacements;

    return this.sequelize.queryRaw(sql, { ...bulkDeleteOptions, raw: true, type: QueryTypes.DELETE });
  }
}<|MERGE_RESOLUTION|>--- conflicted
+++ resolved
@@ -13,12 +13,7 @@
   showAllToListTables,
 } from '../../utils/deprecations';
 import type { Connection } from './connection-manager.js';
-<<<<<<< HEAD
-import type { AbstractQueryGenerator } from './query-generator';
 import type { TableNameOrModel, TableOrModel } from './query-generator-typescript.js';
-=======
-import type { TableNameOrModel } from './query-generator-typescript.js';
->>>>>>> 5bd45d26
 import { AbstractQueryInterfaceInternal } from './query-interface-internal.js';
 import type { TableNameWithSchema } from './query-interface.js';
 import type {
