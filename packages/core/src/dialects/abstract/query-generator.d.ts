--- conflicted
+++ resolved
@@ -172,10 +172,6 @@
     options?: ArithmeticQueryOptions,
   ): string;
 
-<<<<<<< HEAD
-  dropTableQuery(tableName: TableNameOrModel, options?: DropTableQueryOptions): string;
-  renameTableQuery(before: TableNameOrModel, after: TableNameOrModel): string;
-=======
   createTableQuery(
     tableName: TableNameOrModel,
     // TODO: rename attributes to columns and accept a map of attributes in the implementation when migrating to TS, see https://github.com/sequelize/sequelize/pull/15526/files#r1143840411
@@ -183,8 +179,8 @@
     // TODO: throw when using invalid options when migrating to TS
     options?: CreateTableQueryOptions
   ): string;
-  dropTableQuery(tableName: TableName, options?: DropTableQueryOptions): string;
->>>>>>> b5db02d7
+  dropTableQuery(tableName: TableNameOrModel, options?: DropTableQueryOptions): string;
+  renameTableQuery(before: TableNameOrModel, after: TableNameOrModel): string;
 
   createSchemaQuery(schemaName: string, options?: CreateSchemaQueryOptions): string;
   dropSchemaQuery(schemaName: string): string | QueryWithBindParams;
