// TODO: complete me - this file is a stub that will be completed when query-generator.ts is migrated to TS

import type { Col } from '../../expression-builders/col.js';
import type { Literal } from '../../expression-builders/literal.js';
import type {
  NormalizedAttributeOptions,
  FindOptions,
  Model,
  AttributeOptions,
  ModelStatic,
  SearchPathable,
} from '../../model.js';
import type { DataType } from './data-types.js';
import type { QueryGeneratorOptions, TableNameOrModel } from './query-generator-typescript.js';
import { AbstractQueryGeneratorTypeScript } from './query-generator-typescript.js';
import type { QueryWithBindParams } from './query-generator.types.js';
import type { TableName } from './query-interface.js';
import type { WhereOptions } from './where-sql-builder-types.js';

type ParameterOptions = {
  // only named replacements are allowed
  replacements?: { [key: string]: unknown },
};

type SelectOptions<M extends Model> = FindOptions<M> & {
  model: ModelStatic<M>,
};

type InsertOptions = ParameterOptions & SearchPathable & {
  exception?: boolean,
  bindParam?: false | ((value: unknown) => string),

  updateOnDuplicate?: string[],
  ignoreDuplicates?: boolean,
  upsertKeys?: string[],
  returning?: boolean | Array<string | Literal | Col>,
};

type BulkInsertOptions = ParameterOptions & {
  hasTrigger?: boolean,

  updateOnDuplicate?: string[],
  ignoreDuplicates?: boolean,
  upsertKeys?: string[],
  returning?: boolean | Array<string | Literal | Col>,
};

type UpdateOptions = ParameterOptions & {
  bindParam?: false | ((value: unknown) => string),
};

type DeleteOptions = ParameterOptions & {
  limit?: number | Literal | null | undefined,
};

type ArithmeticQueryOptions = ParameterOptions & {
  returning?: boolean | Array<string | Literal | Col>,
};

// keep CREATE_DATABASE_QUERY_SUPPORTABLE_OPTIONS updated when modifying this
export interface CreateDatabaseQueryOptions {
  collate?: string;
  charset?: string;
  encoding?: string;
  ctype?: string;
  template?: string;
}

// keep CREATE_SCHEMA_QUERY_SUPPORTABLE_OPTIONS updated when modifying this
export interface CreateSchemaQueryOptions {
  collate?: string;
  charset?: string;
}

export interface CreateTableQueryOptions {
  collate?: string;
  charset?: string;
  engine?: string;
  rowFormat?: string;
  comment?: string;
  initialAutoIncrement?: number;
  /**
   * Used for compound unique keys.
   */
  uniqueKeys?: Array<{ fields: string[] }>
   | { [indexName: string]: { fields: string[] } };
}

// keep DROP_TABLE_QUERY_SUPPORTABLE_OPTIONS updated when modifying this
export interface DropTableQueryOptions {
  cascade?: boolean;
}

// keep LIST_SCHEMAS_QUERY_SUPPORTABLE_OPTIONS updated when modifying this
export interface ListSchemasQueryOptions {
  /** List of schemas to exclude from output */
  skip?: string[];
}

// keep ADD_COLUMN_QUERY_SUPPORTABLE_OPTIONS updated when modifying this
export interface AddColumnQueryOptions {
  ifNotExists?: boolean;
}

// keep REMOVE_COLUMN_QUERY_SUPPORTABLE_OPTIONS updated when modifying this
export interface RemoveColumnQueryOptions {
  ifExists?: boolean;
}

/**
 * The base class for all query generators, used to generate all SQL queries.
 *
 * The implementation varies between SQL dialects, and is overridden by subclasses. You can access your dialect's version
 * through {@link Sequelize#queryGenerator}.
 */
export class AbstractQueryGenerator extends AbstractQueryGeneratorTypeScript {
  constructor(options: QueryGeneratorOptions);

  setImmediateQuery(constraints: string[]): string;
  setDeferredQuery(constraints: string[]): string;
  generateTransactionId(): string;
  quoteIdentifiers(identifiers: string): string;

  selectQuery<M extends Model>(tableName: TableName, options?: SelectOptions<M>, model?: ModelStatic<M>): string;
  insertQuery(
    table: TableName,
    valueHash: object,
    columnDefinitions?: { [columnName: string]: NormalizedAttributeOptions },
    options?: InsertOptions
  ): { query: string, bind?: unknown[] };
  bulkInsertQuery(
    tableName: TableName,
    newEntries: object[],
    options?: BulkInsertOptions,
    columnDefinitions?: { [columnName: string]: NormalizedAttributeOptions }
  ): string;

  addColumnQuery(
    table: TableName,
    columnName: string,
    columnDefinition: AttributeOptions | DataType,
    options?: AddColumnQueryOptions,
  ): string;

  removeColumnQuery(
    table: TableName,
    attributeName: string,
    options?: RemoveColumnQueryOptions,
  ): string;

  updateQuery(
    tableName: TableName,
    attrValueHash: object,
    where: WhereOptions,
    options?: UpdateOptions,
    columnDefinitions?: { [columnName: string]: NormalizedAttributeOptions },
  ): { query: string, bind?: unknown[] };

  deleteQuery(
    tableName: TableName,
    where?: WhereOptions,
    options?: DeleteOptions,
    model?: ModelStatic<Model>,
  ): string;

  arithmeticQuery(
    operator: string,
    tableName: TableName,
    where: WhereOptions,
    incrementAmountsByField: { [key: string]: number | Literal },
    extraAttributesToBeUpdated: { [key: string]: unknown },
    options?: ArithmeticQueryOptions,
  ): string;

<<<<<<< HEAD
  createTableQuery(): string;
=======
  createTableQuery(
    tableName: TableNameOrModel,
    // TODO: rename attributes to columns and accept a map of attributes in the implementation when migrating to TS, see https://github.com/sequelize/sequelize/pull/15526/files#r1143840411
    columns: { [columnName: string]: string },
    // TODO: throw when using invalid options when migrating to TS
    options?: CreateTableQueryOptions
  ): string;
>>>>>>> 0c0a4d44
  dropTableQuery(tableName: TableName, options?: DropTableQueryOptions): string;

  createSchemaQuery(schemaName: string, options?: CreateSchemaQueryOptions): string;
  dropSchemaQuery(schemaName: string): string | QueryWithBindParams;

  listSchemasQuery(options?: ListSchemasQueryOptions): string;

  createDatabaseQuery(databaseName: string, options?: CreateDatabaseQueryOptions): string;
  dropDatabaseQuery(databaseName: string): string;
  listDatabasesQuery(): string;

  dropForeignKeyQuery(tableName: TableNameOrModel, foreignKey: string): string;

  /**
   * Creates a function that can be used to collect bind parameters.
   *
   * @param bind A mutable object to which bind parameters will be added.
   */
  bindParam(bind: Record<string, unknown>): (newBind: unknown) => string;
}<|MERGE_RESOLUTION|>--- conflicted
+++ resolved
@@ -172,9 +172,6 @@
     options?: ArithmeticQueryOptions,
   ): string;
 
-<<<<<<< HEAD
-  createTableQuery(): string;
-=======
   createTableQuery(
     tableName: TableNameOrModel,
     // TODO: rename attributes to columns and accept a map of attributes in the implementation when migrating to TS, see https://github.com/sequelize/sequelize/pull/15526/files#r1143840411
@@ -182,7 +179,6 @@
     // TODO: throw when using invalid options when migrating to TS
     options?: CreateTableQueryOptions
   ): string;
->>>>>>> 0c0a4d44
   dropTableQuery(tableName: TableName, options?: DropTableQueryOptions): string;
 
   createSchemaQuery(schemaName: string, options?: CreateSchemaQueryOptions): string;
