--- conflicted
+++ resolved
@@ -5,13 +5,8 @@
 import { Col } from '../../expression-builders/col.js';
 import { Literal } from '../../expression-builders/literal.js';
 import { conformIndex } from '../../model-internals';
-<<<<<<< HEAD
 import { and } from '../../sequelize';
 import { rejectInvalidOptions, canTreatArrayAsAnd, isColString } from '../../utils/check';
-=======
-import { getTextDataTypeForDialect } from '../../sql-string';
-import { rejectInvalidOptions, isNullish, canTreatArrayAsAnd, isColString } from '../../utils/check';
->>>>>>> 5c428218
 import {
   mapFinderOptions,
   removeNullishValuesFromHash,
@@ -573,31 +568,19 @@
 
     const updateSetSqlFragments = [];
     for (const attributeName in incrementAmountsByAttribute) {
-<<<<<<< HEAD
       const columnName = model ? model.modelDefinition.getColumnNameLoose(attributeName) : attributeName;
       const incrementAmount = incrementAmountsByAttribute[columnName];
       const quotedField = this.quoteIdentifier(columnName);
       const escapedAmount = this.escape(incrementAmount, escapeOptions);
-=======
-      const incrementAmount = incrementAmountsByAttribute[attributeName];
-      const quotedField = this.quoteIdentifier(attributeName);
-      const escapedAmount = this.escape(incrementAmount, undefined, replacementOptions);
->>>>>>> 5c428218
       updateSetSqlFragments.push(`${quotedField}=${quotedField}${operator} ${escapedAmount}`);
     }
 
     for (const attributeName in extraAttributesToBeUpdated) {
-<<<<<<< HEAD
       const columnName = model ? model.modelDefinition.getColumnNameLoose(attributeName) : attributeName;
 
       const newValue = extraAttributesToBeUpdated[columnName];
       const quotedField = this.quoteIdentifier(columnName);
       const escapedValue = this.escape(newValue, escapeOptions);
-=======
-      const newValue = extraAttributesToBeUpdated[attributeName];
-      const quotedField = this.quoteIdentifier(attributeName);
-      const escapedValue = this.escape(newValue, undefined, replacementOptions);
->>>>>>> 5c428218
       updateSetSqlFragments.push(`${quotedField}=${escapedValue}`);
     }
 
@@ -1110,52 +1093,6 @@
     return this.quoteIdentifier(identifiers);
   }
 
-<<<<<<< HEAD
-=======
-  /**
-   * Escape a value (e.g. a string, number or date)
-   *
-   * @param {unknown} value
-   * @param {object} attribute
-   * @param {object} options
-   * @private
-   */
-  escape(value, attribute, options = {}) {
-    if (value instanceof BaseSqlExpression) {
-      return this.handleSequelizeMethod(value, undefined, undefined, { replacements: options.replacements });
-    }
-
-    if (value == null || attribute?.type == null || typeof attribute.type === 'string') {
-      // use default escape mechanism instead of the DataType's.
-      return SqlString.escape(value, this.dialect);
-    }
-
-    if (!attribute.type.belongsToDialect(this.dialect)) {
-      attribute = {
-        ...attribute,
-        type: attribute.type.toDialectDataType(this.dialect),
-      };
-    }
-
-    if (options.isList && Array.isArray(value)) {
-      const escapeOptions = { ...options, isList: false };
-
-      return `(${value.map(valueItem => {
-        return this.escape(valueItem, attribute, escapeOptions);
-      }).join(', ')})`;
-    }
-
-    this.validate(value, attribute, options);
-
-    return attribute.type.escape(value, {
-      field: attribute,
-      timezone: this.options.timezone,
-      operation: options.operation,
-      dialect: this.dialect,
-    });
-  }
-
->>>>>>> 5c428218
   bindParam(bind) {
     let i = 0;
 
@@ -1169,75 +1106,6 @@
   }
 
   /*
-<<<<<<< HEAD
-=======
-    Returns a bind parameter representation of a value (e.g. a string, number or date)
-    @private
-  */
-  format(value, field, options, bindParam) {
-    options = options || {};
-
-    if (value instanceof BaseSqlExpression) {
-      throw new TypeError('Cannot pass SequelizeMethod as a bind parameter - use escape instead');
-    }
-
-    if (value == null || !field?.type || typeof field.type === 'string') {
-      return bindParam(value);
-    }
-
-    this.validate(value, field, options);
-
-    return field.type.getBindParamSql(value, {
-      field,
-      timezone: this.options.timezone,
-      operation: options.operation,
-      bindParam,
-      dialect: this.dialect,
-    });
-  }
-
-  /*
-    Validate a value against a field specification
-    @private
-  */
-  validate(value, field) {
-    if (this.noTypeValidation || isNullish(value)) {
-      return;
-    }
-
-    const error = field.type instanceof AbstractDataType
-      ? validateDataType(value, field.type, field.fieldName, null)
-      : null;
-    if (error) {
-      throw error;
-    }
-  }
-
-  /**
-   * @param {string} identifier
-   *
-   * @deprecated Do not use this method. A string starting & ending with the identifier quote (", `, []) does
-   * not mean that it's already quoted. These characters are valid inside of identifiers and should be properly escaped.
-   */
-  isIdentifierQuoted(identifier) {
-    return /^\s*(?:(["'`])(?:(?!\1).|\1{2})*\1\.?)+\s*$/i.test(identifier);
-  }
-
-  /**
-   * Generates an SQL query that extract JSON property of given path.
-   *
-   * @param   {string}               _column   The JSON column
-   * @param   {string|Array<string>} [_path]   The path to extract (optional)
-   * @param   {boolean}              [_isJson] The value is JSON use alt symbols (optional)
-   * @returns {string}                         The generated sql query
-   * @private
-   */
-  jsonPathExtractionQuery(_column, _path, _isJson) {
-    throw new Error(`JSON operations are not supported in ${this.dialect.name}.`);
-  }
-
-  /*
->>>>>>> 5c428218
     Returns a query for selecting elements in the table <tableName>.
     Options:
       - attributes -> An array of attributes (e.g. ['name', 'birthday']). Default: *
@@ -1893,11 +1761,7 @@
 
     if (include.on) {
       joinOn = this.whereItemsQuery(include.on, {
-<<<<<<< HEAD
         mainAlias: asRight,
-=======
-        prefix: new Literal(this.quoteIdentifier(asRight)),
->>>>>>> 5c428218
         model: include.model,
         replacements: options?.replacements,
       });
@@ -1905,11 +1769,7 @@
 
     if (include.where) {
       joinWhere = this.whereItemsQuery(include.where, {
-<<<<<<< HEAD
         mainAlias: asRight,
-=======
-        prefix: new Literal(this.quoteIdentifier(asRight)),
->>>>>>> 5c428218
         model: include.model,
         replacements: options?.replacements,
       });
@@ -2089,11 +1949,7 @@
     targetJoinOn += `${this.quoteIdentifier(throughAs)}.${this.quoteIdentifier(identTarget)}`;
 
     if (through.where) {
-<<<<<<< HEAD
       throughWhere = this.whereItemsQuery(through.where, { ...topLevelInfo.options, model: through.model, mainAlias: throughAs });
-=======
-      throughWhere = this.getWhereConditions(through.where, new Literal(this.quoteIdentifier(throughAs)), through.model, topLevelInfo.options);
->>>>>>> 5c428218
     }
 
     // Generate a wrapped join so that the through table join can be dependent on the target join
@@ -2106,11 +1962,7 @@
     joinCondition = sourceJoinOn;
 
     if ((include.where || include.through.where) && include.where) {
-<<<<<<< HEAD
       targetWhere = this.whereItemsQuery(include.where, { ...topLevelInfo.options, model: include.model, mainAlias: includeAs.internalAs });
-=======
-      targetWhere = this.getWhereConditions(include.where, new Literal(this.quoteIdentifier(includeAs.internalAs)), include.model, topLevelInfo.options);
->>>>>>> 5c428218
       if (targetWhere) {
         joinCondition += ` AND ${targetWhere}`;
       }
@@ -2208,11 +2060,7 @@
         where: {
           [Op.and]: [
             topInclude.where,
-<<<<<<< HEAD
             new Literal(join),
-=======
-            { [Op.join]: new Literal(join) },
->>>>>>> 5c428218
           ],
         },
         limit: 1,
@@ -2221,15 +2069,7 @@
       }, topInclude.model);
     }
 
-<<<<<<< HEAD
     topLevelInfo.options.where = and(topLevelInfo.options.where, new Literal([
-=======
-    if (!topLevelInfo.options.where[Op.and]) {
-      topLevelInfo.options.where[Op.and] = [];
-    }
-
-    topLevelInfo.options.where[`__${includeAs.internalAs}`] = new Literal([
->>>>>>> 5c428218
       '(',
       query.replace(/;$/, ''),
       ')',
