'use strict';

import compact from 'lodash/compact';
import defaults from 'lodash/defaults';
import each from 'lodash/each';
import forOwn from 'lodash/forOwn';
import get from 'lodash/get';
import isEmpty from 'lodash/isEmpty';
import isObject from 'lodash/isObject';
import isPlainObject from 'lodash/isPlainObject';
import pick from 'lodash/pick';
import reduce from 'lodash/reduce';
import uniq from 'lodash/uniq';
import NodeUtil from 'node:util';
import { Association } from '../../associations/base';
import { BelongsToAssociation } from '../../associations/belongs-to';
import { BelongsToManyAssociation } from '../../associations/belongs-to-many';
import { HasManyAssociation } from '../../associations/has-many';
import { BaseSqlExpression } from '../../expression-builders/base-sql-expression.js';
import { Col } from '../../expression-builders/col.js';
import { Literal } from '../../expression-builders/literal.js';
import { conformIndex } from '../../model-internals';
import { and } from '../../sequelize';
import { mapFinderOptions, removeNullishValuesFromHash } from '../../utils/format';
import { joinSQLFragments } from '../../utils/join-sql-fragments';
import { isModelStatic } from '../../utils/model-utils';
import { nameIndex, spliceStr } from '../../utils/string';
import { attributeTypeToSql } from './data-types-utils';
import { AbstractQueryGeneratorInternal } from './query-generator-internal.js';
import { AbstractQueryGeneratorTypeScript } from './query-generator-typescript';
import { joinWithLogicalOperator } from './where-sql-builder';

const util = require('node:util');
const crypto = require('node:crypto');

const DataTypes = require('../../data-types');
const { Op } = require('../../operators');
const sequelizeError = require('../../errors');
const { _validateIncludedElements } = require('../../model-internals');

export const CREATE_TABLE_QUERY_SUPPORTABLE_OPTIONS = new Set([
  'collate',
  'charset',
  'engine',
  'rowFormat',
  'comment',
  'initialAutoIncrement',
  'uniqueKeys',
]);
export const ADD_COLUMN_QUERY_SUPPORTABLE_OPTIONS = new Set(['ifNotExists']);

/**
 * Abstract Query Generator
 *
 * @private
 */
export class AbstractQueryGenerator extends AbstractQueryGeneratorTypeScript {
  #internals;

  constructor(dialect, internals = new AbstractQueryGeneratorInternal(dialect)) {
    super(dialect, internals);
    this.#internals = internals;
  }

  /**
   * Returns an insert into command
   *
   * @param {string} table
   * @param {object} valueHash       attribute value pairs
   * @param {object} modelAttributes
   * @param {object} [options]
   *
   * @private
   */
  insertQuery(table, valueHash, modelAttributes, options) {
    options ||= {};
    defaults(options, this.options);

    const modelAttributeMap = {};
    const bind = options.bind || Object.create(null);
    const fields = [];
    const returningModelAttributes = [];
    const returnTypes = [];
    const values = Object.create(null);
    const quotedTable = this.quoteTable(table);
    let bindParam = options.bindParam === undefined ? this.bindParam(bind) : options.bindParam;
    const returnAttributes = [];
    let query;
    let valueQuery = '';
    let emptyQuery = '';
    let outputFragment = '';
    let returningFragment = '';
    let identityWrapperRequired = false;
    let tmpTable = ''; // tmpTable declaration for trigger

    if (modelAttributes) {
      each(modelAttributes, (attribute, key) => {
        modelAttributeMap[key] = attribute;
        if (attribute.field) {
          modelAttributeMap[attribute.field] = attribute;
        }
      });
    }

    if (this.dialect.supports['DEFAULT VALUES']) {
      emptyQuery += ' DEFAULT VALUES';
    } else if (this.dialect.supports['VALUES ()']) {
      emptyQuery += ' VALUES ()';
    }

    if ((this.dialect.supports.returnValues || this.dialect.supports.returnIntoValues) && options.returning) {
      const returnValues = this.generateReturnValues(modelAttributes, options);

      returningModelAttributes.push(...returnValues.returnFields);
      // Storing the returnTypes for dialects that need to have returning into bind information for outbinds
      if (this.dialect.supports.returnIntoValues) {
        returnTypes.push(...returnValues.returnTypes);
      }
      returningFragment = returnValues.returningFragment;
      tmpTable = returnValues.tmpTable || '';
      outputFragment = returnValues.outputFragment || '';
    }

    if (
      get(this, ['sequelize', 'options', 'dialectOptions', 'prependSearchPath']) ||
      options.searchPath
    ) {
      // Not currently supported with search path (requires output of multiple queries)
      bindParam = undefined;
    }

    if (this.dialect.supports.EXCEPTION && options.exception) {
      // Not currently supported with bind parameters (requires output of multiple queries)
      bindParam = undefined;
    }

    valueHash = removeNullishValuesFromHash(valueHash, this.options.omitNull);
    for (const key in valueHash) {
      if (Object.hasOwn(valueHash, key)) {
        // if value is undefined, we replace it with null
        const value = valueHash[key] ?? null;
        fields.push(this.quoteIdentifier(key));

        // SERIALS' can't be NULL in postgresql, use DEFAULT where supported
        if (
          modelAttributeMap[key] &&
          modelAttributeMap[key].autoIncrement === true &&
          value == null
        ) {
          if (!this.dialect.supports.autoIncrement.defaultValue) {
            fields.splice(-1, 1);
          } else if (this.dialect.supports.DEFAULT) {
            values[key] = 'DEFAULT';
          } else {
            values[key] = this.escape(null);
          }
        } else {
          if (modelAttributeMap[key] && modelAttributeMap[key].autoIncrement === true) {
            identityWrapperRequired = true;
          }

          values[key] = this.escape(value, {
            model: options.model,
            type: modelAttributeMap[key]?.type,
            replacements: options.replacements,
            bindParam,
          });
        }
      }
    }

    let onDuplicateKeyUpdate = '';

    if (!isEmpty(options.conflictWhere) && !this.dialect.supports.inserts.onConflictWhere) {
      throw new Error('missing dialect support for conflictWhere option');
    }

    // `options.updateOnDuplicate` is the list of field names to update if a duplicate key is hit during the insert.  It
    // contains just the field names.  This option is _usually_ explicitly set by the corresponding query-interface
    // upsert function.
    if (this.dialect.supports.inserts.updateOnDuplicate && options.updateOnDuplicate) {
      if (this.dialect.supports.inserts.updateOnDuplicate === ' ON CONFLICT DO UPDATE SET') {
        // postgres / sqlite
        // If no conflict target columns were specified, use the primary key names from options.upsertKeys
        const conflictKeys = options.upsertKeys.map(attr => this.quoteIdentifier(attr));
        const updateKeys = options.updateOnDuplicate.map(
          attr => `${this.quoteIdentifier(attr)}=EXCLUDED.${this.quoteIdentifier(attr)}`,
        );

        const fragments = ['ON CONFLICT', '(', conflictKeys.join(','), ')'];

        if (!isEmpty(options.conflictWhere)) {
          fragments.push(this.whereQuery(options.conflictWhere, options));
        }

        // if update keys are provided, then apply them here.  if there are no updateKeys provided, then do not try to
        // do an update.  Instead, fall back to DO NOTHING.
        if (isEmpty(updateKeys)) {
          fragments.push('DO NOTHING');
        } else {
          fragments.push('DO UPDATE SET', updateKeys.join(','));
        }

        onDuplicateKeyUpdate = ` ${joinSQLFragments(fragments)}`;
      } else {
        const valueKeys = options.updateOnDuplicate.map(
          attr => `${this.quoteIdentifier(attr)}=${values[attr]}`,
        );
        // the rough equivalent to ON CONFLICT DO NOTHING in mysql, etc is ON DUPLICATE KEY UPDATE id = id
        // So, if no update values were provided, fall back to the identifier columns provided in the upsertKeys array.
        // This will be the primary key in most cases, but it could be some other constraint.
        if (isEmpty(valueKeys) && options.upsertKeys) {
          valueKeys.push(
            ...options.upsertKeys.map(
              attr => `${this.quoteIdentifier(attr)}=${this.quoteIdentifier(attr)}`,
            ),
          );
        }

        // edge case... but if for some reason there were no valueKeys, and there were also no upsertKeys... then we
        // can no longer build the requested query without a syntax error.  Let's throw something more graceful here
        // so the devs know what the problem is.
        if (isEmpty(valueKeys)) {
          throw new Error(
            'No update values found for ON DUPLICATE KEY UPDATE clause, and no identifier fields could be found to use instead.',
          );
        }

        onDuplicateKeyUpdate += `${this.dialect.supports.inserts.updateOnDuplicate} ${valueKeys.join(',')}`;
      }
    }

    const replacements = {
      ignoreDuplicates: options.ignoreDuplicates
        ? this.dialect.supports.inserts.ignoreDuplicates
        : '',
      onConflictDoNothing: options.ignoreDuplicates
        ? this.dialect.supports.inserts.onConflictDoNothing
        : '',
      attributes: fields.join(','),
      output: outputFragment,
      values: Object.values(values).join(','),
      tmpTable,
    };

    valueQuery = `${tmpTable}INSERT${replacements.ignoreDuplicates} INTO ${quotedTable} (${replacements.attributes})${replacements.output} VALUES (${replacements.values})${onDuplicateKeyUpdate}${replacements.onConflictDoNothing}${valueQuery}`;
    emptyQuery = `${tmpTable}INSERT${replacements.ignoreDuplicates} INTO ${quotedTable}${replacements.output}${onDuplicateKeyUpdate}${replacements.onConflictDoNothing}${emptyQuery}`;

    // Mostly for internal use, so we expect the user to know what he's doing!
    // pg_temp functions are private per connection, so we never risk this function interfering with another one.
    if (this.dialect.supports.EXCEPTION && options.exception) {
      const dropFunction = 'DROP FUNCTION IF EXISTS pg_temp.testfunc()';

      if (returningModelAttributes.length === 0) {
        returningModelAttributes.push('*');
      }

      const delimiter = `$func_${crypto.randomUUID().replaceAll('-', '')}$`;
      const selectQuery = `SELECT (testfunc.response).${returningModelAttributes.join(', (testfunc.response).')}, testfunc.sequelize_caught_exception FROM pg_temp.testfunc();`;

      options.exception =
        'WHEN unique_violation THEN GET STACKED DIAGNOSTICS sequelize_caught_exception = PG_EXCEPTION_DETAIL;';
      valueQuery = `CREATE OR REPLACE FUNCTION pg_temp.testfunc(OUT response ${quotedTable}, OUT sequelize_caught_exception text) RETURNS RECORD AS ${delimiter} BEGIN ${valueQuery} RETURNING * INTO response; EXCEPTION ${options.exception} END ${delimiter} LANGUAGE plpgsql; ${selectQuery} ${dropFunction}`;
    } else {
      valueQuery += returningFragment;
      emptyQuery += returningFragment;
    }

    if (this.dialect.supports.returnIntoValues && options.returning) {
      // Populating the returnAttributes array and performing operations needed for output binds of insertQuery
      this.populateInsertQueryReturnIntoBinds(returningModelAttributes, returnTypes, Object.keys(bind).length, returnAttributes, options);
    }

    query = `${`${replacements.attributes.length > 0 ? valueQuery : emptyQuery}${returnAttributes.join(',')}`.trim()};`;
    if (this.dialect.supports.finalTable) {
      query = `SELECT * FROM FINAL TABLE (${replacements.attributes.length > 0 ? valueQuery : emptyQuery});`;
    }

    if (identityWrapperRequired && this.dialect.supports.autoIncrement.identityInsert) {
      query = `SET IDENTITY_INSERT ${quotedTable} ON; ${query} SET IDENTITY_INSERT ${quotedTable} OFF;`;
    }

    // Used by Postgres upsertQuery and calls to here with options.exception set to true
    const result = { query };
    if (options.bindParam !== false) {
      result.bind = bind;
    }

    return result;
  }

  /**
   * Returns an insert into command for multiple values.
   *
   * @param {string} tableName
   * @param {object} fieldValueHashes
   * @param {object} options
   * @param {object} fieldMappedAttributes
   *
   * @private
   */
  bulkInsertQuery(tableName, fieldValueHashes, options, fieldMappedAttributes) {
    options ||= {};
    fieldMappedAttributes ||= {};

    const tuples = [];
    const serials = {};
    const allAttributes = [];
    let onDuplicateKeyUpdate = '';

    for (const fieldValueHash of fieldValueHashes) {
      forOwn(fieldValueHash, (value, key) => {
        if (!allAttributes.includes(key)) {
          allAttributes.push(key);
        }

        if (fieldMappedAttributes[key] && fieldMappedAttributes[key].autoIncrement === true) {
          serials[key] = true;
        }
      });
    }

    for (const fieldValueHash of fieldValueHashes) {
      const values = allAttributes.map(key => {
        if (this.dialect.supports.bulkDefault && serials[key] === true) {
          // fieldValueHashes[key] ?? 'DEFAULT'
          return fieldValueHash[key] != null ? fieldValueHash[key] : 'DEFAULT';
        }

        return this.escape(fieldValueHash[key] ?? null, {
          // model // TODO: make bulkInsertQuery accept model instead of fieldValueHashes
          // bindParam // TODO: support bind params
          type: fieldMappedAttributes[key]?.type,
          replacements: options.replacements,
        });
      });

      tuples.push(`(${values.join(',')})`);
    }

    // `options.updateOnDuplicate` is the list of field names to update if a duplicate key is hit during the insert.  It
    // contains just the field names.  This option is _usually_ explicitly set by the corresponding query-interface
    // upsert function.
    if (this.dialect.supports.inserts.updateOnDuplicate && options.updateOnDuplicate) {
      if (this.dialect.supports.inserts.updateOnDuplicate === ' ON CONFLICT DO UPDATE SET') {
        // postgres / sqlite
        // If no conflict target columns were specified, use the primary key names from options.upsertKeys
        const conflictKeys = options.upsertKeys.map(attr => this.quoteIdentifier(attr));
        const updateKeys = options.updateOnDuplicate.map(
          attr => `${this.quoteIdentifier(attr)}=EXCLUDED.${this.quoteIdentifier(attr)}`,
        );

        let whereClause = false;
        if (options.conflictWhere) {
          if (!this.dialect.supports.inserts.onConflictWhere) {
            throw new Error(`conflictWhere not supported for dialect ${this.dialect.name}`);
          }

          whereClause = this.whereQuery(options.conflictWhere, options);
        }

        // The Utils.joinSQLFragments later on will join this as it handles nested arrays.
        onDuplicateKeyUpdate = [
          'ON CONFLICT',
          '(',
          conflictKeys.join(','),
          ')',
          whereClause,
          'DO UPDATE SET',
          updateKeys.join(','),
        ];
      } else {
        // mysql / maria
        if (options.conflictWhere) {
          throw new Error(`conflictWhere not supported for dialect ${this.dialect.name}`);
        }

        const valueKeys = options.updateOnDuplicate.map(
          attr => `${this.quoteIdentifier(attr)}=VALUES(${this.quoteIdentifier(attr)})`,
        );
        onDuplicateKeyUpdate = `${this.dialect.supports.inserts.updateOnDuplicate} ${valueKeys.join(',')}`;
      }
    }

    const ignoreDuplicates = options.ignoreDuplicates
      ? this.dialect.supports.inserts.ignoreDuplicates
      : '';
    const attributes = allAttributes.map(attr => this.quoteIdentifier(attr)).join(',');
    const onConflictDoNothing = options.ignoreDuplicates
      ? this.dialect.supports.inserts.onConflictDoNothing
      : '';
    let returning = '';

    if (this.dialect.supports.returnValues && options.returning) {
      const returnValues = this.generateReturnValues(fieldMappedAttributes, options);

      returning += returnValues.returningFragment;
    }

    return joinSQLFragments([
      'INSERT',
      ignoreDuplicates,
      'INTO',
      this.quoteTable(tableName),
      `(${attributes})`,
      'VALUES',
      tuples.join(','),
      onDuplicateKeyUpdate,
      onConflictDoNothing,
      returning,
      ';',
    ]);
  }

  /**
   * Helper method for populating the returning into bind information
   * that is needed by some dialects (currently Oracle)
   * 
   * @private
   */
  populateInsertQueryReturnIntoBinds() {
    // noop by default
  }

  /**
   * Returns an update query
   *
   * @param {string} tableName
   * @param {object} attrValueHash
   * @param {object} where A hash with conditions (e.g. {name: 'foo'}) OR an ID as integer
   * @param {object} options
   * @param {object} columnDefinitions
   *
   * @private
   */
  updateQuery(tableName, attrValueHash, where, options, columnDefinitions) {
    options ||= {};
    defaults(options, this.options);

    attrValueHash = removeNullishValuesFromHash(attrValueHash, options.omitNull, options);

    const values = [];
    const bind = Object.create(null);
    const modelAttributeMap = {};
    let outputFragment = '';
    let tmpTable = ''; // tmpTable declaration for trigger
    let suffix = '';

    if (
      get(this, ['sequelize', 'options', 'dialectOptions', 'prependSearchPath']) ||
      options.searchPath
    ) {
      // Not currently supported with search path (requires output of multiple queries)
      options.bindParam = false;
    }

    const bindParam = options.bindParam === undefined ? this.bindParam(bind) : options.bindParam;

<<<<<<< HEAD
    if (this.dialect.supports['LIMIT ON UPDATE'] && options.limit) {
=======
    if (
      this.dialect.supports['LIMIT ON UPDATE'] &&
      options.limit &&
      this.dialect.name !== 'mssql' &&
      this.dialect.name !== 'db2'
    ) {
>>>>>>> e632284c
      // TODO: use bind parameter
      if (!['mssql', 'oracle', 'db2'].includes(this.dialect.name)) {
        suffix = ` LIMIT ${this.escape(options.limit, options)} `;
      } else if (this.dialect.name === 'oracle') {
        // This cannot be set in where because rownum will be quoted
        if (where && (where.length && where.length > 0 || Object.keys(where).length > 0)) {
          // If we have a where clause, we add AND
          suffix += ' AND ';
        } else {
          // No where clause, we add where
          suffix += ' WHERE ';
        }
        suffix += `rownum <= ${this.escape(options.limit)} `;
      }
    }

    if (this.dialect.supports.returnValues && options.returning) {
      const returnValues = this.generateReturnValues(columnDefinitions, options);

      suffix += returnValues.returningFragment;
      tmpTable = returnValues.tmpTable || '';
      outputFragment = returnValues.outputFragment || '';

      // ensure that the return output is properly mapped to model fields.
      if (this.dialect.supports.returnValues !== 'output' && options.returning) {
        options.mapToModel = true;
      }
    }

    if (columnDefinitions) {
      each(columnDefinitions, (attribute, key) => {
        modelAttributeMap[key] = attribute;
        if (attribute.field) {
          modelAttributeMap[attribute.field] = attribute;
        }
      });
    }

    for (const key in attrValueHash) {
      if (
        modelAttributeMap &&
        modelAttributeMap[key] &&
        modelAttributeMap[key].autoIncrement === true &&
        !this.dialect.supports.autoIncrement.update
      ) {
        // not allowed to update identity column
        continue;
      }

      const value = attrValueHash[key] ?? null;

      values.push(
        `${this.quoteIdentifier(key)}=${this.escape(value, {
          // model // TODO: receive modelDefinition instead of columnDefinitions
          type: modelAttributeMap?.[key]?.type,
          replacements: options.replacements,
          bindParam,
        })}`,
      );
    }

    const whereOptions = { ...options, bindParam };

    if (values.length === 0) {
      return { query: '' };
    }

    const query =
      `${tmpTable}UPDATE ${this.quoteTable(tableName)} SET ${values.join(',')}${outputFragment} ${this.whereQuery(where, whereOptions)}${suffix}`.trim();

    // Used by Postgres upsertQuery and calls to here with options.exception set to true
    const result = { query };
    if (options.bindParam !== false) {
      result.bind = bind;
    }

    return result;
  }

  /**
   * Returns an update query using arithmetic operator
   *
   * @param {string} operator                    String with the arithmetic operator (e.g. '+' or '-')
   * @param {string} tableName                   Name of the table
   * @param {object} where                       A plain-object with conditions (e.g. {name: 'foo'}) OR an ID as integer
   * @param {object} incrementAmountsByAttribute     A plain-object with attribute-value-pairs
   * @param {object} extraAttributesToBeUpdated  A plain-object with attribute-value-pairs
   * @param {object} options
   *
   * @private
   */
  arithmeticQuery(
    operator,
    tableName,
    where,
    incrementAmountsByAttribute,
    extraAttributesToBeUpdated,
    options,
  ) {
    // TODO: this method should delegate to `updateQuery`

    options ||= {};
    defaults(options, { returning: true });
    const { model } = options;

    // TODO: add attribute DataType
    // TODO: add model
    const escapeOptions = pick(options, ['replacements', 'model']);

    extraAttributesToBeUpdated = removeNullishValuesFromHash(
      extraAttributesToBeUpdated,
      this.options.omitNull,
    );

    let outputFragment = '';
    let returningFragment = '';

    if (this.dialect.supports.returnValues && options.returning) {
      const returnValues = this.generateReturnValues(null, options);

      outputFragment = returnValues.outputFragment;
      returningFragment = returnValues.returningFragment;
    }

    const updateSetSqlFragments = [];
    for (const attributeName in incrementAmountsByAttribute) {
      const columnName = model
        ? model.modelDefinition.getColumnNameLoose(attributeName)
        : attributeName;
      const incrementAmount = incrementAmountsByAttribute[columnName];
      const quotedField = this.quoteIdentifier(columnName);
      const escapedAmount = this.escape(incrementAmount, escapeOptions);
      updateSetSqlFragments.push(`${quotedField}=${quotedField}${operator} ${escapedAmount}`);
    }

    for (const attributeName in extraAttributesToBeUpdated) {
      const columnName = model
        ? model.modelDefinition.getColumnNameLoose(attributeName)
        : attributeName;

      const newValue = extraAttributesToBeUpdated[columnName];
      const quotedField = this.quoteIdentifier(columnName);
      const escapedValue = this.escape(newValue, escapeOptions);
      updateSetSqlFragments.push(`${quotedField}=${escapedValue}`);
    }

    return joinSQLFragments([
      'UPDATE',
      this.quoteTable(tableName),
      'SET',
      updateSetSqlFragments.join(','),
      outputFragment,
      this.whereQuery(where, escapeOptions),
      returningFragment,
    ]);
  }

  /*
    Returns an add index query.
    Parameters:
      - tableName -> Name of an existing table, possibly with schema.
      - options:
        - type: UNIQUE|FULLTEXT|SPATIAL
        - name: The name of the index. Default is <table>_<attr1>_<attr2>
        - fields: An array of attributes as string or as hash.
                  If the attribute is a hash, it must have the following content:
                  - name: The name of the attribute/column
                  - length: An integer. Optional
                  - order: 'ASC' or 'DESC'. Optional
        - parser
        - using
        - operator
        - concurrently: Pass CONCURRENT so other operations run while the index is created
        - include
      - rawTablename, the name of the table, without schema. Used to create the name of the index
   @private
  */
  addIndexQuery(tableName, attributes, options, rawTablename) {
    options ||= {};

    if (!Array.isArray(attributes)) {
      options = attributes;
      attributes = undefined;
    } else {
      options.fields = attributes;
    }

    options.prefix = options.prefix || rawTablename || tableName;
    if (options.prefix && typeof options.prefix === 'string') {
      options.prefix = options.prefix.replaceAll('.', '_');
    }

    const fieldsSql = options.fields.map(field => {
      if (field instanceof BaseSqlExpression) {
        return this.formatSqlExpression(field);
      }

      if (typeof field === 'string') {
        field = {
          name: field,
        };
      }

      let result = '';

      if (field.attribute) {
        field.name = field.attribute;
      }

      if (!field.name) {
        throw new Error(`The following index field has no name: ${util.inspect(field)}`);
      }

      result += this.quoteIdentifier(field.name);

      if (this.dialect.supports.index.collate && field.collate) {
        result += ` COLLATE ${this.quoteIdentifier(field.collate)}`;
      }

      if (this.dialect.supports.index.operator) {
        const operator = field.operator || options.operator;
        if (operator) {
          result += ` ${operator}`;
        }
      }

      if (this.dialect.supports.index.length > 0 && field.length > 0) {
        result += `(${field.length})`;
      }

      if (field.order) {
        result += ` ${field.order}`;
      }

      return result;
    });

    let includeSql;
    if (options.include) {
      if (!this.dialect.supports.index.include) {
        throw new Error(
          `The include attribute for indexes is not supported by ${this.dialect.name} dialect`,
        );
      }

      if (options.include instanceof Literal) {
        includeSql = `INCLUDE ${options.include.val}`;
      } else if (Array.isArray(options.include)) {
        includeSql = `INCLUDE (${options.include.map(field => (field instanceof Literal ? field.val : this.quoteIdentifier(field))).join(', ')})`;
      } else {
        throw new TypeError('The include attribute for indexes must be an array or a literal.');
      }
    }

    if (!options.name) {
      // Mostly for cases where addIndex is called directly by the user without an options object (for example in migrations)
      // All calls that go through sequelize should already have a name
      options = nameIndex(options, options.prefix);
    }

    options = conformIndex(options);

    if (!this.dialect.supports.index.type) {
      delete options.type;
    }

    if (options.where) {
      options.where = this.whereQuery(options.where);
    }

    const escapedTableName = this.quoteTable(tableName);

    const concurrently =
      this.dialect.supports.index.concurrently && options.concurrently ? 'CONCURRENTLY' : undefined;
    let ind;
    if (this.dialect.supports.indexViaAlter) {
      ind = ['ALTER TABLE', escapedTableName, concurrently, 'ADD'];
    } else {
      ind = ['CREATE'];
    }

    // DB2 incorrectly scopes the index if we don't specify the schema name,
    // which will cause it to error if another schema contains a table that uses an index with an identical name
    const escapedIndexName =
      tableName.schema && this.dialect.name === 'db2'
        ? // 'quoteTable' isn't the best name: it quotes any identifier.
          // in this case, the goal is to produce '"schema_name"."index_name"' to scope the index in this schema
          this.quoteTable({
            schema: tableName.schema,
            tableName: options.name,
          })
        : this.quoteIdentifiers(options.name);

    ind = ind.concat(
      options.unique ? 'UNIQUE' : '',
      options.type,
      'INDEX',
      !this.dialect.supports.indexViaAlter ? concurrently : undefined,
      escapedIndexName,
      this.dialect.supports.index.using === 1 && options.using ? `USING ${options.using}` : '',
      !this.dialect.supports.indexViaAlter ? `ON ${escapedTableName}` : undefined,
      this.dialect.supports.index.using === 2 && options.using ? `USING ${options.using}` : '',
      `(${fieldsSql.join(', ')})`,
      this.dialect.supports.index.parser && options.parser
        ? `WITH PARSER ${options.parser}`
        : undefined,
      this.dialect.supports.index.include && options.include ? includeSql : undefined,
      this.dialect.supports.index.where && options.where ? options.where : undefined,
    );

    return compact(ind).join(' ');
  }

  /*
    Quote an object based on its type. This is a more general version of quoteIdentifiers
    Strings: should proxy to quoteIdentifiers
    Arrays:
      * Expects array in the form: [<model> (optional), <model> (optional),... String, String (optional)]
        Each <model> can be a model, or an object {model: Model, as: String}, matching include, or an
        association object, or the name of an association.
      * Zero or more models can be included in the array and are used to trace a path through the tree of
        included nested associations. This produces the correct table name for the ORDER BY/GROUP BY SQL
        and quotes it.
      * If a single string is appended to end of array, it is quoted.
        If two strings appended, the 1st string is quoted, the 2nd string unquoted.
    Objects:
      * If raw is set, that value should be returned verbatim, without quoting
      * If fn is set, the string should start with the value of fn, starting paren, followed by
        the values of cols (which is assumed to be an array), quoted and joined with ', ',
        unless they are themselves objects
      * If direction is set, should be prepended

    Currently this function is only used for ordering / grouping columns and Sequelize.col(), but it could
    potentially also be used for other places where we want to be able to call SQL functions (e.g. as default values)
   @private
  */
  quote(collection, parent, connector = '.', options) {
    // init
    const validOrderOptions = [
      'ASC',
      'DESC',
      'ASC NULLS LAST',
      'DESC NULLS LAST',
      'ASC NULLS FIRST',
      'DESC NULLS FIRST',
      'NULLS FIRST',
      'NULLS LAST',
    ];

    // just quote as identifiers if string
    if (typeof collection === 'string') {
      return this.quoteIdentifiers(collection);
    }

    if (Array.isArray(collection)) {
      // iterate through the collection and mutate objects into associations
      collection.forEach((item, index) => {
        const previous = collection[index - 1];
        let previousAssociation;
        let previousModel;

        // set the previous as the parent when previous is undefined or the target of the association
        if (!previous && parent !== undefined) {
          previousModel = parent;
        } else if (previous && previous instanceof Association) {
          previousAssociation = previous;
          previousModel = previous.target;
        }

        // if the previous item is a model, then attempt getting an association
        if (isModelStatic(previousModel)) {
          let model;
          let as;

          if (isModelStatic(item)) {
            // set
            model = item;
          } else if (isPlainObject(item) && item.model && isModelStatic(item.model)) {
            // set
            model = item.model;
            as = item.as;
          }

          if (model) {
            // set the as to either the through name or the model name
            if (
              !as &&
              previousAssociation &&
              previousAssociation instanceof Association &&
              previousAssociation.through?.model === model
            ) {
              // we get here for cases like
              // [manyToManyAssociation, throughModel]
              // "throughModel" must be replaced by the association from the many to many to the through model
              item = previousAssociation.fromSourceToThroughOne;
            } else {
              // get association from previous model
              item = previousModel.getAssociationWithModel(model, as);
            }

            // make sure we have an association
            if (!(item instanceof Association)) {
              throw new TypeError(
                `Unable to find a valid association between models "${previousModel.name}" and "${model.name}"`,
              );
            }
          }
        }

        if (typeof item === 'string') {
          // get order index
          const orderIndex = validOrderOptions.indexOf(item.toUpperCase());

          // see if this is an order
          if (index > 0 && orderIndex !== -1) {
            item = new Literal(` ${validOrderOptions[orderIndex]}`);
          } else if (isModelStatic(previousModel)) {
            const { modelDefinition: previousModelDefinition } = previousModel;

            // only go down this path if we have previous model and check only once
            if (previousModel.associations?.[item]) {
              // convert the item to an association
              item = previousModel.associations[item];
            } else if (previousModelDefinition.attributes.has(item)) {
              // convert the item attribute from its alias
              item = previousModelDefinition.attributes.get(item).columnName;
            } else if (item.includes('.')) {
              const itemSplit = item.split('.');

              const jsonAttribute = previousModelDefinition.attributes.get(itemSplit[0]);
              if (jsonAttribute.type instanceof DataTypes.JSON) {
                // just quote identifiers for now
                const identifier = this.quoteIdentifiers(
                  `${previousModel.name}.${jsonAttribute.columnName}`,
                );

                // get path
                const path = itemSplit.slice(1);

                // extract path
                item = this.jsonPathExtractionQuery(identifier, path);

                // literal because we don't want to append the model name when string
                item = new Literal(item);
              }
            }
          }
        }

        collection[index] = item;
      });

      // loop through array, adding table names of models to quoted
      const collectionLength = collection.length;
      const tableNames = [];
      let item;
      let i = 0;

      for (i = 0; i < collectionLength - 1; i++) {
        item = collection[i];
        if (typeof item === 'string' || item._modelAttribute || item instanceof BaseSqlExpression) {
          break;
        } else if (item instanceof Association) {
          const previousAssociation = collection[i - 1];

          // BelongsToManyAssociation.throughModel are a special case. We want
          //  through model to be loaded under the model's name instead of the association name,
          //  because we want them to be available under the model's name in the entity's data.
          if (
            previousAssociation instanceof BelongsToManyAssociation &&
            item === previousAssociation.fromSourceToThroughOne
          ) {
            tableNames[i] = previousAssociation.throughModel.name;
          } else {
            tableNames[i] = item.as;
          }
        }
      }

      // start building sql
      let sql = '';

      if (i > 0) {
        sql += `${this.quoteIdentifier(tableNames.join(connector))}.`;
      } else if (typeof collection[0] === 'string' && parent) {
        sql += `${this.quoteIdentifier(parent.name)}.`;
      }

      // loop through everything past i and append to the sql
      for (const collectionItem of collection.slice(i)) {
        sql += this.quote(collectionItem, parent, connector, options);
      }

      return sql;
    }

    if (collection._modelAttribute) {
      return `${this.quoteTable(collection.Model.name)}.${this.quoteIdentifier(collection.fieldName)}`;
    }

    if (collection instanceof BaseSqlExpression) {
      return this.formatSqlExpression(collection, options);
    }

    if (isPlainObject(collection) && collection.raw) {
      // simple objects with raw is no longer supported
      throw new Error(
        'The `{raw: "..."}` syntax is no longer supported.  Use `sequelize.literal` instead.',
      );
    }

    throw new Error(`Unknown structure passed to order / group: ${util.inspect(collection)}`);
  }

  /**
   * Split a list of identifiers by "." and quote each part.
   *
   * ⚠️ You almost certainly want to use `quoteIdentifier` instead!
   * This method splits the identifier by "." into multiple identifiers, and has special meaning for "*".
   * This behavior should never be the default and should be explicitly opted into by using {@link Col}.
   *
   * @param {string} identifiers
   *
   * @returns {string}
   */
  quoteIdentifiers(identifiers) {
    if (identifiers.includes('.')) {
      identifiers = identifiers.split('.');

      const head = identifiers.slice(0, -1).join('->');
      const tail = identifiers.at(-1);

      return `${this.quoteIdentifier(head)}.${tail === '*' ? '*' : this.quoteIdentifier(tail)}`;
    }

    if (identifiers === '*') {
      return '*';
    }

    return this.quoteIdentifier(identifiers);
  }

  bindParam(bind) {
    let i = 0;

    return value => {
      const bindName = `sequelize_${++i}`;

      bind[bindName] = value;

      return `$${bindName}`;
    };
  }

  /*
    Returns a query for selecting elements in the table <tableName>.
    Options:
      - attributes -> An array of attributes (e.g. ['name', 'birthday']). Default: *
      - where -> A hash with conditions (e.g. {name: 'foo'})
                 OR an ID as integer
      - order -> e.g. 'id DESC'
      - group
      - limit -> The maximum count you want to get.
      - offset -> An offset value to start from. Only useable with limit!
   @private
  */
  selectQuery(tableName, options, model) {
    options ||= {};
    const limit = options.limit;
    const mainQueryItems = [];
    const subQueryItems = [];
    const subQuery =
      options.subQuery === undefined ? limit && options.hasMultiAssociation : options.subQuery;
    const attributes = {
      main: options.attributes && [...options.attributes],
      subQuery: null,
    };
    const mainTable = {
      name: tableName,
      quotedName: null,
      as: null,
      quotedAs: null,
      model,
    };
    const topLevelInfo = {
      names: mainTable,
      options,
      subQuery,
    };
    let mainJoinQueries = [];
    let subJoinQueries = [];
    let query;

    // Aliases can be passed through subqueries and we don't want to reset them
    if (options.minifyAliases && !options.aliasesMapping) {
      options.aliasesMapping = new Map();
      options.aliasesByTable = {};
      options.includeAliases = new Map();
    }

    // resolve table name options
    if (options.tableAs) {
      mainTable.as = options.tableAs;
    } else if (!Array.isArray(mainTable.name) && mainTable.model) {
      mainTable.as = mainTable.model.name;
    }

    mainTable.quotedAs = mainTable.as && this.quoteIdentifier(mainTable.as);

    mainTable.quotedName = !Array.isArray(mainTable.name)
      ? this.quoteTable(mainTable.name, { ...options, alias: mainTable.as ?? false })
      : tableName
          .map(t => {
            return Array.isArray(t)
              ? this.quoteTable(t[0], { ...options, alias: t[1] })
              : this.quoteTable(t, { ...options, alias: true });
          })
          .join(', ');

    const mainModelDefinition = mainTable.model?.modelDefinition;
    const mainModelAttributes = mainModelDefinition?.attributes;

    if (subQuery && attributes.main) {
      for (const pkAttrName of mainModelDefinition.primaryKeysAttributeNames) {
        // Check if mainAttributes contain the primary key of the model either as a field or an aliased field
        if (
          !attributes.main.some(
            attr => pkAttrName === attr || pkAttrName === attr[0] || pkAttrName === attr[1],
          )
        ) {
          const attribute = mainModelAttributes.get(pkAttrName);
          attributes.main.push(
            attribute.columnName !== pkAttrName ? [pkAttrName, attribute.columnName] : pkAttrName,
          );
        }
      }
    }

    attributes.main = this.escapeAttributes(attributes.main, options, mainTable.as);
    attributes.main = attributes.main || (options.include ? [`${mainTable.quotedAs}.*`] : ['*']);

    // If subquery, we add the mainAttributes to the subQuery and set the mainAttributes to select * from subquery
    if (subQuery || options.groupedLimit) {
      // We need primary keys
      attributes.subQuery = attributes.main;
      attributes.main = [`${mainTable.quotedAs || mainTable.quotedName}.*`];
    }

    if (options.include) {
      for (const include of options.include) {
        if (include.separate) {
          continue;
        }

        const joinQueries = this.generateInclude(
          include,
          { externalAs: mainTable.as, internalAs: mainTable.as },
          topLevelInfo,
          { replacements: options.replacements, minifyAliases: options.minifyAliases },
        );

        subJoinQueries = subJoinQueries.concat(joinQueries.subQuery);
        mainJoinQueries = mainJoinQueries.concat(joinQueries.mainQuery);

        if (joinQueries.attributes.main.length > 0) {
          attributes.main = uniq(attributes.main.concat(joinQueries.attributes.main));
        }

        if (joinQueries.attributes.subQuery.length > 0) {
          attributes.subQuery = uniq(attributes.subQuery.concat(joinQueries.attributes.subQuery));
        }
      }
    }

    if (subQuery) {
      subQueryItems.push(
        this.selectFromTableFragment(
          options,
          mainTable.model,
          attributes.subQuery,
          mainTable.quotedName,
          mainTable.quotedAs,
        ),
        subJoinQueries.join(''),
      );
    } else {
      if (options.groupedLimit) {
        if (!mainTable.quotedAs) {
          mainTable.quotedAs = mainTable.quotedName;
        }

        if (!mainTable.as) {
          mainTable.as = mainTable.name;
        }

        let where = { ...options.where };
        let groupedLimitOrder;
        let whereKey;
        let include;
        let groupedTableName = mainTable.as;

        if (typeof options.groupedLimit.on === 'string') {
          whereKey = options.groupedLimit.on;
        } else if (options.groupedLimit.on instanceof HasManyAssociation) {
          whereKey = options.groupedLimit.on.identifierField;
        }

        // TODO: do not use a placeholder!
        const placeholder = '"$PLACEHOLDER$" = true';

        if (options.groupedLimit.on instanceof BelongsToManyAssociation) {
          // BTM includes needs to join the through table on to check ID
          groupedTableName = options.groupedLimit.on.throughModel.name;

          const groupedLimitOptions = _validateIncludedElements({
            include: [
              {
                as: options.groupedLimit.on.throughModel.name,
                association: options.groupedLimit.on.fromSourceToThrough,
                duplicating: false, // The UNION'ed query may contain duplicates, but each sub-query cannot
                required: true,
                where: and(new Literal(placeholder), options.groupedLimit.through?.where),
              },
            ],
            model,
          });

          // Make sure attributes from the join table are mapped back to models
          options.hasJoin = true;
          options.hasMultiAssociation = true;
          options.includeMap = Object.assign(groupedLimitOptions.includeMap, options.includeMap);
          options.includeNames = groupedLimitOptions.includeNames.concat(
            options.includeNames || [],
          );
          include = groupedLimitOptions.include;

          if (Array.isArray(options.order)) {
            // We need to make sure the order by attributes are available to the parent query
            options.order.forEach((order, i) => {
              if (Array.isArray(order)) {
                order = order[0];
              }

              let alias = `subquery_order_${i}`;
              options.attributes.push([order, alias]);

              // We don't want to prepend model name when we alias the attributes, so quote them here
              alias = new Literal(this.quote(alias, undefined, undefined, options));

              if (Array.isArray(options.order[i])) {
                options.order[i][0] = alias;
              } else {
                options.order[i] = alias;
              }
            });
            groupedLimitOrder = options.order;
          }
        } else {
          // Ordering is handled by the subqueries, so ordering the UNION'ed result is not needed
          groupedLimitOrder = options.order;
          // For the Oracle dialect, the result of a select is a set, not a sequence, and so is the result of UNION.  
          // So the top level ORDER BY is required
          if (!this.dialect.supports.topLevelOrderByRequired) {
            delete options.order;
          }
          where = and(new Literal(placeholder), where);
        }

        // Caching the base query and splicing the where part into it is consistently > twice
        // as fast than generating from scratch each time for values.length >= 5
        const baseQuery = `SELECT * FROM (${this.selectQuery(
          tableName,
          {
            attributes: options.attributes,
            offset: options.offset,
            limit: options.groupedLimit.limit,
            order: groupedLimitOrder,
            minifyAliases: options.minifyAliases,
            aliasesMapping: options.aliasesMapping,
            aliasesByTable: options.aliasesByTable,
            where,
            include,
            model,
          },
          model,
        ).replace(/;$/, '')}) ${this.getAliasToken()} sub`; // Every derived table must have its own alias
        const splicePos = baseQuery.indexOf(placeholder);

        mainQueryItems.push(
          this.selectFromTableFragment(
            options,
            mainTable.model,
            attributes.main,
            `(${options.groupedLimit.values
              .map(value => {
                let groupWhere;
                if (whereKey) {
                  groupWhere = {
                    [whereKey]: value,
                  };
                }

                if (include) {
                  groupWhere = {
                    [options.groupedLimit.on.foreignIdentifierField]: value,
                  };
                }

                return spliceStr(
                  baseQuery,
                  splicePos,
                  placeholder.length,
                  this.whereItemsQuery(groupWhere, { ...options, mainAlias: groupedTableName }),
                );
              })
              .join(this.dialect.supports['UNION ALL'] ? ' UNION ALL ' : ' UNION ')})`,
            mainTable.quotedAs,
          ),
        );
      } else {
        mainQueryItems.push(
          this.selectFromTableFragment(
            options,
            mainTable.model,
            attributes.main,
            mainTable.quotedName,
            mainTable.quotedAs,
          ),
        );
      }

      mainQueryItems.push(mainJoinQueries.join(''));
    }

    // Add WHERE to sub or main query
    if (Object.hasOwn(options, 'where') && !options.groupedLimit) {
      options.where = this.whereItemsQuery(options.where, {
        ...options,
        model,
        mainAlias: mainTable.as || tableName,
      });

      if (options.where) {
        if (subQuery) {
          subQueryItems.push(` WHERE ${options.where}`);
        } else {
          mainQueryItems.push(` WHERE ${options.where}`);
          // Walk the main query to update all selects
          for (const [key, value] of mainQueryItems.entries()) {
            if (value.startsWith('SELECT')) {
              mainQueryItems[key] = this.selectFromTableFragment(
                options,
                model,
                attributes.main,
                mainTable.quotedName,
                mainTable.quotedAs,
                options.where,
              );
            }
          }
        }
      }
    }

    // Add GROUP BY to sub or main query
    if (options.group) {
      options.group = Array.isArray(options.group)
        ? options.group.map(t => this.aliasGrouping(t, model, mainTable.as, options)).join(', ')
        : this.aliasGrouping(options.group, model, mainTable.as, options);

      if (subQuery && options.group) {
        subQueryItems.push(` GROUP BY ${options.group}`);
      } else if (options.group) {
        mainQueryItems.push(` GROUP BY ${options.group}`);
      }
    }

    // Add HAVING to sub or main query
    if (Object.hasOwn(options, 'having')) {
      options.having = this.whereItemsQuery(options.having, {
        ...options,
        model,
        mainAlias: mainTable.as || tableName,
      });

      if (options.having) {
        if (subQuery) {
          subQueryItems.push(` HAVING ${options.having}`);
        } else {
          mainQueryItems.push(` HAVING ${options.having}`);
        }
      }
    }

    // Add ORDER to sub or main query
    if (options.order) {
      const orders = this.getQueryOrders(options, model, subQuery);
      if (orders.mainQueryOrder.length > 0) {
        mainQueryItems.push(` ORDER BY ${orders.mainQueryOrder.join(', ')}`);
      } else if (!subQuery && (options.limit != null || options.offset)) {
        if (!isModelStatic(model)) {
          throw new Error('Cannot use offset or limit without a model or order being set');
        }

        // Always order by primary key if order is not specified and limit/offset is not null
        const pks = [];
        for (const pkAttrName of mainModelDefinition.primaryKeysAttributeNames) {
          const attribute = mainModelAttributes.get(pkAttrName);
          pks.push(attribute.columnName !== pkAttrName ? attribute.columnName : pkAttrName);
        }

        mainQueryItems.push(
          ` ORDER BY ${pks.map(pk => `${mainTable.quotedAs}.${this.quoteIdentifier(pk)}`).join(', ')}`,
        );
      }

      if (orders.subQueryOrder.length > 0) {
        subQueryItems.push(` ORDER BY ${orders.subQueryOrder.join(', ')}`);
      } else if (subQuery && (options.limit != null || options.offset)) {
        if (!isModelStatic(model)) {
          throw new Error('Cannot use offset or limit without a model or order being set');
        }

        // Always order by primary key if order is not specified and limit/offset is not null
        const pks = [];
        for (const pkAttrName of mainModelDefinition.primaryKeysAttributeNames) {
          const attribute = mainModelAttributes.get(pkAttrName);
          pks.push(attribute.columnName !== pkAttrName ? attribute.columnName : pkAttrName);
        }

        subQueryItems.push(
          ` ORDER BY ${pks.map(pk => `${mainTable.quotedAs}.${this.quoteIdentifier(pk)}`).join(', ')}`,
        );
      }
    } else if (options.limit != null || options.offset) {
      if (!isModelStatic(model)) {
        throw new Error('Cannot use offset or limit without a model or order being set');
      }

      // Always order by primary key if order is not specified and limit/offset is not null
      const pks = [];
      for (const pkAttrName of mainModelDefinition.primaryKeysAttributeNames) {
        const attribute = mainModelAttributes.get(pkAttrName);
        pks.push(attribute.columnName !== pkAttrName ? attribute.columnName : pkAttrName);
      }

      if (subQuery) {
        subQueryItems.push(
          ` ORDER BY ${pks.map(pk => `${mainTable.quotedAs}.${this.quoteIdentifier(pk)}`).join(', ')}`,
        );
      } else {
        mainQueryItems.push(
          ` ORDER BY ${pks.map(pk => `${mainTable.quotedAs}.${this.quoteIdentifier(pk)}`).join(', ')}`,
        );
      }
    }

    // Add LIMIT, OFFSET to sub or main query
    const limitOrder = this.#internals.addLimitAndOffset(options);
    if (limitOrder && !options.groupedLimit) {
      if (subQuery) {
        subQueryItems.push(limitOrder);
      } else {
        mainQueryItems.push(limitOrder);
      }
    }

    if (subQuery) {
<<<<<<< HEAD
      this._throwOnEmptyAttributes(attributes.main, { modelName: model && model.name, as: mainTable.quotedAs });
      query = `SELECT ${attributes.main.join(', ')} FROM (${subQueryItems.join('')}) ${this.getAliasToken()} ${mainTable.quotedAs}${mainJoinQueries.join('')}${mainQueryItems.join('')}`;
=======
      this._throwOnEmptyAttributes(attributes.main, {
        modelName: model && model.name,
        as: mainTable.quotedAs,
      });
      query = `SELECT ${attributes.main.join(', ')} FROM (${subQueryItems.join('')}) AS ${mainTable.quotedAs}${mainJoinQueries.join('')}${mainQueryItems.join('')}`;
>>>>>>> e632284c
    } else {
      query = mainQueryItems.join('');
    }

    if (options.lock && this.dialect.supports.lock) {
      let lock = options.lock;
      if (typeof options.lock === 'object') {
        lock = options.lock.level;
      }

      if (this.dialect.supports.lockKey && ['KEY SHARE', 'NO KEY UPDATE'].includes(lock)) {
        query += ` FOR ${lock}`;
      } else if (lock === 'SHARE') {
        query += ` ${this.dialect.supports.forShare}`;
      } else {
        query += ' FOR UPDATE';
      }

      if (this.dialect.supports.lockOf && options.lock.of && isModelStatic(options.lock.of)) {
        query += ` OF ${this.quoteTable(options.lock.of.name)}`;
      }

      if (this.dialect.supports.skipLocked && options.skipLocked) {
        query += ' SKIP LOCKED';
      }
    }

    return `${query};`;
  }

  aliasGrouping(field, model, tableName, options) {
    const src = Array.isArray(field) ? field[0] : field;

    return this.quote(
      this._getAliasForField(tableName, src, options) || src,
      model,
      undefined,
      options,
    );
  }

  escapeAttributes(attributes, options, mainTableAs) {
    const quotedMainTableAs = mainTableAs && this.quoteIdentifier(mainTableAs);

    return (
      attributes &&
      attributes.map(attr => {
        let addTable = true;

        if (attr instanceof BaseSqlExpression) {
          return this.formatSqlExpression(attr, options);
        }

        if (Array.isArray(attr)) {
          if (attr.length !== 2) {
            throw new Error(
              `${JSON.stringify(attr)} is not a valid attribute definition. Please use the following format: ['attribute definition', 'alias']`,
            );
          }

          attr = [...attr];

          if (attr[0] instanceof BaseSqlExpression) {
            attr[0] = this.formatSqlExpression(attr[0], options);
            addTable = false;
          } else {
            attr[0] = this.quoteIdentifier(attr[0]);
          }

          let alias = attr[1];

          if (options.minifyAliases) {
            alias = this._getMinifiedAlias(alias, mainTableAs, options);
          }

          attr = [attr[0], this.quoteIdentifier(alias)].join(' AS ');
        } else {
          attr = this.quoteIdentifier(attr, options.model);
        }

        if (!isEmpty(options.include) && (!attr.includes('.') || options.dotNotation) && addTable) {
          attr = `${quotedMainTableAs}.${attr}`;
        }

        return attr;
      })
    );
  }

  generateInclude(include, parentTableName, topLevelInfo, options) {
    const joinQueries = {
      mainQuery: [],
      subQuery: [],
    };
    const mainChildIncludes = [];
    const subChildIncludes = [];
    let requiredMismatch = false;
    const includeAs = {
      internalAs: include.as,
      externalAs: include.as,
    };
    const attributes = {
      main: [],
      subQuery: [],
    };

    topLevelInfo.options.keysEscaped = true;

    if (
      topLevelInfo.names.name !== parentTableName.externalAs &&
      topLevelInfo.names.as !== parentTableName.externalAs
    ) {
      includeAs.internalAs = `${parentTableName.internalAs}->${include.as}`;
      includeAs.externalAs = `${parentTableName.externalAs}.${include.as}`;
    }

    // includeIgnoreAttributes is used by aggregate functions
    if (topLevelInfo.options.includeIgnoreAttributes !== false) {
      include.model._expandAttributes(include);
      mapFinderOptions(include, include.model);

      const includeAttributes = include.attributes.map(attr => {
        let attrAs = attr;
        let verbatim = false;

        if (Array.isArray(attr) && attr.length === 2) {
          if (attr[0] instanceof BaseSqlExpression) {
            verbatim = true;
          }

          attr = attr.map(attrPart => {
            return attrPart instanceof BaseSqlExpression
              ? this.formatSqlExpression(attrPart, options)
              : attrPart;
          });

          attrAs = attr[1];
          attr = attr[0];
        }

        if (attr instanceof Literal) {
          // We trust the user to rename the field correctly
          return this.#internals.formatLiteral(attr, options);
        }

        if (attr instanceof BaseSqlExpression) {
          throw new TypeError(
            `Tried to select attributes using ${attr.constructor.name} without specifying an alias for the result, during eager loading. This means the attribute will not be added to the returned instance`,
          );
        }

        let prefix;
        if (verbatim === true) {
          prefix = attr;
        } else if (/#>>|->>/.test(attr)) {
          prefix = `(${this.quoteIdentifier(includeAs.internalAs)}.${attr.replaceAll(/\(|\)/g, '')})`;
        } else if (/json_extract\(/.test(attr)) {
<<<<<<< HEAD
          prefix = attr.replace(/json_extract\(/i, `json_extract(${this.quoteIdentifier(includeAs.internalAs)}.`);
        } else if (/json_value\(/.test(attr)) {
          prefix = attr.replace(/json_value\(/i, `json_value(${this.quoteIdentifier(includeAs.internalAs)}.`); 
=======
          prefix = attr.replace(
            /json_extract\(/i,
            `json_extract(${this.quoteIdentifier(includeAs.internalAs)}.`,
          );
>>>>>>> e632284c
        } else {
          prefix = `${this.quoteIdentifier(includeAs.internalAs)}.${this.quoteIdentifier(attr)}`;
        }

        let alias = `${includeAs.externalAs}.${attrAs}`;

        if (options.minifyAliases) {
          alias = this._getMinifiedAlias(alias, includeAs.internalAs, topLevelInfo.options);
        }

        return joinSQLFragments([prefix, 'AS', this.quoteIdentifier(alias, true)]);
      });
      if (include.subQuery && topLevelInfo.subQuery) {
        for (const attr of includeAttributes) {
          attributes.subQuery.push(attr);
        }
      } else {
        for (const attr of includeAttributes) {
          attributes.main.push(attr);
        }
      }
    }

    let joinQuery;
    if (include.through) {
      joinQuery = this.generateThroughJoin(
        include,
        includeAs,
        parentTableName.internalAs,
        topLevelInfo,
        { minifyAliases: options.minifyAliases },
      );
    } else {
      this._generateSubQueryFilter(include, includeAs, topLevelInfo);
      joinQuery = this.generateJoin(include, topLevelInfo, options);
    }

    // handle possible new attributes created in join
    if (joinQuery.attributes.main.length > 0) {
      attributes.main = attributes.main.concat(joinQuery.attributes.main);
    }

    if (joinQuery.attributes.subQuery.length > 0) {
      attributes.subQuery = attributes.subQuery.concat(joinQuery.attributes.subQuery);
    }

    if (include.include) {
      for (const childInclude of include.include) {
        if (childInclude.separate || childInclude._pseudo) {
          continue;
        }

        const childJoinQueries = this.generateInclude(
          childInclude,
          includeAs,
          topLevelInfo,
          options,
        );

        if (include.required === false && childInclude.required === true) {
          requiredMismatch = true;
        }

        // if the child is a sub query we just give it to the
        if (childInclude.subQuery && topLevelInfo.subQuery) {
          subChildIncludes.push(childJoinQueries.subQuery);
        }

        if (childJoinQueries.mainQuery) {
          mainChildIncludes.push(childJoinQueries.mainQuery);
        }

        if (childJoinQueries.attributes.main.length > 0) {
          attributes.main = attributes.main.concat(childJoinQueries.attributes.main);
        }

        if (childJoinQueries.attributes.subQuery.length > 0) {
          attributes.subQuery = attributes.subQuery.concat(childJoinQueries.attributes.subQuery);
        }
      }
    }

    if (include.subQuery && topLevelInfo.subQuery) {
      if (requiredMismatch && subChildIncludes.length > 0) {
        joinQueries.subQuery.push(
          ` ${joinQuery.join} ( ${joinQuery.body}${subChildIncludes.join('')} ) ON ${joinQuery.condition}`,
        );
      } else {
        joinQueries.subQuery.push(` ${joinQuery.join} ${joinQuery.body} ON ${joinQuery.condition}`);
        if (subChildIncludes.length > 0) {
          joinQueries.subQuery.push(subChildIncludes.join(''));
        }
      }

      joinQueries.mainQuery.push(mainChildIncludes.join(''));
    } else {
      if (requiredMismatch && mainChildIncludes.length > 0) {
        joinQueries.mainQuery.push(
          ` ${joinQuery.join} ( ${joinQuery.body}${mainChildIncludes.join('')} ) ON ${joinQuery.condition}`,
        );
      } else {
        joinQueries.mainQuery.push(
          ` ${joinQuery.join} ${joinQuery.body} ON ${joinQuery.condition}`,
        );
        if (mainChildIncludes.length > 0) {
          joinQueries.mainQuery.push(mainChildIncludes.join(''));
        }
      }

      joinQueries.subQuery.push(subChildIncludes.join(''));
    }

    return {
      mainQuery: joinQueries.mainQuery.join(''),
      subQuery: joinQueries.subQuery.join(''),
      attributes,
    };
  }

  _getMinifiedAlias(alias, tableName, options) {
    // We do not want to re-alias in case of a subquery
    if (options.aliasesByTable[`${tableName}${alias}`]) {
      return options.aliasesByTable[`${tableName}${alias}`];
    }

    // Do not alias custom suquery_orders
    if (/subquery_order_\d/.test(alias)) {
      return alias;
    }

    const minifiedAlias = `_${options.aliasesMapping.size}`;

    options.aliasesMapping.set(minifiedAlias, alias);
    options.aliasesByTable[`${tableName}${alias}`] = minifiedAlias;

    return minifiedAlias;
  }

  _getAliasForField(tableName, field, options) {
    if (options.minifyAliases && options.aliasesByTable[`${tableName}${field}`]) {
      return options.aliasesByTable[`${tableName}${field}`];
    }

    return null;
  }

  _getAliasForFieldFromQueryOptions(field, options) {
    return (options.attributes || []).find(
      attr => Array.isArray(attr) && attr[1] && (attr[0] === field || attr[1] === field),
    );
  }

  generateJoin(include, topLevelInfo, options) {
    const association = include.association;
    const parent = include.parent;
    const parentIsTop =
      Boolean(parent) &&
      !include.parent.association &&
      include.parent.model.name === topLevelInfo.options.model.name;
    let $parent;
    let joinWhere;
    /* Attributes for the left side */
    const left = association.source;
    const leftAttributes = left.modelDefinition.attributes;

    const attrNameLeft =
      association instanceof BelongsToAssociation
        ? association.foreignKey
        : association.sourceKeyAttribute;
    const columnNameLeft =
      association instanceof BelongsToAssociation
        ? association.identifierField
        : leftAttributes.get(association.sourceKeyAttribute).columnName;
    let asLeft;
    /* Attributes for the right side */
    const right = include.model;
    const rightAttributes = right.modelDefinition.attributes;
    const tableRight = right.table;
    const fieldRight =
      association instanceof BelongsToAssociation
        ? rightAttributes.get(association.targetKey).columnName
        : association.identifierField;
    let asRight = include.as;

    while (($parent = ($parent && $parent.parent) || include.parent) && $parent.association) {
      if (asLeft) {
        asLeft = `${$parent.as}->${asLeft}`;
      } else {
        asLeft = $parent.as;
      }
    }

    if (!asLeft) {
      asLeft = parent.as || parent.model.name;
    } else {
      asRight = `${asLeft}->${asRight}`;
    }

    // TODO: use whereItemsQuery to generate the entire "ON" condition.
    let joinOn = `${this.quoteTable(asLeft)}.${this.quoteIdentifier(columnNameLeft)}`;
    const subqueryAttributes = [];

    if (
      (topLevelInfo.options.groupedLimit && parentIsTop) ||
      (topLevelInfo.subQuery && include.parent.subQuery && !include.subQuery)
    ) {
      if (parentIsTop) {
        // The main model attributes is not aliased to a prefix
        const tableName = parent.as || parent.model.name;
        const quotedTableName = this.quoteTable(tableName);

        // Check for potential aliased JOIN condition
        joinOn =
          this._getAliasForField(tableName, attrNameLeft, topLevelInfo.options) ||
          `${quotedTableName}.${this.quoteIdentifier(attrNameLeft)}`;

        if (topLevelInfo.subQuery) {
          const dbIdentifier = `${quotedTableName}.${this.quoteIdentifier(columnNameLeft)}`;
          subqueryAttributes.push(
            dbIdentifier !== joinOn
              ? `${dbIdentifier} AS ${this.quoteIdentifier(attrNameLeft)}`
              : dbIdentifier,
          );
        }
      } else {
        const joinSource = `${asLeft.replaceAll('->', '.')}.${attrNameLeft}`;

        // Check for potential aliased JOIN condition
        joinOn =
          this._getAliasForField(asLeft, joinSource, topLevelInfo.options) ||
          this.quoteIdentifier(joinSource);
      }
    }

    joinOn += ` = ${this.quoteIdentifier(asRight)}.${this.quoteIdentifier(fieldRight)}`;

    if (include.on) {
      joinOn = this.whereItemsQuery(include.on, {
        mainAlias: asRight,
        model: include.model,
        replacements: options?.replacements,
      });
    }

    if (include.where) {
      joinWhere = this.whereItemsQuery(include.where, {
        mainAlias: asRight,
        model: include.model,
        replacements: options?.replacements,
      });
      if (joinWhere) {
        joinOn = joinWithLogicalOperator([joinOn, joinWhere], include.or ? Op.or : Op.and);
      }
    }

    if (options?.minifyAliases && asRight.length > 63) {
      const alias = `%${topLevelInfo.options.includeAliases.size}`;

      topLevelInfo.options.includeAliases.set(alias, asRight);
    }

    return {
      join: include.required
        ? 'INNER JOIN'
        : include.right && this.dialect.supports['RIGHT JOIN']
          ? 'RIGHT OUTER JOIN'
          : 'LEFT OUTER JOIN',
      body: this.quoteTable(tableRight, { ...topLevelInfo.options, ...include, alias: asRight }),
      condition: joinOn,
      attributes: {
        main: [],
        subQuery: subqueryAttributes,
      },
    };
  }

  /**
   * Returns the SQL fragments to handle returning the attributes from an insert/update query.
   *
   * @param  {object} modelAttributes An object with the model attributes.
   * @param  {object} options         An object with options.
   *
   * @private
   */
  generateReturnValues(modelAttributes, options) {
    const returnFields = [];
    const returnTypes = [];
    let outputFragment = '';
    let returningFragment = '';
    let tmpTable = '';

    const returnValuesType = this.dialect.supports.returnValues;

    if (Array.isArray(options.returning)) {
      returnFields.push(
        ...options.returning.map(field => {
          if (typeof field === 'string') {
            return this.quoteIdentifier(field);
          } else if (field instanceof Literal) {
            // Due to how the mssql query is built, using a literal would never result in a properly formed query.
            // It's better to warn early.
            if (returnValuesType === 'output') {
              throw new Error(
                `literal() cannot be used in the "returning" option array in ${this.dialect.name}. Use col(), or a string instead.`,
              );
            }

            return this.formatSqlExpression(field);
          } else if (field instanceof Col) {
            return this.formatSqlExpression(field);
          }

          throw new Error(
            `Unsupported value in "returning" option: ${NodeUtil.inspect(field)}. This option only accepts true, false, or an array of strings, col() or literal().`,
          );
        }),
      );
    } else if (modelAttributes) {
      each(modelAttributes, attribute => {
        if (!(attribute.type instanceof DataTypes.VIRTUAL)) {
          returnFields.push(this.quoteIdentifier(attribute.field));
          returnTypes.push(attribute.type);
        }
      });
    }

    if (isEmpty(returnFields)) {
      returnFields.push(`*`);
    }

    if (returnValuesType === 'returning') {
      returningFragment = ` RETURNING ${returnFields.join(', ')}`;
    } else if (this.dialect.supports.returnIntoValues) {
      returningFragment = ` RETURNING ${returnFields.join(', ')} INTO `;
    } else if (returnValuesType === 'output') {
      outputFragment = ` OUTPUT ${returnFields.map(field => `INSERTED.${field}`).join(', ')}`;

      // To capture output rows when there is a trigger on MSSQL DB
      if (options.hasTrigger && this.dialect.supports.tmpTableTrigger) {
        const tmpColumns = returnFields.map((field, i) => {
          return `${field} ${attributeTypeToSql(returnTypes[i], { dialect: this.dialect })}`;
        });

        tmpTable = `DECLARE @tmp TABLE (${tmpColumns.join(',')}); `;
        outputFragment += ' INTO @tmp';
        returningFragment = '; SELECT * FROM @tmp';
      }
    }

    return { outputFragment, returnFields, returnTypes, returningFragment, tmpTable };
  }

  generateThroughJoin(include, includeAs, parentTableName, topLevelInfo, options) {
    const through = include.through;
    const throughTable = through.model.table;
    const throughAs = `${includeAs.internalAs}->${through.as}`;
    const externalThroughAs = `${includeAs.externalAs}.${through.as}`;

    const throughAttributes = through.attributes.map(attr => {
      let alias = `${externalThroughAs}.${Array.isArray(attr) ? attr[1] : attr}`;

      if (options.minifyAliases) {
        alias = this._getMinifiedAlias(alias, throughAs, topLevelInfo.options);
      }

      return joinSQLFragments([
        `${this.quoteIdentifier(throughAs)}.${this.quoteIdentifier(Array.isArray(attr) ? attr[0] : attr)}`,
        'AS',
        this.quoteIdentifier(alias),
      ]);
    });
    const association = include.association;
    const parentIsTop =
      !include.parent.association && include.parent.model.name === topLevelInfo.options.model.name;
    const tableSource = parentTableName;
    const identSource = association.identifierField;
    const tableTarget = includeAs.internalAs;
    const identTarget = association.foreignIdentifierField;
    const attrTarget = association.targetKeyField;

    const joinType = include.required
      ? 'INNER JOIN'
      : include.right && this.dialect.supports['RIGHT JOIN']
        ? 'RIGHT OUTER JOIN'
        : 'LEFT OUTER JOIN';
    let joinBody;
    let joinCondition;
    const attributes = {
      main: [],
      subQuery: [],
    };
    let attrSource = association.sourceKey;
    let sourceJoinOn;
    let targetJoinOn;
    let throughWhere;
    let targetWhere;

    if (options.minifyAliases && throughAs.length > 63) {
      topLevelInfo.options.includeAliases.set(
        `%${topLevelInfo.options.includeAliases.size}`,
        throughAs,
      );
      if (includeAs.internalAs.length > 63) {
        topLevelInfo.options.includeAliases.set(
          `%${topLevelInfo.options.includeAliases.size}`,
          includeAs.internalAs,
        );
      }
    }

    if (topLevelInfo.options.includeIgnoreAttributes !== false) {
      // Through includes are always hasMany, so we need to add the attributes to the mainAttributes no matter what (Real join will never be executed in subquery)
      for (const attr of throughAttributes) {
        attributes.main.push(attr);
      }
    }

    // Figure out if we need to use field or attribute
    if (!topLevelInfo.subQuery) {
      attrSource = association.sourceKeyField;
    }

    if (
      topLevelInfo.subQuery &&
      !include.subQuery &&
      !include.parent.subQuery &&
      include.parent.model !== topLevelInfo.options.mainModel
    ) {
      attrSource = association.sourceKeyField;
    }

    // Filter statement for left side of through
    // Used by both join and subquery where
    // If parent include was in a subquery need to join on the aliased attribute
    if (topLevelInfo.subQuery && !include.subQuery && include.parent.subQuery && !parentIsTop) {
      // If we are minifying aliases and our JOIN target has been minified, we need to use the alias instead of the original column name
      const joinSource =
        this._getAliasForField(tableSource, `${tableSource}.${attrSource}`, topLevelInfo.options) ||
        `${tableSource}.${attrSource}`;

      sourceJoinOn = `${this.quoteIdentifier(joinSource)} = `;
    } else {
      // If we are minifying aliases and our JOIN target has been minified, we need to use the alias instead of the original column name
      const aliasedSource =
        this._getAliasForField(tableSource, attrSource, topLevelInfo.options) || attrSource;

      sourceJoinOn = `${this.quoteTable(tableSource)}.${this.quoteIdentifier(aliasedSource)} = `;
    }

    sourceJoinOn += `${this.quoteIdentifier(throughAs)}.${this.quoteIdentifier(identSource)}`;

    // Filter statement for right side of through
    // Used by both join and subquery where
    targetJoinOn = `${this.quoteIdentifier(tableTarget)}.${this.quoteIdentifier(attrTarget)} = `;
    targetJoinOn += `${this.quoteIdentifier(throughAs)}.${this.quoteIdentifier(identTarget)}`;

    if (through.where) {
      throughWhere = this.whereItemsQuery(through.where, {
        ...topLevelInfo.options,
        model: through.model,
        mainAlias: throughAs,
      });
    }

    // Generate a wrapped join so that the through table join can be dependent on the target join
    joinBody = `( ${this.quoteTable(throughTable, { ...topLevelInfo.options, ...include, alias: throughAs })} INNER JOIN ${this.quoteTable(include.model.table, { ...topLevelInfo.options, ...include, alias: includeAs.internalAs })} ON ${targetJoinOn}`;
    if (throughWhere) {
      joinBody += ` AND ${throughWhere}`;
    }

    joinBody += ')';
    joinCondition = sourceJoinOn;

    if ((include.where || include.through.where) && include.where) {
      targetWhere = this.whereItemsQuery(include.where, {
        ...topLevelInfo.options,
        model: include.model,
        mainAlias: includeAs.internalAs,
      });
      if (targetWhere) {
        joinCondition += ` AND ${targetWhere}`;
      }
    }

    this._generateSubQueryFilter(include, includeAs, topLevelInfo);

    return {
      join: joinType,
      body: joinBody,
      condition: joinCondition,
      attributes,
    };
  }

  /*
   * Generates subQueryFilter - a select nested in the where clause of the subQuery.
   * For a given include a query is generated that contains all the way from the subQuery
   * table to the include table plus everything that's in required transitive closure of the
   * given include.
   */
  _generateSubQueryFilter(include, includeAs, topLevelInfo) {
    if (!topLevelInfo.subQuery || !include.subQueryFilter) {
      return;
    }

    if (!topLevelInfo.options.where) {
      topLevelInfo.options.where = {};
    }

    let parent = include;
    let child = include;
    let nestedIncludes = this._getRequiredClosure(include).include;
    let query;

    while ((parent = parent.parent)) {
      if (parent.parent && !parent.required) {
        return; // only generate subQueryFilter if all the parents of this include are required
      }

      if (parent.subQueryFilter) {
        // the include is already handled as this parent has the include on its required closure
        // skip to prevent duplicate subQueryFilter
        return;
      }

      nestedIncludes = [{ ...child, include: nestedIncludes, attributes: [] }];
      child = parent;
    }

    const topInclude = nestedIncludes[0];
    const topParent = topInclude.parent;
    const topAssociation = topInclude.association;
    topInclude.association = undefined;

    if (topInclude.through && Object(topInclude.through.model) === topInclude.through.model) {
      query = this.selectQuery(
        topInclude.through.model.table,
        {
          attributes: [topInclude.through.model.primaryKeyField],
          include: _validateIncludedElements({
            model: topInclude.through.model,
            include: [
              {
                association: topAssociation.fromThroughToTarget,
                required: true,
                where: topInclude.where,
                include: topInclude.include,
              },
            ],
          }).include,
          model: topInclude.through.model,
          where: {
            [Op.and]: [
              new Literal(
                [
                  `${this.quoteTable(topParent.model.name)}.${this.quoteIdentifier(topParent.model.primaryKeyField)}`,
                  `${this.quoteIdentifier(topInclude.through.model.name)}.${this.quoteIdentifier(topAssociation.identifierField)}`,
                ].join(' = '),
              ),
              topInclude.through.where,
            ],
          },
          limit: 1,
          includeIgnoreAttributes: false,
        },
        topInclude.through.model,
      );
    } else {
      const isBelongsTo = topAssociation.associationType === 'BelongsTo';
      const sourceField = isBelongsTo
        ? topAssociation.identifierField
        : topAssociation.sourceKeyField || topParent.model.primaryKeyField;
      const targetField = isBelongsTo
        ? topAssociation.sourceKeyField || topInclude.model.primaryKeyField
        : topAssociation.identifierField;

      const join = [
        `${this.quoteIdentifier(topInclude.as)}.${this.quoteIdentifier(targetField)}`,
        `${this.quoteTable(topParent.as || topParent.model.name)}.${this.quoteIdentifier(sourceField)}`,
      ].join(' = ');

      query = this.selectQuery(
        topInclude.model.table,
        {
          attributes: [targetField],
          include: _validateIncludedElements(topInclude).include,
          model: topInclude.model,
          where: {
            [Op.and]: [topInclude.where, new Literal(join)],
          },
          limit: 1,
          tableAs: topInclude.as,
          includeIgnoreAttributes: false,
        },
        topInclude.model,
      );
    }

    topLevelInfo.options.where = and(
      topLevelInfo.options.where,
      new Literal(['(', query.replace(/;$/, ''), ')', 'IS NOT NULL'].join(' ')),
    );
  }

  /*
   * For a given include hierarchy creates a copy of it where only the required includes
   * are preserved.
   */
  _getRequiredClosure(include) {
    const copy = { ...include, attributes: [], include: [] };

    if (Array.isArray(include.include)) {
      copy.include = include.include
        .filter(i => i.required)
        .map(inc => this._getRequiredClosure(inc));
    }

    return copy;
  }

  getQueryOrders(options, model, subQuery) {
    const mainQueryOrder = [];
    const subQueryOrder = [];

    if (Array.isArray(options.order)) {
      for (let order of options.order) {
        // wrap if not array
        if (!Array.isArray(order)) {
          order = [order];
        }

        if (
          subQuery &&
          Array.isArray(order) &&
          order[0] &&
          !(order[0] instanceof Association) &&
          !isModelStatic(order[0]) &&
          !isModelStatic(order[0].model) &&
          !(
            typeof order[0] === 'string' &&
            model &&
            model.associations !== undefined &&
            model.associations[order[0]]
          )
        ) {
          // TODO - refactor this.quote() to not change the first argument
          const columnName = model.modelDefinition.getColumnNameLoose(order[0]);
          const subQueryAlias = this._getAliasForField(model.name, columnName, options);

          let parent = null;
          let orderToQuote = [];

          // we need to ensure that the parent is null if we use the subquery alias, else we'll get an exception since
          // "model_name"."alias" doesn't exist - only "alias" does. we also need to ensure that we preserve order direction
          // by pushing order[1] to the subQueryOrder as well - in case it doesn't exist, we want to push "ASC"
          if (subQueryAlias === null) {
            orderToQuote = order;
            parent = model;
          } else {
            orderToQuote = [subQueryAlias, order.length > 1 ? order[1] : 'ASC'];
            parent = null;
          }

          subQueryOrder.push(this.quote(orderToQuote, parent, '->', options));
        }

        // Handle case where renamed attributes are used to order by,
        // see https://github.com/sequelize/sequelize/issues/8739
        // need to check if either of the attribute options match the order
        if (options.attributes && model) {
          const aliasedAttribute = this._getAliasForFieldFromQueryOptions(order[0], options);

          if (aliasedAttribute) {
            const alias = this._getAliasForField(model.name, aliasedAttribute[1], options);

            order[0] = new Col(alias || aliasedAttribute[1]);
          }
        }

        mainQueryOrder.push(this.quote(order, model, '->', options));
      }
    } else if (options.order instanceof BaseSqlExpression) {
      const sql = this.quote(options.order, model, '->', options);
      if (subQuery) {
        subQueryOrder.push(sql);
      }

      mainQueryOrder.push(sql);
    } else {
      throw new TypeError('Order must be type of array or instance of a valid sequelize method.');
    }

    return { mainQueryOrder, subQueryOrder };
  }

  _throwOnEmptyAttributes(attributes, extraInfo = {}) {
    if (attributes.length > 0) {
      return;
    }

    const asPart = (extraInfo.as && `as ${extraInfo.as}`) || '';
    const namePart = (extraInfo.modelName && `for model '${extraInfo.modelName}'`) || '';
    const message = `Attempted a SELECT query ${namePart} ${asPart} without selecting any columns`;
    throw new sequelizeError.QueryError(message.replaceAll(/ +/g, ' '));
  }

  _validateSelectOptions(options) {
    if (
      options.maxExecutionTimeHintMs != null &&
      !this.dialect.supports.maxExecutionTimeHint.select
    ) {
      throw new Error(`The maxExecutionTimeMs option is not supported by ${this.dialect.name}`);
    }
  }

  _getBeforeSelectAttributesFragment(_options) {
    return '';
  }

  selectFromTableFragment(options, model, attributes, tables, mainTableAs) {
    this._throwOnEmptyAttributes(attributes, { modelName: model && model.name, as: mainTableAs });

    this._validateSelectOptions(options);

    let fragment = 'SELECT';
    fragment += this._getBeforeSelectAttributesFragment(options);
    fragment += ` ${attributes.join(', ')} FROM ${tables}`;

    if (options.groupedLimit) {
      fragment += ` ${this.getAliasToken()} ${mainTableAs}`;
    }

    return fragment;
  }

  // A recursive parser for nested where conditions
  parseConditionObject(conditions, path) {
    path ||= [];

    return reduce(
      conditions,
      (result, value, key) => {
        if (isObject(value)) {
          return result.concat(this.parseConditionObject(value, path.concat(key))); // Recursively parse objects
        }

        result.push({ path: path.concat(key), value });

        return result;
      },
      [],
    );
  }
}<|MERGE_RESOLUTION|>--- conflicted
+++ resolved
@@ -456,20 +456,16 @@
 
     const bindParam = options.bindParam === undefined ? this.bindParam(bind) : options.bindParam;
 
-<<<<<<< HEAD
-    if (this.dialect.supports['LIMIT ON UPDATE'] && options.limit) {
-=======
     if (
       this.dialect.supports['LIMIT ON UPDATE'] &&
       options.limit &&
       this.dialect.name !== 'mssql' &&
-      this.dialect.name !== 'db2'
+      this.dialect.name !== 'db2'  &&
+      this.dialect.name !== 'oracle'
     ) {
->>>>>>> e632284c
       // TODO: use bind parameter
-      if (!['mssql', 'oracle', 'db2'].includes(this.dialect.name)) {
-        suffix = ` LIMIT ${this.escape(options.limit, options)} `;
-      } else if (this.dialect.name === 'oracle') {
+      suffix = ` LIMIT ${this.escape(options.limit, options)} `;
+    } else if (this.dialect.name === 'oracle') {
         // This cannot be set in where because rownum will be quoted
         if (where && (where.length && where.length > 0 || Object.keys(where).length > 0)) {
           // If we have a where clause, we add AND
@@ -479,7 +475,6 @@
           suffix += ' WHERE ';
         }
         suffix += `rownum <= ${this.escape(options.limit)} `;
-      }
     }
 
     if (this.dialect.supports.returnValues && options.returning) {
@@ -1434,16 +1429,11 @@
     }
 
     if (subQuery) {
-<<<<<<< HEAD
-      this._throwOnEmptyAttributes(attributes.main, { modelName: model && model.name, as: mainTable.quotedAs });
-      query = `SELECT ${attributes.main.join(', ')} FROM (${subQueryItems.join('')}) ${this.getAliasToken()} ${mainTable.quotedAs}${mainJoinQueries.join('')}${mainQueryItems.join('')}`;
-=======
       this._throwOnEmptyAttributes(attributes.main, {
         modelName: model && model.name,
         as: mainTable.quotedAs,
       });
-      query = `SELECT ${attributes.main.join(', ')} FROM (${subQueryItems.join('')}) AS ${mainTable.quotedAs}${mainJoinQueries.join('')}${mainQueryItems.join('')}`;
->>>>>>> e632284c
+      query = `SELECT ${attributes.main.join(', ')} FROM (${subQueryItems.join('')}) ${this.getAliasToken()} ${mainTable.quotedAs}${mainJoinQueries.join('')}${mainQueryItems.join('')}`;
     } else {
       query = mainQueryItems.join('');
     }
@@ -1601,16 +1591,14 @@
         } else if (/#>>|->>/.test(attr)) {
           prefix = `(${this.quoteIdentifier(includeAs.internalAs)}.${attr.replaceAll(/\(|\)/g, '')})`;
         } else if (/json_extract\(/.test(attr)) {
-<<<<<<< HEAD
-          prefix = attr.replace(/json_extract\(/i, `json_extract(${this.quoteIdentifier(includeAs.internalAs)}.`);
-        } else if (/json_value\(/.test(attr)) {
-          prefix = attr.replace(/json_value\(/i, `json_value(${this.quoteIdentifier(includeAs.internalAs)}.`); 
-=======
           prefix = attr.replace(
             /json_extract\(/i,
             `json_extract(${this.quoteIdentifier(includeAs.internalAs)}.`,
           );
->>>>>>> e632284c
+        }  else if (/json_value\(/.test(attr)) {
+          prefix = attr.replace(
+            /json_value\(/i,
+            `json_value(${this.quoteIdentifier(includeAs.internalAs)}.`);
         } else {
           prefix = `${this.quoteIdentifier(includeAs.internalAs)}.${this.quoteIdentifier(attr)}`;
         }
