--- conflicted
+++ resolved
@@ -434,8 +434,7 @@
    * @param param table string or object
    * @param options options
    */
-<<<<<<< HEAD
-  quoteTable(param: TableNameOrModel, options?: QuoteTableOptions): string {
+  quoteTable(param: TableOrModel, options?: QuoteTableOptions): string {
     if (options) {
       rejectInvalidOptions(
         'quoteTable',
@@ -447,16 +446,6 @@
         },
         options,
       );
-=======
-  quoteTable(param: TableOrModel, options?: QuoteTableOptions): string {
-    const QUOTE_TABLE_SUPPORTED_OPTIONS = new Set<keyof QuoteTableOptions>();
-    if (this.dialect.supports.indexHints) {
-      QUOTE_TABLE_SUPPORTED_OPTIONS.add('indexHints');
-    }
-
-    if (this.dialect.supports.tableHints) {
-      QUOTE_TABLE_SUPPORTED_OPTIONS.add('tableHints');
->>>>>>> 1fead8a3
     }
 
     if (isModelStatic(param)) {
