import NodeUtil from 'node:util';
import isObject from 'lodash/isObject';
import type { Class } from 'type-fest';
import { ConstraintChecking } from '../../deferrable.js';
import { AssociationPath } from '../../expression-builders/association-path.js';
import { Attribute } from '../../expression-builders/attribute.js';
import { BaseSqlExpression } from '../../expression-builders/base-sql-expression.js';
import { Cast } from '../../expression-builders/cast.js';
import { Col } from '../../expression-builders/col.js';
import { DialectAwareFn } from '../../expression-builders/dialect-aware-fn.js';
import { Fn } from '../../expression-builders/fn.js';
import { Identifier } from '../../expression-builders/identifier.js';
import { JsonPath } from '../../expression-builders/json-path.js';
import { List } from '../../expression-builders/list.js';
import { Literal } from '../../expression-builders/literal.js';
import { Value } from '../../expression-builders/value.js';
import { Where } from '../../expression-builders/where.js';
import { IndexHints } from '../../index-hints.js';
import type { ModelDefinition } from '../../model-definition.js';
import type { Attributes, Model, ModelStatic } from '../../model.js';
import { Op } from '../../operators.js';
import type { BindOrReplacements, Expression } from '../../sequelize.js';
import { bestGuessDataTypeOfVal } from '../../sql-string.js';
import { TableHints } from '../../table-hints.js';
import { isPlainObject, isString, rejectInvalidOptions } from '../../utils/check.js';
import { noOpCol } from '../../utils/deprecations.js';
import { quoteIdentifier } from '../../utils/dialect.js';
import { joinSQLFragments } from '../../utils/join-sql-fragments.js';
import { getTableIdentifier, isModelStatic } from '../../utils/model-utils.js';
import { EMPTY_OBJECT } from '../../utils/object.js';
import { AbstractDataType } from './data-types.js';
import type { BindParamOptions, DataType } from './data-types.js';
import { AbstractQueryGeneratorInternal } from './query-generator-internal.js';
import type {
  AddConstraintQueryOptions,
  BulkDeleteQueryOptions,
  CreateDatabaseQueryOptions,
  CreateSchemaQueryOptions,
  DropSchemaQueryOptions,
  DropTableQueryOptions,
  ListDatabasesQueryOptions,
  ListSchemasQueryOptions,
  ListTablesQueryOptions,
  QuoteTableOptions,
  RemoveColumnQueryOptions,
  RemoveConstraintQueryOptions,
  RenameTableQueryOptions,
  ShowConstraintsQueryOptions,
  TruncateTableQueryOptions,
} from './query-generator.types.js';
import type { TableName, TableNameWithSchema } from './query-interface.js';
import type { WhereOptions } from './where-sql-builder-types.js';
import type { WhereSqlBuilder } from './where-sql-builder.js';
import { PojoWhere } from './where-sql-builder.js';
import type { AbstractDialect } from './index.js';

/**
 * @deprecated use {@link TableOrModel}.
 */
export type TableNameOrModel = TableName | ModelStatic;

export type TableOrModel = TableName | ModelStatic | ModelDefinition;

// keep REMOVE_INDEX_QUERY_SUPPORTABLE_OPTIONS updated when modifying this
export interface RemoveIndexQueryOptions {
  concurrently?: boolean;
  ifExists?: boolean;
  cascade?: boolean;
}

export const CREATE_DATABASE_QUERY_SUPPORTABLE_OPTIONS = new Set<keyof CreateDatabaseQueryOptions>(['charset', 'collate', 'ctype', 'encoding', 'template']);
export const CREATE_SCHEMA_QUERY_SUPPORTABLE_OPTIONS = new Set<keyof CreateSchemaQueryOptions>(['authorization', 'charset', 'collate', 'comment', 'ifNotExists', 'replace']);
export const DROP_SCHEMA_QUERY_SUPPORTABLE_OPTIONS = new Set<keyof DropSchemaQueryOptions>(['cascade', 'ifExists']);
export const DROP_TABLE_QUERY_SUPPORTABLE_OPTIONS = new Set<keyof DropTableQueryOptions>(['cascade']);
export const LIST_DATABASES_QUERY_SUPPORTABLE_OPTIONS = new Set<keyof ListDatabasesQueryOptions>(['skip']);
export const LIST_TABLES_QUERY_SUPPORTABLE_OPTIONS = new Set<keyof ListTablesQueryOptions>(['schema']);
export const QUOTE_TABLE_SUPPORTABLE_OPTIONS = new Set<keyof QuoteTableOptions>(['indexHints', 'tableHints']);
export const REMOVE_COLUMN_QUERY_SUPPORTABLE_OPTIONS = new Set<keyof RemoveColumnQueryOptions>(['ifExists', 'cascade']);
export const REMOVE_CONSTRAINT_QUERY_SUPPORTABLE_OPTIONS = new Set<keyof RemoveConstraintQueryOptions>(['ifExists', 'cascade']);
export const REMOVE_INDEX_QUERY_SUPPORTABLE_OPTIONS = new Set<keyof RemoveIndexQueryOptions>(['concurrently', 'ifExists', 'cascade']);
export const RENAME_TABLE_QUERY_SUPPORTABLE_OPTIONS = new Set<keyof RenameTableQueryOptions>(['changeSchema']);
export const SHOW_CONSTRAINTS_QUERY_SUPPORTABLE_OPTIONS = new Set<keyof ShowConstraintsQueryOptions>(['columnName', 'constraintName', 'constraintType']);
export const TRUNCATE_TABLE_QUERY_SUPPORTABLE_OPTIONS = new Set<keyof TruncateTableQueryOptions>(['cascade', 'restartIdentity']);

/**
 * Options accepted by {@link AbstractQueryGeneratorTypeScript#escape}
 */
export interface EscapeOptions extends FormatWhereOptions {
  readonly type?: DataType | undefined;
}

export interface FormatWhereOptions extends Bindable {
  /**
   * These are used to inline replacements into the query, when one is found inside of a {@link Literal}.
   */
  readonly replacements?: BindOrReplacements | undefined;

  /**
   * The model of the main alias. Used to determine the type & column name of attributes referenced in the where clause.
   */
  readonly model?: ModelStatic | undefined;

  /**
   * The alias of the main table corresponding to {@link FormatWhereOptions.model}.
   * Used as the prefix for attributes that do not reference an association, e.g.
   *
   * ```ts
   * const where = { name: 'foo' };
   * ```
   *
   * will produce
   *
   * ```sql
   * WHERE "<mainAlias>"."name" = 'foo'
   * ```
   */
  readonly mainAlias?: string | undefined;
}

/**
 * Methods that support this option are functions that add values to the query.
 * If {@link Bindable.bindParam} is specified, the value will be added to the query as a bind parameter.
 * If it is not specified, the value will be added to the query as a literal.
 */
export interface Bindable {
  bindParam?: ((value: unknown) => string) | undefined;
}

// DO NOT MAKE THIS CLASS PUBLIC!
/**
 * This is a temporary class used to progressively migrate the AbstractQueryGenerator class to TypeScript by slowly moving its functions here.
 * Always use {@link AbstractQueryGenerator} instead.
 */
export class AbstractQueryGeneratorTypeScript {
  readonly dialect: AbstractDialect;
  readonly #internals: AbstractQueryGeneratorInternal;

  constructor(
    dialect: AbstractDialect,
    internals: AbstractQueryGeneratorInternal = new AbstractQueryGeneratorInternal(dialect),
  ) {
    this.dialect = dialect;
    this.#internals = internals;
  }

  get #whereGenerator(): WhereSqlBuilder {
    return this.#internals.whereSqlBuilder;
  }

  protected get sequelize() {
    return this.dialect.sequelize;
  }

  protected get options() {
    return this.sequelize.options;
  }

  createDatabaseQuery(_database: string, _options?: CreateDatabaseQueryOptions): string {
    if (this.dialect.supports.multiDatabases) {
      throw new Error(`${this.dialect.name} declares supporting databases but createDatabaseQuery is not implemented.`);
    }

    throw new Error(`Databases are not supported in ${this.dialect.name}.`);
  }

  dropDatabaseQuery(database: string): string {
    if (this.dialect.supports.multiDatabases) {
      return `DROP DATABASE IF EXISTS ${this.quoteIdentifier(database)}`;
    }

    throw new Error(`Databases are not supported in ${this.dialect.name}.`);
  }

  listDatabasesQuery(_options?: ListDatabasesQueryOptions): string {
    if (this.dialect.supports.multiDatabases) {
      throw new Error(`${this.dialect.name} declares supporting databases but listDatabasesQuery is not implemented.`);
    }

    throw new Error(`Databases are not supported in ${this.dialect.name}.`);
  }

  createSchemaQuery(schemaName: string, options?: CreateSchemaQueryOptions): string {
    if (!this.dialect.supports.schemas) {
      throw new Error(`Schemas are not supported in ${this.dialect.name}.`);
    }

    if (options) {
      const CREATE_SCHEMA_QUERY_SUPPORTED_OPTIONS = new Set<keyof CreateSchemaQueryOptions>();
      if (this.dialect.supports.createSchema.authorization) {
        CREATE_SCHEMA_QUERY_SUPPORTED_OPTIONS.add('authorization');
      }

      if (this.dialect.supports.createSchema.charset) {
        CREATE_SCHEMA_QUERY_SUPPORTED_OPTIONS.add('charset');
      }

      if (this.dialect.supports.createSchema.collate) {
        CREATE_SCHEMA_QUERY_SUPPORTED_OPTIONS.add('collate');
      }

      if (this.dialect.supports.createSchema.comment) {
        CREATE_SCHEMA_QUERY_SUPPORTED_OPTIONS.add('comment');
      }

      if (this.dialect.supports.createSchema.ifNotExists) {
        CREATE_SCHEMA_QUERY_SUPPORTED_OPTIONS.add('ifNotExists');
      }

      if (this.dialect.supports.createSchema.replace) {
        CREATE_SCHEMA_QUERY_SUPPORTED_OPTIONS.add('replace');
      }

      rejectInvalidOptions(
        'createSchemaQuery',
        this.dialect.name,
        CREATE_SCHEMA_QUERY_SUPPORTABLE_OPTIONS,
        CREATE_SCHEMA_QUERY_SUPPORTED_OPTIONS,
        options,
      );
    }

    return joinSQLFragments([
      'CREATE',
      options?.replace ? 'OR REPLACE' : '',
      'SCHEMA',
      options?.ifNotExists ? 'IF NOT EXISTS' : '',
      this.quoteIdentifier(schemaName),
      options?.authorization
        ? `AUTHORIZATION ${options.authorization instanceof Literal ? this.#internals.formatLiteral(options.authorization) : this.quoteIdentifier(options.authorization)}`
        : '',
      options?.charset ? `DEFAULT CHARACTER SET ${this.escape(options.charset)}` : '',
      options?.collate ? `DEFAULT COLLATE ${this.escape(options.collate)}` : '',
      options?.comment ? `COMMENT ${this.escape(options.comment)}` : '',
    ]);
  }

  dropSchemaQuery(schemaName: string, options?: DropSchemaQueryOptions): string {
    if (!this.dialect.supports.schemas) {
      throw new Error(`Schemas are not supported in ${this.dialect.name}.`);
    }

    if (options) {
      const DROP_SCHEMA_QUERY_SUPPORTED_OPTIONS = new Set<keyof DropSchemaQueryOptions>();
      if (this.dialect.supports.dropSchema.cascade) {
        DROP_SCHEMA_QUERY_SUPPORTED_OPTIONS.add('cascade');
      }

      if (this.dialect.supports.dropSchema.ifExists) {
        DROP_SCHEMA_QUERY_SUPPORTED_OPTIONS.add('ifExists');
      }

      rejectInvalidOptions(
        'dropSchemaQuery',
        this.dialect.name,
        DROP_SCHEMA_QUERY_SUPPORTABLE_OPTIONS,
        DROP_SCHEMA_QUERY_SUPPORTED_OPTIONS,
        options,
      );
    }

    return joinSQLFragments([
      'DROP SCHEMA',
      options?.ifExists ? 'IF EXISTS' : '',
      this.quoteIdentifier(schemaName),
      options?.cascade ? 'CASCADE' : '',
    ]);
  }

  listSchemasQuery(_options?: ListSchemasQueryOptions): string {
    if (this.dialect.supports.schemas) {
      throw new Error(`${this.dialect.name} declares supporting schema but listSchemasQuery is not implemented.`);
    }

    throw new Error(`Schemas are not supported in ${this.dialect.name}.`);
  }

  describeTableQuery(tableName: TableNameOrModel) {
    return `DESCRIBE ${this.quoteTable(tableName)};`;
  }

  dropTableQuery(tableName: TableNameOrModel, options?: DropTableQueryOptions): string {
    const DROP_TABLE_QUERY_SUPPORTED_OPTIONS = new Set<keyof DropTableQueryOptions>();

    if (this.dialect.supports.dropTable.cascade) {
      DROP_TABLE_QUERY_SUPPORTED_OPTIONS.add('cascade');
    }

    if (options) {
      rejectInvalidOptions(
        'dropTableQuery',
        this.dialect.name,
        DROP_TABLE_QUERY_SUPPORTABLE_OPTIONS,
        DROP_TABLE_QUERY_SUPPORTED_OPTIONS,
        options,
      );
    }

    return joinSQLFragments([
      'DROP TABLE IF EXISTS',
      this.quoteTable(tableName),
      options?.cascade ? 'CASCADE' : '',
    ]);
  }

  listTablesQuery(_options?: ListTablesQueryOptions): string {
    throw new Error(`listTablesQuery has not been implemented in ${this.dialect.name}.`);
  }

  renameTableQuery(
    beforeTableName: TableNameOrModel,
    afterTableName: TableNameOrModel,
    options?: RenameTableQueryOptions,
  ): string {
    const beforeTable = this.extractTableDetails(beforeTableName);
    const afterTable = this.extractTableDetails(afterTableName);

    if (beforeTable.schema !== afterTable.schema && !options?.changeSchema) {
      throw new Error('To move a table between schemas, you must set `options.changeSchema` to true.');
    }

    return `ALTER TABLE ${this.quoteTable(beforeTableName)} RENAME TO ${this.quoteTable(afterTableName)}`;
  }

  truncateTableQuery(_tableName: TableNameOrModel, _options?: TruncateTableQueryOptions): string | string[] {
    throw new Error(`truncateTableQuery has not been implemented in ${this.dialect.name}.`);
  }

  removeColumnQuery(tableName: TableNameOrModel, columnName: string, options?: RemoveColumnQueryOptions): string {
    if (options) {
      const REMOVE_COLUMN_QUERY_SUPPORTED_OPTIONS = new Set<keyof RemoveColumnQueryOptions>();

      if (this.dialect.supports.removeColumn.cascade) {
        REMOVE_COLUMN_QUERY_SUPPORTED_OPTIONS.add('cascade');
      }

      if (this.dialect.supports.removeColumn.ifExists) {
        REMOVE_COLUMN_QUERY_SUPPORTED_OPTIONS.add('ifExists');
      }

      rejectInvalidOptions(
        'removeColumnQuery',
        this.dialect.name,
        REMOVE_COLUMN_QUERY_SUPPORTABLE_OPTIONS,
        REMOVE_COLUMN_QUERY_SUPPORTED_OPTIONS,
        options,
      );
    }

    return joinSQLFragments([
      'ALTER TABLE',
      this.quoteTable(tableName),
      'DROP COLUMN',
      options?.ifExists ? 'IF EXISTS' : '',
      this.quoteIdentifier(columnName),
      options?.cascade ? 'CASCADE' : '',
    ]);
  }

  addConstraintQuery(tableName: TableNameOrModel, options: AddConstraintQueryOptions): string {
    if (!this.dialect.supports.constraints.add) {
      throw new Error(`Add constraint queries are not supported by ${this.dialect.name} dialect`);
    }

    return joinSQLFragments([
      'ALTER TABLE',
      this.quoteTable(tableName),
      'ADD',
      this.#internals.getConstraintSnippet(tableName, options),
    ]);
  }

  removeConstraintQuery(tableName: TableNameOrModel, constraintName: string, options?: RemoveConstraintQueryOptions) {
    if (!this.dialect.supports.constraints.remove) {
      throw new Error(`Remove constraint queries are not supported by ${this.dialect.name} dialect`);
    }

    if (options) {
      const REMOVE_CONSTRAINT_QUERY_SUPPORTED_OPTIONS = new Set<keyof RemoveConstraintQueryOptions>();
      const { removeOptions } = this.dialect.supports.constraints;
      if (removeOptions.cascade) {
        REMOVE_CONSTRAINT_QUERY_SUPPORTED_OPTIONS.add('cascade');
      }

      if (removeOptions.ifExists) {
        REMOVE_CONSTRAINT_QUERY_SUPPORTED_OPTIONS.add('ifExists');
      }

      rejectInvalidOptions(
        'removeConstraintQuery',
        this.dialect.name,
        REMOVE_CONSTRAINT_QUERY_SUPPORTABLE_OPTIONS,
        REMOVE_CONSTRAINT_QUERY_SUPPORTED_OPTIONS,
        options,
      );
    }

    return joinSQLFragments([
      'ALTER TABLE',
      this.quoteTable(tableName),
      'DROP CONSTRAINT',
      options?.ifExists ? 'IF EXISTS' : '',
      this.quoteIdentifier(constraintName),
      options?.cascade ? 'CASCADE' : '',
    ]);
  }

  setConstraintCheckingQuery(type: ConstraintChecking): string;
  setConstraintCheckingQuery(type: Class<ConstraintChecking>, constraints?: readonly string[]): string;
  setConstraintCheckingQuery(type: ConstraintChecking | Class<ConstraintChecking>, constraints?: readonly string[]) {
    if (!this.dialect.supports.constraints.deferrable) {
      throw new Error(`Deferrable constraints are not supported by ${this.dialect.name} dialect`);
    }

    let constraintFragment = 'ALL';
    if (type instanceof ConstraintChecking) {
      if (type.constraints?.length) {
        constraintFragment = type.constraints.map(constraint => this.quoteIdentifier(constraint)).join(', ');
      }

      return `SET CONSTRAINTS ${constraintFragment} ${type.toString()}`;
    }

    if (constraints?.length) {
      constraintFragment = constraints.map(constraint => this.quoteIdentifier(constraint)).join(', ');
    }

    return `SET CONSTRAINTS ${constraintFragment} ${type.toString()}`;
  }

  showConstraintsQuery(_tableName: TableNameOrModel, _options?: ShowConstraintsQueryOptions): string {
    throw new Error(`showConstraintsQuery has not been implemented in ${this.dialect.name}.`);
  }

  showIndexesQuery(_tableName: TableNameOrModel): string {
    throw new Error(`showIndexesQuery has not been implemented in ${this.dialect.name}.`);
  }

  removeIndexQuery(
    _tableName: TableNameOrModel,
    _indexNameOrAttributes: string | string [],
    _options?: RemoveIndexQueryOptions,
  ): string {
    throw new Error(`removeIndexQuery has not been implemented in ${this.dialect.name}.`);
  }

  /**
   * Generates an SQL query that returns all foreign keys of a table or the foreign key constraint of a given column.
   *
   * @deprecated Use {@link showConstraintsQuery} instead.
   * @param _tableName The table or associated model.
   * @param _columnName The name of the column. Not supported by SQLite.
   * @returns The generated SQL query.
   */
  getForeignKeyQuery(_tableName: TableNameOrModel, _columnName?: string): Error {
    throw new Error(`getForeignKeyQuery has been deprecated. Use showConstraintsQuery instead.`);
  }

  /**
   * Generates an SQL query that drops a foreign key constraint.
   *
   * @deprecated Use {@link removeConstraintQuery} instead.
   * @param _tableName The table or associated model.
   * @param _foreignKey The name of the foreign key constraint.
   */
  dropForeignKeyQuery(_tableName: TableNameOrModel, _foreignKey: string): Error {
    throw new Error(`dropForeignKeyQuery has been deprecated. Use removeConstraintQuery instead.`);
  }

  // TODO: rename to "normalizeTable" & move to sequelize class
  extractTableDetails(
    tableOrModel: TableOrModel,
    options?: { schema?: string, delimiter?: string },
  ): TableNameWithSchema {
    const tableIdentifier = getTableIdentifier(tableOrModel);

    if (!isPlainObject(tableIdentifier)) {
      throw new Error(`Invalid input received, got ${NodeUtil.inspect(tableOrModel)}, expected a Model Class, a TableNameWithSchema object, or a table name string`);
    }

    // @ts-expect-error -- TODO: this is added by getTableName on model, and must be removed
    delete tableIdentifier.toString;

    return {
      ...tableIdentifier,
      schema: options?.schema || tableIdentifier.schema || this.options.schema || this.dialect.getDefaultSchema(),
      delimiter: options?.delimiter || tableIdentifier.delimiter || '.',
    };
  }

  /**
   * Quote table name with optional alias and schema attribution
   *
   * @param param table string or object
   * @param options options
   */
  quoteTable(param: TableOrModel, options?: QuoteTableOptions): string {
    const QUOTE_TABLE_SUPPORTED_OPTIONS = new Set<keyof QuoteTableOptions>();
    if (this.dialect.supports.indexHints) {
      QUOTE_TABLE_SUPPORTED_OPTIONS.add('indexHints');
    }

    if (this.dialect.supports.tableHints) {
      QUOTE_TABLE_SUPPORTED_OPTIONS.add('tableHints');
    }

    rejectInvalidOptions('quoteTable', this.dialect.name, QUOTE_TABLE_SUPPORTABLE_OPTIONS, QUOTE_TABLE_SUPPORTED_OPTIONS, { ...options });

    if (isModelStatic(param)) {
      param = param.getTableName();
    }

    const tableName = this.extractTableDetails(param);

    if (isObject(param) && ('as' in param || 'name' in param)) {
      throw new Error('parameters "as" and "name" are not allowed in the first parameter of quoteTable, pass them as the second parameter.');
    }

    let sql = '';

    if (this.dialect.supports.schemas) {
      // Some users sync the same set of tables in different schemas for various reasons
      // They then set `searchPath` when running a query to use different schemas.
      // See https://github.com/sequelize/sequelize/pull/15274#discussion_r1020770364
      // For this reason, we treat the default schema as equivalent to "no schema specified"
      if (tableName.schema && tableName.schema !== this.dialect.getDefaultSchema()) {
        sql += `${this.quoteIdentifier(tableName.schema)}.`;
      }

      sql += this.quoteIdentifier(tableName.tableName);
    } else {
      const fakeSchemaPrefix = (tableName.schema && tableName.schema !== this.dialect.getDefaultSchema())
        ? tableName.schema + (tableName.delimiter || '.')
        : '';

      sql += this.quoteIdentifier(fakeSchemaPrefix + tableName.tableName);
    }

    if (options?.alias) {
      sql += ` AS ${this.quoteIdentifier(options.alias === true ? tableName.tableName : options.alias)}`;
    }

    if (options?.indexHints) {
      for (const hint of options.indexHints) {
        if (IndexHints[hint.type]) {
          sql += ` ${IndexHints[hint.type]} INDEX (${hint.values.map(indexName => this.quoteIdentifier(indexName)).join(',')})`;
        } else {
          throw new Error(`The index hint type "${hint.type}" is invalid or not supported by dialect "${this.dialect.name}".`);
        }
      }
    }

    if (options?.tableHints) {
      const hints: TableHints[] = [];
      for (const hint of options.tableHints) {
        if (TableHints[hint]) {
          hints.push(TableHints[hint]);
        } else {
          throw new Error(`The table hint "${hint}" is invalid or not supported by dialect "${this.dialect.name}".`);
        }
      }

      if (hints.length) {
        sql += ` WITH (${hints.join(', ')})`;
      }
    }

    return sql;
  }

  /**
   * Adds quotes to identifier
   *
   * @param identifier
   * @param _force
   */
  // TODO: memoize last result
  quoteIdentifier(identifier: string, _force?: boolean) {
    return quoteIdentifier(identifier, this.dialect.TICK_CHAR_LEFT, this.dialect.TICK_CHAR_RIGHT);
  }

  isSameTable(tableA: TableNameOrModel, tableB: TableNameOrModel) {
    if (tableA === tableB) {
      return true;
    }

    tableA = this.extractTableDetails(tableA);
    tableB = this.extractTableDetails(tableB);

    return tableA.tableName === tableB.tableName && tableA.schema === tableB.schema;
  }

  whereQuery<M extends Model>(where: WhereOptions<Attributes<M>>, options?: FormatWhereOptions) {
    const query = this.whereItemsQuery(where, options);
    if (query && query.length > 0) {
      return `WHERE ${query}`;
    }

    return '';
  }

  whereItemsQuery<M extends Model>(where: WhereOptions<Attributes<M>> | undefined, options?: FormatWhereOptions) {
    return this.#whereGenerator.formatWhereOptions(where, options);
  }

  formatSqlExpression(piece: BaseSqlExpression, options?: EscapeOptions): string {
    if (piece instanceof Literal) {
      return this.#internals.formatLiteral(piece, options);
    }

    if (piece instanceof Fn) {
      return this.#internals.formatFn(piece, options);
    }

    if (piece instanceof List) {
      return this.escapeList(piece.values, options);
    }

    if (piece instanceof Value) {
      return this.escape(piece.value, options);
    }

    if (piece instanceof Identifier) {
      return this.quoteIdentifier(piece.value);
    }

    if (piece instanceof Cast) {
      return this.#internals.formatCast(piece, options);
    }

    if (piece instanceof Col) {
      return this.#internals.formatCol(piece, options);
    }

    if (piece instanceof Attribute) {
      return this.#internals.formatAttribute(piece, options);
    }

    if (piece instanceof Where) {
      if (piece.where instanceof PojoWhere) {
        return this.#whereGenerator.formatPojoWhere(piece.where, options);
      }

      return this.#whereGenerator.formatWhereOptions(piece.where, options);
    }

    if (piece instanceof JsonPath) {
      return this.#internals.formatJsonPath(piece, options);
    }

    if (piece instanceof AssociationPath) {
      return this.#internals.formatAssociationPath(piece);
    }

    if (piece instanceof DialectAwareFn) {
      return this.#internals.formatDialectAwareFn(piece, options);
    }

    throw new Error(`Unknown sequelize method ${piece.constructor.name}`);
  }

  /**
   * The goal of this method is to execute the equivalent of json_unquote for the current dialect.
   *
   * @param _arg
   * @param _options
   */
  formatUnquoteJson(_arg: Expression, _options: EscapeOptions | undefined): string {
    if (!this.dialect.supports.jsonOperations) {
      throw new Error(`Unquoting JSON is not supported by ${this.dialect.name} dialect.`);
    }

    throw new Error(`formatUnquoteJson has not been implemented in ${this.dialect.name}.`);
  }

  /**
   * @param _sqlExpression ⚠️ This is not an identifier, it's a raw SQL expression. It will be inlined in the query.
   * @param _path The JSON path, where each item is one level of the path
   * @param _unquote Whether the result should be unquoted (depending on dialect: ->> and #>> operators, json_unquote function). Defaults to `false`.
   */
  jsonPathExtractionQuery(_sqlExpression: string, _path: ReadonlyArray<number | string>, _unquote: boolean): string {
    if (!this.dialect.supports.jsonOperations) {
      throw new Error(`JSON Paths are not supported in ${this.dialect.name}.`);
    }

    throw new Error(`jsonPathExtractionQuery has not been implemented in ${this.dialect.name}.`);
  }

  /**
   * Escapes a value (e.g. a string, number or date) as an SQL value (as opposed to an identifier).
   *
   * @param value The value to escape
   * @param options The options to use when escaping the value
   */
  escape(value: unknown, options: EscapeOptions = EMPTY_OBJECT): string {
    if (isPlainObject(value) && Op.col in value) {
      noOpCol();
      value = new Col(value[Op.col] as string);
    }

    if (value instanceof BaseSqlExpression) {
      return this.formatSqlExpression(value, options);
    }

    if (value === undefined) {
      throw new TypeError('"undefined" cannot be escaped');
    }

    let { type } = options;
    if (type != null) {
      type = this.sequelize.normalizeDataType(type);
    }

    if (
      value === null
      // we handle null values ourselves by default, unless the data type explicitly accepts null
      && (!(type instanceof AbstractDataType) || !type.acceptsNull())
    ) {
      if (options.bindParam) {
        return options.bindParam(null);
      }

      return 'NULL';
    }

    if (type == null || typeof type === 'string') {
      type = bestGuessDataTypeOfVal(value, this.dialect);
    } else {
      type = this.sequelize.normalizeDataType(type);
    }

    this.sequelize.validateValue(value, type);

    if (options.bindParam) {
      return type.getBindParamSql(value, options as BindParamOptions);
    }

    return type.escape(value);
  }

  /**
   * Escapes an array of values (e.g. strings, numbers or dates) as an SQL List of values.
   *
   * @param values The list of values to escape
   * @param options
   *
   * @example
   * ```ts
   * const values = [1, 2, 3];
   * queryGenerator.escapeList([1, 2, 3]); // '(1, 2, 3)'
   */
  escapeList(values: unknown[], options?: EscapeOptions): string {
    return `(${values.map(value => this.escape(value, options)).join(', ')})`;
  }

  getUuidV1FunctionCall(): string {
    if (!this.dialect.supports.uuidV1Generation) {
      throw new Error(`UUID V1 generation is not supported by ${this.dialect.name} dialect.`);
    }

    throw new Error(`getUuidV1FunctionCall has not been implemented in ${this.dialect.name}.`);
  }

  getUuidV4FunctionCall(): string {
    if (!this.dialect.supports.uuidV4Generation) {
      throw new Error(`UUID V4 generation is not supported by ${this.dialect.name} dialect.`);
    }

    throw new Error(`getUuidV4FunctionCall has not been implemented in ${this.dialect.name}.`);
  }

  getToggleForeignKeyChecksQuery(_enable: boolean): string {
    throw new Error(`${this.dialect.name} does not support toggling foreign key checks`);
  }

  versionQuery(): string {
    throw new Error(`${this.dialect.name} did not implement versionQuery`);
  }

  tableExistsQuery(tableName: TableNameOrModel): string {
    const table = this.extractTableDetails(tableName);

    return `SELECT TABLE_NAME FROM INFORMATION_SCHEMA.TABLES WHERE TABLE_TYPE = 'BASE TABLE' AND TABLE_NAME = ${this.escape(table.tableName)} AND TABLE_SCHEMA = ${this.escape(table.schema)}`;
  }

<<<<<<< HEAD
  /**
   * Returns an SQL fragment for adding result constraints.
   *
   * @param _options
   */
  protected _addLimitAndOffset(_options: AddLimitOffsetOptions): string {
    throw new Error(`_addLimitAndOffset has not been implemented in ${this.dialect.name}.`);
  }

  bulkDeleteQuery(tableName: TableOrModel, options: BulkDeleteQueryOptions): string {
=======
  bulkDeleteQuery(tableName: TableNameOrModel, options: BulkDeleteQueryOptions): string {
>>>>>>> 5bd45d26
    const table = this.quoteTable(tableName);
    const whereOptions = isModelStatic(tableName) ? { ...options, model: tableName } : options;

    if (options.limit && this.dialect.supports.delete.modelWithLimit) {
      if (!isModelStatic(tableName)) {
        throw new Error('Cannot use LIMIT with bulkDeleteQuery without a model.');
      }

      const pks = Object.values(tableName.primaryKeys).map(key => this.quoteIdentifier(key.columnName)).join(', ');
      const primaryKeys = Object.values(tableName.primaryKeys).length > 1 ? `(${pks})` : pks;

      return joinSQLFragments([
        `DELETE FROM ${table} WHERE ${primaryKeys} IN (`,
        `SELECT ${pks} FROM ${table}`,
        options.where ? this.whereQuery(options.where, whereOptions) : '',
        `ORDER BY ${pks}`,
        this.#internals.addLimitAndOffset(options),
        ')',
      ]);
    }

    return joinSQLFragments([
      `DELETE FROM ${this.quoteTable(tableName)}`,
      options.where ? this.whereQuery(options.where, whereOptions) : '',
      this.#internals.addLimitAndOffset(options),
    ]);
  }

  __TEST__getInternals() {
    if (process.env.npm_lifecycle_event !== 'mocha') {
      throw new Error('You can only access the internals of the query generator in test mode.');
    }

    return this.#internals;
  }
}<|MERGE_RESOLUTION|>--- conflicted
+++ resolved
@@ -22,7 +22,7 @@
 import type { BindOrReplacements, Expression } from '../../sequelize.js';
 import { bestGuessDataTypeOfVal } from '../../sql-string.js';
 import { TableHints } from '../../table-hints.js';
-import { isPlainObject, isString, rejectInvalidOptions } from '../../utils/check.js';
+import { isPlainObject, rejectInvalidOptions } from '../../utils/check.js';
 import { noOpCol } from '../../utils/deprecations.js';
 import { quoteIdentifier } from '../../utils/dialect.js';
 import { joinSQLFragments } from '../../utils/join-sql-fragments.js';
@@ -782,20 +782,7 @@
     return `SELECT TABLE_NAME FROM INFORMATION_SCHEMA.TABLES WHERE TABLE_TYPE = 'BASE TABLE' AND TABLE_NAME = ${this.escape(table.tableName)} AND TABLE_SCHEMA = ${this.escape(table.schema)}`;
   }
 
-<<<<<<< HEAD
-  /**
-   * Returns an SQL fragment for adding result constraints.
-   *
-   * @param _options
-   */
-  protected _addLimitAndOffset(_options: AddLimitOffsetOptions): string {
-    throw new Error(`_addLimitAndOffset has not been implemented in ${this.dialect.name}.`);
-  }
-
   bulkDeleteQuery(tableName: TableOrModel, options: BulkDeleteQueryOptions): string {
-=======
-  bulkDeleteQuery(tableName: TableNameOrModel, options: BulkDeleteQueryOptions): string {
->>>>>>> 5bd45d26
     const table = this.quoteTable(tableName);
     const whereOptions = isModelStatic(tableName) ? { ...options, model: tableName } : options;
 
