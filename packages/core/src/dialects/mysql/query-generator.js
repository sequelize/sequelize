'use strict';

import { inspect } from 'node:util';
import { rejectInvalidOptions } from '../../utils/check';
import { joinSQLFragments } from '../../utils/join-sql-fragments';
import { EMPTY_OBJECT } from '../../utils/object.js';
import { defaultValueSchemable } from '../../utils/query-builder-utils';
import { attributeTypeToSql, normalizeDataType } from '../abstract/data-types-utils';
import { ADD_COLUMN_QUERY_SUPPORTABLE_OPTIONS, REMOVE_COLUMN_QUERY_SUPPORTABLE_OPTIONS } from '../abstract/query-generator';

const _ = require('lodash');
const { MySqlQueryGeneratorTypeScript } = require('./query-generator-typescript');

<<<<<<< HEAD
const FOREIGN_KEY_FIELDS = [
  'CONSTRAINT_NAME as constraint_name',
  'CONSTRAINT_NAME as constraintName',
  'CONSTRAINT_SCHEMA as constraintSchema',
  'CONSTRAINT_SCHEMA as constraintCatalog',
  'TABLE_NAME as tableName',
  'TABLE_SCHEMA as tableSchema',
  'TABLE_SCHEMA as tableCatalog',
  'COLUMN_NAME as columnName',
  'REFERENCED_TABLE_SCHEMA as referencedTableSchema',
  'REFERENCED_TABLE_SCHEMA as referencedTableCatalog',
  'REFERENCED_TABLE_NAME as referencedTableName',
  'REFERENCED_COLUMN_NAME as referencedColumnName',
].join(',');
=======
const JSON_FUNCTION_REGEX = /^\s*((?:[a-z]+_){0,2}jsonb?(?:_[a-z]+){0,2})\([^)]*\)/i;
const JSON_OPERATOR_REGEX = /^\s*(->>?|@>|<@|\?[&|]?|\|{2}|#-)/i;
const TOKEN_CAPTURE_REGEX = /^\s*((?:(["'`])(?:(?!\2).|\2{2})*\2)|[\s\w]+|[()+,.;-])/i;
>>>>>>> 37bff7e2

const typeWithoutDefault = new Set(['BLOB', 'TEXT', 'GEOMETRY', 'JSON']);
const ADD_COLUMN_QUERY_SUPPORTED_OPTIONS = new Set();
const REMOVE_COLUMN_QUERY_SUPPORTED_OPTIONS = new Set();

export class MySqlQueryGenerator extends MySqlQueryGeneratorTypeScript {
  createSchemaQuery(schemaName, options) {
    return joinSQLFragments([
      'CREATE SCHEMA IF NOT EXISTS',
      this.quoteIdentifier(schemaName),
      options?.charset && `DEFAULT CHARACTER SET ${this.escape(options.charset)}`,
      options?.collate && `DEFAULT COLLATE ${this.escape(options.collate)}`,
      ';',
    ]);
  }

  dropSchemaQuery(schemaName) {
    return `DROP SCHEMA IF EXISTS ${this.quoteIdentifier(schemaName)};`;
  }

  // TODO: typescript - protected
  _getTechnicalSchemaNames() {
    return ['MYSQL', 'INFORMATION_SCHEMA', 'PERFORMANCE_SCHEMA', 'SYS', 'mysql', 'information_schema', 'performance_schema', 'sys'];
  }

  listSchemasQuery(options) {
    const schemasToSkip = this._getTechnicalSchemaNames();

    if (Array.isArray(options?.skip)) {
      schemasToSkip.push(...options.skip);
    }

    return joinSQLFragments([
      'SELECT SCHEMA_NAME as schema_name',
      'FROM INFORMATION_SCHEMA.SCHEMATA',
      `WHERE SCHEMA_NAME NOT IN (${schemasToSkip.map(schema => this.escape(schema)).join(', ')})`,
      ';',
    ]);
  }

  versionQuery() {
    return 'SELECT VERSION() as `version`';
  }

  createTableQuery(tableName, attributes, options) {
    options = {
      engine: 'InnoDB',
      charset: null,
      rowFormat: null,
      ...options,
    };

    const primaryKeys = [];
    const foreignKeys = {};
    const attrStr = [];

    for (const attr in attributes) {
      if (!Object.prototype.hasOwnProperty.call(attributes, attr)) {
        continue;
      }

      const dataType = attributes[attr];
      let match;

      if (dataType.includes('PRIMARY KEY')) {
        primaryKeys.push(attr);

        if (dataType.includes('REFERENCES')) {
          // MySQL doesn't support inline REFERENCES declarations: move to the end
          match = dataType.match(/^(.+) (REFERENCES.*)$/);
          attrStr.push(`${this.quoteIdentifier(attr)} ${match[1].replace('PRIMARY KEY', '')}`);
          foreignKeys[attr] = match[2];
        } else {
          attrStr.push(`${this.quoteIdentifier(attr)} ${dataType.replace('PRIMARY KEY', '')}`);
        }
      } else if (dataType.includes('REFERENCES')) {
        // MySQL doesn't support inline REFERENCES declarations: move to the end
        match = dataType.match(/^(.+) (REFERENCES.*)$/);
        attrStr.push(`${this.quoteIdentifier(attr)} ${match[1]}`);
        foreignKeys[attr] = match[2];
      } else {
        attrStr.push(`${this.quoteIdentifier(attr)} ${dataType}`);
      }
    }

    const table = this.quoteTable(tableName);
    let attributesClause = attrStr.join(', ');
    const pkString = primaryKeys.map(pk => this.quoteIdentifier(pk)).join(', ');

    if (options.uniqueKeys) {
      _.each(options.uniqueKeys, (columns, indexName) => {
        if (typeof indexName !== 'string') {
          indexName = `uniq_${tableName}_${columns.fields.join('_')}`;
        }

        attributesClause += `, UNIQUE ${this.quoteIdentifier(indexName)} (${columns.fields.map(field => this.quoteIdentifier(field))
          .join(', ')})`;
      });
    }

    if (pkString.length > 0) {
      attributesClause += `, PRIMARY KEY (${pkString})`;
    }

    for (const fkey in foreignKeys) {
      if (Object.prototype.hasOwnProperty.call(foreignKeys, fkey)) {
        attributesClause += `, FOREIGN KEY (${this.quoteIdentifier(fkey)}) ${foreignKeys[fkey]}`;
      }
    }

    return joinSQLFragments([
      'CREATE TABLE IF NOT EXISTS',
      table,
      `(${attributesClause})`,
      `ENGINE=${options.engine}`,
      options.comment && typeof options.comment === 'string' && `COMMENT ${this.escape(options.comment)}`,
      options.charset && `DEFAULT CHARSET=${options.charset}`,
      options.collate && `COLLATE ${options.collate}`,
      options.initialAutoIncrement && `AUTO_INCREMENT=${options.initialAutoIncrement}`,
      options.rowFormat && `ROW_FORMAT=${options.rowFormat}`,
      ';',
    ]);
  }

  showTablesQuery(schemaName) {
    let query = 'SELECT TABLE_NAME, TABLE_SCHEMA FROM INFORMATION_SCHEMA.TABLES WHERE TABLE_TYPE = \'BASE TABLE\'';
    if (schemaName) {
      query += ` AND TABLE_SCHEMA = ${this.escape(schemaName)}`;
    } else {
      const technicalSchemas = this._getTechnicalSchemaNames();

      query += ` AND TABLE_SCHEMA NOT IN (${technicalSchemas.map(schema => this.escape(schema)).join(', ')})`;
    }

    return `${query};`;
  }

  tableExistsQuery(table) {
    // remove first & last `, then escape as SQL string
    const tableName = this.escape(this.quoteTable(table).slice(1, -1));

    return `SELECT TABLE_NAME FROM INFORMATION_SCHEMA.TABLES WHERE TABLE_TYPE = 'BASE TABLE' AND TABLE_NAME = ${tableName} AND TABLE_SCHEMA = ${this.escape(this.sequelize.config.database)}`;
  }

  addColumnQuery(table, key, dataType, options) {
    if (options) {
      rejectInvalidOptions(
        'addColumnQuery',
        this.dialect.name,
        ADD_COLUMN_QUERY_SUPPORTABLE_OPTIONS,
        ADD_COLUMN_QUERY_SUPPORTED_OPTIONS,
        options,
      );
    }

    dataType = {
      ...dataType,
      type: normalizeDataType(dataType.type, this.dialect),
    };

    return joinSQLFragments([
      'ALTER TABLE',
      this.quoteTable(table),
      'ADD',
      this.quoteIdentifier(key),
      this.attributeToSQL(dataType, {
        context: 'addColumn',
        tableName: table,
        foreignKey: key,
      }),
      ';',
    ]);
  }

  removeColumnQuery(tableName, attributeName, options) {
    if (options) {
      rejectInvalidOptions(
        'removeColumnQuery',
        this.dialect.name,
        REMOVE_COLUMN_QUERY_SUPPORTABLE_OPTIONS,
        REMOVE_COLUMN_QUERY_SUPPORTED_OPTIONS,
        options,
      );
    }

    return joinSQLFragments([
      'ALTER TABLE',
      this.quoteTable(tableName),
      'DROP',
      this.quoteIdentifier(attributeName),
      ';',
    ]);
  }

  changeColumnQuery(tableName, attributes) {
    const attrString = [];
    const constraintString = [];

    for (const attributeName in attributes) {
      let definition = attributes[attributeName];
      if (definition.includes('REFERENCES')) {
        const attrName = this.quoteIdentifier(attributeName);
        definition = definition.replace(/.+?(?=REFERENCES)/, '');
        constraintString.push(`FOREIGN KEY (${attrName}) ${definition}`);
      } else {
        attrString.push(`\`${attributeName}\` \`${attributeName}\` ${definition}`);
      }
    }

    return joinSQLFragments([
      'ALTER TABLE',
      this.quoteTable(tableName),
      attrString.length && `CHANGE ${attrString.join(', ')}`,
      constraintString.length && `ADD ${constraintString.join(', ')}`,
      ';',
    ]);
  }

  renameColumnQuery(tableName, attrBefore, attributes) {
    const attrString = [];

    for (const attrName in attributes) {
      const definition = attributes[attrName];
      attrString.push(`\`${attrBefore}\` \`${attrName}\` ${definition}`);
    }

    return joinSQLFragments([
      'ALTER TABLE',
      this.quoteTable(tableName),
      'CHANGE',
      attrString.join(', '),
      ';',
    ]);
  }

  truncateTableQuery(tableName) {
    return `TRUNCATE ${this.quoteTable(tableName)}`;
  }

  deleteQuery(tableName, where, options = EMPTY_OBJECT, model) {
    let query = `DELETE FROM ${this.quoteTable(tableName)}`;

    const escapeOptions = { ...options, model };
    const whereSql = this.whereQuery(where, escapeOptions);
    if (whereSql) {
      query += ` ${whereSql}`;
    }

    if (options.limit) {
      query += ` LIMIT ${this.escape(options.limit, escapeOptions)}`;
    }

    return query;
  }

  showConstraintsQuery(table, constraintName) {
    const tableName = table.tableName || table;
    const schemaName = table.schema;

    return joinSQLFragments([
      'SELECT CONSTRAINT_CATALOG AS constraintCatalog,',
      'CONSTRAINT_NAME AS constraintName,',
      'CONSTRAINT_SCHEMA AS constraintSchema,',
      'CONSTRAINT_TYPE AS constraintType,',
      'TABLE_NAME AS tableName,',
      'TABLE_SCHEMA AS tableSchema',
      'from INFORMATION_SCHEMA.TABLE_CONSTRAINTS',
      `WHERE table_name='${tableName}'`,
      constraintName && `AND constraint_name = '${constraintName}'`,
      schemaName && `AND TABLE_SCHEMA = '${schemaName}'`,
      ';',
    ]);
  }

  attributeToSQL(attribute, options) {
    if (!_.isPlainObject(attribute)) {
      attribute = {
        type: attribute,
      };
    }

    const attributeString = attributeTypeToSql(attribute.type, { escape: this.escape.bind(this), dialect: this.dialect });
    let template = attributeString;

    if (attribute.allowNull === false) {
      template += ' NOT NULL';
    }

    if (attribute.autoIncrement) {
      template += ' auto_increment';
    }

    // BLOB/TEXT/GEOMETRY/JSON cannot have a default value
    if (!typeWithoutDefault.has(attributeString)
      && attribute.type._binary !== true
      && defaultValueSchemable(attribute.defaultValue)) {
      template += ` DEFAULT ${this.escape(attribute.defaultValue)}`;
    }

    if (attribute.unique === true) {
      template += ' UNIQUE';
    }

    if (attribute.primaryKey) {
      template += ' PRIMARY KEY';
    }

    if (attribute.comment) {
      template += ` COMMENT ${this.escape(attribute.comment)}`;
    }

    if (attribute.first) {
      template += ' FIRST';
    }

    if (attribute.after) {
      template += ` AFTER ${this.quoteIdentifier(attribute.after)}`;
    }

    if ((!options || !options.withoutForeignKeyConstraints) && attribute.references) {
      if (options && options.context === 'addColumn' && options.foreignKey) {
        const fkName = this.quoteIdentifier(`${this.extractTableDetails(options.tableName).tableName}_${options.foreignKey}_foreign_idx`);

        template += `, ADD CONSTRAINT ${fkName} FOREIGN KEY (${this.quoteIdentifier(options.foreignKey)})`;
      }

      template += ` REFERENCES ${this.quoteTable(attribute.references.table)}`;

      if (attribute.references.key) {
        template += ` (${this.quoteIdentifier(attribute.references.key)})`;
      } else {
        template += ` (${this.quoteIdentifier('id')})`;
      }

      if (attribute.onDelete) {
        template += ` ON DELETE ${attribute.onDelete.toUpperCase()}`;
      }

      if (attribute.onUpdate) {
        template += ` ON UPDATE ${attribute.onUpdate.toUpperCase()}`;
      }
    }

    return template;
  }

  attributesToSQL(attributes, options) {
    const result = {};

    for (const key in attributes) {
      const attribute = attributes[key];
      result[attribute.field || key] = this.attributeToSQL(attribute, options);
    }

    return result;
  }

  /**
<<<<<<< HEAD
   * Generates an SQL query that returns all foreign keys of a table.
   *
   * @param {object} table The table.
   * @returns {string} The generated sql query.
   * @private
   */
  getForeignKeysQuery(table) {
    const tableName = table.tableName || table;
    // TODO (https://github.com/sequelize/sequelize/pull/14687): use dialect.getDefaultSchema() instead of this.sequelize.config.database
    const schemaName = table.schema || this.sequelize.config.database;

    return joinSQLFragments([
      'SELECT',
      FOREIGN_KEY_FIELDS,
      `FROM INFORMATION_SCHEMA.KEY_COLUMN_USAGE where TABLE_NAME = '${tableName}'`,
      `AND CONSTRAINT_NAME!='PRIMARY' AND CONSTRAINT_SCHEMA='${schemaName}'`,
      'AND REFERENCED_TABLE_NAME IS NOT NULL',
      ';',
    ]);
  }

  /**
   * Generates an SQL query that returns the foreign key constraint of a given column.
   *
   * @param  {object} table  The table.
   * @param  {string} columnName The name of the column.
   * @returns {string}            The generated sql query.
   * @private
   */
  getForeignKeyQuery(table, columnName) {
    const quotedSchemaName = table.schema ? this.escape(table.schema) : '';
    const quotedTableName = this.escape(table.tableName || table);
    const quotedColumnName = this.escape(columnName);

    return joinSQLFragments([
      'SELECT',
      FOREIGN_KEY_FIELDS,
      'FROM INFORMATION_SCHEMA.KEY_COLUMN_USAGE',
      'WHERE (',
      [
        `REFERENCED_TABLE_NAME = ${quotedTableName}`,
        table.schema && `AND REFERENCED_TABLE_SCHEMA = ${quotedSchemaName}`,
        `AND REFERENCED_COLUMN_NAME = ${quotedColumnName}`,
      ],
      ') OR (',
      [
        `TABLE_NAME = ${quotedTableName}`,
        table.schema && `AND TABLE_SCHEMA = ${quotedSchemaName}`,
        `AND COLUMN_NAME = ${quotedColumnName}`,
        'AND REFERENCED_TABLE_NAME IS NOT NULL',
      ],
      ')',
    ]);
  }

  /**
=======
>>>>>>> 37bff7e2
   * Generates an SQL query that removes a foreign key from a table.
   *
   * @param  {string} tableName  The name of the table.
   * @param  {string} foreignKey The name of the foreign key constraint.
   * @returns {string}            The generated sql query.
   * @private
   */
  dropForeignKeyQuery(tableName, foreignKey) {
    return joinSQLFragments([
      'ALTER TABLE',
      this.quoteTable(tableName),
      'DROP FOREIGN KEY',
      this.quoteIdentifier(foreignKey),
      ';',
    ]);
  }
<<<<<<< HEAD
=======

  _getBeforeSelectAttributesFragment(options) {
    let fragment = '';

    const MINIMUM_EXECUTION_TIME_VALUE = 0;
    const MAXIMUM_EXECUTION_TIME_VALUE = 4_294_967_295;

    if (options.maxExecutionTimeHintMs != null) {
      if (Number.isSafeInteger(options.maxExecutionTimeHintMs)
        && options.maxExecutionTimeHintMs >= MINIMUM_EXECUTION_TIME_VALUE
        && options.maxExecutionTimeHintMs <= MAXIMUM_EXECUTION_TIME_VALUE) {
        fragment += ` /*+ MAX_EXECUTION_TIME(${options.maxExecutionTimeHintMs}) */`;
      } else {
        throw new Error(`maxExecutionTimeMs must be between ${MINIMUM_EXECUTION_TIME_VALUE} and ${MAXIMUM_EXECUTION_TIME_VALUE}, but it is ${inspect(options.maxExecutionTimeHintMs)}`);
      }
    }

    return fragment;
  }
}

/**
 * @param {string} identifier
 * @deprecated use "escape" or "escapeString" on QueryGenerator
 */
function wrapSingleQuote(identifier) {
  return addTicks(identifier, '\'');
>>>>>>> 37bff7e2
}<|MERGE_RESOLUTION|>--- conflicted
+++ resolved
@@ -10,27 +10,6 @@
 
 const _ = require('lodash');
 const { MySqlQueryGeneratorTypeScript } = require('./query-generator-typescript');
-
-<<<<<<< HEAD
-const FOREIGN_KEY_FIELDS = [
-  'CONSTRAINT_NAME as constraint_name',
-  'CONSTRAINT_NAME as constraintName',
-  'CONSTRAINT_SCHEMA as constraintSchema',
-  'CONSTRAINT_SCHEMA as constraintCatalog',
-  'TABLE_NAME as tableName',
-  'TABLE_SCHEMA as tableSchema',
-  'TABLE_SCHEMA as tableCatalog',
-  'COLUMN_NAME as columnName',
-  'REFERENCED_TABLE_SCHEMA as referencedTableSchema',
-  'REFERENCED_TABLE_SCHEMA as referencedTableCatalog',
-  'REFERENCED_TABLE_NAME as referencedTableName',
-  'REFERENCED_COLUMN_NAME as referencedColumnName',
-].join(',');
-=======
-const JSON_FUNCTION_REGEX = /^\s*((?:[a-z]+_){0,2}jsonb?(?:_[a-z]+){0,2})\([^)]*\)/i;
-const JSON_OPERATOR_REGEX = /^\s*(->>?|@>|<@|\?[&|]?|\|{2}|#-)/i;
-const TOKEN_CAPTURE_REGEX = /^\s*((?:(["'`])(?:(?!\2).|\2{2})*\2)|[\s\w]+|[()+,.;-])/i;
->>>>>>> 37bff7e2
 
 const typeWithoutDefault = new Set(['BLOB', 'TEXT', 'GEOMETRY', 'JSON']);
 const ADD_COLUMN_QUERY_SUPPORTED_OPTIONS = new Set();
@@ -389,65 +368,6 @@
   }
 
   /**
-<<<<<<< HEAD
-   * Generates an SQL query that returns all foreign keys of a table.
-   *
-   * @param {object} table The table.
-   * @returns {string} The generated sql query.
-   * @private
-   */
-  getForeignKeysQuery(table) {
-    const tableName = table.tableName || table;
-    // TODO (https://github.com/sequelize/sequelize/pull/14687): use dialect.getDefaultSchema() instead of this.sequelize.config.database
-    const schemaName = table.schema || this.sequelize.config.database;
-
-    return joinSQLFragments([
-      'SELECT',
-      FOREIGN_KEY_FIELDS,
-      `FROM INFORMATION_SCHEMA.KEY_COLUMN_USAGE where TABLE_NAME = '${tableName}'`,
-      `AND CONSTRAINT_NAME!='PRIMARY' AND CONSTRAINT_SCHEMA='${schemaName}'`,
-      'AND REFERENCED_TABLE_NAME IS NOT NULL',
-      ';',
-    ]);
-  }
-
-  /**
-   * Generates an SQL query that returns the foreign key constraint of a given column.
-   *
-   * @param  {object} table  The table.
-   * @param  {string} columnName The name of the column.
-   * @returns {string}            The generated sql query.
-   * @private
-   */
-  getForeignKeyQuery(table, columnName) {
-    const quotedSchemaName = table.schema ? this.escape(table.schema) : '';
-    const quotedTableName = this.escape(table.tableName || table);
-    const quotedColumnName = this.escape(columnName);
-
-    return joinSQLFragments([
-      'SELECT',
-      FOREIGN_KEY_FIELDS,
-      'FROM INFORMATION_SCHEMA.KEY_COLUMN_USAGE',
-      'WHERE (',
-      [
-        `REFERENCED_TABLE_NAME = ${quotedTableName}`,
-        table.schema && `AND REFERENCED_TABLE_SCHEMA = ${quotedSchemaName}`,
-        `AND REFERENCED_COLUMN_NAME = ${quotedColumnName}`,
-      ],
-      ') OR (',
-      [
-        `TABLE_NAME = ${quotedTableName}`,
-        table.schema && `AND TABLE_SCHEMA = ${quotedSchemaName}`,
-        `AND COLUMN_NAME = ${quotedColumnName}`,
-        'AND REFERENCED_TABLE_NAME IS NOT NULL',
-      ],
-      ')',
-    ]);
-  }
-
-  /**
-=======
->>>>>>> 37bff7e2
    * Generates an SQL query that removes a foreign key from a table.
    *
    * @param  {string} tableName  The name of the table.
@@ -464,8 +384,6 @@
       ';',
     ]);
   }
-<<<<<<< HEAD
-=======
 
   _getBeforeSelectAttributesFragment(options) {
     let fragment = '';
@@ -485,13 +403,4 @@
 
     return fragment;
   }
-}
-
-/**
- * @param {string} identifier
- * @deprecated use "escape" or "escapeString" on QueryGenerator
- */
-function wrapSingleQuote(identifier) {
-  return addTicks(identifier, '\'');
->>>>>>> 37bff7e2
 }