'use strict';

import { rejectInvalidOptions } from '../../utils/check';
import { addTicks } from '../../utils/dialect';
import { joinSQLFragments } from '../../utils/join-sql-fragments';
import { EMPTY_OBJECT } from '../../utils/object.js';
import { defaultValueSchemable } from '../../utils/query-builder-utils';
import { attributeTypeToSql, normalizeDataType } from '../abstract/data-types-utils';
import {
  ADD_COLUMN_QUERY_SUPPORTABLE_OPTIONS,
  REMOVE_COLUMN_QUERY_SUPPORTABLE_OPTIONS,
} from '../abstract/query-generator';

const _ = require('lodash');
const { MySqlQueryGeneratorTypeScript } = require('./query-generator-typescript');
const { Op } = require('../../operators');

const JSON_FUNCTION_REGEX = /^\s*((?:[a-z]+_){0,2}jsonb?(?:_[a-z]+){0,2})\([^)]*\)/i;
const JSON_OPERATOR_REGEX = /^\s*(->>?|@>|<@|\?[&|]?|\|{2}|#-)/i;
const TOKEN_CAPTURE_REGEX = /^\s*((?:(["'`])(?:(?!\2).|\2{2})*\2)|[\s\w]+|[()+,.;-])/i;

const typeWithoutDefault = new Set(['BLOB', 'TEXT', 'GEOMETRY', 'JSON']);
const ADD_COLUMN_QUERY_SUPPORTED_OPTIONS = new Set();
const REMOVE_COLUMN_QUERY_SUPPORTED_OPTIONS = new Set();

export class MySqlQueryGenerator extends MySqlQueryGeneratorTypeScript {
  createSchemaQuery(schemaName, options) {
    return joinSQLFragments([
      'CREATE SCHEMA IF NOT EXISTS',
      this.quoteIdentifier(schemaName),
      options?.charset && `DEFAULT CHARACTER SET ${this.escape(options.charset)}`,
      options?.collate && `DEFAULT COLLATE ${this.escape(options.collate)}`,
      ';',
    ]);
  }

  dropSchemaQuery(schemaName) {
    return `DROP SCHEMA IF EXISTS ${this.quoteIdentifier(schemaName)};`;
  }

  // TODO: typescript - protected
  _getTechnicalSchemaNames() {
    return ['MYSQL', 'INFORMATION_SCHEMA', 'PERFORMANCE_SCHEMA', 'SYS', 'mysql', 'information_schema', 'performance_schema', 'sys'];
  }

  listSchemasQuery(options) {
    const schemasToSkip = this._getTechnicalSchemaNames();

    if (Array.isArray(options?.skip)) {
      schemasToSkip.push(...options.skip);
    }

    return joinSQLFragments([
      'SELECT SCHEMA_NAME as schema_name',
      'FROM INFORMATION_SCHEMA.SCHEMATA',
      `WHERE SCHEMA_NAME NOT IN (${schemasToSkip.map(schema => this.escape(schema)).join(', ')})`,
      ';',
    ]);
  }

  versionQuery() {
    return 'SELECT VERSION() as `version`';
  }

  createTableQuery(tableName, attributes, options) {
    options = {
      engine: 'InnoDB',
      charset: null,
      rowFormat: null,
      ...options,
    };

    const primaryKeys = [];
    const foreignKeys = {};
    const attrStr = [];

    for (const attr in attributes) {
      if (!Object.prototype.hasOwnProperty.call(attributes, attr)) {
        continue;
      }

      const dataType = attributes[attr];
      let match;

      if (dataType.includes('PRIMARY KEY')) {
        primaryKeys.push(attr);

        if (dataType.includes('REFERENCES')) {
          // MySQL doesn't support inline REFERENCES declarations: move to the end
          match = dataType.match(/^(.+) (REFERENCES.*)$/);
          attrStr.push(`${this.quoteIdentifier(attr)} ${match[1].replace('PRIMARY KEY', '')}`);
          foreignKeys[attr] = match[2];
        } else {
          attrStr.push(`${this.quoteIdentifier(attr)} ${dataType.replace('PRIMARY KEY', '')}`);
        }
      } else if (dataType.includes('REFERENCES')) {
        // MySQL doesn't support inline REFERENCES declarations: move to the end
        match = dataType.match(/^(.+) (REFERENCES.*)$/);
        attrStr.push(`${this.quoteIdentifier(attr)} ${match[1]}`);
        foreignKeys[attr] = match[2];
      } else {
        attrStr.push(`${this.quoteIdentifier(attr)} ${dataType}`);
      }
    }

    const table = this.quoteTable(tableName);
    let attributesClause = attrStr.join(', ');
    const pkString = primaryKeys.map(pk => this.quoteIdentifier(pk)).join(', ');

    if (options.uniqueKeys) {
      _.each(options.uniqueKeys, (columns, indexName) => {
        if (typeof indexName !== 'string') {
          indexName = `uniq_${tableName}_${columns.fields.join('_')}`;
        }

        attributesClause += `, UNIQUE ${this.quoteIdentifier(indexName)} (${columns.fields.map(field => this.quoteIdentifier(field))
          .join(', ')})`;
      });
    }

    if (pkString.length > 0) {
      attributesClause += `, PRIMARY KEY (${pkString})`;
    }

    for (const fkey in foreignKeys) {
      if (Object.prototype.hasOwnProperty.call(foreignKeys, fkey)) {
        attributesClause += `, FOREIGN KEY (${this.quoteIdentifier(fkey)}) ${foreignKeys[fkey]}`;
      }
    }

    return joinSQLFragments([
      'CREATE TABLE IF NOT EXISTS',
      table,
      `(${attributesClause})`,
      `ENGINE=${options.engine}`,
      options.comment && typeof options.comment === 'string' && `COMMENT ${this.escape(options.comment)}`,
      options.charset && `DEFAULT CHARSET=${options.charset}`,
      options.collate && `COLLATE ${options.collate}`,
      options.initialAutoIncrement && `AUTO_INCREMENT=${options.initialAutoIncrement}`,
      options.rowFormat && `ROW_FORMAT=${options.rowFormat}`,
      ';',
    ]);
  }

  showTablesQuery(schemaName) {
    let query = 'SELECT TABLE_NAME, TABLE_SCHEMA FROM INFORMATION_SCHEMA.TABLES WHERE TABLE_TYPE = \'BASE TABLE\'';
    if (schemaName) {
      query += ` AND TABLE_SCHEMA = ${this.escape(schemaName)}`;
    } else {
      const technicalSchemas = this._getTechnicalSchemaNames();

      query += ` AND TABLE_SCHEMA NOT IN (${technicalSchemas.map(schema => this.escape(schema)).join(', ')})`;
    }

    return `${query};`;
  }

  tableExistsQuery(table) {
    // remove first & last `, then escape as SQL string
    const tableName = this.escape(this.quoteTable(table).slice(1, -1));

    return `SELECT TABLE_NAME FROM INFORMATION_SCHEMA.TABLES WHERE TABLE_TYPE = 'BASE TABLE' AND TABLE_NAME = ${tableName} AND TABLE_SCHEMA = ${this.escape(this.sequelize.config.database)}`;
  }

  addColumnQuery(table, key, dataType, options) {
    if (options) {
      rejectInvalidOptions(
        'addColumnQuery',
        this.dialect.name,
        ADD_COLUMN_QUERY_SUPPORTABLE_OPTIONS,
        ADD_COLUMN_QUERY_SUPPORTED_OPTIONS,
        options,
      );
    }

    dataType = {
      ...dataType,
      type: normalizeDataType(dataType.type, this.dialect),
    };

    return joinSQLFragments([
      'ALTER TABLE',
      this.quoteTable(table),
      'ADD',
      this.quoteIdentifier(key),
      this.attributeToSQL(dataType, {
        context: 'addColumn',
        tableName: table,
        foreignKey: key,
      }),
      ';',
    ]);
  }

  removeColumnQuery(tableName, attributeName, options) {
    if (options) {
      rejectInvalidOptions(
        'removeColumnQuery',
        this.dialect.name,
        REMOVE_COLUMN_QUERY_SUPPORTABLE_OPTIONS,
        REMOVE_COLUMN_QUERY_SUPPORTED_OPTIONS,
        options,
      );
    }

    return joinSQLFragments([
      'ALTER TABLE',
      this.quoteTable(tableName),
      'DROP',
      this.quoteIdentifier(attributeName),
      ';',
    ]);
  }

  changeColumnQuery(tableName, attributes) {
    const attrString = [];
    const constraintString = [];

    for (const attributeName in attributes) {
      let definition = attributes[attributeName];
      if (definition.includes('REFERENCES')) {
        const attrName = this.quoteIdentifier(attributeName);
        definition = definition.replace(/.+?(?=REFERENCES)/, '');
        constraintString.push(`FOREIGN KEY (${attrName}) ${definition}`);
      } else {
        attrString.push(`\`${attributeName}\` \`${attributeName}\` ${definition}`);
      }
    }

    return joinSQLFragments([
      'ALTER TABLE',
      this.quoteTable(tableName),
      attrString.length && `CHANGE ${attrString.join(', ')}`,
      constraintString.length && `ADD ${constraintString.join(', ')}`,
      ';',
    ]);
  }

  renameColumnQuery(tableName, attrBefore, attributes) {
    const attrString = [];

    for (const attrName in attributes) {
      const definition = attributes[attrName];
      attrString.push(`\`${attrBefore}\` \`${attrName}\` ${definition}`);
    }

    return joinSQLFragments([
      'ALTER TABLE',
      this.quoteTable(tableName),
      'CHANGE',
      attrString.join(', '),
      ';',
    ]);
  }

  truncateTableQuery(tableName) {
    return `TRUNCATE ${this.quoteTable(tableName)}`;
  }

  deleteQuery(tableName, where, options = EMPTY_OBJECT, model) {
    let query = `DELETE FROM ${this.quoteTable(tableName)}`;

    const escapeOptions = { ...options, model };
    const whereSql = this.whereQuery(where, escapeOptions);
    if (whereSql) {
      query += ` ${whereSql}`;
    }

    if (options.limit) {
      query += ` LIMIT ${this.escape(options.limit, escapeOptions)}`;
    }

    return query;
  }

  showConstraintsQuery(table, constraintName) {
    const tableName = table.tableName || table;
    const schemaName = table.schema;

    return joinSQLFragments([
      'SELECT CONSTRAINT_CATALOG AS constraintCatalog,',
      'CONSTRAINT_NAME AS constraintName,',
      'CONSTRAINT_SCHEMA AS constraintSchema,',
      'CONSTRAINT_TYPE AS constraintType,',
      'TABLE_NAME AS tableName,',
      'TABLE_SCHEMA AS tableSchema',
      'from INFORMATION_SCHEMA.TABLE_CONSTRAINTS',
      `WHERE table_name='${tableName}'`,
      constraintName && `AND constraint_name = '${constraintName}'`,
      schemaName && `AND TABLE_SCHEMA = '${schemaName}'`,
      ';',
    ]);
  }

  attributeToSQL(attribute, options) {
    if (!_.isPlainObject(attribute)) {
      attribute = {
        type: attribute,
      };
    }

    const attributeString = attributeTypeToSql(attribute.type, { escape: this.escape.bind(this), dialect: this.dialect });
    let template = attributeString;

    if (attribute.allowNull === false) {
      template += ' NOT NULL';
    }

    if (attribute.autoIncrement) {
      template += ' auto_increment';
    }

    // BLOB/TEXT/GEOMETRY/JSON cannot have a default value
    if (!typeWithoutDefault.has(attributeString)
      && attribute.type._binary !== true
      && defaultValueSchemable(attribute.defaultValue)) {
      template += ` DEFAULT ${this.escape(attribute.defaultValue)}`;
    }

    if (attribute.unique === true) {
      template += ' UNIQUE';
    }

    if (attribute.primaryKey) {
      template += ' PRIMARY KEY';
    }

    if (attribute.comment) {
      template += ` COMMENT ${this.escape(attribute.comment)}`;
    }

    if (attribute.first) {
      template += ' FIRST';
    }

    if (attribute.after) {
      template += ` AFTER ${this.quoteIdentifier(attribute.after)}`;
    }

    if ((!options || !options.withoutForeignKeyConstraints) && attribute.references) {
      if (options && options.context === 'addColumn' && options.foreignKey) {
        const fkName = this.quoteIdentifier(`${this.extractTableDetails(options.tableName).tableName}_${options.foreignKey}_foreign_idx`);

        template += `, ADD CONSTRAINT ${fkName} FOREIGN KEY (${this.quoteIdentifier(options.foreignKey)})`;
      }

      template += ` REFERENCES ${this.quoteTable(attribute.references.table)}`;

      if (attribute.references.key) {
        template += ` (${this.quoteIdentifier(attribute.references.key)})`;
      } else {
        template += ` (${this.quoteIdentifier('id')})`;
      }

      if (attribute.onDelete) {
        template += ` ON DELETE ${attribute.onDelete.toUpperCase()}`;
      }

      if (attribute.onUpdate) {
        template += ` ON UPDATE ${attribute.onUpdate.toUpperCase()}`;
      }
    }

    return template;
  }

  attributesToSQL(attributes, options) {
    const result = {};

    for (const key in attributes) {
      const attribute = attributes[key];
      result[attribute.field || key] = this.attributeToSQL(attribute, options);
    }

    return result;
  }

  /**
<<<<<<< HEAD
   * Check whether the statement is json function or simple path
   *
   * @param   {string}  stmt  The statement to validate
   * @returns {boolean}       true if the given statement is json function
   * @throws  {Error}         throw if the statement looks like json function but has invalid token
   * @private
   */
  _checkValidJsonStatement(stmt) {
    if (typeof stmt !== 'string') {
      return false;
    }

    let currentIndex = 0;
    let openingBrackets = 0;
    let closingBrackets = 0;
    let hasJsonFunction = false;
    let hasInvalidToken = false;

    while (currentIndex < stmt.length) {
      const string = stmt.slice(currentIndex);
      const functionMatches = JSON_FUNCTION_REGEX.exec(string);
      if (functionMatches) {
        currentIndex += functionMatches[0].indexOf('(');
        hasJsonFunction = true;
        continue;
      }

      const operatorMatches = JSON_OPERATOR_REGEX.exec(string);
      if (operatorMatches) {
        currentIndex += operatorMatches[0].length;
        hasJsonFunction = true;
        continue;
      }

      const tokenMatches = TOKEN_CAPTURE_REGEX.exec(string);
      if (tokenMatches) {
        const capturedToken = tokenMatches[1];

        if (capturedToken === '(') {
          openingBrackets++;
        } else if (capturedToken === ')') {
          closingBrackets++;
        } else if (capturedToken === ';') {
          hasInvalidToken = true;
          break;
        }

        currentIndex += tokenMatches[0].length;
        continue;
      }

      break;
    }

    // Check invalid json statement
    if (hasJsonFunction && (hasInvalidToken || openingBrackets !== closingBrackets)) {
      throw new Error(`Invalid json statement: ${stmt}`);
    }

    // return true if the statement has valid json function
    return hasJsonFunction;
=======
   * Generates an SQL query that returns all foreign keys of a table.
   *
   * @param {object} table The table.
   * @returns {string} The generated sql query.
   * @private
   */
  getForeignKeysQuery(table) {
    const tableName = table.tableName || table;
    // TODO (https://github.com/sequelize/sequelize/pull/14687): use dialect.getDefaultSchema() instead of this.sequelize.config.database
    const schemaName = table.schema || this.sequelize.config.database;

    return joinSQLFragments([
      'SELECT',
      FOREIGN_KEY_FIELDS,
      `FROM INFORMATION_SCHEMA.KEY_COLUMN_USAGE where TABLE_NAME = '${tableName}'`,
      `AND CONSTRAINT_NAME!='PRIMARY' AND CONSTRAINT_SCHEMA='${schemaName}'`,
      'AND REFERENCED_TABLE_NAME IS NOT NULL',
      ';',
    ]);
  }

  /**
   * Generates an SQL query that returns the foreign key constraint of a given column.
   *
   * @param  {object} table  The table.
   * @param  {string} columnName The name of the column.
   * @returns {string}            The generated sql query.
   * @private
   */
  getForeignKeyQuery(table, columnName) {
    const quotedSchemaName = table.schema ? wrapSingleQuote(table.schema) : '';
    const quotedTableName = wrapSingleQuote(table.tableName || table);
    const quotedColumnName = wrapSingleQuote(columnName);

    return joinSQLFragments([
      'SELECT',
      FOREIGN_KEY_FIELDS,
      'FROM INFORMATION_SCHEMA.KEY_COLUMN_USAGE',
      'WHERE (',
      [
        `REFERENCED_TABLE_NAME = ${quotedTableName}`,
        table.schema && `AND REFERENCED_TABLE_SCHEMA = ${quotedSchemaName}`,
        `AND REFERENCED_COLUMN_NAME = ${quotedColumnName}`,
      ],
      ') OR (',
      [
        `TABLE_NAME = ${quotedTableName}`,
        table.schema && `AND TABLE_SCHEMA = ${quotedSchemaName}`,
        `AND COLUMN_NAME = ${quotedColumnName}`,
        'AND REFERENCED_TABLE_NAME IS NOT NULL',
      ],
      ')',
    ]);
>>>>>>> 50898cac
  }

  /**
   * Generates an SQL query that removes a foreign key from a table.
   *
   * @param  {string} tableName  The name of the table.
   * @param  {string} foreignKey The name of the foreign key constraint.
   * @returns {string}            The generated sql query.
   * @private
   */
  dropForeignKeyQuery(tableName, foreignKey) {
    return joinSQLFragments([
      'ALTER TABLE',
      this.quoteTable(tableName),
      'DROP FOREIGN KEY',
      this.quoteIdentifier(foreignKey),
      ';',
    ]);
  }
}

/**
 * @param {string} identifier
 * @deprecated use "escape" or "escapeString" on QueryGenerator
 */
function wrapSingleQuote(identifier) {
  return addTicks(identifier, '\'');
}<|MERGE_RESOLUTION|>--- conflicted
+++ resolved
@@ -376,69 +376,6 @@
   }
 
   /**
-<<<<<<< HEAD
-   * Check whether the statement is json function or simple path
-   *
-   * @param   {string}  stmt  The statement to validate
-   * @returns {boolean}       true if the given statement is json function
-   * @throws  {Error}         throw if the statement looks like json function but has invalid token
-   * @private
-   */
-  _checkValidJsonStatement(stmt) {
-    if (typeof stmt !== 'string') {
-      return false;
-    }
-
-    let currentIndex = 0;
-    let openingBrackets = 0;
-    let closingBrackets = 0;
-    let hasJsonFunction = false;
-    let hasInvalidToken = false;
-
-    while (currentIndex < stmt.length) {
-      const string = stmt.slice(currentIndex);
-      const functionMatches = JSON_FUNCTION_REGEX.exec(string);
-      if (functionMatches) {
-        currentIndex += functionMatches[0].indexOf('(');
-        hasJsonFunction = true;
-        continue;
-      }
-
-      const operatorMatches = JSON_OPERATOR_REGEX.exec(string);
-      if (operatorMatches) {
-        currentIndex += operatorMatches[0].length;
-        hasJsonFunction = true;
-        continue;
-      }
-
-      const tokenMatches = TOKEN_CAPTURE_REGEX.exec(string);
-      if (tokenMatches) {
-        const capturedToken = tokenMatches[1];
-
-        if (capturedToken === '(') {
-          openingBrackets++;
-        } else if (capturedToken === ')') {
-          closingBrackets++;
-        } else if (capturedToken === ';') {
-          hasInvalidToken = true;
-          break;
-        }
-
-        currentIndex += tokenMatches[0].length;
-        continue;
-      }
-
-      break;
-    }
-
-    // Check invalid json statement
-    if (hasJsonFunction && (hasInvalidToken || openingBrackets !== closingBrackets)) {
-      throw new Error(`Invalid json statement: ${stmt}`);
-    }
-
-    // return true if the statement has valid json function
-    return hasJsonFunction;
-=======
    * Generates an SQL query that returns all foreign keys of a table.
    *
    * @param {object} table The table.
@@ -492,7 +429,6 @@
       ],
       ')',
     ]);
->>>>>>> 50898cac
   }
 
   /**
