--- conflicted
+++ resolved
@@ -97,16 +97,4 @@
   formatUnquoteJson(arg: Expression, options?: EscapeOptions) {
     return `json_unquote(${this.escape(arg, options)})`;
   }
-<<<<<<< HEAD
-
-  #quoteJsonPathIdentifier(identifier: string): string {
-    if (/^[a-z_][a-z0-9_]*$/i.test(identifier)) {
-      return identifier;
-    }
-
-    // Escape backslashes and double quotes
-    return `"${identifier.replaceAll(/["\\]/g, s => `\\${s}`)}"`;
-  }
-=======
->>>>>>> 1301c97e
 }