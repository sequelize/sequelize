--- conflicted
+++ resolved
@@ -103,7 +103,6 @@
     ]);
   }
 
-<<<<<<< HEAD
   getForeignKeyQuery(tableName: TableNameOrModel, columnName?: string) {
     const table = this.extractTableDetails(tableName);
 
@@ -133,7 +132,8 @@
       columnName && `AND COL.NAME = ${this.escape(columnName)}`,
       `AND SCHEMA_NAME(TB.SCHEMA_ID) = ${this.escape(table.schema!)}`,
     ]);
-=======
+  }
+
   jsonPathExtractionQuery(sqlExpression: string, path: ReadonlyArray<number | string>, unquote: boolean): string {
     if (!unquote) {
       throw new Error(`JSON Paths are not supported in ${this.dialect.name} without unquoting the JSON value.`);
@@ -144,6 +144,5 @@
 
   formatUnquoteJson(arg: Expression, options?: EscapeOptions) {
     return `JSON_VALUE(${this.escape(arg, options)})`;
->>>>>>> b0ee4198
   }
 }