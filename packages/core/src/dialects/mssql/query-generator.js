'use strict';

import { Col } from '../../expression-builders/col.js';
import { Literal } from '../../expression-builders/literal.js';
import { rejectInvalidOptions } from '../../utils/check';
import { addTicks, removeTicks } from '../../utils/dialect';
import { joinSQLFragments } from '../../utils/join-sql-fragments';
import { defaultValueSchemable } from '../../utils/query-builder-utils';
import { generateIndexName, underscore } from '../../utils/string';
import { attributeTypeToSql, normalizeDataType } from '../abstract/data-types-utils';
import {
  ADD_COLUMN_QUERY_SUPPORTABLE_OPTIONS,
  CREATE_DATABASE_QUERY_SUPPORTABLE_OPTIONS,
  CREATE_SCHEMA_QUERY_SUPPORTABLE_OPTIONS,
  DROP_TABLE_QUERY_SUPPORTABLE_OPTIONS,
} from '../abstract/query-generator';

const _ = require('lodash');
const DataTypes = require('../../data-types');
const { TableHints } = require('../../table-hints');
const { MsSqlQueryGeneratorTypeScript } = require('./query-generator-typescript');
const randomBytes = require('node:crypto').randomBytes;
const semver = require('semver');
const { Op } = require('../../operators');

/* istanbul ignore next */
function throwMethodUndefined(methodName) {
  throw new Error(`The method "${methodName}" is not defined! Please add it to your sql dialect.`);
}

const CREATE_DATABASE_QUERY_SUPPORTED_OPTIONS = new Set(['collate']);
const CREATE_SCHEMA_QUERY_SUPPORTED_OPTIONS = new Set();
const DROP_TABLE_QUERY_SUPPORTED_OPTIONS = new Set();
const ADD_COLUMN_QUERY_SUPPORTED_OPTIONS = new Set();

export class MsSqlQueryGenerator extends MsSqlQueryGeneratorTypeScript {
  createDatabaseQuery(databaseName, options) {
    if (options) {
      rejectInvalidOptions(
        'createDatabaseQuery',
        this.dialect.name,
        CREATE_DATABASE_QUERY_SUPPORTABLE_OPTIONS,
        CREATE_DATABASE_QUERY_SUPPORTED_OPTIONS,
        options,
      );
    }

    const collation = options?.collate ? `COLLATE ${this.escape(options.collate)}` : '';

    return [
      'IF NOT EXISTS (SELECT * FROM sys.databases WHERE name =', wrapSingleQuote(databaseName), ')',
      'BEGIN',
      'CREATE DATABASE', this.quoteIdentifier(databaseName),
      `${collation};`,
      'END;',
    ].join(' ');
  }

  dropDatabaseQuery(databaseName) {
    return [
      'IF EXISTS (SELECT * FROM sys.databases WHERE name =', wrapSingleQuote(databaseName), ')',
      'BEGIN',
      'DROP DATABASE', this.quoteIdentifier(databaseName), ';',
      'END;',
    ].join(' ');
  }

  listDatabasesQuery() {
    return `SELECT name FROM sys.databases;`;
  }

  createSchemaQuery(schema, options) {
    if (options) {
      rejectInvalidOptions(
        'createSchemaQuery',
        this.dialect.name,
        CREATE_SCHEMA_QUERY_SUPPORTABLE_OPTIONS,
        CREATE_SCHEMA_QUERY_SUPPORTED_OPTIONS,
        options,
      );
    }

    return [
      'IF NOT EXISTS (SELECT schema_name',
      'FROM information_schema.schemata',
      'WHERE schema_name =', wrapSingleQuote(schema), ')',
      'BEGIN',
      'EXEC sp_executesql N\'CREATE SCHEMA',
      this.quoteIdentifier(schema),
      ';\'',
      'END;',
    ].join(' ');
  }

  dropSchemaQuery(schema) {
    // Mimics Postgres CASCADE, will drop objects belonging to the schema
    const quotedSchema = wrapSingleQuote(schema);

    return [
      'IF EXISTS (SELECT schema_name',
      'FROM information_schema.schemata',
      'WHERE schema_name =', quotedSchema, ')',
      'BEGIN',
      'DECLARE @id INT, @ms_sql NVARCHAR(2000);',
      'DECLARE @cascade TABLE (',
      'id INT NOT NULL IDENTITY PRIMARY KEY,',
      'ms_sql NVARCHAR(2000) NOT NULL );',
      'INSERT INTO @cascade ( ms_sql )',
      'SELECT CASE WHEN o.type IN (\'F\',\'PK\')',
      'THEN N\'ALTER TABLE [\'+ s.name + N\'].[\' + p.name + N\'] DROP CONSTRAINT [\' + o.name + N\']\'',
      'ELSE N\'DROP TABLE [\'+ s.name + N\'].[\' + o.name + N\']\' END',
      'FROM sys.objects o',
      'JOIN sys.schemas s on o.schema_id = s.schema_id',
      'LEFT OUTER JOIN sys.objects p on o.parent_object_id = p.object_id',
      'WHERE o.type IN (\'F\', \'PK\', \'U\') AND s.name = ', quotedSchema,
      'ORDER BY o.type ASC;',
      'SELECT TOP 1 @id = id, @ms_sql = ms_sql FROM @cascade ORDER BY id;',
      'WHILE @id IS NOT NULL',
      'BEGIN',
      'BEGIN TRY EXEC sp_executesql @ms_sql; END TRY',
      'BEGIN CATCH BREAK; THROW; END CATCH;',
      'DELETE FROM @cascade WHERE id = @id;',
      'SELECT @id = NULL, @ms_sql = NULL;',
      'SELECT TOP 1 @id = id, @ms_sql = ms_sql FROM @cascade ORDER BY id;',
      'END',
      'EXEC sp_executesql N\'DROP SCHEMA', this.quoteIdentifier(schema), ';\'',
      'END;',
    ].join(' ');
  }

  listSchemasQuery(options) {
    const schemasToSkip = ['INFORMATION_SCHEMA', 'dbo', 'guest', 'sys', 'archive'];
    if (options?.skip) {
      schemasToSkip.push(...options.skip);
    }

    return [
      'SELECT "name" as "schema_name" FROM sys.schemas as s',
      'WHERE "s"."name" NOT IN (',
      schemasToSkip.map(schema => this.escape(schema)).join(', '),
      `) AND "s"."name" NOT LIKE 'db_%'`,
    ].join(' ');
  }

  versionQuery() {
    // Uses string manipulation to convert the MS Maj.Min.Patch.Build to semver Maj.Min.Patch
    return [
      'DECLARE @ms_ver NVARCHAR(20);',
      'SET @ms_ver = REVERSE(CONVERT(NVARCHAR(20), SERVERPROPERTY(\'ProductVersion\')));',
      'SELECT REVERSE(SUBSTRING(@ms_ver, CHARINDEX(\'.\', @ms_ver)+1, 20)) AS \'version\'',
    ].join(' ');
  }

  createTableQuery(tableName, attributes, options) {
    const primaryKeys = [];
    const foreignKeys = {};
    const attributesClauseParts = [];
    if (typeof options === 'undefined') {
      options = {};
    }

    let commentStr = '';

    for (const attr in attributes) {
      if (Object.prototype.hasOwnProperty.call(attributes, attr)) {
        let dataType = attributes[attr];
        let match;

        if (dataType.includes('COMMENT ')) {
          const commentMatch = dataType.match(/^(.+) (COMMENT.*)$/);
          const commentText = commentMatch[2].replace('COMMENT', '').trim();
          commentStr += this.commentTemplate(commentText, tableName, attr);
          // remove comment related substring from dataType
          dataType = commentMatch[1];
        }

        if (dataType.includes('PRIMARY KEY')) {
          primaryKeys.push(attr);

          if (dataType.includes('REFERENCES')) {
            // MSSQL doesn't support inline REFERENCES declarations: move to the end
            match = dataType.match(/^(.+) (REFERENCES.*)$/);
            attributesClauseParts.push(`${this.quoteIdentifier(attr)} ${match[1].replace('PRIMARY KEY', '')}`);
            foreignKeys[attr] = match[2];
          } else {
            attributesClauseParts.push(`${this.quoteIdentifier(attr)} ${dataType.replace('PRIMARY KEY', '')}`);
          }
        } else if (dataType.includes('REFERENCES')) {
          // MSSQL doesn't support inline REFERENCES declarations: move to the end
          match = dataType.match(/^(.+) (REFERENCES.*)$/);
          attributesClauseParts.push(`${this.quoteIdentifier(attr)} ${match[1]}`);
          foreignKeys[attr] = match[2];
        } else {
          attributesClauseParts.push(`${this.quoteIdentifier(attr)} ${dataType}`);
        }
      }
    }

    const pkString = primaryKeys.map(pk => this.quoteIdentifier(pk)).join(', ');

<<<<<<< HEAD
    if (Object.prototype.hasOwnProperty.call(options, 'uniqueKeys') && options.uniqueKeys) {
=======
    if (options?.uniqueKeys) {
>>>>>>> 0c0a4d44
      _.each(options.uniqueKeys, (columns, indexName) => {
        if (typeof indexName !== 'string') {
          indexName = generateIndexName(tableName, columns);
        }

        attributesClauseParts.push(`CONSTRAINT ${
          this.quoteIdentifier(indexName)
        } UNIQUE (${
          columns.fields.map(field => this.quoteIdentifier(field)).join(', ')
        })`);
      });
    }

    if (pkString.length > 0) {
      attributesClauseParts.push(`PRIMARY KEY (${pkString})`);
    }

    for (const fkey in foreignKeys) {
      if (Object.prototype.hasOwnProperty.call(foreignKeys, fkey)) {
        attributesClauseParts.push(`FOREIGN KEY (${this.quoteIdentifier(fkey)}) ${foreignKeys[fkey]}`);
      }
    }

    const quotedTableName = this.quoteTable(tableName);

    return joinSQLFragments([
      `IF OBJECT_ID(${this.escape(quotedTableName)}, 'U') IS NULL`,
      `CREATE TABLE ${quotedTableName} (${attributesClauseParts.join(', ')})`,
      ';',
      commentStr,
    ]);
  }

  renameTableQuery(before, after) {
    return `EXEC sp_rename ${this.quoteTable(before)}, ${this.quoteTable(after)};`;
  }

  showTablesQuery() {
    return 'SELECT TABLE_NAME, TABLE_SCHEMA FROM INFORMATION_SCHEMA.TABLES WHERE TABLE_TYPE = \'BASE TABLE\';';
  }

  tableExistsQuery(table) {
    const tableName = table.tableName || table;
    const schemaName = table.schema || 'dbo';

    return `SELECT TABLE_NAME, TABLE_SCHEMA FROM INFORMATION_SCHEMA.TABLES WHERE TABLE_TYPE = 'BASE TABLE' AND TABLE_NAME = ${this.escape(tableName)} AND TABLE_SCHEMA = ${this.escape(schemaName)}`;
  }

  dropTableQuery(tableName, options) {
    if (options) {
      rejectInvalidOptions(
        'dropTableQuery',
        this.dialect.name,
        DROP_TABLE_QUERY_SUPPORTABLE_OPTIONS,
        DROP_TABLE_QUERY_SUPPORTED_OPTIONS,
        options,
      );
    }

    const quoteTbl = this.quoteTable(tableName);

    return joinSQLFragments([
      `IF OBJECT_ID('${quoteTbl}', 'U') IS NOT NULL`,
      'DROP TABLE',
      quoteTbl,
      ';',
    ]);
  }

  addColumnQuery(table, key, dataType, options) {
    if (options) {
      rejectInvalidOptions(
        'addColumnQuery',
        this.dialect.name,
        ADD_COLUMN_QUERY_SUPPORTABLE_OPTIONS,
        ADD_COLUMN_QUERY_SUPPORTED_OPTIONS,
        options,
      );
    }

    dataType = {
      ...dataType,
      // TODO: attributeToSQL SHOULD be using attributes in addColumnQuery
      //       but instead we need to pass the key along as the field here
      field: key,
      type: normalizeDataType(dataType.type, this.dialect),
    };

    let commentStr = '';

    if (dataType.comment && _.isString(dataType.comment)) {
      commentStr = this.commentTemplate(dataType.comment, table, key);
      // attributeToSQL will try to include `COMMENT 'Comment Text'` when it returns if the comment key
      // is present. This is needed for createTable statement where that part is extracted with regex.
      // Here we can intercept the object and remove comment property since we have the original object.
      delete dataType.comment;
    }

    return joinSQLFragments([
      'ALTER TABLE',
      this.quoteTable(table),
      'ADD',
      this.quoteIdentifier(key),
      this.attributeToSQL(dataType, { context: 'addColumn' }),
      ';',
      commentStr,
    ]);
  }

  commentTemplate(comment, table, column) {
    const tableDetails = this.extractTableDetails(table);
    const tableName = tableDetails.tableName;
    const tableSchema = tableDetails.schema;

    return ` EXEC sp_addextendedproperty @name = N'MS_Description', @value = ${this.escape(comment)}, @level0type = N'Schema', @level0name = ${this.escape(tableSchema)}, @level1type = N'Table', @level1name = ${this.quoteIdentifier(tableName)}, @level2type = N'Column', @level2name = ${this.quoteIdentifier(column)};`;
  }

  removeColumnQuery(tableName, attributeName, options = {}) {
    const ifExists = options.ifExists ? 'IF EXISTS' : '';

    return joinSQLFragments([
      'ALTER TABLE',
      this.quoteTable(tableName),
      'DROP COLUMN',
      ifExists,
      this.quoteIdentifier(attributeName),
      ';',
    ]);
  }

  changeColumnQuery(tableName, attributes) {
    const attrString = [];
    const constraintString = [];
    let commentString = '';

    for (const attributeName in attributes) {
      const quotedAttrName = this.quoteIdentifier(attributeName);
      let definition = attributes[attributeName];
      if (definition.includes('COMMENT ')) {
        const commentMatch = definition.match(/^(.+) (COMMENT.*)$/);
        const commentText = commentMatch[2].replace('COMMENT', '').trim();
        commentString += this.commentTemplate(commentText, tableName, attributeName);
        // remove comment related substring from dataType
        definition = commentMatch[1];
      }

      if (definition.includes('REFERENCES')) {
        constraintString.push(`FOREIGN KEY (${quotedAttrName}) ${definition.replace(/.+?(?=REFERENCES)/, '')}`);
      } else {
        attrString.push(`${quotedAttrName} ${definition}`);
      }
    }

    return joinSQLFragments([
      'ALTER TABLE',
      this.quoteTable(tableName),
      attrString.length && `ALTER COLUMN ${attrString.join(', ')}`,
      constraintString.length && `ADD ${constraintString.join(', ')}`,
      ';',
      commentString,
    ]);
  }

  renameColumnQuery(tableName, attrBefore, attributes) {
    const newName = Object.keys(attributes)[0];

    return joinSQLFragments([
      'EXEC sp_rename',
      `'${this.quoteTable(tableName)}.${attrBefore}',`,
      `'${newName}',`,
      '\'COLUMN\'',
      ';',
    ]);
  }

  bulkInsertQuery(tableName, attrValueHashes, options, attributes) {
    const quotedTable = this.quoteTable(tableName);
    options = options || {};
    attributes = attributes || {};

    const tuples = [];
    const allAttributes = [];
    const allQueries = [];

    let needIdentityInsertWrapper = false;
    let outputFragment = '';

    if (options.returning) {
      const returnValues = this.generateReturnValues(attributes, options);

      outputFragment = returnValues.outputFragment;
    }

    const emptyQuery = `INSERT INTO ${quotedTable}${outputFragment} DEFAULT VALUES`;

    for (const attrValueHash of attrValueHashes) {
      // special case for empty objects with primary keys
      const fields = Object.keys(attrValueHash);
      const firstAttr = attributes[fields[0]];
      if (fields.length === 1 && firstAttr && firstAttr.autoIncrement && attrValueHash[fields[0]] === null) {
        allQueries.push(emptyQuery);
        continue;
      }

      // normal case
      _.forOwn(attrValueHash, (value, key) => {
        if (value !== null && attributes[key] && attributes[key].autoIncrement) {
          needIdentityInsertWrapper = true;
        }

        if (!allAttributes.includes(key)) {
          if (value === null && attributes[key] && attributes[key].autoIncrement) {
            return;
          }

          allAttributes.push(key);
        }
      });
    }

    if (allAttributes.length > 0) {
      for (const attrValueHash of attrValueHashes) {
        tuples.push(`(${
          allAttributes.map(key => {
            // TODO: pass "type"
            // TODO: bindParam
            // TODO: pass "model"
            return this.escape(attrValueHash[key] ?? null, options);
          }).join(',')
        })`);
      }

      const quotedAttributes = allAttributes.map(attr => this.quoteIdentifier(attr)).join(',');
      allQueries.push(tupleStr => `INSERT INTO ${quotedTable} (${quotedAttributes})${outputFragment} VALUES ${tupleStr}`);
    }

    const commands = [];
    let offset = 0;
    while (offset < Math.max(tuples.length, 1)) {
      // SQL Server can insert a maximum of 1000 rows at a time,
      // This splits the insert in multiple statements to respect that limit
      const tupleStr = tuples.slice(offset, Math.min(tuples.length, offset + 1000));
      let generatedQuery = allQueries.map(v => (typeof v === 'string' ? v : v(tupleStr))).join(';');
      if (needIdentityInsertWrapper) {
        generatedQuery = `SET IDENTITY_INSERT ${quotedTable} ON; ${generatedQuery}; SET IDENTITY_INSERT ${quotedTable} OFF`;
      }

      commands.push(generatedQuery);
      offset += 1000;
    }

    return `${commands.join(';')};`;
  }

  updateQuery(tableName, attrValueHash, where, options = {}, attributes) {
    const sql = super.updateQuery(tableName, attrValueHash, where, options, attributes);

    if (options.limit) {
      const updateArgs = `UPDATE TOP(${this.escape(options.limit, undefined, options)})`;
      sql.query = sql.query.replace('UPDATE', updateArgs);
    }

    return sql;
  }

  upsertQuery(tableName, insertValues, updateValues, where, model, options) {
    // TODO: support TableNameWithSchema objects
    const targetTableAlias = this.quoteTable(`${tableName}_target`);
    const sourceTableAlias = this.quoteTable(`${tableName}_source`);
    const primaryKeysColumns = [];
    const identityColumns = [];
    const uniqueColumns = [];
    const tableNameQuoted = this.quoteTable(tableName);
    let needIdentityInsertWrapper = false;

    const modelDefinition = model.modelDefinition;
    // Obtain primaryKeys, uniquekeys and identity attrs from rawAttributes as model is not passed
    for (const attribute of modelDefinition.attributes.values()) {
      if (attribute.primaryKey) {
        primaryKeysColumns.push(attribute.columnName);
      }

      if (attribute.autoIncrement) {
        identityColumns.push(attribute.columnName);
      }
    }

    // Add unique indexes defined by indexes option to uniqueAttrs
    for (const index of model.getIndexes()) {
      if (index.unique && index.fields) {
        for (const field of index.fields) {
          const columnName = typeof field === 'string' ? field : field.name || field.attribute;
          // TODO: columnName can't be used to get an attribute from modelDefinition.attributes, this is a bug
          if (!uniqueColumns.includes(columnName) && modelDefinition.attributes.has(columnName)) {
            uniqueColumns.push(columnName);
          }
        }
      }
    }

    const updateKeys = Object.keys(updateValues);
    const insertKeys = Object.keys(insertValues);
    const insertKeysQuoted = insertKeys.map(key => this.quoteIdentifier(key)).join(', ');
    const insertValuesEscaped = insertKeys.map(key => {
      // TODO: pass "model", "type" and "bindParam" options
      return this.escape(insertValues[key], options);
    }).join(', ');
    const sourceTableQuery = `VALUES(${insertValuesEscaped})`; // Virtual Table
    let joinCondition;

    // IDENTITY_INSERT Condition
    for (const key of identityColumns) {
      if (insertValues[key] && insertValues[key] !== null) {
        needIdentityInsertWrapper = true;
        /*
         * IDENTITY_INSERT Column Cannot be updated, only inserted
         * http://stackoverflow.com/a/30176254/2254360
         */
      }
    }

    // Filter NULL Clauses
    const clauses = where[Op.or].filter(clause => {
      let valid = true;
      /*
       * Exclude NULL Composite PK/UK. Partial Composite clauses should also be excluded as it doesn't guarantee a single row
       */
      for (const key of Object.keys(clause)) {
        if (clause[key] == null) {
          valid = false;
          break;
        }
      }

      return valid;
    });

    /*
     * Generate ON condition using PK(s).
     * If not, generate using UK(s). Else throw error
     */
    const getJoinSnippet = array => {
      return array.map(key => {
        key = this.quoteIdentifier(key);

        return `${targetTableAlias}.${key} = ${sourceTableAlias}.${key}`;
      });
    };

    if (clauses.length === 0) {
      throw new Error('Primary Key or Unique key should be passed to upsert query');
    } else {
      // Search for primary key attribute in clauses -- Model can have two separate unique keys
      for (const key in clauses) {
        const keys = Object.keys(clauses[key]);
        const columnName = modelDefinition.getColumnNameLoose(keys[0]);

        if (primaryKeysColumns.includes(columnName)) {
          joinCondition = getJoinSnippet(primaryKeysColumns).join(' AND ');
          break;
        }
      }

      if (!joinCondition) {
        joinCondition = getJoinSnippet(uniqueColumns).join(' AND ');
      }
    }

    // Remove the IDENTITY_INSERT Column from update
    const filteredUpdateClauses = updateKeys.filter(key => !identityColumns.includes(key))
      .map(key => {
        const value = this.escape(updateValues[key], undefined, options);
        key = this.quoteIdentifier(key);

        return `${targetTableAlias}.${key} = ${value}`;
      });
    const updateSnippet = filteredUpdateClauses.length > 0 ? `WHEN MATCHED THEN UPDATE SET ${filteredUpdateClauses.join(', ')}` : '';

    const insertSnippet = `(${insertKeysQuoted}) VALUES(${insertValuesEscaped})`;

    let query = `MERGE INTO ${tableNameQuoted} WITH(HOLDLOCK) AS ${targetTableAlias} USING (${sourceTableQuery}) AS ${sourceTableAlias}(${insertKeysQuoted}) ON ${joinCondition}`;
    query += ` ${updateSnippet} WHEN NOT MATCHED THEN INSERT ${insertSnippet} OUTPUT $action, INSERTED.*;`;
    if (needIdentityInsertWrapper) {
      query = `SET IDENTITY_INSERT ${tableNameQuoted} ON; ${query} SET IDENTITY_INSERT ${tableNameQuoted} OFF;`;
    }

    return query;
  }

  truncateTableQuery(tableName) {
    return `TRUNCATE TABLE ${this.quoteTable(tableName)}`;
  }

  deleteQuery(tableName, where, options = {}, model) {
    const table = this.quoteTable(tableName);

    const escapeOptions = { ...options, model };
    const whereClause = this.whereQuery(where, escapeOptions);

    return joinSQLFragments([
      'DELETE',
      options.limit && `TOP(${this.escape(options.limit, escapeOptions)})`,
      'FROM',
      table,
      whereClause,
      ';',
      'SELECT @@ROWCOUNT AS AFFECTEDROWS',
      ';',
    ]);
  }

  showConstraintsQuery(tableName) {
    return `EXEC sp_helpconstraint @objname = ${this.escape(this.quoteTable(tableName))};`;
  }

  attributeToSQL(attribute, options) {
    if (!_.isPlainObject(attribute)) {
      attribute = {
        type: attribute,
      };
    }

    // handle self-referential constraints
    if (attribute.references && attribute.Model && this.isSameTable(attribute.Model.tableName, attribute.references.table)) {
      this.sequelize.log('MSSQL does not support self-referential constraints, '
          + 'we will remove it but we recommend restructuring your query');
      attribute.onDelete = '';
      attribute.onUpdate = '';
    }

    let template;

    if (attribute.type instanceof DataTypes.ENUM) {
      // enums are a special case
      template = attribute.type.toSql({ dialect: this.dialect });
      template += ` CHECK (${this.quoteIdentifier(attribute.field)} IN(${attribute.type.options.values.map(value => {
        return this.escape(value, options);
      }).join(', ')}))`;

      return template;
    }

    template = attributeTypeToSql(attribute.type, { dialect: this.dialect });

    if (attribute.allowNull === false) {
      template += ' NOT NULL';
    } else if (!attribute.primaryKey && !defaultValueSchemable(attribute.defaultValue)) {
      template += ' NULL';
    }

    if (attribute.autoIncrement) {
      template += ' IDENTITY(1,1)';
    }

    // Blobs/texts cannot have a defaultValue
    if (attribute.type !== 'TEXT' && attribute.type._binary !== true
        && defaultValueSchemable(attribute.defaultValue)) {
      template += ` DEFAULT ${this.escape(attribute.defaultValue, { ...options, type: attribute.type })}`;
    }

    if (attribute.unique === true && (options?.context !== 'changeColumn' || this.dialect.supports.alterColumn.unique)) {
      template += ' UNIQUE';
    }

    if (attribute.primaryKey) {
      template += ' PRIMARY KEY';
    }

    if ((!options || !options.withoutForeignKeyConstraints) && attribute.references) {
      template += ` REFERENCES ${this.quoteTable(attribute.references.table)}`;

      if (attribute.references.key) {
        template += ` (${this.quoteIdentifier(attribute.references.key)})`;
      } else {
        template += ` (${this.quoteIdentifier('id')})`;
      }

      if (attribute.onDelete) {
        template += ` ON DELETE ${attribute.onDelete.toUpperCase()}`;
      }

      if (attribute.onUpdate) {
        template += ` ON UPDATE ${attribute.onUpdate.toUpperCase()}`;
      }
    }

    if (attribute.comment && typeof attribute.comment === 'string') {
      template += ` COMMENT ${attribute.comment}`;
    }

    return template;
  }

  attributesToSQL(attributes, options) {
    const result = Object.create(null);
    const existingConstraints = [];

    for (const key of Object.keys(attributes)) {
      const attribute = { ...attributes[key] };

      if (attribute.references) {
        if (existingConstraints.includes(this.quoteTable(attribute.references.table))) {
          // no cascading constraints to a table more than once
          attribute.onDelete = '';
          attribute.onUpdate = '';
        } else {
          existingConstraints.push(this.quoteTable(attribute.references.table));

          // NOTE: this really just disables cascading updates for all
          //       definitions. Can be made more robust to support the
          //       few cases where MSSQL actually supports them
          attribute.onUpdate = '';
        }
      }

      if (key && !attribute.field) {
        attribute.field = key;
      }

      result[attribute.field || key] = this.attributeToSQL(attribute, options);
    }

    return result;
  }

  createTrigger() {
    throwMethodUndefined('createTrigger');
  }

  dropTrigger() {
    throwMethodUndefined('dropTrigger');
  }

  renameTrigger() {
    throwMethodUndefined('renameTrigger');
  }

  createFunction() {
    throwMethodUndefined('createFunction');
  }

  dropFunction() {
    throwMethodUndefined('dropFunction');
  }

  renameFunction() {
    throwMethodUndefined('renameFunction');
  }

  /**
   * Generate common SQL prefix for ForeignKeysQuery.
   *
   * @param {string} catalogName
   * @returns {string}
   */
  _getForeignKeysQueryPrefix(catalogName) {
    return `SELECT constraint_name = OBJ.NAME, constraintName = OBJ.NAME, ${
      catalogName ? `constraintCatalog = '${catalogName}', ` : ''
    }constraintSchema = SCHEMA_NAME(OBJ.SCHEMA_ID), `
      + 'tableName = TB.NAME, '
      + `tableSchema = SCHEMA_NAME(TB.SCHEMA_ID), ${
        catalogName ? `tableCatalog = '${catalogName}', ` : ''
      }columnName = COL.NAME, `
      + `referencedTableSchema = SCHEMA_NAME(RTB.SCHEMA_ID), ${
        catalogName ? `referencedCatalog = '${catalogName}', ` : ''
      }referencedTableName = RTB.NAME, `
      + 'referencedColumnName = RCOL.NAME '
      + 'FROM sys.foreign_key_columns FKC '
      + 'INNER JOIN sys.objects OBJ ON OBJ.OBJECT_ID = FKC.CONSTRAINT_OBJECT_ID '
      + 'INNER JOIN sys.tables TB ON TB.OBJECT_ID = FKC.PARENT_OBJECT_ID '
      + 'INNER JOIN sys.columns COL ON COL.COLUMN_ID = PARENT_COLUMN_ID AND COL.OBJECT_ID = TB.OBJECT_ID '
      + 'INNER JOIN sys.tables RTB ON RTB.OBJECT_ID = FKC.REFERENCED_OBJECT_ID '
      + 'INNER JOIN sys.columns RCOL ON RCOL.COLUMN_ID = REFERENCED_COLUMN_ID AND RCOL.OBJECT_ID = RTB.OBJECT_ID';
  }

  /**
   * Generates an SQL query that returns all foreign keys details of a table.
   *
   * @param {string|object} table
   * @param {string} catalogName database name
   * @returns {string}
   */
  getForeignKeysQuery(table, catalogName) {
    const tableName = table.tableName || table;
    let sql = `${this._getForeignKeysQueryPrefix(catalogName)
    } WHERE TB.NAME =${wrapSingleQuote(tableName)}`;

    if (table.schema) {
      sql += ` AND SCHEMA_NAME(TB.SCHEMA_ID) =${wrapSingleQuote(table.schema)}`;
    }

    return sql;
  }

  getForeignKeyQuery(table, attributeName) {
    const tableName = table.tableName || table;

    return joinSQLFragments([
      this._getForeignKeysQueryPrefix(),
      'WHERE',
      `TB.NAME =${wrapSingleQuote(tableName)}`,
      'AND',
      `COL.NAME =${wrapSingleQuote(attributeName)}`,
      table.schema && `AND SCHEMA_NAME(TB.SCHEMA_ID) =${wrapSingleQuote(table.schema)}`,
    ]);
  }

  getPrimaryKeyConstraintQuery(table, attributeName) {
    const tableName = wrapSingleQuote(table.tableName || table);

    return joinSQLFragments([
      'SELECT K.TABLE_NAME AS tableName,',
      'K.COLUMN_NAME AS columnName,',
      'K.CONSTRAINT_NAME AS constraintName',
      'FROM INFORMATION_SCHEMA.TABLE_CONSTRAINTS AS C',
      'JOIN INFORMATION_SCHEMA.KEY_COLUMN_USAGE AS K',
      'ON C.TABLE_NAME = K.TABLE_NAME',
      'AND C.CONSTRAINT_CATALOG = K.CONSTRAINT_CATALOG',
      'AND C.CONSTRAINT_SCHEMA = K.CONSTRAINT_SCHEMA',
      'AND C.CONSTRAINT_NAME = K.CONSTRAINT_NAME',
      'WHERE C.CONSTRAINT_TYPE = \'PRIMARY KEY\'',
      `AND K.COLUMN_NAME = ${wrapSingleQuote(attributeName)}`,
      `AND K.TABLE_NAME = ${tableName}`,
      ';',
    ]);
  }

  dropForeignKeyQuery(tableName, foreignKey) {
    return joinSQLFragments([
      'ALTER TABLE',
      this.quoteTable(tableName),
      'DROP',
      this.quoteIdentifier(foreignKey),
    ]);
  }

  getDefaultConstraintQuery(tableName, attributeName) {
    const quotedTable = this.quoteTable(tableName);

    return joinSQLFragments([
      'SELECT name FROM sys.default_constraints',
      `WHERE PARENT_OBJECT_ID = OBJECT_ID('${quotedTable}', 'U')`,
      `AND PARENT_COLUMN_ID = (SELECT column_id FROM sys.columns WHERE NAME = ('${attributeName}')`,
      `AND object_id = OBJECT_ID('${quotedTable}', 'U'))`,
      ';',
    ]);
  }

  dropConstraintQuery(tableName, constraintName) {
    return joinSQLFragments([
      'ALTER TABLE',
      this.quoteTable(tableName),
      'DROP CONSTRAINT',
      this.quoteIdentifier(constraintName),
      ';',
    ]);
  }

  setIsolationLevelQuery() {}

  generateTransactionId() {
    return randomBytes(10).toString('hex');
  }

  startTransactionQuery(transaction) {
    if (transaction.parent) {
      return `SAVE TRANSACTION ${this.quoteIdentifier(transaction.name)};`;
    }

    return 'BEGIN TRANSACTION;';
  }

  commitTransactionQuery(transaction) {
    if (transaction.parent) {
      return;
    }

    return 'COMMIT TRANSACTION;';
  }

  rollbackTransactionQuery(transaction) {
    if (transaction.parent) {
      return `ROLLBACK TRANSACTION ${this.quoteIdentifier(transaction.name)};`;
    }

    return 'ROLLBACK TRANSACTION;';
  }

  selectFromTableFragment(options, model, attributes, tables, mainTableAs, where) {
    this._throwOnEmptyAttributes(attributes, { modelName: model && model.name, as: mainTableAs });

    return joinSQLFragments([
      'SELECT',
      attributes.join(', '),
      `FROM ${tables}`,
      mainTableAs && `AS ${mainTableAs}`,
      options.tableHint && TableHints[options.tableHint] && `WITH (${TableHints[options.tableHint]})`,
    ]);
  }

  addLimitAndOffset(options, model) {
    const offset = options.offset || 0;
    const isSubQuery = options.subQuery === undefined
      ? options.hasIncludeWhere || options.hasIncludeRequired || options.hasMultiAssociation
      : options.subQuery;

    let fragment = '';
    let orders = {};

    if (options.order) {
      orders = this.getQueryOrders(options, model, isSubQuery);
    }

    if (options.limit || options.offset) {
      // TODO: document why this is adding the primary key of the model in ORDER BY if options.include is set
      if (!options.order || options.order.length === 0 || options.include && orders.subQueryOrder.length === 0) {
        let primaryKey = model.primaryKeyField;
        const tablePkFragment = `${this.quoteTable(options.tableAs || model.name)}.${this.quoteIdentifier(primaryKey)}`;
        const aliasedAttribute = this._getAliasForFieldFromQueryOptions(primaryKey, options);

        if (aliasedAttribute) {
          const modelName = this.quoteIdentifier(options.tableAs || model.name);
          const alias = this._getAliasForField(modelName, aliasedAttribute[1], options);

          primaryKey = alias || aliasedAttribute[1];
        }

        if (!orders.mainQueryOrder || orders.mainQueryOrder.length === 0) {
          fragment += ` ORDER BY ${tablePkFragment}`;
        } else {
          const orderFieldNames = (options.order || []).map(order => {
            const value = Array.isArray(order) ? order[0] : order;

            if (value instanceof Col) {
              return value.identifiers[0];
            }

            if (value instanceof Literal) {
              return value.val;
            }

            return value;
          });
          const primaryKeyFieldAlreadyPresent = orderFieldNames.includes(
            (primaryKey.col || primaryKey),
          );

          if (!primaryKeyFieldAlreadyPresent) {
            fragment += options.order && !isSubQuery ? ', ' : ' ORDER BY ';
            fragment += tablePkFragment;
          }
        }
      }

      if (options.offset || options.limit) {
        fragment += ` OFFSET ${this.escape(offset, options)} ROWS`;
      }

      if (options.limit) {
        fragment += ` FETCH NEXT ${this.escape(options.limit, options)} ROWS ONLY`;
      }
    }

    return fragment;
  }
}

/**
 * @param {string} identifier
 * @deprecated use "escape" or "escapeString" on QueryGenerator
 */
function wrapSingleQuote(identifier) {
  return addTicks(removeTicks(identifier, '\''), '\'');
}<|MERGE_RESOLUTION|>--- conflicted
+++ resolved
@@ -155,9 +155,6 @@
     const primaryKeys = [];
     const foreignKeys = {};
     const attributesClauseParts = [];
-    if (typeof options === 'undefined') {
-      options = {};
-    }
 
     let commentStr = '';
 
@@ -198,11 +195,7 @@
 
     const pkString = primaryKeys.map(pk => this.quoteIdentifier(pk)).join(', ');
 
-<<<<<<< HEAD
-    if (Object.prototype.hasOwnProperty.call(options, 'uniqueKeys') && options.uniqueKeys) {
-=======
     if (options?.uniqueKeys) {
->>>>>>> 0c0a4d44
       _.each(options.uniqueKeys, (columns, indexName) => {
         if (typeof indexName !== 'string') {
           indexName = generateIndexName(tableName, columns);
