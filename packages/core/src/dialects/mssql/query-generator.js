'use strict';

<<<<<<< HEAD
import { Col } from '../../expression-builders/col';
import { Literal } from '../../expression-builders/literal';
=======
import { Col } from '../../expression-builders/col.js';
import { Literal } from '../../expression-builders/literal.js';
>>>>>>> 26beda5b
import { rejectInvalidOptions } from '../../utils/check';
import { addTicks, removeTicks } from '../../utils/dialect';
import { joinSQLFragments } from '../../utils/join-sql-fragments';
import { defaultValueSchemable } from '../../utils/query-builder-utils';
import { generateIndexName, underscore } from '../../utils/string';
import { attributeTypeToSql, normalizeDataType } from '../abstract/data-types-utils';
import {
  ADD_COLUMN_QUERY_SUPPORTABLE_OPTIONS,
  CREATE_DATABASE_QUERY_SUPPORTABLE_OPTIONS,
  CREATE_SCHEMA_QUERY_SUPPORTABLE_OPTIONS,
  DROP_TABLE_QUERY_SUPPORTABLE_OPTIONS,
} from '../abstract/query-generator';

const _ = require('lodash');
const DataTypes = require('../../data-types');
const { TableHints } = require('../../table-hints');
const { MsSqlQueryGeneratorTypeScript } = require('./query-generator-typescript');
const randomBytes = require('node:crypto').randomBytes;
const semver = require('semver');
const { Op } = require('../../operators');

/* istanbul ignore next */
function throwMethodUndefined(methodName) {
  throw new Error(`The method "${methodName}" is not defined! Please add it to your sql dialect.`);
}

const CREATE_DATABASE_QUERY_SUPPORTED_OPTIONS = new Set(['collate']);
const CREATE_SCHEMA_QUERY_SUPPORTED_OPTIONS = new Set();
const DROP_TABLE_QUERY_SUPPORTED_OPTIONS = new Set();
const ADD_COLUMN_QUERY_SUPPORTED_OPTIONS = new Set();

export class MsSqlQueryGenerator extends MsSqlQueryGeneratorTypeScript {
  createDatabaseQuery(databaseName, options) {
    if (options) {
      rejectInvalidOptions(
        'createDatabaseQuery',
        this.dialect.name,
        CREATE_DATABASE_QUERY_SUPPORTABLE_OPTIONS,
        CREATE_DATABASE_QUERY_SUPPORTED_OPTIONS,
        options,
      );
    }

    const collation = options?.collate ? `COLLATE ${this.escape(options.collate)}` : '';

    return [
      'IF NOT EXISTS (SELECT * FROM sys.databases WHERE name =', wrapSingleQuote(databaseName), ')',
      'BEGIN',
      'CREATE DATABASE', this.quoteIdentifier(databaseName),
      `${collation};`,
      'END;',
    ].join(' ');
  }

  dropDatabaseQuery(databaseName) {
    return [
      'IF EXISTS (SELECT * FROM sys.databases WHERE name =', wrapSingleQuote(databaseName), ')',
      'BEGIN',
      'DROP DATABASE', this.quoteIdentifier(databaseName), ';',
      'END;',
    ].join(' ');
  }

  listDatabasesQuery() {
    return `SELECT name FROM sys.databases;`;
  }

  createSchemaQuery(schema, options) {
    if (options) {
      rejectInvalidOptions(
        'createSchemaQuery',
        this.dialect.name,
        CREATE_SCHEMA_QUERY_SUPPORTABLE_OPTIONS,
        CREATE_SCHEMA_QUERY_SUPPORTED_OPTIONS,
        options,
      );
    }

    return [
      'IF NOT EXISTS (SELECT schema_name',
      'FROM information_schema.schemata',
      'WHERE schema_name =', wrapSingleQuote(schema), ')',
      'BEGIN',
      'EXEC sp_executesql N\'CREATE SCHEMA',
      this.quoteIdentifier(schema),
      ';\'',
      'END;',
    ].join(' ');
  }

  dropSchemaQuery(schema) {
    // Mimics Postgres CASCADE, will drop objects belonging to the schema
    const quotedSchema = wrapSingleQuote(schema);

    return [
      'IF EXISTS (SELECT schema_name',
      'FROM information_schema.schemata',
      'WHERE schema_name =', quotedSchema, ')',
      'BEGIN',
      'DECLARE @id INT, @ms_sql NVARCHAR(2000);',
      'DECLARE @cascade TABLE (',
      'id INT NOT NULL IDENTITY PRIMARY KEY,',
      'ms_sql NVARCHAR(2000) NOT NULL );',
      'INSERT INTO @cascade ( ms_sql )',
      'SELECT CASE WHEN o.type IN (\'F\',\'PK\')',
      'THEN N\'ALTER TABLE [\'+ s.name + N\'].[\' + p.name + N\'] DROP CONSTRAINT [\' + o.name + N\']\'',
      'ELSE N\'DROP TABLE [\'+ s.name + N\'].[\' + o.name + N\']\' END',
      'FROM sys.objects o',
      'JOIN sys.schemas s on o.schema_id = s.schema_id',
      'LEFT OUTER JOIN sys.objects p on o.parent_object_id = p.object_id',
      'WHERE o.type IN (\'F\', \'PK\', \'U\') AND s.name = ', quotedSchema,
      'ORDER BY o.type ASC;',
      'SELECT TOP 1 @id = id, @ms_sql = ms_sql FROM @cascade ORDER BY id;',
      'WHILE @id IS NOT NULL',
      'BEGIN',
      'BEGIN TRY EXEC sp_executesql @ms_sql; END TRY',
      'BEGIN CATCH BREAK; THROW; END CATCH;',
      'DELETE FROM @cascade WHERE id = @id;',
      'SELECT @id = NULL, @ms_sql = NULL;',
      'SELECT TOP 1 @id = id, @ms_sql = ms_sql FROM @cascade ORDER BY id;',
      'END',
      'EXEC sp_executesql N\'DROP SCHEMA', this.quoteIdentifier(schema), ';\'',
      'END;',
    ].join(' ');
  }

  listSchemasQuery(options) {
    const schemasToSkip = ['INFORMATION_SCHEMA', 'dbo', 'guest', 'sys', 'archive'];
    if (options?.skip) {
      schemasToSkip.push(...options.skip);
    }

    return [
      'SELECT "name" as "schema_name" FROM sys.schemas as s',
      'WHERE "s"."name" NOT IN (',
      schemasToSkip.map(schema => this.escape(schema)).join(', '),
      `) AND "s"."name" NOT LIKE 'db_%'`,
    ].join(' ');
  }

  versionQuery() {
    // Uses string manipulation to convert the MS Maj.Min.Patch.Build to semver Maj.Min.Patch
    return [
      'DECLARE @ms_ver NVARCHAR(20);',
      'SET @ms_ver = REVERSE(CONVERT(NVARCHAR(20), SERVERPROPERTY(\'ProductVersion\')));',
      'SELECT REVERSE(SUBSTRING(@ms_ver, CHARINDEX(\'.\', @ms_ver)+1, 20)) AS \'version\'',
    ].join(' ');
  }

  createTableQuery(tableName, attributes, options) {
    const primaryKeys = [];
    const foreignKeys = {};
    const attributesClauseParts = [];

    let commentStr = '';

    for (const attr in attributes) {
      if (Object.prototype.hasOwnProperty.call(attributes, attr)) {
        let dataType = attributes[attr];
        let match;

        if (dataType.includes('COMMENT ')) {
          const commentMatch = dataType.match(/^(.+) (COMMENT.*)$/);
          const commentText = commentMatch[2].replace('COMMENT', '').trim();
          commentStr += this.commentTemplate(commentText, tableName, attr);
          // remove comment related substring from dataType
          dataType = commentMatch[1];
        }

        if (dataType.includes('PRIMARY KEY')) {
          primaryKeys.push(attr);

          if (dataType.includes('REFERENCES')) {
            // MSSQL doesn't support inline REFERENCES declarations: move to the end
            match = dataType.match(/^(.+) (REFERENCES.*)$/);
            attributesClauseParts.push(`${this.quoteIdentifier(attr)} ${match[1].replace('PRIMARY KEY', '')}`);
            foreignKeys[attr] = match[2];
          } else {
            attributesClauseParts.push(`${this.quoteIdentifier(attr)} ${dataType.replace('PRIMARY KEY', '')}`);
          }
        } else if (dataType.includes('REFERENCES')) {
          // MSSQL doesn't support inline REFERENCES declarations: move to the end
          match = dataType.match(/^(.+) (REFERENCES.*)$/);
          attributesClauseParts.push(`${this.quoteIdentifier(attr)} ${match[1]}`);
          foreignKeys[attr] = match[2];
        } else {
          attributesClauseParts.push(`${this.quoteIdentifier(attr)} ${dataType}`);
        }
      }
    }

    const pkString = primaryKeys.map(pk => this.quoteIdentifier(pk)).join(', ');

    if (options.uniqueKeys) {
      _.each(options.uniqueKeys, (columns, indexName) => {
        if (typeof indexName !== 'string') {
          indexName = generateIndexName(tableName, columns);
        }

        attributesClauseParts.push(`CONSTRAINT ${
          this.quoteIdentifier(indexName)
        } UNIQUE (${
          columns.fields.map(field => this.quoteIdentifier(field)).join(', ')
        })`);
      });
    }

    if (pkString.length > 0) {
      attributesClauseParts.push(`PRIMARY KEY (${pkString})`);
    }

    for (const fkey in foreignKeys) {
      if (Object.prototype.hasOwnProperty.call(foreignKeys, fkey)) {
        attributesClauseParts.push(`FOREIGN KEY (${this.quoteIdentifier(fkey)}) ${foreignKeys[fkey]}`);
      }
    }

    const quotedTableName = this.quoteTable(tableName);

    return joinSQLFragments([
      `IF OBJECT_ID(${this.escape(quotedTableName)}, 'U') IS NULL`,
      `CREATE TABLE ${quotedTableName} (${attributesClauseParts.join(', ')})`,
      ';',
      commentStr,
    ]);
  }

  renameTableQuery(before, after) {
    return `EXEC sp_rename ${this.quoteTable(before)}, ${this.quoteTable(after)};`;
  }

  showTablesQuery() {
    return 'SELECT TABLE_NAME, TABLE_SCHEMA FROM INFORMATION_SCHEMA.TABLES WHERE TABLE_TYPE = \'BASE TABLE\';';
  }

  tableExistsQuery(table) {
    const tableName = table.tableName || table;
    const schemaName = table.schema || 'dbo';

    return `SELECT TABLE_NAME, TABLE_SCHEMA FROM INFORMATION_SCHEMA.TABLES WHERE TABLE_TYPE = 'BASE TABLE' AND TABLE_NAME = ${this.escape(tableName)} AND TABLE_SCHEMA = ${this.escape(schemaName)}`;
  }

  dropTableQuery(tableName, options) {
    if (options) {
      rejectInvalidOptions(
        'dropTableQuery',
        this.dialect.name,
        DROP_TABLE_QUERY_SUPPORTABLE_OPTIONS,
        DROP_TABLE_QUERY_SUPPORTED_OPTIONS,
        options,
      );
    }

    const quoteTbl = this.quoteTable(tableName);

    return joinSQLFragments([
      `IF OBJECT_ID('${quoteTbl}', 'U') IS NOT NULL`,
      'DROP TABLE',
      quoteTbl,
      ';',
    ]);
  }

  addColumnQuery(table, key, dataType, options) {
    if (options) {
      rejectInvalidOptions(
        'addColumnQuery',
        this.dialect.name,
        ADD_COLUMN_QUERY_SUPPORTABLE_OPTIONS,
        ADD_COLUMN_QUERY_SUPPORTED_OPTIONS,
        options,
      );
    }

    dataType = {
      ...dataType,
      // TODO: attributeToSQL SHOULD be using attributes in addColumnQuery
      //       but instead we need to pass the key along as the field here
      field: key,
      type: normalizeDataType(dataType.type, this.dialect),
    };

    let commentStr = '';

    if (dataType.comment && _.isString(dataType.comment)) {
      commentStr = this.commentTemplate(dataType.comment, table, key);
      // attributeToSQL will try to include `COMMENT 'Comment Text'` when it returns if the comment key
      // is present. This is needed for createTable statement where that part is extracted with regex.
      // Here we can intercept the object and remove comment property since we have the original object.
      delete dataType.comment;
    }

    return joinSQLFragments([
      'ALTER TABLE',
      this.quoteTable(table),
      'ADD',
      this.quoteIdentifier(key),
      this.attributeToSQL(dataType, { context: 'addColumn' }),
      ';',
      commentStr,
    ]);
  }

  commentTemplate(comment, table, column) {
    return ' EXEC sp_addextendedproperty '
        + `@name = N'MS_Description', @value = ${this.escape(comment)}, `
        + '@level0type = N\'Schema\', @level0name = \'dbo\', '
        + `@level1type = N'Table', @level1name = ${this.quoteTable(table)}, `
        + `@level2type = N'Column', @level2name = ${this.quoteIdentifier(column)};`;
  }

  removeColumnQuery(tableName, attributeName, options = {}) {
    const ifExists = options.ifExists ? 'IF EXISTS' : '';

    return joinSQLFragments([
      'ALTER TABLE',
      this.quoteTable(tableName),
      'DROP COLUMN',
      ifExists,
      this.quoteIdentifier(attributeName),
      ';',
    ]);
  }

  changeColumnQuery(tableName, attributes) {
    const attrString = [];
    const constraintString = [];
    let commentString = '';

    for (const attributeName in attributes) {
      const quotedAttrName = this.quoteIdentifier(attributeName);
      let definition = attributes[attributeName];
      if (definition.includes('COMMENT ')) {
        const commentMatch = definition.match(/^(.+) (COMMENT.*)$/);
        const commentText = commentMatch[2].replace('COMMENT', '').trim();
        commentString += this.commentTemplate(commentText, tableName, attributeName);
        // remove comment related substring from dataType
        definition = commentMatch[1];
      }

      if (definition.includes('REFERENCES')) {
        constraintString.push(`FOREIGN KEY (${quotedAttrName}) ${definition.replace(/.+?(?=REFERENCES)/, '')}`);
      } else {
        attrString.push(`${quotedAttrName} ${definition}`);
      }
    }

    return joinSQLFragments([
      'ALTER TABLE',
      this.quoteTable(tableName),
      attrString.length && `ALTER COLUMN ${attrString.join(', ')}`,
      constraintString.length && `ADD ${constraintString.join(', ')}`,
      ';',
      commentString,
    ]);
  }

  renameColumnQuery(tableName, attrBefore, attributes) {
    const newName = Object.keys(attributes)[0];

    return joinSQLFragments([
      'EXEC sp_rename',
      `'${this.quoteTable(tableName)}.${attrBefore}',`,
      `'${newName}',`,
      '\'COLUMN\'',
      ';',
    ]);
  }

  bulkInsertQuery(tableName, attrValueHashes, options, attributes) {
    const quotedTable = this.quoteTable(tableName);
    options = options || {};
    attributes = attributes || {};

    const tuples = [];
    const allAttributes = [];
    const allQueries = [];

    let needIdentityInsertWrapper = false;
    let outputFragment = '';

    if (options.returning) {
      const returnValues = this.generateReturnValues(attributes, options);

      outputFragment = returnValues.outputFragment;
    }

    const emptyQuery = `INSERT INTO ${quotedTable}${outputFragment} DEFAULT VALUES`;

    for (const attrValueHash of attrValueHashes) {
      // special case for empty objects with primary keys
      const fields = Object.keys(attrValueHash);
      const firstAttr = attributes[fields[0]];
      if (fields.length === 1 && firstAttr && firstAttr.autoIncrement && attrValueHash[fields[0]] === null) {
        allQueries.push(emptyQuery);
        continue;
      }

      // normal case
      _.forOwn(attrValueHash, (value, key) => {
        if (value !== null && attributes[key] && attributes[key].autoIncrement) {
          needIdentityInsertWrapper = true;
        }

        if (!allAttributes.includes(key)) {
          if (value === null && attributes[key] && attributes[key].autoIncrement) {
            return;
          }

          allAttributes.push(key);
        }
      });
    }

    if (allAttributes.length > 0) {
      for (const attrValueHash of attrValueHashes) {
        tuples.push(`(${
          allAttributes.map(key => {
            // TODO: pass "type"
            // TODO: bindParam
            // TODO: pass "model"
            return this.escape(attrValueHash[key] ?? null, options);
          }).join(',')
        })`);
      }

      const quotedAttributes = allAttributes.map(attr => this.quoteIdentifier(attr)).join(',');
      allQueries.push(tupleStr => `INSERT INTO ${quotedTable} (${quotedAttributes})${outputFragment} VALUES ${tupleStr}`);
    }

    const commands = [];
    let offset = 0;
    while (offset < Math.max(tuples.length, 1)) {
      // SQL Server can insert a maximum of 1000 rows at a time,
      // This splits the insert in multiple statements to respect that limit
      const tupleStr = tuples.slice(offset, Math.min(tuples.length, offset + 1000));
      let generatedQuery = allQueries.map(v => (typeof v === 'string' ? v : v(tupleStr))).join(';');
      if (needIdentityInsertWrapper) {
        generatedQuery = `SET IDENTITY_INSERT ${quotedTable} ON; ${generatedQuery}; SET IDENTITY_INSERT ${quotedTable} OFF`;
      }

      commands.push(generatedQuery);
      offset += 1000;
    }

    return `${commands.join(';')};`;
  }

  updateQuery(tableName, attrValueHash, where, options = {}, attributes) {
    const sql = super.updateQuery(tableName, attrValueHash, where, options, attributes);

    if (options.limit) {
      const updateArgs = `UPDATE TOP(${this.escape(options.limit, undefined, options)})`;
      sql.query = sql.query.replace('UPDATE', updateArgs);
    }

    return sql;
  }

  upsertQuery(tableName, insertValues, updateValues, where, model, options) {
    const targetTableAlias = this.quoteTable(`${tableName}_target`);
    const sourceTableAlias = this.quoteTable(`${tableName}_source`);
    const primaryKeysColumns = [];
    const identityColumns = [];
    const uniqueColumns = [];
    const tableNameQuoted = this.quoteTable(tableName);
    let needIdentityInsertWrapper = false;

    const modelDefinition = model.modelDefinition;
    // Obtain primaryKeys, uniquekeys and identity attrs from rawAttributes as model is not passed
    for (const attribute of modelDefinition.attributes.values()) {
      if (attribute.primaryKey) {
        primaryKeysColumns.push(attribute.columnName);
      }

      if (attribute.autoIncrement) {
        identityColumns.push(attribute.columnName);
      }
    }

    // Add unique indexes defined by indexes option to uniqueAttrs
    for (const index of model.getIndexes()) {
      if (index.unique && index.fields) {
        for (const field of index.fields) {
          const columnName = typeof field === 'string' ? field : field.name || field.attribute;
          // TODO: columnName can't be used to get an attribute from modelDefinition.attributes, this is a bug
          if (!uniqueColumns.includes(columnName) && modelDefinition.attributes.has(columnName)) {
            uniqueColumns.push(columnName);
          }
        }
      }
    }

    const updateKeys = Object.keys(updateValues);
    const insertKeys = Object.keys(insertValues);
    const insertKeysQuoted = insertKeys.map(key => this.quoteIdentifier(key)).join(', ');
    const insertValuesEscaped = insertKeys.map(key => {
      // TODO: pass "model", "type" and "bindParam" options
      return this.escape(insertValues[key], options);
    }).join(', ');
    const sourceTableQuery = `VALUES(${insertValuesEscaped})`; // Virtual Table
    let joinCondition;

    // IDENTITY_INSERT Condition
    for (const key of identityColumns) {
      if (insertValues[key] && insertValues[key] !== null) {
        needIdentityInsertWrapper = true;
        /*
         * IDENTITY_INSERT Column Cannot be updated, only inserted
         * http://stackoverflow.com/a/30176254/2254360
         */
      }
    }

    // Filter NULL Clauses
    const clauses = where[Op.or].filter(clause => {
      let valid = true;
      /*
       * Exclude NULL Composite PK/UK. Partial Composite clauses should also be excluded as it doesn't guarantee a single row
       */
      for (const key of Object.keys(clause)) {
        if (clause[key] == null) {
          valid = false;
          break;
        }
      }

      return valid;
    });

    /*
     * Generate ON condition using PK(s).
     * If not, generate using UK(s). Else throw error
     */
    const getJoinSnippet = array => {
      return array.map(key => {
        key = this.quoteIdentifier(key);

        return `${targetTableAlias}.${key} = ${sourceTableAlias}.${key}`;
      });
    };

    if (clauses.length === 0) {
      throw new Error('Primary Key or Unique key should be passed to upsert query');
    } else {
      // Search for primary key attribute in clauses -- Model can have two separate unique keys
      for (const key in clauses) {
        const keys = Object.keys(clauses[key]);
        const columnName = modelDefinition.getColumnNameLoose(keys[0]);

        if (primaryKeysColumns.includes(columnName)) {
          joinCondition = getJoinSnippet(primaryKeysColumns).join(' AND ');
          break;
        }
      }

      if (!joinCondition) {
        joinCondition = getJoinSnippet(uniqueColumns).join(' AND ');
      }
    }

    // Remove the IDENTITY_INSERT Column from update
    const filteredUpdateClauses = updateKeys.filter(key => !identityColumns.includes(key))
      .map(key => {
        const value = this.escape(updateValues[key], undefined, options);
        key = this.quoteIdentifier(key);

        return `${targetTableAlias}.${key} = ${value}`;
      });
    const updateSnippet = filteredUpdateClauses.length > 0 ? `WHEN MATCHED THEN UPDATE SET ${filteredUpdateClauses.join(', ')}` : '';

    const insertSnippet = `(${insertKeysQuoted}) VALUES(${insertValuesEscaped})`;

    let query = `MERGE INTO ${tableNameQuoted} WITH(HOLDLOCK) AS ${targetTableAlias} USING (${sourceTableQuery}) AS ${sourceTableAlias}(${insertKeysQuoted}) ON ${joinCondition}`;
    query += ` ${updateSnippet} WHEN NOT MATCHED THEN INSERT ${insertSnippet} OUTPUT $action, INSERTED.*;`;
    if (needIdentityInsertWrapper) {
      query = `SET IDENTITY_INSERT ${tableNameQuoted} ON; ${query} SET IDENTITY_INSERT ${tableNameQuoted} OFF;`;
    }

    return query;
  }

  truncateTableQuery(tableName) {
    return `TRUNCATE TABLE ${this.quoteTable(tableName)}`;
  }

  deleteQuery(tableName, where, options = {}, model) {
    const table = this.quoteTable(tableName);

    const escapeOptions = { ...options, model };
    const whereClause = this.whereQuery(where, escapeOptions);

    return joinSQLFragments([
      'DELETE',
      options.limit && `TOP(${this.escape(options.limit, escapeOptions)})`,
      'FROM',
      table,
      whereClause,
      ';',
      'SELECT @@ROWCOUNT AS AFFECTEDROWS',
      ';',
    ]);
  }

  showConstraintsQuery(tableName) {
    return `EXEC sp_helpconstraint @objname = ${this.escape(this.quoteTable(tableName))};`;
  }

  attributeToSQL(attribute, options) {
    if (!_.isPlainObject(attribute)) {
      attribute = {
        type: attribute,
      };
    }

    // handle self-referential constraints
    if (attribute.references && attribute.Model && this.isSameTable(attribute.Model.tableName, attribute.references.table)) {
      this.sequelize.log('MSSQL does not support self-referential constraints, '
          + 'we will remove it but we recommend restructuring your query');
      attribute.onDelete = '';
      attribute.onUpdate = '';
    }

    let template;

    if (attribute.type instanceof DataTypes.ENUM) {
      // enums are a special case
      template = attribute.type.toSql({ dialect: this.dialect });
      template += ` CHECK (${this.quoteIdentifier(attribute.field)} IN(${attribute.type.options.values.map(value => {
        return this.escape(value, options);
      }).join(', ')}))`;

      return template;
    }

    template = attributeTypeToSql(attribute.type, { dialect: this.dialect });

    if (attribute.allowNull === false) {
      template += ' NOT NULL';
    } else if (!attribute.primaryKey && !defaultValueSchemable(attribute.defaultValue)) {
      template += ' NULL';
    }

    if (attribute.autoIncrement) {
      template += ' IDENTITY(1,1)';
    }

    // Blobs/texts cannot have a defaultValue
    if (attribute.type !== 'TEXT' && attribute.type._binary !== true
        && defaultValueSchemable(attribute.defaultValue)) {
      template += ` DEFAULT ${this.escape(attribute.defaultValue, { ...options, type: attribute.type })}`;
    }

    if (attribute.unique === true && (options?.context !== 'changeColumn' || this.dialect.supports.alterColumn.unique)) {
      template += ' UNIQUE';
    }

    if (attribute.primaryKey) {
      template += ' PRIMARY KEY';
    }

    if ((!options || !options.withoutForeignKeyConstraints) && attribute.references) {
      template += ` REFERENCES ${this.quoteTable(attribute.references.table)}`;

      if (attribute.references.key) {
        template += ` (${this.quoteIdentifier(attribute.references.key)})`;
      } else {
        template += ` (${this.quoteIdentifier('id')})`;
      }

      if (attribute.onDelete) {
        template += ` ON DELETE ${attribute.onDelete.toUpperCase()}`;
      }

      if (attribute.onUpdate) {
        template += ` ON UPDATE ${attribute.onUpdate.toUpperCase()}`;
      }
    }

    if (attribute.comment && typeof attribute.comment === 'string') {
      template += ` COMMENT ${attribute.comment}`;
    }

    return template;
  }

  attributesToSQL(attributes, options) {
    const result = Object.create(null);
    const existingConstraints = [];

    for (const key of Object.keys(attributes)) {
      const attribute = { ...attributes[key] };

      if (attribute.references) {
        if (existingConstraints.includes(this.quoteTable(attribute.references.table))) {
          // no cascading constraints to a table more than once
          attribute.onDelete = '';
          attribute.onUpdate = '';
        } else {
          existingConstraints.push(this.quoteTable(attribute.references.table));

          // NOTE: this really just disables cascading updates for all
          //       definitions. Can be made more robust to support the
          //       few cases where MSSQL actually supports them
          attribute.onUpdate = '';
        }
      }

      if (key && !attribute.field) {
        attribute.field = key;
      }

      result[attribute.field || key] = this.attributeToSQL(attribute, options);
    }

    return result;
  }

  createTrigger() {
    throwMethodUndefined('createTrigger');
  }

  dropTrigger() {
    throwMethodUndefined('dropTrigger');
  }

  renameTrigger() {
    throwMethodUndefined('renameTrigger');
  }

  createFunction() {
    throwMethodUndefined('createFunction');
  }

  dropFunction() {
    throwMethodUndefined('dropFunction');
  }

  renameFunction() {
    throwMethodUndefined('renameFunction');
  }

  /**
   * Generate common SQL prefix for ForeignKeysQuery.
   *
   * @param {string} catalogName
   * @returns {string}
   */
  _getForeignKeysQueryPrefix(catalogName) {
    return `SELECT constraint_name = OBJ.NAME, constraintName = OBJ.NAME, ${
      catalogName ? `constraintCatalog = '${catalogName}', ` : ''
    }constraintSchema = SCHEMA_NAME(OBJ.SCHEMA_ID), `
      + 'tableName = TB.NAME, '
      + `tableSchema = SCHEMA_NAME(TB.SCHEMA_ID), ${
        catalogName ? `tableCatalog = '${catalogName}', ` : ''
      }columnName = COL.NAME, `
      + `referencedTableSchema = SCHEMA_NAME(RTB.SCHEMA_ID), ${
        catalogName ? `referencedCatalog = '${catalogName}', ` : ''
      }referencedTableName = RTB.NAME, `
      + 'referencedColumnName = RCOL.NAME '
      + 'FROM sys.foreign_key_columns FKC '
      + 'INNER JOIN sys.objects OBJ ON OBJ.OBJECT_ID = FKC.CONSTRAINT_OBJECT_ID '
      + 'INNER JOIN sys.tables TB ON TB.OBJECT_ID = FKC.PARENT_OBJECT_ID '
      + 'INNER JOIN sys.columns COL ON COL.COLUMN_ID = PARENT_COLUMN_ID AND COL.OBJECT_ID = TB.OBJECT_ID '
      + 'INNER JOIN sys.tables RTB ON RTB.OBJECT_ID = FKC.REFERENCED_OBJECT_ID '
      + 'INNER JOIN sys.columns RCOL ON RCOL.COLUMN_ID = REFERENCED_COLUMN_ID AND RCOL.OBJECT_ID = RTB.OBJECT_ID';
  }

  /**
   * Generates an SQL query that returns all foreign keys details of a table.
   *
   * @param {string|object} table
   * @param {string} catalogName database name
   * @returns {string}
   */
  getForeignKeysQuery(table, catalogName) {
    const tableName = table.tableName || table;
    let sql = `${this._getForeignKeysQueryPrefix(catalogName)
    } WHERE TB.NAME =${wrapSingleQuote(tableName)}`;

    if (table.schema) {
      sql += ` AND SCHEMA_NAME(TB.SCHEMA_ID) =${wrapSingleQuote(table.schema)}`;
    }

    return sql;
  }

  getForeignKeyQuery(table, attributeName) {
    const tableName = table.tableName || table;

    return joinSQLFragments([
      this._getForeignKeysQueryPrefix(),
      'WHERE',
      `TB.NAME =${wrapSingleQuote(tableName)}`,
      'AND',
      `COL.NAME =${wrapSingleQuote(attributeName)}`,
      table.schema && `AND SCHEMA_NAME(TB.SCHEMA_ID) =${wrapSingleQuote(table.schema)}`,
    ]);
  }

  getPrimaryKeyConstraintQuery(table, attributeName) {
    const tableName = wrapSingleQuote(table.tableName || table);

    return joinSQLFragments([
      'SELECT K.TABLE_NAME AS tableName,',
      'K.COLUMN_NAME AS columnName,',
      'K.CONSTRAINT_NAME AS constraintName',
      'FROM INFORMATION_SCHEMA.TABLE_CONSTRAINTS AS C',
      'JOIN INFORMATION_SCHEMA.KEY_COLUMN_USAGE AS K',
      'ON C.TABLE_NAME = K.TABLE_NAME',
      'AND C.CONSTRAINT_CATALOG = K.CONSTRAINT_CATALOG',
      'AND C.CONSTRAINT_SCHEMA = K.CONSTRAINT_SCHEMA',
      'AND C.CONSTRAINT_NAME = K.CONSTRAINT_NAME',
      'WHERE C.CONSTRAINT_TYPE = \'PRIMARY KEY\'',
      `AND K.COLUMN_NAME = ${wrapSingleQuote(attributeName)}`,
      `AND K.TABLE_NAME = ${tableName}`,
      ';',
    ]);
  }

  dropForeignKeyQuery(tableName, foreignKey) {
    return joinSQLFragments([
      'ALTER TABLE',
      this.quoteTable(tableName),
      'DROP',
      this.quoteIdentifier(foreignKey),
    ]);
  }

  getDefaultConstraintQuery(tableName, attributeName) {
    const quotedTable = this.quoteTable(tableName);

    return joinSQLFragments([
      'SELECT name FROM sys.default_constraints',
      `WHERE PARENT_OBJECT_ID = OBJECT_ID('${quotedTable}', 'U')`,
      `AND PARENT_COLUMN_ID = (SELECT column_id FROM sys.columns WHERE NAME = ('${attributeName}')`,
      `AND object_id = OBJECT_ID('${quotedTable}', 'U'))`,
      ';',
    ]);
  }

  dropConstraintQuery(tableName, constraintName) {
    return joinSQLFragments([
      'ALTER TABLE',
      this.quoteTable(tableName),
      'DROP CONSTRAINT',
      this.quoteIdentifier(constraintName),
      ';',
    ]);
  }

  setIsolationLevelQuery() {}

  generateTransactionId() {
    return randomBytes(10).toString('hex');
  }

  startTransactionQuery(transaction) {
    if (transaction.parent) {
      return `SAVE TRANSACTION ${this.quoteIdentifier(transaction.name)};`;
    }

    return 'BEGIN TRANSACTION;';
  }

  commitTransactionQuery(transaction) {
    if (transaction.parent) {
      return;
    }

    return 'COMMIT TRANSACTION;';
  }

  rollbackTransactionQuery(transaction) {
    if (transaction.parent) {
      return `ROLLBACK TRANSACTION ${this.quoteIdentifier(transaction.name)};`;
    }

    return 'ROLLBACK TRANSACTION;';
  }

  selectFromTableFragment(options, model, attributes, tables, mainTableAs, where) {
    this._throwOnEmptyAttributes(attributes, { modelName: model && model.name, as: mainTableAs });

    return joinSQLFragments([
      'SELECT',
      attributes.join(', '),
      `FROM ${tables}`,
      mainTableAs && `AS ${mainTableAs}`,
      options.tableHint && TableHints[options.tableHint] && `WITH (${TableHints[options.tableHint]})`,
    ]);
  }

  addLimitAndOffset(options, model) {
    const offset = options.offset || 0;
    const isSubQuery = options.subQuery === undefined
      ? options.hasIncludeWhere || options.hasIncludeRequired || options.hasMultiAssociation
      : options.subQuery;

    let fragment = '';
    let orders = {};

    if (options.order) {
      orders = this.getQueryOrders(options, model, isSubQuery);
    }

    if (options.limit || options.offset) {
      // TODO: document why this is adding the primary key of the model in ORDER BY if options.include is set
      if (!options.order || options.order.length === 0 || options.include && orders.subQueryOrder.length === 0) {
        let primaryKey = model.primaryKeyField;
        const tablePkFragment = `${this.quoteTable(options.tableAs || model.name)}.${this.quoteIdentifier(primaryKey)}`;
        const aliasedAttribute = this._getAliasForFieldFromQueryOptions(primaryKey, options);

        if (aliasedAttribute) {
          const modelName = this.quoteIdentifier(options.tableAs || model.name);
          const alias = this._getAliasForField(modelName, aliasedAttribute[1], options);

          primaryKey = alias || aliasedAttribute[1];
        }

        if (!orders.mainQueryOrder || orders.mainQueryOrder.length === 0) {
          fragment += ` ORDER BY ${tablePkFragment}`;
        } else {
          const orderFieldNames = (options.order || []).map(order => {
            const value = Array.isArray(order) ? order[0] : order;

            if (value instanceof Col) {
              return value.identifiers[0];
            }

            if (value instanceof Literal) {
              return value.val;
            }

            return value;
          });
          const primaryKeyFieldAlreadyPresent = orderFieldNames.includes(
            (primaryKey.col || primaryKey),
          );

          if (!primaryKeyFieldAlreadyPresent) {
            fragment += options.order && !isSubQuery ? ', ' : ' ORDER BY ';
            fragment += tablePkFragment;
          }
        }
      }

      if (options.offset || options.limit) {
        fragment += ` OFFSET ${this.escape(offset, options)} ROWS`;
      }

      if (options.limit) {
        fragment += ` FETCH NEXT ${this.escape(options.limit, options)} ROWS ONLY`;
      }
    }

    return fragment;
  }
}

/**
 * @param {string} identifier
 * @deprecated use "escape" or "escapeString" on QueryGenerator
 */
function wrapSingleQuote(identifier) {
  return addTicks(removeTicks(identifier, '\''), '\'');
}<|MERGE_RESOLUTION|>--- conflicted
+++ resolved
@@ -1,12 +1,7 @@
 'use strict';
 
-<<<<<<< HEAD
-import { Col } from '../../expression-builders/col';
-import { Literal } from '../../expression-builders/literal';
-=======
 import { Col } from '../../expression-builders/col.js';
 import { Literal } from '../../expression-builders/literal.js';
->>>>>>> 26beda5b
 import { rejectInvalidOptions } from '../../utils/check';
 import { addTicks, removeTicks } from '../../utils/dialect';
 import { joinSQLFragments } from '../../utils/join-sql-fragments';
