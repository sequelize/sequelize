--- conflicted
+++ resolved
@@ -498,64 +498,6 @@
   }
 
   /**
-<<<<<<< HEAD
-   * Generates an SQL query that returns all foreign keys of a table.
-   *
-   * @param  {object} table  The table.
-   * @param  {string} schemaName The name of the schema.
-   * @returns {string}            The generated sql query.
-   * @private
-   */
-  getForeignKeysQuery(table, schemaName) {
-    const tableName = table.tableName || table;
-
-    return joinSQLFragments([
-      'SELECT',
-      FOREIGN_KEY_FIELDS,
-      `FROM INFORMATION_SCHEMA.KEY_COLUMN_USAGE where TABLE_NAME = '${tableName}'`,
-      `AND CONSTRAINT_NAME!='PRIMARY' AND CONSTRAINT_SCHEMA='${schemaName}'`,
-      'AND REFERENCED_TABLE_NAME IS NOT NULL',
-      ';',
-    ]);
-  }
-
-  /**
-   * Generates an SQL query that returns the foreign key constraint of a given column.
-   *
-   * @param  {object} table  The table.
-   * @param  {string} columnName The name of the column.
-   * @returns {string}            The generated sql query.
-   * @private
-   */
-  getForeignKeyQuery(table, columnName) {
-    const quotedSchemaName = table.schema ? this.escape(table.schema) : '';
-    const quotedTableName = this.escape(table.tableName || table);
-    const quotedColumnName = this.escape(columnName);
-
-    return joinSQLFragments([
-      'SELECT',
-      FOREIGN_KEY_FIELDS,
-      'FROM INFORMATION_SCHEMA.KEY_COLUMN_USAGE',
-      'WHERE (',
-      [
-        `REFERENCED_TABLE_NAME = ${quotedTableName}`,
-        table.schema && `AND REFERENCED_TABLE_SCHEMA = ${quotedSchemaName}`,
-        `AND REFERENCED_COLUMN_NAME = ${quotedColumnName}`,
-      ],
-      ') OR (',
-      [
-        `TABLE_NAME = ${quotedTableName}`,
-        table.schema && `AND TABLE_SCHEMA = ${quotedSchemaName}`,
-        `AND COLUMN_NAME = ${quotedColumnName}`,
-        'AND REFERENCED_TABLE_NAME IS NOT NULL',
-      ],
-      ')',
-    ]);
-  }
-
-  /**
-=======
->>>>>>> 37bff7e2
    * Generates an SQL query that removes a foreign key from a table.
    *
    * @param  {string} tableName  The name of the table.
