--- conflicted
+++ resolved
@@ -747,7 +747,6 @@
     throwMethodUndefined('renameFunction');
   }
 
-<<<<<<< HEAD
   getPrimaryKeyConstraintQuery(table, attributeName) {
     const tableName = wrapSingleQuote(table.tableName || table);
 
@@ -759,68 +758,6 @@
       `AND COLNAME = ${wrapSingleQuote(attributeName)}`,
       `AND TABNAME = ${tableName};`,
     ].join(' ');
-=======
-  /**
-   * Generate SQL for ForeignKeysQuery.
-   *
-   * @param {string} condition   The condition string for query.
-   * @returns {string}
-   */
-  _getForeignKeysQuerySQL(condition) {
-    return 'SELECT R.CONSTNAME AS "constraintName", '
-        + 'TRIM(R.TABSCHEMA) AS "constraintSchema", '
-        + 'R.TABNAME AS "tableName", '
-        + 'TRIM(R.TABSCHEMA) AS "tableSchema", LISTAGG(C.COLNAME,\', \') '
-        + 'WITHIN GROUP (ORDER BY C.COLNAME) AS "columnName", '
-        + 'TRIM(R.REFTABSCHEMA) AS "referencedTableSchema", '
-        + 'R.REFTABNAME AS "referencedTableName", '
-        + 'TRIM(R.PK_COLNAMES) AS "referencedColumnName" '
-        + 'FROM SYSCAT.REFERENCES R, SYSCAT.KEYCOLUSE C '
-        + 'WHERE R.CONSTNAME = C.CONSTNAME AND R.TABSCHEMA = C.TABSCHEMA '
-        + `AND R.TABNAME = C.TABNAME${condition} GROUP BY R.REFTABSCHEMA, `
-        + 'R.REFTABNAME, R.TABSCHEMA, R.TABNAME, R.CONSTNAME, R.PK_COLNAMES';
-  }
-
-  /**
-   * Generates an SQL query that returns all foreign keys of a table.
-   *
-   * @param {Stirng|object} table The name of the table.
-   * @param {string} schemaName   The name of the schema.
-   * @returns {string}            The generated sql query.
-   */
-  getForeignKeysQuery(table, schemaName) {
-    const tableName = table.tableName || table;
-    schemaName = table.schema || schemaName;
-    let sql = '';
-    if (tableName) {
-      sql = ` AND R.TABNAME = ${wrapSingleQuote(tableName)}`;
-    }
-
-    if (schemaName) {
-      sql += ` AND R.TABSCHEMA = ${wrapSingleQuote(schemaName)}`;
-    }
-
-    return this._getForeignKeysQuerySQL(sql);
-  }
-
-  getForeignKeyQuery(table, columnName) {
-    const tableName = table.tableName || table;
-    const schemaName = table.schema;
-    let sql = '';
-    if (tableName) {
-      sql = ` AND R.TABNAME = ${wrapSingleQuote(tableName)}`;
-    }
-
-    if (schemaName) {
-      sql += ` AND R.TABSCHEMA = ${wrapSingleQuote(schemaName)}`;
-    }
-
-    if (columnName) {
-      sql += ` AND C.COLNAME = ${wrapSingleQuote(columnName)}`;
-    }
-
-    return this._getForeignKeysQuerySQL(sql);
->>>>>>> 8928c6d9
   }
 
   dropForeignKeyQuery(tableName, foreignKey) {
