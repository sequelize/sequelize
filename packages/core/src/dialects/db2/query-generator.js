'use strict';

import { rejectInvalidOptions } from '../../utils/check';
import { removeNullishValuesFromHash } from '../../utils/format';
import { removeTrailingSemicolon } from '../../utils/string';
import { defaultValueSchemable } from '../../utils/query-builder-utils';
import { attributeTypeToSql, normalizeDataType } from '../abstract/data-types-utils';
import {
  CREATE_SCHEMA_QUERY_SUPPORTABLE_OPTIONS,
  ADD_COLUMN_QUERY_SUPPORTABLE_OPTIONS,
  REMOVE_COLUMN_QUERY_SUPPORTABLE_OPTIONS,
} from '../abstract/query-generator';
import { Db2QueryGeneratorTypeScript } from './query-generator-typescript';

const _ = require('lodash');
const DataTypes = require('../../data-types');
const randomBytes = require('node:crypto').randomBytes;
const { Op } = require('../../operators');

const CREATE_SCHEMA_QUERY_SUPPORTED_OPTIONS = new Set();
const ADD_COLUMN_QUERY_SUPPORTED_OPTIONS = new Set();
const REMOVE_COLUMN_QUERY_SUPPORTED_OPTIONS = new Set();

/* istanbul ignore next */
function throwMethodUndefined(methodName) {
  throw new Error(`The method "${methodName}" is not defined! Please add it to your sql dialect.`);
}

export class Db2QueryGenerator extends Db2QueryGeneratorTypeScript {
  constructor(options) {
    super(options);

    this.whereSqlBuilder.setOperatorKeyword(Op.regexp, 'REGEXP_LIKE');
    this.whereSqlBuilder.setOperatorKeyword(Op.notRegexp, 'NOT REGEXP_LIKE');

    this.autoGenValue = 1;
  }

  createSchemaQuery(schema, options) {
    if (options) {
      rejectInvalidOptions(
        'createSchemaQuery',
        this.dialect.name,
        CREATE_SCHEMA_QUERY_SUPPORTABLE_OPTIONS,
        CREATE_SCHEMA_QUERY_SUPPORTED_OPTIONS,
        options,
      );
    }

    return `CREATE SCHEMA ${this.quoteIdentifier(schema)};`;
  }

  _errorTableCount = 0;

  dropSchemaQuery(schema) {
    // DROP SCHEMA Can't drop schema if it is not empty.
    // DROP SCHEMA Can't drop objects belonging to the schema
    // So, call the admin procedure to drop schema.
    const query = `CALL SYSPROC.ADMIN_DROP_SCHEMA(${wrapSingleQuote(schema.trim())}, NULL, $sequelize_errorSchema, $sequelize_errorTable)`;

    if (this._errorTableCount >= Number.MAX_SAFE_INTEGER) {
      this._errorTableCount = 0;
    }

    return {
      query,
      bind: {
        sequelize_errorSchema: { ParamType: 'INOUT', Data: 'ERRORSCHEMA' },
        sequelize_errorTable: { ParamType: 'INOUT', Data: `ERRORTABLE${this._errorTableCount++}` },
      },
    };
  }

  listSchemasQuery(options) {
    const schemasToSkip = ['NULLID', 'SQLJ', 'ERRORSCHEMA'];
    if (options?.skip) {
      schemasToSkip.push(...options.skip);
    }

    return `SELECT SCHEMANAME AS "schema_name" FROM SYSCAT.SCHEMATA WHERE (SCHEMANAME NOT LIKE 'SYS%') AND SCHEMANAME NOT IN (${schemasToSkip.map(schema => this.escape(schema)).join(', ')});`;
  }

  versionQuery() {
    return 'select service_level as VERSION from TABLE (sysproc.env_get_inst_info()) as A';
  }

  createTableQuery(tableName, attributes, options) {
    const query = 'CREATE TABLE IF NOT EXISTS <%= table %> (<%= attributes %>)';
    const primaryKeys = [];
    const foreignKeys = {};
    const attrStr = [];
    const commentTemplate = ' -- <%= comment %>, '
          + 'TableName = <%= table %>, ColumnName = <%= column %>;';

    let commentStr = '';

    for (const attr in attributes) {
      if (Object.prototype.hasOwnProperty.call(attributes, attr)) {
        let dataType = attributes[attr];
        let match;

        if (dataType.includes('COMMENT ')) {
          const commentMatch = dataType.match(/^(.+) (COMMENT.*)$/);
          if (commentMatch && commentMatch.length > 2) {
            const commentText = commentMatch[2].replace(/COMMENT/, '').trim();
            commentStr += _.template(commentTemplate, this._templateSettings)({
              table: this.quoteTable(tableName),
<<<<<<< HEAD
              comment: this.escape(commentText, undefined, { replacements: options?.replacements }),
=======
              comment: this.escape(commentText, { replacements: options.replacements }),
>>>>>>> 50898cac
              column: this.quoteIdentifier(attr),
            });
            // remove comment related substring from dataType
            dataType = commentMatch[1];
          }
        }

        if (_.includes(dataType, 'PRIMARY KEY')) {
          primaryKeys.push(attr);

          if (_.includes(dataType, 'REFERENCES')) {
            // Db2 doesn't support inline REFERENCES declarations: move to the end
            match = dataType.match(/^(.+) (REFERENCES.*)$/);
            attrStr.push(`${this.quoteIdentifier(attr)} ${match[1].replace(/PRIMARY KEY/, '')}`);
            foreignKeys[attr] = match[2];
          } else {
            attrStr.push(`${this.quoteIdentifier(attr)} ${dataType.replace(/PRIMARY KEY/, '')}`);
          }
        } else if (_.includes(dataType, 'REFERENCES')) {
          // Db2 doesn't support inline REFERENCES declarations: move to the end
          match = dataType.match(/^(.+) (REFERENCES.*)$/);
          attrStr.push(`${this.quoteIdentifier(attr)} ${match[1]}`);
          foreignKeys[attr] = match[2];
        } else {
          if (options && options.uniqueKeys) {
            for (const ukey in options.uniqueKeys) {
              if (options.uniqueKeys[ukey].fields.includes(attr)
                  && !_.includes(dataType, 'NOT NULL')) {
                dataType += ' NOT NULL';
                break;
              }
            }
          }

          attrStr.push(`${this.quoteIdentifier(attr)} ${dataType}`);
        }

      }
    }

    const values = {
      table: this.quoteTable(tableName),
      attributes: attrStr.join(', '),
    };
    const pkString = primaryKeys.map(pk => {
      return this.quoteIdentifier(pk);
    }).join(', ');

    if (options && options.uniqueKeys) {
      _.each(options.uniqueKeys, (columns, indexName) => {
        if (!_.isString(indexName)) {
          indexName = `uniq_${tableName}_${columns.fields.join('_')}`;
        }

        values.attributes += `, CONSTRAINT ${this.quoteIdentifier(indexName)} UNIQUE (${columns.fields.map(field => this.quoteIdentifier(field)).join(', ')})`;
      });
    }

    if (pkString.length > 0) {
      values.attributes += `, PRIMARY KEY (${pkString})`;
    }

    for (const fkey in foreignKeys) {
      if (Object.prototype.hasOwnProperty.call(foreignKeys, fkey)) {
        values.attributes += `, FOREIGN KEY (${this.quoteIdentifier(fkey)}) ${foreignKeys[fkey]}`;
      }
    }

    return `${_.template(query, this._templateSettings)(values).trim()};${commentStr}`;
  }

  renameTableQuery(before, after) {
    const query = 'RENAME TABLE <%= before %> TO <%= after %>;';

    return _.template(query, this._templateSettings)({
      before: this.quoteTable(before),
      after: this.quoteTable(after),
    });
  }

  showTablesQuery() {
    return 'SELECT TABNAME AS "tableName", TRIM(TABSCHEMA) AS "tableSchema" FROM SYSCAT.TABLES WHERE TABSCHEMA = USER AND TYPE = \'T\' ORDER BY TABSCHEMA, TABNAME';
  }

  tableExistsQuery(table) {
    const tableName = table.tableName || table;
    // The default schema is the authorization ID of the owner of the plan or package.
    // https://www.ibm.com/docs/en/db2-for-zos/12?topic=concepts-db2-schemas-schema-qualifiers
    const schemaName = table.schema || this.sequelize.config.username.toUpperCase();

    // https://www.ibm.com/docs/en/db2-for-zos/11?topic=tables-systables
    return `SELECT name FROM sysibm.systables WHERE NAME = ${wrapSingleQuote(tableName)} AND CREATOR = ${wrapSingleQuote(schemaName)}`;
  }

  addColumnQuery(table, key, dataType, options) {
    if (options) {
      rejectInvalidOptions(
        'addColumnQuery',
        this.dialect.name,
        ADD_COLUMN_QUERY_SUPPORTABLE_OPTIONS,
        ADD_COLUMN_QUERY_SUPPORTED_OPTIONS,
        options,
      );
    }

    dataType = {
      ...dataType,
      // TODO: attributeToSQL SHOULD be using attributes in addColumnQuery
      //       but instead we need to pass the key along as the field here
      field: key,
      type: normalizeDataType(dataType.type, this.dialect),
    };

    const query = 'ALTER TABLE <%= table %> ADD <%= attribute %>;';
    const attribute = _.template('<%= key %> <%= definition %>', this._templateSettings)({
      key: this.quoteIdentifier(key),
      definition: this.attributeToSQL(dataType, {
        context: 'addColumn',
      }),
    });

    return _.template(query, this._templateSettings)({
      table: this.quoteTable(table),
      attribute,
    });
  }

  removeColumnQuery(tableName, attributeName, options) {
    if (options) {
      rejectInvalidOptions(
        'removeColumnQuery',
        this.dialect.name,
        REMOVE_COLUMN_QUERY_SUPPORTABLE_OPTIONS,
        REMOVE_COLUMN_QUERY_SUPPORTED_OPTIONS,
        options,
      );
    }

    const query = 'ALTER TABLE <%= tableName %> DROP COLUMN <%= attributeName %>;';

    return _.template(query, this._templateSettings)({
      tableName: this.quoteTable(tableName),
      attributeName: this.quoteIdentifier(attributeName),
    });
  }

  changeColumnQuery(tableName, attributes) {
    const query = 'ALTER TABLE <%= tableName %> <%= query %>;';
    const attrString = [];
    const constraintString = [];

    for (const attributeName in attributes) {
      const attrValue = attributes[attributeName];
      let defs = [attrValue];
      if (Array.isArray(attrValue)) {
        defs = attrValue;
      }

      for (const definition of defs) {
        if (/REFERENCES/.test(definition)) {
          constraintString.push(_.template('<%= fkName %> FOREIGN KEY (<%= attrName %>) <%= definition %>', this._templateSettings)({
            fkName: this.quoteIdentifier(`${attributeName}_foreign_idx`),
            attrName: this.quoteIdentifier(attributeName),
            definition: definition.replace(/.+?(?=REFERENCES)/, ''),
          }));
        } else if (_.startsWith(definition, 'DROP ')) {
          attrString.push(_.template('<%= attrName %> <%= definition %>', this._templateSettings)({
            attrName: this.quoteIdentifier(attributeName),
            definition,
          }));
        } else {
          attrString.push(_.template('<%= attrName %> SET <%= definition %>', this._templateSettings)({
            attrName: this.quoteIdentifier(attributeName),
            definition,
          }));
        }
      }
    }

    let finalQuery = '';
    if (attrString.length > 0) {
      finalQuery += `ALTER COLUMN ${attrString.join(' ALTER COLUMN ')}`;
      finalQuery += constraintString.length > 0 ? ' ' : '';
    }

    if (constraintString.length > 0) {
      finalQuery += `ADD CONSTRAINT ${constraintString.join(' ADD CONSTRAINT ')}`;
    }

    return _.template(query, this._templateSettings)({
      tableName: this.quoteTable(tableName),
      query: finalQuery,
    });
  }

  renameColumnQuery(tableName, attrBefore, attributes) {
    const query = 'ALTER TABLE <%= tableName %> RENAME COLUMN <%= before %> TO <%= after %>;';
    const newName = Object.keys(attributes)[0];

    return _.template(query, this._templateSettings)({
      tableName: this.quoteTable(tableName),
      before: this.quoteIdentifier(attrBefore),
      after: this.quoteIdentifier(newName),
    });
  }

  addConstraintQuery(tableName, options) {
    options = options || {};
    if (options.onUpdate && options.onUpdate.toUpperCase() === 'CASCADE') {
      // Db2 does not support ON UPDATE CASCADE, remove it.
      delete options.onUpdate;
    }

    const constraintSnippet = this.getConstraintSnippet(tableName, options);

    if (typeof tableName === 'string') {
      tableName = this.quoteIdentifiers(tableName);
    } else {
      tableName = this.quoteTable(tableName);
    }

    return `ALTER TABLE ${tableName} ADD ${constraintSnippet};`;
  }

  bulkInsertQuery(tableName, attrValueHashes, options, attributes) {
    options = options || {};
    attributes = attributes || {};
    let query = 'INSERT INTO <%= table %> (<%= attributes %>)<%= output %> VALUES <%= tuples %>;';
    if (options.returning) {
      query = 'SELECT * FROM FINAL TABLE (INSERT INTO <%= table %> (<%= attributes %>)<%= output %> VALUES <%= tuples %>);';
    }

    const emptyQuery = 'INSERT INTO <%= table %>';
    const tuples = [];
    const allAttributes = [];
    const allQueries = [];

    let outputFragment;
    const valuesForEmptyQuery = [];

    if (options.returning) {
      outputFragment = '';
    }

    _.forEach(attrValueHashes, attrValueHash => {
      // special case for empty objects with primary keys
      const fields = Object.keys(attrValueHash);
      const firstAttr = attributes[fields[0]];
      if (fields.length === 1 && firstAttr && firstAttr.autoIncrement && attrValueHash[fields[0]] === null) {
        valuesForEmptyQuery.push(`(${this.autoGenValue++})`);

        return;
      }

      // normal case
      _.forOwn(attrValueHash, (value, key) => {
        if (!allAttributes.includes(key)) {
          if (value === null && attributes[key] && attributes[key].autoIncrement) {
            return;
          }

          allAttributes.push(key);
        }
      });
    });
    if (valuesForEmptyQuery.length > 0) {
      allQueries.push(`${emptyQuery} VALUES ${valuesForEmptyQuery.join(',')}`);
    }

    if (allAttributes.length > 0) {
      _.forEach(attrValueHashes, attrValueHash => {
        tuples.push(`(${
          // TODO: pass type of attribute & model
          allAttributes.map(key => this.escape(attrValueHash[key] ?? null, { replacements: options.replacements })).join(',')})`);
      });
      allQueries.push(query);
    }

    const replacements = {
      table: this.quoteTable(tableName),
      attributes: allAttributes.map(attr => this.quoteIdentifier(attr)).join(','),
      tuples,
      output: outputFragment,
    };

    const generatedQuery = _.template(allQueries.join(';'), this._templateSettings)(replacements);

    return generatedQuery;
  }

  updateQuery(tableName, attrValueHash, where, options, attributes) {
    const sql = super.updateQuery(tableName, attrValueHash, where, options, attributes);
    options = options || {};
    _.defaults(options, this.options);
    if (!options.limit) {
      sql.query = `SELECT * FROM FINAL TABLE (${removeTrailingSemicolon(sql.query)});`;

      return sql;
    }

    attrValueHash = removeNullishValuesFromHash(attrValueHash, options.omitNull, options);

    const modelAttributeMap = {};
    const values = [];
    const bind = {};
    const bindParam = options.bindParam || this.bindParam(bind);

    if (attributes) {
      _.each(attributes, (attribute, key) => {
        modelAttributeMap[key] = attribute;
        if (attribute.field) {
          modelAttributeMap[attribute.field] = attribute;
        }
      });
    }

    for (const key in attrValueHash) {
      const value = attrValueHash[key] ?? null;
      const escapedValue = this.escape(value, {
        // TODO: pass model
        type: modelAttributeMap[key]?.type,
        replacements: options.replacements,
        bindParam,
      });

      values.push(`${this.quoteIdentifier(key)}=${escapedValue}`);
    }

    let query;
    const whereOptions = _.defaults({ bindParam }, options);

    query = `UPDATE (SELECT * FROM ${this.quoteTable(tableName)} ${this.whereQuery(where, whereOptions)} FETCH NEXT ${this.escape(options.limit, undefined, { replacements: options.replacements })} ROWS ONLY) SET ${values.join(',')}`;
    query = `SELECT * FROM FINAL TABLE (${query});`;

    return { query, bind };
  }

  upsertQuery(tableName, insertValues, updateValues, where, model, options) {
    const targetTableAlias = this.quoteTable(`${tableName}_target`);
    const sourceTableAlias = this.quoteTable(`${tableName}_source`);
    const primaryKeysColumns = [];
    const identityColumns = [];
    const uniqueAttrs = [];
    const tableNameQuoted = this.quoteTable(tableName);

    const modelDefinition = model.modelDefinition;
    // Obtain primaryKeys, uniquekeys and identity attrs from rawAttributes as model is not passed
    const attributes = modelDefinition.attributes;
    for (const attribute of attributes.values()) {
      if (attribute.primaryKey) {
        primaryKeysColumns.push(attribute.columnName);
      }

      if (attribute.autoIncrement) {
        identityColumns.push(attribute.columnName);
      }
    }

    // Add unique indexes defined by indexes option to uniqueAttrs
    for (const index of model.getIndexes()) {
      if (index.unique && index.fields) {
        for (const field of index.fields) {
          const fieldName = typeof field === 'string' ? field : field.name || field.attribute;
          // TODO: "index.fields" are column names, not an attribute name. This is a bug.
          if (!uniqueAttrs.includes(fieldName) && attributes.has(fieldName)) {
            uniqueAttrs.push(fieldName);
          }
        }
      }
    }

    const updateKeys = Object.keys(updateValues);
    const insertKeys = Object.keys(insertValues);
    const insertKeysQuoted = insertKeys.map(key => this.quoteIdentifier(key)).join(', ');
    const insertValuesEscaped = insertKeys.map(key => {
      return this.escape(insertValues[key], {
        // TODO: pass type
        // TODO: bind param
        replacements: options.replacements,
        model,
      });
    }).join(', ');
    const sourceTableQuery = `VALUES(${insertValuesEscaped})`; // Virtual Table
    let joinCondition;

    // Filter NULL Clauses
    const clauses = where[Op.or].filter(clause => {
      let valid = true;
      /*
       * Exclude NULL Composite PK/UK. Partial Composite clauses should also be excluded as it doesn't guarantee a single row
       */
      for (const key of Object.keys(clause)) {
        if (clause[key] == null) {
          valid = false;
          break;
        }
      }

      return valid;
    });

    /*
     * Generate ON condition using PK(s).
     * If not, generate using UK(s). Else throw error
     */
    const getJoinSnippet = array => {
      return array.map(key => {
        key = this.quoteIdentifier(key);

        return `${targetTableAlias}.${key} = ${sourceTableAlias}.${key}`;
      });
    };

    if (clauses.length === 0) {
      throw new Error('Primary Key or Unique key should be passed to upsert query');
    } else {
      // Search for primary key attribute in clauses -- Model can have two separate unique keys
      for (const key in clauses) {
        const keys = Object.keys(clauses[key]);
        const columnName = modelDefinition.getColumnNameLoose(keys[0]);

        if (primaryKeysColumns.includes(columnName)) {
          joinCondition = getJoinSnippet(primaryKeysColumns).join(' AND ');
          break;
        }
      }

      if (!joinCondition) {
        joinCondition = getJoinSnippet(uniqueAttrs).join(' AND ');
      }
    }

    // Remove the IDENTITY_INSERT Column from update
    const filteredUpdateClauses = updateKeys.filter(key => {
      if (!identityColumns.includes(key)) {
        return true;
      }

      return false;
    })
      .map(key => {
        const value = this.escape(updateValues[key], undefined, { replacements: options.replacements });
        key = this.quoteIdentifier(key);

        return `${targetTableAlias}.${key} = ${value}`;
      }).join(', ');
    const updateSnippet = filteredUpdateClauses.length > 0 ? `WHEN MATCHED THEN UPDATE SET ${filteredUpdateClauses}` : '';

    const insertSnippet = `(${insertKeysQuoted}) VALUES(${insertValuesEscaped})`;

    let query = `MERGE INTO ${tableNameQuoted} AS ${targetTableAlias} USING (${sourceTableQuery}) AS ${sourceTableAlias}(${insertKeysQuoted}) ON ${joinCondition}`;
    query += ` ${updateSnippet} WHEN NOT MATCHED THEN INSERT ${insertSnippet};`;

    return query;
  }

  truncateTableQuery(tableName) {
    return `TRUNCATE TABLE ${this.quoteTable(tableName)} IMMEDIATE`;
  }

  deleteQuery(tableName, where, options = {}, model) {
    const table = this.quoteTable(tableName);
    let query = `DELETE FROM ${table}`;

    const whereSql = this.whereQuery(where, { ...options, model });
    if (whereSql) {
      query += ` ${whereSql}`;
    }

    query += this.addLimitAndOffset(options);

    return query;
  }

  addIndexQuery(tableName, attributes, options, rawTablename) {
    if ('include' in attributes && !attributes.unique) {
      throw new Error('DB2 does not support non-unique indexes with INCLUDE syntax.');
    }

    return super.addIndexQuery(tableName, attributes, options, rawTablename);
  }

  showConstraintsQuery(tableName, constraintName) {
    let sql = `SELECT CONSTNAME AS "constraintName", TRIM(TABSCHEMA) AS "schemaName", TABNAME AS "tableName" FROM SYSCAT.TABCONST WHERE TABNAME = '${tableName}'`;

    if (constraintName) {
      sql += ` AND CONSTNAME LIKE '%${constraintName}%'`;
    }

    return `${sql} ORDER BY CONSTNAME;`;
  }

  attributeToSQL(attribute, options) {
    if (!_.isPlainObject(attribute)) {
      attribute = {
        type: attribute,
      };
    }

    let template;
    let changeNull = 1;

    if (attribute.type instanceof DataTypes.ENUM) {
      // enums are a special case
      template = attribute.type.toSql({ dialect: this.dialect });
      template += ` CHECK (${this.quoteIdentifier(attribute.field)} IN(${attribute.type.options.values.map(value => {
        return this.escape(value, undefined, { replacements: options?.replacements });
      }).join(', ')}))`;
    } else {
      template = attributeTypeToSql(attribute.type, { dialect: this.dialect });
    }

    if (options && options.context === 'changeColumn' && attribute.type) {
      template = `DATA TYPE ${template}`;
    } else if (attribute.allowNull === false || attribute.primaryKey === true) {
      template += ' NOT NULL';
      changeNull = 0;
    }

    if (attribute.autoIncrement) {
      let initialValue = 1;
      if (attribute.initialAutoIncrement) {
        initialValue = attribute.initialAutoIncrement;
      }

      template += ` GENERATED BY DEFAULT AS IDENTITY(START WITH ${initialValue}, INCREMENT BY 1)`;
    }

    // Blobs/texts cannot have a defaultValue
    if (attribute.type !== 'TEXT' && attribute.type._binary !== true
        && defaultValueSchemable(attribute.defaultValue)) {
      template += ` DEFAULT ${this.escape(attribute.defaultValue, { replacements: options?.replacements, type: attribute.type })}`;
    }

    if (attribute.unique === true && (options?.context !== 'changeColumn' || this.dialect.supports.alterColumn.unique)) {
      template += ' UNIQUE';
    }

    if (attribute.primaryKey) {
      template += ' PRIMARY KEY';
    }

    if ((!options || !options.withoutForeignKeyConstraints) && attribute.references) {
      if (options && options.context === 'addColumn' && options.foreignKey) {
        const attrName = this.quoteIdentifier(options.foreignKey);
        const fkName = `${options.tableName}_${attrName}_fidx`;
        template += `, CONSTRAINT ${fkName} FOREIGN KEY (${attrName})`;
      }

      template += ` REFERENCES ${this.quoteTable(attribute.references.table)}`;

      if (attribute.references.key) {
        template += ` (${this.quoteIdentifier(attribute.references.key)})`;
      } else {
        template += ` (${this.quoteIdentifier('id')})`;
      }

      if (attribute.onDelete) {
        template += ` ON DELETE ${attribute.onDelete.toUpperCase()}`;
      }

      if (attribute.onUpdate && attribute.onUpdate.toUpperCase() !== 'CASCADE') {
        // Db2 do not support CASCADE option for ON UPDATE clause.
        template += ` ON UPDATE ${attribute.onUpdate.toUpperCase()}`;
      }
    }

    if (options && options.context === 'changeColumn' && changeNull === 1
        && attribute.allowNull !== undefined) {
      template = [template];
      if (attribute.allowNull) {
        template.push('DROP NOT NULL');
      } else {
        template.push('NOT NULL');
      }
    }

    if (attribute.comment && typeof attribute.comment === 'string') {
      template += ` COMMENT ${attribute.comment}`;
    }

    return template;
  }

  attributesToSQL(attributes, options) {
    const result = {};
    const existingConstraints = [];
    let key;
    let attribute;

    for (key in attributes) {
      attribute = attributes[key];

      if (attribute.references) {

        if (existingConstraints.includes(this.quoteTable(attribute.references.table))) {
          // no cascading constraints to a table more than once
          attribute.onDelete = '';
          attribute.onUpdate = '';
        } else if (attribute.unique && attribute.unique === true) {
          attribute.onDelete = '';
          attribute.onUpdate = '';
        } else {
          existingConstraints.push(this.quoteTable(attribute.references.table));
        }
      }

      if (key && !attribute.field && typeof attribute === 'object') {
        attribute.field = key;
      }

      result[attribute.field || key] = this.attributeToSQL(attribute, options);
    }

    return result;
  }

  createTrigger() {
    throwMethodUndefined('createTrigger');
  }

  dropTrigger() {
    throwMethodUndefined('dropTrigger');
  }

  renameTrigger() {
    throwMethodUndefined('renameTrigger');
  }

  createFunction() {
    throwMethodUndefined('createFunction');
  }

  dropFunction() {
    throwMethodUndefined('dropFunction');
  }

  renameFunction() {
    throwMethodUndefined('renameFunction');
  }

  /**
   * Generate SQL for ForeignKeysQuery.
   *
   * @param {string} condition   The condition string for query.
   * @returns {string}
   */
  _getForeignKeysQuerySQL(condition) {
    return 'SELECT R.CONSTNAME AS "constraintName", '
        + 'TRIM(R.TABSCHEMA) AS "constraintSchema", '
        + 'R.TABNAME AS "tableName", '
        + 'TRIM(R.TABSCHEMA) AS "tableSchema", LISTAGG(C.COLNAME,\', \') '
        + 'WITHIN GROUP (ORDER BY C.COLNAME) AS "columnName", '
        + 'TRIM(R.REFTABSCHEMA) AS "referencedTableSchema", '
        + 'R.REFTABNAME AS "referencedTableName", '
        + 'TRIM(R.PK_COLNAMES) AS "referencedColumnName" '
        + 'FROM SYSCAT.REFERENCES R, SYSCAT.KEYCOLUSE C '
        + 'WHERE R.CONSTNAME = C.CONSTNAME AND R.TABSCHEMA = C.TABSCHEMA '
        + `AND R.TABNAME = C.TABNAME${condition} GROUP BY R.REFTABSCHEMA, `
        + 'R.REFTABNAME, R.TABSCHEMA, R.TABNAME, R.CONSTNAME, R.PK_COLNAMES';
  }

  /**
   * Generates an SQL query that returns all foreign keys of a table.
   *
   * @param {Stirng|object} table The name of the table.
   * @param {string} schemaName   The name of the schema.
   * @returns {string}            The generated sql query.
   */
  getForeignKeysQuery(table, schemaName) {
    const tableName = table.tableName || table;
    schemaName = table.schema || schemaName;
    let sql = '';
    if (tableName) {
      sql = ` AND R.TABNAME = ${wrapSingleQuote(tableName)}`;
    }

    if (schemaName) {
      sql += ` AND R.TABSCHEMA = ${wrapSingleQuote(schemaName)}`;
    }

    return this._getForeignKeysQuerySQL(sql);
  }

  getForeignKeyQuery(table, columnName) {
    const tableName = table.tableName || table;
    const schemaName = table.schema;
    let sql = '';
    if (tableName) {
      sql = ` AND R.TABNAME = ${wrapSingleQuote(tableName)}`;
    }

    if (schemaName) {
      sql += ` AND R.TABSCHEMA = ${wrapSingleQuote(schemaName)}`;
    }

    if (columnName) {
      sql += ` AND C.COLNAME = ${wrapSingleQuote(columnName)}`;
    }

    return this._getForeignKeysQuerySQL(sql);
  }

  getPrimaryKeyConstraintQuery(table, attributeName) {
    const tableName = wrapSingleQuote(table.tableName || table);

    return [
      'SELECT TABNAME AS "tableName",',
      'COLNAME AS "columnName",',
      'CONSTNAME AS "constraintName"',
      'FROM SYSCAT.KEYCOLUSE WHERE CONSTNAME LIKE \'PK_%\'',
      `AND COLNAME = ${wrapSingleQuote(attributeName)}`,
      `AND TABNAME = ${tableName};`,
    ].join(' ');
  }

  dropForeignKeyQuery(tableName, foreignKey) {
    return _.template('ALTER TABLE <%= table %> DROP <%= key %>', this._templateSettings)({
      table: this.quoteTable(tableName),
      key: this.quoteIdentifier(foreignKey),
    });
  }

  dropConstraintQuery(tableName, constraintName) {
    const sql = 'ALTER TABLE <%= table %> DROP CONSTRAINT <%= constraint %>;';

    return _.template(sql, this._templateSettings)({
      table: this.quoteTable(tableName),
      constraint: this.quoteIdentifier(constraintName),
    });
  }

  setAutocommitQuery() {
    return '';
  }

  setIsolationLevelQuery() {}

  generateTransactionId() {
    return randomBytes(10).toString('hex');
  }

  startTransactionQuery(transaction) {
    if (transaction.parent) {
      return `SAVE TRANSACTION ${this.quoteIdentifier(transaction.name)};`;
    }

    return 'BEGIN TRANSACTION;';
  }

  commitTransactionQuery(transaction) {
    if (transaction.parent) {
      return;
    }

    return 'COMMIT TRANSACTION;';
  }

  rollbackTransactionQuery(transaction) {
    if (transaction.parent) {
      return `ROLLBACK TRANSACTION ${this.quoteIdentifier(transaction.name)};`;
    }

    return 'ROLLBACK TRANSACTION;';
  }

  addLimitAndOffset(options) {
    const offset = options.offset || 0;
    let fragment = '';

    if (offset) {
      fragment += ` OFFSET ${this.escape(offset, { replacements: options.replacements })} ROWS`;
    }

    if (options.limit) {
      fragment += ` FETCH NEXT ${this.escape(options.limit, { replacements: options.replacements })} ROWS ONLY`;
    }

    return fragment;
  }

  addUniqueFields(dataValues, rawAttributes, uniqno) {
    uniqno = uniqno === undefined ? 1 : uniqno;
    for (const key in rawAttributes) {
      if (rawAttributes[key].unique && dataValues[key] === undefined) {
        if (rawAttributes[key].type instanceof DataTypes.DATE) {
          dataValues[key] = new Date();
        } else if (rawAttributes[key].type instanceof DataTypes.STRING) {
          dataValues[key] = `unique${uniqno++}`;
        } else if (rawAttributes[key].type instanceof DataTypes.INTEGER) {
          dataValues[key] = uniqno++;
        } else if (rawAttributes[key].type instanceof DataTypes.BOOLEAN) {
          dataValues[key] = new DataTypes.BOOLEAN(false);
        }
      }
    }

    return uniqno;
  }
}

/**
 * @param {string} identifier
 * @deprecated use "escape" or "escapeString" on QueryGenerator
 */
function wrapSingleQuote(identifier) {
  if (identifier) {
    return `'${identifier}'`;
    // return addTicks("'"); // It removes quote from center too.
  }

  return '';
}<|MERGE_RESOLUTION|>--- conflicted
+++ resolved
@@ -105,11 +105,7 @@
             const commentText = commentMatch[2].replace(/COMMENT/, '').trim();
             commentStr += _.template(commentTemplate, this._templateSettings)({
               table: this.quoteTable(tableName),
-<<<<<<< HEAD
-              comment: this.escape(commentText, undefined, { replacements: options?.replacements }),
-=======
-              comment: this.escape(commentText, { replacements: options.replacements }),
->>>>>>> 50898cac
+              comment: this.escape(commentText, { replacements: options?.replacements }),
               column: this.quoteIdentifier(attr),
             });
             // remove comment related substring from dataType
