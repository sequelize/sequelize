--- conflicted
+++ resolved
@@ -579,21 +579,7 @@
     return super.addIndexQuery(tableName, attributes, options, rawTablename);
   }
 
-<<<<<<< HEAD
-  showConstraintsQuery(tableName, constraintName) {
-    let sql = `SELECT CONSTNAME AS "constraintName", TRIM(TABSCHEMA) AS "schemaName", TABNAME AS "tableName" FROM SYSCAT.TABCONST WHERE TABNAME = '${tableName}'`;
-
-    if (constraintName) {
-      sql += ` AND CONSTNAME LIKE '%${constraintName}%'`;
-    }
-
-    return `${sql} ORDER BY CONSTNAME;`;
-  }
-
-  attributeToSql(attribute, options) {
-=======
   attributeToSQL(attribute, options) {
->>>>>>> 21c5ee29
     if (!_.isPlainObject(attribute)) {
       attribute = {
         type: attribute,
