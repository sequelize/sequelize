'use strict';

import { rejectInvalidOptions } from '../../utils/check';
import { removeNullishValuesFromHash } from '../../utils/format';
import { removeTrailingSemicolon } from '../../utils/string';
import { defaultValueSchemable } from '../../utils/query-builder-utils';
import { attributeTypeToSql, normalizeDataType } from '../abstract/data-types-utils';
import {
  CREATE_SCHEMA_QUERY_SUPPORTABLE_OPTIONS,
  ADD_COLUMN_QUERY_SUPPORTABLE_OPTIONS,
  REMOVE_COLUMN_QUERY_SUPPORTABLE_OPTIONS,
} from '../abstract/query-generator';
import { Db2QueryGeneratorTypeScript } from './query-generator-typescript';

const _ = require('lodash');
const DataTypes = require('../../data-types');
const randomBytes = require('node:crypto').randomBytes;
const { Op } = require('../../operators');

const CREATE_SCHEMA_QUERY_SUPPORTED_OPTIONS = new Set();
const ADD_COLUMN_QUERY_SUPPORTED_OPTIONS = new Set();
const REMOVE_COLUMN_QUERY_SUPPORTED_OPTIONS = new Set();

/* istanbul ignore next */
function throwMethodUndefined(methodName) {
  throw new Error(`The method "${methodName}" is not defined! Please add it to your sql dialect.`);
}

export class Db2QueryGenerator extends Db2QueryGeneratorTypeScript {
  constructor(options) {
    super(options);

    this.whereSqlBuilder.setOperatorKeyword(Op.regexp, 'REGEXP_LIKE');
    this.whereSqlBuilder.setOperatorKeyword(Op.notRegexp, 'NOT REGEXP_LIKE');

    this.autoGenValue = 1;
  }

  createSchemaQuery(schema, options) {
    if (options) {
      rejectInvalidOptions(
        'createSchemaQuery',
        this.dialect.name,
        CREATE_SCHEMA_QUERY_SUPPORTABLE_OPTIONS,
        CREATE_SCHEMA_QUERY_SUPPORTED_OPTIONS,
        options,
      );
    }

    return `CREATE SCHEMA ${this.quoteIdentifier(schema)};`;
  }

  _errorTableCount = 0;

  dropSchemaQuery(schema) {
    // DROP SCHEMA Can't drop schema if it is not empty.
    // DROP SCHEMA Can't drop objects belonging to the schema
    // So, call the admin procedure to drop schema.
    const query = `CALL SYSPROC.ADMIN_DROP_SCHEMA(${wrapSingleQuote(schema.trim())}, NULL, $sequelize_errorSchema, $sequelize_errorTable)`;

    if (this._errorTableCount >= Number.MAX_SAFE_INTEGER) {
      this._errorTableCount = 0;
    }

    return {
      query,
      bind: {
        sequelize_errorSchema: { ParamType: 'INOUT', Data: 'ERRORSCHEMA' },
        sequelize_errorTable: { ParamType: 'INOUT', Data: `ERRORTABLE${this._errorTableCount++}` },
      },
    };
  }

  listSchemasQuery(options) {
    const schemasToSkip = ['NULLID', 'SQLJ', 'ERRORSCHEMA'];
    if (options?.skip) {
      schemasToSkip.push(...options.skip);
    }

    return `SELECT SCHEMANAME AS "schema_name" FROM SYSCAT.SCHEMATA WHERE (SCHEMANAME NOT LIKE 'SYS%') AND SCHEMANAME NOT IN (${schemasToSkip.map(schema => this.escape(schema)).join(', ')});`;
  }

  versionQuery() {
    return 'select service_level as VERSION from TABLE (sysproc.env_get_inst_info()) as A';
  }

  createTableQuery(tableName, attributes, options) {
    const query = 'CREATE TABLE IF NOT EXISTS <%= table %> (<%= attributes %>)';
    const primaryKeys = [];
    const foreignKeys = {};
    const attrStr = [];
    const commentTemplate = ' -- <%= comment %>, '
          + 'TableName = <%= table %>, ColumnName = <%= column %>;';

    let commentStr = '';

    for (const attr in attributes) {
      if (Object.prototype.hasOwnProperty.call(attributes, attr)) {
        let dataType = attributes[attr];
        let match;

        if (dataType.includes('COMMENT ')) {
          const commentMatch = dataType.match(/^(.+) (COMMENT.*)$/);
          if (commentMatch && commentMatch.length > 2) {
            const commentText = commentMatch[2].replace(/COMMENT/, '').trim();
            commentStr += _.template(commentTemplate, this._templateSettings)({
              table: this.quoteTable(tableName),
              comment: this.escape(commentText, { replacements: options.replacements }),
              column: this.quoteIdentifier(attr),
            });
            // remove comment related substring from dataType
            dataType = commentMatch[1];
          }
        }

        if (_.includes(dataType, 'PRIMARY KEY')) {
          primaryKeys.push(attr);

          if (_.includes(dataType, 'REFERENCES')) {
            // Db2 doesn't support inline REFERENCES declarations: move to the end
            match = dataType.match(/^(.+) (REFERENCES.*)$/);
            attrStr.push(`${this.quoteIdentifier(attr)} ${match[1].replace(/PRIMARY KEY/, '')}`);
            foreignKeys[attr] = match[2];
          } else {
            attrStr.push(`${this.quoteIdentifier(attr)} ${dataType.replace(/PRIMARY KEY/, '')}`);
          }
        } else if (_.includes(dataType, 'REFERENCES')) {
          // Db2 doesn't support inline REFERENCES declarations: move to the end
          match = dataType.match(/^(.+) (REFERENCES.*)$/);
          attrStr.push(`${this.quoteIdentifier(attr)} ${match[1]}`);
          foreignKeys[attr] = match[2];
        } else {
          if (options && options.uniqueKeys) {
            for (const ukey in options.uniqueKeys) {
              if (options.uniqueKeys[ukey].fields.includes(attr)
                  && !_.includes(dataType, 'NOT NULL')) {
                dataType += ' NOT NULL';
                break;
              }
            }
          }

          attrStr.push(`${this.quoteIdentifier(attr)} ${dataType}`);
        }

      }
    }

    const values = {
      table: this.quoteTable(tableName),
      attributes: attrStr.join(', '),
    };
    const pkString = primaryKeys.map(pk => {
      return this.quoteIdentifier(pk);
    }).join(', ');

    if (options && options.uniqueKeys) {
      _.each(options.uniqueKeys, (columns, indexName) => {
        if (!_.isString(indexName)) {
          indexName = `uniq_${tableName}_${columns.fields.join('_')}`;
        }

        values.attributes += `, CONSTRAINT ${this.quoteIdentifier(indexName)} UNIQUE (${columns.fields.map(field => this.quoteIdentifier(field)).join(', ')})`;
      });
    }

    if (pkString.length > 0) {
      values.attributes += `, PRIMARY KEY (${pkString})`;
    }

    for (const fkey in foreignKeys) {
      if (Object.prototype.hasOwnProperty.call(foreignKeys, fkey)) {
        values.attributes += `, FOREIGN KEY (${this.quoteIdentifier(fkey)}) ${foreignKeys[fkey]}`;
      }
    }

    return `${_.template(query, this._templateSettings)(values).trim()};${commentStr}`;
  }

  renameTableQuery(before, after) {
    const query = 'RENAME TABLE <%= before %> TO <%= after %>;';

    return _.template(query, this._templateSettings)({
      before: this.quoteTable(before),
      after: this.quoteTable(after),
    });
  }

  showTablesQuery() {
    return `SELECT TABNAME AS "tableName", TRIM(TABSCHEMA) AS "schema" FROM SYSCAT.TABLES WHERE TABSCHEMA = USER AND TYPE = 'T' ORDER BY TABSCHEMA, TABNAME`;
  }

  tableExistsQuery(table) {
    const tableName = table.tableName || table;
    // The default schema is the authorization ID of the owner of the plan or package.
    // https://www.ibm.com/docs/en/db2-for-zos/12?topic=concepts-db2-schemas-schema-qualifiers
    const schemaName = table.schema || this.sequelize.config.username.toUpperCase();

    // https://www.ibm.com/docs/en/db2-for-zos/11?topic=tables-systables
    return `SELECT name FROM sysibm.systables WHERE NAME = ${wrapSingleQuote(tableName)} AND CREATOR = ${wrapSingleQuote(schemaName)}`;
  }

  addColumnQuery(table, key, dataType, options) {
    if (options) {
      rejectInvalidOptions(
        'addColumnQuery',
        this.dialect.name,
        ADD_COLUMN_QUERY_SUPPORTABLE_OPTIONS,
        ADD_COLUMN_QUERY_SUPPORTED_OPTIONS,
        options,
      );
    }

    dataType = {
      ...dataType,
      // TODO: attributeToSQL SHOULD be using attributes in addColumnQuery
      //       but instead we need to pass the key along as the field here
      field: key,
      type: normalizeDataType(dataType.type, this.dialect),
    };

    const query = 'ALTER TABLE <%= table %> ADD <%= attribute %>;';
    const attribute = _.template('<%= key %> <%= definition %>', this._templateSettings)({
      key: this.quoteIdentifier(key),
      definition: this.attributeToSQL(dataType, {
        context: 'addColumn',
      }),
    });

    return _.template(query, this._templateSettings)({
      table: this.quoteTable(table),
      attribute,
    });
  }

  removeColumnQuery(tableName, attributeName, options) {
    if (options) {
      rejectInvalidOptions(
        'removeColumnQuery',
        this.dialect.name,
        REMOVE_COLUMN_QUERY_SUPPORTABLE_OPTIONS,
        REMOVE_COLUMN_QUERY_SUPPORTED_OPTIONS,
        options,
      );
    }

    const query = 'ALTER TABLE <%= tableName %> DROP COLUMN <%= attributeName %>;';

    return _.template(query, this._templateSettings)({
      tableName: this.quoteTable(tableName),
      attributeName: this.quoteIdentifier(attributeName),
    });
  }

  changeColumnQuery(tableName, attributes) {
    const query = 'ALTER TABLE <%= tableName %> <%= query %>;';
    const attrString = [];
    const constraintString = [];

    for (const attributeName in attributes) {
      const attrValue = attributes[attributeName];
      let defs = [attrValue];
      if (Array.isArray(attrValue)) {
        defs = attrValue;
      }

      for (const definition of defs) {
        if (/REFERENCES/.test(definition)) {
          constraintString.push(_.template('<%= fkName %> FOREIGN KEY (<%= attrName %>) <%= definition %>', this._templateSettings)({
            fkName: this.quoteIdentifier(`${attributeName}_foreign_idx`),
            attrName: this.quoteIdentifier(attributeName),
            definition: definition.replace(/.+?(?=REFERENCES)/, ''),
          }));
        } else if (_.startsWith(definition, 'DROP ')) {
          attrString.push(_.template('<%= attrName %> <%= definition %>', this._templateSettings)({
            attrName: this.quoteIdentifier(attributeName),
            definition,
          }));
        } else {
          attrString.push(_.template('<%= attrName %> SET <%= definition %>', this._templateSettings)({
            attrName: this.quoteIdentifier(attributeName),
            definition,
          }));
        }
      }
    }

    let finalQuery = '';
    if (attrString.length > 0) {
      finalQuery += `ALTER COLUMN ${attrString.join(' ALTER COLUMN ')}`;
      finalQuery += constraintString.length > 0 ? ' ' : '';
    }

    if (constraintString.length > 0) {
      finalQuery += `ADD CONSTRAINT ${constraintString.join(' ADD CONSTRAINT ')}`;
    }

    return _.template(query, this._templateSettings)({
      tableName: this.quoteTable(tableName),
      query: finalQuery,
    });
  }

  renameColumnQuery(tableName, attrBefore, attributes) {
    const query = 'ALTER TABLE <%= tableName %> RENAME COLUMN <%= before %> TO <%= after %>;';
    const newName = Object.keys(attributes)[0];

    return _.template(query, this._templateSettings)({
      tableName: this.quoteTable(tableName),
      before: this.quoteIdentifier(attrBefore),
      after: this.quoteIdentifier(newName),
    });
  }

  addConstraintQuery(tableName, options) {
    options = options || {};
    if (options.onUpdate && options.onUpdate.toUpperCase() === 'CASCADE') {
      // Db2 does not support ON UPDATE CASCADE, remove it.
      delete options.onUpdate;
    }

    const constraintSnippet = this.getConstraintSnippet(tableName, options);

    if (typeof tableName === 'string') {
      tableName = this.quoteIdentifiers(tableName);
    } else {
      tableName = this.quoteTable(tableName);
    }

    return `ALTER TABLE ${tableName} ADD ${constraintSnippet};`;
  }

  bulkInsertQuery(tableName, attrValueHashes, options, attributes) {
    options = options || {};
    attributes = attributes || {};
    let query = 'INSERT INTO <%= table %> (<%= attributes %>)<%= output %> VALUES <%= tuples %>;';
    if (options.returning) {
      query = 'SELECT * FROM FINAL TABLE (INSERT INTO <%= table %> (<%= attributes %>)<%= output %> VALUES <%= tuples %>);';
    }

    const emptyQuery = 'INSERT INTO <%= table %>';
    const tuples = [];
    const allAttributes = [];
    const allQueries = [];

    let outputFragment;
    const valuesForEmptyQuery = [];

    if (options.returning) {
      outputFragment = '';
    }

    _.forEach(attrValueHashes, attrValueHash => {
      // special case for empty objects with primary keys
      const fields = Object.keys(attrValueHash);
      const firstAttr = attributes[fields[0]];
      if (fields.length === 1 && firstAttr && firstAttr.autoIncrement && attrValueHash[fields[0]] === null) {
        valuesForEmptyQuery.push(`(${this.autoGenValue++})`);

        return;
      }

      // normal case
      _.forOwn(attrValueHash, (value, key) => {
        if (!allAttributes.includes(key)) {
          if (value === null && attributes[key] && attributes[key].autoIncrement) {
            return;
          }

          allAttributes.push(key);
        }
      });
    });
    if (valuesForEmptyQuery.length > 0) {
      allQueries.push(`${emptyQuery} VALUES ${valuesForEmptyQuery.join(',')}`);
    }

    if (allAttributes.length > 0) {
      _.forEach(attrValueHashes, attrValueHash => {
        tuples.push(`(${
          // TODO: pass type of attribute & model
          allAttributes.map(key => this.escape(attrValueHash[key] ?? null, { replacements: options.replacements })).join(',')})`);
      });
      allQueries.push(query);
    }

    const replacements = {
      table: this.quoteTable(tableName),
      attributes: allAttributes.map(attr => this.quoteIdentifier(attr)).join(','),
      tuples,
      output: outputFragment,
    };

    const generatedQuery = _.template(allQueries.join(';'), this._templateSettings)(replacements);

    return generatedQuery;
  }

  updateQuery(tableName, attrValueHash, where, options, attributes) {
    const sql = super.updateQuery(tableName, attrValueHash, where, options, attributes);
    options = options || {};
    _.defaults(options, this.options);
    if (!options.limit) {
      sql.query = `SELECT * FROM FINAL TABLE (${removeTrailingSemicolon(sql.query)});`;

      return sql;
    }

    attrValueHash = removeNullishValuesFromHash(attrValueHash, options.omitNull, options);

    const modelAttributeMap = {};
    const values = [];
    const bind = {};
    const bindParam = options.bindParam || this.bindParam(bind);

    if (attributes) {
      _.each(attributes, (attribute, key) => {
        modelAttributeMap[key] = attribute;
        if (attribute.field) {
          modelAttributeMap[attribute.field] = attribute;
        }
      });
    }

    for (const key in attrValueHash) {
      const value = attrValueHash[key] ?? null;
      const escapedValue = this.escape(value, {
        // TODO: pass model
        type: modelAttributeMap[key]?.type,
        replacements: options.replacements,
        bindParam,
      });

      values.push(`${this.quoteIdentifier(key)}=${escapedValue}`);
    }

    let query;
    const whereOptions = _.defaults({ bindParam }, options);

    query = `UPDATE (SELECT * FROM ${this.quoteTable(tableName)} ${this.whereQuery(where, whereOptions)} FETCH NEXT ${this.escape(options.limit, undefined, { replacements: options.replacements })} ROWS ONLY) SET ${values.join(',')}`;
    query = `SELECT * FROM FINAL TABLE (${query});`;

    return { query, bind };
  }

  upsertQuery(tableName, insertValues, updateValues, where, model, options) {
    const targetTableAlias = this.quoteTable(`${tableName}_target`);
    const sourceTableAlias = this.quoteTable(`${tableName}_source`);
    const primaryKeysColumns = [];
    const identityColumns = [];
    const uniqueAttrs = [];
    const tableNameQuoted = this.quoteTable(tableName);

    const modelDefinition = model.modelDefinition;
    // Obtain primaryKeys, uniquekeys and identity attrs from rawAttributes as model is not passed
    const attributes = modelDefinition.attributes;
    for (const attribute of attributes.values()) {
      if (attribute.primaryKey) {
        primaryKeysColumns.push(attribute.columnName);
      }

      if (attribute.autoIncrement) {
        identityColumns.push(attribute.columnName);
      }
    }

    // Add unique indexes defined by indexes option to uniqueAttrs
    for (const index of model.getIndexes()) {
      if (index.unique && index.fields) {
        for (const field of index.fields) {
          const fieldName = typeof field === 'string' ? field : field.name || field.attribute;
          // TODO: "index.fields" are column names, not an attribute name. This is a bug.
          if (!uniqueAttrs.includes(fieldName) && attributes.has(fieldName)) {
            uniqueAttrs.push(fieldName);
          }
        }
      }
    }

    const updateKeys = Object.keys(updateValues);
    const insertKeys = Object.keys(insertValues);
    const insertKeysQuoted = insertKeys.map(key => this.quoteIdentifier(key)).join(', ');
    const insertValuesEscaped = insertKeys.map(key => {
      return this.escape(insertValues[key], {
        // TODO: pass type
        // TODO: bind param
        replacements: options.replacements,
        model,
      });
    }).join(', ');
    const sourceTableQuery = `VALUES(${insertValuesEscaped})`; // Virtual Table
    let joinCondition;

    // Filter NULL Clauses
    const clauses = where[Op.or].filter(clause => {
      let valid = true;
      /*
       * Exclude NULL Composite PK/UK. Partial Composite clauses should also be excluded as it doesn't guarantee a single row
       */
      for (const key of Object.keys(clause)) {
        if (clause[key] == null) {
          valid = false;
          break;
        }
      }

      return valid;
    });

    /*
     * Generate ON condition using PK(s).
     * If not, generate using UK(s). Else throw error
     */
    const getJoinSnippet = array => {
      return array.map(key => {
        key = this.quoteIdentifier(key);

        return `${targetTableAlias}.${key} = ${sourceTableAlias}.${key}`;
      });
    };

    if (clauses.length === 0) {
      throw new Error('Primary Key or Unique key should be passed to upsert query');
    } else {
      // Search for primary key attribute in clauses -- Model can have two separate unique keys
      for (const key in clauses) {
        const keys = Object.keys(clauses[key]);
        const columnName = modelDefinition.getColumnNameLoose(keys[0]);

        if (primaryKeysColumns.includes(columnName)) {
          joinCondition = getJoinSnippet(primaryKeysColumns).join(' AND ');
          break;
        }
      }

      if (!joinCondition) {
        joinCondition = getJoinSnippet(uniqueAttrs).join(' AND ');
      }
    }

    // Remove the IDENTITY_INSERT Column from update
    const filteredUpdateClauses = updateKeys.filter(key => {
      if (!identityColumns.includes(key)) {
        return true;
      }

      return false;
    })
      .map(key => {
        const value = this.escape(updateValues[key], undefined, { replacements: options.replacements });
        key = this.quoteIdentifier(key);

        return `${targetTableAlias}.${key} = ${value}`;
      }).join(', ');
    const updateSnippet = filteredUpdateClauses.length > 0 ? `WHEN MATCHED THEN UPDATE SET ${filteredUpdateClauses}` : '';

    const insertSnippet = `(${insertKeysQuoted}) VALUES(${insertValuesEscaped})`;

    let query = `MERGE INTO ${tableNameQuoted} AS ${targetTableAlias} USING (${sourceTableQuery}) AS ${sourceTableAlias}(${insertKeysQuoted}) ON ${joinCondition}`;
    query += ` ${updateSnippet} WHEN NOT MATCHED THEN INSERT ${insertSnippet};`;

    return query;
  }

  truncateTableQuery(tableName) {
    return `TRUNCATE TABLE ${this.quoteTable(tableName)} IMMEDIATE`;
  }

  deleteQuery(tableName, where, options = {}, model) {
    const table = this.quoteTable(tableName);
    let query = `DELETE FROM ${table}`;

    const whereSql = this.whereQuery(where, { ...options, model });
    if (whereSql) {
      query += ` ${whereSql}`;
    }

    query += this.addLimitAndOffset(options);

    return query;
  }

  addIndexQuery(tableName, attributes, options, rawTablename) {
    if ('include' in attributes && !attributes.unique) {
      throw new Error('DB2 does not support non-unique indexes with INCLUDE syntax.');
    }

    return super.addIndexQuery(tableName, attributes, options, rawTablename);
  }

  showConstraintsQuery(tableName, constraintName) {
    let sql = `SELECT CONSTNAME AS "constraintName", TRIM(TABSCHEMA) AS "schemaName", TABNAME AS "tableName" FROM SYSCAT.TABCONST WHERE TABNAME = '${tableName}'`;

    if (constraintName) {
      sql += ` AND CONSTNAME LIKE '%${constraintName}%'`;
    }

    return `${sql} ORDER BY CONSTNAME;`;
  }

  attributeToSQL(attribute, options) {
    if (!_.isPlainObject(attribute)) {
      attribute = {
        type: attribute,
      };
    }

    let template;
    let changeNull = 1;

    if (attribute.type instanceof DataTypes.ENUM) {
      // enums are a special case
      template = attribute.type.toSql({ dialect: this.dialect });
      template += ` CHECK (${this.quoteIdentifier(attribute.field)} IN(${attribute.type.options.values.map(value => {
        return this.escape(value, undefined, { replacements: options?.replacements });
      }).join(', ')}))`;
    } else {
      template = attributeTypeToSql(attribute.type, { dialect: this.dialect });
    }

    if (options && options.context === 'changeColumn' && attribute.type) {
      template = `DATA TYPE ${template}`;
    } else if (attribute.allowNull === false || attribute.primaryKey === true) {
      template += ' NOT NULL';
      changeNull = 0;
    }

    if (attribute.autoIncrement) {
      let initialValue = 1;
      if (attribute.initialAutoIncrement) {
        initialValue = attribute.initialAutoIncrement;
      }

      template += ` GENERATED BY DEFAULT AS IDENTITY(START WITH ${initialValue}, INCREMENT BY 1)`;
    }

    // Blobs/texts cannot have a defaultValue
    if (attribute.type !== 'TEXT' && attribute.type._binary !== true
        && defaultValueSchemable(attribute.defaultValue)) {
      template += ` DEFAULT ${this.escape(attribute.defaultValue, { replacements: options?.replacements, type: attribute.type })}`;
    }

    if (attribute.unique === true && (options?.context !== 'changeColumn' || this.dialect.supports.alterColumn.unique)) {
      template += ' UNIQUE';
    }

    if (attribute.primaryKey) {
      template += ' PRIMARY KEY';
    }

    if ((!options || !options.withoutForeignKeyConstraints) && attribute.references) {
      if (options && options.context === 'addColumn' && options.foreignKey) {
        const attrName = this.quoteIdentifier(options.foreignKey);
        const fkName = `${options.tableName}_${attrName}_fidx`;
        template += `, CONSTRAINT ${fkName} FOREIGN KEY (${attrName})`;
      }

      template += ` REFERENCES ${this.quoteTable(attribute.references.table)}`;

      if (attribute.references.key) {
        template += ` (${this.quoteIdentifier(attribute.references.key)})`;
      } else {
        template += ` (${this.quoteIdentifier('id')})`;
      }

      if (attribute.onDelete) {
        template += ` ON DELETE ${attribute.onDelete.toUpperCase()}`;
      }

      if (attribute.onUpdate && attribute.onUpdate.toUpperCase() !== 'CASCADE') {
        // Db2 do not support CASCADE option for ON UPDATE clause.
        template += ` ON UPDATE ${attribute.onUpdate.toUpperCase()}`;
      }
    }

    if (options && options.context === 'changeColumn' && changeNull === 1
        && attribute.allowNull !== undefined) {
      template = [template];
      if (attribute.allowNull) {
        template.push('DROP NOT NULL');
      } else {
        template.push('NOT NULL');
      }
    }

    if (attribute.comment && typeof attribute.comment === 'string') {
      template += ` COMMENT ${attribute.comment}`;
    }

    return template;
  }

  attributesToSQL(attributes, options) {
    const result = {};
    const existingConstraints = [];
    let key;
    let attribute;

    for (key in attributes) {
      attribute = attributes[key];

      if (attribute.references) {

        if (existingConstraints.includes(this.quoteTable(attribute.references.table))) {
          // no cascading constraints to a table more than once
          attribute.onDelete = '';
          attribute.onUpdate = '';
        } else if (attribute.unique && attribute.unique === true) {
          attribute.onDelete = '';
          attribute.onUpdate = '';
        } else {
          existingConstraints.push(this.quoteTable(attribute.references.table));
        }
      }

      if (key && !attribute.field && typeof attribute === 'object') {
        attribute.field = key;
      }

      result[attribute.field || key] = this.attributeToSQL(attribute, options);
    }

    return result;
  }

  createTrigger() {
    throwMethodUndefined('createTrigger');
  }

  dropTrigger() {
    throwMethodUndefined('dropTrigger');
  }

  renameTrigger() {
    throwMethodUndefined('renameTrigger');
  }

  createFunction() {
    throwMethodUndefined('createFunction');
  }

  dropFunction() {
    throwMethodUndefined('dropFunction');
  }

  renameFunction() {
    throwMethodUndefined('renameFunction');
  }

  getPrimaryKeyConstraintQuery(table, attributeName) {
    const tableName = wrapSingleQuote(table.tableName || table);

    return [
      'SELECT TABNAME AS "tableName",',
      'COLNAME AS "columnName",',
      'CONSTNAME AS "constraintName"',
      'FROM SYSCAT.KEYCOLUSE WHERE CONSTNAME LIKE \'PK_%\'',
      `AND COLNAME = ${wrapSingleQuote(attributeName)}`,
      `AND TABNAME = ${tableName};`,
    ].join(' ');
  }

  dropForeignKeyQuery(tableName, foreignKey) {
<<<<<<< HEAD
    return _.template('ALTER TABLE <%= table %> DROP FOREIGN KEY <%= key %>', this._templateSettings)({
=======
    return _.template('ALTER TABLE <%= table %> DROP FOREIGN KEY <%= key %>;', this._templateSettings)({
>>>>>>> 04351741
      table: this.quoteTable(tableName),
      key: this.quoteIdentifier(foreignKey),
    });
  }

  dropConstraintQuery(tableName, constraintName) {
    const sql = 'ALTER TABLE <%= table %> DROP CONSTRAINT <%= constraint %>;';

    return _.template(sql, this._templateSettings)({
      table: this.quoteTable(tableName),
      constraint: this.quoteIdentifier(constraintName),
    });
  }

  setAutocommitQuery() {
    return '';
  }

  setIsolationLevelQuery() {}

  generateTransactionId() {
    return randomBytes(10).toString('hex');
  }

  startTransactionQuery(transaction) {
    if (transaction.parent) {
      return `SAVE TRANSACTION ${this.quoteIdentifier(transaction.name)};`;
    }

    return 'BEGIN TRANSACTION;';
  }

  commitTransactionQuery(transaction) {
    if (transaction.parent) {
      return;
    }

    return 'COMMIT TRANSACTION;';
  }

  rollbackTransactionQuery(transaction) {
    if (transaction.parent) {
      return `ROLLBACK TRANSACTION ${this.quoteIdentifier(transaction.name)};`;
    }

    return 'ROLLBACK TRANSACTION;';
  }

  addLimitAndOffset(options) {
    const offset = options.offset || 0;
    let fragment = '';

    if (offset) {
      fragment += ` OFFSET ${this.escape(offset, { replacements: options.replacements })} ROWS`;
    }

    if (options.limit) {
      fragment += ` FETCH NEXT ${this.escape(options.limit, { replacements: options.replacements })} ROWS ONLY`;
    }

    return fragment;
  }

  addUniqueFields(dataValues, rawAttributes, uniqno) {
    uniqno = uniqno === undefined ? 1 : uniqno;
    for (const key in rawAttributes) {
      if (rawAttributes[key].unique && dataValues[key] === undefined) {
        if (rawAttributes[key].type instanceof DataTypes.DATE) {
          dataValues[key] = new Date();
        } else if (rawAttributes[key].type instanceof DataTypes.STRING) {
          dataValues[key] = `unique${uniqno++}`;
        } else if (rawAttributes[key].type instanceof DataTypes.INTEGER) {
          dataValues[key] = uniqno++;
        } else if (rawAttributes[key].type instanceof DataTypes.BOOLEAN) {
          dataValues[key] = new DataTypes.BOOLEAN(false);
        }
      }
    }

    return uniqno;
  }
}

/**
 * @param {string} identifier
 * @deprecated use "escape" or "escapeString" on QueryGenerator
 */
function wrapSingleQuote(identifier) {
  if (identifier) {
    return `'${identifier}'`;
    // return addTicks("'"); // It removes quote from center too.
  }

  return '';
}<|MERGE_RESOLUTION|>--- conflicted
+++ resolved
@@ -761,11 +761,7 @@
   }
 
   dropForeignKeyQuery(tableName, foreignKey) {
-<<<<<<< HEAD
-    return _.template('ALTER TABLE <%= table %> DROP FOREIGN KEY <%= key %>', this._templateSettings)({
-=======
     return _.template('ALTER TABLE <%= table %> DROP FOREIGN KEY <%= key %>;', this._templateSettings)({
->>>>>>> 04351741
       table: this.quoteTable(tableName),
       key: this.quoteIdentifier(foreignKey),
     });
