'use strict';

import { rejectInvalidOptions } from '../../utils/check';
import { removeNullishValuesFromHash } from '../../utils/format';
import { removeTrailingSemicolon } from '../../utils/string';
import { defaultValueSchemable } from '../../utils/query-builder-utils';
import { attributeTypeToSql, normalizeDataType } from '../abstract/data-types-utils';
import {
  ADD_COLUMN_QUERY_SUPPORTABLE_OPTIONS,
  CREATE_SCHEMA_QUERY_SUPPORTABLE_OPTIONS,
  CREATE_TABLE_QUERY_SUPPORTABLE_OPTIONS,
  REMOVE_COLUMN_QUERY_SUPPORTABLE_OPTIONS,
} from '../abstract/query-generator';
import { Db2QueryGeneratorTypeScript } from './query-generator-typescript';

const _ = require('lodash');
const DataTypes = require('../../data-types');
const randomBytes = require('node:crypto').randomBytes;
const { Op } = require('../../operators');

const CREATE_SCHEMA_QUERY_SUPPORTED_OPTIONS = new Set();
const ADD_COLUMN_QUERY_SUPPORTED_OPTIONS = new Set();
const REMOVE_COLUMN_QUERY_SUPPORTED_OPTIONS = new Set();
const CREATE_TABLE_QUERY_SUPPORTED_OPTIONS = new Set(['uniqueKeys']);

/* istanbul ignore next */
function throwMethodUndefined(methodName) {
  throw new Error(`The method "${methodName}" is not defined! Please add it to your sql dialect.`);
}

export class Db2QueryGenerator extends Db2QueryGeneratorTypeScript {
  constructor(options) {
    super(options);

    this.whereSqlBuilder.setOperatorKeyword(Op.regexp, 'REGEXP_LIKE');
    this.whereSqlBuilder.setOperatorKeyword(Op.notRegexp, 'NOT REGEXP_LIKE');

    this.autoGenValue = 1;
  }

  createSchemaQuery(schema, options) {
    if (options) {
      rejectInvalidOptions(
        'createSchemaQuery',
        this.dialect.name,
        CREATE_SCHEMA_QUERY_SUPPORTABLE_OPTIONS,
        CREATE_SCHEMA_QUERY_SUPPORTED_OPTIONS,
        options,
      );
    }

    return `CREATE SCHEMA ${this.quoteIdentifier(schema)};`;
  }

  _errorTableCount = 0;

  dropSchemaQuery(schema) {
    // DROP SCHEMA Can't drop schema if it is not empty.
    // DROP SCHEMA Can't drop objects belonging to the schema
    // So, call the admin procedure to drop schema.
    const query = `CALL SYSPROC.ADMIN_DROP_SCHEMA(${this.escape(schema.trim())}, NULL, $sequelize_errorSchema, $sequelize_errorTable)`;

    if (this._errorTableCount >= Number.MAX_SAFE_INTEGER) {
      this._errorTableCount = 0;
    }

    return {
      query,
      bind: {
        sequelize_errorSchema: { ParamType: 'INOUT', Data: 'ERRORSCHEMA' },
        sequelize_errorTable: { ParamType: 'INOUT', Data: `ERRORTABLE${this._errorTableCount++}` },
      },
    };
  }

  listSchemasQuery(options) {
    const schemasToSkip = ['NULLID', 'SQLJ', 'ERRORSCHEMA'];
    if (options?.skip) {
      schemasToSkip.push(...options.skip);
    }

    return `SELECT SCHEMANAME AS "schema_name" FROM SYSCAT.SCHEMATA WHERE (SCHEMANAME NOT LIKE 'SYS%') AND SCHEMANAME NOT IN (${schemasToSkip.map(schema => this.escape(schema)).join(', ')});`;
  }

  versionQuery() {
    return 'select service_level as VERSION from TABLE (sysproc.env_get_inst_info()) as A';
  }

  createTableQuery(tableName, attributes, options) {
    if (options) {
      rejectInvalidOptions(
        'createTableQuery',
        this.dialect.name,
        CREATE_TABLE_QUERY_SUPPORTABLE_OPTIONS,
        CREATE_TABLE_QUERY_SUPPORTED_OPTIONS,
        options,
      );
    }

    const query = 'CREATE TABLE IF NOT EXISTS <%= table %> (<%= attributes %>)';
    const primaryKeys = [];
    const foreignKeys = {};
    const attrStr = [];
    const commentTemplate = ' -- <%= comment %>, '
          + 'TableName = <%= table %>, ColumnName = <%= column %>;';

    let commentStr = '';

    for (const attr in attributes) {
      if (Object.prototype.hasOwnProperty.call(attributes, attr)) {
        let dataType = attributes[attr];
        let match;

        if (dataType.includes('COMMENT ')) {
          const commentMatch = dataType.match(/^(.+) (COMMENT.*)$/);
          if (commentMatch && commentMatch.length > 2) {
            const commentText = commentMatch[2].replace(/COMMENT/, '').trim();
            commentStr += _.template(commentTemplate, this._templateSettings)({
              table: this.quoteTable(tableName),
              comment: this.escape(commentText),
              column: this.quoteIdentifier(attr),
            });
            // remove comment related substring from dataType
            dataType = commentMatch[1];
          }
        }

        if (_.includes(dataType, 'PRIMARY KEY')) {
          primaryKeys.push(attr);

          if (_.includes(dataType, 'REFERENCES')) {
            // Db2 doesn't support inline REFERENCES declarations: move to the end
            match = dataType.match(/^(.+) (REFERENCES.*)$/);
            attrStr.push(`${this.quoteIdentifier(attr)} ${match[1].replace(/PRIMARY KEY/, '')}`);
            foreignKeys[attr] = match[2];
          } else {
            attrStr.push(`${this.quoteIdentifier(attr)} ${dataType.replace(/PRIMARY KEY/, '')}`);
          }
        } else if (_.includes(dataType, 'REFERENCES')) {
          // Db2 doesn't support inline REFERENCES declarations: move to the end
          match = dataType.match(/^(.+) (REFERENCES.*)$/);
          attrStr.push(`${this.quoteIdentifier(attr)} ${match[1]}`);
          foreignKeys[attr] = match[2];
        } else {
          if (options && options.uniqueKeys) {
            for (const ukey in options.uniqueKeys) {
              if (options.uniqueKeys[ukey].fields.includes(attr)
                  && !_.includes(dataType, 'NOT NULL')) {
                dataType += ' NOT NULL';
                break;
              }
            }
          }

          attrStr.push(`${this.quoteIdentifier(attr)} ${dataType}`);
        }

      }
    }

    const values = {
      table: this.quoteTable(tableName),
      attributes: attrStr.join(', '),
    };
    const pkString = primaryKeys.map(pk => {
      return this.quoteIdentifier(pk);
    }).join(', ');

    if (options && options.uniqueKeys) {
      _.each(options.uniqueKeys, (columns, indexName) => {
        if (!_.isString(indexName)) {
          indexName = `uniq_${tableName}_${columns.fields.join('_')}`;
        }

        values.attributes += `, CONSTRAINT ${this.quoteIdentifier(indexName)} UNIQUE (${columns.fields.map(field => this.quoteIdentifier(field)).join(', ')})`;
      });
    }

    if (pkString.length > 0) {
      values.attributes += `, PRIMARY KEY (${pkString})`;
    }

    for (const fkey in foreignKeys) {
      if (Object.prototype.hasOwnProperty.call(foreignKeys, fkey)) {
        values.attributes += `, FOREIGN KEY (${this.quoteIdentifier(fkey)}) ${foreignKeys[fkey]}`;
      }
    }

    return `${_.template(query, this._templateSettings)(values).trim()};${commentStr}`;
  }

  renameTableQuery(before, after) {
    const query = 'RENAME TABLE <%= before %> TO <%= after %>;';

    return _.template(query, this._templateSettings)({
      before: this.quoteTable(before),
      after: this.quoteTable(after),
    });
  }

  showTablesQuery() {
    return 'SELECT TABNAME AS "tableName", TRIM(TABSCHEMA) AS "tableSchema" FROM SYSCAT.TABLES WHERE TABSCHEMA = USER AND TYPE = \'T\' ORDER BY TABSCHEMA, TABNAME';
  }

  tableExistsQuery(table) {
    const tableName = table.tableName || table;
    // The default schema is the authorization ID of the owner of the plan or package.
    // https://www.ibm.com/docs/en/db2-for-zos/12?topic=concepts-db2-schemas-schema-qualifiers
    const schemaName = table.schema || this.sequelize.config.username.toUpperCase();

    // https://www.ibm.com/docs/en/db2-for-zos/11?topic=tables-systables
    return `SELECT name FROM sysibm.systables WHERE NAME = ${this.escape(tableName)} AND CREATOR = ${this.escape(schemaName)}`;
  }

  addColumnQuery(table, key, dataType, options) {
    if (options) {
      rejectInvalidOptions(
        'addColumnQuery',
        this.dialect.name,
        ADD_COLUMN_QUERY_SUPPORTABLE_OPTIONS,
        ADD_COLUMN_QUERY_SUPPORTED_OPTIONS,
        options,
      );
    }

    dataType = {
      ...dataType,
      // TODO: attributeToSQL SHOULD be using attributes in addColumnQuery
      //       but instead we need to pass the key along as the field here
      field: key,
      type: normalizeDataType(dataType.type, this.dialect),
    };

    const query = 'ALTER TABLE <%= table %> ADD <%= attribute %>;';
    const attribute = _.template('<%= key %> <%= definition %>', this._templateSettings)({
      key: this.quoteIdentifier(key),
      definition: this.attributeToSQL(dataType, {
        context: 'addColumn',
      }),
    });

    return _.template(query, this._templateSettings)({
      table: this.quoteTable(table),
      attribute,
    });
  }

  removeColumnQuery(tableName, attributeName, options) {
    if (options) {
      rejectInvalidOptions(
        'removeColumnQuery',
        this.dialect.name,
        REMOVE_COLUMN_QUERY_SUPPORTABLE_OPTIONS,
        REMOVE_COLUMN_QUERY_SUPPORTED_OPTIONS,
        options,
      );
    }

    const query = 'ALTER TABLE <%= tableName %> DROP COLUMN <%= attributeName %>;';

    return _.template(query, this._templateSettings)({
      tableName: this.quoteTable(tableName),
      attributeName: this.quoteIdentifier(attributeName),
    });
  }

  changeColumnQuery(tableName, attributes) {
    const query = 'ALTER TABLE <%= tableName %> <%= query %>;';
    const attrString = [];
    const constraintString = [];

    for (const attributeName in attributes) {
      const attrValue = attributes[attributeName];
      let defs = [attrValue];
      if (Array.isArray(attrValue)) {
        defs = attrValue;
      }

      for (const definition of defs) {
        if (/REFERENCES/.test(definition)) {
          constraintString.push(_.template('<%= fkName %> FOREIGN KEY (<%= attrName %>) <%= definition %>', this._templateSettings)({
            fkName: this.quoteIdentifier(`${attributeName}_foreign_idx`),
            attrName: this.quoteIdentifier(attributeName),
            definition: definition.replace(/.+?(?=REFERENCES)/, ''),
          }));
        } else if (_.startsWith(definition, 'DROP ')) {
          attrString.push(_.template('<%= attrName %> <%= definition %>', this._templateSettings)({
            attrName: this.quoteIdentifier(attributeName),
            definition,
          }));
        } else {
          attrString.push(_.template('<%= attrName %> SET <%= definition %>', this._templateSettings)({
            attrName: this.quoteIdentifier(attributeName),
            definition,
          }));
        }
      }
    }

    let finalQuery = '';
    if (attrString.length > 0) {
      finalQuery += `ALTER COLUMN ${attrString.join(' ALTER COLUMN ')}`;
      finalQuery += constraintString.length > 0 ? ' ' : '';
    }

    if (constraintString.length > 0) {
      finalQuery += `ADD CONSTRAINT ${constraintString.join(' ADD CONSTRAINT ')}`;
    }

    return _.template(query, this._templateSettings)({
      tableName: this.quoteTable(tableName),
      query: finalQuery,
    });
  }

  renameColumnQuery(tableName, attrBefore, attributes) {
    const query = 'ALTER TABLE <%= tableName %> RENAME COLUMN <%= before %> TO <%= after %>;';
    const newName = Object.keys(attributes)[0];

    return _.template(query, this._templateSettings)({
      tableName: this.quoteTable(tableName),
      before: this.quoteIdentifier(attrBefore),
      after: this.quoteIdentifier(newName),
    });
  }

  addConstraintQuery(tableName, options) {
    options = options || {};
    if (options.onUpdate && options.onUpdate.toUpperCase() === 'CASCADE') {
      // Db2 does not support ON UPDATE CASCADE, remove it.
      delete options.onUpdate;
    }

    const constraintSnippet = this.getConstraintSnippet(tableName, options);

    if (typeof tableName === 'string') {
      tableName = this.quoteIdentifiers(tableName);
    } else {
      tableName = this.quoteTable(tableName);
    }

    return `ALTER TABLE ${tableName} ADD ${constraintSnippet};`;
  }

  bulkInsertQuery(tableName, attrValueHashes, options, attributes) {
    options = options || {};
    attributes = attributes || {};
    let query = 'INSERT INTO <%= table %> (<%= attributes %>)<%= output %> VALUES <%= tuples %>;';
    if (options.returning) {
      query = 'SELECT * FROM FINAL TABLE (INSERT INTO <%= table %> (<%= attributes %>)<%= output %> VALUES <%= tuples %>);';
    }

    const emptyQuery = 'INSERT INTO <%= table %>';
    const tuples = [];
    const allAttributes = [];
    const allQueries = [];

    let outputFragment;
    const valuesForEmptyQuery = [];

    if (options.returning) {
      outputFragment = '';
    }

    _.forEach(attrValueHashes, attrValueHash => {
      // special case for empty objects with primary keys
      const fields = Object.keys(attrValueHash);
      const firstAttr = attributes[fields[0]];
      if (fields.length === 1 && firstAttr && firstAttr.autoIncrement && attrValueHash[fields[0]] === null) {
        valuesForEmptyQuery.push(`(${this.autoGenValue++})`);

        return;
      }

      // normal case
      _.forOwn(attrValueHash, (value, key) => {
        if (!allAttributes.includes(key)) {
          if (value === null && attributes[key] && attributes[key].autoIncrement) {
            return;
          }

          allAttributes.push(key);
        }
      });
    });
    if (valuesForEmptyQuery.length > 0) {
      allQueries.push(`${emptyQuery} VALUES ${valuesForEmptyQuery.join(',')}`);
    }

    if (allAttributes.length > 0) {
      _.forEach(attrValueHashes, attrValueHash => {
        tuples.push(`(${
          // TODO: pass type of attribute & model
          allAttributes.map(key => this.escape(attrValueHash[key] ?? null, { replacements: options.replacements })).join(',')})`);
      });
      allQueries.push(query);
    }

    const replacements = {
      table: this.quoteTable(tableName),
      attributes: allAttributes.map(attr => this.quoteIdentifier(attr)).join(','),
      tuples,
      output: outputFragment,
    };

    const generatedQuery = _.template(allQueries.join(';'), this._templateSettings)(replacements);

    return generatedQuery;
  }

  updateQuery(tableName, attrValueHash, where, options, attributes) {
    const sql = super.updateQuery(tableName, attrValueHash, where, options, attributes);
    options = options || {};
    _.defaults(options, this.options);
    if (!options.limit) {
      sql.query = `SELECT * FROM FINAL TABLE (${removeTrailingSemicolon(sql.query)});`;

      return sql;
    }

    attrValueHash = removeNullishValuesFromHash(attrValueHash, options.omitNull, options);

    const modelAttributeMap = {};
    const values = [];
    const bind = {};
    const bindParam = options.bindParam || this.bindParam(bind);

    if (attributes) {
      _.each(attributes, (attribute, key) => {
        modelAttributeMap[key] = attribute;
        if (attribute.field) {
          modelAttributeMap[attribute.field] = attribute;
        }
      });
    }

    for (const key in attrValueHash) {
      const value = attrValueHash[key] ?? null;
      const escapedValue = this.escape(value, {
        // TODO: pass model
        type: modelAttributeMap[key]?.type,
        replacements: options.replacements,
        bindParam,
      });

      values.push(`${this.quoteIdentifier(key)}=${escapedValue}`);
    }

    let query;
    const whereOptions = _.defaults({ bindParam }, options);

    query = `UPDATE (SELECT * FROM ${this.quoteTable(tableName)} ${this.whereQuery(where, whereOptions)} FETCH NEXT ${this.escape(options.limit, undefined, { replacements: options.replacements })} ROWS ONLY) SET ${values.join(',')}`;
    query = `SELECT * FROM FINAL TABLE (${query});`;

    return { query, bind };
  }

  upsertQuery(tableName, insertValues, updateValues, where, model, options) {
    const targetTableAlias = this.quoteTable(`${tableName}_target`);
    const sourceTableAlias = this.quoteTable(`${tableName}_source`);
    const primaryKeysColumns = [];
    const identityColumns = [];
    const uniqueAttrs = [];
    const tableNameQuoted = this.quoteTable(tableName);

    const modelDefinition = model.modelDefinition;
    // Obtain primaryKeys, uniquekeys and identity attrs from rawAttributes as model is not passed
    const attributes = modelDefinition.attributes;
    for (const attribute of attributes.values()) {
      if (attribute.primaryKey) {
        primaryKeysColumns.push(attribute.columnName);
      }

      if (attribute.autoIncrement) {
        identityColumns.push(attribute.columnName);
      }
    }

    // Add unique indexes defined by indexes option to uniqueAttrs
    for (const index of model.getIndexes()) {
      if (index.unique && index.fields) {
        for (const field of index.fields) {
          const fieldName = typeof field === 'string' ? field : field.name || field.attribute;
          // TODO: "index.fields" are column names, not an attribute name. This is a bug.
          if (!uniqueAttrs.includes(fieldName) && attributes.has(fieldName)) {
            uniqueAttrs.push(fieldName);
          }
        }
      }
    }

    const updateKeys = Object.keys(updateValues);
    const insertKeys = Object.keys(insertValues);
    const insertKeysQuoted = insertKeys.map(key => this.quoteIdentifier(key)).join(', ');
    const insertValuesEscaped = insertKeys.map(key => {
      return this.escape(insertValues[key], {
        // TODO: pass type
        // TODO: bind param
        replacements: options.replacements,
        model,
      });
    }).join(', ');
    const sourceTableQuery = `VALUES(${insertValuesEscaped})`; // Virtual Table
    let joinCondition;

    // Filter NULL Clauses
    const clauses = where[Op.or].filter(clause => {
      let valid = true;
      /*
       * Exclude NULL Composite PK/UK. Partial Composite clauses should also be excluded as it doesn't guarantee a single row
       */
      for (const key of Object.keys(clause)) {
        if (clause[key] == null) {
          valid = false;
          break;
        }
      }

      return valid;
    });

    /*
     * Generate ON condition using PK(s).
     * If not, generate using UK(s). Else throw error
     */
    const getJoinSnippet = array => {
      return array.map(key => {
        key = this.quoteIdentifier(key);

        return `${targetTableAlias}.${key} = ${sourceTableAlias}.${key}`;
      });
    };

    if (clauses.length === 0) {
      throw new Error('Primary Key or Unique key should be passed to upsert query');
    } else {
      // Search for primary key attribute in clauses -- Model can have two separate unique keys
      for (const key in clauses) {
        const keys = Object.keys(clauses[key]);
        const columnName = modelDefinition.getColumnNameLoose(keys[0]);

        if (primaryKeysColumns.includes(columnName)) {
          joinCondition = getJoinSnippet(primaryKeysColumns).join(' AND ');
          break;
        }
      }

      if (!joinCondition) {
        joinCondition = getJoinSnippet(uniqueAttrs).join(' AND ');
      }
    }

    // Remove the IDENTITY_INSERT Column from update
    const filteredUpdateClauses = updateKeys.filter(key => {
      if (!identityColumns.includes(key)) {
        return true;
      }

      return false;
    })
      .map(key => {
        const value = this.escape(updateValues[key], undefined, { replacements: options.replacements });
        key = this.quoteIdentifier(key);

        return `${targetTableAlias}.${key} = ${value}`;
      }).join(', ');
    const updateSnippet = filteredUpdateClauses.length > 0 ? `WHEN MATCHED THEN UPDATE SET ${filteredUpdateClauses}` : '';

    const insertSnippet = `(${insertKeysQuoted}) VALUES(${insertValuesEscaped})`;

    let query = `MERGE INTO ${tableNameQuoted} AS ${targetTableAlias} USING (${sourceTableQuery}) AS ${sourceTableAlias}(${insertKeysQuoted}) ON ${joinCondition}`;
    query += ` ${updateSnippet} WHEN NOT MATCHED THEN INSERT ${insertSnippet};`;

    return query;
  }

  truncateTableQuery(tableName) {
    return `TRUNCATE TABLE ${this.quoteTable(tableName)} IMMEDIATE`;
  }

  deleteQuery(tableName, where, options = {}, model) {
    const table = this.quoteTable(tableName);
    let query = `DELETE FROM ${table}`;

    const whereSql = this.whereQuery(where, { ...options, model });
    if (whereSql) {
      query += ` ${whereSql}`;
    }

    query += this.addLimitAndOffset(options);

    return query;
  }

  addIndexQuery(tableName, attributes, options, rawTablename) {
    if ('include' in attributes && !attributes.unique) {
      throw new Error('DB2 does not support non-unique indexes with INCLUDE syntax.');
    }

    return super.addIndexQuery(tableName, attributes, options, rawTablename);
  }

  showConstraintsQuery(tableName, constraintName) {
    let sql = `SELECT CONSTNAME AS "constraintName", TRIM(TABSCHEMA) AS "schemaName", TABNAME AS "tableName" FROM SYSCAT.TABCONST WHERE TABNAME = '${tableName}'`;

    if (constraintName) {
      sql += ` AND CONSTNAME LIKE '%${constraintName}%'`;
    }

    return `${sql} ORDER BY CONSTNAME;`;
  }

  attributeToSQL(attribute, options) {
    if (!_.isPlainObject(attribute)) {
      attribute = {
        type: attribute,
      };
    }

    let template;
    let changeNull = 1;

    if (attribute.type instanceof DataTypes.ENUM) {
      // enums are a special case
      template = attribute.type.toSql({ dialect: this.dialect });
      template += ` CHECK (${this.quoteIdentifier(attribute.field)} IN(${attribute.type.options.values.map(value => {
        return this.escape(value, undefined, { replacements: options?.replacements });
      }).join(', ')}))`;
    } else {
      template = attributeTypeToSql(attribute.type, { dialect: this.dialect });
    }

    if (options && options.context === 'changeColumn' && attribute.type) {
      template = `DATA TYPE ${template}`;
    } else if (attribute.allowNull === false || attribute.primaryKey === true) {
      template += ' NOT NULL';
      changeNull = 0;
    }

    if (attribute.autoIncrement) {
      let initialValue = 1;
      if (attribute.initialAutoIncrement) {
        initialValue = attribute.initialAutoIncrement;
      }

      template += ` GENERATED BY DEFAULT AS IDENTITY(START WITH ${initialValue}, INCREMENT BY 1)`;
    }

    // Blobs/texts cannot have a defaultValue
    if (attribute.type !== 'TEXT' && attribute.type._binary !== true
        && defaultValueSchemable(attribute.defaultValue)) {
      template += ` DEFAULT ${this.escape(attribute.defaultValue, { replacements: options?.replacements, type: attribute.type })}`;
    }

    if (attribute.unique === true && (options?.context !== 'changeColumn' || this.dialect.supports.alterColumn.unique)) {
      template += ' UNIQUE';
    }

    if (attribute.primaryKey) {
      template += ' PRIMARY KEY';
    }

    if ((!options || !options.withoutForeignKeyConstraints) && attribute.references) {
      if (options && options.context === 'addColumn' && options.foreignKey) {
        const attrName = this.quoteIdentifier(options.foreignKey);
        const fkName = `${options.tableName}_${attrName}_fidx`;
        template += `, CONSTRAINT ${fkName} FOREIGN KEY (${attrName})`;
      }

      template += ` REFERENCES ${this.quoteTable(attribute.references.table)}`;

      if (attribute.references.key) {
        template += ` (${this.quoteIdentifier(attribute.references.key)})`;
      } else {
        template += ` (${this.quoteIdentifier('id')})`;
      }

      if (attribute.onDelete) {
        template += ` ON DELETE ${attribute.onDelete.toUpperCase()}`;
      }

      if (attribute.onUpdate && attribute.onUpdate.toUpperCase() !== 'CASCADE') {
        // Db2 do not support CASCADE option for ON UPDATE clause.
        template += ` ON UPDATE ${attribute.onUpdate.toUpperCase()}`;
      }
    }

    if (options && options.context === 'changeColumn' && changeNull === 1
        && attribute.allowNull !== undefined) {
      template = [template];
      if (attribute.allowNull) {
        template.push('DROP NOT NULL');
      } else {
        template.push('NOT NULL');
      }
    }

    if (attribute.comment && typeof attribute.comment === 'string') {
      template += ` COMMENT ${attribute.comment}`;
    }

    return template;
  }

  attributesToSQL(attributes, options) {
    const result = {};
    const existingConstraints = [];
    let key;
    let attribute;

    for (key in attributes) {
      attribute = attributes[key];

      if (attribute.references) {

        if (existingConstraints.includes(this.quoteTable(attribute.references.table))) {
          // no cascading constraints to a table more than once
          attribute.onDelete = '';
          attribute.onUpdate = '';
        } else if (attribute.unique && attribute.unique === true) {
          attribute.onDelete = '';
          attribute.onUpdate = '';
        } else {
          existingConstraints.push(this.quoteTable(attribute.references.table));
        }
      }

      if (key && !attribute.field && typeof attribute === 'object') {
        attribute.field = key;
      }

      result[attribute.field || key] = this.attributeToSQL(attribute, options);
    }

    return result;
  }

  createTrigger() {
    throwMethodUndefined('createTrigger');
  }

  dropTrigger() {
    throwMethodUndefined('dropTrigger');
  }

  renameTrigger() {
    throwMethodUndefined('renameTrigger');
  }

  createFunction() {
    throwMethodUndefined('createFunction');
  }

  dropFunction() {
    throwMethodUndefined('dropFunction');
  }

  renameFunction() {
    throwMethodUndefined('renameFunction');
  }

<<<<<<< HEAD
  /**
   * Generate SQL for ForeignKeysQuery.
   *
   * @param {string} condition   The condition string for query.
   * @returns {string}
   */
  _getForeignKeysQuerySQL(condition) {
    return 'SELECT R.CONSTNAME AS "constraintName", '
        + 'TRIM(R.TABSCHEMA) AS "constraintSchema", '
        + 'R.TABNAME AS "tableName", '
        + 'TRIM(R.TABSCHEMA) AS "tableSchema", LISTAGG(C.COLNAME,\', \') '
        + 'WITHIN GROUP (ORDER BY C.COLNAME) AS "columnName", '
        + 'TRIM(R.REFTABSCHEMA) AS "referencedTableSchema", '
        + 'R.REFTABNAME AS "referencedTableName", '
        + 'TRIM(R.PK_COLNAMES) AS "referencedColumnName" '
        + 'FROM SYSCAT.REFERENCES R, SYSCAT.KEYCOLUSE C '
        + 'WHERE R.CONSTNAME = C.CONSTNAME AND R.TABSCHEMA = C.TABSCHEMA '
        + `AND R.TABNAME = C.TABNAME${condition} GROUP BY R.REFTABSCHEMA, `
        + 'R.REFTABNAME, R.TABSCHEMA, R.TABNAME, R.CONSTNAME, R.PK_COLNAMES';
  }

  /**
   * Generates an SQL query that returns all foreign keys of a table.
   *
   * @param {Stirng|object} table The name of the table.
   * @param {string} schemaName   The name of the schema.
   * @returns {string}            The generated sql query.
   */
  getForeignKeysQuery(table, schemaName) {
    const tableName = table.tableName || table;
    schemaName = table.schema || schemaName;
    let sql = '';
    if (tableName) {
      sql = ` AND R.TABNAME = ${this.escape(tableName)}`;
    }

    if (schemaName) {
      sql += ` AND R.TABSCHEMA = ${this.escape(schemaName)}`;
    }

    return this._getForeignKeysQuerySQL(sql);
  }

  getForeignKeyQuery(table, columnName) {
    const tableName = table.tableName || table;
    const schemaName = table.schema;
    let sql = '';
    if (tableName) {
      sql = ` AND R.TABNAME = ${this.escape(tableName)}`;
    }

    if (schemaName) {
      sql += ` AND R.TABSCHEMA = ${this.escape(schemaName)}`;
    }

    if (columnName) {
      sql += ` AND C.COLNAME = ${this.escape(columnName)}`;
    }

    return this._getForeignKeysQuerySQL(sql);
  }

=======
>>>>>>> 37bff7e2
  dropForeignKeyQuery(tableName, foreignKey) {
    return _.template('ALTER TABLE <%= table %> DROP FOREIGN KEY <%= key %>;', this._templateSettings)({
      table: this.quoteTable(tableName),
      key: this.quoteIdentifier(foreignKey),
    });
  }

  setAutocommitQuery() {
    return '';
  }

  setIsolationLevelQuery() {}

  generateTransactionId() {
    return randomBytes(10).toString('hex');
  }

  startTransactionQuery(transaction) {
    if (transaction.parent) {
      return `SAVE TRANSACTION ${this.quoteIdentifier(transaction.name)};`;
    }

    return 'BEGIN TRANSACTION;';
  }

  commitTransactionQuery(transaction) {
    if (transaction.parent) {
      return;
    }

    return 'COMMIT TRANSACTION;';
  }

  rollbackTransactionQuery(transaction) {
    if (transaction.parent) {
      return `ROLLBACK TRANSACTION ${this.quoteIdentifier(transaction.name)};`;
    }

    return 'ROLLBACK TRANSACTION;';
  }

  addLimitAndOffset(options) {
    const offset = options.offset || 0;
    let fragment = '';

    if (offset) {
      fragment += ` OFFSET ${this.escape(offset, { replacements: options.replacements })} ROWS`;
    }

    if (options.limit) {
      fragment += ` FETCH NEXT ${this.escape(options.limit, { replacements: options.replacements })} ROWS ONLY`;
    }

    return fragment;
  }

  addUniqueFields(dataValues, rawAttributes, uniqno) {
    uniqno = uniqno === undefined ? 1 : uniqno;
    for (const key in rawAttributes) {
      if (rawAttributes[key].unique && dataValues[key] === undefined) {
        if (rawAttributes[key].type instanceof DataTypes.DATE) {
          dataValues[key] = new Date();
        } else if (rawAttributes[key].type instanceof DataTypes.STRING) {
          dataValues[key] = `unique${uniqno++}`;
        } else if (rawAttributes[key].type instanceof DataTypes.INTEGER) {
          dataValues[key] = uniqno++;
        } else if (rawAttributes[key].type instanceof DataTypes.BOOLEAN) {
          dataValues[key] = new DataTypes.BOOLEAN(false);
        }
      }
    }

    return uniqno;
  }
}

/**
 * @param {string} identifier
 * @deprecated use "escape" or "escapeString" on QueryGenerator
 */
function wrapSingleQuote(identifier) {
  if (identifier) {
    return `'${identifier}'`;
  }

  return '';
}<|MERGE_RESOLUTION|>--- conflicted
+++ resolved
@@ -759,71 +759,6 @@
     throwMethodUndefined('renameFunction');
   }
 
-<<<<<<< HEAD
-  /**
-   * Generate SQL for ForeignKeysQuery.
-   *
-   * @param {string} condition   The condition string for query.
-   * @returns {string}
-   */
-  _getForeignKeysQuerySQL(condition) {
-    return 'SELECT R.CONSTNAME AS "constraintName", '
-        + 'TRIM(R.TABSCHEMA) AS "constraintSchema", '
-        + 'R.TABNAME AS "tableName", '
-        + 'TRIM(R.TABSCHEMA) AS "tableSchema", LISTAGG(C.COLNAME,\', \') '
-        + 'WITHIN GROUP (ORDER BY C.COLNAME) AS "columnName", '
-        + 'TRIM(R.REFTABSCHEMA) AS "referencedTableSchema", '
-        + 'R.REFTABNAME AS "referencedTableName", '
-        + 'TRIM(R.PK_COLNAMES) AS "referencedColumnName" '
-        + 'FROM SYSCAT.REFERENCES R, SYSCAT.KEYCOLUSE C '
-        + 'WHERE R.CONSTNAME = C.CONSTNAME AND R.TABSCHEMA = C.TABSCHEMA '
-        + `AND R.TABNAME = C.TABNAME${condition} GROUP BY R.REFTABSCHEMA, `
-        + 'R.REFTABNAME, R.TABSCHEMA, R.TABNAME, R.CONSTNAME, R.PK_COLNAMES';
-  }
-
-  /**
-   * Generates an SQL query that returns all foreign keys of a table.
-   *
-   * @param {Stirng|object} table The name of the table.
-   * @param {string} schemaName   The name of the schema.
-   * @returns {string}            The generated sql query.
-   */
-  getForeignKeysQuery(table, schemaName) {
-    const tableName = table.tableName || table;
-    schemaName = table.schema || schemaName;
-    let sql = '';
-    if (tableName) {
-      sql = ` AND R.TABNAME = ${this.escape(tableName)}`;
-    }
-
-    if (schemaName) {
-      sql += ` AND R.TABSCHEMA = ${this.escape(schemaName)}`;
-    }
-
-    return this._getForeignKeysQuerySQL(sql);
-  }
-
-  getForeignKeyQuery(table, columnName) {
-    const tableName = table.tableName || table;
-    const schemaName = table.schema;
-    let sql = '';
-    if (tableName) {
-      sql = ` AND R.TABNAME = ${this.escape(tableName)}`;
-    }
-
-    if (schemaName) {
-      sql += ` AND R.TABSCHEMA = ${this.escape(schemaName)}`;
-    }
-
-    if (columnName) {
-      sql += ` AND C.COLNAME = ${this.escape(columnName)}`;
-    }
-
-    return this._getForeignKeysQuerySQL(sql);
-  }
-
-=======
->>>>>>> 37bff7e2
   dropForeignKeyQuery(tableName, foreignKey) {
     return _.template('ALTER TABLE <%= table %> DROP FOREIGN KEY <%= key %>;', this._templateSettings)({
       table: this.quoteTable(tableName),
