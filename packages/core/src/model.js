'use strict';

import omit from 'lodash/omit';
import { AbstractDataType } from './dialects/abstract/data-types';
import { BaseSqlExpression } from './expression-builders/base-sql-expression.js';
import { intersects } from './utils/array';
import {
  noDoubleNestedGroup,
  noModelDropSchema,
  noNewModel,
  schemaRenamedToWithSchema,
  scopeRenamedToWithScope,
} from './utils/deprecations';
import { toDefaultValue } from './utils/dialect';
import {
  mapFinderOptions,
  mapOptionFieldNames,
  mapValueFieldNames,
  mapWhereFieldNames,
} from './utils/format';
import { every, find } from './utils/iterators';
import { cloneDeep, mergeDefaults, defaults, flattenObjectDeep, getObjectFromMap, EMPTY_OBJECT } from './utils/object';
import { isWhereEmpty } from './utils/query-builder-utils';
import { ModelTypeScript } from './model-typescript';
import { isModelStatic, isSameInitialModel } from './utils/model-utils';
<<<<<<< HEAD
import { BaseSqlExpression } from './expression-builders/base-sql-expression';
=======
>>>>>>> 26beda5b
import { Association, BelongsTo, BelongsToMany, HasMany, HasOne } from './associations';
import { AssociationSecret } from './associations/helpers';
import { Op } from './operators';
import { _validateIncludedElements, combineIncludes, setTransactionFromCls, throwInvalidInclude } from './model-internals';
import { QueryTypes } from './query-types';
<<<<<<< HEAD
import { getComplexKeys } from './utils/where';
=======
import { getComplexKeys } from './utils/where.js';
>>>>>>> 26beda5b

const assert = require('node:assert');
const NodeUtil = require('node:util');
const _ = require('lodash');
const Dottie = require('dottie');
const { logger } = require('./utils/logger');
const { InstanceValidator } = require('./instance-validator');
const sequelizeErrors = require('./errors');
const DataTypes = require('./data-types');

// This list will quickly become dated, but failing to maintain this list just means
// we won't throw a warning when we should. At least most common cases will forever be covered
// so we stop throwing erroneous warnings when we shouldn't.
const validQueryKeywords = new Set(['where', 'attributes', 'paranoid', 'include', 'order', 'limit', 'offset',
  'transaction', 'lock', 'raw', 'logging', 'benchmark', 'having', 'searchPath', 'rejectOnEmpty', 'plain',
  'scope', 'group', 'through', 'defaults', 'distinct', 'primary', 'exception', 'type', 'hooks', 'force',
  'name']);

// List of attributes that should not be implicitly passed into subqueries/includes.
const nonCascadingOptions = ['include', 'attributes', 'originalAttributes', 'order', 'where', 'limit', 'offset', 'plain', 'group', 'having'];

/**
 * Used to ensure Model.build is used instead of new Model().
 * Do not expose.
 */
const CONSTRUCTOR_SECRET = Symbol('model-constructor-secret');

/**
 * A Model represents a table in the database. Instances of this class represent a database row.
 *
 * Model instances operate with the concept of a `dataValues` property, which stores the actual values represented by the
 * instance. By default, the values from dataValues can also be accessed directly from the Instance, that is:
 * ```js
 * instance.field
 * // is the same as
 * instance.get('field')
 * // is the same as
 * instance.getDataValue('field')
 * ```
 * However, if getters and/or setters are defined for `field` they will be invoked, instead of returning the value from
 * `dataValues`. Accessing properties directly or using `get` is preferred for regular use, `getDataValue` should only be
 * used for custom getters.
 *
 * @see {Sequelize#define} for more information about getters and setters
 */
export class Model extends ModelTypeScript {
  /**
   * Builds a new model instance.
   *
   * Cannot be used directly. Use {@link Model.build} instead.
   *
   * @param {object}  [values={}] an object of key value pairs
   * @param {object}  [options] instance construction options
   * @param {boolean} [options.raw=false] If set to true, values will ignore field and virtual setters.
   * @param {boolean} [options.isNewRecord=true] Is this a new record
   * @param {Array}   [options.include] an array of include options - Used to build prefetched/included model instances. See
   *   `set`
   * @param {symbol}  secret Secret used to ensure Model.build is used instead of new Model(). Don't forget to pass it up if
   *   you define a custom constructor.
   */
  constructor(values = {}, options = {}, secret) {
    super();

    if (secret !== CONSTRUCTOR_SECRET) {
      noNewModel();
      // TODO [>=8]: throw instead of deprecation notice
      // throw new Error(`Use ${this.constructor.name}.build() instead of new ${this.constructor.name}()`);
    }

    this.constructor.assertIsInitialized();

    options = {
      isNewRecord: true,
      _schema: this.constructor.modelDefinition.table.schema,
      _schemaDelimiter: this.constructor.modelDefinition.table.delimiter,
      ...options,
      model: this.constructor,
    };

    if (options.attributes) {
      options.attributes = options.attributes.map(attribute => (Array.isArray(attribute) ? attribute[1] : attribute));
    }

    if (!options.includeValidated) {
      this.constructor._conformIncludes(options, this.constructor);
      if (options.include) {
        this.constructor._expandIncludeAll(options);
        _validateIncludedElements(options);
      }
    }

    this.dataValues = {};
    this._previousDataValues = {};
    this.uniqno = 1;
    this._changed = new Set();
    this._options = omit(options, ['comesFromDatabase']);

    /**
     * Returns true if this instance has not yet been persisted to the database
     *
     * @property isNewRecord
     * @returns {boolean}
     */
    this.isNewRecord = options.isNewRecord;

    this._initValues(values, options);
  }

  _initValues(values, options) {
    values = { ...values };

    if (options.isNewRecord) {
      const modelDefinition = this.constructor.modelDefinition;

      const defaults = modelDefinition.defaultValues.size > 0
        ? _.mapValues(getObjectFromMap(modelDefinition.defaultValues), getDefaultValue => {
          const value = getDefaultValue();

          return value && value instanceof BaseSqlExpression ? value : _.cloneDeep(value);
        })
        : Object.create(null);

      // set id to null if not passed as value, a newly created dao has no id
      // removing this breaks bulkCreate
      // do after default values since it might have UUID as a default value
      if (modelDefinition.primaryKeysAttributeNames.size > 0) {
        for (const primaryKeyAttribute of modelDefinition.primaryKeysAttributeNames) {
          if (!Object.prototype.hasOwnProperty.call(defaults, primaryKeyAttribute)) {
            defaults[primaryKeyAttribute] = null;
          }
        }
      }

      const { createdAt: createdAtAttrName, updatedAt: updatedAtAttrName, deletedAt: deletedAtAttrName } = modelDefinition.timestampAttributeNames;

      if (createdAtAttrName && defaults[createdAtAttrName]) {
        this.dataValues[createdAtAttrName] = toDefaultValue(defaults[createdAtAttrName], this.sequelize.dialect);
        delete defaults[createdAtAttrName];
      }

      if (updatedAtAttrName && defaults[updatedAtAttrName]) {
        this.dataValues[updatedAtAttrName] = toDefaultValue(defaults[updatedAtAttrName], this.sequelize.dialect);
        delete defaults[updatedAtAttrName];
      }

      if (deletedAtAttrName && defaults[deletedAtAttrName]) {
        this.dataValues[deletedAtAttrName] = toDefaultValue(defaults[deletedAtAttrName], this.sequelize.dialect);
        delete defaults[deletedAtAttrName];
      }

      for (const key in defaults) {
        if (values[key] === undefined) {
          this.set(key, toDefaultValue(defaults[key], this.sequelize.dialect), { raw: true });
          delete values[key];
        }
      }
    }

    this.set(values, options);
  }

  // validateIncludedElements should have been called before this method
  static _paranoidClause(model, options = {}) {
    // Apply on each include
    // This should be handled before handling where conditions because of logic with returns
    // otherwise this code will never run on includes of a already conditionable where
    if (options.include) {
      for (const include of options.include) {
        this._paranoidClause(include.model, include);
      }
    }

    // apply paranoid when groupedLimit is used
    if (_.get(options, 'groupedLimit.on.through.model.options.paranoid')) {
      const throughModel = _.get(options, 'groupedLimit.on.through.model');
      if (throughModel) {
        options.groupedLimit.through = this._paranoidClause(throughModel, options.groupedLimit.through);
      }
    }

    if (!model.options.timestamps || !model.options.paranoid || options.paranoid === false) {
      // This model is not paranoid, nothing to do here;
      return options;
    }

    const modelDefinition = model.modelDefinition;

    const deletedAtCol = modelDefinition.timestampAttributeNames.deletedAt;
    const deletedAtAttribute = modelDefinition.attributes.get(deletedAtCol);
    const deletedAtObject = Object.create(null);

    let deletedAtDefaultValue = deletedAtAttribute.defaultValue ?? null;

    deletedAtDefaultValue = deletedAtDefaultValue || {
      [Op.eq]: null,
    };

    deletedAtObject[deletedAtAttribute.field || deletedAtCol] = deletedAtDefaultValue;

    if (isWhereEmpty(options.where)) {
      options.where = deletedAtObject;
    } else {
      options.where = { [Op.and]: [deletedAtObject, options.where] };
    }

    return options;
  }

  /**
   * Returns the attributes of the model.
   *
   * @returns {object|any}
  */
  static getAttributes() {
    return getObjectFromMap(this.modelDefinition.attributes);
  }

  get validators() {
    throw new Error('Model#validators has been removed. Use the validators option on Model.modelDefinition.attributes instead.');
  }

  static get _schema() {
    throw new Error('Model._schema has been removed. Use Model.modelDefinition instead.');
  }

  static get _schemaDelimiter() {
    throw new Error('Model._schemaDelimiter has been removed. Use Model.modelDefinition instead.');
  }

  static _getAssociationDebugList() {
    return `The following associations are defined on "${this.name}": ${Object.keys(this.associations).map(associationName => `"${associationName}"`).join(', ')}`;
  }

  static getAssociation(associationName) {
    if (!Object.prototype.hasOwnProperty.call(this.associations, associationName)) {
      throw new Error(`Association with alias "${associationName}" does not exist on ${this.name}.
${this._getAssociationDebugList()}`);
    }

    return this.associations[associationName];
  }

  static _getAssociationsByModel(model) {
    const matchingAssociations = [];

    for (const associationName of Object.keys(this.associations)) {
      const association = this.associations[associationName];
      if (!isSameInitialModel(association.target, model)) {
        continue;
      }

      matchingAssociations.push(association);
    }

    return matchingAssociations;
  }

  static _normalizeIncludes(options, associationOwner) {
    this._conformIncludes(options, associationOwner);
    this._expandIncludeAll(options, associationOwner);
  }

  static _conformIncludes(options, associationOwner) {
    if (!options.include) {
      return;
    }

    // if include is not an array, wrap in an array
    if (!Array.isArray(options.include)) {
      options.include = [options.include];
    } else if (options.include.length === 0) {
      delete options.include;

      return;
    }

    // convert all included elements to { model: Model } form
    options.include = options.include.map(include => this._conformInclude(include, associationOwner));
  }

  static _conformInclude(include, associationOwner) {
    if (!include) {
      throwInvalidInclude(include);
    }

    if (!associationOwner || !isModelStatic(associationOwner)) {
      throw new TypeError(`Sequelize sanity check: associationOwner must be a model subclass. Got ${NodeUtil.inspect(associationOwner)} (${typeof associationOwner})`);
    }

    if (include._pseudo) {
      return include;
    }

    if (include.all) {
      this._conformIncludes(include, associationOwner);

      return include;
    }

    // normalize to IncludeOptions
    if (!_.isPlainObject(include)) {
      if (isModelStatic(include)) {
        include = {
          model: include,
        };
      } else {
        include = {
          association: include,
        };
      }
    } else {
      // copy object so we can mutate it without side effects
      include = { ...include };
    }

    if (include.as && !include.association) {
      include.association = include.as;
    }

    if (!include.association) {
      include.association = associationOwner.getAssociationWithModel(include.model, include.as);
    } else if (typeof include.association === 'string') {
      include.association = associationOwner.getAssociation(include.association);
    } else {
      if (!(include.association instanceof Association)) {
        throwInvalidInclude(include);
      }

      if (!isSameInitialModel(include.association.source, associationOwner)) {
        throw new Error(`Invalid Include received: the specified association "${include.association.as}" is not defined on model "${associationOwner.name}". It is owned by model "${include.association.source.name}".
${associationOwner._getAssociationDebugList()}`);
      }
    }

    if (!include.model) {
      include.model = include.association.target;
    }

    if (!isSameInitialModel(include.model, include.association.target)) {
      throw new TypeError(`Invalid Include received: the specified "model" option ("${include.model.name}") does not match the target ("${include.association.target.name}") of the "${include.association.as}" association.`);
    }

    if (!include.as) {
      include.as = include.association.as;
    }

    this._conformIncludes(include, include.model);

    return include;
  }

  static _expandIncludeAllElement(includes, include) {
    // check 'all' attribute provided is valid
    let { all, nested, ...includeOptions } = include;

    if (Object.keys(includeOptions).length > 0) {
      throw new Error('"include: { all: true }" does not allow extra options (except for "nested") because they are unsafe. Select includes one by one if you want to specify more options.');
    }

    if (all !== true) {
      if (!Array.isArray(all)) {
        all = [all];
      }

      const validTypes = {
        BelongsTo: true,
        HasOne: true,
        HasMany: true,
        One: ['BelongsTo', 'HasOne'],
        Has: ['HasOne', 'HasMany'],
        Many: ['HasMany'],
      };

      for (let i = 0; i < all.length; i++) {
        const type = all[i];
        if (type === 'All') {
          all = true;
          break;
        }

        const types = validTypes[type];
        if (!types) {
          throw new sequelizeErrors.EagerLoadingError(`include all '${type}' is not valid - must be BelongsTo, HasOne, HasMany, One, Has, Many or All`);
        }

        if (types !== true) {
          // replace type placeholder e.g. 'One' with its constituent types e.g. 'HasOne', 'BelongsTo'
          all.splice(i, 1);
          i--;
          for (const type_ of types) {
            if (!all.includes(type_)) {
              all.unshift(type_);
              i++;
            }
          }
        }
      }
    }

    const visitedModels = [];
    const addAllIncludes = (parent, includes) => {
      _.forEach(parent.associations, association => {
        if (all !== true && !all.includes(association.associationType)) {
          return;
        }

        // 'fromSourceToThroughOne' is a bit hacky and should not be included when { all: true } is specified
        //  because its parent 'belongsToMany' will be replaced by it in query generator.
        if (association.parentAssociation instanceof BelongsToMany
          && association === association.parentAssociation.fromSourceToThroughOne) {
          return;
        }

        // skip if the association is already included
        if (includes.some(existingInclude => existingInclude.association === association)) {
          return;
        }

        const newInclude = { association };

        const model = association.target;

        // skip if recursing over a model whose associations have already been included
        // to prevent infinite loops with associations such as this:
        // user -> projects -> user
        if (nested && visitedModels.includes(model)) {
          return;
        }

        // include this model
        const normalizedNewInclude = this._conformInclude(newInclude, parent);
        includes.push(normalizedNewInclude);

        // run recursively if nested
        if (nested) {
          visitedModels.push(parent);

          const subIncludes = [];
          addAllIncludes(model, subIncludes);
          visitedModels.pop();

          if (subIncludes.length > 0) {
            normalizedNewInclude.include = subIncludes;
          }
        }
      });
    };

    addAllIncludes(this, includes);
  }

  static _validateIncludedElement(include, tableNames, options) {
    tableNames[include.model.getTableName()] = true;

    if (include.attributes && !options.raw) {
      include.model._expandAttributes(include);

      include.originalAttributes = include.model._injectDependentVirtualAttributes(include.attributes);

      include = mapFinderOptions(include, include.model);

      if (include.attributes.length > 0) {
        _.each(include.model.primaryKeys, (attr, key) => {
          // Include the primary key if it's not already included - take into account that the pk might be aliased (due to a .field prop)
          if (!include.attributes.some(includeAttr => {
            if (attr.field !== key) {
              return Array.isArray(includeAttr) && includeAttr[0] === attr.field && includeAttr[1] === key;
            }

            return includeAttr === key;
          })) {
            include.attributes.unshift(key);
          }
        });
      }
    } else {
      include = mapFinderOptions(include, include.model);
    }

    // pseudo include just needed the attribute logic, return
    if (include._pseudo) {
      if (!include.attributes) {
        include.attributes = Object.keys(include.model.tableAttributes);
      }

      return mapFinderOptions(include, include.model);
    }

    // check if the current Model is actually associated with the passed Model - or it's a pseudo include
    const association = include.association || this.getAssociationWithModel(include.model, include.as);

    include.association = association;
    include.as ||= association.as;

    // If through, we create a pseudo child include, to ease our parsing later on
    if (association instanceof BelongsToMany) {
      if (!include.include) {
        include.include = [];
      }

      const through = include.association.through;

      include.through = _.defaults(include.through || {}, {
        model: through.model,
        // Through Models are a special case: we always want to load them as the name of the model, not the name of the association
        as: through.model.name,
        association: {
          isSingleAssociation: true,
        },
        _pseudo: true,
        parent: include,
      });

      if (through.scope) {
        include.through.where = include.through.where ? { [Op.and]: [include.through.where, through.scope] } : through.scope;
      }

      include.include.push(include.through);
      tableNames[through.tableName] = true;
    }

    // include.model may be the main model, while the association target may be scoped - thus we need to look at association.target/source
    let model;
    if (include.model.scoped === true) {
      // If the passed model is already scoped, keep that
      model = include.model;
    } else {
      // Otherwise use the model that was originally passed to the association
      model = include.association.target.name === include.model.name ? include.association.target : include.association.source;
    }

    model._injectScope(include);

    // This check should happen after injecting the scope, since the scope may contain a .attributes
    if (!include.attributes) {
      include.attributes = Object.keys(include.model.tableAttributes);
    }

    include = mapFinderOptions(include, include.model);

    if (include.required === undefined) {
      include.required = Boolean(include.where);
    }

    if (include.association.scope) {
      include.where = include.where ? { [Op.and]: [include.where, include.association.scope] } : include.association.scope;
    }

    if (include.limit && include.separate === undefined) {
      include.separate = true;
    }

    if (include.separate === true) {
      if (!(include.association instanceof HasMany)) {
        throw new TypeError('Only HasMany associations support include.separate');
      }

      include.duplicating = false;

      if (
        options.attributes
        && options.attributes.length > 0
        && !_.flattenDepth(options.attributes, 2).includes(association.sourceKey)
      ) {
        options.attributes.push(association.sourceKey);
      }

      if (
        include.attributes
        && include.attributes.length > 0
        && !_.flattenDepth(include.attributes, 2).includes(association.foreignKey)
      ) {
        include.attributes.push(association.foreignKey);
      }
    }

    // Validate child includes
    if (Object.prototype.hasOwnProperty.call(include, 'include')) {
      _validateIncludedElements(include, tableNames);
    }

    return include;
  }

  static _expandIncludeAll(options, associationOwner) {
    const includes = options.include;
    if (!includes) {
      return;
    }

    for (let index = 0; index < includes.length; index++) {
      const include = includes[index];

      if (include.all) {
        includes.splice(index, 1);
        index--;

        associationOwner._expandIncludeAllElement(includes, include);
      }
    }

    for (const include of includes) {
      this._expandIncludeAll(include, include.model);
    }
  }

  static _baseMerge(...args) {
    _.assignWith(...args);

    return args[0];
  }

  static _mergeFunction(objValue, srcValue, key) {
    if (key === 'include') {
      return combineIncludes(objValue, srcValue);
    }

    if (Array.isArray(objValue) && Array.isArray(srcValue)) {
      return _.union(objValue, srcValue);
    }

    if (['where', 'having'].includes(key)) {
      return combineWheresWithAnd(objValue, srcValue);
    } else if (key === 'attributes' && _.isPlainObject(objValue) && _.isPlainObject(srcValue)) {
      return _.assignWith(objValue, srcValue, (objValue, srcValue) => {
        if (Array.isArray(objValue) && Array.isArray(srcValue)) {
          return _.union(objValue, srcValue);
        }
      });
    }

    // If we have a possible object/array to clone, we try it.
    // Otherwise, we return the original value when it's not undefined,
    // or the resulting object in that case.
    if (srcValue) {
      return cloneDeep(srcValue, true);
    }

    return srcValue === undefined ? objValue : srcValue;
  }

  static _assignOptions(...args) {
    return this._baseMerge(...args, this._mergeFunction);
  }

  static _defaultsOptions(target, opts) {
    return this._baseMerge(target, opts, (srcValue, objValue, key) => {
      return this._mergeFunction(objValue, srcValue, key);
    });
  }

  /**
   * Remove attribute from model definition.
   * Only use if you know what you're doing.
   *
   * @param {string} attribute name of attribute to remove
   */
  static removeAttribute(attribute) {
    delete this.modelDefinition.rawAttributes[attribute];
    this.modelDefinition.refreshAttributes();
  }

  /**
   * Merges new attributes with the existing ones.
   * Only use if you know what you're doing.
   *
   * Warning: Attributes are not replaced, they are merged.
   *
   * @param {object} newAttributes
   */
  static mergeAttributesDefault(newAttributes) {
    const rawAttributes = this.modelDefinition.rawAttributes;

    mergeDefaults(rawAttributes, newAttributes);

    this.modelDefinition.refreshAttributes();

    return rawAttributes;
  }

  /**
   * Sync this Model to the DB, that is create the table.
   * See {@link Sequelize#sync} for options
   *
   * @param {object} [options] sync options
   *
   * @returns {Promise<Model>}
   */
  static async sync(options) {
    options = { ...this.options, ...options };
    options.hooks = options.hooks === undefined ? true : Boolean(options.hooks);

    const modelDefinition = this.modelDefinition;
    const physicalAttributes = getObjectFromMap(modelDefinition.physicalAttributes);
    const columnDefs = getObjectFromMap(modelDefinition.columns);

    if (options.hooks) {
      await this.hooks.runAsync('beforeSync', options);
    }

    const tableName = { ...this.table };
    if (options.schema && options.schema !== tableName.schema) {
      // Some users sync the same set of tables in different schemas for various reasons
      // They then set `searchPath` when running a query to use different schemas.
      // See https://github.com/sequelize/sequelize/pull/15274#discussion_r1020770364
      // We only allow this if the tables are in the default schema, because we need to ensure that
      // all tables are in the same schema to prevent collisions and `searchPath` only works if we don't specify the schema
      // (which we don't for the default schema)
      if (tableName.schema !== this.sequelize.dialect.getDefaultSchema()) {
        throw new Error(`The "schema" option in sync can only be used on models that do not already specify a schema, or that are using the default schema. Model ${this.name} already specifies schema ${tableName.schema}`);
      }

      tableName.schema = options.schema;
    }

    let tableExists;
    if (options.force) {
      await this.drop(options);
      tableExists = false;
    } else {
      tableExists = await this.queryInterface.tableExists(tableName, options);
    }

    if (!tableExists) {
      await this.queryInterface.createTable(tableName, physicalAttributes, options, this);
    } else {
      // enums are always updated, even if alter is not set. createTable calls it too.
      await this.queryInterface.ensureEnums(tableName, physicalAttributes, options, this);
    }

    if (tableExists && options.alter) {
      const tableInfos = await Promise.all([
        this.queryInterface.describeTable(tableName, options),
        this.queryInterface.getForeignKeyReferencesForTable(tableName, options),
      ]);

      const columns = tableInfos[0];
      // Use for alter foreign keys
      const foreignKeyReferences = tableInfos[1];
      const removedConstraints = {};

      for (const columnName in physicalAttributes) {
        if (!Object.prototype.hasOwnProperty.call(physicalAttributes, columnName)) {
          continue;
        }

        if (!columns[columnName] && !columns[physicalAttributes[columnName].field]) {
          await this.queryInterface.addColumn(tableName, physicalAttributes[columnName].field || columnName, physicalAttributes[columnName], options);
        }
      }

      if (options.alter === true || typeof options.alter === 'object' && options.alter.drop !== false) {
        for (const columnName in columns) {
          if (!Object.prototype.hasOwnProperty.call(columns, columnName)) {
            continue;
          }

          const currentAttribute = columnDefs[columnName];
          if (!currentAttribute) {
            await this.queryInterface.removeColumn(tableName, columnName, options);
            continue;
          }

          if (currentAttribute.primaryKey) {
            continue;
          }

          // Check foreign keys. If it's a foreign key, it should remove constraint first.
          const references = currentAttribute.references;
          if (currentAttribute.references) {
            let database = this.sequelize.config.database;
            const schema = tableName.schema;
            if (schema && this.sequelize.options.dialect === 'mariadb') {
              // because for mariadb schema is synonym for database
              database = schema;
            }

            const foreignReferenceSchema = currentAttribute.references.table.schema;
            const foreignReferenceTableName = typeof references.table === 'object'
              ? references.table.tableName : references.table;
            // Find existed foreign keys
            for (const foreignKeyReference of foreignKeyReferences) {
              const constraintName = foreignKeyReference.constraintName;
              if ((Boolean(constraintName)
                && foreignKeyReference.tableCatalog === database
                && (schema ? foreignKeyReference.tableSchema === schema : true)
                && foreignKeyReference.referencedTableName === foreignReferenceTableName
                && foreignKeyReference.referencedColumnName === references.key
                && (foreignReferenceSchema
                    ? foreignKeyReference.referencedTableSchema === foreignReferenceSchema
                    : true)
                && !removedConstraints[constraintName])
                || this.sequelize.options.dialect === 'ibmi') {
                // Remove constraint on foreign keys.
                await this.queryInterface.removeConstraint(tableName, constraintName, options);
                removedConstraints[constraintName] = true;
              }
            }
          }

          await this.queryInterface.changeColumn(tableName, columnName, currentAttribute, options);
        }
      }
    }

    const existingIndexes = await this.queryInterface.showIndex(tableName, options);
    const missingIndexes = this.getIndexes()
      .filter(item1 => !existingIndexes.some(item2 => item1.name === item2.name))
      .sort((index1, index2) => {
        if (this.sequelize.options.dialect === 'postgres') {
          // move concurrent indexes to the bottom to avoid weird deadlocks
          if (index1.concurrently === true) {
            return 1;
          }

          if (index2.concurrently === true) {
            return -1;
          }
        }

        return 0;
      });

    for (const index of missingIndexes) {
      // TODO: 'options' is ignored by addIndex, making Add Index queries impossible to log.
      await this.queryInterface.addIndex(tableName, index, options);
    }

    if (options.hooks) {
      await this.hooks.runAsync('afterSync', options);
    }

    return this;
  }

  /**
   * Drop the table represented by this Model
   *
   * @param {object} [options] drop options
   * @returns {Promise}
   */
  static async drop(options) {
    return await this.queryInterface.dropTable(this.getTableName(options), options);
  }

  /**
   * @param {object | string} schema
   * @deprecated use {@link Sequelize#dropSchema} or {@link QueryInterface#dropSchema}
   */
  // TODO [>=2023-01-01]: remove me in Sequelize >= 8
  static async dropSchema(schema) {
    noModelDropSchema();

    return await this.queryInterface.dropSchema(schema);
  }

  /**
   * Returns a copy of this model with the corresponding table located in the specified schema.
   *
   * For postgres, this will actually place the schema in front of the table name (`"schema"."tableName"`),
   * while the schema will be prepended to the table name for mysql and sqlite (`'schema.tablename'`).
   *
   * This method is intended for use cases where the same model is needed in multiple schemas.
   * In such a use case it is important to call {@link Model.sync} (or use migrations!) for each model created by this method
   * to ensure the models are created in the correct schema.
   *
   * If a single default schema per model is needed, set the {@link ModelOptions.schema} option instead.
   *
   * @param {string|object} schema The name of the schema
   *
   * @returns {Model}
   */
  static withSchema(schema) {
    if (arguments.length > 1) {
      throw new TypeError('Unlike Model.schema, Model.withSchema only accepts 1 argument which may be either a string or an option bag.');
    }

    const schemaOptions = typeof schema === 'string' ? { schema } : schema;

    schemaOptions.schema ||= this.sequelize.options.schema || this.sequelize.dialect.getDefaultSchema();

    return this.getInitialModel()
      ._withScopeAndSchema(schemaOptions, this._scope, this._scopeNames);
  }

  // TODO [>=2023-01-01]: remove in Sequelize 8
  static schema(schema, options) {
    schemaRenamedToWithSchema();

    return this.withSchema({
      schema,
      schemaDelimiter: typeof options === 'string' ? options : options?.schemaDelimiter,
    });
  }

  /**
   * Returns the initial model, the one returned by {@link Model.init} or {@link Sequelize#define},
   * before any scope or schema was applied.
   */
  static getInitialModel() {
    // '_initialModel' is set on model variants (withScope, withSchema, etc)
    return this._initialModel ?? this;
  }

  /**
   * Add a new scope to the model
   *
   * This is especially useful for adding scopes with includes, when the model you want to
   * include is not available at the time this model is defined.
   *
   * By default, this will throw an error if a scope with that name already exists.
   * Use {@link AddScopeOptions.override} in the options object to silence this error.
   *
   * See {@link https://sequelize.org/docs/v7/other-topics/scopes/} to learn more about scopes.
   *
   * @param {string}          name The name of the scope. Use `defaultScope` to override the default scope
   * @param {object|Function} scope scope or options
   * @param {object}          [options] scope options
   */
  static addScope(name, scope, options) {
    if (this !== this.getInitialModel()) {
      throw new Error(`Model.addScope can only be called on the initial model. Use "${this.name}.getInitialModel()" to access the initial model.`);
    }

    options = { override: false, ...options };

    if ((name === 'defaultScope' && Object.keys(this.options.defaultScope).length > 0 || name in this.options.scopes) && options.override === false) {
      throw new Error(`The scope ${name} already exists. Pass { override: true } as options to silence this error`);
    }

    if (name === 'defaultScope') {
      this.options.defaultScope = this._scope = scope;
    } else {
      this.options.scopes[name] = scope;
    }
  }

  // TODO [>=2023-01-01]: remove in Sequelize 8
  static scope(...options) {
    scopeRenamedToWithScope();

    return this.withScope(...options);
  }

  /**
   * Creates a copy of this model, with one or more scopes applied.
   *
   * See {@link https://sequelize.org/docs/v7/other-topics/scopes/} to learn more about scopes.
   *
   * @param {?Array|object|string} [scopes] The scope(s) to apply. Scopes can either be passed as consecutive arguments, or
   *   as an array of arguments. To apply simple scopes and scope functions with no arguments, pass them as strings. For
   *   scope function, pass an object, with a `method` property. The value can either be a string, if the method does not
   *   take any arguments, or an array, where the first element is the name of the method, and consecutive elements are
   *   arguments to that method. Pass null to remove all scopes, including the default.
   *
   * @example To invoke scope functions you can do
   * ```ts
   * Model.scope({ method: ['complexFunction', 'dan@sequelize.com', 42]}).findAll()
   * // WHERE email like 'dan@sequelize.com%' AND access_level >= 42
   * ```
   *
   * @returns {Model} A reference to the model, with the scope(s) applied. Calling scope again on the returned model will
   *   clear the previous scope.
   */
  static withScope(...scopes) {
    scopes = scopes.flat().filter(Boolean);

    const initialModel = this.getInitialModel();

    const mergedScope = {};
    const scopeNames = [];

    for (const option of scopes) {
      let scope = null;
      let scopeName = null;

      if (_.isPlainObject(option)) {
        if (option.method) {
          if (Array.isArray(option.method) && Boolean(initialModel.options.scopes[option.method[0]])) {
            scopeName = option.method[0];
            scope = initialModel.options.scopes[scopeName].apply(initialModel, option.method.slice(1));
          } else if (initialModel.options.scopes[option.method]) {
            scopeName = option.method;
            scope = initialModel.options.scopes[scopeName].apply(initialModel);
          }
        } else {
          scope = option;
        }
      } else if (option === 'defaultScope' && _.isPlainObject(initialModel.options.defaultScope)) {
        scope = initialModel.options.defaultScope;
      } else {
        scopeName = option;
        scope = initialModel.options.scopes[scopeName];
        if (typeof scope === 'function') {
          scope = scope();
        }
      }

      if (!scope) {
        throw new sequelizeErrors.SequelizeScopeError(`"${this.name}.withScope()" has been called with an invalid scope: "${scopeName}" does not exist.`);
      }

      this._conformIncludes(scope, this);
      // clone scope so it doesn't get modified
      this._assignOptions(mergedScope, cloneDeep(scope));
      scopeNames.push(scopeName ? scopeName : 'defaultScope');
    }

    const modelDefinition = this.modelDefinition;

    return initialModel._withScopeAndSchema({
      schema: modelDefinition.table.schema || '',
      schemaDelimiter: modelDefinition.table.delimiter || '',
    }, mergedScope, scopeNames);
  }

  // TODO [>=2023-01-01]: remove in Sequelize 8
  /**
   * Returns a model without scope. The default scope is also omitted.
   *
   * See {@link https://sequelize.org/docs/v7/other-topics/scopes/} to learn more about scopes.
   */
  static unscoped() {
    scopeRenamedToWithScope();

    return this.withoutScope();
  }

  /**
   * Returns a model without scope. The default scope is also omitted.
   *
   * See {@link https://sequelize.org/docs/v7/other-topics/scopes/} to learn more about scopes.
   */
  static withoutScope() {
    return this.withScope(null);
  }

  /**
   * Returns the base model, with its initial scope.
   */
  static withInitialScope() {
    const initialModel = this.getInitialModel();

    const modelDefinition = this.modelDefinition;
    const initialModelDefinition = initialModel.modelDefinition;

    if (
      modelDefinition.table.schema !== initialModelDefinition.table.schema
      || modelDefinition.table.delimiter !== initialModelDefinition.table.delimiter
    ) {
      return initialModel.withSchema({
        schema: modelDefinition.table.schema,
        schemaDelimiter: modelDefinition.table.delimiter,
      });
    }

    return initialModel;
  }

  static _withScopeAndSchema(schemaOptions, mergedScope, scopeNames) {
    if (!this._modelVariantRefs) {
      // technically this weakref is unnecessary because we're referencing ourselves but it simplifies the code
      // eslint-disable-next-line no-undef -- eslint doesn't know about WeakRef, this will be resolved once we migrate to TS.
      this._modelVariantRefs = new Set([new WeakRef(this)]);
    }

    const newTable = this.queryGenerator.extractTableDetails({
      tableName: this.modelDefinition.table.tableName,
      schema: schemaOptions.schema,
      delimiter: schemaOptions.delimiter,
    });

    for (const modelVariantRef of this._modelVariantRefs) {
      const modelVariant = modelVariantRef.deref();

      if (!modelVariant) {
        this._modelVariantRefs.delete(modelVariantRef);
        continue;
      }

      const variantTable = modelVariant.table;

      if (variantTable.schema !== newTable.schema) {
        continue;
      }

      if (variantTable.delimiter !== newTable.delimiter) {
        continue;
      }

      // the item order of these arrays is important! scope('a', 'b') is not equal to scope('b', 'a')
      if (!_.isEqual(modelVariant._scopeNames, scopeNames)) {
        continue;
      }

      if (!_.isEqual(modelVariant._scope, mergedScope)) {
        continue;
      }

      return modelVariant;
    }

    const clone = this._createModelVariant({
      schema: schemaOptions.schema,
      schemaDelimiter: schemaOptions.schemaDelimiter,
    });
    // eslint-disable-next-line no-undef -- eslint doesn't know about WeakRef, this will be resolved once we migrate to TS.
    this._modelVariantRefs.add(new WeakRef(clone));

    clone._scope = mergedScope;
    clone._scopeNames = scopeNames;

    if (scopeNames.length !== 1 || scopeNames[0] !== 'defaultScope') {
      clone.scoped = true;
    }

    return clone;
  }

  static _createModelVariant(optionOverrides) {
    const model = class extends this {};
    model._initialModel = this;
    Object.defineProperty(model, 'name', { value: this.name });

    model.init(this.modelDefinition.rawAttributes, {
      ...this.options,
      ...optionOverrides,
    });

    // This is done for legacy reasons, where in a previous design both models shared the same association objects.
    // TODO: re-create the associations on the new model instead of sharing them.
    Object.assign(model.modelDefinition.associations, this.modelDefinition.associations);

    return model;
  }

  /**
   * Search for multiple instances.
   * See {@link https://sequelize.org/docs/v7/core-concepts/model-querying-basics/} for more information about querying.
   *
   * __Example of a simple search:__
   * ```js
   * Model.findAll({
   *   where: {
   *     attr1: 42,
   *     attr2: 'cake'
   *   }
   * })
   * ```
   *
   * See also:
   * - {@link Model.findOne}
   * - {@link Sequelize#query}
   *
   * @param {object} options
   * @returns {Promise} A promise that will resolve with the array containing the results of the SELECT query.
   */
  static async findAll(options) {
    if (options !== undefined && !_.isPlainObject(options)) {
      throw new sequelizeErrors.QueryError('The argument passed to findAll must be an options object, use findByPk if you wish to pass a single primary key value');
    }

    if (options !== undefined && options.attributes && !Array.isArray(options.attributes) && !_.isPlainObject(options.attributes)) {
      throw new sequelizeErrors.QueryError('The attributes option must be an array of column names or an object');
    }

    const modelDefinition = this.modelDefinition;

    this._warnOnInvalidOptions(options, Object.keys(modelDefinition.attributes));

    const tableNames = {};

    tableNames[this.getTableName(options)] = true;
    options = cloneDeep(options);

    setTransactionFromCls(options, this.sequelize);

    _.defaults(options, { hooks: true, model: this });

    // set rejectOnEmpty option, defaults to model options
    options.rejectOnEmpty = Object.prototype.hasOwnProperty.call(options, 'rejectOnEmpty')
      ? options.rejectOnEmpty
      : this.options.rejectOnEmpty;

    this._conformIncludes(options, this);
    this._injectScope(options);

    if (options.hooks) {
      await this.hooks.runAsync('beforeFind', options);
      this._conformIncludes(options, this);
    }

    this._expandAttributes(options);
    this._expandIncludeAll(options, options.model);

    if (options.hooks) {
      await this.hooks.runAsync('beforeFindAfterExpandIncludeAll', options);
    }

    options.originalAttributes = this._injectDependentVirtualAttributes(options.attributes);

    if (options.include) {
      options.hasJoin = true;

      _validateIncludedElements(options, tableNames);

      // If we're not raw, we have to make sure we include the primary key for de-duplication
      if (
        options.attributes
        && !options.raw
        && this.primaryKeyAttribute
        && !options.attributes.includes(this.primaryKeyAttribute)
        && (!options.group || !options.hasSingleAssociation || options.hasMultiAssociation)
      ) {
        options.attributes = [this.primaryKeyAttribute].concat(options.attributes);
      }
    }

    if (!options.attributes) {
      options.attributes = Array.from(modelDefinition.attributes.keys());
      options.originalAttributes = this._injectDependentVirtualAttributes(options.attributes);
    }

    mapFinderOptions(options, this);

    options = this._paranoidClause(this, options);

    if (options.hooks) {
      await this.hooks.runAsync('beforeFindAfterOptions', options);
    }

    const selectOptions = { ...options, tableNames: Object.keys(tableNames) };
    const results = await this.queryInterface.select(this, this.table, selectOptions);
    if (options.hooks) {
      await this.hooks.runAsync('afterFind', results, options);
    }

    // rejectOnEmpty mode
    if (_.isEmpty(results) && options.rejectOnEmpty) {
      if (typeof options.rejectOnEmpty === 'function') {
        throw new options.rejectOnEmpty();
      }

      if (typeof options.rejectOnEmpty === 'object') {
        throw options.rejectOnEmpty;
      }

      throw new sequelizeErrors.EmptyResultError();
    }

    return await Model._findSeparate(results, options);
  }

  static _warnOnInvalidOptions(options, validColumnNames) {
    if (!_.isPlainObject(options)) {
      return;
    }

    const unrecognizedOptions = Object.keys(options).filter(k => !validQueryKeywords.has(k));
    const unexpectedModelAttributes = _.intersection(unrecognizedOptions, validColumnNames);
    if (!options.where && unexpectedModelAttributes.length > 0) {
      logger.warn(`Model attributes (${unexpectedModelAttributes.join(', ')}) passed into finder method options of model ${this.name}, but the options.where object is empty. Did you forget to use options.where?`);
    }
  }

  static _injectDependentVirtualAttributes(attributes) {
    const modelDefinition = this.modelDefinition;

    if (modelDefinition.virtualAttributeNames.size === 0) {
      return attributes;
    }

    if (!attributes || !Array.isArray(attributes)) {
      return attributes;
    }

    for (const attribute of attributes) {
      if (
        modelDefinition.virtualAttributeNames.has(attribute)
        && modelDefinition.attributes.get(attribute).type.attributeDependencies
      ) {
        attributes = attributes.concat(modelDefinition.attributes.get(attribute).type.attributeDependencies);
      }
    }

    attributes = _.uniq(attributes);

    return attributes;
  }

  static async _findSeparate(results, options) {
    if (!options.include || options.raw || !results) {
      return results;
    }

    const original = results;
    if (options.plain) {
      results = [results];
    }

    if (!Array.isArray(results) || results.length === 0) {
      return original;
    }

    await Promise.all(options.include.map(async include => {
      if (!include.separate) {
        return await Model._findSeparate(
          results.reduce((memo, result) => {
            let associations = result.get(include.association.as);

            // Might be an empty belongsTo relation
            if (!associations) {
              return memo;
            }

            // Force array so we can concat no matter if it's 1:1 or :M
            if (!Array.isArray(associations)) {
              associations = [associations];
            }

            for (let i = 0, len = associations.length; i !== len; ++i) {
              memo.push(associations[i]);
            }

            return memo;
          }, []),
          {

            ..._.omit(options, 'include', 'attributes', 'order', 'where', 'limit', 'offset', 'plain', 'scope'),
            include: include.include || [],
          },
        );
      }

      const map = await include.association.get(results, {

        ..._.omit(options, nonCascadingOptions),
        ..._.omit(include, ['parent', 'association', 'as', 'originalAttributes']),
      });

      for (const result of results) {
        result.set(
          include.association.as,
          map.get(result.get(include.association.sourceKey)),
          { raw: true },
        );
      }
    }));

    return original;
  }

  /**
   * Search for a single instance by its primary key.
   *
   * This applies LIMIT 1, only a single instance will be returned.
   *
   * Returns the model with the matching primary key.
   * If not found, returns null or throws an error if {@link FindOptions.rejectOnEmpty} is set.
   *
   * @param  {number|bigint|string|Buffer}      param The value of the desired instance's primary key.
   * @param  {object}                           [options] find options
   * @returns {Promise<Model|null>}
   */
  static async findByPk(param, options) {
    // return Promise resolved with null if no arguments are passed
    if (param == null) {
      return null;
    }

    options = cloneDeep(options) || {};

    if (typeof param === 'number' || typeof param === 'bigint' || typeof param === 'string' || Buffer.isBuffer(param)) {
      options.where = {
        // TODO: support composite primary keys
        [this.primaryKeyAttribute]: param,
      };
    } else {
      throw new TypeError(`Argument passed to findByPk is invalid: ${param}`);
    }

    // Bypass a possible overloaded findOne
    return await Model.findOne.call(this, options);
  }

  /**
   * Search for a single instance.
   *
   * Returns the first instance corresponding matching the query.
   * If not found, returns null or throws an error if {@link FindOptions.rejectOnEmpty} is set.
   *
   * @param  {object}       [options] A hash of options to describe the scope of the search
   * @returns {Promise<Model|null>}
   */
  static async findOne(options) {
    if (options !== undefined && !_.isPlainObject(options)) {
      throw new Error('The argument passed to findOne must be an options object, use findByPk if you wish to pass a single primary key value');
    }

    options = cloneDeep(options);
    // findOne only ever needs one result
    // conditional temporarily fixes 14618
    // https://github.com/sequelize/sequelize/issues/14618
    if (options.limit === undefined) {
      options.limit = 1;
    }

    // Bypass a possible overloaded findAll.
    return await Model.findAll.call(this, (_.defaults(options, {
      model: this,
      plain: true,
    })));
  }

  /**
   * Run an aggregation method on the specified field.
   *
   * Returns the aggregate result cast to {@link AggregateOptions.dataType},
   * unless `options.plain` is false, in which case the complete data result is returned.
   *
   * @param {string}          attribute The attribute to aggregate over. Can be a field name or *
   * @param {string}          aggregateFunction The function to use for aggregation, e.g. sum, max etc.
   * @param {object}          [options] Query options. See sequelize.query for full options
   *
   * @returns {Promise<DataTypes|object>}
   */
  static async aggregate(attribute, aggregateFunction, options) {
    options = cloneDeep(options);
    options.model = this;

    // We need to preserve attributes here as the `injectScope` call would inject non aggregate columns.
    const prevAttributes = options.attributes;
    this._injectScope(options);
    options.attributes = prevAttributes;
    this._conformIncludes(options, this);

    if (options.include) {
      this._expandIncludeAll(options);
      _validateIncludedElements(options);
    }

    const attrOptions = this.getAttributes()[attribute];
    const field = attrOptions && attrOptions.field || attribute;
    let aggregateColumn = this.sequelize.col(field);

    if (options.distinct) {
      aggregateColumn = this.sequelize.fn('DISTINCT', aggregateColumn);
    }

    let { group } = options;
    if (Array.isArray(group) && Array.isArray(group[0])) {
      noDoubleNestedGroup();
      group = group.flat();
    }

    options.attributes = _.unionBy(
      options.attributes,
      group,
      [[this.sequelize.fn(aggregateFunction, aggregateColumn), aggregateFunction]],
      a => (Array.isArray(a) ? a[1] : a),
    );

    if (!options.dataType) {
      if (attrOptions) {
        options.dataType = attrOptions.type;
      } else {
        // Use FLOAT as fallback
        options.dataType = new DataTypes.FLOAT();
      }
    } else {
      options.dataType = this.sequelize.normalizeDataType(options.dataType);
    }

    mapOptionFieldNames(options, this);
    options = this._paranoidClause(this, options);

    const value = await this.queryInterface.rawSelect(this.getTableName(options), options, aggregateFunction, this);

    return value;
  }

  /**
   * Count the number of records matching the provided where clause.
   *
   * If you provide an `include` option, the number of matching associations will be counted instead.
   *
   * @param {object}        [options] options
   * @returns {Promise<number>}
   */
  static async count(options) {
    options = cloneDeep(options);
    options = _.defaults(options, { hooks: true });

    setTransactionFromCls(options, this.sequelize);

    options.raw = true;
    if (options.hooks) {
      await this.hooks.runAsync('beforeCount', options);
    }

    let col = options.col || '*';
    if (options.include) {
      col = `${this.name}.${options.col || this.primaryKeyField}`;
    }

    if (options.distinct && col === '*') {
      col = this.primaryKeyField;
    }

    options.plain = !options.group;
    options.dataType = new DataTypes.INTEGER();
    options.includeIgnoreAttributes = false;

    // No limit, offset or order for the options max be given to count()
    // Set them to null to prevent scopes setting those values
    options.limit = null;
    options.offset = null;
    options.order = null;

    const result = await this.aggregate(col, 'count', options);

    // When grouping is used, some dialects such as PG are returning the count as string
    // --> Manually convert it to number
    if (Array.isArray(result)) {
      return result.map(item => ({
        ...item,
        count: Number(item.count),
      }));
    }

    return result;
  }

  /**
   * Finds all the rows matching your query, within a specified offset / limit, and get the total number of
   * rows matching your query. This is very useful for pagination.
   *
   * ```js
   * Model.findAndCountAll({
   *   where: ...,
   *   limit: 12,
   *   offset: 12
   * }).then(result => {
   *   ...
   * })
   * ```
   * In the above example, `result.rows` will contain rows 13 through 24, while `result.count` will return
   * the total number of rows that matched your query.
   *
   * When you add includes, only those which are required (either because they have a where clause, or
   * because required` is explicitly set to true on the include) will be added to the count part.
   *
   * Suppose you want to find all users who have a profile attached:
   * ```js
   * User.findAndCountAll({
   *   include: [
   *      { model: Profile, required: true}
   *   ],
   *   limit: 3
   * });
   * ```
   * Because the include for `Profile` has `required` set it will result in an inner join, and only the users
   * who have a profile will be counted. If we remove `required` from the include, both users with and
   * without profiles will be counted
   *
   * This function also support grouping, when `group` is provided, the count will be an array of objects
   * containing the count for each group and the projected attributes.
   * ```js
   * User.findAndCountAll({
   *   group: 'type'
   * });
   * ```
   *
   * @param {object} [options] See findAll options
   * @returns {Promise<{count: number | number[], rows: Model[]}>}
   */
  static async findAndCountAll(options) {
    if (options !== undefined && !_.isPlainObject(options)) {
      throw new Error('The argument passed to findAndCountAll must be an options object, use findByPk if you wish to pass a single primary key value');
    }

    const countOptions = cloneDeep(options);

    if (countOptions.attributes) {
      countOptions.attributes = undefined;
    }

    const [count, rows] = await Promise.all([
      this.count(countOptions),
      this.findAll(options),
    ]);

    return {
      count,
      rows: count === 0 ? [] : rows,
    };
  }

  /**
   * Finds the maximum value of field
   *
   * @param {string} field attribute / field name
   * @param {object} [options] See aggregate
   * @returns {Promise<*>}
   */
  static async max(field, options) {
    return await this.aggregate(field, 'max', options);
  }

  /**
   * Finds the minimum value of field
   *
   * @param {string} field attribute / field name
   * @param {object} [options] See aggregate
   * @returns {Promise<*>}
   */
  static async min(field, options) {
    return await this.aggregate(field, 'min', options);
  }

  /**
   * Retrieves the sum of field
   *
   * @param {string} field attribute / field name
   * @param {object} [options] See aggregate
   * @returns {Promise<number>}
   */
  static async sum(field, options) {
    return await this.aggregate(field, 'sum', options);
  }

  /**
   * Builds a new model instance.
   * Unlike {@link Model.create}, the instance is not persisted, you need to call {@link Model#save} yourself.
   *
   * @param {object|Array} values An object of key value pairs or an array of such. If an array, the function will return an
   *   array of instances.
   * @param {object}  [options] Instance build options
   *
   * @returns {Model|Array<Model>}
   */
  static build(values, options) {
    if (Array.isArray(values)) {
      return this.bulkBuild(values, options);
    }

    const instance = new this(values, options, CONSTRUCTOR_SECRET);

    // Our Model class adds getters and setters for attributes on the prototype,
    // so they can be shadowed by native class properties that are defined on the class that extends Model (See #14300).
    // This deletes the instance properties, to un-shadow the getters and setters.
    for (const attributeName of this.modelDefinition.attributes.keys()) {
      delete instance[attributeName];
    }

    return instance;
  }

  /**
   * Builds multiple new model instances.
   * Unlike {@link Model.create}, the instances are not persisted, you need to call {@link Model#save} yourself.
   *
   * @param {Array} valueSets An array of objects with key value pairs.
   * @param {object}  [options] Instance build options
   */
  static bulkBuild(valueSets, options) {
    options = { isNewRecord: true, ...options };

    if (!options.includeValidated) {
      this._conformIncludes(options, this);
      if (options.include) {
        this._expandIncludeAll(options);
        _validateIncludedElements(options);
      }
    }

    if (options.attributes) {
      options.attributes = options.attributes.map(attribute => (Array.isArray(attribute) ? attribute[1] : attribute));
    }

    return valueSets.map(values => this.build(values, options));
  }

  /**
   * Builds a new model instance and persists it.
   * Equivalent to calling {@link Model.build} then {@link Model.save}.
   *
   * @param {object} values
   * @param {object} options
   * @returns {Promise<Model>}
   *
   */
  static async create(values, options) {
    options = cloneDeep(options || {});

    return await this.build(values, {
      isNewRecord: true,
      attributes: options.fields,
      include: options.include,
      raw: options.raw,
      silent: options.silent,
    }).save(options);
  }

  /**
   * Find an entity that matches the query, or build (but don't save) the entity if none is found.
   * The successful result of the promise will be the tuple [instance, initialized].
   *
   * @param {object} options find options
   * @returns {Promise<Model,boolean>}
   */
  static async findOrBuild(options) {
    if (!options || !options.where || arguments.length > 1) {
      throw new Error(
        'Missing where attribute in the options parameter passed to findOrBuild. '
        + 'Please note that the API has changed, and is now options only (an object with where, defaults keys, transaction etc.)',
      );
    }

    let values;

    let instance = await this.findOne(options);
    if (instance === null) {
      values = { ...options.defaults };
      if (_.isPlainObject(options.where)) {
        values = defaults(values, options.where);
      }

      instance = this.build(values, options);

      return [instance, true];
    }

    return [instance, false];
  }

  /**
   * Find an entity that matches the query, or {@link Model.create} the entity if none is found
   * The successful result of the promise will be the tuple [instance, initialized].
   *
   * If no transaction is passed in the `options` object, a new transaction will be created internally, to
   * prevent the race condition where a matching row is created by another connection after the find but
   * before the insert call.
   * However, it is not always possible to handle this case in SQLite, specifically if one transaction inserts
   * and another tries to select before the first one has committed.
   * In this case, an instance of {@link TimeoutError} will be thrown instead.
   *
   * If a transaction is passed, a savepoint will be created instead,
   * and any unique constraint violation will be handled internally.
   *
   * @param {object} options find and create options
   * @returns {Promise<Model,boolean>}
   */
  static async findOrCreate(options) {
    if (!options || !options.where || arguments.length > 1) {
      throw new Error(
        'Missing where attribute in the options parameter passed to findOrCreate. '
        + 'Please note that the API has changed, and is now options only (an object with where, defaults keys, transaction etc.)',
      );
    }

    options = { ...options };

    const modelDefinition = this.modelDefinition;

    if (options.defaults) {
      const defaults = Object.keys(options.defaults);
      const unknownDefaults = defaults.filter(name => !modelDefinition.attributes.has(name));

      if (unknownDefaults.length > 0) {
        logger.warn(`Unknown attributes (${unknownDefaults}) passed to defaults option of findOrCreate`);
      }
    }

    setTransactionFromCls(options, this.sequelize);

    const internalTransaction = !options.transaction;
    let values;
    let transaction;

    try {
      // TODO: use managed sequelize.transaction() instead
      transaction = await this.sequelize.startUnmanagedTransaction(options);
      options.transaction = transaction;

      const found = await this.findOne(options);
      if (found !== null) {
        return [found, false];
      }

      values = { ...options.defaults };
      if (_.isPlainObject(options.where)) {
        values = defaults(values, options.where);
      }

      options.exception = true;
      options.returning = true;

      try {
        const created = await this.create(values, options);
        if (created.get(this.primaryKeyAttribute, { raw: true }) === null) {
          // If the query returned an empty result for the primary key, we know that this was actually a unique constraint violation
          throw new sequelizeErrors.UniqueConstraintError();
        }

        return [created, true];
      } catch (error) {
        if (!(error instanceof sequelizeErrors.UniqueConstraintError)) {
          throw error;
        }

        const flattenedWhere = flattenObjectDeep(options.where);
        const flattenedWhereKeys = Object.keys(flattenedWhere).map(name => _.last(name.split('.')));
        const whereFields = flattenedWhereKeys.map(name => modelDefinition.attributes.get(name)?.columnName ?? name);
        const defaultFields = options.defaults && Object.keys(options.defaults)
          .filter(name => modelDefinition.attributes.get(name))
          .map(name => modelDefinition.getColumnNameLoose(name));

        const errFieldKeys = Object.keys(error.fields);
        const errFieldsWhereIntersects = intersects(errFieldKeys, whereFields);
        if (defaultFields && !errFieldsWhereIntersects && intersects(errFieldKeys, defaultFields)) {
          throw error;
        }

        if (errFieldsWhereIntersects) {
          _.each(error.fields, (value, key) => {
            const name = modelDefinition.columns.get(key).attributeName;
            if (value.toString() !== options.where[name].toString()) {
              throw new Error(`${this.name}#findOrCreate: value used for ${name} was not equal for both the find and the create calls, '${options.where[name]}' vs '${value}'`);
            }
          });
        }

        // Someone must have created a matching instance inside the same transaction since we last did a find. Let's find it!
        const otherCreated = await this.findOne(defaults({
          transaction: internalTransaction ? null : transaction,
        }, options));

        // Sanity check, ideally we caught this at the defaultFeilds/err.fields check
        // But if we didn't and instance is null, we will throw
        if (otherCreated === null) {
          throw error;
        }

        return [otherCreated, false];
      }
    } finally {
      if (internalTransaction && transaction) {
        await transaction.commit();
      }
    }
  }

  /**
   * A more performant {@link Model.findOrCreate} that will not start its own transaction or savepoint (at least not in
   * postgres)
   *
   * It will execute a find call, attempt to create if empty, then attempt to find again if a unique constraint fails.
   *
   * The successful result of the promise will be the tuple [instance, initialized].
   *
   * @param {object} options find options
   * @returns {Promise<Model,boolean>}
   */
  static async findCreateFind(options) {
    if (!options || !options.where) {
      throw new Error(
        'Missing where attribute in the options parameter passed to findCreateFind.',
      );
    }

    let values = { ...options.defaults };
    if (_.isPlainObject(options.where)) {
      values = defaults(values, options.where);
    }

    const found = await this.findOne(options);
    if (found) {
      return [found, false];
    }

    try {
      const createOptions = { ...options };

      // To avoid breaking a postgres transaction, run the create with `ignoreDuplicates`.
      if (this.sequelize.options.dialect === 'postgres' && options.transaction) {
        createOptions.ignoreDuplicates = true;
      }

      const created = await this.create(values, createOptions);

      return [created, true];
    } catch (error) {
      if (!(error instanceof sequelizeErrors.UniqueConstraintError || error instanceof sequelizeErrors.EmptyResultError)) {
        throw error;
      }

      const foundAgain = await this.findOne(options);

      return [foundAgain, false];
    }
  }

  /**
   * Inserts or updates a single entity. An update will be executed if a row which matches the supplied values on
   * either the primary key or a unique key is found. Note that the unique index must be defined in your
   * sequelize model and not just in the table. Otherwise, you may experience a unique constraint violation,
   * because sequelize fails to identify the row that should be updated.
   *
   * **Implementation details:**
   *
   * * MySQL - Implemented as a single query `INSERT values ON DUPLICATE KEY UPDATE values`
   * * PostgreSQL - Implemented as a temporary function with exception handling: INSERT EXCEPTION WHEN
   *   unique_constraint UPDATE
   * * SQLite - Implemented as two queries `INSERT; UPDATE`. This means that the update is executed regardless
   *   of whether the row already existed or not
   *
   * **Note:** SQLite returns null for created, no matter if the row was created or updated. This is
   * because SQLite always runs INSERT OR IGNORE + UPDATE, in a single query, so there is no way to know
   * whether the row was inserted or not.
   *
   * @param  {object} values hash of values to upsert
   * @param  {object} [options] upsert options
   * @returns {Promise<Array<Model, boolean | null>>} an array with two elements, the first being the new record and
   *   the second being `true` if it was just created or `false` if it already existed (except on Postgres and SQLite, which
   *   can't detect this and will always return `null` instead of a boolean).
   */
  static async upsert(values, options) {
    options = {
      hooks: true,
      returning: true,
      validate: true,
      ...cloneDeep(options),
    };

    setTransactionFromCls(options, this.sequelize);

    const modelDefinition = this.modelDefinition;

    const createdAtAttr = modelDefinition.timestampAttributeNames.createdAt;
    const updatedAtAttr = modelDefinition.timestampAttributeNames.updatedAt;
    const hasPrimary = this.primaryKeyField in values || this.primaryKeyAttribute in values;
    const instance = this.build(values);

    options.model = this;
    options.instance = instance;

    const changed = [...instance._changed];
    if (!options.fields) {
      options.fields = changed;
    }

    if (options.validate) {
      await instance.validate(options);
    }

    // Map field names
    const updatedDataValues = _.pick(instance.dataValues, changed);
    const insertValues = mapValueFieldNames(instance.dataValues, modelDefinition.attributes.keys(), this);
    const updateValues = mapValueFieldNames(updatedDataValues, options.fields, this);
    const now = new Date();

    // Attach createdAt
    if (createdAtAttr && !insertValues[createdAtAttr]) {
      const field = modelDefinition.attributes.get(createdAtAttr).columnName || createdAtAttr;
      insertValues[field] = this._getDefaultTimestamp(createdAtAttr) || now;
    }

    if (updatedAtAttr && !updateValues[updatedAtAttr]) {
      const field = modelDefinition.attributes.get(updatedAtAttr).columnName || updatedAtAttr;
      insertValues[field] = updateValues[field] = this._getDefaultTimestamp(updatedAtAttr) || now;
    }

    // Db2 does not allow NULL values for unique columns.
    // Add dummy values if not provided by test case or user.
    if (this.sequelize.options.dialect === 'db2') {
      // TODO: remove. This is fishy and is going to be a source of bugs (because it replaces null values with arbitrary values that could be actual data).
      //  If DB2 doesn't support NULL in unique columns, then it should error if the user tries to insert NULL in one.
      this.uniqno = this.sequelize.dialect.queryGenerator.addUniqueFields(
        insertValues, this.modelDefinition.rawAttributes, this.uniqno,
      );
    }

    // Build adds a null value for the primary key, if none was given by the user.
    // We need to remove that because of some Postgres technicalities.
    if (!hasPrimary && this.primaryKeyAttribute && !modelDefinition.attributes.get(this.primaryKeyAttribute).defaultValue) {
      delete insertValues[this.primaryKeyField];
      delete updateValues[this.primaryKeyField];
    }

    if (options.hooks) {
      await this.hooks.runAsync('beforeUpsert', values, options);
    }

    const result = await this.queryInterface.upsert(
      this.getTableName(options),
      insertValues,
      updateValues,
      // TODO: this is only used by DB2 & MSSQL, as these dialects require a WHERE clause in their UPSERT implementation.
      //  but the user should be able to specify a WHERE clause themselves (because we can't perfectly include all UNIQUE constraints in our implementation)
      //  there is also some incoherence in our implementation: This "where" returns the Primary Key constraint, but all other unique constraints
      //  are added inside of QueryInterface. Everything should be done inside of QueryInterface instead.
      instance.where(false, true) ?? {},
      options,
    );

    const [record] = result;
    record.isNewRecord = false;

    if (options.hooks) {
      await this.hooks.runAsync('afterUpsert', result, options);
    }

    return result;
  }

  /**
   * Creates and inserts multiple instances in bulk.
   *
   * The promise resolves with an array of instances.
   *
   * Please note that, depending on your dialect, the resulting instances may not accurately
   * represent the state of their rows in the database.
   * This is because MySQL and SQLite do not make it easy to obtain back automatically generated IDs
   * and other default values in a way that can be mapped to multiple records.
   * To obtain the correct data for the newly created instance, you will need to query for them again.
   *
   * If validation fails, the promise is rejected with {@link AggregateError}
   *
   * @param  {Array}          records                          List of objects (key/value pairs) to create instances from
   * @param  {object}         [options]                        Bulk create options
   * @returns {Promise<Array<Model>>}
   */
  static async bulkCreate(records, options = {}) {
    if (records.length === 0) {
      return [];
    }

    const dialect = this.sequelize.options.dialect;
    const now = new Date();
    options = cloneDeep(options);

    setTransactionFromCls(options, this.sequelize);

    options.model = this;

    if (!options.includeValidated) {
      this._conformIncludes(options, this);
      if (options.include) {
        this._expandIncludeAll(options);
        _validateIncludedElements(options);
      }
    }

    const instances = records.map(values => this.build(values, { isNewRecord: true, include: options.include }));

    const recursiveBulkCreate = async (instances, options) => {
      options = {
        validate: false,
        hooks: true,
        individualHooks: false,
        ignoreDuplicates: false,
        ...options,
      };

      if (options.returning === undefined) {
        if (options.association) {
          options.returning = false;
        } else {
          options.returning = true;
        }
      }

      if (options.ignoreDuplicates && ['mssql', 'db2', 'ibmi'].includes(dialect)) {
        throw new Error(`${dialect} does not support the ignoreDuplicates option.`);
      }

      if (options.updateOnDuplicate && !['mysql', 'mariadb', 'sqlite', 'postgres', 'ibmi'].includes(dialect)) {
        throw new Error(`${dialect} does not support the updateOnDuplicate option.`);
      }

      const model = options.model;
      const modelDefinition = model.modelDefinition;

      options.fields = options.fields || Array.from(modelDefinition.attributes.keys());
      const createdAtAttr = modelDefinition.timestampAttributeNames.createdAt;
      const updatedAtAttr = modelDefinition.timestampAttributeNames.updatedAt;

      if (options.updateOnDuplicate !== undefined) {
        if (Array.isArray(options.updateOnDuplicate) && options.updateOnDuplicate.length > 0) {
          options.updateOnDuplicate = _.intersection(
            _.without(Object.keys(model.tableAttributes), createdAtAttr),
            options.updateOnDuplicate,
          );
        } else {
          throw new Error('updateOnDuplicate option only supports non-empty array.');
        }
      }

      // Run before hook
      if (options.hooks) {
        await model.hooks.runAsync('beforeBulkCreate', instances, options);
      }

      // Validate
      if (options.validate) {
        const errors = [];
        const validateOptions = { ...options };
        validateOptions.hooks = options.individualHooks;

        await Promise.all(instances.map(async instance => {
          try {
            await instance.validate(validateOptions);
          } catch (error) {
            errors.push(new sequelizeErrors.BulkRecordError(error, instance));
          }
        }));

        delete options.skip;
        if (errors.length > 0) {
          throw new sequelizeErrors.AggregateError(errors);
        }
      }

      if (options.individualHooks) {
        await Promise.all(instances.map(async instance => {
          const individualOptions = {
            ...options,
            validate: false,
            hooks: true,
          };
          delete individualOptions.fields;
          delete individualOptions.individualHooks;
          delete individualOptions.ignoreDuplicates;

          await instance.save(individualOptions);
        }));
      } else {
        if (options.include && options.include.length > 0) {
          await Promise.all(options.include.filter(include => include.association instanceof BelongsTo).map(async include => {
            const associationInstances = [];
            const associationInstanceIndexToInstanceMap = [];

            for (const instance of instances) {
              const associationInstance = instance.get(include.as);
              if (associationInstance) {
                associationInstances.push(associationInstance);
                associationInstanceIndexToInstanceMap.push(instance);
              }
            }

            if (associationInstances.length === 0) {
              return;
            }

            const includeOptions = _(cloneDeep(include))
              .omit(['association'])
              .defaults({
                transaction: options.transaction,
                logging: options.logging,
              })
              .value();

            const createdAssociationInstances = await recursiveBulkCreate(associationInstances, includeOptions);
            for (const idx in createdAssociationInstances) {
              const associationInstance = createdAssociationInstances[idx];
              const instance = associationInstanceIndexToInstanceMap[idx];

              await include.association.set(instance, associationInstance, { save: false, logging: options.logging });
            }
          }));
        }

        // Create all in one query
        // Recreate records from instances to represent any changes made in hooks or validation
        records = instances.map(instance => {
          const values = instance.dataValues;

          // set createdAt/updatedAt attributes
          if (createdAtAttr && !values[createdAtAttr]) {
            values[createdAtAttr] = now;
            if (!options.fields.includes(createdAtAttr)) {
              options.fields.push(createdAtAttr);
            }
          }

          if (updatedAtAttr && !values[updatedAtAttr]) {
            values[updatedAtAttr] = now;
            if (!options.fields.includes(updatedAtAttr)) {
              options.fields.push(updatedAtAttr);
            }
          }

          const out = mapValueFieldNames(values, options.fields, model);
          for (const key of modelDefinition.virtualAttributeNames) {
            delete out[key];
          }

          return out;
        });

        // Map attributes to fields for serial identification
        const fieldMappedAttributes = {};
        for (const attrName in model.tableAttributes) {
          const attribute = modelDefinition.attributes.get(attrName);
          fieldMappedAttributes[attribute.columnName] = attribute;
        }

        // Map updateOnDuplicate attributes to fields
        if (options.updateOnDuplicate) {
          options.updateOnDuplicate = options.updateOnDuplicate.map(attrName => {
            return modelDefinition.getColumnName(attrName);
          });

          if (options.conflictAttributes) {
            options.upsertKeys = options.conflictAttributes.map(
              attrName => modelDefinition.getColumnName(attrName),
            );
          } else {
            const upsertKeys = [];

            for (const i of model.getIndexes()) {
              if (i.unique && !i.where) { // Don't infer partial indexes
                upsertKeys.push(...i.fields);
              }
            }

            options.upsertKeys = upsertKeys.length > 0
              ? upsertKeys
              : Object.values(model.primaryKeys).map(x => x.field);
          }
        }

        // Map returning attributes to fields
        if (options.returning && Array.isArray(options.returning)) {
          options.returning = options.returning.map(attr => modelDefinition.getColumnNameLoose(attr));
        }

        const results = await model.queryInterface.bulkInsert(model.getTableName(options), records, options, fieldMappedAttributes);
        if (Array.isArray(results)) {
          for (const [i, result] of results.entries()) {
            const instance = instances[i];

            for (const key in result) {
              if (!instance || key === model.primaryKeyAttribute
                && instance.get(model.primaryKeyAttribute)
                && ['mysql', 'mariadb', 'sqlite'].includes(dialect)) {
                // The query.js for these DBs is blind, it autoincrements the
                // primarykey value, even if it was set manually. Also, it can
                // return more results than instances, bug?.
                continue;
              }

              if (Object.prototype.hasOwnProperty.call(result, key)) {
                const record = result[key];

                const attr = find(
                  modelDefinition.attributes.values(),
                  attribute => attribute.attributeName === key || attribute.columnName === key,
                );

                instance.dataValues[attr && attr.attributeName || key] = record;
              }
            }
          }
        }
      }

      if (options.include && options.include.length > 0) {
        await Promise.all(options.include.filter(include => !(include.association instanceof BelongsTo
          || include.parent && include.parent.association instanceof BelongsToMany)).map(async include => {
          const associationInstances = [];
          const associationInstanceIndexToInstanceMap = [];

          for (const instance of instances) {
            let associated = instance.get(include.as);
            if (!Array.isArray(associated)) {
              associated = [associated];
            }

            for (const associationInstance of associated) {
              if (associationInstance) {
                if (!(include.association instanceof BelongsToMany)) {
                  associationInstance.set(include.association.foreignKey, instance.get(include.association.sourceKey || instance.constructor.primaryKeyAttribute, { raw: true }), { raw: true });
                  Object.assign(associationInstance, include.association.scope);
                }

                associationInstances.push(associationInstance);
                associationInstanceIndexToInstanceMap.push(instance);
              }
            }
          }

          if (associationInstances.length === 0) {
            return;
          }

          const includeOptions = _(cloneDeep(include))
            .omit(['association'])
            .defaults({
              transaction: options.transaction,
              logging: options.logging,
            })
            .value();

          const createdAssociationInstances = await recursiveBulkCreate(associationInstances, includeOptions);
          if (include.association instanceof BelongsToMany) {
            const valueSets = [];

            for (const idx in createdAssociationInstances) {
              const associationInstance = createdAssociationInstances[idx];
              const instance = associationInstanceIndexToInstanceMap[idx];

              const values = {
                [include.association.foreignKey]: instance.get(instance.constructor.primaryKeyAttribute, { raw: true }),
                [include.association.otherKey]: associationInstance.get(associationInstance.constructor.primaryKeyAttribute, { raw: true }),
                // Include values defined in the association
                ...include.association.through.scope,
              };
              if (associationInstance[include.association.through.model.name]) {
                const throughDefinition = include.association.through.model.modelDefinition;

                for (const attributeName of throughDefinition.attributes.keys()) {
                  const attribute = throughDefinition.attributes.get(attributeName);

                  if (attribute._autoGenerated
                    || attributeName === include.association.foreignKey
                    || attributeName === include.association.otherKey
                    || typeof associationInstance[include.association.through.model.name][attributeName] === 'undefined') {
                    continue;
                  }

                  values[attributeName] = associationInstance[include.association.through.model.name][attributeName];
                }
              }

              valueSets.push(values);
            }

            const throughOptions = _(cloneDeep(include))
              .omit(['association', 'attributes'])
              .defaults({
                transaction: options.transaction,
                logging: options.logging,
              })
              .value();
            throughOptions.model = include.association.throughModel;
            const throughInstances = include.association.throughModel.bulkBuild(valueSets, throughOptions);

            await recursiveBulkCreate(throughInstances, throughOptions);
          }
        }));
      }

      // map fields back to attributes
      for (const instance of instances) {
        const attributeDefs = modelDefinition.attributes;

        for (const attribute of attributeDefs.values()) {
          if (
            instance.dataValues[attribute.columnName] !== undefined
            && attribute.columnName !== attribute.attributeName
          ) {
            instance.dataValues[attribute.attributeName] = instance.dataValues[attribute.columnName];
            // TODO: if a column shares the same name as an attribute, this will cause a bug!
            delete instance.dataValues[attribute.columnName];
          }

          instance._previousDataValues[attribute.attributeName] = instance.dataValues[attribute.attributeName];
          instance.changed(attribute.attributeName, false);
        }

        instance.isNewRecord = false;
      }

      // Run after hook
      if (options.hooks) {
        await model.hooks.runAsync('afterBulkCreate', instances, options);
      }

      return instances;
    };

    return await recursiveBulkCreate(instances, options);
  }

  /**
   * Destroys all instances of the model.
   * This is a convenient method for `MyModel.destroy({ truncate: true })`.
   *
   * __Danger__: This will completely empty your table!
   *
   * @param {object} [options] truncate options
   * @returns {Promise}
   */
  static async truncate(options) {
    options = cloneDeep(options) || {};
    options.truncate = true;

    return await this.destroy(options);
  }

  /**
   * Deletes multiple instances, or set their deletedAt timestamp to the current time if `paranoid` is enabled.
   *
   * @param  {object} options destroy options
   * @returns {Promise<number>} The number of destroyed rows
   */
  static async destroy(options) {
    options = cloneDeep(options);

    setTransactionFromCls(options, this.sequelize);

    this._injectScope(options);

    if (!options || !(options.where || options.truncate)) {
      throw new Error('Missing where or truncate attribute in the options parameter of model.destroy.');
    }

    if (!options.truncate && !_.isPlainObject(options.where) && !Array.isArray(options.where) && !(options.where instanceof BaseSqlExpression)) {
      throw new Error('Expected plain object, array or sequelize method in the options.where parameter of model.destroy.');
    }

    const modelDefinition = this.modelDefinition;
    const attributes = modelDefinition.attributes;

    options = _.defaults(options, {
      hooks: true,
      individualHooks: false,
      force: false,
      cascade: false,
      restartIdentity: false,
    });

    options.type = QueryTypes.BULKDELETE;

    mapOptionFieldNames(options, this);
    options.model = this;

    // Run before hook
    if (options.hooks) {
      await this.hooks.runAsync('beforeBulkDestroy', options);
    }

    let instances;
    // Get daos and run beforeDestroy hook on each record individually
    if (options.individualHooks) {
      instances = await this.findAll({ where: options.where, transaction: options.transaction, logging: options.logging, benchmark: options.benchmark });

      await Promise.all(instances.map(instance => {
        return this.hooks.runAsync('beforeDestroy', instance, options);
      }));
    }

    let result;
    // Run delete query (or update if paranoid)
    if (modelDefinition.timestampAttributeNames.deletedAt && !options.force) {
      // Set query type appropriately when running soft delete
      options.type = QueryTypes.BULKUPDATE;

      const attrValueHash = {};
      const deletedAtAttribute = attributes.get(modelDefinition.timestampAttributeNames.deletedAt);
      const deletedAtColumnName = deletedAtAttribute.columnName;
      const where = {
        [deletedAtColumnName]: Object.prototype.hasOwnProperty.call(deletedAtAttribute, 'defaultValue') ? deletedAtAttribute.defaultValue : null,
      };

      attrValueHash[deletedAtColumnName] = new Date();
      result = await this.queryInterface.bulkUpdate(this.getTableName(options), attrValueHash, Object.assign(where, options.where), options, getObjectFromMap(modelDefinition.attributes));
    } else {
      result = await this.queryInterface.bulkDelete(this.getTableName(options), options.where, options, this);
    }

    // Run afterDestroy hook on each record individually
    if (options.individualHooks) {
      await Promise.all(
        instances.map(instance => {
          return this.hooks.runAsync('afterDestroy', instance, options);
        }),
      );
    }

    // Run after hook
    if (options.hooks) {
      await this.hooks.runAsync('afterBulkDestroy', options);
    }

    return result;
  }

  /**
   * Restores multiple paranoid instances.
   * Only usable if {@link ModelOptions.paranoid} is true.
   *
   * @param {object} options restore options
   * @returns {Promise}
   */
  static async restore(options) {
    const modelDefinition = this.modelDefinition;

    if (!modelDefinition.timestampAttributeNames.deletedAt) {
      throw new Error('Model is not paranoid');
    }

    options = {
      hooks: true,
      individualHooks: false,
      ...options,
    };

    setTransactionFromCls(options, this.sequelize);

    options.type = QueryTypes.RAW;
    options.model = this;

    mapOptionFieldNames(options, this);

    // Run before hook
    if (options.hooks) {
      await this.hooks.runAsync('beforeBulkRestore', options);
    }

    let instances;
    // Get daos and run beforeRestore hook on each record individually
    if (options.individualHooks) {
      instances = await this.findAll({ where: options.where, transaction: options.transaction, logging: options.logging, benchmark: options.benchmark, paranoid: false });

      await Promise.all(instances.map(instance => {
        return this.hooks.runAsync('beforeRestore', instance, options);
      }));
    }

    // Run undelete query
    const attrValueHash = {};
    const deletedAtAttributeName = modelDefinition.timestampAttributeNames.deletedAt;
    const deletedAtAttribute = modelDefinition.attributes.get(deletedAtAttributeName);
    const deletedAtDefaultValue = deletedAtAttribute.defaultValue ?? null;

    attrValueHash[deletedAtAttribute.columnName || deletedAtAttributeName] = deletedAtDefaultValue;
    options.omitNull = false;
    const result = await this.queryInterface.bulkUpdate(this.getTableName(options), attrValueHash, options.where, options, getObjectFromMap(modelDefinition.attributes));
    // Run afterDestroy hook on each record individually
    if (options.individualHooks) {
      await Promise.all(
        instances.map(instance => {
          return this.hooks.runAsync('afterRestore', instance, options);
        }),
      );
    }

    // Run after hook
    if (options.hooks) {
      await this.hooks.runAsync('afterBulkRestore', options);
    }

    return result;
  }

  /**
   * Updates multiple instances that match the where options.
   *
   * The promise resolves with an array of one or two elements:
   * - The first element is always the number of affected rows,
   * - the second element is the list of affected entities (only supported in postgres and mssql with
   * {@link UpdateOptions.returning} true.)
   *
   * @param  {object} values hash of values to update
   * @param  {object} options update options
   * @returns {Promise<Array<number,number>>}
   */
  static async update(values, options) {
    options = cloneDeep(options);

    setTransactionFromCls(options, this.sequelize);

    this._injectScope(options);
    this._optionsMustContainWhere(options);

    const modelDefinition = this.modelDefinition;

    options = this._paranoidClause(this, _.defaults(options, {
      validate: true,
      hooks: true,
      individualHooks: false,
      returning: false,
      force: false,
      sideEffects: true,
    }));

    options.type = QueryTypes.BULKUPDATE;

    // Clone values so it doesn't get modified for caller scope and ignore undefined values
    values = _.omitBy(values, value => value === undefined);

    const updatedAtAttrName = modelDefinition.timestampAttributeNames.updatedAt;

    // Remove values that are not in the options.fields
    if (options.fields && Array.isArray(options.fields)) {
      for (const key of Object.keys(values)) {
        if (!options.fields.includes(key)) {
          delete values[key];
        }
      }
    } else {
      options.fields = _.intersection(Object.keys(values), Array.from(modelDefinition.physicalAttributes.keys()));
      if (updatedAtAttrName && !options.fields.includes(updatedAtAttrName)) {
        options.fields.push(updatedAtAttrName);
      }
    }

    if (updatedAtAttrName && !options.silent) {
      values[updatedAtAttrName] = this._getDefaultTimestamp(updatedAtAttrName) || new Date();
    }

    options.model = this;

    let valuesUse;
    // Validate
    if (options.validate) {
      const build = this.build(values);
      build.set(updatedAtAttrName, values[updatedAtAttrName], { raw: true });

      if (options.sideEffects) {
        Object.assign(values, _.pick(build.get(), build.changed()));
        options.fields = _.union(options.fields, Object.keys(values));
      }

      // TODO: instead of setting "skip", set the "fields" property on a copy of options that's passed to "validate"
      // We want to skip validations for all other fields
      options.skip = _.difference(Array.from(modelDefinition.attributes.keys()), Object.keys(values));
      const attributes = await build.validate(options);
      options.skip = undefined;
      if (attributes && attributes.dataValues) {
        values = _.pick(attributes.dataValues, Object.keys(values));
      }
    }

    // Run before hook
    if (options.hooks) {
      options.attributes = values;
      await this.hooks.runAsync('beforeBulkUpdate', options);
      values = options.attributes;
      delete options.attributes;
    }

    valuesUse = values;

    // Get instances and run beforeUpdate hook on each record individually
    let instances;
    let updateDoneRowByRow = false;
    if (options.individualHooks) {
      instances = await this.findAll({
        where: options.where,
        transaction: options.transaction,
        logging: options.logging,
        benchmark: options.benchmark,
        paranoid: options.paranoid,
      });

      if (instances.length > 0) {
        // Run beforeUpdate hooks on each record and check whether beforeUpdate hook changes values uniformly
        // i.e. whether they change values for each record in the same way
        let changedValues;
        let different = false;

        instances = await Promise.all(instances.map(async instance => {
          // Record updates in instances dataValues
          Object.assign(instance.dataValues, values);
          // Set the changed fields on the instance
          _.forIn(valuesUse, (newValue, attr) => {
            if (newValue !== instance._previousDataValues[attr]) {
              instance.setDataValue(attr, newValue);
            }
          });

          // Run beforeUpdate hook
          await this.hooks.runAsync('beforeUpdate', instance, options);
          await this.hooks.runAsync('beforeSave', instance, options);
          if (!different) {
            const thisChangedValues = {};
            _.forIn(instance.dataValues, (newValue, attr) => {
              if (newValue !== instance._previousDataValues[attr]) {
                thisChangedValues[attr] = newValue;
              }
            });

            if (!changedValues) {
              changedValues = thisChangedValues;
            } else {
              different = !_.isEqual(changedValues, thisChangedValues);
            }
          }

          return instance;
        }));

        if (!different) {
          const keys = Object.keys(changedValues);
          // Hooks do not change values or change them uniformly
          if (keys.length > 0) {
            // Hooks change values - record changes in valuesUse so they are executed
            valuesUse = changedValues;
            options.fields = _.union(options.fields, keys);
          }
        } else {
          instances = await Promise.all(instances.map(async instance => {
            const individualOptions = {
              ...options,
              hooks: false,
              validate: false,
            };
            delete individualOptions.individualHooks;

            return instance.save(individualOptions);
          }));
          updateDoneRowByRow = true;
        }
      }
    }

    let result;
    if (updateDoneRowByRow) {
      result = [instances.length, instances];
    } else if (_.isEmpty(valuesUse)
       || Object.keys(valuesUse).length === 1 && valuesUse[updatedAtAttrName]) {
      // only updatedAt is being passed, then skip update
      result = [0];
    } else {
      valuesUse = mapValueFieldNames(valuesUse, options.fields, this);
      options = mapOptionFieldNames(options, this);
      options.hasTrigger = this.options ? this.options.hasTrigger : false;

      const affectedRows = await this.queryInterface.bulkUpdate(this.getTableName(options), valuesUse, options.where, options, getObjectFromMap(this.modelDefinition.physicalAttributes));
      if (options.returning) {
        result = [affectedRows.length, affectedRows];
        instances = affectedRows;
      } else {
        result = [affectedRows];
      }
    }

    if (options.individualHooks) {
      await Promise.all(instances.map(async instance => {
        await this.hooks.runAsync('afterUpdate', instance, options);
        await this.hooks.runAsync('afterSave', instance, options);
      }));
      result[1] = instances;
    }

    // Run after hook
    if (options.hooks) {
      options.attributes = values;
      await this.hooks.runAsync('afterBulkUpdate', options);
      delete options.attributes;
    }

    return result;
  }

  /**
   * Runs a describe query on the table.
   *
   * @param {string} [schema] schema name to search table in
   * @param {object} [options] query options
   *
   * @returns {Promise} hash of attributes and their types
   */
  // TODO: move "schema" to options
  static async describe(schema, options) {
    const table = this.modelDefinition.table;

    return await this.queryInterface.describeTable(table.tableName, { schema: schema || table.schema, ...options });
  }

  static _getDefaultTimestamp(attributeName) {
    const attributes = this.modelDefinition.attributes;

    const attribute = attributes.get(attributeName);
    if (attribute?.defaultValue) {
      return toDefaultValue(attribute.defaultValue, this.sequelize.dialect);
    }
  }

  static _expandAttributes(options) {
    if (!_.isPlainObject(options.attributes)) {
      return;
    }

    let attributes = Array.from(this.modelDefinition.attributes.keys());

    if (options.attributes.exclude) {
      attributes = attributes.filter(elem => !options.attributes.exclude.includes(elem));
    }

    if (options.attributes.include) {
      attributes = attributes.concat(options.attributes.include);
    }

    options.attributes = attributes;
  }

  // Inject _scope into options.
  static _injectScope(options) {
    const scope = cloneDeep(this._scope);
    this._normalizeIncludes(scope, this);
    this._defaultsOptions(options, scope);
  }

  static [Symbol.for('nodejs.util.inspect.custom')]() {
    return this.name;
  }

  static hasAlias(alias) {
    return Object.prototype.hasOwnProperty.call(this.associations, alias);
  }

  static getAssociations(target) {
    return Object.values(this.associations).filter(association => association.target.name === target.name);
  }

  static getAssociationWithModel(targetModel, targetAlias) {
    if (targetAlias) {
      return this.getAssociation(targetAlias);
    }

    if (!targetModel) {
      throwInvalidInclude({ model: targetModel, as: targetAlias });
    }

    const matchingAssociations = this._getAssociationsByModel(targetModel);
    if (matchingAssociations.length === 0) {
      throw new sequelizeErrors.EagerLoadingError(`Invalid Include received: no associations exist between "${this.name}" and "${targetModel.name}"`);
    }

    if (matchingAssociations.length > 1) {
      throw new sequelizeErrors.EagerLoadingError(`
Ambiguous Include received:
You're trying to include the model "${targetModel.name}", but is associated to "${this.name}" multiple times.

Instead of specifying a Model, either:
1. pass one of the Association object (available in "${this.name}.associations") in the "association" option, e.g.:
   include: {
     association: ${this.name}.associations.${matchingAssociations[0].as},
   },

2. pass the name of one of the associations in the "association" option, e.g.:
   include: {
     association: '${matchingAssociations[0].as}',
   },

"${this.name}" is associated to "${targetModel.name}" through the following associations: ${matchingAssociations.map(association => `"${association.as}"`).join(', ')}
`.trim());
    }

    return matchingAssociations[0];
  }

  /**
   * Increments the value of one or more attributes.
   *
   * The increment is done using a `SET column = column + X WHERE foo = 'bar'` query.
   *
   * @example increment number by 1
   * ```ts
   * Model.increment('number', { where: { foo: 'bar' });
   * ```
   *
   * @example increment number and count by 2
   * ```ts
   * Model.increment(['number', 'count'], { by: 2, where: { foo: 'bar' } });
   * ```
   *
   * @example increment answer by 42, and decrement tries by 1
   * ```ts
   * // `by` cannot be used, as each attribute specifies its own value
   * Model.increment({ answer: 42, tries: -1}, { where: { foo: 'bar' } });
   * ```
   *
   * @param  {string|Array|object} fields If a string is provided, that column is incremented by the
   *   value of `by` given in options. If an array is provided, the same is true for each column.
   *   If an object is provided, each key is incremented by the corresponding value, `by` is ignored.
   * @param  {object} options increment options
   * @param  {object} options.where conditions hash
   *
   * @returns {Promise<Model[],?number>} an array of affected rows and affected count with `options.returning` true,
   *   whenever supported by dialect
   */
  static async increment(fields, options) {
    options = options || {};
    if (typeof fields === 'string') {
      fields = [fields];
    }

    const modelDefinition = this.modelDefinition;
    const attributeDefs = modelDefinition.attributes;

    if (Array.isArray(fields)) {
      fields = fields.map(attributeName => {
        const attributeDef = attributeDefs.get(attributeName);
        if (attributeDef && attributeDef.columnName !== attributeName) {
          return attributeDef.columnName;
        }

        return attributeName;
      });
    } else if (fields && typeof fields === 'object') {
      fields = Object.keys(fields).reduce((rawFields, attributeName) => {
        const attributeDef = attributeDefs.get(attributeName);
        if (attributeDef && attributeDef.columnName !== attributeName) {
          rawFields[attributeDef.columnName] = fields[attributeName];
        } else {
          rawFields[attributeName] = fields[attributeName];
        }

        return rawFields;
      }, {});
    }

    this._injectScope(options);
    this._optionsMustContainWhere(options);

    options = defaults({}, options, {
      by: 1,
      where: {},
      increment: true,
    });
    const isSubtraction = !options.increment;

    mapOptionFieldNames(options, this);

    const where = { ...options.where };

    // A plain object whose keys are the fields to be incremented and whose values are
    // the amounts to be incremented by.
    let incrementAmountsByField = {};
    if (Array.isArray(fields)) {
      incrementAmountsByField = {};
      for (const field of fields) {
        incrementAmountsByField[field] = options.by;
      }
    } else {
      // If the `fields` argument is not an array, then we assume it already has the
      // form necessary to be placed directly in the `incrementAmountsByField` variable.
      incrementAmountsByField = fields;
    }

    // If optimistic locking is enabled, we can take advantage that this is an
    // increment/decrement operation and send it here as well. We put `-1` for
    // decrementing because it will be subtracted, getting `-(-1)` which is `+1`
    if (modelDefinition.versionAttributeName) {
      incrementAmountsByField[modelDefinition.versionAttributeName] = isSubtraction ? -1 : 1;
    }

    const extraAttributesToBeUpdated = {};

    const updatedAtAttrName = modelDefinition.timestampAttributeNames.updatedAt;
    if (!options.silent && updatedAtAttrName && !incrementAmountsByField[updatedAtAttrName]) {
      const columnName = modelDefinition.getColumnName(updatedAtAttrName);
      extraAttributesToBeUpdated[columnName] = this._getDefaultTimestamp(updatedAtAttrName) || new Date();
    }

    const tableName = this.getTableName(options);
    let affectedRows;
    if (isSubtraction) {
      affectedRows = await this.queryInterface.decrement(
        this, tableName, where, incrementAmountsByField, extraAttributesToBeUpdated, options,
      );
    } else {
      affectedRows = await this.queryInterface.increment(
        this, tableName, where, incrementAmountsByField, extraAttributesToBeUpdated, options,
      );
    }

    if (options.returning) {
      return [affectedRows, affectedRows.length];
    }

    return [affectedRows];
  }

  /**
   * Decrement the value of one or more columns. This is done in the database, which means it does not use the values
   * currently stored on the Instance. The decrement is done using a
   * ```sql SET column = column - X WHERE foo = 'bar'``` query. To get the correct value after a decrement into the Instance
   * you should do a reload.
   *
   * @example decrement number by 1
   * ```ts
   * Model.decrement('number', { where: { foo: 'bar' });
   * ```
   *
   * @example decrement number and count by 2
   * ```ts
   * Model.decrement(['number', 'count'], { by: 2, where: { foo: 'bar' } });
   * ```
   *
   * @example decrement answer by 42, and decrement tries by -1
   * ```ts
   * // `by` is ignored, since each column has its own value
   * Model.decrement({ answer: 42, tries: -1}, { by: 2, where: { foo: 'bar' } });
   * ```
   *
   * @param {string|Array|object} fields If a string is provided, that column is incremented by the value of `by` given in
   *   options. If an array is provided, the same is true for each column. If and object is provided, each column is
   *   incremented by the value given.
   * @param {object} options decrement options, similar to increment
   *
   * @since 4.36.0
   *
   * @returns {Promise<Model[],?number>} returns an array of affected rows and affected count with `options.returning` true,
   *   whenever supported by dialect
   */
  static async decrement(fields, options) {
    return this.increment(fields, {
      by: 1,
      ...options,
      increment: false,
    });
  }

  static _optionsMustContainWhere(options) {
    assert(options && options.where, 'Missing where attribute in the options parameter');
    assert(_.isPlainObject(options.where) || Array.isArray(options.where) || options.where instanceof BaseSqlExpression,
      'Expected plain object, array or sequelize method in the options.where parameter');
  }

  /**
   * Returns a Where Object that can be used to uniquely select this instance, using the instance's primary keys.
   *
   * @param {boolean} [checkVersion=false] include version attribute in where hash
   * @param {boolean} [nullIfImpossible=false] return null instead of throwing an error if the instance is missing its
   *   primary keys and therefore no Where object can be built.
   *
   * @returns {object}
   */
  where(checkVersion, nullIfImpossible) {
    const modelDefinition = this.constructor.modelDefinition;

    if (modelDefinition.primaryKeysAttributeNames.size === 0) {
      if (nullIfImpossible) {
        return null;
      }

      throw new Error(
        `This model instance method needs to be able to identify the entity in a stable way, but the model does not have a primary key attribute definition. Either add a primary key to this model, or use one of the following alternatives:

- instance methods "save", "update", "decrement", "increment": Use the static "update" method instead.
- instance method "reload": Use the static "findOne" method instead.
- instance methods "destroy" and "restore": use the static "destroy" and "restore" methods instead.
        `.trim(),
      );
    }

    const where = Object.create(null);

    for (const attributeName of modelDefinition.primaryKeysAttributeNames) {
      const attrVal = this.get(attributeName, { raw: true });
      if (attrVal == null) {
        if (nullIfImpossible) {
          return null;
        }

        throw new TypeError(`This model instance method needs to be able to identify the entity in a stable way, but this model instance is missing the value of its primary key "${attributeName}". Make sure that attribute was not excluded when retrieving the model from the database.`);
      }

      where[attributeName] = attrVal;
    }

    const versionAttr = modelDefinition.versionAttributeName;
    if (checkVersion && versionAttr) {
      where[versionAttr] = this.get(versionAttr, { raw: true });
    }

    return where;
  }

  toString() {
    return `[object SequelizeInstance:${this.constructor.name}]`;
  }

  /**
   * Returns the underlying data value
   *
   * Unlike {@link Model#get}, this method returns the value as it was retrieved, bypassing
   * getters, cloning, virtual attributes.
   *
   * @param {string} key The name of the attribute to return.
   * @returns {any}
   */
  getDataValue(key) {
    return this.dataValues[key];
  }

  /**
   * Updates the underlying data value
   *
   * Unlike {@link Model#set}, this method skips any special behavior and directly replaces the raw value.
   *
   * @param {string} key The name of the attribute to update.
   * @param {any} value The new value for that attribute.
   */
  setDataValue(key, value) {
    const originalValue = this._previousDataValues[key];

    if (!_.isEqual(value, originalValue)) {
      this.changed(key, true);
    }

    this.dataValues[key] = value;
  }

  /**
   * If no key is given, returns all values of the instance, also invoking virtual getters.
   *
   * If key is given and a field or virtual getter is present for the key it will call that getter - else it will return the
   * value for key.
   *
   * @param {string}  [attributeName] key to get value of
   * @param {object}  [options] get options
   *
   * @returns {object|any}
   */
  get(attributeName, options) {
    if (options === undefined && typeof attributeName === 'object') {
      options = attributeName;
      attributeName = undefined;
    }

    options = options ?? EMPTY_OBJECT;

    const { attributes, attributesWithGetters } = this.constructor.modelDefinition;

    if (attributeName) {
      const attribute = attributes.get(attributeName);
      if (attribute?.get && !options.raw) {
        return attribute.get.call(this, attributeName, options);
      }

      if (options.plain && this._options.include && this._options.includeNames.includes(attributeName)) {
        if (Array.isArray(this.dataValues[attributeName])) {
          return this.dataValues[attributeName].map(instance => instance.get(options));
        }

        if (this.dataValues[attributeName] instanceof Model) {
          return this.dataValues[attributeName].get(options);
        }

        return this.dataValues[attributeName];
      }

      return this.dataValues[attributeName];
    }

    // TODO: move to its own method instead of overloading.
    if (
      attributesWithGetters.size > 0
      || options.plain && this._options.include
      || options.clone
    ) {
      const values = Object.create(null);
      if (attributesWithGetters.size > 0) {
        for (const attributeName2 of attributesWithGetters) {
          if (!this._options.attributes?.includes(attributeName2)) {
            continue;
          }

          values[attributeName2] = this.get(attributeName2, options);
        }
      }

      for (const attributeName2 in this.dataValues) {
        if (
          !Object.prototype.hasOwnProperty.call(values, attributeName2)
          && Object.prototype.hasOwnProperty.call(this.dataValues, attributeName2)
        ) {
          values[attributeName2] = this.get(attributeName2, options);
        }
      }

      return values;
    }

    return this.dataValues;
  }

  /**
   * Set is used to update values on the instance (the Sequelize representation of the instance that is, remember that
   * nothing will be persisted before you actually call `save`). In its most basic form `set` will update a value stored in
   * the underlying `dataValues` object. However, if a custom setter function is defined for the key, that function will be
   * called instead. To bypass the setter, you can pass `raw: true` in the options object.
   *
   * If set is called with an object, it will loop over the object, and call set recursively for each key, value pair. If
   * you set raw to true, the underlying dataValues will either be set directly to the object passed, or used to extend
   * dataValues, if dataValues already contain values.
   *
   * When set is called, the previous value of the field is stored and sets a changed flag(see `changed`).
   *
   * Set can also be used to build instances for associations, if you have values for those.
   * When using set with associations you need to make sure the property key matches the alias of the association
   * while also making sure that the proper include options have been set (from .build() or .findOne())
   *
   * If called with a dot.separated key on a JSON/JSONB attribute it will set the value nested and flag the entire object as
   * changed.
   *
   * @param {string|object} key key to set, it can be string or object. When string it will set that key, for object it will
   *   loop over all object properties nd set them.
   * @param {any} value value to set
   * @param {object} [options] set options
   *
   * @returns {Model}
   */
  set(key, value, options) {
    let values;
    let originalValue;

    const modelDefinition = this.constructor.modelDefinition;

    if (typeof key === 'object' && key !== null) {
      values = key;
      options = value || {};

      if (options.reset) {
        this.dataValues = {};
        for (const key in values) {
          this.changed(key, false);
        }
      }

      const hasDateAttributes = modelDefinition.dateAttributeNames.size > 0;
      const hasBooleanAttributes = modelDefinition.booleanAttributeNames.size > 0;

      // If raw, and we're not dealing with includes or special attributes, just set it straight on the dataValues object
      if (options.raw && !(this._options && this._options.include) && !(options && options.attributes) && !hasDateAttributes && !hasBooleanAttributes) {
        if (Object.keys(this.dataValues).length > 0) {
          Object.assign(this.dataValues, values);
        } else {
          this.dataValues = values;
        }

        // If raw, .changed() shouldn't be true
        this._previousDataValues = { ...this.dataValues };
      } else {
        // Loop and call set
        if (options.attributes) {
          const setKeys = data => {
            for (const k of data) {
              if (values[k] === undefined) {
                continue;
              }

              this.set(k, values[k], options);
            }
          };

          setKeys(options.attributes);

          const virtualAttributes = modelDefinition.virtualAttributeNames;
          if (virtualAttributes.size > 0) {
            setKeys(virtualAttributes);
          }

          if (this._options.includeNames) {
            setKeys(this._options.includeNames);
          }
        } else {
          for (const key in values) {
            this.set(key, values[key], options);
          }
        }

        if (options.raw) {
          // If raw, .changed() shouldn't be true
          this._previousDataValues = { ...this.dataValues };
        }
      }

      return this;
    }

    if (!options) {
      options = {};
    }

    if (!options.raw) {
      originalValue = this.dataValues[key];
    }

    const attributeDefinition = modelDefinition.attributes.get(key);

    // If not raw, and there's a custom setter
    if (!options.raw && attributeDefinition?.set) {
      attributeDefinition.set.call(this, value, key);
      // custom setter should have changed value, get that changed value
      // TODO: v5 make setters return new value instead of changing internal store
      const newValue = this.dataValues[key];
      if (!_.isEqual(newValue, originalValue)) {
        this._previousDataValues[key] = originalValue;
        this.changed(key, true);
      }
    } else {
      // Check if we have included models, and if this key matches the include model names/aliases
      if (this._options && this._options.include && this._options.includeNames.includes(key)) {
        // Pass it on to the include handler
        this._setInclude(key, value, options);

        return this;
      }

      // Bunch of stuff we won't do when it's raw
      if (!options.raw) {
        // If attribute is not in model definition, return
        if (!attributeDefinition) {
          const jsonAttributeNames = modelDefinition.jsonAttributeNames;

          if (key.includes('.') && jsonAttributeNames.has(key.split('.')[0])) {
            const previousNestedValue = Dottie.get(this.dataValues, key);
            if (!_.isEqual(previousNestedValue, value)) {
              Dottie.set(this.dataValues, key, value);
              this.changed(key.split('.')[0], true);
            }
          }

          return this;
        }

        // If attempting to set primary key and primary key is already defined, return
        const primaryKeyNames = modelDefinition.primaryKeysAttributeNames;
        if (originalValue && primaryKeyNames.has(key)) {
          return this;
        }

        // If attempting to set read only attributes, return
        const readOnlyAttributeNames = modelDefinition.readOnlyAttributeNames;
        if (!this.isNewRecord && readOnlyAttributeNames.has(key)) {
          return this;
        }
      }

      // If there's a data type sanitizer
      const attributeType = attributeDefinition?.type;
      if (
        !options.comesFromDatabase
        && value != null
        && !(value instanceof BaseSqlExpression)
        && attributeType
        // "type" can be a string
        && attributeType instanceof AbstractDataType
      ) {
        value = attributeType.sanitize(value, options);
      }

      // Set when the value has changed and not raw
      if (
        !options.raw
        && (
          // True when sequelize method
          value instanceof BaseSqlExpression
          // Otherwise, check for data type type comparators
          || ((value != null && attributeType && attributeType instanceof AbstractDataType) && !attributeType.areValuesEqual(value, originalValue, options))
          || ((value == null || !attributeType || !(attributeType instanceof AbstractDataType)) && !_.isEqual(value, originalValue))
        )
      ) {
        this._previousDataValues[key] = originalValue;
        this.changed(key, true);
      }

      // set data value
      this.dataValues[key] = value;
    }

    return this;
  }

  setAttributes(updates) {
    return this.set(updates);
  }

  /**
   * If changed is called with a string it will return a boolean indicating whether the value of that key in `dataValues` is
   * different from the value in `_previousDataValues`.
   *
   * If changed is called without an argument, it will return an array of keys that have changed.
   *
   * If changed is called without an argument and no keys have changed, it will return `false`.
   *
   * Please note that this function will return `false` when a property from a nested (for example JSON) property
   * was edited manually, you must call `changed('key', true)` manually in these cases.
   * Writing an entirely new object (eg. deep cloned) will be detected.
   *
   * @example
   * ```
   * const mdl = await MyModel.findOne();
   * mdl.myJsonField.a = 1;
   * console.log(mdl.changed()) => false
   * mdl.save(); // this will not save anything
   * mdl.changed('myJsonField', true);
   * console.log(mdl.changed()) => ['myJsonField']
   * mdl.save(); // will save
   * ```
   *
   * @param {string} [key] key to check or change status of
   * @param {any} [value] value to set
   *
   * @returns {boolean|Array}
   */
  changed(key, value) {
    if (key === undefined) {
      if (this._changed.size > 0) {
        return [...this._changed];
      }

      return false;
    }

    if (value === true) {
      this._changed.add(key);

      return this;
    }

    if (value === false) {
      this._changed.delete(key);

      return this;
    }

    return this._changed.has(key);
  }

  /**
   * Returns the previous value for key from `_previousDataValues`.
   *
   * If called without a key, returns the previous values for all values which have changed
   *
   * @param {string} [key] key to get previous value of
   *
   * @returns {any|Array<any>}
   */
  previous(key) {
    if (key) {
      return this._previousDataValues[key];
    }

    return _.pickBy(this._previousDataValues, (value, key) => this.changed(key));
  }

  _setInclude(key, value, options) {
    if (!Array.isArray(value)) {
      value = [value];
    }

    if (value[0] instanceof Model) {
      value = value.map(instance => instance.dataValues);
    }

    const include = this._options.includeMap[key];
    const association = include.association;
    const accessor = key;
    const primaryKeyAttribute = include.model.primaryKeyAttribute;
    const childOptions = {
      isNewRecord: this.isNewRecord,
      include: include.include,
      includeNames: include.includeNames,
      includeMap: include.includeMap,
      includeValidated: true,
      raw: options.raw,
      attributes: include.originalAttributes,
      comesFromDatabase: options.comesFromDatabase,
    };
    let isEmpty;

    if (include.originalAttributes === undefined || include.originalAttributes.length > 0) {
      if (association.isSingleAssociation) {
        if (Array.isArray(value)) {
          value = value[0];
        }

        isEmpty = value && value[primaryKeyAttribute] === null || value === null;
        this[accessor] = this.dataValues[accessor] = isEmpty ? null : include.model.build(value, childOptions);
      } else {
        isEmpty = value[0] && value[0][primaryKeyAttribute] === null;
        this[accessor] = this.dataValues[accessor] = isEmpty ? [] : include.model.bulkBuild(value, childOptions);
      }
    }
  }

  /**
   * Validates this instance, and if the validation passes, persists it to the database.
   *
   * Returns a Promise that resolves to the saved instance (or rejects with a {@link ValidationError},
   * which will have a property for each of the fields for which the validation failed, with the error message for that
   * field).
   *
   * This method is optimized to perform an UPDATE only into the fields that changed.
   * If nothing has changed, no SQL query will be performed.
   *
   * This method is not aware of eager loaded associations.
   * In other words, if some other model instance (child) was eager loaded with this instance (parent),
   * and you change something in the child, calling `save()` will simply ignore the change that happened on the child.
   *
   * @param {object} [options] save options
   * @returns {Promise<Model>}
   */
  async save(options) {
    if (arguments.length > 1) {
      throw new Error('The second argument was removed in favor of the options object.');
    }

    options = cloneDeep(options);
    options = _.defaults(options, {
      hooks: true,
      validate: true,
    });

    setTransactionFromCls(options, this.sequelize);

    const modelDefinition = this.constructor.modelDefinition;

    if (!options.fields) {
      if (this.isNewRecord) {
        options.fields = Array.from(modelDefinition.attributes.keys());
      } else {
        options.fields = _.intersection(this.changed(), Array.from(modelDefinition.attributes.keys()));
      }

      options.defaultFields = options.fields;
    }

    if (options.returning === undefined) {
      if (options.association) {
        options.returning = false;
      } else if (this.isNewRecord) {
        options.returning = true;
      }
    }

    // TODO: use modelDefinition.primaryKeyAttributes (plural!)
    const primaryKeyName = this.constructor.primaryKeyAttribute;
    const primaryKeyAttribute = primaryKeyName && modelDefinition.attributes.get(primaryKeyName);
    const createdAtAttr = modelDefinition.timestampAttributeNames.createdAt;
    const versionAttr = modelDefinition.versionAttributeName;
    const hook = this.isNewRecord ? 'Create' : 'Update';
    const wasNewRecord = this.isNewRecord;
    const now = new Date();
    let updatedAtAttr = modelDefinition.timestampAttributeNames.updatedAt;

    if (updatedAtAttr && options.fields.length > 0 && !options.fields.includes(updatedAtAttr)) {
      options.fields.push(updatedAtAttr);
    }

    if (versionAttr && options.fields.length > 0 && !options.fields.includes(versionAttr)) {
      options.fields.push(versionAttr);
    }

    if (options.silent === true && !(this.isNewRecord && this.get(updatedAtAttr, { raw: true }))) {
      // UpdateAtAttr might have been added as a result of Object.keys(Model.rawAttributes). In that case we have to remove it again
      _.remove(options.fields, val => val === updatedAtAttr);
      updatedAtAttr = false;
    }

    if (this.isNewRecord === true) {
      if (createdAtAttr && !options.fields.includes(createdAtAttr)) {
        options.fields.push(createdAtAttr);
      }

      if (primaryKeyAttribute && primaryKeyAttribute.defaultValue && !options.fields.includes(primaryKeyName)) {
        options.fields.unshift(primaryKeyName);
      }
    }

    if (this.isNewRecord === false && primaryKeyName && this.get(primaryKeyName, { raw: true }) === undefined) {
      throw new Error('You attempted to save an instance with no primary key, this is not allowed since it would result in a global update');
    }

    if (updatedAtAttr && !options.silent && options.fields.includes(updatedAtAttr)) {
      this.dataValues[updatedAtAttr] = this.constructor._getDefaultTimestamp(updatedAtAttr) || now;
    }

    if (this.isNewRecord && createdAtAttr && !this.dataValues[createdAtAttr]) {
      this.dataValues[createdAtAttr] = this.constructor._getDefaultTimestamp(createdAtAttr) || now;
    }

    // Db2 does not allow NULL values for unique columns.
    // Add dummy values if not provided by test case or user.
    if (this.sequelize.options.dialect === 'db2' && this.isNewRecord) {
      // TODO: remove. This is fishy and is going to be a source of bugs (because it replaces null values with arbitrary values that could be actual data).
      //  If DB2 doesn't support NULL in unique columns, then it should error if the user tries to insert NULL in one.
      this.uniqno = this.sequelize.dialect.queryGenerator.addUniqueFields(
        this.dataValues, modelDefinition.rawAttributes, this.uniqno,
      );
    }

    // Validate
    if (options.validate) {
      await this.validate(options);
    }

    // Run before hook
    if (options.hooks) {
      const beforeHookValues = _.pick(this.dataValues, options.fields);
      let ignoreChanged = _.difference(this.changed(), options.fields); // In case of update where it's only supposed to update the passed values and the hook values
      let hookChanged;
      let afterHookValues;

      if (updatedAtAttr && options.fields.includes(updatedAtAttr)) {
        ignoreChanged = _.without(ignoreChanged, updatedAtAttr);
      }

      await this.constructor.hooks.runAsync(`before${hook}`, this, options);
      await this.constructor.hooks.runAsync(`beforeSave`, this, options);
      if (options.defaultFields && !this.isNewRecord) {
        afterHookValues = _.pick(this.dataValues, _.difference(this.changed(), ignoreChanged));

        hookChanged = [];
        for (const key of Object.keys(afterHookValues)) {
          if (afterHookValues[key] !== beforeHookValues[key]) {
            hookChanged.push(key);
          }
        }

        options.fields = _.uniq(options.fields.concat(hookChanged));
      }

      if (hookChanged && options.validate) {
        // Validate again

        options.skip = _.difference(Array.from(modelDefinition.attributes.keys()), hookChanged);
        await this.validate(options);
        delete options.skip;
      }
    }

    if (options.fields.length > 0 && this.isNewRecord && this._options.include && this._options.include.length > 0) {
      await Promise.all(this._options.include.filter(include => include.association instanceof BelongsTo).map(async include => {
        const instance = this.get(include.as);
        if (!instance) {
          return;
        }

        const includeOptions = _(cloneDeep(include))
          .omit(['association'])
          .defaults({
            transaction: options.transaction,
            logging: options.logging,
            parentRecord: this,
          })
          .value();

        await instance.save(includeOptions);

        await this[include.association.accessors.set](instance, { save: false, logging: options.logging });
      }));
    }

    const realFields = options.fields.filter(attributeName => !modelDefinition.virtualAttributeNames.has(attributeName));
    if (realFields.length === 0) {
      return this;
    }

    const versionColumnName = versionAttr && modelDefinition.getColumnName(versionAttr);
    const values = mapValueFieldNames(this.dataValues, options.fields, this.constructor);
    let query;
    let args;
    let where;

    if (!this.isNewRecord) {
      where = this.where(true);
      if (versionAttr) {
        values[versionColumnName] = Number.parseInt(values[versionColumnName], 10) + 1;
      }

      query = 'update';
      args = [this, this.constructor.getTableName(options), values, where, options];
    }

    if (!this.changed() && !this.isNewRecord) {
      return this;
    }

    if (this.isNewRecord) {
      query = 'insert';
      args = [this, this.constructor.getTableName(options), values, options];
    }

    const [result, rowsUpdated] = await this.constructor.queryInterface[query](...args);

    if (versionAttr) {
      // Check to see that a row was updated, otherwise it's an optimistic locking error.
      if (rowsUpdated < 1) {
        throw new sequelizeErrors.OptimisticLockError({
          modelName: this.constructor.name,
          values,
          where,
        });
      } else {
        result.dataValues[versionAttr] = values[versionColumnName];
      }
    }

    // Transfer database generated values (defaults, autoincrement, etc)
    for (const attribute of modelDefinition.attributes.values()) {
      if (attribute.columnName
        && values[attribute.columnName] !== undefined
        && attribute.columnName !== attribute.attributeName
      ) {
        values[attribute.attributeName] = values[attribute.columnName];
        // TODO: if a column uses the same name as an attribute, this will break!
        delete values[attribute.columnName];
      }
    }

    Object.assign(values, result.dataValues);

    Object.assign(result.dataValues, values);
    if (wasNewRecord && this._options.include && this._options.include.length > 0) {
      await Promise.all(
        this._options.include.filter(include => !(include.association instanceof BelongsTo
          || include.parent && include.parent.association instanceof BelongsToMany)).map(async include => {
          let instances = this.get(include.as);

          if (!instances) {
            return;
          }

          if (!Array.isArray(instances)) {
            instances = [instances];
          }

          const includeOptions = _(cloneDeep(include))
            .omit(['association'])
            .defaults({
              transaction: options.transaction,
              logging: options.logging,
              parentRecord: this,
            })
            .value();

          // Instances will be updated in place so we can safely treat HasOne like a HasMany
          await Promise.all(instances.map(async instance => {
            if (include.association instanceof BelongsToMany) {
              await instance.save(includeOptions);
              const values0 = {
                [include.association.foreignKey]: this.get(this.constructor.primaryKeyAttribute, { raw: true }),
                [include.association.otherKey]: instance.get(instance.constructor.primaryKeyAttribute, { raw: true }),
                // Include values defined in the association
                ...include.association.through.scope,
              };

              const throughModel = include.association.through.model;
              if (instance[throughModel.name]) {
                const throughDefinition = throughModel.modelDefinition;
                for (const attribute of throughDefinition.attributes.values()) {
                  const { attributeName } = attribute;

                  if (attribute._autoGenerated
                    || attributeName === include.association.foreignKey
                    || attributeName === include.association.otherKey
                    || typeof instance[throughModel.name][attributeName] === 'undefined') {
                    continue;
                  }

                  values0[attributeName] = instance[throughModel.name][attributeName];
                }
              }

              await include.association.throughModel.create(values0, includeOptions);
            } else {
              instance.set(include.association.foreignKey, this.get(include.association.sourceKey || this.constructor.primaryKeyAttribute, { raw: true }), { raw: true });
              Object.assign(instance, include.association.scope);
              await instance.save(includeOptions);
            }
          }));
        }),
      );
    }

    // Run after hook
    if (options.hooks) {
      await this.constructor.hooks.runAsync(`after${hook}`, result, options);
      await this.constructor.hooks.runAsync(`afterSave`, result, options);
    }

    for (const field of options.fields) {
      result._previousDataValues[field] = result.dataValues[field];
      this.changed(field, false);
    }

    this.isNewRecord = false;

    return result;
  }

  /**
   * Refreshes the current instance in-place, i.e. update the object with current data from the DB and return
   * the same object. This is different from doing a `find(Instance.id)`, because that would create and
   * return a new instance. With this method, all references to the Instance are updated with the new data
   * and no new objects are created.
   *
   * @param {object} [options] Options that are passed on to `Model.find`
   *
   * @returns {Promise<Model>}
   */
  async reload(options) {
    options = defaults(
      { where: this.where() },
      options,
      { include: this._options.include || undefined },
    );

    const reloaded = await this.constructor.findOne(options);
    if (!reloaded) {
      throw new sequelizeErrors.InstanceError(
        'Instance could not be reloaded because it does not exist anymore (find call returned null)',
      );
    }

    // update the internal options of the instance
    this._options = reloaded._options;
    // re-set instance values
    this.set(reloaded.dataValues, {
      raw: true,
      reset: !options.attributes,
    });

    return this;
  }

  /**
   * Validate the attribute of this instance according to validation rules set in the model definition.
   *
   * Emits null if and only if validation successful; otherwise an Error instance containing
   * { field name : [error msgs] } entries.
  *
  * @param {object} [options] Options that are passed to the validator
  * @returns {Promise}
  */
  async validate(options) {
    return new InstanceValidator(this, options).validate();
  }

  /**
   * This is the same as calling {@link Model#set} followed by calling {@link Model#save},
   * but it only saves attributes values passed to it, making it safer.
   *
   * @param {object} values See `set`
   * @param {object} options See `save`
   *
   * @returns {Promise<Model>}
   */
  async update(values, options) {
    // Clone values so it doesn't get modified for caller scope and ignore undefined values
    values = _.omitBy(values, value => value === undefined);

    const changedBefore = this.changed() || [];

    if (this.isNewRecord) {
      throw new Error('You attempted to update an instance that is not persisted.');
    }

    options = options ?? EMPTY_OBJECT;
    if (Array.isArray(options)) {
      options = { fields: options };
    }

    options = cloneDeep(options);
    const setOptions = cloneDeep(options);
    setOptions.attributes = options.fields;
    this.set(values, setOptions);

    // Now we need to figure out which fields were actually affected by the setter.
    const sideEffects = _.without(this.changed(), ...changedBefore);
    const fields = _.union(Object.keys(values), sideEffects);

    if (!options.fields) {
      options.fields = _.intersection(fields, this.changed());
      options.defaultFields = options.fields;
    }

    return await this.save(options);
  }

  /**
   * Destroys the row corresponding to this instance. Depending on your setting for paranoid, the row will either be
   * completely deleted, or have its deletedAt timestamp set to the current time.
   *
   * @param {object} [options={}] destroy options
   * @returns {Promise}
   */
  async destroy(options) {
    options = {
      hooks: true,
      force: false,
      ...options,
    };

    setTransactionFromCls(options, this.sequelize);

    const modelDefinition = this.constructor.modelDefinition;

    // Run before hook
    if (options.hooks) {
      await this.constructor.hooks.runAsync('beforeDestroy', this, options);
    }

    const where = this.where(true);

    let result;
    if (modelDefinition.timestampAttributeNames.deletedAt && options.force === false) {
      const attributeName = modelDefinition.timestampAttributeNames.deletedAt;
      const attribute = modelDefinition.attributes.get(attributeName);
      const defaultValue = attribute.defaultValue ?? null;
      const currentValue = this.getDataValue(attributeName);
      const undefinedOrNull = currentValue == null && defaultValue == null;
      if (undefinedOrNull || _.isEqual(currentValue, defaultValue)) {
        // only update timestamp if it wasn't already set
        this.setDataValue(attributeName, new Date());
      }

      result = await this.save({ ...options, hooks: false });
    } else {
      result = await this.constructor.queryInterface.delete(this, this.constructor.getTableName(options), where, { type: QueryTypes.DELETE, limit: null, ...options });
    }

    // Run after hook
    if (options.hooks) {
      await this.constructor.hooks.runAsync('afterDestroy', this, options);
    }

    return result;
  }

  /**
   * Returns true if this instance is "soft deleted".
   * Throws an error if {@link ModelOptions.paranoid} is not enabled.
   *
   * See {@link https://sequelize.org/docs/v7/core-concepts/paranoid/} to learn more about soft deletion / paranoid models.
   *
   * @returns {boolean}
   */
  isSoftDeleted() {
    const modelDefinition = this.constructor.modelDefinition;

    const deletedAtAttributeName = modelDefinition.timestampAttributeNames.deletedAt;
    if (!deletedAtAttributeName) {
      throw new Error('Model is not paranoid');
    }

    const deletedAtAttribute = modelDefinition.attributes.get(deletedAtAttributeName);
    const defaultValue = deletedAtAttribute.defaultValue ?? null;
    const deletedAt = this.get(deletedAtAttributeName) || null;
    const isSet = deletedAt !== defaultValue;

    return isSet;
  }

  /**
   * Restores the row corresponding to this instance.
   * Only available for paranoid models.
   *
   * See {@link https://sequelize.org/docs/v7/core-concepts/paranoid/} to learn more about soft deletion / paranoid models.
   *
   * @param {object}      [options={}] restore options
   * @returns {Promise}
   */
  async restore(options) {
    const modelDefinition = this.constructor.modelDefinition;
    const deletedAtAttributeName = modelDefinition.timestampAttributeNames.deletedAt;

    if (!deletedAtAttributeName) {
      throw new Error('Model is not paranoid');
    }

    options = {
      hooks: true,
      force: false,
      ...options,
    };

    setTransactionFromCls(options, this.sequelize);

    // Run before hook
    if (options.hooks) {
      await this.constructor.hooks.runAsync('beforeRestore', this, options);
    }

    const deletedAtAttribute = modelDefinition.attributes.get(deletedAtAttributeName);
    const deletedAtDefaultValue = deletedAtAttribute.defaultValue ?? null;

    this.setDataValue(deletedAtAttributeName, deletedAtDefaultValue);
    const result = await this.save({ ...options, hooks: false, omitNull: false });
    // Run after hook
    if (options.hooks) {
      await this.constructor.hooks.runAsync('afterRestore', this, options);

      return result;
    }

    return result;
  }

  /**
   * Increment the value of one or more columns. This is done in the database, which means it does not use the values
   * currently stored on the Instance. The increment is done using a
   * ```sql
   * SET column = column + X
   * ```
   * query. The updated instance will be returned by default in Postgres. However, in other dialects, you will need to do a
   * reload to get the new values.
   *
   * @example
   * instance.increment('number') // increment number by 1
   *
   * instance.increment(['number', 'count'], { by: 2 }) // increment number and count by 2
   *
   * // increment answer by 42, and tries by 1.
   * // `by` is ignored, since each column has its own value
   * instance.increment({ answer: 42, tries: 1}, { by: 2 })
   *
   * @param {string|Array|object} fields If a string is provided, that column is incremented by the value of `by` given in
   *   options. If an array is provided, the same is true for each column. If and object is provided, each column is
   *   incremented by the value given.
   * @param {object} [options] options
   *
   * @returns {Promise<Model>}
   * @since 4.0.0
   */
  async increment(fields, options) {
    const identifier = this.where();

    options = cloneDeep(options);
    options.where = { ...options.where, ...identifier };
    options.instance = this;

    await this.constructor.increment(fields, options);

    return this;
  }

  /**
   * Decrement the value of one or more columns. This is done in the database, which means it does not use the values
   * currently stored on the Instance. The decrement is done using a
   * ```sql
   * SET column = column - X
   * ```
   * query. The updated instance will be returned by default in Postgres. However, in other dialects, you will need to do a
   * reload to get the new values.
   *
   * @example
   * instance.decrement('number') // decrement number by 1
   *
   * instance.decrement(['number', 'count'], { by: 2 }) // decrement number and count by 2
   *
   * // decrement answer by 42, and tries by 1.
   * // `by` is ignored, since each column has its own value
   * instance.decrement({ answer: 42, tries: 1}, { by: 2 })
   *
   * @param {string|Array|object} fields If a string is provided, that column is decremented by the value of `by` given in
   *   options. If an array is provided, the same is true for each column. If and object is provided, each column is
   *   decremented by the value given
   * @param {object}      [options] decrement options
   * @returns {Promise}
   */
  async decrement(fields, options) {
    return this.increment(fields, {
      by: 1,
      ...options,
      increment: false,
    });
  }

  /**
   * Check whether this and `other` Instance refer to the same row
   *
   * @param {Model} other Other instance to compare against
   *
   * @returns {boolean}
   */
  equals(other) {
    if (!other || !(other instanceof Model)) {
      return false;
    }

    const modelDefinition = this.constructor.modelDefinition;
    const otherModelDefinition = this.constructor.modelDefinition;

    if (modelDefinition !== otherModelDefinition) {
      return false;
    }

    return every(modelDefinition.primaryKeysAttributeNames, attribute => {
      return this.get(attribute, { raw: true }) === other.get(attribute, { raw: true });
    });
  }

  /**
   * Check if this is equal to one of `others` by calling equals
   *
   * @param {Array<Model>} others An array of instances to check against
   *
   * @returns {boolean}
   */
  equalsOneOf(others) {
    return others.some(other => this.equals(other));
  }

  /**
   * Convert the instance to a JSON representation.
   * Proxies to calling `get` with no keys.
   * This means get all values gotten from the DB, and apply all custom getters.
   *
   * @see
   * {@link Model#get}
   *
   * @returns {object}
   */
  toJSON() {
    return _.cloneDeep(
      this.get({
        plain: true,
      }),
    );
  }

  /**
   * Defines a 1:n association between two models.
   * The foreign key is added on the target model.
   *
   * See {@link https://sequelize.org/docs/v7/core-concepts/assocs/} to learn more about associations.
   *
   * @example
   * ```javascript
   * Profile.hasMany(User)
   * ```
   *
   * @param {Model} target The model that will be associated with a hasMany relationship
   * @param {object} options Options for the association
   * @returns {HasMany} The newly defined association (also available in {@link Model.associations}).
   */
  static hasMany(target, options) {
    return HasMany.associate(AssociationSecret, this, target, options);
  }

  /**
   * Create an N:M association with a join table. Defining `through` is required.
   * The foreign keys are added on the through model.
   *
   * See {@link https://sequelize.org/docs/v7/core-concepts/assocs/} to learn more about associations.
   *
   * @example
   * ```javascript
   * // Automagically generated join model
   * User.belongsToMany(Project, { through: 'UserProjects' })
   *
   * // Join model with additional attributes
   * const UserProjects = sequelize.define('UserProjects', {
   *   started: Sequelize.BOOLEAN
   * })
   * User.belongsToMany(Project, { through: UserProjects })
   * ```
   *
   * @param {Model} target Target model
   * @param {object} options belongsToMany association options
   * @returns {BelongsToMany} The newly defined association (also available in {@link Model.associations}).
   */
  static belongsToMany(target, options) {
    return BelongsToMany.associate(AssociationSecret, this, target, options);
  }

  /**
   * Creates a 1:1 association between this model (the source) and the provided target.
   * The foreign key is added on the target model.
   *
   * See {@link https://sequelize.org/docs/v7/core-concepts/assocs/} to learn more about associations.
   *
   * @example
   * ```javascript
   * User.hasOne(Profile)
   * ```
   *
   * @param {Model} target The model that will be associated with hasOne relationship
   * @param {object} [options] hasOne association options
   * @returns {HasOne} The newly defined association (also available in {@link Model.associations}).
   */
  static hasOne(target, options) {
    return HasOne.associate(AssociationSecret, this, target, options);
  }

  /**
   * Creates an association between this (the source) and the provided target.
   * The foreign key is added on the source Model.
   *
   * See {@link https://sequelize.org/docs/v7/core-concepts/assocs/} to learn more about associations.
   *
   * @example
   * ```javascript
   * Profile.belongsTo(User)
   * ```
   *
   * @param {Model} target The target model
   * @param {object} [options] belongsTo association options
   * @returns {BelongsTo} The newly defined association (also available in {@link Model.associations}).
   */
  static belongsTo(target, options) {
    return BelongsTo.associate(AssociationSecret, this, target, options);
  }
}

/**
 * Unpacks an object that only contains a single Op.and key to the value of Op.and
 *
 * Internal method used by {@link combineWheresWithAnd}
 *
 * @param {WhereOptions} where The object to unpack
 * @example `{ [Op.and]: [a, b] }` becomes `[a, b]`
 * @example `{ [Op.and]: { key: val } }` becomes `{ key: val }`
 * @example `{ [Op.or]: [a, b] }` remains as `{ [Op.or]: [a, b] }`
 * @example `{ [Op.and]: [a, b], key: c }` remains as `{ [Op.and]: [a, b], key: c }`
 * @private
 */
function unpackAnd(where) {
  if (!_.isObject(where)) {
    return where;
  }

  const keys = getComplexKeys(where);

  // object is empty, remove it.
  if (keys.length === 0) {
    return;
  }

  // we have more than just Op.and, keep as-is
  if (keys.length !== 1 || keys[0] !== Op.and) {
    return where;
  }

  const andParts = where[Op.and];

  return andParts;
}

function combineWheresWithAnd(whereA, whereB) {
  const unpackedA = unpackAnd(whereA);

  if (unpackedA === undefined) {
    return whereB;
  }

  const unpackedB = unpackAnd(whereB);

  if (unpackedB === undefined) {
    return whereA;
  }

  return {
    [Op.and]: [unpackedA, unpackedB].flat(),
  };
}<|MERGE_RESOLUTION|>--- conflicted
+++ resolved
@@ -16,27 +16,18 @@
   mapFinderOptions,
   mapOptionFieldNames,
   mapValueFieldNames,
-  mapWhereFieldNames,
 } from './utils/format';
 import { every, find } from './utils/iterators';
 import { cloneDeep, mergeDefaults, defaults, flattenObjectDeep, getObjectFromMap, EMPTY_OBJECT } from './utils/object';
 import { isWhereEmpty } from './utils/query-builder-utils';
 import { ModelTypeScript } from './model-typescript';
 import { isModelStatic, isSameInitialModel } from './utils/model-utils';
-<<<<<<< HEAD
-import { BaseSqlExpression } from './expression-builders/base-sql-expression';
-=======
->>>>>>> 26beda5b
 import { Association, BelongsTo, BelongsToMany, HasMany, HasOne } from './associations';
 import { AssociationSecret } from './associations/helpers';
 import { Op } from './operators';
 import { _validateIncludedElements, combineIncludes, setTransactionFromCls, throwInvalidInclude } from './model-internals';
 import { QueryTypes } from './query-types';
-<<<<<<< HEAD
-import { getComplexKeys } from './utils/where';
-=======
 import { getComplexKeys } from './utils/where.js';
->>>>>>> 26beda5b
 
 const assert = require('node:assert');
 const NodeUtil = require('node:util');
