--- conflicted
+++ resolved
@@ -2493,11 +2493,7 @@
                 !instance ||
                 (key === model.primaryKeyAttribute &&
                   instance.get(model.primaryKeyAttribute) &&
-<<<<<<< HEAD
-                  ['mysql', 'mariadb', 'sqlite3', 'hana'].includes(dialect))
-=======
-                  ['mysql', 'mariadb'].includes(dialect))
->>>>>>> dd587cb8
+                  ['mysql', 'mariadb', 'hana'].includes(dialect))
               ) {
                 // The query.js for these DBs is blind, it autoincrements the
                 // primarykey value, even if it was set manually. Also, it can
