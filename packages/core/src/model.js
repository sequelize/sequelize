'use strict';

import omit from 'lodash/omit';
import { AbstractDataType } from './dialects/abstract/data-types';
import { BaseSqlExpression } from './expression-builders/base-sql-expression.js';
import { intersects } from './utils/array';
import {
  noDoubleNestedGroup,
  noModelDropSchema,
  noNewModel,
  schemaRenamedToWithSchema,
  scopeRenamedToWithScope,
} from './utils/deprecations';
import { toDefaultValue } from './utils/dialect';
import { mapFinderOptions, mapOptionFieldNames, mapValueFieldNames } from './utils/format';
import { every, find } from './utils/iterators';
import { EMPTY_OBJECT, cloneDeep, defaults, flattenObjectDeep, getObjectFromMap, mergeDefaults } from './utils/object';
import { isWhereEmpty } from './utils/query-builder-utils';
import { ModelTypeScript } from './model-typescript';
import { isModelStatic, isSameInitialModel } from './utils/model-utils';
import { Association, BelongsTo, BelongsToMany, HasMany, HasOne } from './associations';
import { AssociationSecret } from './associations/helpers';
import { Op } from './operators';
import { _validateIncludedElements, combineIncludes, setTransactionFromCls, throwInvalidInclude } from './model-internals';
import { QueryTypes } from './query-types';
import { getComplexKeys } from './utils/where.js';

const assert = require('node:assert');
const NodeUtil = require('node:util');
const _ = require('lodash');
const Dottie = require('dottie');
const { logger } = require('./utils/logger');
const { InstanceValidator } = require('./instance-validator');
const sequelizeErrors = require('./errors');
const DataTypes = require('./data-types');

// This list will quickly become dated, but failing to maintain this list just means
// we won't throw a warning when we should. At least most common cases will forever be covered
// so we stop throwing erroneous warnings when we shouldn't.
const validQueryKeywords = new Set(['where', 'attributes', 'paranoid', 'include', 'order', 'limit', 'offset',
  'transaction', 'lock', 'raw', 'logging', 'benchmark', 'having', 'searchPath', 'rejectOnEmpty', 'plain',
  'scope', 'group', 'through', 'defaults', 'distinct', 'primary', 'exception', 'type', 'hooks', 'force',
  'name']);

// List of attributes that should not be implicitly passed into subqueries/includes.
const nonCascadingOptions = ['include', 'attributes', 'originalAttributes', 'order', 'where', 'limit', 'offset', 'plain', 'group', 'having'];

/**
 * Used to ensure Model.build is used instead of new Model().
 * Do not expose.
 */
const CONSTRUCTOR_SECRET = Symbol('model-constructor-secret');

/**
 * A Model represents a table in the database. Instances of this class represent a database row.
 *
 * Model instances operate with the concept of a `dataValues` property, which stores the actual values represented by the
 * instance. By default, the values from dataValues can also be accessed directly from the Instance, that is:
 * ```js
 * instance.field
 * // is the same as
 * instance.get('field')
 * // is the same as
 * instance.getDataValue('field')
 * ```
 * However, if getters and/or setters are defined for `field` they will be invoked, instead of returning the value from
 * `dataValues`. Accessing properties directly or using `get` is preferred for regular use, `getDataValue` should only be
 * used for custom getters.
 *
 * @see {Sequelize#define} for more information about getters and setters
 */
export class Model extends ModelTypeScript {
  /**
   * Builds a new model instance.
   *
   * Cannot be used directly. Use {@link Model.build} instead.
   *
   * @param {object}  [values={}] an object of key value pairs
   * @param {object}  [options] instance construction options
   * @param {boolean} [options.raw=false] If set to true, values will ignore field and virtual setters.
   * @param {boolean} [options.isNewRecord=true] Is this a new record
   * @param {Array}   [options.include] an array of include options - Used to build prefetched/included model instances. See
   *   `set`
   * @param {symbol}  secret Secret used to ensure Model.build is used instead of new Model(). Don't forget to pass it up if
   *   you define a custom constructor.
   */
  constructor(values = {}, options = {}, secret) {
    super();

    if (secret !== CONSTRUCTOR_SECRET) {
      noNewModel();
      // TODO [>=8]: throw instead of deprecation notice
      // throw new Error(`Use ${this.constructor.name}.build() instead of new ${this.constructor.name}()`);
    }

    this.constructor.assertIsInitialized();

    options = {
      isNewRecord: true,
      _schema: this.constructor.modelDefinition.table.schema,
      _schemaDelimiter: this.constructor.modelDefinition.table.delimiter,
      ...options,
      model: this.constructor,
    };

    if (options.attributes) {
      options.attributes = options.attributes.map(attribute => (Array.isArray(attribute) ? attribute[1] : attribute));
    }

    if (!options.includeValidated) {
      this.constructor._conformIncludes(options, this.constructor);
      if (options.include) {
        this.constructor._expandIncludeAll(options);
        _validateIncludedElements(options);
      }
    }

    this.dataValues = {};
    this._previousDataValues = {};
    this.uniqno = 1;
    this._changed = new Set();
    this._options = omit(options, ['comesFromDatabase']);

    /**
     * Returns true if this instance has not yet been persisted to the database
     *
     * @property isNewRecord
     * @returns {boolean}
     */
    this.isNewRecord = options.isNewRecord;

    this._initValues(values, options);
  }

  _initValues(values, options) {
    values = { ...values };

    if (options.isNewRecord) {
      const modelDefinition = this.constructor.modelDefinition;

      const defaults = modelDefinition.defaultValues.size > 0
        ? _.mapValues(getObjectFromMap(modelDefinition.defaultValues), getDefaultValue => {
          const value = getDefaultValue();

          return value && value instanceof BaseSqlExpression ? value : _.cloneDeep(value);
        })
        : Object.create(null);

      // set id to null if not passed as value, a newly created dao has no id
      // removing this breaks bulkCreate
      // do after default values since it might have UUID as a default value
      if (modelDefinition.primaryKeysAttributeNames.size > 0) {
        for (const primaryKeyAttribute of modelDefinition.primaryKeysAttributeNames) {
          if (!Object.hasOwn(defaults, primaryKeyAttribute)) {
            defaults[primaryKeyAttribute] = null;
          }
        }
      }

      const { createdAt: createdAtAttrName, updatedAt: updatedAtAttrName, deletedAt: deletedAtAttrName } = modelDefinition.timestampAttributeNames;

      if (createdAtAttrName && defaults[createdAtAttrName]) {
        this.dataValues[createdAtAttrName] = toDefaultValue(defaults[createdAtAttrName]);
        delete defaults[createdAtAttrName];
      }

      if (updatedAtAttrName && defaults[updatedAtAttrName]) {
        this.dataValues[updatedAtAttrName] = toDefaultValue(defaults[updatedAtAttrName]);
        delete defaults[updatedAtAttrName];
      }

      if (deletedAtAttrName && defaults[deletedAtAttrName]) {
        this.dataValues[deletedAtAttrName] = toDefaultValue(defaults[deletedAtAttrName]);
        delete defaults[deletedAtAttrName];
      }

      for (const key in defaults) {
        if (values[key] === undefined) {
          this.set(key, toDefaultValue(defaults[key]), { raw: true });
          delete values[key];
        }
      }
    }

    this.set(values, options);
  }

  // validateIncludedElements should have been called before this method
  static _paranoidClause(model, options = {}) {
    // Apply on each include
    // This should be handled before handling where conditions because of logic with returns
    // otherwise this code will never run on includes of a already conditionable where
    if (options.include) {
      for (const include of options.include) {
        this._paranoidClause(include.model, include);
      }
    }

    // apply paranoid when groupedLimit is used
    if (_.get(options, 'groupedLimit.on.through.model.options.paranoid')) {
      const throughModel = _.get(options, 'groupedLimit.on.through.model');
      if (throughModel) {
        options.groupedLimit.through = this._paranoidClause(throughModel, options.groupedLimit.through);
      }
    }

    if (!model.options.timestamps || !model.options.paranoid || options.paranoid === false) {
      // This model is not paranoid, nothing to do here;
      return options;
    }

    const modelDefinition = model.modelDefinition;

    const deletedAtCol = modelDefinition.timestampAttributeNames.deletedAt;
    const deletedAtAttribute = modelDefinition.attributes.get(deletedAtCol);
    const deletedAtObject = Object.create(null);

    let deletedAtDefaultValue = deletedAtAttribute.defaultValue ?? null;

    deletedAtDefaultValue = deletedAtDefaultValue || {
      [Op.eq]: null,
    };

    deletedAtObject[deletedAtAttribute.field || deletedAtCol] = deletedAtDefaultValue;

    if (isWhereEmpty(options.where)) {
      options.where = deletedAtObject;
    } else {
      options.where = { [Op.and]: [deletedAtObject, options.where] };
    }

    return options;
  }

  /**
   * Returns the attributes of the model.
   *
   * @returns {object|any}
  */
  static getAttributes() {
    return getObjectFromMap(this.modelDefinition.attributes);
  }

  get validators() {
    throw new Error('Model#validators has been removed. Use the validators option on Model.modelDefinition.attributes instead.');
  }

  static get _schema() {
    throw new Error('Model._schema has been removed. Use Model.modelDefinition instead.');
  }

  static get _schemaDelimiter() {
    throw new Error('Model._schemaDelimiter has been removed. Use Model.modelDefinition instead.');
  }

  static _getAssociationDebugList() {
    return `The following associations are defined on "${this.name}": ${Object.keys(this.associations).map(associationName => `"${associationName}"`).join(', ')}`;
  }

  static getAssociation(associationName) {
    if (!Object.hasOwn(this.associations, associationName)) {
      throw new Error(`Association with alias "${associationName}" does not exist on ${this.name}.
${this._getAssociationDebugList()}`);
    }

    return this.associations[associationName];
  }

  static _getAssociationsByModel(model) {
    const matchingAssociations = [];

    for (const associationName of Object.keys(this.associations)) {
      const association = this.associations[associationName];
      if (!isSameInitialModel(association.target, model)) {
        continue;
      }

      matchingAssociations.push(association);
    }

    return matchingAssociations;
  }

  static _normalizeIncludes(options, associationOwner) {
    this._conformIncludes(options, associationOwner);
    this._expandIncludeAll(options, associationOwner);
  }

  static _conformIncludes(options, associationOwner) {
    if (!options.include) {
      return;
    }

    // if include is not an array, wrap in an array
    if (!Array.isArray(options.include)) {
      options.include = [options.include];
    } else if (options.include.length === 0) {
      delete options.include;

      return;
    }

    // convert all included elements to { model: Model } form
    options.include = options.include.map(include => this._conformInclude(include, associationOwner));
  }

  static _conformInclude(include, associationOwner) {
    if (!include) {
      throwInvalidInclude(include);
    }

    if (!associationOwner || !isModelStatic(associationOwner)) {
      throw new TypeError(`Sequelize sanity check: associationOwner must be a model subclass. Got ${NodeUtil.inspect(associationOwner)} (${typeof associationOwner})`);
    }

    if (include._pseudo) {
      return include;
    }

    if (include.all) {
      this._conformIncludes(include, associationOwner);

      return include;
    }

    // normalize to IncludeOptions
    if (!_.isPlainObject(include)) {
      if (isModelStatic(include)) {
        include = {
          model: include,
        };
      } else {
        include = {
          association: include,
        };
      }
    } else {
      // copy object so we can mutate it without side effects
      include = { ...include };
    }

    if (include.as && !include.association) {
      include.association = include.as;
    }

    if (!include.association) {
      include.association = associationOwner.getAssociationWithModel(include.model, include.as);
    } else if (typeof include.association === 'string') {
      include.association = associationOwner.getAssociation(include.association);
    } else {
      if (!(include.association instanceof Association)) {
        throwInvalidInclude(include);
      }

      if (!isSameInitialModel(include.association.source, associationOwner)) {
        throw new Error(`Invalid Include received: the specified association "${include.association.as}" is not defined on model "${associationOwner.name}". It is owned by model "${include.association.source.name}".
${associationOwner._getAssociationDebugList()}`);
      }
    }

    if (!include.model) {
      include.model = include.association.target;
    }

    if (!isSameInitialModel(include.model, include.association.target)) {
      throw new TypeError(`Invalid Include received: the specified "model" option ("${include.model.name}") does not match the target ("${include.association.target.name}") of the "${include.association.as}" association.`);
    }

    if (!include.as) {
      include.as = include.association.as;
    }

    this._conformIncludes(include, include.model);

    return include;
  }

  static _expandIncludeAllElement(includes, include) {
    // check 'all' attribute provided is valid
    let { all, nested, ...includeOptions } = include;

    if (Object.keys(includeOptions).length > 0) {
      throw new Error('"include: { all: true }" does not allow extra options (except for "nested") because they are unsafe. Select includes one by one if you want to specify more options.');
    }

    if (all !== true) {
      if (!Array.isArray(all)) {
        all = [all];
      }

      const validTypes = {
        BelongsTo: true,
        HasOne: true,
        HasMany: true,
        One: ['BelongsTo', 'HasOne'],
        Has: ['HasOne', 'HasMany'],
        Many: ['HasMany'],
      };

      for (let i = 0; i < all.length; i++) {
        const type = all[i];
        if (type === 'All') {
          all = true;
          break;
        }

        const types = validTypes[type];
        if (!types) {
          throw new sequelizeErrors.EagerLoadingError(`include all '${type}' is not valid - must be BelongsTo, HasOne, HasMany, One, Has, Many or All`);
        }

        if (types !== true) {
          // replace type placeholder e.g. 'One' with its constituent types e.g. 'HasOne', 'BelongsTo'
          all.splice(i, 1);
          i--;
          for (const type_ of types) {
            if (!all.includes(type_)) {
              all.unshift(type_);
              i++;
            }
          }
        }
      }
    }

    const visitedModels = [];
    const addAllIncludes = (parent, includes) => {
      _.forEach(parent.associations, association => {
        if (all !== true && !all.includes(association.associationType)) {
          return;
        }

        // 'fromSourceToThroughOne' is a bit hacky and should not be included when { all: true } is specified
        //  because its parent 'belongsToMany' will be replaced by it in query generator.
        if (association.parentAssociation instanceof BelongsToMany
          && association === association.parentAssociation.fromSourceToThroughOne) {
          return;
        }

        // skip if the association is already included
        if (includes.some(existingInclude => existingInclude.association === association)) {
          return;
        }

        const newInclude = { association };

        const model = association.target;

        // skip if recursing over a model whose associations have already been included
        // to prevent infinite loops with associations such as this:
        // user -> projects -> user
        if (nested && visitedModels.includes(model)) {
          return;
        }

        // include this model
        const normalizedNewInclude = this._conformInclude(newInclude, parent);
        includes.push(normalizedNewInclude);

        // run recursively if nested
        if (nested) {
          visitedModels.push(parent);

          const subIncludes = [];
          addAllIncludes(model, subIncludes);
          visitedModels.pop();

          if (subIncludes.length > 0) {
            normalizedNewInclude.include = subIncludes;
          }
        }
      });
    };

    addAllIncludes(this, includes);
  }

  static _validateIncludedElement(include, tableNames, options) {
    tableNames[include.model.getTableName()] = true;

    if (include.attributes && !options.raw) {
      include.model._expandAttributes(include);

      include.originalAttributes = include.model._injectDependentVirtualAttributes(include.attributes);

      include = mapFinderOptions(include, include.model);

      if (include.attributes.length > 0) {
        _.each(include.model.primaryKeys, (attr, key) => {
          // Include the primary key if it's not already included - take into account that the pk might be aliased (due to a .field prop)
          if (!include.attributes.some(includeAttr => {
            if (attr.field !== key) {
              return Array.isArray(includeAttr) && includeAttr[0] === attr.field && includeAttr[1] === key;
            }

            return includeAttr === key;
          })) {
            include.attributes.unshift(key);
          }
        });
      }
    } else {
      include = mapFinderOptions(include, include.model);
    }

    // pseudo include just needed the attribute logic, return
    if (include._pseudo) {
      if (!include.attributes) {
        include.attributes = Object.keys(include.model.tableAttributes);
      }

      return mapFinderOptions(include, include.model);
    }

    // check if the current Model is actually associated with the passed Model - or it's a pseudo include
    const association = include.association || this.getAssociationWithModel(include.model, include.as);

    include.association = association;
    include.as ||= association.as;

    // If through, we create a pseudo child include, to ease our parsing later on
    if (association instanceof BelongsToMany) {
      if (!include.include) {
        include.include = [];
      }

      const through = include.association.through;

      include.through = _.defaults(include.through || {}, {
        model: through.model,
        // Through Models are a special case: we always want to load them as the name of the model, not the name of the association
        as: through.model.name,
        association: {
          isSingleAssociation: true,
        },
        _pseudo: true,
        parent: include,
      });

      if (through.scope) {
        include.through.where = include.through.where ? { [Op.and]: [include.through.where, through.scope] } : through.scope;
      }

      include.include.push(include.through);
      tableNames[through.tableName] = true;
    }

    // include.model may be the main model, while the association target may be scoped - thus we need to look at association.target/source
    let model;
    if (include.model.scoped === true) {
      // If the passed model is already scoped, keep that
      model = include.model;
    } else {
      // Otherwise use the model that was originally passed to the association
      model = include.association.target.name === include.model.name ? include.association.target : include.association.source;
    }

    model._injectScope(include);

    // This check should happen after injecting the scope, since the scope may contain a .attributes
    if (!include.attributes) {
      include.attributes = Object.keys(include.model.tableAttributes);
    }

    include = mapFinderOptions(include, include.model);

    if (include.required === undefined) {
      include.required = Boolean(include.where);
    }

    if (include.association.scope) {
      include.where = include.where ? { [Op.and]: [include.where, include.association.scope] } : include.association.scope;
    }

    if (include.limit && include.separate === undefined) {
      include.separate = true;
    }

    if (include.separate === true) {
      if (!(include.association instanceof HasMany)) {
        throw new TypeError('Only HasMany associations support include.separate');
      }

      include.duplicating = false;

      if (
        options.attributes
        && options.attributes.length > 0
        && !_.flattenDepth(options.attributes, 2).includes(association.sourceKey)
      ) {
        options.attributes.push(association.sourceKey);
      }

      if (
        include.attributes
        && include.attributes.length > 0
        && !_.flattenDepth(include.attributes, 2).includes(association.foreignKey)
      ) {
        include.attributes.push(association.foreignKey);
      }
    }

    // Validate child includes
    if (Object.hasOwn(include, 'include')) {
      _validateIncludedElements(include, tableNames);
    }

    return include;
  }

  static _expandIncludeAll(options, associationOwner) {
    const includes = options.include;
    if (!includes) {
      return;
    }

    for (let index = 0; index < includes.length; index++) {
      const include = includes[index];

      if (include.all) {
        includes.splice(index, 1);
        index--;

        associationOwner._expandIncludeAllElement(includes, include);
      }
    }

    for (const include of includes) {
      this._expandIncludeAll(include, include.model);
    }
  }

  static _baseMerge(...args) {
    _.assignWith(...args);

    return args[0];
  }

  static _mergeFunction(objValue, srcValue, key) {
    if (key === 'include') {
      return combineIncludes(objValue, srcValue);
    }

    if (Array.isArray(objValue) && Array.isArray(srcValue)) {
      return _.union(objValue, srcValue);
    }

    if (['where', 'having'].includes(key)) {
      return combineWheresWithAnd(objValue, srcValue);
    } else if (key === 'attributes' && _.isPlainObject(objValue) && _.isPlainObject(srcValue)) {
      return _.assignWith(objValue, srcValue, (objValue, srcValue) => {
        if (Array.isArray(objValue) && Array.isArray(srcValue)) {
          return _.union(objValue, srcValue);
        }
      });
    }

    // If we have a possible object/array to clone, we try it.
    // Otherwise, we return the original value when it's not undefined,
    // or the resulting object in that case.
    if (srcValue) {
      return cloneDeep(srcValue, true);
    }

    return srcValue === undefined ? objValue : srcValue;
  }

  static _assignOptions(...args) {
    return this._baseMerge(...args, this._mergeFunction);
  }

  static _defaultsOptions(target, opts) {
    return this._baseMerge(target, opts, (srcValue, objValue, key) => {
      return this._mergeFunction(objValue, srcValue, key);
    });
  }

  /**
   * Remove attribute from model definition.
   * Only use if you know what you're doing.
   *
   * @param {string} attribute name of attribute to remove
   */
  static removeAttribute(attribute) {
    delete this.modelDefinition.rawAttributes[attribute];
    this.modelDefinition.refreshAttributes();
  }

  /**
   * Merges new attributes with the existing ones.
   * Only use if you know what you're doing.
   *
   * Warning: Attributes are not replaced, they are merged.
   *
   * @param {object} newAttributes
   */
  static mergeAttributesDefault(newAttributes) {
    const rawAttributes = this.modelDefinition.rawAttributes;

    mergeDefaults(rawAttributes, newAttributes);

    this.modelDefinition.refreshAttributes();

    return rawAttributes;
  }

  /**
   * Sync this Model to the DB, that is create the table.
   * See {@link Sequelize#sync} for options
   *
   * @param {object} [options] sync options
   *
   * @returns {Promise<Model>}
   */
  static async sync(options) {
    options = { ...this.options, ...options };
    options.hooks = options.hooks === undefined ? true : Boolean(options.hooks);

    const modelDefinition = this.modelDefinition;
    const physicalAttributes = getObjectFromMap(modelDefinition.physicalAttributes);
    const columnDefs = getObjectFromMap(modelDefinition.columns);

    if (options.hooks) {
      await this.hooks.runAsync('beforeSync', options);
    }

    const tableName = { ...this.table };
    if (options.schema && options.schema !== tableName.schema) {
      // Some users sync the same set of tables in different schemas for various reasons
      // They then set `searchPath` when running a query to use different schemas.
      // See https://github.com/sequelize/sequelize/pull/15274#discussion_r1020770364
      // We only allow this if the tables are in the default schema, because we need to ensure that
      // all tables are in the same schema to prevent collisions and `searchPath` only works if we don't specify the schema
      // (which we don't for the default schema)
      if (tableName.schema !== this.sequelize.dialect.getDefaultSchema()) {
        throw new Error(`The "schema" option in sync can only be used on models that do not already specify a schema, or that are using the default schema. Model ${this.name} already specifies schema ${tableName.schema}`);
      }

      tableName.schema = options.schema;
    }

    let tableExists;
    if (options.force) {
      await this.drop(options);
      tableExists = false;
    } else {
      tableExists = await this.queryInterface.tableExists(tableName, options);
    }

    if (!tableExists) {
      await this.queryInterface.createTable(tableName, physicalAttributes, options, this);
    } else {
      // enums are always updated, even if alter is not set. createTable calls it too.
      await this.queryInterface.ensureEnums(tableName, physicalAttributes, options, this);
    }

    if (tableExists && options.alter) {
      const tableInfos = await Promise.all([
        this.queryInterface.describeTable(tableName, options),
        this.queryInterface.getForeignKeyReferencesForTable(tableName, options),
      ]);

      const columns = tableInfos[0];
      // Use for alter foreign keys
      const foreignKeyReferences = tableInfos[1];
      const removedConstraints = {};

      for (const columnName in physicalAttributes) {
        if (!Object.hasOwn(physicalAttributes, columnName)) {
          continue;
        }

        if (!columns[columnName] && !columns[physicalAttributes[columnName].field]) {
          await this.queryInterface.addColumn(tableName, physicalAttributes[columnName].field || columnName, physicalAttributes[columnName], options);
        }
      }

      if (options.alter === true || typeof options.alter === 'object' && options.alter.drop !== false) {
        for (const columnName in columns) {
          if (!Object.hasOwn(columns, columnName)) {
            continue;
          }

          const currentAttribute = columnDefs[columnName];
          if (!currentAttribute) {
            await this.queryInterface.removeColumn(tableName, columnName, options);
            continue;
          }

          if (currentAttribute.primaryKey) {
            continue;
          }

          // Check foreign keys. If it's a foreign key, it should remove constraint first.
          const references = currentAttribute.references;
          if (currentAttribute.references) {
            let database = this.sequelize.config.database;
            const schema = tableName.schema;
            if (schema && this.sequelize.options.dialect === 'mariadb') {
              // because for mariadb schema is synonym for database
              database = schema;
            }

            const foreignReferenceSchema = currentAttribute.references.table.schema;
            const foreignReferenceTableName = typeof references.table === 'object'
              ? references.table.tableName : references.table;
            // Find existed foreign keys
            for (const foreignKeyReference of foreignKeyReferences) {
              const constraintName = foreignKeyReference.constraintName;
              if ((Boolean(constraintName)
                && foreignKeyReference.tableCatalog === database
                && (schema ? foreignKeyReference.tableSchema === schema : true)
                && foreignKeyReference.referencedTableName === foreignReferenceTableName
                && foreignKeyReference.referencedColumnName === references.key
                && (foreignReferenceSchema
                    ? foreignKeyReference.referencedTableSchema === foreignReferenceSchema
                    : true)
                && !removedConstraints[constraintName])
                || this.sequelize.options.dialect === 'ibmi') {
                // Remove constraint on foreign keys.
                await this.queryInterface.removeConstraint(tableName, constraintName, options);
                removedConstraints[constraintName] = true;
              }
            }
          }

          await this.queryInterface.changeColumn(tableName, columnName, currentAttribute, options);
        }
      }
    }

    const existingIndexes = await this.queryInterface.showIndex(tableName, options);
    const missingIndexes = this.getIndexes()
      .filter(item1 => !existingIndexes.some(item2 => item1.name === item2.name))
      .sort((index1, index2) => {
        if (this.sequelize.options.dialect === 'postgres') {
          // move concurrent indexes to the bottom to avoid weird deadlocks
          if (index1.concurrently === true) {
            return 1;
          }

          if (index2.concurrently === true) {
            return -1;
          }
        }

        return 0;
      });

    for (const index of missingIndexes) {
      // TODO: 'options' is ignored by addIndex, making Add Index queries impossible to log.
      await this.queryInterface.addIndex(tableName, index, options);
    }

    if (options.hooks) {
      await this.hooks.runAsync('afterSync', options);
    }

    return this;
  }

  /**
   * Drop the table represented by this Model
   *
   * @param {object} [options] drop options
   * @returns {Promise}
   */
  static async drop(options) {
    return await this.queryInterface.dropTable(this.getTableName(options), options);
  }

  /**
   * @param {object | string} schema
   * @deprecated use {@link Sequelize#dropSchema} or {@link QueryInterface#dropSchema}
   */
  // TODO [>=2023-01-01]: remove me in Sequelize >= 8
  static async dropSchema(schema) {
    noModelDropSchema();

    return await this.queryInterface.dropSchema(schema);
  }

  /**
   * Returns a copy of this model with the corresponding table located in the specified schema.
   *
   * For postgres, this will actually place the schema in front of the table name (`"schema"."tableName"`),
   * while the schema will be prepended to the table name for mysql and sqlite (`'schema.tablename'`).
   *
   * This method is intended for use cases where the same model is needed in multiple schemas.
   * In such a use case it is important to call {@link Model.sync} (or use migrations!) for each model created by this method
   * to ensure the models are created in the correct schema.
   *
   * If a single default schema per model is needed, set the {@link ModelOptions.schema} option instead.
   *
   * @param {string|object} schema The name of the schema
   *
   * @returns {Model}
   */
  static withSchema(schema) {
    if (arguments.length > 1) {
      throw new TypeError('Unlike Model.schema, Model.withSchema only accepts 1 argument which may be either a string or an option bag.');
    }

    const schemaOptions = typeof schema === 'string' ? { schema } : schema;

    schemaOptions.schema ||= this.sequelize.options.schema || this.sequelize.dialect.getDefaultSchema();

    return this.getInitialModel()
      ._withScopeAndSchema(schemaOptions, this._scope, this._scopeNames);
  }

  // TODO [>=2023-01-01]: remove in Sequelize 8
  static schema(schema, options) {
    schemaRenamedToWithSchema();

    return this.withSchema({
      schema,
      schemaDelimiter: typeof options === 'string' ? options : options?.schemaDelimiter,
    });
  }

  /**
   * Returns the initial model, the one returned by {@link Model.init} or {@link Sequelize#define},
   * before any scope or schema was applied.
   */
  static getInitialModel() {
    // '_initialModel' is set on model variants (withScope, withSchema, etc)
    return this._initialModel ?? this;
  }

  /**
   * Add a new scope to the model
   *
   * This is especially useful for adding scopes with includes, when the model you want to
   * include is not available at the time this model is defined.
   *
   * By default, this will throw an error if a scope with that name already exists.
   * Use {@link AddScopeOptions.override} in the options object to silence this error.
   *
   * See {@link https://sequelize.org/docs/v7/other-topics/scopes/} to learn more about scopes.
   *
   * @param {string}          name The name of the scope. Use `defaultScope` to override the default scope
   * @param {object|Function} scope scope or options
   * @param {object}          [options] scope options
   */
  static addScope(name, scope, options) {
    if (this !== this.getInitialModel()) {
      throw new Error(`Model.addScope can only be called on the initial model. Use "${this.name}.getInitialModel()" to access the initial model.`);
    }

    options = { override: false, ...options };

    if ((name === 'defaultScope' && Object.keys(this.options.defaultScope).length > 0 || name in this.options.scopes) && options.override === false) {
      throw new Error(`The scope ${name} already exists. Pass { override: true } as options to silence this error`);
    }

    if (name === 'defaultScope') {
      this.options.defaultScope = this._scope = scope;
    } else {
      this.options.scopes[name] = scope;
    }
  }

  // TODO [>=2023-01-01]: remove in Sequelize 8
  static scope(...options) {
    scopeRenamedToWithScope();

    return this.withScope(...options);
  }

  /**
   * Creates a copy of this model, with one or more scopes applied.
   *
   * See {@link https://sequelize.org/docs/v7/other-topics/scopes/} to learn more about scopes.
   *
   * @param {?Array|object|string} [scopes] The scope(s) to apply. Scopes can either be passed as consecutive arguments, or
   *   as an array of arguments. To apply simple scopes and scope functions with no arguments, pass them as strings. For
   *   scope function, pass an object, with a `method` property. The value can either be a string, if the method does not
   *   take any arguments, or an array, where the first element is the name of the method, and consecutive elements are
   *   arguments to that method. Pass null to remove all scopes, including the default.
   *
   * @example To invoke scope functions you can do
   * ```ts
   * Model.scope({ method: ['complexFunction', 'dan@sequelize.com', 42]}).findAll()
   * // WHERE email like 'dan@sequelize.com%' AND access_level >= 42
   * ```
   *
   * @returns {Model} A reference to the model, with the scope(s) applied. Calling scope again on the returned model will
   *   clear the previous scope.
   */
  static withScope(...scopes) {
    scopes = scopes.flat().filter(Boolean);

    const initialModel = this.getInitialModel();

    const mergedScope = {};
    const scopeNames = [];

    for (const option of scopes) {
      let scope = null;
      let scopeName = null;

      if (_.isPlainObject(option)) {
        if (option.method) {
          if (Array.isArray(option.method) && Boolean(initialModel.options.scopes[option.method[0]])) {
            scopeName = option.method[0];
            scope = initialModel.options.scopes[scopeName].apply(initialModel, option.method.slice(1));
          } else if (initialModel.options.scopes[option.method]) {
            scopeName = option.method;
            scope = initialModel.options.scopes[scopeName].apply(initialModel);
          }
        } else {
          scope = option;
        }
      } else if (option === 'defaultScope' && _.isPlainObject(initialModel.options.defaultScope)) {
        scope = initialModel.options.defaultScope;
      } else {
        scopeName = option;
        scope = initialModel.options.scopes[scopeName];
        if (typeof scope === 'function') {
          scope = scope();
        }
      }

      if (!scope) {
        throw new sequelizeErrors.SequelizeScopeError(`"${this.name}.withScope()" has been called with an invalid scope: "${scopeName}" does not exist.`);
      }

      this._conformIncludes(scope, this);
      // clone scope so it doesn't get modified
      this._assignOptions(mergedScope, cloneDeep(scope) ?? {});
      scopeNames.push(scopeName ? scopeName : 'defaultScope');
    }

    const modelDefinition = this.modelDefinition;

    return initialModel._withScopeAndSchema({
      schema: modelDefinition.table.schema || '',
      schemaDelimiter: modelDefinition.table.delimiter || '',
    }, mergedScope, scopeNames);
  }

  // TODO [>=2023-01-01]: remove in Sequelize 8
  /**
   * Returns a model without scope. The default scope is also omitted.
   *
   * See {@link https://sequelize.org/docs/v7/other-topics/scopes/} to learn more about scopes.
   */
  static unscoped() {
    scopeRenamedToWithScope();

    return this.withoutScope();
  }

  /**
   * Returns a model without scope. The default scope is also omitted.
   *
   * See {@link https://sequelize.org/docs/v7/other-topics/scopes/} to learn more about scopes.
   */
  static withoutScope() {
    return this.withScope(null);
  }

  /**
   * Returns the base model, with its initial scope.
   */
  static withInitialScope() {
    const initialModel = this.getInitialModel();

    const modelDefinition = this.modelDefinition;
    const initialModelDefinition = initialModel.modelDefinition;

    if (
      modelDefinition.table.schema !== initialModelDefinition.table.schema
      || modelDefinition.table.delimiter !== initialModelDefinition.table.delimiter
    ) {
      return initialModel.withSchema({
        schema: modelDefinition.table.schema,
        schemaDelimiter: modelDefinition.table.delimiter,
      });
    }

    return initialModel;
  }

  static _withScopeAndSchema(schemaOptions, mergedScope, scopeNames) {
    if (!this._modelVariantRefs) {
      // technically this weakref is unnecessary because we're referencing ourselves but it simplifies the code
      // eslint-disable-next-line no-undef -- eslint doesn't know about WeakRef, this will be resolved once we migrate to TS.
      this._modelVariantRefs = new Set([new WeakRef(this)]);
    }

    const newTable = this.queryGenerator.extractTableDetails({
      tableName: this.modelDefinition.table.tableName,
      schema: schemaOptions.schema,
      delimiter: schemaOptions.delimiter,
    });

    for (const modelVariantRef of this._modelVariantRefs) {
      const modelVariant = modelVariantRef.deref();

      if (!modelVariant) {
        this._modelVariantRefs.delete(modelVariantRef);
        continue;
      }

      const variantTable = modelVariant.table;

      if (variantTable.schema !== newTable.schema) {
        continue;
      }

      if (variantTable.delimiter !== newTable.delimiter) {
        continue;
      }

      // the item order of these arrays is important! scope('a', 'b') is not equal to scope('b', 'a')
      if (!_.isEqual(modelVariant._scopeNames, scopeNames)) {
        continue;
      }

      if (!_.isEqual(modelVariant._scope, mergedScope)) {
        continue;
      }

      return modelVariant;
    }

    const clone = this._createModelVariant({
      schema: schemaOptions.schema,
      schemaDelimiter: schemaOptions.schemaDelimiter,
    });
    // eslint-disable-next-line no-undef -- eslint doesn't know about WeakRef, this will be resolved once we migrate to TS.
    this._modelVariantRefs.add(new WeakRef(clone));

    clone._scope = mergedScope;
    clone._scopeNames = scopeNames;

    if (scopeNames.length !== 1 || scopeNames[0] !== 'defaultScope') {
      clone.scoped = true;
    }

    return clone;
  }

  static _createModelVariant(optionOverrides) {
    const model = class extends this {};
    model._initialModel = this;
    Object.defineProperty(model, 'name', { value: this.name });

    model.init(this.modelDefinition.rawAttributes, {
      ...this.options,
      ...optionOverrides,
    });

    // This is done for legacy reasons, where in a previous design both models shared the same association objects.
    // TODO: re-create the associations on the new model instead of sharing them.
    Object.assign(model.modelDefinition.associations, this.modelDefinition.associations);

    return model;
  }

  /**
   * Search for multiple instances.
   * See {@link https://sequelize.org/docs/v7/core-concepts/model-querying-basics/} for more information about querying.
   *
   * __Example of a simple search:__
   * ```js
   * Model.findAll({
   *   where: {
   *     attr1: 42,
   *     attr2: 'cake'
   *   }
   * })
   * ```
   *
   * See also:
   * - {@link Model.findOne}
   * - {@link Sequelize#query}
   *
   * @param {object} options
   * @returns {Promise} A promise that will resolve with the array containing the results of the SELECT query.
   */
  static async findAll(options) {
    if (options !== undefined && !_.isPlainObject(options)) {
      throw new sequelizeErrors.QueryError('The argument passed to findAll must be an options object, use findByPk if you wish to pass a single primary key value');
    }

    if (options !== undefined && options.attributes && !Array.isArray(options.attributes) && !_.isPlainObject(options.attributes)) {
      throw new sequelizeErrors.QueryError('The attributes option must be an array of column names or an object');
    }

    const modelDefinition = this.modelDefinition;

    this._warnOnInvalidOptions(options, Object.keys(modelDefinition.attributes));

    const tableNames = {};

    tableNames[this.getTableName(options)] = true;
    options = cloneDeep(options) ?? {};

    setTransactionFromCls(options, this.sequelize);

    _.defaults(options, { hooks: true, model: this });

    // set rejectOnEmpty option, defaults to model options
    options.rejectOnEmpty = Object.hasOwn(options, 'rejectOnEmpty')
      ? options.rejectOnEmpty
      : this.options.rejectOnEmpty;

    this._conformIncludes(options, this);
    this._injectScope(options);

    if (options.hooks) {
      await this.hooks.runAsync('beforeFind', options);
      this._conformIncludes(options, this);
    }

    this._expandAttributes(options);
    this._expandIncludeAll(options, options.model);

    if (options.hooks) {
      await this.hooks.runAsync('beforeFindAfterExpandIncludeAll', options);
    }

    options.originalAttributes = this._injectDependentVirtualAttributes(options.attributes);

    if (options.include) {
      options.hasJoin = true;

      _validateIncludedElements(options, tableNames);

      // If we're not raw, we have to make sure we include the primary key for de-duplication
      if (
        options.attributes
        && !options.raw
        && this.primaryKeyAttribute
        && !options.attributes.includes(this.primaryKeyAttribute)
        && (!options.group || !options.hasSingleAssociation || options.hasMultiAssociation)
      ) {
        options.attributes = [this.primaryKeyAttribute].concat(options.attributes);
      }
    }

    if (!options.attributes) {
      options.attributes = Array.from(modelDefinition.attributes.keys());
      options.originalAttributes = this._injectDependentVirtualAttributes(options.attributes);
    }

    mapFinderOptions(options, this);

    options = this._paranoidClause(this, options);

    if (options.hooks) {
      await this.hooks.runAsync('beforeFindAfterOptions', options);
    }

    const selectOptions = { ...options, tableNames: Object.keys(tableNames) };
    const results = await this.queryInterface.select(this, this.table, selectOptions);
    if (options.hooks) {
      await this.hooks.runAsync('afterFind', results, options);
    }

    // rejectOnEmpty mode
    if (_.isEmpty(results) && options.rejectOnEmpty) {
      if (typeof options.rejectOnEmpty === 'function') {
        throw new options.rejectOnEmpty();
      }

      if (typeof options.rejectOnEmpty === 'object') {
        throw options.rejectOnEmpty;
      }

      throw new sequelizeErrors.EmptyResultError();
    }

    return await Model._findSeparate(results, options);
  }

  static _warnOnInvalidOptions(options, validColumnNames) {
    if (!_.isPlainObject(options)) {
      return;
    }

    const unrecognizedOptions = Object.keys(options).filter(k => !validQueryKeywords.has(k));
    const unexpectedModelAttributes = _.intersection(unrecognizedOptions, validColumnNames);
    if (!options.where && unexpectedModelAttributes.length > 0) {
      logger.warn(`Model attributes (${unexpectedModelAttributes.join(', ')}) passed into finder method options of model ${this.name}, but the options.where object is empty. Did you forget to use options.where?`);
    }
  }

  static _injectDependentVirtualAttributes(attributes) {
    const modelDefinition = this.modelDefinition;

    if (modelDefinition.virtualAttributeNames.size === 0) {
      return attributes;
    }

    if (!attributes || !Array.isArray(attributes)) {
      return attributes;
    }

    for (const attribute of attributes) {
      if (
        modelDefinition.virtualAttributeNames.has(attribute)
        && modelDefinition.attributes.get(attribute).type.attributeDependencies
      ) {
        attributes = attributes.concat(modelDefinition.attributes.get(attribute).type.attributeDependencies);
      }
    }

    attributes = _.uniq(attributes);

    return attributes;
  }

  static async _findSeparate(results, options) {
    if (!options.include || options.raw || !results) {
      return results;
    }

    const original = results;
    if (options.plain) {
      results = [results];
    }

    if (!Array.isArray(results) || results.length === 0) {
      return original;
    }

    await Promise.all(options.include.map(async include => {
      if (!include.separate) {
        return await Model._findSeparate(
          results.reduce((memo, result) => {
            let associations = result.get(include.association.as);

            // Might be an empty belongsTo relation
            if (!associations) {
              return memo;
            }

            // Force array so we can concat no matter if it's 1:1 or :M
            if (!Array.isArray(associations)) {
              associations = [associations];
            }

            for (let i = 0, len = associations.length; i !== len; ++i) {
              memo.push(associations[i]);
            }

            return memo;
          }, []),
          {

            ..._.omit(options, 'include', 'attributes', 'order', 'where', 'limit', 'offset', 'plain', 'scope'),
            include: include.include || [],
          },
        );
      }

      const map = await include.association.get(results, {

        ..._.omit(options, nonCascadingOptions),
        ..._.omit(include, ['parent', 'association', 'as', 'originalAttributes']),
      });

      for (const result of results) {
        result.set(
          include.association.as,
          map.get(result.get(include.association.sourceKey)),
          { raw: true },
        );
      }
    }));

    return original;
  }

  /**
   * Search for a single instance by its primary key.
   *
   * This applies LIMIT 1, only a single instance will be returned.
   *
   * Returns the model with the matching primary key.
   * If not found, returns null or throws an error if {@link FindOptions.rejectOnEmpty} is set.
   *
   * @param  {number|bigint|string|Buffer}      param The value of the desired instance's primary key.
   * @param  {object}                           [options] find options
   * @returns {Promise<Model|null>}
   */
  static async findByPk(param, options) {
    // return Promise resolved with null if no arguments are passed
    if (param == null) {
      return null;
    }

    options = cloneDeep(options) ?? {};

    if (typeof param === 'number' || typeof param === 'bigint' || typeof param === 'string' || Buffer.isBuffer(param)) {
      options.where = {
        // TODO: support composite primary keys
        [this.primaryKeyAttribute]: param,
      };
    } else {
      throw new TypeError(`Argument passed to findByPk is invalid: ${param}`);
    }

    // Bypass a possible overloaded findOne
    return await Model.findOne.call(this, options);
  }

  /**
   * Search for a single instance.
   *
   * Returns the first instance corresponding matching the query.
   * If not found, returns null or throws an error if {@link FindOptions.rejectOnEmpty} is set.
   *
   * @param  {object}       [options] A hash of options to describe the scope of the search
   * @returns {Promise<Model|null>}
   */
  static async findOne(options) {
    if (options !== undefined && !_.isPlainObject(options)) {
      throw new Error('The argument passed to findOne must be an options object, use findByPk if you wish to pass a single primary key value');
    }

    options = cloneDeep(options) ?? {};
    // findOne only ever needs one result
    // conditional temporarily fixes 14618
    // https://github.com/sequelize/sequelize/issues/14618
    if (options.limit === undefined) {
      options.limit = 1;
    }

    // Bypass a possible overloaded findAll.
    return await Model.findAll.call(this, (_.defaults(options, {
      model: this,
      plain: true,
    })));
  }

  /**
   * Run an aggregation method on the specified field.
   *
   * Returns the aggregate result cast to {@link AggregateOptions.dataType},
   * unless `options.plain` is false, in which case the complete data result is returned.
   *
   * @param {string}          attribute The attribute to aggregate over. Can be a field name or *
   * @param {string}          aggregateFunction The function to use for aggregation, e.g. sum, max etc.
   * @param {object}          [options] Query options. See sequelize.query for full options
   *
   * @returns {Promise<DataTypes|object>}
   */
  static async aggregate(attribute, aggregateFunction, options) {
    options = cloneDeep(options) ?? {};
    options.model = this;

    // We need to preserve attributes here as the `injectScope` call would inject non aggregate columns.
    const prevAttributes = options.attributes;
    this._injectScope(options);
    options.attributes = prevAttributes;
    this._conformIncludes(options, this);

    if (options.include) {
      this._expandIncludeAll(options);
      _validateIncludedElements(options);
    }

    const attrOptions = this.getAttributes()[attribute];
    const field = attrOptions && attrOptions.field || attribute;
    let aggregateColumn = this.sequelize.col(field);

    if (options.distinct) {
      aggregateColumn = this.sequelize.fn('DISTINCT', aggregateColumn);
    }

    let { group } = options;
    if (Array.isArray(group) && Array.isArray(group[0])) {
      noDoubleNestedGroup();
      group = group.flat();
    }

    options.attributes = _.unionBy(
      options.attributes,
      group,
      [[this.sequelize.fn(aggregateFunction, aggregateColumn), aggregateFunction]],
      a => (Array.isArray(a) ? a[1] : a),
    );

    if (!options.dataType) {
      if (attrOptions) {
        options.dataType = attrOptions.type;
      } else {
        // Use FLOAT as fallback
        options.dataType = new DataTypes.FLOAT();
      }
    } else {
      options.dataType = this.sequelize.normalizeDataType(options.dataType);
    }

    mapOptionFieldNames(options, this);
    options = this._paranoidClause(this, options);

    const value = await this.queryInterface.rawSelect(this.getTableName(options), options, aggregateFunction, this);

    return value;
  }

  /**
   * Count the number of records matching the provided where clause.
   *
   * If you provide an `include` option, the number of matching associations will be counted instead.
   *
   * @param {object}        [options] options
   * @returns {Promise<number>}
   */
  static async count(options) {
    options = cloneDeep(options) ?? {};
    options = _.defaults(options, { hooks: true });

    setTransactionFromCls(options, this.sequelize);

    options.raw = true;
    if (options.hooks) {
      await this.hooks.runAsync('beforeCount', options);
    }

    let col = options.col || '*';
    if (options.include) {
      col = `${this.name}.${options.col || this.primaryKeyField}`;
    }

    if (options.distinct && col === '*') {
      col = this.primaryKeyField;
    }

    options.plain = !options.group;
    options.dataType = new DataTypes.INTEGER();
    options.includeIgnoreAttributes = false;

    // No limit, offset or order for the options max be given to count()
    // Set them to null to prevent scopes setting those values
    options.limit = null;
    options.offset = null;
    options.order = null;

    const result = await this.aggregate(col, 'count', options);

    // When grouping is used, some dialects such as PG are returning the count as string
    // --> Manually convert it to number
    if (Array.isArray(result)) {
      return result.map(item => ({
        ...item,
        count: Number(item.count),
      }));
    }

    return result;
  }

  /**
   * Finds all the rows matching your query, within a specified offset / limit, and get the total number of
   * rows matching your query. This is very useful for pagination.
   *
   * ```js
   * Model.findAndCountAll({
   *   where: ...,
   *   limit: 12,
   *   offset: 12
   * }).then(result => {
   *   ...
   * })
   * ```
   * In the above example, `result.rows` will contain rows 13 through 24, while `result.count` will return
   * the total number of rows that matched your query.
   *
   * When you add includes, only those which are required (either because they have a where clause, or
   * because required` is explicitly set to true on the include) will be added to the count part.
   *
   * Suppose you want to find all users who have a profile attached:
   * ```js
   * User.findAndCountAll({
   *   include: [
   *      { model: Profile, required: true}
   *   ],
   *   limit: 3
   * });
   * ```
   * Because the include for `Profile` has `required` set it will result in an inner join, and only the users
   * who have a profile will be counted. If we remove `required` from the include, both users with and
   * without profiles will be counted
   *
   * This function also support grouping, when `group` is provided, the count will be an array of objects
   * containing the count for each group and the projected attributes.
   * ```js
   * User.findAndCountAll({
   *   group: 'type'
   * });
   * ```
   *
   * @param {object} [options] See findAll options
   * @returns {Promise<{count: number | number[], rows: Model[]}>}
   */
  static async findAndCountAll(options) {
    if (options !== undefined && !_.isPlainObject(options)) {
      throw new Error('The argument passed to findAndCountAll must be an options object, use findByPk if you wish to pass a single primary key value');
    }

    const countOptions = cloneDeep(options) ?? {};

    if (countOptions.attributes) {
      countOptions.attributes = undefined;
    }

    const [count, rows] = await Promise.all([
      this.count(countOptions),
      this.findAll(options),
    ]);

    return {
      count,
      rows: count === 0 ? [] : rows,
    };
  }

  /**
   * Finds the maximum value of field
   *
   * @param {string} field attribute / field name
   * @param {object} [options] See aggregate
   * @returns {Promise<*>}
   */
  static async max(field, options) {
    return await this.aggregate(field, 'max', options);
  }

  /**
   * Finds the minimum value of field
   *
   * @param {string} field attribute / field name
   * @param {object} [options] See aggregate
   * @returns {Promise<*>}
   */
  static async min(field, options) {
    return await this.aggregate(field, 'min', options);
  }

  /**
   * Retrieves the sum of field
   *
   * @param {string} field attribute / field name
   * @param {object} [options] See aggregate
   * @returns {Promise<number>}
   */
  static async sum(field, options) {
    return await this.aggregate(field, 'sum', options);
  }

  /**
   * Builds a new model instance.
   * Unlike {@link Model.create}, the instance is not persisted, you need to call {@link Model#save} yourself.
   *
   * @param {object|Array} values An object of key value pairs or an array of such. If an array, the function will return an
   *   array of instances.
   * @param {object}  [options] Instance build options
   *
   * @returns {Model|Array<Model>}
   */
  static build(values, options) {
    if (Array.isArray(values)) {
      return this.bulkBuild(values, options);
    }

    const instance = new this(values, options, CONSTRUCTOR_SECRET);

    // Our Model class adds getters and setters for attributes on the prototype,
    // so they can be shadowed by native class properties that are defined on the class that extends Model (See #14300).
    // This deletes the instance properties, to un-shadow the getters and setters.
    for (const attributeName of this.modelDefinition.attributes.keys()) {
      delete instance[attributeName];
    }

    return instance;
  }

  /**
   * Builds multiple new model instances.
   * Unlike {@link Model.create}, the instances are not persisted, you need to call {@link Model#save} yourself.
   *
   * @param {Array} valueSets An array of objects with key value pairs.
   * @param {object}  [options] Instance build options
   */
  static bulkBuild(valueSets, options) {
    options = { isNewRecord: true, ...options };

    if (!options.includeValidated) {
      this._conformIncludes(options, this);
      if (options.include) {
        this._expandIncludeAll(options);
        _validateIncludedElements(options);
      }
    }

    if (options.attributes) {
      options.attributes = options.attributes.map(attribute => (Array.isArray(attribute) ? attribute[1] : attribute));
    }

    return valueSets.map(values => this.build(values, options));
  }

  /**
   * Builds a new model instance and persists it.
   * Equivalent to calling {@link Model.build} then {@link Model.save}.
   *
   * @param {object} values
   * @param {object} options
   * @returns {Promise<Model>}
   *
   */
  static async create(values, options) {
    options = cloneDeep(options) ?? {};

    return await this.build(values, {
      isNewRecord: true,
      attributes: options.fields,
      include: options.include,
      raw: options.raw,
      silent: options.silent,
    }).save(options);
  }

  /**
   * Find an entity that matches the query, or build (but don't save) the entity if none is found.
   * The successful result of the promise will be the tuple [instance, initialized].
   *
   * @param {object} options find options
   * @returns {Promise<Model,boolean>}
   */
  static async findOrBuild(options) {
    if (!options || !options.where || arguments.length > 1) {
      throw new Error(
        'Missing where attribute in the options parameter passed to findOrBuild. '
        + 'Please note that the API has changed, and is now options only (an object with where, defaults keys, transaction etc.)',
      );
    }

    let values;

    let instance = await this.findOne(options);
    if (instance === null) {
      values = { ...options.defaults };
      if (_.isPlainObject(options.where)) {
        values = defaults(values, options.where);
      }

      instance = this.build(values, options);

      return [instance, true];
    }

    return [instance, false];
  }

  /**
   * Find an entity that matches the query, or {@link Model.create} the entity if none is found
   * The successful result of the promise will be the tuple [instance, initialized].
   *
   * If no transaction is passed in the `options` object, a new transaction will be created internally, to
   * prevent the race condition where a matching row is created by another connection after the find but
   * before the insert call.
   * However, it is not always possible to handle this case in SQLite, specifically if one transaction inserts
   * and another tries to select before the first one has committed.
   * In this case, an instance of {@link TimeoutError} will be thrown instead.
   *
   * If a transaction is passed, a savepoint will be created instead,
   * and any unique constraint violation will be handled internally.
   *
   * @param {object} options find and create options
   * @returns {Promise<Model,boolean>}
   */
  static async findOrCreate(options) {
    if (!options || !options.where || arguments.length > 1) {
      throw new Error(
        'Missing where attribute in the options parameter passed to findOrCreate. '
        + 'Please note that the API has changed, and is now options only (an object with where, defaults keys, transaction etc.)',
      );
    }

    if (options.connection) {
      throw new Error('findOrCreate does not support specifying which connection must be used, because findOrCreate must run in a transaction.');
    }

    options = { ...options };

    const modelDefinition = this.modelDefinition;

    if (options.defaults) {
      const defaults = Object.keys(options.defaults);
      const unknownDefaults = defaults.filter(name => !modelDefinition.attributes.has(name));

      if (unknownDefaults.length > 0) {
        logger.warn(`Unknown attributes (${unknownDefaults}) passed to defaults option of findOrCreate`);
      }
    }

    setTransactionFromCls(options, this.sequelize);

    const internalTransaction = !options.transaction;
    let values;
    let transaction;

    try {
      // TODO: use managed sequelize.transaction() instead
      transaction = await this.sequelize.startUnmanagedTransaction(options);
      options.transaction = transaction;

      const found = await this.findOne(options);
      if (found !== null) {
        return [found, false];
      }

      values = { ...options.defaults };
      if (_.isPlainObject(options.where)) {
        values = defaults(values, options.where);
      }

      options.exception = true;
      options.returning = true;

      try {
        const created = await this.create(values, options);
        if (created.get(this.primaryKeyAttribute, { raw: true }) === null) {
          // If the query returned an empty result for the primary key, we know that this was actually a unique constraint violation
          throw new sequelizeErrors.UniqueConstraintError();
        }

        return [created, true];
      } catch (error) {
        if (!(error instanceof sequelizeErrors.UniqueConstraintError)) {
          throw error;
        }

        const flattenedWhere = flattenObjectDeep(options.where);
        const flattenedWhereKeys = Object.keys(flattenedWhere).map(name => name.split('.').at(-1));
        const whereFields = flattenedWhereKeys.map(name => modelDefinition.attributes.get(name)?.columnName ?? name);
        const defaultFields = options.defaults && Object.keys(options.defaults)
          .filter(name => modelDefinition.attributes.get(name))
          .map(name => modelDefinition.getColumnNameLoose(name));

        const errFieldKeys = Object.keys(error.fields);
        const errFieldsWhereIntersects = intersects(errFieldKeys, whereFields);
        if (defaultFields && !errFieldsWhereIntersects && intersects(errFieldKeys, defaultFields)) {
          throw error;
        }

        if (errFieldsWhereIntersects) {
          _.each(error.fields, (value, key) => {
            const name = modelDefinition.columns.get(key).attributeName;
            if (value.toString() !== options.where[name].toString()) {
              throw new Error(`${this.name}#findOrCreate: value used for ${name} was not equal for both the find and the create calls, '${options.where[name]}' vs '${value}'`);
            }
          });
        }

        // Someone must have created a matching instance inside the same transaction since we last did a find. Let's find it!
        const otherCreated = await this.findOne(defaults({
          transaction: internalTransaction ? null : transaction,
        }, options));

        // Sanity check, ideally we caught this at the defaultFeilds/err.fields check
        // But if we didn't and instance is null, we will throw
        if (otherCreated === null) {
          throw error;
        }

        return [otherCreated, false];
      }
    } finally {
      if (internalTransaction && transaction) {
        await transaction.commit();
      }
    }
  }

  /**
   * A more performant {@link Model.findOrCreate} that will not start its own transaction or savepoint (at least not in
   * postgres)
   *
   * It will execute a find call, attempt to create if empty, then attempt to find again if a unique constraint fails.
   *
   * The successful result of the promise will be the tuple [instance, initialized].
   *
   * @param {object} options find options
   * @returns {Promise<Model,boolean>}
   */
  static async findCreateFind(options) {
    if (!options || !options.where) {
      throw new Error(
        'Missing where attribute in the options parameter passed to findCreateFind.',
      );
    }

    let values = { ...options.defaults };
    if (_.isPlainObject(options.where)) {
      values = defaults(values, options.where);
    }

    const found = await this.findOne(options);
    if (found) {
      return [found, false];
    }

    try {
      const createOptions = { ...options };

      // To avoid breaking a postgres transaction, run the create with `ignoreDuplicates`.
      if (this.sequelize.options.dialect === 'postgres' && options.transaction) {
        createOptions.ignoreDuplicates = true;
      }

      const created = await this.create(values, createOptions);

      return [created, true];
    } catch (error) {
      if (!(error instanceof sequelizeErrors.UniqueConstraintError || error instanceof sequelizeErrors.EmptyResultError)) {
        throw error;
      }

      const foundAgain = await this.findOne(options);

      return [foundAgain, false];
    }
  }

  /**
   * Inserts or updates a single entity. An update will be executed if a row which matches the supplied values on
   * either the primary key or a unique key is found. Note that the unique index must be defined in your
   * sequelize model and not just in the table. Otherwise, you may experience a unique constraint violation,
   * because sequelize fails to identify the row that should be updated.
   *
   * **Implementation details:**
   *
   * * MySQL - Implemented as a single query `INSERT values ON DUPLICATE KEY UPDATE values`
   * * PostgreSQL - Implemented as a temporary function with exception handling: INSERT EXCEPTION WHEN
   *   unique_constraint UPDATE
   * * SQLite - Implemented as two queries `INSERT; UPDATE`. This means that the update is executed regardless
   *   of whether the row already existed or not
   *
   * **Note:** SQLite returns null for created, no matter if the row was created or updated. This is
   * because SQLite always runs INSERT OR IGNORE + UPDATE, in a single query, so there is no way to know
   * whether the row was inserted or not.
   *
   * @param  {object} values hash of values to upsert
   * @param  {object} [options] upsert options
   * @returns {Promise<Array<Model, boolean | null>>} an array with two elements, the first being the new record and
   *   the second being `true` if it was just created or `false` if it already existed (except on Postgres and SQLite, which
   *   can't detect this and will always return `null` instead of a boolean).
   */
  static async upsert(values, options) {
    options = {
      hooks: true,
      returning: true,
      validate: true,
      ...cloneDeep(options),
    };

    setTransactionFromCls(options, this.sequelize);

    const modelDefinition = this.modelDefinition;

    const createdAtAttr = modelDefinition.timestampAttributeNames.createdAt;
    const updatedAtAttr = modelDefinition.timestampAttributeNames.updatedAt;
    const hasPrimary = this.primaryKeyField in values || this.primaryKeyAttribute in values;
    const instance = this.build(values);

    options.model = this;
    options.instance = instance;

    const changed = [...instance._changed];
    if (!options.fields) {
      options.fields = changed;
    }

    if (options.validate) {
      await instance.validate(options);
    }

    // Map field names
    const updatedDataValues = _.pick(instance.dataValues, changed);
    const insertValues = mapValueFieldNames(instance.dataValues, modelDefinition.attributes.keys(), this);
    const updateValues = mapValueFieldNames(updatedDataValues, options.fields, this);
    const now = new Date();

    // Attach createdAt
    if (createdAtAttr && !insertValues[createdAtAttr]) {
      const field = modelDefinition.attributes.get(createdAtAttr).columnName || createdAtAttr;
      insertValues[field] = this._getDefaultTimestamp(createdAtAttr) || now;
    }

    if (updatedAtAttr && !updateValues[updatedAtAttr]) {
      const field = modelDefinition.attributes.get(updatedAtAttr).columnName || updatedAtAttr;
      insertValues[field] = updateValues[field] = this._getDefaultTimestamp(updatedAtAttr) || now;
    }

    // Db2 does not allow NULL values for unique columns.
    // Add dummy values if not provided by test case or user.
    if (this.sequelize.options.dialect === 'db2') {
      // TODO: remove. This is fishy and is going to be a source of bugs (because it replaces null values with arbitrary values that could be actual data).
      //  If DB2 doesn't support NULL in unique columns, then it should error if the user tries to insert NULL in one.
      this.uniqno = this.sequelize.dialect.queryGenerator.addUniqueFields(
        insertValues, this.modelDefinition.rawAttributes, this.uniqno,
      );
    }

    // Build adds a null value for the primary key, if none was given by the user.
    // We need to remove that because of some Postgres technicalities.
    if (!hasPrimary && this.primaryKeyAttribute && !modelDefinition.attributes.get(this.primaryKeyAttribute).defaultValue) {
      delete insertValues[this.primaryKeyField];
      delete updateValues[this.primaryKeyField];
    }

    if (options.hooks) {
      await this.hooks.runAsync('beforeUpsert', values, options);
    }

    const result = await this.queryInterface.upsert(
      this.getTableName(options),
      insertValues,
      updateValues,
      // TODO: this is only used by DB2 & MSSQL, as these dialects require a WHERE clause in their UPSERT implementation.
      //  but the user should be able to specify a WHERE clause themselves (because we can't perfectly include all UNIQUE constraints in our implementation)
      //  there is also some incoherence in our implementation: This "where" returns the Primary Key constraint, but all other unique constraints
      //  are added inside of QueryInterface. Everything should be done inside of QueryInterface instead.
      instance.where(false, true) ?? {},
      options,
    );

    const [record] = result;
    record.isNewRecord = false;

    if (options.hooks) {
      await this.hooks.runAsync('afterUpsert', result, options);
    }

    return result;
  }

  /**
   * Creates and inserts multiple instances in bulk.
   *
   * The promise resolves with an array of instances.
   *
   * Please note that, depending on your dialect, the resulting instances may not accurately
   * represent the state of their rows in the database.
   * This is because MySQL and SQLite do not make it easy to obtain back automatically generated IDs
   * and other default values in a way that can be mapped to multiple records.
   * To obtain the correct data for the newly created instance, you will need to query for them again.
   *
   * If validation fails, the promise is rejected with {@link AggregateError}
   *
   * @param  {Array}          records                          List of objects (key/value pairs) to create instances from
   * @param  {object}         [options]                        Bulk create options
   * @returns {Promise<Array<Model>>}
   */
  static async bulkCreate(records, options = {}) {
    if (records.length === 0) {
      return [];
    }

    const dialect = this.sequelize.options.dialect;
    const now = new Date();
    options = cloneDeep(options) ?? {};

    setTransactionFromCls(options, this.sequelize);

    options.model = this;

    if (!options.includeValidated) {
      this._conformIncludes(options, this);
      if (options.include) {
        this._expandIncludeAll(options);
        _validateIncludedElements(options);
      }
    }

    const instances = records.map(values => this.build(values, { isNewRecord: true, include: options.include }));

    const recursiveBulkCreate = async (instances, options) => {
      options = {
        validate: false,
        hooks: true,
        individualHooks: false,
        ignoreDuplicates: false,
        ...options,
      };

      if (options.returning === undefined) {
        if (options.association) {
          options.returning = false;
        } else {
          options.returning = true;
        }
      }

      if (options.ignoreDuplicates && ['mssql', 'db2', 'ibmi'].includes(dialect)) {
        throw new Error(`${dialect} does not support the ignoreDuplicates option.`);
      }

      if (options.updateOnDuplicate && !['mysql', 'mariadb', 'sqlite', 'postgres', 'ibmi'].includes(dialect)) {
        throw new Error(`${dialect} does not support the updateOnDuplicate option.`);
      }

      const model = options.model;
      const modelDefinition = model.modelDefinition;

      options.fields = options.fields || Array.from(modelDefinition.attributes.keys());
      const createdAtAttr = modelDefinition.timestampAttributeNames.createdAt;
      const updatedAtAttr = modelDefinition.timestampAttributeNames.updatedAt;

      if (options.updateOnDuplicate !== undefined) {
        if (Array.isArray(options.updateOnDuplicate) && options.updateOnDuplicate.length > 0) {
          options.updateOnDuplicate = _.intersection(
            _.without(Object.keys(model.tableAttributes), createdAtAttr),
            options.updateOnDuplicate,
          );
        } else {
          throw new Error('updateOnDuplicate option only supports non-empty array.');
        }
      }

      // Run before hook
      if (options.hooks) {
        await model.hooks.runAsync('beforeBulkCreate', instances, options);
      }

      // Validate
      if (options.validate) {
        const errors = [];
        const validateOptions = { ...options };
        validateOptions.hooks = options.individualHooks;

        await Promise.all(instances.map(async instance => {
          try {
            await instance.validate(validateOptions);
          } catch (error) {
            errors.push(new sequelizeErrors.BulkRecordError(error, instance));
          }
        }));

        delete options.skip;
        if (errors.length > 0) {
          throw new sequelizeErrors.AggregateError(errors);
        }
      }

      if (options.individualHooks) {
        await Promise.all(instances.map(async instance => {
          const individualOptions = {
            ...options,
            validate: false,
            hooks: true,
          };
          delete individualOptions.fields;
          delete individualOptions.individualHooks;
          delete individualOptions.ignoreDuplicates;

          await instance.save(individualOptions);
        }));
      } else {
        if (options.include && options.include.length > 0) {
          await Promise.all(options.include.filter(include => include.association instanceof BelongsTo).map(async include => {
            const associationInstances = [];
            const associationInstanceIndexToInstanceMap = [];

            for (const instance of instances) {
              const associationInstance = instance.get(include.as);
              if (associationInstance) {
                associationInstances.push(associationInstance);
                associationInstanceIndexToInstanceMap.push(instance);
              }
            }

            if (associationInstances.length === 0) {
              return;
            }

            const includeOptions = _(cloneDeep(include))
              .omit(['association'])
              .defaults({
                connection: options.connection,
                transaction: options.transaction,
                logging: options.logging,
              })
              .value();

            const createdAssociationInstances = await recursiveBulkCreate(associationInstances, includeOptions);
            for (const idx in createdAssociationInstances) {
              const associationInstance = createdAssociationInstances[idx];
              const instance = associationInstanceIndexToInstanceMap[idx];

              await include.association.set(instance, associationInstance, { save: false, logging: options.logging });
            }
          }));
        }

        // Create all in one query
        // Recreate records from instances to represent any changes made in hooks or validation
        records = instances.map(instance => {
          const values = instance.dataValues;

          // set createdAt/updatedAt attributes
          if (createdAtAttr && !values[createdAtAttr]) {
            values[createdAtAttr] = now;
            if (!options.fields.includes(createdAtAttr)) {
              options.fields.push(createdAtAttr);
            }
          }

          if (updatedAtAttr && !values[updatedAtAttr]) {
            values[updatedAtAttr] = now;
            if (!options.fields.includes(updatedAtAttr)) {
              options.fields.push(updatedAtAttr);
            }
          }

          const out = mapValueFieldNames(values, options.fields, model);
          for (const key of modelDefinition.virtualAttributeNames) {
            delete out[key];
          }

          return out;
        });

        // Map attributes to fields for serial identification
        const fieldMappedAttributes = Object.create(null);
        for (const attrName in model.tableAttributes) {
          const attribute = modelDefinition.attributes.get(attrName);
          fieldMappedAttributes[attribute.columnName] = attribute;
        }

        // Map updateOnDuplicate attributes to fields
        if (options.updateOnDuplicate) {
          options.updateOnDuplicate = options.updateOnDuplicate.map(attrName => {
            return modelDefinition.getColumnName(attrName);
          });

          if (options.conflictAttributes) {
            options.upsertKeys = options.conflictAttributes.map(
              attrName => modelDefinition.getColumnName(attrName),
            );
          } else {
            const upsertKeys = [];

            for (const i of model.getIndexes()) {
              if (i.unique && !i.where) { // Don't infer partial indexes
                upsertKeys.push(...i.fields);
              }
            }

            options.upsertKeys = upsertKeys.length > 0
              ? upsertKeys
              : Object.values(model.primaryKeys).map(x => x.field);
          }
        }

        // Map returning attributes to fields
        if (options.returning && Array.isArray(options.returning)) {
          options.returning = options.returning.map(attr => modelDefinition.getColumnNameLoose(attr));
        }

        const results = await model.queryInterface.bulkInsert(model.getTableName(options), records, options, fieldMappedAttributes);
        if (Array.isArray(results)) {
          for (const [i, result] of results.entries()) {
            const instance = instances[i];

            for (const key in result) {
              if (!Object.prototype.hasOwnProperty.call(result, key)) {
                continue;
              }

              if (!instance || key === model.primaryKeyAttribute
                && instance.get(model.primaryKeyAttribute)
                && ['mysql', 'mariadb', 'sqlite'].includes(dialect)) {
                // The query.js for these DBs is blind, it autoincrements the
                // primarykey value, even if it was set manually. Also, it can
                // return more results than instances, bug?.
                continue;
              }

<<<<<<< HEAD
              if (Object.hasOwn(result, key)) {
                const record = result[key];

                const attr = find(
                  modelDefinition.attributes.values(),
                  attribute => attribute.attributeName === key || attribute.columnName === key,
                );

                instance.dataValues[attr && attr.attributeName || key] = record;
              }
=======
              const value = result[key];
              const attr = find(
                modelDefinition.attributes.values(),
                attribute => attribute.attributeName === key || attribute.columnName === key,
              );
              const attributeName = attr?.attributeName || key;
              instance.dataValues[attributeName] = value != null && attr?.type instanceof AbstractDataType ? attr.type.parseDatabaseValue(value) : value;
              instance._previousDataValues[attributeName] = instance.dataValues[attributeName];
>>>>>>> f5a8815b
            }
          }
        }
      }

      if (options.include && options.include.length > 0) {
        await Promise.all(options.include.filter(include => !(include.association instanceof BelongsTo
          || include.parent && include.parent.association instanceof BelongsToMany)).map(async include => {
          const associationInstances = [];
          const associationInstanceIndexToInstanceMap = [];

          for (const instance of instances) {
            let associated = instance.get(include.as);
            if (!Array.isArray(associated)) {
              associated = [associated];
            }

            for (const associationInstance of associated) {
              if (associationInstance) {
                if (!(include.association instanceof BelongsToMany)) {
                  associationInstance.set(include.association.foreignKey, instance.get(include.association.sourceKey || instance.constructor.primaryKeyAttribute, { raw: true }), { raw: true });
                  Object.assign(associationInstance, include.association.scope);
                }

                associationInstances.push(associationInstance);
                associationInstanceIndexToInstanceMap.push(instance);
              }
            }
          }

          if (associationInstances.length === 0) {
            return;
          }

          const includeOptions = _(cloneDeep(include))
            .omit(['association'])
            .defaults({
              connection: options.connection,
              transaction: options.transaction,
              logging: options.logging,
            })
            .value();

          const createdAssociationInstances = await recursiveBulkCreate(associationInstances, includeOptions);
          if (include.association instanceof BelongsToMany) {
            const valueSets = [];

            for (const idx in createdAssociationInstances) {
              const associationInstance = createdAssociationInstances[idx];
              const instance = associationInstanceIndexToInstanceMap[idx];

              const values = {
                [include.association.foreignKey]: instance.get(instance.constructor.primaryKeyAttribute, { raw: true }),
                [include.association.otherKey]: associationInstance.get(associationInstance.constructor.primaryKeyAttribute, { raw: true }),
                // Include values defined in the association
                ...include.association.through.scope,
              };
              if (associationInstance[include.association.through.model.name]) {
                const throughDefinition = include.association.through.model.modelDefinition;

                for (const attributeName of throughDefinition.attributes.keys()) {
                  const attribute = throughDefinition.attributes.get(attributeName);

                  if (attribute._autoGenerated
                    || attributeName === include.association.foreignKey
                    || attributeName === include.association.otherKey
                    || typeof associationInstance[include.association.through.model.name][attributeName] === 'undefined') {
                    continue;
                  }

                  values[attributeName] = associationInstance[include.association.through.model.name][attributeName];
                }
              }

              valueSets.push(values);
            }

            const throughOptions = _(cloneDeep(include))
              .omit(['association', 'attributes'])
              .defaults({
                connection: options.connection,
                transaction: options.transaction,
                logging: options.logging,
              })
              .value();
            throughOptions.model = include.association.throughModel;
            const throughInstances = include.association.throughModel.bulkBuild(valueSets, throughOptions);

            await recursiveBulkCreate(throughInstances, throughOptions);
          }
        }));
      }

      // map fields back to attributes
      for (const instance of instances) {
        const attributeDefs = modelDefinition.attributes;

        for (const attribute of attributeDefs.values()) {
          if (
            instance.dataValues[attribute.columnName] !== undefined
            && attribute.columnName !== attribute.attributeName
          ) {
            instance.dataValues[attribute.attributeName] = instance.dataValues[attribute.columnName];
            // TODO: if a column shares the same name as an attribute, this will cause a bug!
            delete instance.dataValues[attribute.columnName];
          }

          instance._previousDataValues[attribute.attributeName] = instance.dataValues[attribute.attributeName];
          instance.changed(attribute.attributeName, false);
        }

        instance.isNewRecord = false;
      }

      // Run after hook
      if (options.hooks) {
        await model.hooks.runAsync('afterBulkCreate', instances, options);
      }

      return instances;
    };

    return await recursiveBulkCreate(instances, options);
  }

  /**
   * Destroys all instances of the model.
   * This is a convenient method for `MyModel.destroy({ truncate: true })`.
   *
   * __Danger__: This will completely empty your table!
   *
   * @param {object} [options] truncate options
   * @returns {Promise}
   */
  static async truncate(options) {
    // TODO: this method currently uses DELETE FROM if the table is paranoid. Truncate should always ignore paranoid.
    // TODO [>=7]: throw if options.cascade is specified but unsupported in the given dialect.
    options = cloneDeep(options) ?? {};
    options.truncate = true;

    return await this.destroy(options);
  }

  /**
   * Deletes multiple instances, or set their deletedAt timestamp to the current time if `paranoid` is enabled.
   *
   * @param  {object} options destroy options
   * @returns {Promise<number>} The number of destroyed rows
   */
  static async destroy(options) {
    options = cloneDeep(options) ?? {};

    setTransactionFromCls(options, this.sequelize);

    this._injectScope(options);

    if (!options || !(options.where || options.truncate)) {
      throw new Error('Missing where or truncate attribute in the options parameter of model.destroy.');
    }

    if (!options.truncate && !_.isPlainObject(options.where) && !Array.isArray(options.where) && !(options.where instanceof BaseSqlExpression)) {
      throw new Error('Expected plain object, array or sequelize method in the options.where parameter of model.destroy.');
    }

    const modelDefinition = this.modelDefinition;
    const attributes = modelDefinition.attributes;

    options = _.defaults(options, {
      hooks: true,
      individualHooks: false,
      force: false,
      cascade: false,
      restartIdentity: false,
    });

    options.type = QueryTypes.BULKDELETE;

    mapOptionFieldNames(options, this);
    options.model = this;

    // Run before hook
    if (options.hooks) {
      await this.hooks.runAsync('beforeBulkDestroy', options);
    }

    let instances;
    // Get daos and run beforeDestroy hook on each record individually
    if (options.individualHooks) {
      instances = await this.findAll({
        where: options.where,
        connection: options.connection,
        transaction: options.transaction,
        logging: options.logging,
        benchmark: options.benchmark,
      });

      await Promise.all(instances.map(instance => {
        return this.hooks.runAsync('beforeDestroy', instance, options);
      }));
    }

    let result;
    // TODO: rename force -> paranoid: false, as that's how it's called in the instance version
    // Run delete query (or update if paranoid)
    if (modelDefinition.timestampAttributeNames.deletedAt && !options.force) {
      // Set query type appropriately when running soft delete
      options.type = QueryTypes.BULKUPDATE;

      const attrValueHash = {};
      const deletedAtAttribute = attributes.get(modelDefinition.timestampAttributeNames.deletedAt);
      const deletedAtColumnName = deletedAtAttribute.columnName;

      // FIXME: where must be joined with AND instead of using Object.assign. This won't work with literals!
      const where = {
        [deletedAtColumnName]: Object.hasOwn(deletedAtAttribute, 'defaultValue') ? deletedAtAttribute.defaultValue : null,
      };

      attrValueHash[deletedAtColumnName] = new Date();
      result = await this.queryInterface.bulkUpdate(this.getTableName(options), attrValueHash, Object.assign(where, options.where), options, getObjectFromMap(modelDefinition.attributes));
    } else {
      result = await this.queryInterface.bulkDelete(this.getTableName(options), options.where, options, this);
    }

    // Run afterDestroy hook on each record individually
    if (options.individualHooks) {
      await Promise.all(
        instances.map(instance => {
          return this.hooks.runAsync('afterDestroy', instance, options);
        }),
      );
    }

    // Run after hook
    if (options.hooks) {
      await this.hooks.runAsync('afterBulkDestroy', options);
    }

    return result;
  }

  /**
   * Restores multiple paranoid instances.
   * Only usable if {@link ModelOptions.paranoid} is true.
   *
   * @param {object} options restore options
   * @returns {Promise}
   */
  static async restore(options) {
    const modelDefinition = this.modelDefinition;

    if (!modelDefinition.timestampAttributeNames.deletedAt) {
      throw new Error('Model is not paranoid');
    }

    options = {
      hooks: true,
      individualHooks: false,
      ...options,
    };

    setTransactionFromCls(options, this.sequelize);

    options.type = QueryTypes.RAW;
    options.model = this;

    mapOptionFieldNames(options, this);

    // Run before hook
    if (options.hooks) {
      await this.hooks.runAsync('beforeBulkRestore', options);
    }

    let instances;
    // Get daos and run beforeRestore hook on each record individually
    if (options.individualHooks) {
      instances = await this.findAll({
        where: options.where,
        connection: options.connection,
        transaction: options.transaction,
        logging: options.logging,
        benchmark: options.benchmark,
        paranoid: false,
      });

      await Promise.all(instances.map(instance => {
        return this.hooks.runAsync('beforeRestore', instance, options);
      }));
    }

    // Run undelete query
    const attrValueHash = {};
    const deletedAtAttributeName = modelDefinition.timestampAttributeNames.deletedAt;
    const deletedAtAttribute = modelDefinition.attributes.get(deletedAtAttributeName);
    const deletedAtDefaultValue = deletedAtAttribute.defaultValue ?? null;

    attrValueHash[deletedAtAttribute.columnName || deletedAtAttributeName] = deletedAtDefaultValue;
    options.omitNull = false;
    const result = await this.queryInterface.bulkUpdate(this.getTableName(options), attrValueHash, options.where, options, getObjectFromMap(modelDefinition.attributes));
    // Run afterDestroy hook on each record individually
    if (options.individualHooks) {
      await Promise.all(
        instances.map(instance => {
          return this.hooks.runAsync('afterRestore', instance, options);
        }),
      );
    }

    // Run after hook
    if (options.hooks) {
      await this.hooks.runAsync('afterBulkRestore', options);
    }

    return result;
  }

  /**
   * Updates multiple instances that match the where options.
   *
   * The promise resolves with an array of one or two elements:
   * - The first element is always the number of affected rows,
   * - the second element is the list of affected entities (only supported in postgres and mssql with
   * {@link UpdateOptions.returning} true.)
   *
   * @param  {object} values hash of values to update
   * @param  {object} options update options
   * @returns {Promise<Array<number,number>>}
   */
  static async update(values, options) {
    options = cloneDeep(options) ?? {};

    setTransactionFromCls(options, this.sequelize);

    this._injectScope(options);
    this._optionsMustContainWhere(options);

    const modelDefinition = this.modelDefinition;

    options = this._paranoidClause(this, _.defaults(options, {
      validate: true,
      hooks: true,
      individualHooks: false,
      returning: false,
      force: false,
      sideEffects: true,
    }));

    options.type = QueryTypes.BULKUPDATE;

    // Clone values so it doesn't get modified for caller scope and ignore undefined values
    values = _.omitBy(values, value => value === undefined);

    const updatedAtAttrName = modelDefinition.timestampAttributeNames.updatedAt;

    // Remove values that are not in the options.fields
    if (options.fields && Array.isArray(options.fields)) {
      for (const key of Object.keys(values)) {
        if (!options.fields.includes(key)) {
          delete values[key];
        }
      }
    } else {
      options.fields = _.intersection(Object.keys(values), Array.from(modelDefinition.physicalAttributes.keys()));
      if (updatedAtAttrName && !options.fields.includes(updatedAtAttrName)) {
        options.fields.push(updatedAtAttrName);
      }
    }

    if (updatedAtAttrName && !options.silent) {
      values[updatedAtAttrName] = this._getDefaultTimestamp(updatedAtAttrName) || new Date();
    }

    options.model = this;

    let valuesUse;
    // Validate
    if (options.validate) {
      const build = this.build(values);
      build.set(updatedAtAttrName, values[updatedAtAttrName], { raw: true });

      if (options.sideEffects) {
        Object.assign(values, _.pick(build.get(), build.changed()));
        options.fields = _.union(options.fields, Object.keys(values));
      }

      // TODO: instead of setting "skip", set the "fields" property on a copy of options that's passed to "validate"
      // We want to skip validations for all other fields
      options.skip = _.difference(Array.from(modelDefinition.attributes.keys()), Object.keys(values));
      const attributes = await build.validate(options);
      options.skip = undefined;
      if (attributes && attributes.dataValues) {
        values = _.pick(attributes.dataValues, Object.keys(values));
      }
    }

    // Run before hook
    if (options.hooks) {
      options.attributes = values;
      await this.hooks.runAsync('beforeBulkUpdate', options);
      values = options.attributes;
      delete options.attributes;
    }

    valuesUse = values;

    // Get instances and run beforeUpdate hook on each record individually
    let instances;
    let updateDoneRowByRow = false;
    if (options.individualHooks) {
      instances = await this.findAll({
        where: options.where,
        connection: options.connection,
        transaction: options.transaction,
        logging: options.logging,
        benchmark: options.benchmark,
        paranoid: options.paranoid,
      });

      if (instances.length > 0) {
        // Run beforeUpdate hooks on each record and check whether beforeUpdate hook changes values uniformly
        // i.e. whether they change values for each record in the same way
        let changedValues;
        let different = false;

        instances = await Promise.all(instances.map(async instance => {
          // Record updates in instances dataValues
          Object.assign(instance.dataValues, values);
          // Set the changed fields on the instance
          _.forIn(valuesUse, (newValue, attr) => {
            if (newValue !== instance._previousDataValues[attr]) {
              instance.setDataValue(attr, newValue);
            }
          });

          // Run beforeUpdate hook
          await this.hooks.runAsync('beforeUpdate', instance, options);
          await this.hooks.runAsync('beforeSave', instance, options);
          if (!different) {
            const thisChangedValues = {};
            _.forIn(instance.dataValues, (newValue, attr) => {
              if (newValue !== instance._previousDataValues[attr]) {
                thisChangedValues[attr] = newValue;
              }
            });

            if (!changedValues) {
              changedValues = thisChangedValues;
            } else {
              different = !_.isEqual(changedValues, thisChangedValues);
            }
          }

          return instance;
        }));

        if (!different) {
          const keys = Object.keys(changedValues);
          // Hooks do not change values or change them uniformly
          if (keys.length > 0) {
            // Hooks change values - record changes in valuesUse so they are executed
            valuesUse = changedValues;
            options.fields = _.union(options.fields, keys);
          }
        } else {
          instances = await Promise.all(instances.map(async instance => {
            const individualOptions = {
              ...options,
              hooks: false,
              validate: false,
            };
            delete individualOptions.individualHooks;

            return instance.save(individualOptions);
          }));
          updateDoneRowByRow = true;
        }
      }
    }

    let result;
    if (updateDoneRowByRow) {
      result = [instances.length, instances];
    } else if (_.isEmpty(valuesUse)
       || Object.keys(valuesUse).length === 1 && valuesUse[updatedAtAttrName]) {
      // only updatedAt is being passed, then skip update
      result = [0];
    } else {
      valuesUse = mapValueFieldNames(valuesUse, options.fields, this);
      options = mapOptionFieldNames(options, this);
      options.hasTrigger = this.options ? this.options.hasTrigger : false;

      const affectedRows = await this.queryInterface.bulkUpdate(this.getTableName(options), valuesUse, options.where, options, getObjectFromMap(this.modelDefinition.physicalAttributes));
      if (options.returning) {
        result = [affectedRows.length, affectedRows];
        instances = affectedRows;
      } else {
        result = [affectedRows];
      }
    }

    if (options.individualHooks) {
      await Promise.all(instances.map(async instance => {
        await this.hooks.runAsync('afterUpdate', instance, options);
        await this.hooks.runAsync('afterSave', instance, options);
      }));
      result[1] = instances;
    }

    // Run after hook
    if (options.hooks) {
      options.attributes = values;
      await this.hooks.runAsync('afterBulkUpdate', options);
      delete options.attributes;
    }

    return result;
  }

  /**
   * Runs a describe query on the table.
   *
   * @param {string} [schema] schema name to search table in
   * @param {object} [options] query options
   *
   * @returns {Promise} hash of attributes and their types
   */
  // TODO: move "schema" to options
  static async describe(schema, options) {
    const table = this.modelDefinition.table;

    return await this.queryInterface.describeTable({ ...table, schema: schema || table.schema }, options);
  }

  static _getDefaultTimestamp(attributeName) {
    const attributes = this.modelDefinition.attributes;

    const attribute = attributes.get(attributeName);
    if (attribute?.defaultValue) {
      return toDefaultValue(attribute.defaultValue);
    }
  }

  static _expandAttributes(options) {
    if (!_.isPlainObject(options.attributes)) {
      return;
    }

    let attributes = Array.from(this.modelDefinition.attributes.keys());

    if (options.attributes.exclude) {
      attributes = attributes.filter(elem => !options.attributes.exclude.includes(elem));
    }

    if (options.attributes.include) {
      attributes = attributes.concat(options.attributes.include);
    }

    options.attributes = attributes;
  }

  // Inject _scope into options.
  static _injectScope(options) {
    const scope = cloneDeep(this._scope) ?? {};
    this._normalizeIncludes(scope, this);
    this._defaultsOptions(options, scope);
  }

  static [Symbol.for('nodejs.util.inspect.custom')]() {
    return this.name;
  }

  static hasAlias(alias) {
    return Object.hasOwn(this.associations, alias);
  }

  static getAssociations(target) {
    return Object.values(this.associations).filter(association => association.target.name === target.name);
  }

  static getAssociationWithModel(targetModel, targetAlias) {
    if (targetAlias) {
      return this.getAssociation(targetAlias);
    }

    if (!targetModel) {
      throwInvalidInclude({ model: targetModel, as: targetAlias });
    }

    const matchingAssociations = this._getAssociationsByModel(targetModel);
    if (matchingAssociations.length === 0) {
      throw new sequelizeErrors.EagerLoadingError(`Invalid Include received: no associations exist between "${this.name}" and "${targetModel.name}"`);
    }

    if (matchingAssociations.length > 1) {
      throw new sequelizeErrors.EagerLoadingError(`
Ambiguous Include received:
You're trying to include the model "${targetModel.name}", but is associated to "${this.name}" multiple times.

Instead of specifying a Model, either:
1. pass one of the Association object (available in "${this.name}.associations") in the "association" option, e.g.:
   include: {
     association: ${this.name}.associations.${matchingAssociations[0].as},
   },

2. pass the name of one of the associations in the "association" option, e.g.:
   include: {
     association: '${matchingAssociations[0].as}',
   },

"${this.name}" is associated to "${targetModel.name}" through the following associations: ${matchingAssociations.map(association => `"${association.as}"`).join(', ')}
`.trim());
    }

    return matchingAssociations[0];
  }

  /**
   * Increments the value of one or more attributes.
   *
   * The increment is done using a `SET column = column + X WHERE foo = 'bar'` query.
   *
   * @example increment number by 1
   * ```ts
   * Model.increment('number', { where: { foo: 'bar' });
   * ```
   *
   * @example increment number and count by 2
   * ```ts
   * Model.increment(['number', 'count'], { by: 2, where: { foo: 'bar' } });
   * ```
   *
   * @example increment answer by 42, and decrement tries by 1
   * ```ts
   * // `by` cannot be used, as each attribute specifies its own value
   * Model.increment({ answer: 42, tries: -1}, { where: { foo: 'bar' } });
   * ```
   *
   * @param  {string|Array|object} fields If a string is provided, that column is incremented by the
   *   value of `by` given in options. If an array is provided, the same is true for each column.
   *   If an object is provided, each key is incremented by the corresponding value, `by` is ignored.
   * @param  {object} options increment options
   * @param  {object} options.where conditions hash
   *
   * @returns {Promise<Model[],?number>} an array of affected rows and affected count with `options.returning` true,
   *   whenever supported by dialect
   */
  static async increment(fields, options) {
    options = options || {};
    if (typeof fields === 'string') {
      fields = [fields];
    }

    const modelDefinition = this.modelDefinition;
    const attributeDefs = modelDefinition.attributes;

    if (Array.isArray(fields)) {
      fields = fields.map(attributeName => {
        const attributeDef = attributeDefs.get(attributeName);
        if (attributeDef && attributeDef.columnName !== attributeName) {
          return attributeDef.columnName;
        }

        return attributeName;
      });
    } else if (fields && typeof fields === 'object') {
      fields = Object.keys(fields).reduce((rawFields, attributeName) => {
        const attributeDef = attributeDefs.get(attributeName);
        if (attributeDef && attributeDef.columnName !== attributeName) {
          rawFields[attributeDef.columnName] = fields[attributeName];
        } else {
          rawFields[attributeName] = fields[attributeName];
        }

        return rawFields;
      }, {});
    }

    this._injectScope(options);
    this._optionsMustContainWhere(options);

    options = defaults({}, options, {
      by: 1,
      where: {},
      increment: true,
    });
    const isSubtraction = !options.increment;

    mapOptionFieldNames(options, this);

    const where = { ...options.where };

    // A plain object whose keys are the fields to be incremented and whose values are
    // the amounts to be incremented by.
    let incrementAmountsByField = {};
    if (Array.isArray(fields)) {
      incrementAmountsByField = {};
      for (const field of fields) {
        incrementAmountsByField[field] = options.by;
      }
    } else {
      // If the `fields` argument is not an array, then we assume it already has the
      // form necessary to be placed directly in the `incrementAmountsByField` variable.
      incrementAmountsByField = fields;
    }

    // If optimistic locking is enabled, we can take advantage that this is an
    // increment/decrement operation and send it here as well. We put `-1` for
    // decrementing because it will be subtracted, getting `-(-1)` which is `+1`
    if (modelDefinition.versionAttributeName) {
      incrementAmountsByField[modelDefinition.versionAttributeName] = isSubtraction ? -1 : 1;
    }

    const extraAttributesToBeUpdated = {};

    const updatedAtAttrName = modelDefinition.timestampAttributeNames.updatedAt;
    if (!options.silent && updatedAtAttrName && !incrementAmountsByField[updatedAtAttrName]) {
      const columnName = modelDefinition.getColumnName(updatedAtAttrName);
      extraAttributesToBeUpdated[columnName] = this._getDefaultTimestamp(updatedAtAttrName) || new Date();
    }

    const tableName = this.getTableName(options);
    let affectedRows;
    if (isSubtraction) {
      affectedRows = await this.queryInterface.decrement(
        this, tableName, where, incrementAmountsByField, extraAttributesToBeUpdated, options,
      );
    } else {
      affectedRows = await this.queryInterface.increment(
        this, tableName, where, incrementAmountsByField, extraAttributesToBeUpdated, options,
      );
    }

    if (options.returning) {
      return [affectedRows, affectedRows.length];
    }

    return [affectedRows];
  }

  /**
   * Decrement the value of one or more columns. This is done in the database, which means it does not use the values
   * currently stored on the Instance. The decrement is done using a
   * ```sql SET column = column - X WHERE foo = 'bar'``` query. To get the correct value after a decrement into the Instance
   * you should do a reload.
   *
   * @example decrement number by 1
   * ```ts
   * Model.decrement('number', { where: { foo: 'bar' });
   * ```
   *
   * @example decrement number and count by 2
   * ```ts
   * Model.decrement(['number', 'count'], { by: 2, where: { foo: 'bar' } });
   * ```
   *
   * @example decrement answer by 42, and decrement tries by -1
   * ```ts
   * // `by` is ignored, since each column has its own value
   * Model.decrement({ answer: 42, tries: -1}, { by: 2, where: { foo: 'bar' } });
   * ```
   *
   * @param {string|Array|object} fields If a string is provided, that column is incremented by the value of `by` given in
   *   options. If an array is provided, the same is true for each column. If and object is provided, each column is
   *   incremented by the value given.
   * @param {object} options decrement options, similar to increment
   *
   * @since 4.36.0
   *
   * @returns {Promise<Model[],?number>} returns an array of affected rows and affected count with `options.returning` true,
   *   whenever supported by dialect
   */
  static async decrement(fields, options) {
    return this.increment(fields, {
      by: 1,
      ...options,
      increment: false,
    });
  }

  static _optionsMustContainWhere(options) {
    assert(options && options.where, 'Missing where attribute in the options parameter');
    assert(_.isPlainObject(options.where) || Array.isArray(options.where) || options.where instanceof BaseSqlExpression,
      'Expected plain object, array or sequelize method in the options.where parameter');
  }

  /**
   * Returns a Where Object that can be used to uniquely select this instance, using the instance's primary keys.
   *
   * @param {boolean} [checkVersion=false] include version attribute in where hash
   * @param {boolean} [nullIfImpossible=false] return null instead of throwing an error if the instance is missing its
   *   primary keys and therefore no Where object can be built.
   *
   * @returns {object}
   */
  where(checkVersion, nullIfImpossible) {
    const modelDefinition = this.constructor.modelDefinition;

    if (modelDefinition.primaryKeysAttributeNames.size === 0) {
      if (nullIfImpossible) {
        return null;
      }

      throw new Error(
        `This model instance method needs to be able to identify the entity in a stable way, but the model does not have a primary key attribute definition. Either add a primary key to this model, or use one of the following alternatives:

- instance methods "save", "update", "decrement", "increment": Use the static "update" method instead.
- instance method "reload": Use the static "findOne" method instead.
- instance methods "destroy" and "restore": use the static "destroy" and "restore" methods instead.
        `.trim(),
      );
    }

    const where = Object.create(null);

    for (const attributeName of modelDefinition.primaryKeysAttributeNames) {
      const attrVal = this.get(attributeName, { raw: true });
      if (attrVal == null) {
        if (nullIfImpossible) {
          return null;
        }

        throw new TypeError(`This model instance method needs to be able to identify the entity in a stable way, but this model instance is missing the value of its primary key "${attributeName}". Make sure that attribute was not excluded when retrieving the model from the database.`);
      }

      where[attributeName] = attrVal;
    }

    const versionAttr = modelDefinition.versionAttributeName;
    if (checkVersion && versionAttr) {
      where[versionAttr] = this.get(versionAttr, { raw: true });
    }

    return where;
  }

  toString() {
    return `[object SequelizeInstance:${this.constructor.name}]`;
  }

  /**
   * Returns the underlying data value
   *
   * Unlike {@link Model#get}, this method returns the value as it was retrieved, bypassing
   * getters, cloning, virtual attributes.
   *
   * @param {string} key The name of the attribute to return.
   * @returns {any}
   */
  getDataValue(key) {
    return this.dataValues[key];
  }

  /**
   * Updates the underlying data value
   *
   * Unlike {@link Model#set}, this method skips any special behavior and directly replaces the raw value.
   *
   * @param {string} key The name of the attribute to update.
   * @param {any} value The new value for that attribute.
   */
  setDataValue(key, value) {
    const originalValue = this._previousDataValues[key];

    if (!_.isEqual(value, originalValue)) {
      this.changed(key, true);
    }

    this.dataValues[key] = value;
  }

  /**
   * If no key is given, returns all values of the instance, also invoking virtual getters.
   *
   * If key is given and a field or virtual getter is present for the key it will call that getter - else it will return the
   * value for key.
   *
   * @param {string}  [attributeName] key to get value of
   * @param {object}  [options] get options
   *
   * @returns {object|any}
   */
  get(attributeName, options) {
    if (options === undefined && typeof attributeName === 'object') {
      options = attributeName;
      attributeName = undefined;
    }

    options = options ?? EMPTY_OBJECT;

    const { attributes, attributesWithGetters } = this.constructor.modelDefinition;

    if (attributeName) {
      const attribute = attributes.get(attributeName);
      if (attribute?.get && !options.raw) {
        return attribute.get.call(this, attributeName, options);
      }

      if (options.plain && this._options.include && this._options.includeNames.includes(attributeName)) {
        if (Array.isArray(this.dataValues[attributeName])) {
          return this.dataValues[attributeName].map(instance => instance.get(options));
        }

        if (this.dataValues[attributeName] instanceof Model) {
          return this.dataValues[attributeName].get(options);
        }

        return this.dataValues[attributeName];
      }

      return this.dataValues[attributeName];
    }

    // TODO: move to its own method instead of overloading.
    if (
      attributesWithGetters.size > 0
      || options.plain && this._options.include
      || options.clone
    ) {
      const values = Object.create(null);
      if (attributesWithGetters.size > 0) {
        for (const attributeName2 of attributesWithGetters) {
          if (!this._options.attributes?.includes(attributeName2)) {
            continue;
          }

          values[attributeName2] = this.get(attributeName2, options);
        }
      }

      for (const attributeName2 in this.dataValues) {
        if (
          !Object.hasOwn(values, attributeName2)
          && Object.hasOwn(this.dataValues, attributeName2)
        ) {
          values[attributeName2] = this.get(attributeName2, options);
        }
      }

      return values;
    }

    return this.dataValues;
  }

  /**
   * Set is used to update values on the instance (the Sequelize representation of the instance that is, remember that
   * nothing will be persisted before you actually call `save`). In its most basic form `set` will update a value stored in
   * the underlying `dataValues` object. However, if a custom setter function is defined for the key, that function will be
   * called instead. To bypass the setter, you can pass `raw: true` in the options object.
   *
   * If set is called with an object, it will loop over the object, and call set recursively for each key, value pair. If
   * you set raw to true, the underlying dataValues will either be set directly to the object passed, or used to extend
   * dataValues, if dataValues already contain values.
   *
   * When set is called, the previous value of the field is stored and sets a changed flag(see `changed`).
   *
   * Set can also be used to build instances for associations, if you have values for those.
   * When using set with associations you need to make sure the property key matches the alias of the association
   * while also making sure that the proper include options have been set (from .build() or .findOne())
   *
   * If called with a dot.separated key on a JSON/JSONB attribute it will set the value nested and flag the entire object as
   * changed.
   *
   * @param {string|object} key key to set, it can be string or object. When string it will set that key, for object it will
   *   loop over all object properties nd set them.
   * @param {any} value value to set
   * @param {object} [options] set options
   *
   * @returns {Model}
   */
  set(key, value, options) {
    let values;
    let originalValue;

    const modelDefinition = this.constructor.modelDefinition;

    if (typeof key === 'object' && key !== null) {
      values = key;
      options = value || {};

      if (options.reset) {
        this.dataValues = {};
        for (const key in values) {
          this.changed(key, false);
        }
      }

      const hasDateAttributes = modelDefinition.dateAttributeNames.size > 0;
      const hasBooleanAttributes = modelDefinition.booleanAttributeNames.size > 0;

      // If raw, and we're not dealing with includes or special attributes, just set it straight on the dataValues object
      if (options.raw && !(this._options && this._options.include) && !(options && options.attributes) && !hasDateAttributes && !hasBooleanAttributes) {
        if (Object.keys(this.dataValues).length > 0) {
          Object.assign(this.dataValues, values);
        } else {
          this.dataValues = values;
        }

        // If raw, .changed() shouldn't be true
        this._previousDataValues = { ...this.dataValues };
      } else {
        // Loop and call set
        if (options.attributes) {
          const setKeys = data => {
            for (const k of data) {
              if (values[k] === undefined) {
                continue;
              }

              this.set(k, values[k], options);
            }
          };

          setKeys(options.attributes);

          const virtualAttributes = modelDefinition.virtualAttributeNames;
          if (virtualAttributes.size > 0) {
            setKeys(virtualAttributes);
          }

          if (this._options.includeNames) {
            setKeys(this._options.includeNames);
          }
        } else {
          for (const key in values) {
            this.set(key, values[key], options);
          }
        }

        if (options.raw) {
          // If raw, .changed() shouldn't be true
          this._previousDataValues = { ...this.dataValues };
        }
      }

      return this;
    }

    if (!options) {
      options = {};
    }

    if (!options.raw) {
      originalValue = this.dataValues[key];
    }

    const attributeDefinition = modelDefinition.attributes.get(key);

    // If not raw, and there's a custom setter
    if (!options.raw && attributeDefinition?.set) {
      attributeDefinition.set.call(this, value, key);
      // custom setter should have changed value, get that changed value
      // TODO: v5 make setters return new value instead of changing internal store
      const newValue = this.dataValues[key];
      if (!_.isEqual(newValue, originalValue)) {
        this._previousDataValues[key] = originalValue;
        this.changed(key, true);
      }
    } else {
      // Check if we have included models, and if this key matches the include model names/aliases
      if (this._options && this._options.include && this._options.includeNames.includes(key)) {
        // Pass it on to the include handler
        this._setInclude(key, value, options);

        return this;
      }

      // Bunch of stuff we won't do when it's raw
      if (!options.raw) {
        // If the attribute is not in model definition, return
        if (!attributeDefinition) {
          const jsonAttributeNames = modelDefinition.jsonAttributeNames;

          if (key.includes('.') && jsonAttributeNames.has(key.split('.')[0])) {
            const previousNestedValue = Dottie.get(this.dataValues, key);
            if (!_.isEqual(previousNestedValue, value)) {
              Dottie.set(this.dataValues, key, value);
              this.changed(key.split('.')[0], true);
            }
          }

          return this;
        }

        // If attempting to set primary key and primary key is already defined, return
        const primaryKeyNames = modelDefinition.primaryKeysAttributeNames;
        if (originalValue && primaryKeyNames.has(key)) {
          return this;
        }

        // TODO: throw an error when trying to set a read only attribute with to a different value
        // If attempting to set read only attributes, return
        const readOnlyAttributeNames = modelDefinition.readOnlyAttributeNames;
        if (!this.isNewRecord && readOnlyAttributeNames.has(key)) {
          return this;
        }
      }

      // If there's a data type sanitizer
      const attributeType = attributeDefinition?.type;
      if (
        !options.comesFromDatabase
        && value != null
        && !(value instanceof BaseSqlExpression)
        && attributeType
        // "type" can be a string
        && attributeType instanceof AbstractDataType
      ) {
        value = attributeType.sanitize(value, options);
      }

      // Set when the value has changed and not raw
      if (
        !options.raw
        && (
          // True when sequelize method
          value instanceof BaseSqlExpression
          // Otherwise, check for data type type comparators
          || ((value != null && attributeType && attributeType instanceof AbstractDataType) && !attributeType.areValuesEqual(value, originalValue, options))
          || ((value == null || !attributeType || !(attributeType instanceof AbstractDataType)) && !_.isEqual(value, originalValue))
        )
      ) {
        this._previousDataValues[key] = originalValue;
        this.changed(key, true);
      }

      // set data value
      this.dataValues[key] = value;
    }

    return this;
  }

  setAttributes(updates) {
    return this.set(updates);
  }

  /**
   * If changed is called with a string it will return a boolean indicating whether the value of that key in `dataValues` is
   * different from the value in `_previousDataValues`.
   *
   * If changed is called without an argument, it will return an array of keys that have changed.
   *
   * If changed is called without an argument and no keys have changed, it will return `false`.
   *
   * Please note that this function will return `false` when a property from a nested (for example JSON) property
   * was edited manually, you must call `changed('key', true)` manually in these cases.
   * Writing an entirely new object (eg. deep cloned) will be detected.
   *
   * @example
   * ```
   * const mdl = await MyModel.findOne();
   * mdl.myJsonField.a = 1;
   * console.log(mdl.changed()) => false
   * mdl.save(); // this will not save anything
   * mdl.changed('myJsonField', true);
   * console.log(mdl.changed()) => ['myJsonField']
   * mdl.save(); // will save
   * ```
   *
   * @param {string} [key] key to check or change status of
   * @param {any} [value] value to set
   *
   * @returns {boolean|Array}
   */
  changed(key, value) {
    if (key === undefined) {
      if (this._changed.size > 0) {
        return [...this._changed];
      }

      return false;
    }

    if (value === true) {
      this._changed.add(key);

      return this;
    }

    if (value === false) {
      this._changed.delete(key);

      return this;
    }

    return this._changed.has(key);
  }

  /**
   * Returns the previous value for key from `_previousDataValues`.
   *
   * If called without a key, returns the previous values for all values which have changed
   *
   * @param {string} [key] key to get previous value of
   *
   * @returns {any|Array<any>}
   */
  previous(key) {
    if (key) {
      return this._previousDataValues[key];
    }

    return _.pickBy(this._previousDataValues, (value, key) => this.changed(key));
  }

  _setInclude(key, value, options) {
    if (!Array.isArray(value)) {
      value = [value];
    }

    if (value[0] instanceof Model) {
      value = value.map(instance => instance.dataValues);
    }

    const include = this._options.includeMap[key];
    const association = include.association;
    const accessor = key;
    const primaryKeyAttribute = include.model.primaryKeyAttribute;
    const childOptions = {
      isNewRecord: this.isNewRecord,
      include: include.include,
      includeNames: include.includeNames,
      includeMap: include.includeMap,
      includeValidated: true,
      raw: options.raw,
      attributes: include.originalAttributes,
      comesFromDatabase: options.comesFromDatabase,
    };
    let isEmpty;

    if (include.originalAttributes === undefined || include.originalAttributes.length > 0) {
      if (association.isSingleAssociation) {
        if (Array.isArray(value)) {
          value = value[0];
        }

        isEmpty = value && value[primaryKeyAttribute] === null || value === null;
        this[accessor] = this.dataValues[accessor] = isEmpty ? null : include.model.build(value, childOptions);
      } else {
        isEmpty = value[0] && value[0][primaryKeyAttribute] === null;
        this[accessor] = this.dataValues[accessor] = isEmpty ? [] : include.model.bulkBuild(value, childOptions);
      }
    }
  }

  /**
   * Validates this instance, and if the validation passes, persists it to the database.
   *
   * Returns a Promise that resolves to the saved instance (or rejects with a {@link ValidationError},
   * which will have a property for each of the fields for which the validation failed, with the error message for that
   * field).
   *
   * This method is optimized to perform an UPDATE only into the fields that changed.
   * If nothing has changed, no SQL query will be performed.
   *
   * This method is not aware of eager loaded associations.
   * In other words, if some other model instance (child) was eager loaded with this instance (parent),
   * and you change something in the child, calling `save()` will simply ignore the change that happened on the child.
   *
   * @param {object} [options] save options
   * @returns {Promise<Model>}
   */
  async save(options) {
    if (arguments.length > 1) {
      throw new Error('The second argument was removed in favor of the options object.');
    }

    options = cloneDeep(options) ?? {};
    options = _.defaults(options, {
      hooks: true,
      validate: true,
    });

    setTransactionFromCls(options, this.sequelize);

    const modelDefinition = this.constructor.modelDefinition;

    if (!options.fields) {
      if (this.isNewRecord) {
        options.fields = Array.from(modelDefinition.attributes.keys());
      } else {
        options.fields = _.intersection(this.changed(), Array.from(modelDefinition.attributes.keys()));
      }

      options.defaultFields = options.fields;
    }

    if (options.returning === undefined) {
      if (options.association) {
        options.returning = false;
      } else if (this.isNewRecord) {
        options.returning = true;
      }
    }

    // TODO: use modelDefinition.primaryKeyAttributes (plural!)
    const primaryKeyName = this.constructor.primaryKeyAttribute;
    const primaryKeyAttribute = primaryKeyName && modelDefinition.attributes.get(primaryKeyName);
    const createdAtAttr = modelDefinition.timestampAttributeNames.createdAt;
    const versionAttr = modelDefinition.versionAttributeName;
    const hook = this.isNewRecord ? 'Create' : 'Update';
    const wasNewRecord = this.isNewRecord;
    const now = new Date();
    let updatedAtAttr = modelDefinition.timestampAttributeNames.updatedAt;

    if (updatedAtAttr && options.fields.length > 0 && !options.fields.includes(updatedAtAttr)) {
      options.fields.push(updatedAtAttr);
    }

    if (versionAttr && options.fields.length > 0 && !options.fields.includes(versionAttr)) {
      options.fields.push(versionAttr);
    }

    if (options.silent === true && !(this.isNewRecord && this.get(updatedAtAttr, { raw: true }))) {
      // UpdateAtAttr might have been added as a result of Object.keys(Model.rawAttributes). In that case we have to remove it again
      _.remove(options.fields, val => val === updatedAtAttr);
      updatedAtAttr = false;
    }

    if (this.isNewRecord === true) {
      if (createdAtAttr && !options.fields.includes(createdAtAttr)) {
        options.fields.push(createdAtAttr);
      }

      if (primaryKeyAttribute && primaryKeyAttribute.defaultValue && !options.fields.includes(primaryKeyName)) {
        options.fields.unshift(primaryKeyName);
      }
    }

    if (this.isNewRecord === false && primaryKeyName && this.get(primaryKeyName, { raw: true }) === undefined) {
      throw new Error('You attempted to save an instance with no primary key, this is not allowed since it would result in a global update');
    }

    if (updatedAtAttr && !options.silent && options.fields.includes(updatedAtAttr)) {
      this.dataValues[updatedAtAttr] = this.constructor._getDefaultTimestamp(updatedAtAttr) || now;
    }

    if (this.isNewRecord && createdAtAttr && !this.dataValues[createdAtAttr]) {
      this.dataValues[createdAtAttr] = this.constructor._getDefaultTimestamp(createdAtAttr) || now;
    }

    // Db2 does not allow NULL values for unique columns.
    // Add dummy values if not provided by test case or user.
    if (this.sequelize.options.dialect === 'db2' && this.isNewRecord) {
      // TODO: remove. This is fishy and is going to be a source of bugs (because it replaces null values with arbitrary values that could be actual data).
      //  If DB2 doesn't support NULL in unique columns, then it should error if the user tries to insert NULL in one.
      this.uniqno = this.sequelize.dialect.queryGenerator.addUniqueFields(
        this.dataValues, modelDefinition.rawAttributes, this.uniqno,
      );
    }

    // Validate
    if (options.validate) {
      await this.validate(options);
    }

    // Run before hook
    if (options.hooks) {
      const beforeHookValues = _.pick(this.dataValues, options.fields);
      let ignoreChanged = _.difference(this.changed(), options.fields); // In case of update where it's only supposed to update the passed values and the hook values
      let hookChanged;
      let afterHookValues;

      if (updatedAtAttr && options.fields.includes(updatedAtAttr)) {
        ignoreChanged = _.without(ignoreChanged, updatedAtAttr);
      }

      await this.constructor.hooks.runAsync(`before${hook}`, this, options);
      await this.constructor.hooks.runAsync(`beforeSave`, this, options);
      if (options.defaultFields && !this.isNewRecord) {
        afterHookValues = _.pick(this.dataValues, _.difference(this.changed(), ignoreChanged));

        hookChanged = [];
        for (const key of Object.keys(afterHookValues)) {
          if (afterHookValues[key] !== beforeHookValues[key]) {
            hookChanged.push(key);
          }
        }

        options.fields = _.uniq(options.fields.concat(hookChanged));
      }

      if (hookChanged && options.validate) {
        // Validate again

        options.skip = _.difference(Array.from(modelDefinition.attributes.keys()), hookChanged);
        await this.validate(options);
        delete options.skip;
      }
    }

    if (options.fields.length > 0 && this.isNewRecord && this._options.include && this._options.include.length > 0) {
      await Promise.all(this._options.include.filter(include => include.association instanceof BelongsTo).map(async include => {
        const instance = this.get(include.as);
        if (!instance) {
          return;
        }

        const includeOptions = _(cloneDeep(include))
          .omit(['association'])
          .defaults({
            connection: options.connection,
            transaction: options.transaction,
            logging: options.logging,
            parentRecord: this,
          })
          .value();

        await instance.save(includeOptions);

        await this[include.association.accessors.set](instance, { save: false, logging: options.logging });
      }));
    }

    const realFields = options.fields.filter(attributeName => !modelDefinition.virtualAttributeNames.has(attributeName));
    if (realFields.length === 0) {
      return this;
    }

    const versionColumnName = versionAttr && modelDefinition.getColumnName(versionAttr);
    const values = mapValueFieldNames(this.dataValues, options.fields, this.constructor);
    let query;
    let args;
    let where;

    if (!this.isNewRecord) {
      where = this.where(true);
      if (versionAttr) {
        values[versionColumnName] = Number.parseInt(values[versionColumnName], 10) + 1;
      }

      query = 'update';
      args = [this, this.constructor.getTableName(options), values, where, options];
    }

    if (!this.changed() && !this.isNewRecord) {
      return this;
    }

    if (this.isNewRecord) {
      query = 'insert';
      args = [this, this.constructor.getTableName(options), values, options];
    }

    const [result, rowsUpdated] = await this.constructor.queryInterface[query](...args);

    if (versionAttr) {
      // Check to see that a row was updated, otherwise it's an optimistic locking error.
      if (rowsUpdated < 1) {
        throw new sequelizeErrors.OptimisticLockError({
          modelName: this.constructor.name,
          values,
          where,
        });
      } else {
        result.dataValues[versionAttr] = values[versionColumnName];
      }
    }

    // Transfer database generated values (defaults, autoincrement, etc)
    for (const attribute of modelDefinition.attributes.values()) {
      if (attribute.columnName
        && values[attribute.columnName] !== undefined
        && attribute.columnName !== attribute.attributeName
      ) {
        values[attribute.attributeName] = values[attribute.columnName];
        // TODO: if a column uses the same name as an attribute, this will break!
        delete values[attribute.columnName];
      }
    }

    Object.assign(values, result.dataValues);

    Object.assign(result.dataValues, values);
    if (wasNewRecord && this._options.include && this._options.include.length > 0) {
      await Promise.all(
        this._options.include.filter(include => !(include.association instanceof BelongsTo
          || include.parent && include.parent.association instanceof BelongsToMany)).map(async include => {
          let instances = this.get(include.as);

          if (!instances) {
            return;
          }

          if (!Array.isArray(instances)) {
            instances = [instances];
          }

          const includeOptions = _(cloneDeep(include))
            .omit(['association'])
            .defaults({
              connection: options.connection,
              transaction: options.transaction,
              logging: options.logging,
              parentRecord: this,
            })
            .value();

          // Instances will be updated in place so we can safely treat HasOne like a HasMany
          await Promise.all(instances.map(async instance => {
            if (include.association instanceof BelongsToMany) {
              await instance.save(includeOptions);
              const values0 = {
                [include.association.foreignKey]: this.get(this.constructor.primaryKeyAttribute, { raw: true }),
                [include.association.otherKey]: instance.get(instance.constructor.primaryKeyAttribute, { raw: true }),
                // Include values defined in the association
                ...include.association.through.scope,
              };

              const throughModel = include.association.through.model;
              if (instance[throughModel.name]) {
                const throughDefinition = throughModel.modelDefinition;
                for (const attribute of throughDefinition.attributes.values()) {
                  const { attributeName } = attribute;

                  if (attribute._autoGenerated
                    || attributeName === include.association.foreignKey
                    || attributeName === include.association.otherKey
                    || typeof instance[throughModel.name][attributeName] === 'undefined') {
                    continue;
                  }

                  values0[attributeName] = instance[throughModel.name][attributeName];
                }
              }

              await include.association.throughModel.create(values0, includeOptions);
            } else {
              instance.set(include.association.foreignKey, this.get(include.association.sourceKey || this.constructor.primaryKeyAttribute, { raw: true }), { raw: true });
              Object.assign(instance, include.association.scope);
              await instance.save(includeOptions);
            }
          }));
        }),
      );
    }

    // Run after hook
    if (options.hooks) {
      await this.constructor.hooks.runAsync(`after${hook}`, result, options);
      await this.constructor.hooks.runAsync(`afterSave`, result, options);
    }

    for (const field of options.fields) {
      result._previousDataValues[field] = result.dataValues[field];
      this.changed(field, false);
    }

    this.isNewRecord = false;

    return result;
  }

  /**
   * Refreshes the current instance in-place, i.e. update the object with current data from the DB and return
   * the same object. This is different from doing a `find(Instance.id)`, because that would create and
   * return a new instance. With this method, all references to the Instance are updated with the new data
   * and no new objects are created.
   *
   * @param {object} [options] Options that are passed on to `Model.find`
   *
   * @returns {Promise<Model>}
   */
  async reload(options) {
    options = defaults(
      { where: this.where() },
      options,
      { include: this._options.include || undefined },
    );

    const reloaded = await this.constructor.findOne(options);
    if (!reloaded) {
      throw new sequelizeErrors.InstanceError(
        'Instance could not be reloaded because it does not exist anymore (find call returned null)',
      );
    }

    // update the internal options of the instance
    this._options = reloaded._options;
    // re-set instance values
    this.set(reloaded.dataValues, {
      raw: true,
      reset: !options.attributes,
    });

    return this;
  }

  /**
   * Validate the attribute of this instance according to validation rules set in the model definition.
   *
   * Emits null if and only if validation successful; otherwise an Error instance containing
   * { field name : [error msgs] } entries.
  *
  * @param {object} [options] Options that are passed to the validator
  * @returns {Promise}
  */
  async validate(options) {
    return new InstanceValidator(this, options).validate();
  }

  /**
   * This is the same as calling {@link Model#set} followed by calling {@link Model#save},
   * but it only saves attributes values passed to it, making it safer.
   *
   * @param {object} values See `set`
   * @param {object} options See `save`
   *
   * @returns {Promise<Model>}
   */
  async update(values, options) {
    // Clone values so it doesn't get modified for caller scope and ignore undefined values
    values = _.omitBy(values, value => value === undefined);

    const changedBefore = this.changed() || [];

    if (this.isNewRecord) {
      throw new Error('You attempted to update an instance that is not persisted.');
    }

    options = options ?? EMPTY_OBJECT;
    if (Array.isArray(options)) {
      options = { fields: options };
    }

    options = cloneDeep(options);
    const setOptions = cloneDeep(options);
    setOptions.attributes = options.fields;
    this.set(values, setOptions);

    // Now we need to figure out which fields were actually affected by the setter.
    const sideEffects = _.without(this.changed(), ...changedBefore);
    const fields = _.union(Object.keys(values), sideEffects);

    if (!options.fields) {
      options.fields = _.intersection(fields, this.changed());
      options.defaultFields = options.fields;
    }

    return await this.save(options);
  }

  /**
   * Destroys the row corresponding to this instance. Depending on your setting for paranoid, the row will either be
   * completely deleted, or have its deletedAt timestamp set to the current time.
   *
   * @param {object} [options={}] destroy options
   * @returns {Promise}
   */
  async destroy(options) {
    options = {
      hooks: true,
      force: false,
      ...options,
    };

    setTransactionFromCls(options, this.sequelize);

    const modelDefinition = this.constructor.modelDefinition;

    // Run before hook
    if (options.hooks) {
      await this.constructor.hooks.runAsync('beforeDestroy', this, options);
    }

    const where = this.where(true);

    let result;
    if (modelDefinition.timestampAttributeNames.deletedAt && options.force === false) {
      const attributeName = modelDefinition.timestampAttributeNames.deletedAt;
      const attribute = modelDefinition.attributes.get(attributeName);
      const defaultValue = attribute.defaultValue ?? null;
      const currentValue = this.getDataValue(attributeName);
      const undefinedOrNull = currentValue == null && defaultValue == null;
      if (undefinedOrNull || _.isEqual(currentValue, defaultValue)) {
        // only update timestamp if it wasn't already set
        this.setDataValue(attributeName, new Date());
      }

      result = await this.save({ ...options, hooks: false });
    } else {
      result = await this.constructor.queryInterface.delete(this, this.constructor.getTableName(options), where, { type: QueryTypes.DELETE, limit: null, ...options });
    }

    // Run after hook
    if (options.hooks) {
      await this.constructor.hooks.runAsync('afterDestroy', this, options);
    }

    return result;
  }

  /**
   * Returns true if this instance is "soft deleted".
   * Throws an error if {@link ModelOptions.paranoid} is not enabled.
   *
   * See {@link https://sequelize.org/docs/v7/core-concepts/paranoid/} to learn more about soft deletion / paranoid models.
   *
   * @returns {boolean}
   */
  isSoftDeleted() {
    const modelDefinition = this.constructor.modelDefinition;

    const deletedAtAttributeName = modelDefinition.timestampAttributeNames.deletedAt;
    if (!deletedAtAttributeName) {
      throw new Error('Model is not paranoid');
    }

    const deletedAtAttribute = modelDefinition.attributes.get(deletedAtAttributeName);
    const defaultValue = deletedAtAttribute.defaultValue ?? null;
    const deletedAt = this.get(deletedAtAttributeName) || null;
    const isSet = deletedAt !== defaultValue;

    return isSet;
  }

  /**
   * Restores the row corresponding to this instance.
   * Only available for paranoid models.
   *
   * See {@link https://sequelize.org/docs/v7/core-concepts/paranoid/} to learn more about soft deletion / paranoid models.
   *
   * @param {object}      [options={}] restore options
   * @returns {Promise}
   */
  async restore(options) {
    const modelDefinition = this.constructor.modelDefinition;
    const deletedAtAttributeName = modelDefinition.timestampAttributeNames.deletedAt;

    if (!deletedAtAttributeName) {
      throw new Error('Model is not paranoid');
    }

    options = {
      hooks: true,
      force: false,
      ...options,
    };

    setTransactionFromCls(options, this.sequelize);

    // Run before hook
    if (options.hooks) {
      await this.constructor.hooks.runAsync('beforeRestore', this, options);
    }

    const deletedAtAttribute = modelDefinition.attributes.get(deletedAtAttributeName);
    const deletedAtDefaultValue = deletedAtAttribute.defaultValue ?? null;

    this.setDataValue(deletedAtAttributeName, deletedAtDefaultValue);
    const result = await this.save({ ...options, hooks: false, omitNull: false });
    // Run after hook
    if (options.hooks) {
      await this.constructor.hooks.runAsync('afterRestore', this, options);

      return result;
    }

    return result;
  }

  /**
   * Increment the value of one or more columns. This is done in the database, which means it does not use the values
   * currently stored on the Instance. The increment is done using a
   * ```sql
   * SET column = column + X
   * ```
   * query. The updated instance will be returned by default in Postgres. However, in other dialects, you will need to do a
   * reload to get the new values.
   *
   * @example
   * instance.increment('number') // increment number by 1
   *
   * instance.increment(['number', 'count'], { by: 2 }) // increment number and count by 2
   *
   * // increment answer by 42, and tries by 1.
   * // `by` is ignored, since each column has its own value
   * instance.increment({ answer: 42, tries: 1}, { by: 2 })
   *
   * @param {string|Array|object} fields If a string is provided, that column is incremented by the value of `by` given in
   *   options. If an array is provided, the same is true for each column. If and object is provided, each column is
   *   incremented by the value given.
   * @param {object} [options] options
   *
   * @returns {Promise<Model>}
   * @since 4.0.0
   */
  async increment(fields, options) {
    const identifier = this.where();

    options = cloneDeep(options) ?? {};
    options.where = { ...options.where, ...identifier };
    options.instance = this;

    await this.constructor.increment(fields, options);

    return this;
  }

  /**
   * Decrement the value of one or more columns. This is done in the database, which means it does not use the values
   * currently stored on the Instance. The decrement is done using a
   * ```sql
   * SET column = column - X
   * ```
   * query. The updated instance will be returned by default in Postgres. However, in other dialects, you will need to do a
   * reload to get the new values.
   *
   * @example
   * instance.decrement('number') // decrement number by 1
   *
   * instance.decrement(['number', 'count'], { by: 2 }) // decrement number and count by 2
   *
   * // decrement answer by 42, and tries by 1.
   * // `by` is ignored, since each column has its own value
   * instance.decrement({ answer: 42, tries: 1}, { by: 2 })
   *
   * @param {string|Array|object} fields If a string is provided, that column is decremented by the value of `by` given in
   *   options. If an array is provided, the same is true for each column. If and object is provided, each column is
   *   decremented by the value given
   * @param {object}      [options] decrement options
   * @returns {Promise}
   */
  async decrement(fields, options) {
    return this.increment(fields, {
      by: 1,
      ...options,
      increment: false,
    });
  }

  /**
   * Check whether this and `other` Instance refer to the same row
   *
   * @param {Model} other Other instance to compare against
   *
   * @returns {boolean}
   */
  equals(other) {
    if (!other || !(other instanceof Model)) {
      return false;
    }

    const modelDefinition = this.constructor.modelDefinition;
    const otherModelDefinition = this.constructor.modelDefinition;

    if (modelDefinition !== otherModelDefinition) {
      return false;
    }

    return every(modelDefinition.primaryKeysAttributeNames, attribute => {
      return this.get(attribute, { raw: true }) === other.get(attribute, { raw: true });
    });
  }

  /**
   * Check if this is equal to one of `others` by calling equals
   *
   * @param {Array<Model>} others An array of instances to check against
   *
   * @returns {boolean}
   */
  equalsOneOf(others) {
    return others.some(other => this.equals(other));
  }

  /**
   * Convert the instance to a JSON representation.
   * Proxies to calling `get` with no keys.
   * This means get all values gotten from the DB, and apply all custom getters.
   *
   * @see
   * {@link Model#get}
   *
   * @returns {object}
   */
  toJSON() {
    return _.cloneDeep(
      this.get({
        plain: true,
      }),
    );
  }

  /**
   * Defines a 1:n association between two models.
   * The foreign key is added on the target model.
   *
   * See {@link https://sequelize.org/docs/v7/core-concepts/assocs/} to learn more about associations.
   *
   * @example
   * ```javascript
   * Profile.hasMany(User)
   * ```
   *
   * @param {Model} target The model that will be associated with a hasMany relationship
   * @param {object} options Options for the association
   * @returns {HasMany} The newly defined association (also available in {@link Model.associations}).
   */
  static hasMany(target, options) {
    return HasMany.associate(AssociationSecret, this, target, options);
  }

  /**
   * Create an N:M association with a join table. Defining `through` is required.
   * The foreign keys are added on the through model.
   *
   * See {@link https://sequelize.org/docs/v7/core-concepts/assocs/} to learn more about associations.
   *
   * @example
   * ```javascript
   * // Automagically generated join model
   * User.belongsToMany(Project, { through: 'UserProjects' })
   *
   * // Join model with additional attributes
   * const UserProjects = sequelize.define('UserProjects', {
   *   started: Sequelize.BOOLEAN
   * })
   * User.belongsToMany(Project, { through: UserProjects })
   * ```
   *
   * @param {Model} target Target model
   * @param {object} options belongsToMany association options
   * @returns {BelongsToMany} The newly defined association (also available in {@link Model.associations}).
   */
  static belongsToMany(target, options) {
    return BelongsToMany.associate(AssociationSecret, this, target, options);
  }

  /**
   * Creates a 1:1 association between this model (the source) and the provided target.
   * The foreign key is added on the target model.
   *
   * See {@link https://sequelize.org/docs/v7/core-concepts/assocs/} to learn more about associations.
   *
   * @example
   * ```javascript
   * User.hasOne(Profile)
   * ```
   *
   * @param {Model} target The model that will be associated with hasOne relationship
   * @param {object} [options] hasOne association options
   * @returns {HasOne} The newly defined association (also available in {@link Model.associations}).
   */
  static hasOne(target, options) {
    return HasOne.associate(AssociationSecret, this, target, options);
  }

  /**
   * Creates an association between this (the source) and the provided target.
   * The foreign key is added on the source Model.
   *
   * See {@link https://sequelize.org/docs/v7/core-concepts/assocs/} to learn more about associations.
   *
   * @example
   * ```javascript
   * Profile.belongsTo(User)
   * ```
   *
   * @param {Model} target The target model
   * @param {object} [options] belongsTo association options
   * @returns {BelongsTo} The newly defined association (also available in {@link Model.associations}).
   */
  static belongsTo(target, options) {
    return BelongsTo.associate(AssociationSecret, this, target, options);
  }
}

/**
 * Unpacks an object that only contains a single Op.and key to the value of Op.and
 *
 * Internal method used by {@link combineWheresWithAnd}
 *
 * @param {WhereOptions} where The object to unpack
 * @example `{ [Op.and]: [a, b] }` becomes `[a, b]`
 * @example `{ [Op.and]: { key: val } }` becomes `{ key: val }`
 * @example `{ [Op.or]: [a, b] }` remains as `{ [Op.or]: [a, b] }`
 * @example `{ [Op.and]: [a, b], key: c }` remains as `{ [Op.and]: [a, b], key: c }`
 * @private
 */
function unpackAnd(where) {
  if (!_.isObject(where)) {
    return where;
  }

  const keys = getComplexKeys(where);

  // object is empty, remove it.
  if (keys.length === 0) {
    return;
  }

  // we have more than just Op.and, keep as-is
  if (keys.length !== 1 || keys[0] !== Op.and) {
    return where;
  }

  const andParts = where[Op.and];

  return andParts;
}

function combineWheresWithAnd(whereA, whereB) {
  const unpackedA = unpackAnd(whereA);

  if (unpackedA === undefined) {
    return whereB;
  }

  const unpackedB = unpackAnd(whereB);

  if (unpackedB === undefined) {
    return whereA;
  }

  return {
    [Op.and]: [unpackedA, unpackedB].flat(),
  };
}<|MERGE_RESOLUTION|>--- conflicted
+++ resolved
@@ -2286,18 +2286,6 @@
                 continue;
               }
 
-<<<<<<< HEAD
-              if (Object.hasOwn(result, key)) {
-                const record = result[key];
-
-                const attr = find(
-                  modelDefinition.attributes.values(),
-                  attribute => attribute.attributeName === key || attribute.columnName === key,
-                );
-
-                instance.dataValues[attr && attr.attributeName || key] = record;
-              }
-=======
               const value = result[key];
               const attr = find(
                 modelDefinition.attributes.values(),
@@ -2306,7 +2294,6 @@
               const attributeName = attr?.attributeName || key;
               instance.dataValues[attributeName] = value != null && attr?.type instanceof AbstractDataType ? attr.type.parseDatabaseValue(value) : value;
               instance._previousDataValues[attributeName] = instance.dataValues[attributeName];
->>>>>>> f5a8815b
             }
           }
         }
