'use strict';

import { EMPTY_OBJECT, every, find } from '@sequelize/utils';
import Dottie from 'dottie';
import assignWith from 'lodash/assignWith';
import cloneDeepLodash from 'lodash/cloneDeep';
import defaultsLodash from 'lodash/defaults';
import difference from 'lodash/difference';
import each from 'lodash/each';
import flattenDepth from 'lodash/flattenDepth';
import forEach from 'lodash/forEach';
import forIn from 'lodash/forIn';
import get from 'lodash/get';
import intersection from 'lodash/intersection';
import isEmpty from 'lodash/isEmpty';
import isEqual from 'lodash/isEqual';
import isObject from 'lodash/isObject';
import isPlainObject from 'lodash/isPlainObject';
import mapValues from 'lodash/mapValues';
import omit from 'lodash/omit';
import omitBy from 'lodash/omitBy';
import pick from 'lodash/pick';
import pickBy from 'lodash/pickBy';
import remove from 'lodash/remove';
import union from 'lodash/union';
import unionBy from 'lodash/unionBy';
import uniq from 'lodash/uniq';
import without from 'lodash/without';
import assert from 'node:assert';
import NodeUtil from 'node:util';
import { AbstractDataType } from './abstract-dialect/data-types';
import {
  Association,
  BelongsToAssociation,
  BelongsToManyAssociation,
  HasManyAssociation,
  HasOneAssociation,
} from './associations';
import { AssociationSecret } from './associations/helpers';
import * as DataTypes from './data-types';
import * as SequelizeErrors from './errors';
import { BaseSqlExpression } from './expression-builders/base-sql-expression.js';
import { InstanceValidator } from './instance-validator';
import {
  _validateIncludedElements,
  combineIncludes,
  getModelPkWhere,
  setTransactionFromCls,
  throwInvalidInclude,
} from './model-internals';
import { ModelTypeScript } from './model-typescript';
import { Op } from './operators';
import { QueryTypes } from './query-types';
import { intersects } from './utils/array';
import {
  noDoubleNestedGroup,
  noModelDropSchema,
  noNewModel,
  schemaRenamedToWithSchema,
  scopeRenamedToWithScope,
} from './utils/deprecations';
import { toDefaultValue } from './utils/dialect';
import { mapFinderOptions, mapOptionFieldNames, mapValueFieldNames } from './utils/format';
import { logger } from './utils/logger';
import { isModelStatic, isSameInitialModel } from './utils/model-utils';
import {
  cloneDeep,
  defaults,
  flattenObjectDeep,
  getObjectFromMap,
  mergeDefaults,
} from './utils/object';
import { isWhereEmpty } from './utils/query-builder-utils';
import { getComplexKeys } from './utils/where.js';

// This list will quickly become dated, but failing to maintain this list just means
// we won't throw a warning when we should. At least most common cases will forever be covered
// so we stop throwing erroneous warnings when we shouldn't.
const validQueryKeywords = new Set([
  'where',
  'attributes',
  'paranoid',
  'include',
  'order',
  'limit',
  'offset',
  'transaction',
  'lock',
  'raw',
  'logging',
  'benchmark',
  'having',
  'searchPath',
  'rejectOnEmpty',
  'plain',
  'scope',
  'group',
  'through',
  'defaults',
  'distinct',
  'primary',
  'exception',
  'type',
  'hooks',
  'force',
  'name',
]);

// List of attributes that should not be implicitly passed into subqueries/includes.
const nonCascadingOptions = [
  'include',
  'attributes',
  'originalAttributes',
  'order',
  'where',
  'limit',
  'offset',
  'plain',
  'group',
  'having',
];

/**
 * Used to ensure Model.build is used instead of new Model().
 * Do not expose.
 */
const CONSTRUCTOR_SECRET = Symbol('model-constructor-secret');

/**
 * A Model represents a table in the database. Instances of this class represent a database row.
 *
 * Model instances operate with the concept of a `dataValues` property, which stores the actual values represented by the
 * instance. By default, the values from dataValues can also be accessed directly from the Instance, that is:
 * ```js
 * instance.field
 * // is the same as
 * instance.get('field')
 * // is the same as
 * instance.getDataValue('field')
 * ```
 * However, if getters and/or setters are defined for `field` they will be invoked, instead of returning the value from
 * `dataValues`. Accessing properties directly or using `get` is preferred for regular use, `getDataValue` should only be
 * used for custom getters.
 *
 * @see {Sequelize#define} for more information about getters and setters
 */
export class Model extends ModelTypeScript {
  /**
   * Builds a new model instance.
   *
   * Cannot be used directly. Use {@link Model.build} instead.
   *
   * @param {object}  [values={}] an object of key value pairs
   * @param {object}  [options] instance construction options
   * @param {boolean} [options.raw=false] If set to true, values will ignore field and virtual setters.
   * @param {boolean} [options.isNewRecord=true] Is this a new record
   * @param {Array}   [options.include] an array of include options - Used to build prefetched/included model instances. See
   *   `set`
   * @param {symbol}  secret Secret used to ensure Model.build is used instead of new Model(). Don't forget to pass it up if
   *   you define a custom constructor.
   */
  constructor(values = {}, options = {}, secret) {
    super();

    if (secret !== CONSTRUCTOR_SECRET) {
      noNewModel();
      // TODO [>=8]: throw instead of deprecation notice
      // throw new Error(`Use ${this.constructor.name}.build() instead of new ${this.constructor.name}()`);
    }

    this.constructor.assertIsInitialized();

    options = {
      isNewRecord: true,
      _schema: this.modelDefinition.table.schema,
      _schemaDelimiter: this.modelDefinition.table.delimiter,
      ...options,
      model: this.constructor,
    };

    if (options.attributes) {
      options.attributes = options.attributes.map(attribute => {
        return Array.isArray(attribute) ? attribute[1] : attribute;
      });
    }

    if (!options.includeValidated) {
      this.constructor._conformIncludes(options, this.constructor);
      if (options.include) {
        this.constructor._expandIncludeAll(options);
        _validateIncludedElements(options);
      }
    }

    this.dataValues = {};
    this._previousDataValues = {};
    this.uniqno = 1;
    this._changed = new Set();
    this._options = omit(options, ['comesFromDatabase']);

    /**
     * Returns true if this instance has not yet been persisted to the database
     *
     * @property isNewRecord
     * @returns {boolean}
     */
    this.isNewRecord = options.isNewRecord;

    this._initValues(values, options);
  }

  _initValues(values, options) {
    values = { ...values };

    if (options.isNewRecord) {
      const modelDefinition = this.modelDefinition;

      const defaults =
        modelDefinition.defaultValues.size > 0
          ? mapValues(getObjectFromMap(modelDefinition.defaultValues), getDefaultValue => {
              const value = getDefaultValue();

              return value && value instanceof BaseSqlExpression ? value : cloneDeepLodash(value);
            })
          : Object.create(null);

      // set id to null if not passed as value, a newly created dao has no id
      // removing this breaks bulkCreate
      // do after default values since it might have UUID as a default value
      if (modelDefinition.primaryKeysAttributeNames.size > 0) {
        for (const primaryKeyAttribute of modelDefinition.primaryKeysAttributeNames) {
          if (!Object.hasOwn(defaults, primaryKeyAttribute)) {
            defaults[primaryKeyAttribute] = null;
          }
        }
      }

      const {
        createdAt: createdAtAttrName,
        deletedAt: deletedAtAttrName,
        updatedAt: updatedAtAttrName,
      } = modelDefinition.timestampAttributeNames;

      if (createdAtAttrName && defaults[createdAtAttrName]) {
        this.dataValues[createdAtAttrName] = toDefaultValue(defaults[createdAtAttrName]);
        delete defaults[createdAtAttrName];
      }

      if (updatedAtAttrName && defaults[updatedAtAttrName]) {
        this.dataValues[updatedAtAttrName] = toDefaultValue(defaults[updatedAtAttrName]);
        delete defaults[updatedAtAttrName];
      }

      if (deletedAtAttrName && defaults[deletedAtAttrName]) {
        this.dataValues[deletedAtAttrName] = toDefaultValue(defaults[deletedAtAttrName]);
        delete defaults[deletedAtAttrName];
      }

      for (const key in defaults) {
        if (values[key] === undefined) {
          this.set(key, toDefaultValue(defaults[key]), { raw: true });
          delete values[key];
        }
      }
    }

    this.set(values, options);
  }

  // validateIncludedElements should have been called before this method
  static _paranoidClause(model, options = {}) {
    // Apply on each include
    // This should be handled before handling where conditions because of logic with returns
    // otherwise this code will never run on includes of a already conditionable where
    if (options.include) {
      for (const include of options.include) {
        this._paranoidClause(include.model, include);
      }
    }

    // apply paranoid when groupedLimit is used
    if (get(options, 'groupedLimit.on.through.model.options.paranoid')) {
      const throughModel = get(options, 'groupedLimit.on.through.model');
      if (throughModel) {
        options.groupedLimit.through = this._paranoidClause(
          throughModel,
          options.groupedLimit.through,
        );
      }
    }

    if (!model.options.timestamps || !model.options.paranoid || options.paranoid === false) {
      // This model is not paranoid, nothing to do here;
      return options;
    }

    const modelDefinition = model.modelDefinition;

    const deletedAtCol = modelDefinition.timestampAttributeNames.deletedAt;
    const deletedAtAttribute = modelDefinition.attributes.get(deletedAtCol);
    const deletedAtObject = Object.create(null);

    let deletedAtDefaultValue = deletedAtAttribute.defaultValue ?? null;

    deletedAtDefaultValue ||= {
      [Op.eq]: null,
    };

    deletedAtObject[deletedAtAttribute.field || deletedAtCol] = deletedAtDefaultValue;

    if (isWhereEmpty(options.where)) {
      options.where = deletedAtObject;
    } else {
      options.where = { [Op.and]: [deletedAtObject, options.where] };
    }

    return options;
  }

  /**
   * Returns the attributes of the model.
   *
   * @returns {object|any}
   */
  static getAttributes() {
    return getObjectFromMap(this.modelDefinition.attributes);
  }

  get validators() {
    throw new Error(
      'Model#validators has been removed. Use the validators option on Model.modelDefinition.attributes instead.',
    );
  }

  static get _schema() {
    throw new Error('Model._schema has been removed. Use Model.modelDefinition instead.');
  }

  static get _schemaDelimiter() {
    throw new Error('Model._schemaDelimiter has been removed. Use Model.modelDefinition instead.');
  }

  static _getAssociationDebugList() {
    return `The following associations are defined on "${this.name}": ${Object.keys(
      this.associations,
    )
      .map(associationName => `"${associationName}"`)
      .join(', ')}`;
  }

  static getAssociation(associationName) {
    if (!Object.hasOwn(this.associations, associationName)) {
      throw new Error(`Association with alias "${associationName}" does not exist on ${this.name}.
${this._getAssociationDebugList()}`);
    }

    return this.associations[associationName];
  }

  static _getAssociationsByModel(model) {
    const matchingAssociations = [];

    for (const associationName of Object.keys(this.associations)) {
      const association = this.associations[associationName];
      if (!isSameInitialModel(association.target, model)) {
        continue;
      }

      matchingAssociations.push(association);
    }

    return matchingAssociations;
  }

  static _normalizeIncludes(options, associationOwner) {
    this._conformIncludes(options, associationOwner);
    this._expandIncludeAll(options, associationOwner);
  }

  static _conformIncludes(options, associationOwner) {
    if (!options.include) {
      return;
    }

    // if include is not an array, wrap in an array
    if (!Array.isArray(options.include)) {
      options.include = [options.include];
    } else if (options.include.length === 0) {
      delete options.include;

      return;
    }

    // convert all included elements to { model: Model } form
    options.include = options.include.map(include =>
      this._conformInclude(include, associationOwner),
    );
  }

  static _conformInclude(include, associationOwner) {
    if (!include) {
      throwInvalidInclude(include);
    }

    if (!associationOwner || !isModelStatic(associationOwner)) {
      throw new TypeError(
        `Sequelize sanity check: associationOwner must be a model subclass. Got ${NodeUtil.inspect(associationOwner)} (${typeof associationOwner})`,
      );
    }

    if (include._pseudo) {
      return include;
    }

    if (include.all) {
      this._conformIncludes(include, associationOwner);

      return include;
    }

    // normalize to IncludeOptions
    if (!isPlainObject(include)) {
      if (isModelStatic(include)) {
        include = {
          model: include,
        };
      } else {
        include = {
          association: include,
        };
      }
    } else {
      // copy object so we can mutate it without side effects
      include = { ...include };
    }

    if (include.as && !include.association) {
      include.association = include.as;
    }

    if (!include.association) {
      include.association = associationOwner.getAssociationWithModel(include.model, include.as);
    } else if (typeof include.association === 'string') {
      include.association = associationOwner.getAssociation(include.association);
    } else {
      if (!(include.association instanceof Association)) {
        throwInvalidInclude(include);
      }

      if (!isSameInitialModel(include.association.source, associationOwner)) {
        throw new Error(`Invalid Include received: the specified association "${include.association.as}" is not defined on model "${associationOwner.name}". It is owned by model "${include.association.source.name}".
${associationOwner._getAssociationDebugList()}`);
      }
    }

    if (!include.model) {
      include.model = include.association.target;
    }

    if (!isSameInitialModel(include.model, include.association.target)) {
      throw new TypeError(
        `Invalid Include received: the specified "model" option ("${include.model.name}") does not match the target ("${include.association.target.name}") of the "${include.association.as}" association.`,
      );
    }

    if (!include.as) {
      include.as = include.association.as;
    }

    this._conformIncludes(include, include.model);

    return include;
  }

  static _expandIncludeAllElement(includes, include) {
    // check 'all' attribute provided is valid
    let { all, nested, ...includeOptions } = include;

    if (Object.keys(includeOptions).length > 0) {
      throw new Error(
        '"include: { all: true }" does not allow extra options (except for "nested") because they are unsafe. Select includes one by one if you want to specify more options.',
      );
    }

    if (all !== true) {
      if (!Array.isArray(all)) {
        all = [all];
      }

      const validTypes = {
        BelongsTo: true,
        HasOne: true,
        HasMany: true,
        One: ['BelongsTo', 'HasOne'],
        Has: ['HasOne', 'HasMany'],
        Many: ['HasMany'],
      };

      for (let i = 0; i < all.length; i++) {
        const type = all[i];
        if (type === 'All') {
          all = true;
          break;
        }

        const types = validTypes[type];
        if (!types) {
          throw new SequelizeErrors.EagerLoadingError(
            `include all '${type}' is not valid - must be BelongsTo, HasOne, HasMany, One, Has, Many or All`,
          );
        }

        if (types !== true) {
          // replace type placeholder e.g. 'One' with its constituent types e.g. 'HasOne', 'BelongsTo'
          all.splice(i, 1);
          i--;
          for (const type_ of types) {
            if (!all.includes(type_)) {
              all.unshift(type_);
              i++;
            }
          }
        }
      }
    }

    const visitedModels = [];
    const addAllIncludes = (parent, includes) => {
      forEach(parent.associations, association => {
        if (all !== true && !all.includes(association.associationType)) {
          return;
        }

        // 'fromSourceToThroughOne' is a bit hacky and should not be included when { all: true } is specified
        //  because its parent 'belongsToMany' will be replaced by it in query generator.
        if (
          association.parentAssociation instanceof BelongsToManyAssociation &&
          association === association.parentAssociation.fromSourceToThroughOne
        ) {
          return;
        }

        // skip if the association is already included
        if (includes.some(existingInclude => existingInclude.association === association)) {
          return;
        }

        const newInclude = { association };

        const model = association.target;

        // skip if recursing over a model whose associations have already been included
        // to prevent infinite loops with associations such as this:
        // user -> projects -> user
        if (nested && visitedModels.includes(model)) {
          return;
        }

        // include this model
        const normalizedNewInclude = this._conformInclude(newInclude, parent);
        includes.push(normalizedNewInclude);

        // run recursively if nested
        if (nested) {
          visitedModels.push(parent);

          const subIncludes = [];
          addAllIncludes(model, subIncludes);
          visitedModels.pop();

          if (subIncludes.length > 0) {
            normalizedNewInclude.include = subIncludes;
          }
        }
      });
    };

    addAllIncludes(this, includes);
  }

  static _validateIncludedElement(include, tableNames, options) {
    tableNames[include.model.table] = true;

    if (include.attributes && !options.raw) {
      include.model._expandAttributes(include);

      include.originalAttributes = include.model._injectDependentVirtualAttributes(
        include.attributes,
      );

      include = mapFinderOptions(include, include.model);

      if (include.attributes.length > 0) {
        each(include.model.primaryKeys, (attr, key) => {
          // Include the primary key if it's not already included - take into account that the pk might be aliased (due to a .field prop)
          if (
            !include.attributes.some(includeAttr => {
              if (attr.field !== key) {
                return (
                  Array.isArray(includeAttr) &&
                  includeAttr[0] === attr.field &&
                  includeAttr[1] === key
                );
              }

              return includeAttr === key;
            })
          ) {
            include.attributes.unshift(key);
          }
        });
      }
    } else {
      include = mapFinderOptions(include, include.model);
    }

    // pseudo include just needed the attribute logic, return
    if (include._pseudo) {
      if (!include.attributes) {
        include.attributes = Object.keys(include.model.tableAttributes);
      }

      return mapFinderOptions(include, include.model);
    }

    // check if the current Model is actually associated with the passed Model - or it's a pseudo include
    const association =
      include.association || this.getAssociationWithModel(include.model, include.as);

    include.association = association;
    include.as ||= association.as;

    // If through, we create a pseudo child include, to ease our parsing later on
    if (association instanceof BelongsToManyAssociation) {
      if (!include.include) {
        include.include = [];
      }

      const through = include.association.through;

      include.through = defaultsLodash(include.through || {}, {
        model: through.model,
        // Through Models are a special case: we always want to load them as the name of the model, not the name of the association
        as: through.model.name,
        association: {
          isSingleAssociation: true,
        },
        _pseudo: true,
        parent: include,
      });

      if (through.scope) {
        include.through.where = include.through.where
          ? { [Op.and]: [include.through.where, through.scope] }
          : through.scope;
      }

      include.include.push(include.through);
      tableNames[through.tableName] = true;
    }

    // include.model may be the main model, while the association target may be scoped - thus we need to look at association.target/source
    let model;
    if (include.model.scoped === true) {
      // If the passed model is already scoped, keep that
      model = include.model;
    } else {
      // Otherwise use the model that was originally passed to the association
      model =
        include.association.target.name === include.model.name
          ? include.association.target
          : include.association.source;
    }

    model._injectScope(include);

    // This check should happen after injecting the scope, since the scope may contain a .attributes
    if (!include.attributes) {
      include.attributes = Object.keys(include.model.tableAttributes);
    }

    include = mapFinderOptions(include, include.model);

    if (include.required === undefined) {
      include.required = Boolean(include.where);
    }

    if (include.association.scope) {
      include.where = include.where
        ? { [Op.and]: [include.where, include.association.scope] }
        : include.association.scope;
    }

    if (include.limit && include.separate === undefined) {
      include.separate = true;
    }

    if (include.separate === true) {
      if (!(include.association instanceof HasManyAssociation)) {
        throw new TypeError('Only HasMany associations support include.separate');
      }

      include.duplicating = false;

      if (
        options.attributes &&
        options.attributes.length > 0 &&
        !flattenDepth(options.attributes, 2).includes(association.sourceKey) &&
        association.sourceKey !== null
      ) {
        options.attributes.push(association.sourceKey);
      }

      if (
        include.attributes &&
        include.attributes.length > 0 &&
        !flattenDepth(include.attributes, 2).includes(association.foreignKey) &&
        association.foreignKey !== null
      ) {
        include.attributes.push(association.foreignKey);
      }
    }

    // Validate child includes
    if (Object.hasOwn(include, 'include')) {
      _validateIncludedElements(include, tableNames);
    }

    return include;
  }

  static _expandIncludeAll(options, associationOwner) {
    const includes = options.include;
    if (!includes) {
      return;
    }

    for (let index = 0; index < includes.length; index++) {
      const include = includes[index];

      if (include.all) {
        includes.splice(index, 1);
        index--;

        associationOwner._expandIncludeAllElement(includes, include);
      }
    }

    for (const include of includes) {
      this._expandIncludeAll(include, include.model);
    }
  }

  static _baseMerge(...args) {
    assignWith(...args);

    return args[0];
  }

  static _mergeFunction(objValue, srcValue, key) {
    if (key === 'include') {
      return combineIncludes(objValue, srcValue);
    }

    if (Array.isArray(objValue) && Array.isArray(srcValue)) {
      return union(objValue, srcValue);
    }

    if (['where', 'having'].includes(key)) {
      return combineWheresWithAnd(objValue, srcValue);
    } else if (key === 'attributes' && isPlainObject(objValue) && isPlainObject(srcValue)) {
      return assignWith(objValue, srcValue, (objValue, srcValue) => {
        if (Array.isArray(objValue) && Array.isArray(srcValue)) {
          return union(objValue, srcValue);
        }
      });
    }

    // If we have a possible object/array to clone, we try it.
    // Otherwise, we return the original value when it's not undefined,
    // or the resulting object in that case.
    if (srcValue) {
      return cloneDeep(srcValue, true);
    }

    return srcValue === undefined ? objValue : srcValue;
  }

  static _assignOptions(...args) {
    return this._baseMerge(...args, this._mergeFunction);
  }

  static _defaultsOptions(target, opts) {
    return this._baseMerge(target, opts, (srcValue, objValue, key) => {
      return this._mergeFunction(objValue, srcValue, key);
    });
  }

  /**
   * Remove attribute from model definition.
   * Only use if you know what you're doing.
   *
   * @param {string} attribute name of attribute to remove
   */
  static removeAttribute(attribute) {
    delete this.modelDefinition.rawAttributes[attribute];
    this.modelDefinition.refreshAttributes();
  }

  /**
   * Merges new attributes with the existing ones.
   * Only use if you know what you're doing.
   *
   * Warning: Attributes are not replaced, they are merged.
   *
   * @param {object} newAttributes
   */
  static mergeAttributesDefault(newAttributes) {
    const rawAttributes = this.modelDefinition.rawAttributes;

    mergeDefaults(rawAttributes, newAttributes);

    this.modelDefinition.refreshAttributes();

    return rawAttributes;
  }

  /**
   * Sync this Model to the DB, that is create the table.
   * See {@link Sequelize#sync} for options
   *
   * @param {object} [options] sync options
   *
   * @returns {Promise<Model>}
   */
  static async sync(options) {
    options = { ...this.options, ...options };
    options.hooks = options.hooks === undefined ? true : Boolean(options.hooks);

    const modelDefinition = this.modelDefinition;
    const physicalAttributes = getObjectFromMap(modelDefinition.physicalAttributes);
    const columnDefs = getObjectFromMap(modelDefinition.columns);

    if (options.hooks) {
      await this.hooks.runAsync('beforeSync', options);
    }

    const tableName = { ...this.table };
    if (options.schema && options.schema !== tableName.schema) {
      // Some users sync the same set of tables in different schemas for various reasons
      // They then set `searchPath` when running a query to use different schemas.
      // See https://github.com/sequelize/sequelize/pull/15274#discussion_r1020770364
      // We only allow this if the tables are in the default schema, because we need to ensure that
      // all tables are in the same schema to prevent collisions and `searchPath` only works if we don't specify the schema
      // (which we don't for the default schema)
      if (tableName.schema !== this.sequelize.dialect.getDefaultSchema()) {
        throw new Error(
          `The "schema" option in sync can only be used on models that do not already specify a schema, or that are using the default schema. Model ${this.name} already specifies schema ${tableName.schema}`,
        );
      }

      tableName.schema = options.schema;
    }

    delete options.schema;

    let tableExists;
    if (options.force) {
      await this.drop({
        ...options,
        cascade: this.sequelize.dialect.supports.dropTable.cascade || undefined,
      });
      tableExists = false;
    } else {
      tableExists = await this.queryInterface.tableExists(tableName, options);
    }

    if (!tableExists) {
      await this.queryInterface.createTable(tableName, physicalAttributes, options, this);
    } else {
      // enums are always updated, even if alter is not set. createTable calls it too.
      await this.queryInterface.ensureEnums(tableName, physicalAttributes, options, this);
    }

    if (tableExists && options.alter) {
      const tableInfos = await Promise.all([
        this.queryInterface.describeTable(tableName, options),
        this.queryInterface.showConstraints(tableName, {
          ...options,
          constraintType: 'FOREIGN KEY',
        }),
      ]);

      const columns = tableInfos[0];
      // Use for alter foreign keys
      const foreignKeyReferences = tableInfos[1];
      const removedConstraints = {};

      for (const columnName in physicalAttributes) {
        if (!Object.hasOwn(physicalAttributes, columnName)) {
          continue;
        }

        if (!columns[columnName] && !columns[physicalAttributes[columnName].field]) {
          await this.queryInterface.addColumn(
            tableName,
            physicalAttributes[columnName].field || columnName,
            physicalAttributes[columnName],
            options,
          );
        }
      }

      if (
        options.alter === true ||
        (typeof options.alter === 'object' && options.alter.drop !== false)
      ) {
        for (const columnName in columns) {
          if (!Object.hasOwn(columns, columnName)) {
            continue;
          }

          const currentAttribute = columnDefs[columnName];
          if (!currentAttribute) {
            const foreignKeyConstraints = foreignKeyReferences.filter(fk =>
              fk.columnNames.includes(columnName),
            );
            for (const fk of foreignKeyConstraints) {
              if (!removedConstraints[fk.constraintName]) {
                await this.queryInterface.removeConstraint(tableName, fk.constraintName, options);
                removedConstraints[fk.constraintName] = true;
              }
            }

            await this.queryInterface.removeColumn(tableName, columnName, options);
            continue;
          }

          if (currentAttribute.primaryKey) {
            continue;
          }

          // Check foreign keys. If it's a foreign key, it should remove constraint first.
          const references = currentAttribute.references;
          if (currentAttribute.references) {
            const schema = tableName.schema;
            const database = this.sequelize.options.replication.write.database;
            const foreignReferenceSchema = currentAttribute.references.table.schema;
            const foreignReferenceTableName =
              typeof references.table === 'object' ? references.table.tableName : references.table;
            // Find existed foreign keys
            for (const foreignKeyReference of foreignKeyReferences) {
              const constraintName = foreignKeyReference.constraintName;
              if (
                (constraintName &&
                  (foreignKeyReference.tableCatalog
                    ? foreignKeyReference.tableCatalog === database
                    : true) &&
                  (schema ? foreignKeyReference.tableSchema === schema : true) &&
                  foreignKeyReference.referencedTableName === foreignReferenceTableName &&
                  foreignKeyReference.referencedColumnNames.includes(references.key) &&
                  (foreignReferenceSchema
                    ? foreignKeyReference.referencedTableSchema === foreignReferenceSchema
                    : true) &&
                  !removedConstraints[constraintName]) ||
                this.sequelize.dialect.name === 'ibmi'
              ) {
                // Remove constraint on foreign keys.
                await this.queryInterface.removeConstraint(tableName, constraintName, options);
                removedConstraints[constraintName] = true;
              }
            }
          }

          await this.queryInterface.changeColumn(tableName, columnName, currentAttribute, options);
        }
      }

      for (const columnName in physicalAttributes) {
        if (Object.hasOwn(physicalAttributes, columnName)) {
          continue;
        }

        if (!columns[columnName] && !columns[physicalAttributes[columnName].field]) {
          await this.queryInterface.addColumn(
            tableName,
            physicalAttributes[columnName].field || columnName,
            physicalAttributes[columnName],
            options,
          );
        }
      }
    }

    const existingIndexes = await this.queryInterface.showIndex(tableName, options);
    const missingIndexes = this.getIndexes()
      .filter(item1 => !existingIndexes.some(item2 => item1.name === item2.name))
      .sort((index1, index2) => {
        if (this.sequelize.dialect.name === 'postgres') {
          // move concurrent indexes to the bottom to avoid weird deadlocks
          if (index1.concurrently === true) {
            return 1;
          }

          if (index2.concurrently === true) {
            return -1;
          }
        }

        return 0;
      });

    for (const index of missingIndexes) {
      // TODO: 'options' is ignored by addIndex, making Add Index queries impossible to log.
      await this.queryInterface.addIndex(tableName, index, options);
    }

    const existingConstraints = await this.queryInterface.showConstraints(tableName, {
      ...options,
      constraintType: 'FOREIGN KEY',
    });

    const associations = Object.values(this.modelDefinition.associations)
      .filter(association => {
        return association.options?.foreignKey?.keys?.length > 0;
      })
      .filter(association => {
        return association.options?.foreignKeyConstraints !== false;
      })
      .filter(association => {
        return association.associationType === 'BelongsTo';
      });

    const createdForeignKeysFromAssociations = new Set();
    for (const association of associations) {
      const foreignKey = association.options.foreignKey;
      const sourceKeyFields = foreignKey.keys.map(k => k.sourceKey);
      const targetKeyFields = foreignKey.keys.map(k => k.targetKey);
      const modelKeysMatch = isEqual(sourceKeyFields, targetKeyFields);
      const constraintName =
        foreignKey.constraintName ||
        (modelKeysMatch
          ? `${tableName.tableName}_${sourceKeyFields.join('_')}_fkey`
          : `${tableName.tableName}_${sourceKeyFields.join('_')}_${association.target.modelDefinition.table.tableName}_${targetKeyFields.join('_')}_fkey`);

      if (
        !existingConstraints.some(constraint => constraint.constraintName === constraintName) &&
        !createdForeignKeysFromAssociations.has(constraintName)
      ) {
        await this.queryInterface.addConstraint(tableName.tableName, {
          fields: sourceKeyFields,
          type: 'FOREIGN KEY',
          name: constraintName,
          references: {
            table: association.target.modelDefinition.table,
            fields: targetKeyFields,
          },
          onDelete: foreignKey.onDelete,
          onUpdate: foreignKey.onUpdate,
        });
        createdForeignKeysFromAssociations.add(constraintName);
      }
    }

    if (options.hooks) {
      await this.hooks.runAsync('afterSync', options);
    }

    return this;
  }

  /**
   * Drop the table represented by this Model
   *
   * @param {object} [options] drop options
   * @returns {Promise}
   */
  static async drop(options) {
    return await this.queryInterface.dropTable(this, options);
  }

  /**
   * @param {object | string} schema
   * @deprecated use {@link Sequelize#dropSchema} or {@link QueryInterface#dropSchema}
   */
  // TODO [>=2023-01-01]: remove me in Sequelize >= 8
  static async dropSchema(schema) {
    noModelDropSchema();

    return await this.queryInterface.dropSchema(schema);
  }

  /**
   * Returns a copy of this model with the corresponding table located in the specified schema.
   *
   * For postgres, this will actually place the schema in front of the table name (`"schema"."tableName"`),
   * while the schema will be prepended to the table name for mysql and sqlite (`'schema.tablename'`).
   *
   * This method is intended for use cases where the same model is needed in multiple schemas.
   * In such a use case it is important to call {@link Model.sync} (or use migrations!) for each model created by this method
   * to ensure the models are created in the correct schema.
   *
   * If a single default schema per model is needed, set the {@link ModelOptions.schema} option instead.
   *
   * @param {string|object} schema The name of the schema
   *
   * @returns {Model}
   */
  static withSchema(schema) {
    if (arguments.length > 1) {
      throw new TypeError(
        'Unlike Model.schema, Model.withSchema only accepts 1 argument which may be either a string or an option bag.',
      );
    }

    const schemaOptions = typeof schema === 'string' || schema === null ? { schema } : schema;

    schemaOptions.schema ||=
      this.sequelize.options.schema || this.sequelize.dialect.getDefaultSchema();

    return this.getInitialModel()._withScopeAndSchema(schemaOptions, this._scope, this._scopeNames);
  }

  // TODO [>=2023-01-01]: remove in Sequelize 8
  static schema(schema, options) {
    schemaRenamedToWithSchema();

    return this.withSchema({
      schema,
      schemaDelimiter: typeof options === 'string' ? options : options?.schemaDelimiter,
    });
  }

  /**
   * Returns the initial model, the one returned by {@link Model.init} or {@link Sequelize#define},
   * before any scope or schema was applied.
   */
  static getInitialModel() {
    // '_initialModel' is set on model variants (withScope, withSchema, etc)
    return this._initialModel ?? this;
  }

  /**
   * Add a new scope to the model
   *
   * This is especially useful for adding scopes with includes, when the model you want to
   * include is not available at the time this model is defined.
   *
   * By default, this will throw an error if a scope with that name already exists.
   * Use {@link AddScopeOptions.override} in the options object to silence this error.
   *
   * See {@link https://sequelize.org/docs/v7/other-topics/scopes/} to learn more about scopes.
   *
   * @param {string}          name The name of the scope. Use `defaultScope` to override the default scope
   * @param {object|Function} scope scope or options
   * @param {object}          [options] scope options
   */
  static addScope(name, scope, options) {
    if (this !== this.getInitialModel()) {
      throw new Error(
        `Model.addScope can only be called on the initial model. Use "${this.name}.getInitialModel()" to access the initial model.`,
      );
    }

    options = { override: false, ...options };

    if (
      ((name === 'defaultScope' && Object.keys(this.options.defaultScope).length > 0) ||
        name in this.options.scopes) &&
      options.override === false
    ) {
      throw new Error(
        `The scope ${name} already exists. Pass { override: true } as options to silence this error`,
      );
    }

    if (name === 'defaultScope') {
      this.options.defaultScope = this._scope = scope;
    } else {
      this.options.scopes[name] = scope;
    }
  }

  // TODO [>=2023-01-01]: remove in Sequelize 8
  static scope(...options) {
    scopeRenamedToWithScope();

    return this.withScope(...options);
  }

  /**
   * Creates a copy of this model, with one or more scopes applied.
   *
   * See {@link https://sequelize.org/docs/v7/other-topics/scopes/} to learn more about scopes.
   *
   * @param {?Array|object|string} [scopes] The scope(s) to apply. Scopes can either be passed as consecutive arguments, or
   *   as an array of arguments. To apply simple scopes and scope functions with no arguments, pass them as strings. For
   *   scope function, pass an object, with a `method` property. The value can either be a string, if the method does not
   *   take any arguments, or an array, where the first element is the name of the method, and consecutive elements are
   *   arguments to that method. Pass null to remove all scopes, including the default.
   *
   * @example To invoke scope functions you can do
   * ```ts
   * Model.withScope({ method: ['complexFunction', 'dan@sequelize.com', 42]}).findAll()
   * // WHERE email like 'dan@sequelize.com%' AND access_level >= 42
   * ```
   *
   * @returns {Model} A reference to the model, with the scope(s) applied. Calling scope again on the returned model will
   *   clear the previous scope.
   */
  static withScope(...scopes) {
    scopes = scopes.flat().filter(Boolean);

    const initialModel = this.getInitialModel();

    const mergedScope = {};
    const scopeNames = [];

    for (const option of scopes) {
      let scope = null;
      let scopeName = null;

      if (isPlainObject(option)) {
        if (option.method) {
          if (
            Array.isArray(option.method) &&
            Boolean(initialModel.options.scopes[option.method[0]])
          ) {
            scopeName = option.method[0];
            scope = initialModel.options.scopes[scopeName].apply(
              initialModel,
              option.method.slice(1),
            );
          } else if (initialModel.options.scopes[option.method]) {
            scopeName = option.method;
            scope = initialModel.options.scopes[scopeName].apply(initialModel);
          }
        } else {
          scope = option;
        }
      } else if (option === 'defaultScope' && isPlainObject(initialModel.options.defaultScope)) {
        scope = initialModel.options.defaultScope;
      } else {
        scopeName = option;
        scope = initialModel.options.scopes[scopeName];
        if (typeof scope === 'function') {
          scope = scope();
        }
      }

      if (!scope) {
        throw new SequelizeErrors.SequelizeScopeError(
          `"${this.name}.withScope()" has been called with an invalid scope: "${scopeName}" does not exist.`,
        );
      }

      this._conformIncludes(scope, this);
      // clone scope so it doesn't get modified
      this._assignOptions(mergedScope, cloneDeep(scope) ?? {});
      scopeNames.push(scopeName ? scopeName : 'defaultScope');
    }

    const modelDefinition = this.modelDefinition;

    return initialModel._withScopeAndSchema(
      {
        schema: modelDefinition.table.schema || '',
        schemaDelimiter: modelDefinition.table.delimiter || '',
      },
      mergedScope,
      scopeNames,
    );
  }

  // TODO [>=2023-01-01]: remove in Sequelize 8
  /**
   * Returns a model without scope. The default scope is also omitted.
   *
   * See {@link https://sequelize.org/docs/v7/other-topics/scopes/} to learn more about scopes.
   */
  static unscoped() {
    scopeRenamedToWithScope();

    return this.withoutScope();
  }

  /**
   * Returns a model without scope. The default scope is also omitted.
   *
   * See {@link https://sequelize.org/docs/v7/other-topics/scopes/} to learn more about scopes.
   */
  static withoutScope() {
    return this.withScope(null);
  }

  /**
   * Returns the base model, with its initial scope.
   */
  static withInitialScope() {
    const initialModel = this.getInitialModel();

    const modelDefinition = this.modelDefinition;
    const initialModelDefinition = initialModel.modelDefinition;

    if (
      modelDefinition.table.schema !== initialModelDefinition.table.schema ||
      modelDefinition.table.delimiter !== initialModelDefinition.table.delimiter
    ) {
      return initialModel.withSchema({
        schema: modelDefinition.table.schema,
        schemaDelimiter: modelDefinition.table.delimiter,
      });
    }

    return initialModel;
  }

  static _withScopeAndSchema(schemaOptions, mergedScope, scopeNames) {
    if (!this._modelVariantRefs) {
      // technically this weakref is unnecessary because we're referencing ourselves but it simplifies the code
      // eslint-disable-next-line no-undef -- eslint doesn't know about WeakRef, this will be resolved once we migrate to TS.
      this._modelVariantRefs = new Set([new WeakRef(this)]);
    }

    const newTable = this.queryGenerator.extractTableDetails({
      tableName: this.modelDefinition.table.tableName,
      schema: schemaOptions.schema,
      delimiter: schemaOptions.delimiter,
    });

    for (const modelVariantRef of this._modelVariantRefs) {
      const modelVariant = modelVariantRef.deref();

      if (!modelVariant) {
        this._modelVariantRefs.delete(modelVariantRef);
        continue;
      }

      const variantTable = modelVariant.table;

      if (variantTable.schema !== newTable.schema) {
        continue;
      }

      if (variantTable.delimiter !== newTable.delimiter) {
        continue;
      }

      // the item order of these arrays is important! scope('a', 'b') is not equal to scope('b', 'a')
      if (!isEqual(modelVariant._scopeNames, scopeNames)) {
        continue;
      }

      if (!isEqual(modelVariant._scope, mergedScope)) {
        continue;
      }

      return modelVariant;
    }

    const clone = this._createModelVariant({
      schema: schemaOptions.schema,
      schemaDelimiter: schemaOptions.schemaDelimiter,
    });
    // eslint-disable-next-line no-undef -- eslint doesn't know about WeakRef, this will be resolved once we migrate to TS.
    this._modelVariantRefs.add(new WeakRef(clone));

    clone._scope = mergedScope;
    clone._scopeNames = scopeNames;

    if (scopeNames.length !== 1 || scopeNames[0] !== 'defaultScope') {
      clone.scoped = true;
    }

    return clone;
  }

  static _createModelVariant(optionOverrides) {
    const model = class extends this {};
    model._initialModel = this;
    Object.defineProperty(model, 'name', { value: this.name });

    model.init(this.modelDefinition.rawAttributes, {
      ...this.options,
      ...optionOverrides,
    });

    // This is done for legacy reasons, where in a previous design both models shared the same association objects.
    // TODO: re-create the associations on the new model instead of sharing them.
    Object.assign(model.modelDefinition.associations, this.modelDefinition.associations);

    return model;
  }

  /**
   * Search for multiple instances.
   * See {@link https://sequelize.org/docs/v7/core-concepts/model-querying-basics/} for more information about querying.
   *
   * __Example of a simple search:__
   * ```js
   * Model.findAll({
   *   where: {
   *     attr1: 42,
   *     attr2: 'cake'
   *   }
   * })
   * ```
   *
   * See also:
   * - {@link Model.findOne}
   * - {@link Sequelize#query}
   *
   * @param {object} options
   * @returns {Promise} A promise that will resolve with the array containing the results of the SELECT query.
   */
  static async findAll(options) {
    if (options !== undefined && !isPlainObject(options)) {
      throw new SequelizeErrors.QueryError(
        'The argument passed to findAll must be an options object, use findByPk if you wish to pass a single primary key value',
      );
    }

    if (
      options !== undefined &&
      options.attributes &&
      !Array.isArray(options.attributes) &&
      !isPlainObject(options.attributes)
    ) {
      throw new SequelizeErrors.QueryError(
        'The attributes option must be an array of column names or an object',
      );
    }

    const modelDefinition = this.modelDefinition;

    this._warnOnInvalidOptions(options, Object.keys(modelDefinition.attributes));

    const tableNames = {};

    tableNames[this.table] = true;
    options = cloneDeep(options) ?? {};

    setTransactionFromCls(options, this.sequelize);

    defaultsLodash(options, { hooks: true, model: this });

    // set rejectOnEmpty option, defaults to model options
    options.rejectOnEmpty = Object.hasOwn(options, 'rejectOnEmpty')
      ? options.rejectOnEmpty
      : this.options.rejectOnEmpty;

    this._conformIncludes(options, this);
    this._injectScope(options);

    if (options.hooks) {
      await this.hooks.runAsync('beforeFind', options);
      this._conformIncludes(options, this);
    }

    this._expandAttributes(options);
    this._expandIncludeAll(options, options.model);

    if (options.hooks) {
      await this.hooks.runAsync('beforeFindAfterExpandIncludeAll', options);
    }

    options.originalAttributes = this._injectDependentVirtualAttributes(options.attributes);

    if (options.include) {
      options.hasJoin = true;

      _validateIncludedElements(options, tableNames);

      // If we're not raw, we have to make sure we include the primary key for de-duplication
      if (
        options.attributes &&
        !options.raw &&
        this.primaryKeyAttribute &&
        !options.attributes.includes(this.primaryKeyAttribute) &&
        (!options.group || !options.hasSingleAssociation || options.hasMultiAssociation)
      ) {
        options.attributes = [this.primaryKeyAttribute].concat(options.attributes);
      }
    }

    if (!options.attributes) {
      options.attributes = Array.from(modelDefinition.attributes.keys());
      options.originalAttributes = this._injectDependentVirtualAttributes(options.attributes);
    }

    mapFinderOptions(options, this);

    options = this._paranoidClause(this, options);

    if (options.hooks) {
      await this.hooks.runAsync('beforeFindAfterOptions', options);
    }

    const selectOptions = { ...options, tableNames: Object.keys(tableNames) };
    const results = await this.queryInterface.select(this, this.table, selectOptions);
    if (options.hooks) {
      await this.hooks.runAsync('afterFind', results, options);
    }

    // rejectOnEmpty mode
    if (isEmpty(results) && options.rejectOnEmpty) {
      if (typeof options.rejectOnEmpty === 'function') {
        throw new options.rejectOnEmpty();
      }

      if (typeof options.rejectOnEmpty === 'object') {
        throw options.rejectOnEmpty;
      }

      throw new SequelizeErrors.EmptyResultError();
    }

    return await Model._findSeparate(results, options);
  }

  static _warnOnInvalidOptions(options, validColumnNames) {
    if (!isPlainObject(options)) {
      return;
    }

    const unrecognizedOptions = Object.keys(options).filter(k => !validQueryKeywords.has(k));
    const unexpectedModelAttributes = intersection(unrecognizedOptions, validColumnNames);
    if (!options.where && unexpectedModelAttributes.length > 0) {
      logger.warn(
        `Model attributes (${unexpectedModelAttributes.join(', ')}) passed into finder method options of model ${this.name}, but the options.where object is empty. Did you forget to use options.where?`,
      );
    }
  }

  static _injectDependentVirtualAttributes(attributes) {
    const modelDefinition = this.modelDefinition;

    if (modelDefinition.virtualAttributeNames.size === 0) {
      return attributes;
    }

    if (!attributes || !Array.isArray(attributes)) {
      return attributes;
    }

    for (const attribute of attributes) {
      if (
        modelDefinition.virtualAttributeNames.has(attribute) &&
        modelDefinition.attributes.get(attribute).type.attributeDependencies
      ) {
        attributes = attributes.concat(
          modelDefinition.attributes.get(attribute).type.attributeDependencies,
        );
      }
    }

    attributes = uniq(attributes);

    return attributes;
  }

  static async _findSeparate(results, options) {
    if (!options.include || options.raw || !results) {
      return results;
    }

    const original = results;
    if (options.plain) {
      results = [results];
    }

    if (!Array.isArray(results) || results.length === 0) {
      return original;
    }

    await Promise.all(
      options.include.map(async include => {
        if (!include.separate) {
          return await Model._findSeparate(
            results.reduce((memo, result) => {
              let associations = result.get(include.association.as);

              // Might be an empty belongsTo relation
              if (!associations) {
                return memo;
              }

              // Force array so we can concat no matter if it's 1:1 or :M
              if (!Array.isArray(associations)) {
                associations = [associations];
              }

              for (let i = 0, len = associations.length; i !== len; ++i) {
                memo.push(associations[i]);
              }

              return memo;
            }, []),
            {
              ...omit(
                options,
                'include',
                'attributes',
                'order',
                'where',
                'limit',
                'offset',
                'plain',
                'scope',
              ),
              include: include.include || [],
            },
          );
        }

        const map = await include.association.get(results, {
          ...omit(options, nonCascadingOptions),
          ...omit(include, ['parent', 'association', 'as', 'originalAttributes']),
        });

        const mapKeys = map.keys();

        // TODO: maybe use some other approach to add composite-keys to the map and check
        let isComposite = false;
        for (const key of mapKeys) {
          if (key.includes('&')) {
            isComposite = true;
            break;
          }
        }

        for (const result of results) {
          if (isComposite) {
            const mapKeyValues = [];
            const fKeys = include.association.foreignKeys;
            for (const fKey of fKeys) {
              mapKeyValues.push(result[fKey.sourceKey]);
            }

            const mapKey = mapKeyValues.join('&');
            result.set(include.association.as, map.get(mapKey), { raw: true });
          } else {
            result.set(
              include.association.as,
              map.get(`${result.get(include.association.sourceKey)}`),
              {
                raw: true,
              },
            );
          }
        }
      }),
    );

    return original;
  }

  /**
<<<<<<< HEAD
=======
   * Search for a single instance by its primary key.
   *
   * This applies LIMIT 1, only a single instance will be returned.
   *
   * Returns the model with the matching primary key.
   * If not found, returns null or throws an error if {@link FindOptions.rejectOnEmpty} is set.
   *
   * @param  {number|bigint|string|Buffer|object}      param The value of the desired instance's primary key.
   * @param  {object}                                  [options] find options
   * @returns {Promise<Model|null>}
   */
  static async findByPk(param, options) {
    // return Promise resolved with null if no arguments are passed
    if (param == null) {
      return null;
    }

    options = cloneDeep(options) ?? {};

    const hasCompositeKey = Object.keys(this.primaryKeys).length > 1;
    if (hasCompositeKey && !isPlainObject(param)) {
      throw new TypeError(
        `Model ${this.name} has a composite primary key. Please pass all primary keys in an object like { pk1: value1, pk2: value2 }`,
      );
    } else if (hasCompositeKey && isPlainObject(param)) {
      // composite primary key support
      options.where = {};
      for (const pkMetadata of Object.values(this.primaryKeys)) {
        if (param[pkMetadata.columnName] !== undefined) {
          options.where[pkMetadata.columnName] = param[pkMetadata.columnName];
        }
      }

      if (Object.keys(this.primaryKeys).length !== Object.keys(options.where).length) {
        throw new TypeError('Primary key mismatch. Please pass all primary keys');
      }
    } else if (
      typeof param === 'number' ||
      typeof param === 'bigint' ||
      typeof param === 'string' ||
      Buffer.isBuffer(param)
    ) {
      options.where = {
        // TODO: support composite primary keys
        [this.primaryKeyAttribute]: param,
      };
    } else {
      throw new TypeError(`Argument passed to findByPk is invalid: ${param}`);
    }

    // Bypass a possible overloaded findOne
    return await Model.findOne.call(this, options);
  }

  /**
>>>>>>> 97d4470c
   * Search for a single instance.
   *
   * Returns the first instance corresponding matching the query.
   * If not found, returns null or throws an error if {@link FindOptions.rejectOnEmpty} is set.
   *
   * @param  {object}       [options] A hash of options to describe the scope of the search
   * @returns {Promise<Model|null>}
   */
  static async findOne(options) {
    if (options !== undefined && !isPlainObject(options)) {
      throw new Error(
        'The argument passed to findOne must be an options object, use findByPk if you wish to pass a single primary key value',
      );
    }

    options = cloneDeep(options) ?? {};
    // findOne only ever needs one result
    // conditional temporarily fixes 14618
    // https://github.com/sequelize/sequelize/issues/14618
    if (options.limit === undefined) {
      options.limit = 1;
    }

    // Bypass a possible overloaded findAll.
    return await Model.findAll.call(
      this,
      defaultsLodash(options, {
        model: this,
        plain: true,
      }),
    );
  }

  /**
   * Run an aggregation method on the specified field.
   *
   * Returns the aggregate result cast to {@link AggregateOptions.dataType},
   * unless `options.plain` is false, in which case the complete data result is returned.
   *
   * @param {string}          attribute The attribute to aggregate over. Can be a field name or *
   * @param {string}          aggregateFunction The function to use for aggregation, e.g. sum, max etc.
   * @param {object}          [options] Query options. See sequelize.query for full options
   *
   * @returns {Promise<DataTypes|object>}
   */
  static async aggregate(attribute, aggregateFunction, options) {
    options = cloneDeep(options) ?? {};
    options.model = this;

    // We need to preserve attributes here as the `injectScope` call would inject non aggregate columns.
    const prevAttributes = options.attributes;
    this._injectScope(options);
    options.attributes = prevAttributes;
    this._conformIncludes(options, this);

    if (options.include) {
      this._expandIncludeAll(options);
      _validateIncludedElements(options);
    }

    const attrOptions = this.getAttributes()[attribute];
    const field = (attrOptions && attrOptions.field) || attribute;
    let aggregateColumn = this.sequelize.col(field);

    if (options.distinct) {
      aggregateColumn = this.sequelize.fn('DISTINCT', aggregateColumn);
    }

    let { group } = options;
    if (Array.isArray(group) && Array.isArray(group[0])) {
      noDoubleNestedGroup();
      group = group.flat();
    }

    options.attributes = unionBy(
      options.attributes,
      group,
      [[this.sequelize.fn(aggregateFunction, aggregateColumn), aggregateFunction]],
      a => (Array.isArray(a) ? a[1] : a),
    );

    if (!options.dataType) {
      if (attrOptions) {
        options.dataType = attrOptions.type;
      } else {
        // Use FLOAT as fallback
        options.dataType = new DataTypes.FLOAT();
      }
    } else {
      options.dataType = this.sequelize.normalizeDataType(options.dataType);
    }

    mapOptionFieldNames(options, this);
    options = this._paranoidClause(this, options);

    const value = await this.queryInterface.rawSelect(this.table, options, aggregateFunction, this);

    return value;
  }

  /**
   * Count the number of records matching the provided where clause.
   *
   * If you provide an `include` option, the number of matching associations will be counted instead.
   *
   * @param {object}        [options] options
   * @returns {Promise<number>}
   */
  static async count(options) {
    options = cloneDeep(options) ?? {};
    options = defaultsLodash(options, { hooks: true });

    setTransactionFromCls(options, this.sequelize);

    options.raw = true;
    if (options.hooks) {
      await this.hooks.runAsync('beforeCount', options);
    }

    let col = options.col || '*';
    if (options.include) {
      col = `${this.name}.${options.col || this.primaryKeyField}`;
    }

    if (options.distinct && col === '*') {
      col = this.primaryKeyField;
    }

    options.plain = !options.group;
    options.dataType = new DataTypes.INTEGER();
    options.includeIgnoreAttributes = false;

    // No limit, offset or order for the options max be given to count()
    // Set them to null to prevent scopes setting those values
    options.limit = null;
    options.offset = null;
    options.order = null;

    const result = await this.aggregate(col, 'count', options);

    // When grouping is used, some dialects such as PG are returning the count as string
    // --> Manually convert it to number
    if (Array.isArray(result)) {
      return result.map(item => ({
        ...item,
        count: Number(item.count),
      }));
    }

    return result;
  }

  /**
   * Finds all the rows matching your query, within a specified offset / limit, and get the total number of
   * rows matching your query. This is very useful for pagination.
   *
   * ```js
   * Model.findAndCountAll({
   *   where: ...,
   *   limit: 12,
   *   offset: 12
   * }).then(result => {
   *   ...
   * })
   * ```
   * In the above example, `result.rows` will contain rows 13 through 24, while `result.count` will return
   * the total number of rows that matched your query.
   *
   * When you add includes, only those which are required (either because they have a where clause, or
   * because required` is explicitly set to true on the include) will be added to the count part.
   *
   * Suppose you want to find all users who have a profile attached:
   * ```js
   * User.findAndCountAll({
   *   include: [
   *      { model: Profile, required: true}
   *   ],
   *   limit: 3
   * });
   * ```
   * Because the include for `Profile` has `required` set it will result in an inner join, and only the users
   * who have a profile will be counted. If we remove `required` from the include, both users with and
   * without profiles will be counted
   *
   * This function also support grouping, when `group` is provided, the count will be an array of objects
   * containing the count for each group and the projected attributes.
   * ```js
   * User.findAndCountAll({
   *   group: 'type'
   * });
   * ```
   *
   * @param {object} [options] See findAll options
   * @returns {Promise<{count: number | number[], rows: Model[]}>}
   */
  static async findAndCountAll(options) {
    if (options !== undefined && !isPlainObject(options)) {
      throw new Error(
        'The argument passed to findAndCountAll must be an options object, use findByPk if you wish to pass a single primary key value',
      );
    }

    const countOptions = cloneDeep(options) ?? {};

    if (countOptions.attributes) {
      countOptions.attributes = undefined;
    }

    const [count, rows] = await Promise.all([this.count(countOptions), this.findAll(options)]);

    return {
      count,
      rows: count === 0 ? [] : rows,
    };
  }

  /**
   * Finds the maximum value of field
   *
   * @param {string} field attribute / field name
   * @param {object} [options] See aggregate
   * @returns {Promise<*>}
   */
  static async max(field, options) {
    return await this.aggregate(field, 'max', options);
  }

  /**
   * Finds the minimum value of field
   *
   * @param {string} field attribute / field name
   * @param {object} [options] See aggregate
   * @returns {Promise<*>}
   */
  static async min(field, options) {
    return await this.aggregate(field, 'min', options);
  }

  /**
   * Retrieves the sum of field
   *
   * @param {string} field attribute / field name
   * @param {object} [options] See aggregate
   * @returns {Promise<number>}
   */
  static async sum(field, options) {
    return await this.aggregate(field, 'sum', options);
  }

  /**
   * Builds a new model instance.
   * Unlike {@link Model.create}, the instance is not persisted, you need to call {@link Model#save} yourself.
   *
   * @param {object|Array} values An object of key value pairs or an array of such. If an array, the function will return an
   *   array of instances.
   * @param {object}  [options] Instance build options
   *
   * @returns {Model|Array<Model>}
   */
  static build(values, options) {
    if (Array.isArray(values)) {
      return this.bulkBuild(values, options);
    }

    const instance = new this(values, options, CONSTRUCTOR_SECRET);

    // Our Model class adds getters and setters for attributes on the prototype,
    // so they can be shadowed by native class properties that are defined on the class that extends Model (See #14300).
    // This deletes the instance properties, to un-shadow the getters and setters.
    for (const attributeName of this.modelDefinition.attributes.keys()) {
      delete instance[attributeName];
    }

    // If there are associations in the instance, we assign them as properties on the instance
    // so that they can be accessed directly, instead of having to call `get` and `set`.
    // class properties re-assign them to whatever value was set on the class property (or undefined if none)
    // so this workaround re-assigns the association after the instance was created.
    for (const associationName of Object.keys(this.modelDefinition.associations)) {
      instance[associationName] = instance.getDataValue(associationName);
    }

    return instance;
  }

  /**
   * Builds multiple new model instances.
   * Unlike {@link Model.create}, the instances are not persisted, you need to call {@link Model#save} yourself.
   *
   * @param {Array} valueSets An array of objects with key value pairs.
   * @param {object}  [options] Instance build options
   */
  static bulkBuild(valueSets, options) {
    options = { isNewRecord: true, ...options };

    if (!options.includeValidated) {
      this._conformIncludes(options, this);
      if (options.include) {
        this._expandIncludeAll(options);
        _validateIncludedElements(options);
      }
    }

    if (options.attributes) {
      options.attributes = options.attributes.map(attribute => {
        return Array.isArray(attribute) ? attribute[1] : attribute;
      });
    }

    return valueSets.map(values => this.build(values, options));
  }

  /**
   * Builds a new model instance and persists it.
   * Equivalent to calling {@link Model.build} then {@link Model.save}.
   *
   * @param {object} values
   * @param {object} options
   * @returns {Promise<Model>}
   */
  static async create(values, options) {
    options = cloneDeep(options) ?? {};

    return await this.build(values, {
      isNewRecord: true,
      attributes: options.fields,
      include: options.include,
      raw: options.raw,
      silent: options.silent,
    }).save(options);
  }

  /**
   * Find an entity that matches the query, or build (but don't save) the entity if none is found.
   * The successful result of the promise will be the tuple [instance, initialized].
   *
   * @param {object} options find options
   * @returns {Promise<Model,boolean>}
   */
  static async findOrBuild(options) {
    if (!options || !options.where || arguments.length > 1) {
      throw new Error(
        'Missing where attribute in the options parameter passed to findOrBuild. ' +
          'Please note that the API has changed, and is now options only (an object with where, defaults keys, transaction etc.)',
      );
    }

    let values;

    let instance = await this.findOne(options);
    if (instance === null) {
      values = { ...options.defaults };
      if (isPlainObject(options.where)) {
        values = defaults(values, options.where);
      }

      instance = this.build(values, options);

      return [instance, true];
    }

    return [instance, false];
  }

  /**
   * Find an entity that matches the query, or {@link Model.create} the entity if none is found.
   * The successful result of the promise will be the tuple [instance, initialized].
   *
   * If no transaction is passed in the `options` object, a new transaction will be created internally, to
   * prevent the race condition where a matching row is created by another connection after the find but
   * before the insert call.
   * However, it is not always possible to handle this case in SQLite, specifically if one transaction inserts
   * and another tries to select before the first one has committed.
   * In this case, an instance of {@link TimeoutError} will be thrown instead.
   *
   * If a transaction is passed, a savepoint will be created instead,
   * and any unique constraint violation will be handled internally.
   *
   * @param {object} options find and create options
   * @returns {Promise<Model,boolean>}
   */
  static async findOrCreate(options) {
    if (!options || !options.where || arguments.length > 1) {
      throw new Error(
        'Missing where attribute in the options parameter passed to findOrCreate. ' +
          'Please note that the API has changed, and is now options only (an object with where, defaults keys, transaction etc.)',
      );
    }

    if (options.connection) {
      throw new Error(
        'findOrCreate does not support specifying which connection must be used, because findOrCreate must run in a transaction.',
      );
    }

    options = { ...options };

    const modelDefinition = this.modelDefinition;

    if (options.defaults) {
      const defaults = Object.keys(options.defaults);
      const unknownDefaults = defaults.filter(name => !modelDefinition.attributes.has(name));

      if (unknownDefaults.length > 0) {
        logger.warn(
          `Unknown attributes (${unknownDefaults}) passed to defaults option of findOrCreate`,
        );
      }
    }

    setTransactionFromCls(options, this.sequelize);

    const internalTransaction = !options.transaction;
    let values;
    let transaction;

    try {
      // TODO: use managed sequelize.transaction() instead
      transaction = await this.sequelize.startUnmanagedTransaction(options);
      options.transaction = transaction;

      const found = await this.findOne(options);
      if (found !== null) {
        return [found, false];
      }

      values = { ...options.defaults };
      if (isPlainObject(options.where)) {
        values = defaults(values, options.where);
      }

      options.exception = true;
      options.returning = true;

      try {
        const created = await this.create(values, options);
        if (created.get(this.primaryKeyAttribute, { raw: true }) === null) {
          // If the query returned an empty result for the primary key, we know that this was actually a unique constraint violation
          throw new SequelizeErrors.UniqueConstraintError();
        }

        return [created, true];
      } catch (error) {
        if (!(error instanceof SequelizeErrors.UniqueConstraintError)) {
          throw error;
        }

        const flattenedWhere = flattenObjectDeep(options.where);
        const flattenedWhereKeys = Object.keys(flattenedWhere).map(name => name.split('.').at(-1));
        const whereFields = flattenedWhereKeys.map(
          name => modelDefinition.attributes.get(name)?.columnName ?? name,
        );
        const defaultFields =
          options.defaults &&
          Object.keys(options.defaults)
            .filter(name => modelDefinition.attributes.get(name))
            .map(name => modelDefinition.getColumnNameLoose(name));

        const errFieldKeys = Object.keys(error.fields);
        const errFieldsWhereIntersects = intersects(errFieldKeys, whereFields);
        if (defaultFields && !errFieldsWhereIntersects && intersects(errFieldKeys, defaultFields)) {
          throw error;
        }

        if (errFieldsWhereIntersects) {
          each(error.fields, (value, key) => {
            const name = modelDefinition.columns.get(key).attributeName;
            if (value.toString() !== options.where[name].toString()) {
              throw new Error(
                `${this.name}#findOrCreate: value used for ${name} was not equal for both the find and the create calls, '${options.where[name]}' vs '${value}'`,
              );
            }
          });
        }

        // Someone must have created a matching instance inside the same transaction since we last did a find. Let's find it!
        const otherCreated = await this.findOne(
          defaults(
            {
              transaction: internalTransaction ? null : transaction,
            },
            options,
          ),
        );

        // Sanity check, ideally we caught this at the defaultFeilds/err.fields check
        // But if we didn't and instance is null, we will throw
        if (otherCreated === null) {
          throw error;
        }

        return [otherCreated, false];
      }
    } finally {
      if (internalTransaction && transaction) {
        await transaction.commit();
      }
    }
  }

  /**
   * A more performant {@link Model.findOrCreate} that will not start its own transaction or savepoint (at least not in
   * postgres)
   *
   * It will execute a find call, attempt to create if empty, then attempt to find again if a unique constraint fails.
   *
   * The successful result of the promise will be the tuple [instance, initialized].
   *
   * @param {object} options find options
   * @returns {Promise<Model,boolean>}
   */
  static async findCreateFind(options) {
    if (!options || !options.where) {
      throw new Error('Missing where attribute in the options parameter passed to findCreateFind.');
    }

    let values = { ...options.defaults };
    if (isPlainObject(options.where)) {
      values = defaults(values, options.where);
    }

    const found = await this.findOne(options);
    if (found) {
      return [found, false];
    }

    try {
      const createOptions = { ...options };

      // To avoid breaking a postgres transaction, run the create with `ignoreDuplicates`.
      if (this.sequelize.dialect.name === 'postgres' && options.transaction) {
        createOptions.ignoreDuplicates = true;
      }

      const created = await this.create(values, createOptions);

      return [created, true];
    } catch (error) {
      if (
        !(
          error instanceof SequelizeErrors.UniqueConstraintError ||
          error instanceof SequelizeErrors.EmptyResultError
        )
      ) {
        throw error;
      }

      const foundAgain = await this.findOne(options);

      return [foundAgain, false];
    }
  }

  /**
   * Inserts or updates a single entity. An update will be executed if a row which matches the supplied values on
   * either the primary key or a unique key is found. Note that the unique index must be defined in your
   * sequelize model and not just in the table. Otherwise, you may experience a unique constraint violation,
   * because sequelize fails to identify the row that should be updated.
   *
   * **Implementation details:**
   *
   * * MySQL - Implemented as a single query `INSERT values ON DUPLICATE KEY UPDATE values`
   * * PostgreSQL - Implemented as a temporary function with exception handling: INSERT EXCEPTION WHEN
   *   unique_constraint UPDATE
   * * SQLite - Implemented as two queries `INSERT; UPDATE`. This means that the update is executed regardless
   *   of whether the row already existed or not
   *
   * **Note:** SQLite returns null for created, no matter if the row was created or updated. This is
   * because SQLite always runs INSERT OR IGNORE + UPDATE, in a single query, so there is no way to know
   * whether the row was inserted or not.
   *
   * @param  {object} values hash of values to upsert
   * @param  {object} [options] upsert options
   * @returns {Promise<Array<Model, boolean | null>>} an array with two elements, the first being the new record and
   *   the second being `true` if it was just created or `false` if it already existed (except on Postgres and SQLite, which
   *   can't detect this and will always return `null` instead of a boolean).
   */
  static async upsert(values, options) {
    options = {
      hooks: true,
      returning: true,
      validate: true,
      ...cloneDeep(options),
    };

    setTransactionFromCls(options, this.sequelize);

    const modelDefinition = this.modelDefinition;

    const createdAtAttr = modelDefinition.timestampAttributeNames.createdAt;
    const updatedAtAttr = modelDefinition.timestampAttributeNames.updatedAt;
    const hasPrimary = this.primaryKeyField in values || this.primaryKeyAttribute in values;
    const instance = this.build(values);

    options.model = this;
    options.instance = instance;

    const changed = [...instance._changed];
    if (!options.fields) {
      options.fields = changed;
    }

    if (options.validate) {
      await instance.validate(options);
    }

    // Map field names
    const updatedDataValues = pick(instance.dataValues, changed);
    const insertValues = mapValueFieldNames(
      instance.dataValues,
      modelDefinition.attributes.keys(),
      this,
    );
    const updateValues = mapValueFieldNames(updatedDataValues, options.fields, this);
    const now = new Date();

    // Attach createdAt
    if (createdAtAttr && !insertValues[createdAtAttr]) {
      const field = modelDefinition.attributes.get(createdAtAttr).columnName || createdAtAttr;
      insertValues[field] = this._getDefaultTimestamp(createdAtAttr) || now;
    }

    if (updatedAtAttr && !updateValues[updatedAtAttr]) {
      const field = modelDefinition.attributes.get(updatedAtAttr).columnName || updatedAtAttr;
      insertValues[field] = updateValues[field] = this._getDefaultTimestamp(updatedAtAttr) || now;
    }

    // Db2 does not allow NULL values for unique columns.
    // Add dummy values if not provided by test case or user.
    if (this.sequelize.dialect.name === 'db2') {
      // TODO: remove. This is fishy and is going to be a source of bugs (because it replaces null values with arbitrary values that could be actual data).
      //  If DB2 doesn't support NULL in unique columns, then it should error if the user tries to insert NULL in one.
      this.uniqno = this.sequelize.dialect.queryGenerator.addUniqueFields(
        insertValues,
        this.modelDefinition.rawAttributes,
        this.uniqno,
      );
    }

    // Build adds a null value for the primary key, if none was given by the user.
    // We need to remove that because of some Postgres technicalities.
    if (
      !hasPrimary &&
      this.primaryKeyAttribute &&
      !modelDefinition.attributes.get(this.primaryKeyAttribute).defaultValue
    ) {
      delete insertValues[this.primaryKeyField];
      delete updateValues[this.primaryKeyField];
    }

    if (options.hooks) {
      await this.hooks.runAsync('beforeUpsert', values, options);
    }

    const result = await this.queryInterface.upsert(
      this.table,
      insertValues,
      updateValues,
      // TODO: this is only used by DB2 & MSSQL, as these dialects require a WHERE clause in their UPSERT implementation.
      //  but the user should be able to specify a WHERE clause themselves (because we can't perfectly include all UNIQUE constraints in our implementation)
      //  there is also some incoherence in our implementation: This "where" returns the Primary Key constraint, but all other unique constraints
      //  are added inside of QueryInterface. Everything should be done inside of QueryInterface instead.
      instance.where(false, true) ?? {},
      options,
    );

    const [record] = result;
    record.isNewRecord = false;

    if (options.hooks) {
      await this.hooks.runAsync('afterUpsert', result, options);
    }

    return result;
  }

  /**
   * Creates and inserts multiple instances in bulk.
   *
   * The promise resolves with an array of instances.
   *
   * Please note that, depending on your dialect, the resulting instances may not accurately
   * represent the state of their rows in the database.
   * This is because MySQL and SQLite do not make it easy to obtain back automatically generated IDs
   * and other default values in a way that can be mapped to multiple records.
   * To obtain the correct data for the newly created instance, you will need to query for them again.
   *
   * If validation fails, the promise is rejected with {@link AggregateError}
   *
   * @param  {Array}          records                          List of objects (key/value pairs) to create instances from
   * @param  {object}         [options]                        Bulk create options
   * @returns {Promise<Array<Model>>}
   */
  static async bulkCreate(records, options = {}) {
    if (records.length === 0) {
      return [];
    }

    const dialect = this.sequelize.dialect.name;
    const now = new Date();
    options = cloneDeep(options) ?? {};

    setTransactionFromCls(options, this.sequelize);

    options.model = this;

    if (!options.includeValidated) {
      this._conformIncludes(options, this);
      if (options.include) {
        this._expandIncludeAll(options);
        _validateIncludedElements(options);
      }
    }

    const instances = records.map(values =>
      this.build(values, { isNewRecord: true, include: options.include }),
    );

    const recursiveBulkCreate = async (instances, options) => {
      options = {
        validate: false,
        hooks: true,
        individualHooks: false,
        ignoreDuplicates: false,
        ...options,
      };

      if (options.returning === undefined) {
        if (options.association) {
          options.returning = false;
        } else {
          options.returning = true;
        }
      }

      if (options.ignoreDuplicates && ['mssql', 'db2', 'ibmi'].includes(dialect)) {
        throw new Error(`${dialect} does not support the ignoreDuplicates option.`);
      }

      if (
        options.updateOnDuplicate &&
        !['mysql', 'mariadb', 'sqlite3', 'postgres', 'ibmi'].includes(dialect)
      ) {
        throw new Error(`${dialect} does not support the updateOnDuplicate option.`);
      }

      const model = options.model;
      const modelDefinition = model.modelDefinition;

      options.fields = options.fields || Array.from(modelDefinition.attributes.keys());
      const createdAtAttr = modelDefinition.timestampAttributeNames.createdAt;
      const updatedAtAttr = modelDefinition.timestampAttributeNames.updatedAt;

      if (options.updateOnDuplicate !== undefined) {
        if (Array.isArray(options.updateOnDuplicate) && options.updateOnDuplicate.length > 0) {
          options.updateOnDuplicate = intersection(
            without(Object.keys(model.tableAttributes), createdAtAttr),
            options.updateOnDuplicate,
          );
        } else {
          throw new Error('updateOnDuplicate option only supports non-empty array.');
        }
      }

      // Run before hook
      if (options.hooks) {
        await model.hooks.runAsync('beforeBulkCreate', instances, options);
      }

      // Validate
      if (options.validate) {
        const errors = [];
        const validateOptions = { ...options };
        validateOptions.hooks = options.individualHooks;

        await Promise.all(
          instances.map(async instance => {
            try {
              await instance.validate(validateOptions);
            } catch (error) {
              errors.push(new SequelizeErrors.BulkRecordError(error, instance));
            }
          }),
        );

        delete options.skip;
        if (errors.length > 0) {
          throw new SequelizeErrors.AggregateError(errors);
        }
      }

      if (options.individualHooks) {
        await Promise.all(
          instances.map(async instance => {
            const individualOptions = {
              ...options,
              validate: false,
              hooks: true,
            };
            delete individualOptions.fields;
            delete individualOptions.individualHooks;
            delete individualOptions.ignoreDuplicates;

            await instance.save(individualOptions);
          }),
        );
      } else {
        if (options.include && options.include.length > 0) {
          await Promise.all(
            options.include
              .filter(include => include.association instanceof BelongsToAssociation)
              .map(async include => {
                const associationInstances = [];
                const associationInstanceIndexToInstanceMap = [];

                for (const instance of instances) {
                  const associationInstance = instance.get(include.as);
                  if (associationInstance) {
                    associationInstances.push(associationInstance);
                    associationInstanceIndexToInstanceMap.push(instance);
                  }
                }

                if (associationInstances.length === 0) {
                  return;
                }

                const includeOptions = defaultsLodash(omit(cloneDeep(include), ['association']), {
                  connection: options.connection,
                  transaction: options.transaction,
                  logging: options.logging,
                });

                const createdAssociationInstances = await recursiveBulkCreate(
                  associationInstances,
                  includeOptions,
                );
                for (const idx in createdAssociationInstances) {
                  const associationInstance = createdAssociationInstances[idx];
                  const instance = associationInstanceIndexToInstanceMap[idx];

                  await include.association.set(instance, associationInstance, {
                    save: false,
                    logging: options.logging,
                  });
                }
              }),
          );
        }

        // Create all in one query
        // Recreate records from instances to represent any changes made in hooks or validation
        records = instances.map(instance => {
          const values = instance.dataValues;

          // set createdAt/updatedAt attributes
          if (createdAtAttr && !values[createdAtAttr]) {
            values[createdAtAttr] = now;
            if (!options.fields.includes(createdAtAttr)) {
              options.fields.push(createdAtAttr);
            }
          }

          if (updatedAtAttr && !values[updatedAtAttr]) {
            values[updatedAtAttr] = now;
            if (!options.fields.includes(updatedAtAttr)) {
              options.fields.push(updatedAtAttr);
            }
          }

          const out = mapValueFieldNames(values, options.fields, model);
          for (const key of modelDefinition.virtualAttributeNames) {
            delete out[key];
          }

          return out;
        });

        // Map attributes to fields for serial identification
        const fieldMappedAttributes = Object.create(null);
        for (const attrName in model.tableAttributes) {
          const attribute = modelDefinition.attributes.get(attrName);
          fieldMappedAttributes[attribute.columnName] = attribute;
        }

        // Map updateOnDuplicate attributes to fields
        if (options.updateOnDuplicate) {
          options.updateOnDuplicate = options.updateOnDuplicate.map(attrName => {
            return modelDefinition.getColumnName(attrName);
          });

          if (options.conflictAttributes) {
            options.upsertKeys = options.conflictAttributes.map(attrName =>
              modelDefinition.getColumnName(attrName),
            );
          } else {
            const upsertKeys = [];

            for (const i of model.getIndexes()) {
              if (i.unique && !i.where) {
                // Don't infer partial indexes
                upsertKeys.push(...i.fields);
              }
            }

            options.upsertKeys =
              upsertKeys.length > 0
                ? upsertKeys
                : Object.values(model.primaryKeys).map(x => x.field);
          }
        }

        // Map returning attributes to fields
        if (options.returning && Array.isArray(options.returning)) {
          options.returning = options.returning.map(attr =>
            modelDefinition.getColumnNameLoose(attr),
          );
        }

        const results = await model.queryInterface.bulkInsert(
          model.table,
          records,
          options,
          fieldMappedAttributes,
        );
        if (Array.isArray(results)) {
          for (const [i, result] of results.entries()) {
            const instance = instances[i];

            for (const key in result) {
              if (!Object.hasOwn(result, key)) {
                continue;
              }

              if (
                !instance ||
                (key === model.primaryKeyAttribute &&
                  instance.get(model.primaryKeyAttribute) &&
                  ['mysql', 'mariadb'].includes(dialect))
              ) {
                // The query.js for these DBs is blind, it autoincrements the
                // primarykey value, even if it was set manually. Also, it can
                // return more results than instances, bug?.
                continue;
              }

              const value = result[key];
              const attr = find(
                modelDefinition.attributes.values(),
                attribute => attribute.attributeName === key || attribute.columnName === key,
              );
              const attributeName = attr?.attributeName || key;
              instance.dataValues[attributeName] =
                value != null && attr?.type instanceof AbstractDataType
                  ? attr.type.parseDatabaseValue(value)
                  : value;
              instance._previousDataValues[attributeName] = instance.dataValues[attributeName];
            }
          }
        }
      }

      if (options.include && options.include.length > 0) {
        await Promise.all(
          options.include
            .filter(
              include =>
                !(
                  include.association instanceof BelongsToAssociation ||
                  (include.parent && include.parent.association instanceof BelongsToManyAssociation)
                ),
            )
            .map(async include => {
              const associationInstances = [];
              const associationInstanceIndexToInstanceMap = [];

              for (const instance of instances) {
                let associated = instance.get(include.as);
                if (!Array.isArray(associated)) {
                  associated = [associated];
                }

                for (const associationInstance of associated) {
                  if (associationInstance) {
                    if (!(include.association instanceof BelongsToManyAssociation)) {
                      associationInstance.set(
                        include.association.foreignKey,
                        instance.get(
                          include.association.sourceKey || instance.constructor.primaryKeyAttribute,
                          { raw: true },
                        ),
                        { raw: true },
                      );
                      Object.assign(associationInstance, include.association.scope);
                    }

                    associationInstances.push(associationInstance);
                    associationInstanceIndexToInstanceMap.push(instance);
                  }
                }
              }

              if (associationInstances.length === 0) {
                return;
              }

              const includeOptions = defaultsLodash(omit(cloneDeep(include), ['association']), {
                connection: options.connection,
                transaction: options.transaction,
                logging: options.logging,
              });

              const createdAssociationInstances = await recursiveBulkCreate(
                associationInstances,
                includeOptions,
              );
              if (include.association instanceof BelongsToManyAssociation) {
                const valueSets = [];

                for (const idx in createdAssociationInstances) {
                  const associationInstance = createdAssociationInstances[idx];
                  const instance = associationInstanceIndexToInstanceMap[idx];

                  const values = {
                    [include.association.foreignKey]: instance.get(
                      instance.constructor.primaryKeyAttribute,
                      { raw: true },
                    ),
                    [include.association.otherKey]: associationInstance.get(
                      associationInstance.constructor.primaryKeyAttribute,
                      { raw: true },
                    ),
                    // Include values defined in the association
                    ...include.association.through.scope,
                  };
                  if (associationInstance[include.association.through.model.name]) {
                    const throughDefinition = include.association.through.model.modelDefinition;

                    for (const attributeName of throughDefinition.attributes.keys()) {
                      const attribute = throughDefinition.attributes.get(attributeName);

                      if (
                        attribute._autoGenerated ||
                        attributeName === include.association.foreignKey ||
                        attributeName === include.association.otherKey ||
                        typeof associationInstance[include.association.through.model.name][
                          attributeName
                        ] === 'undefined'
                      ) {
                        continue;
                      }

                      values[attributeName] =
                        associationInstance[include.association.through.model.name][attributeName];
                    }
                  }

                  valueSets.push(values);
                }

                const throughOptions = defaultsLodash(
                  omit(cloneDeep(include), ['association', 'attributes']),
                  {
                    connection: options.connection,
                    transaction: options.transaction,
                    logging: options.logging,
                  },
                );
                throughOptions.model = include.association.throughModel;
                const throughInstances = include.association.throughModel.bulkBuild(
                  valueSets,
                  throughOptions,
                );

                await recursiveBulkCreate(throughInstances, throughOptions);
              }
            }),
        );
      }

      // map fields back to attributes
      for (const instance of instances) {
        const attributeDefs = modelDefinition.attributes;

        for (const attribute of attributeDefs.values()) {
          if (
            instance.dataValues[attribute.columnName] !== undefined &&
            attribute.columnName !== attribute.attributeName
          ) {
            instance.dataValues[attribute.attributeName] =
              instance.dataValues[attribute.columnName];
            // TODO: if a column shares the same name as an attribute, this will cause a bug!
            delete instance.dataValues[attribute.columnName];
          }

          instance._previousDataValues[attribute.attributeName] =
            instance.dataValues[attribute.attributeName];
          instance.changed(attribute.attributeName, false);
        }

        instance.isNewRecord = false;
      }

      // Run after hook
      if (options.hooks) {
        await model.hooks.runAsync('afterBulkCreate', instances, options);
      }

      return instances;
    };

    return await recursiveBulkCreate(instances, options);
  }

  /**
   * Truncates the table associated with the model.
   *
   * __Danger__: This will completely empty your table!
   *
   * @param {object} [options] truncate options
   * @returns {Promise}
   */
  static async truncate(options) {
    await this.queryInterface.truncate(this, options);
  }

  /**
   * Deletes multiple instances, or set their deletedAt timestamp to the current time if `paranoid` is enabled.
   *
   * @param  {object} options destroy options
   * @returns {Promise<number>} The number of destroyed rows
   */
  // TODO: add _UNSTABLE_bulkDestroy, aimed to be a replacement,
  //  which does the same thing but uses `noHooks` instead of `hooks` and `hardDelete` instead of `force`,
  //  and does not accept `individualHooks`
  static async destroy(options) {
    options = cloneDeep(options) ?? {};

    setTransactionFromCls(options, this.sequelize);

    this._injectScope(options);

    if (options && 'truncate' in options) {
      throw new Error(
        'Model#destroy does not support the truncate option. Use Model#truncate instead.',
      );
    }

    if (!options?.where) {
      throw new Error(
        'As a safeguard, the "destroy" static model method requires explicitly specifying a "where" option. If you actually mean to delete all rows in the table, set the option to a dummy condition such as sql`1 = 1`.',
      );
    }

    const modelDefinition = this.modelDefinition;
    const attributes = modelDefinition.attributes;

    options = defaultsLodash(options, {
      hooks: true,
      individualHooks: false,
      force: false,
    });

    mapOptionFieldNames(options, this);
    options.model = this;

    // Run before hook
    if (options.hooks) {
      await this.hooks.runAsync('beforeBulkDestroy', options);
    }

    let instances;
    // Get daos and run beforeDestroy hook on each record individually
    if (options.individualHooks) {
      instances = await this.findAll({
        where: options.where,
        connection: options.connection,
        transaction: options.transaction,
        logging: options.logging,
        benchmark: options.benchmark,
      });

      await Promise.all(
        instances.map(instance => {
          return this.hooks.runAsync('beforeDestroy', instance, options);
        }),
      );
    }

    let result;
    // TODO: rename force -> paranoid: false, as that's how it's called in the instance version
    // Run delete query (or update if paranoid)
    if (modelDefinition.timestampAttributeNames.deletedAt && !options.force) {
      // Set query type appropriately when running soft delete
      options.type = QueryTypes.BULKUPDATE;

      const attrValueHash = {};
      const deletedAtAttribute = attributes.get(modelDefinition.timestampAttributeNames.deletedAt);
      const deletedAtColumnName = deletedAtAttribute.columnName;

      // FIXME: where must be joined with AND instead of using Object.assign. This won't work with literals!
      const where = {
        [deletedAtColumnName]: Object.hasOwn(deletedAtAttribute, 'defaultValue')
          ? deletedAtAttribute.defaultValue
          : null,
      };

      attrValueHash[deletedAtColumnName] = new Date();
      result = await this.queryInterface.bulkUpdate(
        this.table,
        attrValueHash,
        Object.assign(where, options.where),
        options,
        getObjectFromMap(modelDefinition.attributes),
      );
    } else {
      result = await this.queryInterface.bulkDelete(this, options);
    }

    // Run afterDestroy hook on each record individually
    if (options.individualHooks) {
      await Promise.all(
        instances.map(instance => {
          return this.hooks.runAsync('afterDestroy', instance, options);
        }),
      );
    }

    // Run after hook
    if (options.hooks) {
      await this.hooks.runAsync('afterBulkDestroy', options);
    }

    return result;
  }

  /**
   * Restores multiple paranoid instances.
   * Only usable if {@link ModelOptions.paranoid} is true.
   *
   * @param {object} options restore options
   * @returns {Promise}
   */
  static async restore(options) {
    const modelDefinition = this.modelDefinition;

    if (!modelDefinition.timestampAttributeNames.deletedAt) {
      throw new Error('Model is not paranoid');
    }

    options = {
      hooks: true,
      individualHooks: false,
      ...options,
    };

    setTransactionFromCls(options, this.sequelize);

    options.type = QueryTypes.RAW;
    options.model = this;

    mapOptionFieldNames(options, this);

    // Run before hook
    if (options.hooks) {
      await this.hooks.runAsync('beforeBulkRestore', options);
    }

    let instances;
    // Get daos and run beforeRestore hook on each record individually
    if (options.individualHooks) {
      instances = await this.findAll({
        where: options.where,
        connection: options.connection,
        transaction: options.transaction,
        logging: options.logging,
        benchmark: options.benchmark,
        paranoid: false,
      });

      await Promise.all(
        instances.map(instance => {
          return this.hooks.runAsync('beforeRestore', instance, options);
        }),
      );
    }

    // Run undelete query
    const attrValueHash = {};
    const deletedAtAttributeName = modelDefinition.timestampAttributeNames.deletedAt;
    const deletedAtAttribute = modelDefinition.attributes.get(deletedAtAttributeName);
    const deletedAtDefaultValue = deletedAtAttribute.defaultValue ?? null;

    attrValueHash[deletedAtAttribute.columnName || deletedAtAttributeName] = deletedAtDefaultValue;
    options.omitNull = false;
    const result = await this.queryInterface.bulkUpdate(
      this.table,
      attrValueHash,
      options.where,
      options,
      getObjectFromMap(modelDefinition.attributes),
    );
    // Run afterDestroy hook on each record individually
    if (options.individualHooks) {
      await Promise.all(
        instances.map(instance => {
          return this.hooks.runAsync('afterRestore', instance, options);
        }),
      );
    }

    // Run after hook
    if (options.hooks) {
      await this.hooks.runAsync('afterBulkRestore', options);
    }

    return result;
  }

  /**
   * Updates multiple instances that match the where options.
   *
   * The promise resolves with an array of one or two elements:
   * - The first element is always the number of affected rows,
   * - the second element is the list of affected entities (only supported in postgres and mssql with
   * {@link UpdateOptions.returning} true.)
   *
   * @param  {object} values hash of values to update
   * @param  {object} options update options
   * @returns {Promise<Array<number,number>>}
   */
  static async update(values, options) {
    options = cloneDeep(options) ?? {};

    setTransactionFromCls(options, this.sequelize);

    this._injectScope(options);
    this._optionsMustContainWhere(options);

    const modelDefinition = this.modelDefinition;

    options = this._paranoidClause(
      this,
      defaultsLodash(options, {
        validate: true,
        hooks: true,
        individualHooks: false,
        returning: false,
        force: false,
        sideEffects: true,
      }),
    );

    options.type = QueryTypes.BULKUPDATE;

    // Clone values so it doesn't get modified for caller scope and ignore undefined values
    values = omitBy(values, value => value === undefined);

    const updatedAtAttrName = modelDefinition.timestampAttributeNames.updatedAt;

    // Remove values that are not in the options.fields
    if (options.fields && Array.isArray(options.fields)) {
      for (const key of Object.keys(values)) {
        if (!options.fields.includes(key)) {
          delete values[key];
        }
      }
    } else {
      options.fields = intersection(
        Object.keys(values),
        Array.from(modelDefinition.physicalAttributes.keys()),
      );
      if (updatedAtAttrName && !options.fields.includes(updatedAtAttrName)) {
        options.fields.push(updatedAtAttrName);
      }
    }

    if (updatedAtAttrName && !options.silent) {
      values[updatedAtAttrName] = this._getDefaultTimestamp(updatedAtAttrName) || new Date();
    }

    options.model = this;

    let valuesUse;
    // Validate
    if (options.validate) {
      const build = this.build(values);
      build.set(updatedAtAttrName, values[updatedAtAttrName], { raw: true });

      if (options.sideEffects) {
        Object.assign(values, pick(build.get(), build.changed()));
        options.fields = union(options.fields, Object.keys(values));
      }

      // TODO: instead of setting "skip", set the "fields" property on a copy of options that's passed to "validate"
      // We want to skip validations for all other fields
      options.skip = difference(Array.from(modelDefinition.attributes.keys()), Object.keys(values));
      const attributes = await build.validate(options);
      options.skip = undefined;
      if (attributes && attributes.dataValues) {
        values = pick(attributes.dataValues, Object.keys(values));
      }
    }

    // Run before hook
    if (options.hooks) {
      options.attributes = values;
      await this.hooks.runAsync('beforeBulkUpdate', options);
      values = options.attributes;
      delete options.attributes;
    }

    valuesUse = values;

    // Get instances and run beforeUpdate hook on each record individually
    let instances;
    let updateDoneRowByRow = false;
    if (options.individualHooks) {
      instances = await this.findAll({
        where: options.where,
        connection: options.connection,
        transaction: options.transaction,
        logging: options.logging,
        benchmark: options.benchmark,
        paranoid: options.paranoid,
      });

      if (instances.length > 0) {
        // Run beforeUpdate hooks on each record and check whether beforeUpdate hook changes values uniformly
        // i.e. whether they change values for each record in the same way
        let changedValues;
        let different = false;

        instances = await Promise.all(
          instances.map(async instance => {
            // Record updates in instances dataValues
            Object.assign(instance.dataValues, values);
            // Set the changed fields on the instance
            forIn(valuesUse, (newValue, attr) => {
              if (newValue !== instance._previousDataValues[attr]) {
                instance.setDataValue(attr, newValue);
              }
            });

            // Run beforeUpdate hook
            await this.hooks.runAsync('beforeUpdate', instance, options);
            await this.hooks.runAsync('beforeSave', instance, options);
            if (!different) {
              const thisChangedValues = {};
              forIn(instance.dataValues, (newValue, attr) => {
                if (newValue !== instance._previousDataValues[attr]) {
                  thisChangedValues[attr] = newValue;
                }
              });

              if (!changedValues) {
                changedValues = thisChangedValues;
              } else {
                different = !isEqual(changedValues, thisChangedValues);
              }
            }

            return instance;
          }),
        );

        if (!different) {
          const keys = Object.keys(changedValues);
          // Hooks do not change values or change them uniformly
          if (keys.length > 0) {
            // Hooks change values - record changes in valuesUse so they are executed
            valuesUse = changedValues;
            options.fields = union(options.fields, keys);
          }
        } else {
          instances = await Promise.all(
            instances.map(async instance => {
              const individualOptions = {
                ...options,
                hooks: false,
                validate: false,
              };
              delete individualOptions.individualHooks;

              return instance.save(individualOptions);
            }),
          );
          updateDoneRowByRow = true;
        }
      }
    }

    let result;
    if (updateDoneRowByRow) {
      result = [instances.length, instances];
    } else if (
      isEmpty(valuesUse) ||
      (Object.keys(valuesUse).length === 1 && valuesUse[updatedAtAttrName])
    ) {
      // only updatedAt is being passed, then skip update
      result = [0];
    } else {
      valuesUse = mapValueFieldNames(valuesUse, options.fields, this);
      options = mapOptionFieldNames(options, this);
      options.hasTrigger = this.options ? this.options.hasTrigger : false;

      const affectedRows = await this.queryInterface.bulkUpdate(
        this.table,
        valuesUse,
        options.where,
        options,
        getObjectFromMap(this.modelDefinition.physicalAttributes),
      );
      if (options.returning) {
        result = [affectedRows.length, affectedRows];
        instances = affectedRows;
      } else {
        result = [affectedRows];
      }
    }

    if (options.individualHooks) {
      await Promise.all(
        instances.map(async instance => {
          await this.hooks.runAsync('afterUpdate', instance, options);
          await this.hooks.runAsync('afterSave', instance, options);
        }),
      );
      result[1] = instances;
    }

    // Run after hook
    if (options.hooks) {
      options.attributes = values;
      await this.hooks.runAsync('afterBulkUpdate', options);
      delete options.attributes;
    }

    return result;
  }

  /**
   * Runs a describe query on the table.
   *
   * @param {string} [schema] schema name to search table in
   * @param {object} [options] query options
   *
   * @returns {Promise} hash of attributes and their types
   */
  // TODO: move "schema" to options
  static async describe(schema, options) {
    const table = this.modelDefinition.table;

    return await this.queryInterface.describeTable(
      { ...table, schema: schema || table.schema },
      options,
    );
  }

  static _getDefaultTimestamp(attributeName) {
    const attributes = this.modelDefinition.attributes;

    const attribute = attributes.get(attributeName);
    if (attribute?.defaultValue) {
      return toDefaultValue(attribute.defaultValue);
    }
  }

  static _expandAttributes(options) {
    if (!isPlainObject(options.attributes)) {
      return;
    }

    let attributes = Array.from(this.modelDefinition.attributes.keys());

    if (options.attributes.exclude) {
      attributes = attributes.filter(elem => !options.attributes.exclude.includes(elem));
    }

    if (options.attributes.include) {
      attributes = attributes.concat(options.attributes.include);
    }

    options.attributes = attributes;
  }

  // Inject _scope into options.
  static _injectScope(options) {
    const scope = cloneDeep(this._scope) ?? {};
    this._normalizeIncludes(scope, this);
    this._defaultsOptions(options, scope);
  }

  static [Symbol.for('nodejs.util.inspect.custom')]() {
    return this.name;
  }

  static hasAlias(alias) {
    return Object.hasOwn(this.associations, alias);
  }

  static getAssociations(target) {
    return Object.values(this.associations).filter(
      association => association.target.name === target.name,
    );
  }

  static getAssociationWithModel(targetModel, targetAlias) {
    if (targetAlias) {
      return this.getAssociation(targetAlias);
    }

    if (!targetModel) {
      throwInvalidInclude({ model: targetModel, as: targetAlias });
    }

    const matchingAssociations = this._getAssociationsByModel(targetModel);
    if (matchingAssociations.length === 0) {
      throw new SequelizeErrors.EagerLoadingError(
        `Invalid Include received: no associations exist between "${this.name}" and "${targetModel.name}"`,
      );
    }

    if (matchingAssociations.length > 1) {
      throw new SequelizeErrors.EagerLoadingError(
        `
Ambiguous Include received:
You're trying to include the model "${targetModel.name}", but is associated to "${this.name}" multiple times.

Instead of specifying a Model, either:
1. pass one of the Association object (available in "${this.name}.associations") in the "association" option, e.g.:
   include: {
     association: ${this.name}.associations.${matchingAssociations[0].as},
   },

2. pass the name of one of the associations in the "association" option, e.g.:
   include: {
     association: '${matchingAssociations[0].as}',
   },

"${this.name}" is associated to "${targetModel.name}" through the following associations: ${matchingAssociations.map(association => `"${association.as}"`).join(', ')}
`.trim(),
      );
    }

    return matchingAssociations[0];
  }

  /**
   * Increments the value of one or more attributes.
   *
   * The increment is done using a `SET column = column + X WHERE foo = 'bar'` query.
   *
   * @example increment number by 1
   * ```ts
   * Model.increment('number', { where: { foo: 'bar' });
   * ```
   *
   * @example increment number and count by 2
   * ```ts
   * Model.increment(['number', 'count'], { by: 2, where: { foo: 'bar' } });
   * ```
   *
   * @example increment answer by 42, and decrement tries by 1
   * ```ts
   * // `by` cannot be used, as each attribute specifies its own value
   * Model.increment({ answer: 42, tries: -1}, { where: { foo: 'bar' } });
   * ```
   *
   * @param  {string|Array|object} fields If a string is provided, that column is incremented by the
   *   value of `by` given in options. If an array is provided, the same is true for each column.
   *   If an object is provided, each key is incremented by the corresponding value, `by` is ignored.
   * @param  {object} options increment options
   * @param  {object} options.where conditions hash
   *
   * @returns {Promise<Model[],?number>} an array of affected rows and affected count with `options.returning` true,
   *   whenever supported by dialect
   */
  static async increment(fields, options) {
    options ||= {};
    if (typeof fields === 'string') {
      fields = [fields];
    }

    const modelDefinition = this.modelDefinition;
    const attributeDefs = modelDefinition.attributes;

    if (Array.isArray(fields)) {
      fields = fields.map(attributeName => {
        const attributeDef = attributeDefs.get(attributeName);
        if (attributeDef && attributeDef.columnName !== attributeName) {
          return attributeDef.columnName;
        }

        return attributeName;
      });
    } else if (fields && typeof fields === 'object') {
      fields = Object.keys(fields).reduce((rawFields, attributeName) => {
        const attributeDef = attributeDefs.get(attributeName);
        if (attributeDef && attributeDef.columnName !== attributeName) {
          rawFields[attributeDef.columnName] = fields[attributeName];
        } else {
          rawFields[attributeName] = fields[attributeName];
        }

        return rawFields;
      }, {});
    }

    this._injectScope(options);
    this._optionsMustContainWhere(options);

    options = defaults({}, options, {
      by: 1,
      where: {},
      increment: true,
    });
    const isSubtraction = !options.increment;

    mapOptionFieldNames(options, this);

    const where = { ...options.where };

    // A plain object whose keys are the fields to be incremented and whose values are
    // the amounts to be incremented by.
    let incrementAmountsByField = {};
    if (Array.isArray(fields)) {
      incrementAmountsByField = {};
      for (const field of fields) {
        incrementAmountsByField[field] = options.by;
      }
    } else {
      // If the `fields` argument is not an array, then we assume it already has the
      // form necessary to be placed directly in the `incrementAmountsByField` variable.
      incrementAmountsByField = fields;
    }

    // If optimistic locking is enabled, we can take advantage that this is an
    // increment/decrement operation and send it here as well. We put `-1` for
    // decrementing because it will be subtracted, getting `-(-1)` which is `+1`
    if (modelDefinition.versionAttributeName) {
      incrementAmountsByField[modelDefinition.versionAttributeName] = isSubtraction ? -1 : 1;
    }

    const extraAttributesToBeUpdated = {};

    const updatedAtAttrName = modelDefinition.timestampAttributeNames.updatedAt;
    if (!options.silent && updatedAtAttrName && !incrementAmountsByField[updatedAtAttrName]) {
      const columnName = modelDefinition.getColumnName(updatedAtAttrName);
      extraAttributesToBeUpdated[columnName] =
        this._getDefaultTimestamp(updatedAtAttrName) || new Date();
    }

    const tableName = this.table;
    let affectedRows;
    if (isSubtraction) {
      affectedRows = await this.queryInterface.decrement(
        this,
        tableName,
        where,
        incrementAmountsByField,
        extraAttributesToBeUpdated,
        options,
      );
    } else {
      affectedRows = await this.queryInterface.increment(
        this,
        tableName,
        where,
        incrementAmountsByField,
        extraAttributesToBeUpdated,
        options,
      );
    }

    if (options.returning) {
      return [affectedRows, affectedRows.length];
    }

    return [affectedRows];
  }

  /**
   * Decrement the value of one or more columns. This is done in the database, which means it does not use the values
   * currently stored on the Instance. The decrement is done using a
   * ```sql SET column = column - X WHERE foo = 'bar'``` query. To get the correct value after a decrement into the Instance
   * you should do a reload.
   *
   * @example decrement number by 1
   * ```ts
   * Model.decrement('number', { where: { foo: 'bar' });
   * ```
   *
   * @example decrement number and count by 2
   * ```ts
   * Model.decrement(['number', 'count'], { by: 2, where: { foo: 'bar' } });
   * ```
   *
   * @example decrement answer by 42, and decrement tries by -1
   * ```ts
   * // `by` is ignored, since each column has its own value
   * Model.decrement({ answer: 42, tries: -1}, { by: 2, where: { foo: 'bar' } });
   * ```
   *
   * @param {string|Array|object} fields If a string is provided, that column is incremented by the value of `by` given in
   *   options. If an array is provided, the same is true for each column. If and object is provided, each column is
   *   incremented by the value given.
   * @param {object} options decrement options, similar to increment
   *
   * @since 4.36.0
   *
   * @returns {Promise<Model[],?number>} returns an array of affected rows and affected count with `options.returning` true,
   *   whenever supported by dialect
   */
  static async decrement(fields, options) {
    return this.increment(fields, {
      by: 1,
      ...options,
      increment: false,
    });
  }

  static _optionsMustContainWhere(options) {
    assert(options && options.where, 'Missing where attribute in the options parameter');
    assert(
      isPlainObject(options.where) ||
        Array.isArray(options.where) ||
        options.where instanceof BaseSqlExpression,
      'Expected plain object, array or sequelize method in the options.where parameter',
    );
  }

  /**
   * Returns a Where Object that can be used to uniquely select this instance, using the instance's primary keys.
   *
   * @param {boolean} [checkVersion=false] include version attribute in where hash
   * @param {boolean} [nullIfImpossible=false] return null instead of throwing an error if the instance is missing its
   *   primary keys and therefore no Where object can be built.
   *
   * @returns {object}
   */
  where(checkVersion, nullIfImpossible) {
    return getModelPkWhere(this, checkVersion, nullIfImpossible);
  }

  toString() {
    return `[object SequelizeInstance:${this.constructor.name}]`;
  }

  /**
   * Returns the underlying data value
   *
   * Unlike {@link Model#get}, this method returns the value as it was retrieved, bypassing
   * getters, cloning, virtual attributes.
   *
   * @param {string} key The name of the attribute to return.
   * @returns {any}
   */
  getDataValue(key) {
    return this.dataValues[key];
  }

  /**
   * Updates the underlying data value
   *
   * Unlike {@link Model#set}, this method skips any special behavior and directly replaces the raw value.
   *
   * @param {string} key The name of the attribute to update.
   * @param {any} value The new value for that attribute.
   */
  setDataValue(key, value) {
    const originalValue = this._previousDataValues[key];

    if (!isEqual(value, originalValue)) {
      this.changed(key, true);
    }

    this.dataValues[key] = value;
  }

  /**
   * If no key is given, returns all values of the instance, also invoking virtual getters.
   *
   * If key is given and a field or virtual getter is present for the key it will call that getter - else it will return the
   * value for key.
   *
   * @param {string}  [attributeName] key to get value of
   * @param {object}  [options] get options
   *
   * @returns {object|any}
   */
  get(attributeName, options) {
    if (options === undefined && typeof attributeName === 'object') {
      options = attributeName;
      attributeName = undefined;
    }

    options ??= EMPTY_OBJECT;

    const { attributes, attributesWithGetters } = this.modelDefinition;

    if (attributeName) {
      const attribute = attributes.get(attributeName);
      if (attribute?.get && !options.raw) {
        return attribute.get.call(this, attributeName, options);
      }

      if (
        options.plain &&
        this._options.include &&
        this._options.includeNames.includes(attributeName)
      ) {
        if (Array.isArray(this.dataValues[attributeName])) {
          return this.dataValues[attributeName].map(instance => instance.get(options));
        }

        if (this.dataValues[attributeName] instanceof Model) {
          return this.dataValues[attributeName].get(options);
        }

        return this.dataValues[attributeName];
      }

      return this.dataValues[attributeName];
    }

    // TODO: move to its own method instead of overloading.
    if (
      attributesWithGetters.size > 0 ||
      (options.plain && this._options.include) ||
      options.clone
    ) {
      const values = Object.create(null);
      if (attributesWithGetters.size > 0) {
        for (const attributeName2 of attributesWithGetters) {
          if (!this._options.attributes?.includes(attributeName2)) {
            continue;
          }

          values[attributeName2] = this.get(attributeName2, options);
        }
      }

      for (const attributeName2 in this.dataValues) {
        if (
          !Object.hasOwn(values, attributeName2) &&
          Object.hasOwn(this.dataValues, attributeName2)
        ) {
          values[attributeName2] = this.get(attributeName2, options);
        }
      }

      return values;
    }

    return this.dataValues;
  }

  /**
   * Set is used to update values on the instance (the Sequelize representation of the instance that is, remember that
   * nothing will be persisted before you actually call `save`). In its most basic form `set` will update a value stored in
   * the underlying `dataValues` object. However, if a custom setter function is defined for the key, that function will be
   * called instead. To bypass the setter, you can pass `raw: true` in the options object.
   *
   * If set is called with an object, it will loop over the object, and call set recursively for each key, value pair. If
   * you set raw to true, the underlying dataValues will either be set directly to the object passed, or used to extend
   * dataValues, if dataValues already contain values.
   *
   * When set is called, the previous value of the field is stored and sets a changed flag(see `changed`).
   *
   * Set can also be used to build instances for associations, if you have values for those.
   * When using set with associations you need to make sure the property key matches the alias of the association
   * while also making sure that the proper include options have been set (from .build() or .findOne())
   *
   * If called with a dot.separated key on a JSON/JSONB attribute it will set the value nested and flag the entire object as
   * changed.
   *
   * @param {string|object} key key to set, it can be string or object. When string it will set that key, for object it will
   *   loop over all object properties nd set them.
   * @param {any} value value to set
   * @param {object} [options] set options
   *
   * @returns {Model}
   */
  set(key, value, options) {
    let values;
    let originalValue;

    const modelDefinition = this.modelDefinition;

    if (typeof key === 'object' && key !== null) {
      values = key;
      options = value || {};

      if (options.reset) {
        this.dataValues = {};
        for (const key in values) {
          this.changed(key, false);
        }
      }

      const hasDateAttributes = modelDefinition.dateAttributeNames.size > 0;
      const hasBooleanAttributes = modelDefinition.booleanAttributeNames.size > 0;

      // If raw, and we're not dealing with includes or special attributes, just set it straight on the dataValues object
      if (
        options.raw &&
        !(this._options && this._options.include) &&
        !(options && options.attributes) &&
        !hasDateAttributes &&
        !hasBooleanAttributes
      ) {
        if (Object.keys(this.dataValues).length > 0) {
          Object.assign(this.dataValues, values);
        } else {
          this.dataValues = values;
        }

        // If raw, .changed() shouldn't be true
        this._previousDataValues = { ...this.dataValues };
      } else {
        // Loop and call set
        if (options.attributes) {
          const setKeys = data => {
            for (const k of data) {
              if (values[k] === undefined) {
                continue;
              }

              this.set(k, values[k], options);
            }
          };

          setKeys(options.attributes);

          const virtualAttributes = modelDefinition.virtualAttributeNames;
          if (virtualAttributes.size > 0) {
            setKeys(virtualAttributes);
          }

          if (this._options.includeNames) {
            setKeys(this._options.includeNames);
          }
        } else {
          for (const key in values) {
            this.set(key, values[key], options);
          }
        }

        if (options.raw) {
          // If raw, .changed() shouldn't be true
          this._previousDataValues = { ...this.dataValues };
        }
      }

      return this;
    }

    if (!options) {
      options = {};
    }

    if (!options.raw) {
      originalValue = this.dataValues[key];
    }

    const attributeDefinition = modelDefinition.attributes.get(key);

    // If not raw, and there's a custom setter
    if (!options.raw && attributeDefinition?.set) {
      attributeDefinition.set.call(this, value, key);
      // custom setter should have changed value, get that changed value
      // TODO: v5 make setters return new value instead of changing internal store
      const newValue = this.dataValues[key];
      if (!isEqual(newValue, originalValue)) {
        this._previousDataValues[key] = originalValue;
        this.changed(key, true);
      }
    } else {
      // Check if we have included models, and if this key matches the include model names/aliases
      if (this._options && this._options.include && this._options.includeNames.includes(key)) {
        // Pass it on to the include handler
        this._setInclude(key, value, options);

        return this;
      }

      // Bunch of stuff we won't do when it's raw
      if (!options.raw) {
        // If the attribute is not in model definition, return
        if (!attributeDefinition) {
          const jsonAttributeNames = modelDefinition.jsonAttributeNames;

          if (key.includes('.') && jsonAttributeNames.has(key.split('.')[0])) {
            const previousNestedValue = Dottie.get(this.dataValues, key);
            if (!isEqual(previousNestedValue, value)) {
              Dottie.set(this.dataValues, key, value);
              this.changed(key.split('.')[0], true);
            }
          }

          return this;
        }

        // If attempting to set primary key and primary key is already defined, return
        const primaryKeyNames = modelDefinition.primaryKeysAttributeNames;
        if (originalValue && primaryKeyNames.has(key)) {
          return this;
        }

        // TODO: throw an error when trying to set a read only attribute with to a different value
        // If attempting to set read only attributes, return
        const readOnlyAttributeNames = modelDefinition.readOnlyAttributeNames;
        if (!this.isNewRecord && readOnlyAttributeNames.has(key)) {
          return this;
        }
      }

      // If there's a data type sanitizer
      const attributeType = attributeDefinition?.type;
      if (
        !options.comesFromDatabase &&
        value != null &&
        !(value instanceof BaseSqlExpression) &&
        attributeType &&
        // "type" can be a string
        attributeType instanceof AbstractDataType
      ) {
        value = attributeType.sanitize(value, options);
      }

      // Set when the value has changed and not raw
      if (
        !options.raw &&
        // True when sequelize method
        (value instanceof BaseSqlExpression ||
          // Otherwise, check for data type type comparators
          (value != null &&
            attributeType &&
            attributeType instanceof AbstractDataType &&
            !attributeType.areValuesEqual(value, originalValue, options)) ||
          ((value == null || !attributeType || !(attributeType instanceof AbstractDataType)) &&
            !isEqual(value, originalValue)))
      ) {
        this._previousDataValues[key] = originalValue;
        this.changed(key, true);
      }

      // set data value
      this.dataValues[key] = value;
    }

    return this;
  }

  setAttributes(updates) {
    return this.set(updates);
  }

  /**
   * If changed is called with a string it will return a boolean indicating whether the value of that key in `dataValues` is
   * different from the value in `_previousDataValues`.
   *
   * If changed is called without an argument, it will return an array of keys that have changed.
   *
   * If changed is called without an argument and no keys have changed, it will return `false`.
   *
   * Please note that this function will return `false` when a property from a nested (for example JSON) property
   * was edited manually, you must call `changed('key', true)` manually in these cases.
   * Writing an entirely new object (eg. deep cloned) will be detected.
   *
   * @example
   * ```
   * const mdl = await MyModel.findOne();
   * mdl.myJsonField.a = 1;
   * console.log(mdl.changed()) => false
   * mdl.save(); // this will not save anything
   * mdl.changed('myJsonField', true);
   * console.log(mdl.changed()) => ['myJsonField']
   * mdl.save(); // will save
   * ```
   *
   * @param {string} [key] key to check or change status of
   * @param {any} [value] value to set
   *
   * @returns {boolean|Array}
   */
  changed(key, value) {
    if (key === undefined) {
      if (this._changed.size > 0) {
        return [...this._changed];
      }

      return false;
    }

    if (value === true) {
      this._changed.add(key);

      return this;
    }

    if (value === false) {
      this._changed.delete(key);

      return this;
    }

    return this._changed.has(key);
  }

  /**
   * Returns the previous value for key from `_previousDataValues`.
   *
   * If called without a key, returns the previous values for all values which have changed
   *
   * @param {string} [key] key to get previous value of
   *
   * @returns {any|Array<any>}
   */
  previous(key) {
    if (key) {
      return this._previousDataValues[key];
    }

    return pickBy(this._previousDataValues, (value, key) => this.changed(key));
  }

  _setInclude(key, value, options) {
    if (!Array.isArray(value)) {
      value = [value];
    }

    if (value[0] instanceof Model) {
      value = value.map(instance => instance.dataValues);
    }

    const include = this._options.includeMap[key];
    const association = include.association;
    const primaryKeyAttribute = include.model.primaryKeyAttribute;
    const childOptions = {
      isNewRecord: this.isNewRecord,
      include: include.include,
      includeNames: include.includeNames,
      includeMap: include.includeMap,
      includeValidated: true,
      raw: options.raw,
      attributes: include.originalAttributes,
      comesFromDatabase: options.comesFromDatabase,
    };
    let isEmpty;

    if (include.originalAttributes === undefined || include.originalAttributes.length > 0) {
      if (association.isSingleAssociation) {
        if (Array.isArray(value)) {
          value = value[0];
        }

        isEmpty = (value && value[primaryKeyAttribute] === null) || value === null;
        this[key] = this.dataValues[key] = isEmpty
          ? null
          : include.model.build(value, childOptions);
      } else {
        isEmpty = value[0] && value[0][primaryKeyAttribute] === null;
        this[key] = this.dataValues[key] = isEmpty
          ? []
          : include.model.bulkBuild(value, childOptions);
      }
    }
  }

  /**
   * Validates this instance, and if the validation passes, persists it to the database.
   *
   * Returns a Promise that resolves to the saved instance (or rejects with a {@link ValidationError},
   * which will have a property for each of the fields for which the validation failed, with the error message for that
   * field).
   *
   * This method is optimized to perform an UPDATE only into the fields that changed.
   * If nothing has changed, no SQL query will be performed.
   *
   * This method is not aware of eager loaded associations.
   * In other words, if some other model instance (child) was eager loaded with this instance (parent),
   * and you change something in the child, calling `save()` will simply ignore the change that happened on the child.
   *
   * @param {object} [options] save options
   * @returns {Promise<Model>}
   */
  async save(options) {
    if (arguments.length > 1) {
      throw new Error('The second argument was removed in favor of the options object.');
    }

    options = cloneDeep(options) ?? {};
    options = defaultsLodash(options, {
      hooks: true,
      validate: true,
    });

    setTransactionFromCls(options, this.sequelize);

    const modelDefinition = this.modelDefinition;

    if (!options.fields) {
      if (this.isNewRecord) {
        options.fields = Array.from(modelDefinition.attributes.keys());
      } else {
        options.fields = intersection(
          this.changed(),
          Array.from(modelDefinition.attributes.keys()),
        );
      }

      options.defaultFields = options.fields;
    }

    if (options.returning === undefined) {
      if (options.association) {
        options.returning = false;
      } else if (this.isNewRecord) {
        options.returning = true;
      }
    }

    // TODO: use modelDefinition.primaryKeyAttributes (plural!)
    const primaryKeyName = this.constructor.primaryKeyAttribute;
    const primaryKeyAttribute = primaryKeyName && modelDefinition.attributes.get(primaryKeyName);
    const createdAtAttr = modelDefinition.timestampAttributeNames.createdAt;
    const versionAttr = modelDefinition.versionAttributeName;
    const hook = this.isNewRecord ? 'Create' : 'Update';
    const wasNewRecord = this.isNewRecord;
    const now = new Date();
    let updatedAtAttr = modelDefinition.timestampAttributeNames.updatedAt;

    if (updatedAtAttr && options.fields.length > 0 && !options.fields.includes(updatedAtAttr)) {
      options.fields.push(updatedAtAttr);
    }

    if (versionAttr && options.fields.length > 0 && !options.fields.includes(versionAttr)) {
      options.fields.push(versionAttr);
    }

    if (options.silent === true && !(this.isNewRecord && this.get(updatedAtAttr, { raw: true }))) {
      // UpdateAtAttr might have been added as a result of Object.keys(Model.rawAttributes). In that case we have to remove it again
      remove(options.fields, val => val === updatedAtAttr);
      updatedAtAttr = false;
    }

    if (this.isNewRecord === true) {
      if (primaryKeyAttribute && primaryKeyAttribute.autoIncrement) {
        // Some dialects do not support returning the last inserted ID.
        // To overcome this limitation, we check if the dialect implements getNextPrimaryKeyValue,
        // so we get the next ID before the insert.
        const nextPrimaryKey = await this.constructor.queryInterface.getNextPrimaryKeyValue(
          this.constructor.table.tableName,
          primaryKeyName,
        );
        if (nextPrimaryKey) {
          this.set(primaryKeyName, nextPrimaryKey);
        }
      }

      if (createdAtAttr && !options.fields.includes(createdAtAttr)) {
        options.fields.push(createdAtAttr);
      }

      if (
        primaryKeyAttribute &&
        primaryKeyAttribute.defaultValue &&
        !options.fields.includes(primaryKeyName)
      ) {
        options.fields.unshift(primaryKeyName);
      }
    }

    if (
      this.isNewRecord === false &&
      primaryKeyName &&
      this.get(primaryKeyName, { raw: true }) === undefined
    ) {
      throw new Error(
        'You attempted to save an instance with no primary key, this is not allowed since it would result in a global update',
      );
    }

    if (updatedAtAttr && !options.silent && options.fields.includes(updatedAtAttr)) {
      this.dataValues[updatedAtAttr] = this.constructor._getDefaultTimestamp(updatedAtAttr) || now;
    }

    if (this.isNewRecord && createdAtAttr && !this.dataValues[createdAtAttr]) {
      this.dataValues[createdAtAttr] = this.constructor._getDefaultTimestamp(createdAtAttr) || now;
    }

    // Db2 does not allow NULL values for unique columns.
    // Add dummy values if not provided by test case or user.
    if (this.sequelize.dialect.name === 'db2' && this.isNewRecord) {
      // TODO: remove. This is fishy and is going to be a source of bugs (because it replaces null values with arbitrary values that could be actual data).
      //  If DB2 doesn't support NULL in unique columns, then it should error if the user tries to insert NULL in one.
      this.uniqno = this.sequelize.dialect.queryGenerator.addUniqueFields(
        this.dataValues,
        modelDefinition.rawAttributes,
        this.uniqno,
      );
    }

    // Validate
    if (options.validate) {
      await this.validate(options);
    }

    // Run before hook
    if (options.hooks) {
      const beforeHookValues = pick(this.dataValues, options.fields);
      let ignoreChanged = difference(this.changed(), options.fields); // In case of update where it's only supposed to update the passed values and the hook values
      let hookChanged;
      let afterHookValues;

      if (updatedAtAttr && options.fields.includes(updatedAtAttr)) {
        ignoreChanged = without(ignoreChanged, updatedAtAttr);
      }

      await this.constructor.hooks.runAsync(`before${hook}`, this, options);
      await this.constructor.hooks.runAsync(`beforeSave`, this, options);
      if (options.defaultFields && !this.isNewRecord) {
        afterHookValues = pick(this.dataValues, difference(this.changed(), ignoreChanged));

        hookChanged = [];
        for (const key of Object.keys(afterHookValues)) {
          if (afterHookValues[key] !== beforeHookValues[key]) {
            hookChanged.push(key);
          }
        }

        options.fields = uniq(options.fields.concat(hookChanged));
      }

      if (hookChanged && options.validate) {
        // Validate again

        options.skip = difference(Array.from(modelDefinition.attributes.keys()), hookChanged);
        await this.validate(options);
        delete options.skip;
      }
    }

    if (
      options.fields.length > 0 &&
      this.isNewRecord &&
      this._options.include &&
      this._options.include.length > 0
    ) {
      await Promise.all(
        this._options.include
          .filter(include => include.association instanceof BelongsToAssociation)
          .map(async include => {
            const instance = this.get(include.as);
            if (!instance) {
              return;
            }

            const includeOptions = defaultsLodash(omit(cloneDeep(include), ['association']), {
              connection: options.connection,
              transaction: options.transaction,
              logging: options.logging,
              parentRecord: this,
            });

            await instance.save(includeOptions);

            await this[include.association.accessors.set](instance, {
              save: false,
              logging: options.logging,
            });
          }),
      );
    }

    const realFields = options.fields.filter(
      attributeName => !modelDefinition.virtualAttributeNames.has(attributeName),
    );
    if (realFields.length === 0) {
      return this;
    }

    const versionColumnName = versionAttr && modelDefinition.getColumnName(versionAttr);
    const values = mapValueFieldNames(this.dataValues, options.fields, this.constructor);
    let query;
    let args;
    let where;

    if (!this.isNewRecord) {
      where = this.where(true);
      if (versionAttr) {
        values[versionColumnName] = Number.parseInt(values[versionColumnName], 10) + 1;
      }

      query = 'update';
      args = [this, this.constructor.table, values, where, options];
    }

    if (!this.changed() && !this.isNewRecord) {
      return this;
    }

    if (this.isNewRecord) {
      query = 'insert';
      args = [this, this.constructor.table, values, options];
    }

    const [result, rowsUpdated] = await this.constructor.queryInterface[query](...args);

    if (versionAttr) {
      // Check to see that a row was updated, otherwise it's an optimistic locking error.
      if (rowsUpdated < 1) {
        throw new SequelizeErrors.OptimisticLockError({
          modelName: this.constructor.name,
          values,
          where,
        });
      } else {
        result.dataValues[versionAttr] = values[versionColumnName];
      }
    }

    // Transfer database generated values (defaults, autoincrement, etc)
    for (const attribute of modelDefinition.attributes.values()) {
      if (
        attribute.columnName &&
        values[attribute.columnName] !== undefined &&
        attribute.columnName !== attribute.attributeName
      ) {
        values[attribute.attributeName] = values[attribute.columnName];
        // TODO: if a column uses the same name as an attribute, this will break!
        delete values[attribute.columnName];
      }
    }

    Object.assign(values, result.dataValues);

    Object.assign(result.dataValues, values);
    if (wasNewRecord && this._options.include && this._options.include.length > 0) {
      await Promise.all(
        this._options.include
          .filter(
            include =>
              !(
                include.association instanceof BelongsToAssociation ||
                (include.parent && include.parent.association instanceof BelongsToManyAssociation)
              ),
          )
          .map(async include => {
            let instances = this.get(include.as);

            if (!instances) {
              return;
            }

            if (!Array.isArray(instances)) {
              instances = [instances];
            }

            const includeOptions = defaultsLodash(omit(cloneDeep(include), ['association']), {
              connection: options.connection,
              transaction: options.transaction,
              logging: options.logging,
              parentRecord: this,
            });

            // Instances will be updated in place so we can safely treat HasOne like a HasMany
            await Promise.all(
              instances.map(async instance => {
                if (include.association instanceof BelongsToManyAssociation) {
                  await instance.save(includeOptions);
                  const values0 = {
                    [include.association.foreignKey]: this.get(
                      this.constructor.primaryKeyAttribute,
                      { raw: true },
                    ),
                    [include.association.otherKey]: instance.get(
                      instance.constructor.primaryKeyAttribute,
                      { raw: true },
                    ),
                    // Include values defined in the association
                    ...include.association.through.scope,
                  };

                  const throughModel = include.association.through.model;
                  if (instance[throughModel.name]) {
                    const throughDefinition = throughModel.modelDefinition;
                    for (const attribute of throughDefinition.attributes.values()) {
                      const { attributeName } = attribute;

                      if (
                        attribute._autoGenerated ||
                        attributeName === include.association.foreignKey ||
                        attributeName === include.association.otherKey ||
                        typeof instance[throughModel.name][attributeName] === 'undefined'
                      ) {
                        continue;
                      }

                      values0[attributeName] = instance[throughModel.name][attributeName];
                    }
                  }

                  await include.association.throughModel.create(values0, includeOptions);
                } else {
                  instance.set(
                    include.association.foreignKey,
                    this.get(
                      include.association.sourceKey || this.constructor.primaryKeyAttribute,
                      { raw: true },
                    ),
                    { raw: true },
                  );
                  Object.assign(instance, include.association.scope);
                  await instance.save(includeOptions);
                }
              }),
            );
          }),
      );
    }

    // Run after hook
    if (options.hooks) {
      await this.constructor.hooks.runAsync(`after${hook}`, result, options);
      await this.constructor.hooks.runAsync(`afterSave`, result, options);
    }

    for (const field of options.fields) {
      result._previousDataValues[field] = result.dataValues[field];
      this.changed(field, false);
    }

    this.isNewRecord = false;

    return result;
  }

  /**
   * Refreshes the current instance in-place, i.e. update the object with current data from the DB and return
   * the same object. This is different from doing a `find(Instance.id)`, because that would create and
   * return a new instance. With this method, all references to the Instance are updated with the new data
   * and no new objects are created.
   *
   * @param {object} [options] Options that are passed on to `Model.find`
   *
   * @returns {Promise<Model>}
   */
  async reload(options) {
    options = defaults({ where: this.where() }, options, {
      include: this._options.include || undefined,
    });

    const reloaded = await this.constructor.findOne(options);
    if (!reloaded) {
      throw new SequelizeErrors.InstanceError(
        'Instance could not be reloaded because it does not exist anymore (find call returned null)',
      );
    }

    // update the internal options of the instance
    this._options = reloaded._options;
    // re-set instance values
    this.set(reloaded.dataValues, {
      raw: true,
      reset: !options.attributes,
    });

    return this;
  }

  /**
   * Validate the attribute of this instance according to validation rules set in the model definition.
   *
   * Emits null if and only if validation successful; otherwise an Error instance containing
   * { field name : [error msgs] } entries.
   *
   * @param {object} [options] Options that are passed to the validator
   * @returns {Promise}
   */
  async validate(options) {
    return new InstanceValidator(this, options).validate();
  }

  /**
   * This is the same as calling {@link Model#set} followed by calling {@link Model#save},
   * but it only saves attributes values passed to it, making it safer.
   *
   * @param {object} values See `set`
   * @param {object} options See `save`
   *
   * @returns {Promise<Model>}
   */
  async update(values, options) {
    // Clone values so it doesn't get modified for caller scope and ignore undefined values
    values = omitBy(values, value => value === undefined);

    const changedBefore = this.changed() || [];

    if (this.isNewRecord) {
      throw new Error('You attempted to update an instance that is not persisted.');
    }

    options ??= EMPTY_OBJECT;
    if (Array.isArray(options)) {
      options = { fields: options };
    }

    options = cloneDeep(options);
    const setOptions = cloneDeep(options);
    setOptions.attributes = options.fields;
    this.set(values, setOptions);

    // Now we need to figure out which fields were actually affected by the setter.
    const sideEffects = without(this.changed(), ...changedBefore);
    const fields = union(Object.keys(values), sideEffects);

    if (!options.fields) {
      options.fields = intersection(fields, this.changed());
      options.defaultFields = options.fields;
    }

    return await this.save(options);
  }

  /**
   * Destroys the row corresponding to this instance. Depending on your setting for paranoid, the row will either be
   * completely deleted, or have its deletedAt timestamp set to the current time.
   *
   * @param {object} [options={}] destroy options
   * @returns {Promise}
   */
  async destroy(options) {
    options = {
      hooks: true,
      force: false,
      ...options,
    };

    setTransactionFromCls(options, this.sequelize);

    const modelDefinition = this.modelDefinition;

    // Run before hook
    if (options.hooks) {
      await modelDefinition.hooks.runAsync('beforeDestroy', this, options);
    }

    let result;
    if (modelDefinition.timestampAttributeNames.deletedAt && options.force === false) {
      const attributeName = modelDefinition.timestampAttributeNames.deletedAt;
      const attribute = modelDefinition.attributes.get(attributeName);
      const defaultValue = attribute.defaultValue ?? null;
      const currentValue = this.getDataValue(attributeName);
      const undefinedOrNull = currentValue == null && defaultValue == null;
      if (undefinedOrNull || isEqual(currentValue, defaultValue)) {
        // only update timestamp if it wasn't already set
        this.setDataValue(attributeName, new Date());
      }

      result = await this.save({ ...options, hooks: false });
    } else {
      // TODO: replace "hooks" with "noHooks" in this method and call ModelRepository.destroy instead of queryInterface.delete
      const where = this.where(true);

      result = await this.constructor.queryInterface.bulkDelete(this.constructor, {
        limit: null,
        ...options,
        where,
      });
    }

    // Run after hook
    if (options.hooks) {
      await modelDefinition.hooks.runAsync('afterDestroy', this, options);
    }

    return result;
  }

  /**
   * Returns true if this instance is "soft deleted".
   * Throws an error if {@link ModelOptions.paranoid} is not enabled.
   *
   * See {@link https://sequelize.org/docs/v7/core-concepts/paranoid/} to learn more about soft deletion / paranoid models.
   *
   * @returns {boolean}
   */
  isSoftDeleted() {
    const modelDefinition = this.modelDefinition;

    const deletedAtAttributeName = modelDefinition.timestampAttributeNames.deletedAt;
    if (!deletedAtAttributeName) {
      throw new Error('Model is not paranoid');
    }

    const deletedAtAttribute = modelDefinition.attributes.get(deletedAtAttributeName);
    const defaultValue = deletedAtAttribute.defaultValue ?? null;
    const deletedAt = this.get(deletedAtAttributeName) || null;
    const isSet = deletedAt !== defaultValue;

    return isSet;
  }

  /**
   * Restores the row corresponding to this instance.
   * Only available for paranoid models.
   *
   * See {@link https://sequelize.org/docs/v7/core-concepts/paranoid/} to learn more about soft deletion / paranoid models.
   *
   * @param {object}      [options={}] restore options
   * @returns {Promise}
   */
  async restore(options) {
    const modelDefinition = this.modelDefinition;
    const deletedAtAttributeName = modelDefinition.timestampAttributeNames.deletedAt;

    if (!deletedAtAttributeName) {
      throw new Error('Model is not paranoid');
    }

    options = {
      hooks: true,
      force: false,
      ...options,
    };

    setTransactionFromCls(options, this.sequelize);

    // Run before hook
    if (options.hooks) {
      await this.constructor.hooks.runAsync('beforeRestore', this, options);
    }

    const deletedAtAttribute = modelDefinition.attributes.get(deletedAtAttributeName);
    const deletedAtDefaultValue = deletedAtAttribute.defaultValue ?? null;

    this.setDataValue(deletedAtAttributeName, deletedAtDefaultValue);
    const result = await this.save({ ...options, hooks: false, omitNull: false });
    // Run after hook
    if (options.hooks) {
      await this.constructor.hooks.runAsync('afterRestore', this, options);

      return result;
    }

    return result;
  }

  /**
   * Increment the value of one or more columns. This is done in the database, which means it does not use the values
   * currently stored on the Instance. The increment is done using a
   * ```sql
   * SET column = column + X
   * ```
   * query. The updated instance will be returned by default in Postgres. However, in other dialects, you will need to do a
   * reload to get the new values.
   *
   * @example
   * instance.increment('number') // increment number by 1
   *
   * instance.increment(['number', 'count'], { by: 2 }) // increment number and count by 2
   *
   * // increment answer by 42, and tries by 1.
   * // `by` is ignored, since each column has its own value
   * instance.increment({ answer: 42, tries: 1}, { by: 2 })
   *
   * @param {string|Array|object} fields If a string is provided, that column is incremented by the value of `by` given in
   *   options. If an array is provided, the same is true for each column. If and object is provided, each column is
   *   incremented by the value given.
   * @param {object} [options] options
   *
   * @returns {Promise<Model>}
   * @since 4.0.0
   */
  async increment(fields, options) {
    const identifier = this.where();

    options = cloneDeep(options) ?? {};
    options.where = { ...options.where, ...identifier };
    options.instance = this;

    await this.constructor.increment(fields, options);

    return this;
  }

  /**
   * Decrement the value of one or more columns. This is done in the database, which means it does not use the values
   * currently stored on the Instance. The decrement is done using a
   * ```sql
   * SET column = column - X
   * ```
   * query. The updated instance will be returned by default in Postgres. However, in other dialects, you will need to do a
   * reload to get the new values.
   *
   * @example
   * instance.decrement('number') // decrement number by 1
   *
   * instance.decrement(['number', 'count'], { by: 2 }) // decrement number and count by 2
   *
   * // decrement answer by 42, and tries by 1.
   * // `by` is ignored, since each column has its own value
   * instance.decrement({ answer: 42, tries: 1}, { by: 2 })
   *
   * @param {string|Array|object} fields If a string is provided, that column is decremented by the value of `by` given in
   *   options. If an array is provided, the same is true for each column. If and object is provided, each column is
   *   decremented by the value given
   * @param {object}      [options] decrement options
   * @returns {Promise}
   */
  async decrement(fields, options) {
    return this.increment(fields, {
      by: 1,
      ...options,
      increment: false,
    });
  }

  /**
   * Check whether this and `other` Instance refer to the same row
   *
   * @param {Model} other Other instance to compare against
   *
   * @returns {boolean}
   */
  equals(other) {
    if (!other || !(other instanceof Model)) {
      return false;
    }

    const modelDefinition = this.modelDefinition;
    const otherModelDefinition = this.modelDefinition;

    if (modelDefinition !== otherModelDefinition) {
      return false;
    }

    return every(modelDefinition.primaryKeysAttributeNames, attribute => {
      return this.get(attribute, { raw: true }) === other.get(attribute, { raw: true });
    });
  }

  /**
   * Check if this is equal to one of `others` by calling equals
   *
   * @param {Array<Model>} others An array of instances to check against
   *
   * @returns {boolean}
   */
  equalsOneOf(others) {
    return others.some(other => this.equals(other));
  }

  /**
   * Convert the instance to a JSON representation.
   * Proxies to calling `get` with no keys.
   * This means get all values gotten from the DB, and apply all custom getters.
   *
   * @see
   * {@link Model#get}
   *
   * @returns {object}
   */
  toJSON() {
    return cloneDeepLodash(
      this.get({
        plain: true,
      }),
    );
  }

  /**
   * Defines a 1:n association between two models.
   * The foreign key is added on the target model.
   *
   * See {@link https://sequelize.org/docs/v7/core-concepts/assocs/} to learn more about associations.
   *
   * @example
   * ```javascript
   * Profile.hasMany(User)
   * ```
   *
   * @param {Model} target The model that will be associated with a hasMany relationship
   * @param {object} options Options for the association
   * @returns {HasManyAssociation} The newly defined association (also available in {@link Model.associations}).
   */
  static hasMany(target, options) {
    return HasManyAssociation.associate(AssociationSecret, this, target, options);
  }

  /**
   * Create an N:M association with a join table. Defining `through` is required.
   * The foreign keys are added on the through model.
   *
   * See {@link https://sequelize.org/docs/v7/core-concepts/assocs/} to learn more about associations.
   *
   * @example
   * ```javascript
   * // Automagically generated join model
   * User.belongsToMany(Project, { through: 'UserProjects' })
   *
   * // Join model with additional attributes
   * const UserProjects = sequelize.define('UserProjects', {
   *   started: DataTypes.BOOLEAN
   * })
   * User.belongsToMany(Project, { through: UserProjects })
   * ```
   *
   * @param {Model} target Target model
   * @param {object} options belongsToMany association options
   * @returns {BelongsToManyAssociation} The newly defined association (also available in {@link Model.associations}).
   */
  static belongsToMany(target, options) {
    return BelongsToManyAssociation.associate(AssociationSecret, this, target, options);
  }

  /**
   * Creates a 1:1 association between this model (the source) and the provided target.
   * The foreign key is added on the target model.
   *
   * See {@link https://sequelize.org/docs/v7/core-concepts/assocs/} to learn more about associations.
   *
   * @example
   * ```javascript
   * User.hasOne(Profile)
   * ```
   *
   * @param {Model} target The model that will be associated with hasOne relationship
   * @param {object} [options] hasOne association options
   * @returns {HasOneAssociation} The newly defined association (also available in {@link Model.associations}).
   */
  static hasOne(target, options) {
    return HasOneAssociation.associate(AssociationSecret, this, target, options);
  }

  /**
   * Creates an association between this (the source) and the provided target.
   * The foreign key is added on the source Model.
   *
   * See {@link https://sequelize.org/docs/v7/core-concepts/assocs/} to learn more about associations.
   *
   * @example
   * ```javascript
   * Profile.belongsTo(User)
   * ```
   *
   * @param {Model} target The target model
   * @param {object} [options] belongsTo association options
   * @returns {BelongsToAssociation} The newly defined association (also available in {@link Model.associations}).
   */
  static belongsTo(target, options) {
    return BelongsToAssociation.associate(AssociationSecret, this, target, options);
  }
}

/**
 * Unpacks an object that only contains a single Op.and key to the value of Op.and
 *
 * Internal method used by {@link combineWheresWithAnd}
 *
 * @param {WhereOptions} where The object to unpack
 * @example `{ [Op.and]: [a, b] }` becomes `[a, b]`
 * @example `{ [Op.and]: { key: val } }` becomes `{ key: val }`
 * @example `{ [Op.or]: [a, b] }` remains as `{ [Op.or]: [a, b] }`
 * @example `{ [Op.and]: [a, b], key: c }` remains as `{ [Op.and]: [a, b], key: c }`
 * @private
 */
function unpackAnd(where) {
  if (!isObject(where)) {
    return where;
  }

  const keys = getComplexKeys(where);

  // object is empty, remove it.
  if (keys.length === 0) {
    return;
  }

  // we have more than just Op.and, keep as-is
  if (keys.length !== 1 || keys[0] !== Op.and) {
    return where;
  }

  const andParts = where[Op.and];

  return andParts;
}

function combineWheresWithAnd(whereA, whereB) {
  const unpackedA = unpackAnd(whereA);

  if (unpackedA === undefined) {
    return whereB;
  }

  const unpackedB = unpackAnd(whereB);

  if (unpackedB === undefined) {
    return whereA;
  }

  return {
    [Op.and]: [unpackedA, unpackedB].flat(),
  };
}<|MERGE_RESOLUTION|>--- conflicted
+++ resolved
@@ -1656,8 +1656,6 @@
   }
 
   /**
-<<<<<<< HEAD
-=======
    * Search for a single instance by its primary key.
    *
    * This applies LIMIT 1, only a single instance will be returned.
@@ -1713,7 +1711,6 @@
   }
 
   /**
->>>>>>> 97d4470c
    * Search for a single instance.
    *
    * Returns the first instance corresponding matching the query.
