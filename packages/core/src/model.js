'use strict';

import omit from 'lodash/omit';
import { AbstractDataType } from './dialects/abstract/data-types';
import { BaseSqlExpression } from './expression-builders/base-sql-expression.js';
import { intersects } from './utils/array';
import {
  noDoubleNestedGroup,
  noModelDropSchema,
  noNewModel,
  schemaRenamedToWithSchema,
  scopeRenamedToWithScope,
} from './utils/deprecations';
import { toDefaultValue } from './utils/dialect';
import {
  mapFinderOptions,
  mapOptionFieldNames,
  mapValueFieldNames,
} from './utils/format';
import { every, find } from './utils/iterators';
import { cloneDeep, mergeDefaults, defaults, flattenObjectDeep, getObjectFromMap, EMPTY_OBJECT } from './utils/object';
import { isWhereEmpty } from './utils/query-builder-utils';
import { ModelTypeScript } from './model-typescript';
import { isModelStatic, isSameInitialModel } from './utils/model-utils';
import { Association, BelongsTo, BelongsToMany, HasMany, HasOne } from './associations';
import { AssociationSecret } from './associations/helpers';
import { Op } from './operators';
import { _validateIncludedElements, combineIncludes, setTransactionFromCls, throwInvalidInclude } from './model-internals';
import { QueryTypes } from './query-types';
import { getComplexKeys } from './utils/where.js';

const assert = require('node:assert');
const NodeUtil = require('node:util');
const _ = require('lodash');
const Dottie = require('dottie');
const { logger } = require('./utils/logger');
const { InstanceValidator } = require('./instance-validator');
const sequelizeErrors = require('./errors');
const DataTypes = require('./data-types');

// This list will quickly become dated, but failing to maintain this list just means
// we won't throw a warning when we should. At least most common cases will forever be covered
// so we stop throwing erroneous warnings when we shouldn't.
const validQueryKeywords = new Set(['where', 'attributes', 'paranoid', 'include', 'order', 'limit', 'offset',
  'transaction', 'lock', 'raw', 'logging', 'benchmark', 'having', 'searchPath', 'rejectOnEmpty', 'plain',
  'scope', 'group', 'through', 'defaults', 'distinct', 'primary', 'exception', 'type', 'hooks', 'force',
  'name']);

// List of attributes that should not be implicitly passed into subqueries/includes.
const nonCascadingOptions = ['include', 'attributes', 'originalAttributes', 'order', 'where', 'limit', 'offset', 'plain', 'group', 'having'];

/**
 * Used to ensure Model.build is used instead of new Model().
 * Do not expose.
 */
const CONSTRUCTOR_SECRET = Symbol('model-constructor-secret');

/**
 * A Model represents a table in the database. Instances of this class represent a database row.
 *
 * Model instances operate with the concept of a `dataValues` property, which stores the actual values represented by the
 * instance. By default, the values from dataValues can also be accessed directly from the Instance, that is:
 * ```js
 * instance.field
 * // is the same as
 * instance.get('field')
 * // is the same as
 * instance.getDataValue('field')
 * ```
 * However, if getters and/or setters are defined for `field` they will be invoked, instead of returning the value from
 * `dataValues`. Accessing properties directly or using `get` is preferred for regular use, `getDataValue` should only be
 * used for custom getters.
 *
 * @see {Sequelize#define} for more information about getters and setters
 */
export class Model extends ModelTypeScript {
  /**
   * Builds a new model instance.
   *
   * Cannot be used directly. Use {@link Model.build} instead.
   *
   * @param {object}  [values={}] an object of key value pairs
   * @param {object}  [options] instance construction options
   * @param {boolean} [options.raw=false] If set to true, values will ignore field and virtual setters.
   * @param {boolean} [options.isNewRecord=true] Is this a new record
   * @param {Array}   [options.include] an array of include options - Used to build prefetched/included model instances. See
   *   `set`
   * @param {symbol}  secret Secret used to ensure Model.build is used instead of new Model(). Don't forget to pass it up if
   *   you define a custom constructor.
   */
  constructor(values = {}, options = {}, secret) {
    super();

    if (secret !== CONSTRUCTOR_SECRET) {
      noNewModel();
      // TODO [>=8]: throw instead of deprecation notice
      // throw new Error(`Use ${this.constructor.name}.build() instead of new ${this.constructor.name}()`);
    }

    this.constructor.assertIsInitialized();

    options = {
      isNewRecord: true,
      _schema: this.constructor.modelDefinition.table.schema,
      _schemaDelimiter: this.constructor.modelDefinition.table.delimiter,
      ...options,
      model: this.constructor,
    };

    if (options.attributes) {
      options.attributes = options.attributes.map(attribute => (Array.isArray(attribute) ? attribute[1] : attribute));
    }

    if (!options.includeValidated) {
      this.constructor._conformIncludes(options, this.constructor);
      if (options.include) {
        this.constructor._expandIncludeAll(options);
        _validateIncludedElements(options);
      }
    }

    this.dataValues = {};
    this._previousDataValues = {};
    this.uniqno = 1;
    this._changed = new Set();
    this._options = omit(options, ['comesFromDatabase']);

    /**
     * Returns true if this instance has not yet been persisted to the database
     *
     * @property isNewRecord
     * @returns {boolean}
     */
    this.isNewRecord = options.isNewRecord;

    this._initValues(values, options);
  }

  _initValues(values, options) {
    values = { ...values };

    if (options.isNewRecord) {
      const modelDefinition = this.constructor.modelDefinition;

      const defaults = modelDefinition.defaultValues.size > 0
        ? _.mapValues(getObjectFromMap(modelDefinition.defaultValues), getDefaultValue => {
          const value = getDefaultValue();

          return value && value instanceof BaseSqlExpression ? value : _.cloneDeep(value);
        })
        : Object.create(null);

      // set id to null if not passed as value, a newly created dao has no id
      // removing this breaks bulkCreate
      // do after default values since it might have UUID as a default value
      if (modelDefinition.primaryKeysAttributeNames.size > 0) {
        for (const primaryKeyAttribute of modelDefinition.primaryKeysAttributeNames) {
          if (!Object.prototype.hasOwnProperty.call(defaults, primaryKeyAttribute)) {
            defaults[primaryKeyAttribute] = null;
          }
        }
      }

      const { createdAt: createdAtAttrName, updatedAt: updatedAtAttrName, deletedAt: deletedAtAttrName } = modelDefinition.timestampAttributeNames;

      if (createdAtAttrName && defaults[createdAtAttrName]) {
        this.dataValues[createdAtAttrName] = toDefaultValue(defaults[createdAtAttrName]);
        delete defaults[createdAtAttrName];
      }

      if (updatedAtAttrName && defaults[updatedAtAttrName]) {
        this.dataValues[updatedAtAttrName] = toDefaultValue(defaults[updatedAtAttrName]);
        delete defaults[updatedAtAttrName];
      }

      if (deletedAtAttrName && defaults[deletedAtAttrName]) {
        this.dataValues[deletedAtAttrName] = toDefaultValue(defaults[deletedAtAttrName]);
        delete defaults[deletedAtAttrName];
      }

      for (const key in defaults) {
        if (values[key] === undefined) {
          this.set(key, toDefaultValue(defaults[key]), { raw: true });
          delete values[key];
        }
      }
    }

    this.set(values, options);
  }

  // validateIncludedElements should have been called before this method
  static _paranoidClause(model, options = {}) {
    // Apply on each include
    // This should be handled before handling where conditions because of logic with returns
    // otherwise this code will never run on includes of a already conditionable where
    if (options.include) {
      for (const include of options.include) {
        this._paranoidClause(include.model, include);
      }
    }

    // apply paranoid when groupedLimit is used
    if (_.get(options, 'groupedLimit.on.through.model.options.paranoid')) {
      const throughModel = _.get(options, 'groupedLimit.on.through.model');
      if (throughModel) {
        options.groupedLimit.through = this._paranoidClause(throughModel, options.groupedLimit.through);
      }
    }

    if (!model.options.timestamps || !model.options.paranoid || options.paranoid === false) {
      // This model is not paranoid, nothing to do here;
      return options;
    }

    const modelDefinition = model.modelDefinition;

    const deletedAtCol = modelDefinition.timestampAttributeNames.deletedAt;
    const deletedAtAttribute = modelDefinition.attributes.get(deletedAtCol);
    const deletedAtObject = Object.create(null);

    let deletedAtDefaultValue = deletedAtAttribute.defaultValue ?? null;

    deletedAtDefaultValue = deletedAtDefaultValue || {
      [Op.eq]: null,
    };

    deletedAtObject[deletedAtAttribute.field || deletedAtCol] = deletedAtDefaultValue;

    if (isWhereEmpty(options.where)) {
      options.where = deletedAtObject;
    } else {
      options.where = { [Op.and]: [deletedAtObject, options.where] };
    }

    return options;
  }

  /**
   * Returns the attributes of the model.
   *
   * @returns {object|any}
  */
  static getAttributes() {
    return getObjectFromMap(this.modelDefinition.attributes);
  }

  get validators() {
    throw new Error('Model#validators has been removed. Use the validators option on Model.modelDefinition.attributes instead.');
  }

  static get _schema() {
    throw new Error('Model._schema has been removed. Use Model.modelDefinition instead.');
  }

  static get _schemaDelimiter() {
    throw new Error('Model._schemaDelimiter has been removed. Use Model.modelDefinition instead.');
  }

  static _getAssociationDebugList() {
    return `The following associations are defined on "${this.name}": ${Object.keys(this.associations).map(associationName => `"${associationName}"`).join(', ')}`;
  }

  static getAssociation(associationName) {
    if (!Object.prototype.hasOwnProperty.call(this.associations, associationName)) {
      throw new Error(`Association with alias "${associationName}" does not exist on ${this.name}.
${this._getAssociationDebugList()}`);
    }

    return this.associations[associationName];
  }

  static _getAssociationsByModel(model) {
    const matchingAssociations = [];

    for (const associationName of Object.keys(this.associations)) {
      const association = this.associations[associationName];
      if (!isSameInitialModel(association.target, model)) {
        continue;
      }

      matchingAssociations.push(association);
    }

    return matchingAssociations;
  }

  static _normalizeIncludes(options, associationOwner) {
    this._conformIncludes(options, associationOwner);
    this._expandIncludeAll(options, associationOwner);
  }

  static _conformIncludes(options, associationOwner) {
    if (!options.include) {
      return;
    }

    // if include is not an array, wrap in an array
    if (!Array.isArray(options.include)) {
      options.include = [options.include];
    } else if (options.include.length === 0) {
      delete options.include;

      return;
    }

    // convert all included elements to { model: Model } form
    options.include = options.include.map(include => this._conformInclude(include, associationOwner));
  }

  static _conformInclude(include, associationOwner) {
    if (!include) {
      throwInvalidInclude(include);
    }

    if (!associationOwner || !isModelStatic(associationOwner)) {
      throw new TypeError(`Sequelize sanity check: associationOwner must be a model subclass. Got ${NodeUtil.inspect(associationOwner)} (${typeof associationOwner})`);
    }

    if (include._pseudo) {
      return include;
    }

    if (include.all) {
      this._conformIncludes(include, associationOwner);

      return include;
    }

    // normalize to IncludeOptions
    if (!_.isPlainObject(include)) {
      if (isModelStatic(include)) {
        include = {
          model: include,
        };
      } else {
        include = {
          association: include,
        };
      }
    } else {
      // copy object so we can mutate it without side effects
      include = { ...include };
    }

    if (include.as && !include.association) {
      include.association = include.as;
    }

    if (!include.association) {
      include.association = associationOwner.getAssociationWithModel(include.model, include.as);
    } else if (typeof include.association === 'string') {
      include.association = associationOwner.getAssociation(include.association);
    } else {
      if (!(include.association instanceof Association)) {
        throwInvalidInclude(include);
      }

      if (!isSameInitialModel(include.association.source, associationOwner)) {
        throw new Error(`Invalid Include received: the specified association "${include.association.as}" is not defined on model "${associationOwner.name}". It is owned by model "${include.association.source.name}".
${associationOwner._getAssociationDebugList()}`);
      }
    }

    if (!include.model) {
      include.model = include.association.target;
    }

    if (!isSameInitialModel(include.model, include.association.target)) {
      throw new TypeError(`Invalid Include received: the specified "model" option ("${include.model.name}") does not match the target ("${include.association.target.name}") of the "${include.association.as}" association.`);
    }

    if (!include.as) {
      include.as = include.association.as;
    }

    this._conformIncludes(include, include.model);

    return include;
  }

  static _expandIncludeAllElement(includes, include) {
    // check 'all' attribute provided is valid
    let { all, nested, ...includeOptions } = include;

    if (Object.keys(includeOptions).length > 0) {
      throw new Error('"include: { all: true }" does not allow extra options (except for "nested") because they are unsafe. Select includes one by one if you want to specify more options.');
    }

    if (all !== true) {
      if (!Array.isArray(all)) {
        all = [all];
      }

      const validTypes = {
        BelongsTo: true,
        HasOne: true,
        HasMany: true,
        One: ['BelongsTo', 'HasOne'],
        Has: ['HasOne', 'HasMany'],
        Many: ['HasMany'],
      };

      for (let i = 0; i < all.length; i++) {
        const type = all[i];
        if (type === 'All') {
          all = true;
          break;
        }

        const types = validTypes[type];
        if (!types) {
          throw new sequelizeErrors.EagerLoadingError(`include all '${type}' is not valid - must be BelongsTo, HasOne, HasMany, One, Has, Many or All`);
        }

        if (types !== true) {
          // replace type placeholder e.g. 'One' with its constituent types e.g. 'HasOne', 'BelongsTo'
          all.splice(i, 1);
          i--;
          for (const type_ of types) {
            if (!all.includes(type_)) {
              all.unshift(type_);
              i++;
            }
          }
        }
      }
    }

    const visitedModels = [];
    const addAllIncludes = (parent, includes) => {
      _.forEach(parent.associations, association => {
        if (all !== true && !all.includes(association.associationType)) {
          return;
        }

        // 'fromSourceToThroughOne' is a bit hacky and should not be included when { all: true } is specified
        //  because its parent 'belongsToMany' will be replaced by it in query generator.
        if (association.parentAssociation instanceof BelongsToMany
          && association === association.parentAssociation.fromSourceToThroughOne) {
          return;
        }

        // skip if the association is already included
        if (includes.some(existingInclude => existingInclude.association === association)) {
          return;
        }

        const newInclude = { association };

        const model = association.target;

        // skip if recursing over a model whose associations have already been included
        // to prevent infinite loops with associations such as this:
        // user -> projects -> user
        if (nested && visitedModels.includes(model)) {
          return;
        }

        // include this model
        const normalizedNewInclude = this._conformInclude(newInclude, parent);
        includes.push(normalizedNewInclude);

        // run recursively if nested
        if (nested) {
          visitedModels.push(parent);

          const subIncludes = [];
          addAllIncludes(model, subIncludes);
          visitedModels.pop();

          if (subIncludes.length > 0) {
            normalizedNewInclude.include = subIncludes;
          }
        }
      });
    };

    addAllIncludes(this, includes);
  }

  static _validateIncludedElement(include, tableNames, options) {
    tableNames[include.model.getTableName()] = true;

    if (include.attributes && !options.raw) {
      include.model._expandAttributes(include);

      include.originalAttributes = include.model._injectDependentVirtualAttributes(include.attributes);

      include = mapFinderOptions(include, include.model);

      if (include.attributes.length > 0) {
        _.each(include.model.primaryKeys, (attr, key) => {
          // Include the primary key if it's not already included - take into account that the pk might be aliased (due to a .field prop)
          if (!include.attributes.some(includeAttr => {
            if (attr.field !== key) {
              return Array.isArray(includeAttr) && includeAttr[0] === attr.field && includeAttr[1] === key;
            }

            return includeAttr === key;
          })) {
            include.attributes.unshift(key);
          }
        });
      }
    } else {
      include = mapFinderOptions(include, include.model);
    }

    // pseudo include just needed the attribute logic, return
    if (include._pseudo) {
      if (!include.attributes) {
        include.attributes = Object.keys(include.model.tableAttributes);
      }

      return mapFinderOptions(include, include.model);
    }

    // check if the current Model is actually associated with the passed Model - or it's a pseudo include
    const association = include.association || this.getAssociationWithModel(include.model, include.as);

    include.association = association;
    include.as ||= association.as;

    // If through, we create a pseudo child include, to ease our parsing later on
    if (association instanceof BelongsToMany) {
      if (!include.include) {
        include.include = [];
      }

      const through = include.association.through;

      include.through = _.defaults(include.through || {}, {
        model: through.model,
        // Through Models are a special case: we always want to load them as the name of the model, not the name of the association
        as: through.model.name,
        association: {
          isSingleAssociation: true,
        },
        _pseudo: true,
        parent: include,
      });

      if (through.scope) {
        include.through.where = include.through.where ? { [Op.and]: [include.through.where, through.scope] } : through.scope;
      }

      include.include.push(include.through);
      tableNames[through.tableName] = true;
    }

    // include.model may be the main model, while the association target may be scoped - thus we need to look at association.target/source
    let model;
    if (include.model.scoped === true) {
      // If the passed model is already scoped, keep that
      model = include.model;
    } else {
      // Otherwise use the model that was originally passed to the association
      model = include.association.target.name === include.model.name ? include.association.target : include.association.source;
    }

    model._injectScope(include);

    // This check should happen after injecting the scope, since the scope may contain a .attributes
    if (!include.attributes) {
      include.attributes = Object.keys(include.model.tableAttributes);
    }

    include = mapFinderOptions(include, include.model);

    if (include.required === undefined) {
      include.required = Boolean(include.where);
    }

    if (include.association.scope) {
      include.where = include.where ? { [Op.and]: [include.where, include.association.scope] } : include.association.scope;
    }

    if (include.limit && include.separate === undefined) {
      include.separate = true;
    }

    if (include.separate === true) {
      if (!(include.association instanceof HasMany)) {
        throw new TypeError('Only HasMany associations support include.separate');
      }

      include.duplicating = false;

      if (
        options.attributes
        && options.attributes.length > 0
        && !_.flattenDepth(options.attributes, 2).includes(association.sourceKey)
      ) {
        options.attributes.push(association.sourceKey);
      }

      if (
        include.attributes
        && include.attributes.length > 0
        && !_.flattenDepth(include.attributes, 2).includes(association.foreignKey)
      ) {
        include.attributes.push(association.foreignKey);
      }
    }

    // Validate child includes
    if (Object.prototype.hasOwnProperty.call(include, 'include')) {
      _validateIncludedElements(include, tableNames);
    }

    return include;
  }

  static _expandIncludeAll(options, associationOwner) {
    const includes = options.include;
    if (!includes) {
      return;
    }

    for (let index = 0; index < includes.length; index++) {
      const include = includes[index];

      if (include.all) {
        includes.splice(index, 1);
        index--;

        associationOwner._expandIncludeAllElement(includes, include);
      }
    }

    for (const include of includes) {
      this._expandIncludeAll(include, include.model);
    }
  }

  static _baseMerge(...args) {
    _.assignWith(...args);

    return args[0];
  }

  static _mergeFunction(objValue, srcValue, key) {
    if (key === 'include') {
      return combineIncludes(objValue, srcValue);
    }

    if (Array.isArray(objValue) && Array.isArray(srcValue)) {
      return _.union(objValue, srcValue);
    }

    if (['where', 'having'].includes(key)) {
      return combineWheresWithAnd(objValue, srcValue);
    } else if (key === 'attributes' && _.isPlainObject(objValue) && _.isPlainObject(srcValue)) {
      return _.assignWith(objValue, srcValue, (objValue, srcValue) => {
        if (Array.isArray(objValue) && Array.isArray(srcValue)) {
          return _.union(objValue, srcValue);
        }
      });
    }

    // If we have a possible object/array to clone, we try it.
    // Otherwise, we return the original value when it's not undefined,
    // or the resulting object in that case.
    if (srcValue) {
      return cloneDeep(srcValue, true);
    }

    return srcValue === undefined ? objValue : srcValue;
  }

  static _assignOptions(...args) {
    return this._baseMerge(...args, this._mergeFunction);
  }

  static _defaultsOptions(target, opts) {
    return this._baseMerge(target, opts, (srcValue, objValue, key) => {
      return this._mergeFunction(objValue, srcValue, key);
    });
  }

  /**
   * Remove attribute from model definition.
   * Only use if you know what you're doing.
   *
   * @param {string} attribute name of attribute to remove
   */
  static removeAttribute(attribute) {
    delete this.modelDefinition.rawAttributes[attribute];
    this.modelDefinition.refreshAttributes();
  }

  /**
   * Merges new attributes with the existing ones.
   * Only use if you know what you're doing.
   *
   * Warning: Attributes are not replaced, they are merged.
   *
   * @param {object} newAttributes
   */
  static mergeAttributesDefault(newAttributes) {
    const rawAttributes = this.modelDefinition.rawAttributes;

    mergeDefaults(rawAttributes, newAttributes);

    this.modelDefinition.refreshAttributes();

    return rawAttributes;
  }

  /**
   * Sync this Model to the DB, that is create the table.
   * See {@link Sequelize#sync} for options
   *
   * @param {object} [options] sync options
   *
   * @returns {Promise<Model>}
   */
  static async sync(options) {
    options = { ...this.options, ...options };
    options.hooks = options.hooks === undefined ? true : Boolean(options.hooks);

    const modelDefinition = this.modelDefinition;
    const physicalAttributes = getObjectFromMap(modelDefinition.physicalAttributes);
    const columnDefs = getObjectFromMap(modelDefinition.columns);

    if (options.hooks) {
      await this.hooks.runAsync('beforeSync', options);
    }

    const tableName = { ...this.table };
    if (options.schema && options.schema !== tableName.schema) {
      // Some users sync the same set of tables in different schemas for various reasons
      // They then set `searchPath` when running a query to use different schemas.
      // See https://github.com/sequelize/sequelize/pull/15274#discussion_r1020770364
      // We only allow this if the tables are in the default schema, because we need to ensure that
      // all tables are in the same schema to prevent collisions and `searchPath` only works if we don't specify the schema
      // (which we don't for the default schema)
      if (tableName.schema !== this.sequelize.dialect.getDefaultSchema()) {
        throw new Error(`The "schema" option in sync can only be used on models that do not already specify a schema, or that are using the default schema. Model ${this.name} already specifies schema ${tableName.schema}`);
      }

      tableName.schema = options.schema;
    }

    let tableExists;
    if (options.force) {
      await this.drop(options);
      tableExists = false;
    } else {
      tableExists = await this.queryInterface.tableExists(tableName, options);
    }

    if (!tableExists) {
      await this.queryInterface.createTable(tableName, physicalAttributes, options, this);
    } else {
      // enums are always updated, even if alter is not set. createTable calls it too.
      await this.queryInterface.ensureEnums(tableName, physicalAttributes, options, this);
    }

    if (tableExists && options.alter) {
      const tableInfos = await Promise.all([
        this.queryInterface.describeTable(tableName, options),
        this.queryInterface.getForeignKeyReferencesForTable(tableName, options),
      ]);

      const columns = tableInfos[0];
      // Use for alter foreign keys
      const foreignKeyReferences = tableInfos[1];
      const removedConstraints = {};

      for (const columnName in physicalAttributes) {
        if (!Object.prototype.hasOwnProperty.call(physicalAttributes, columnName)) {
          continue;
        }

        if (!columns[columnName] && !columns[physicalAttributes[columnName].field]) {
          await this.queryInterface.addColumn(tableName, physicalAttributes[columnName].field || columnName, physicalAttributes[columnName], options);
        }
      }

      if (options.alter === true || typeof options.alter === 'object' && options.alter.drop !== false) {
        for (const columnName in columns) {
          if (!Object.prototype.hasOwnProperty.call(columns, columnName)) {
            continue;
          }

          const currentAttribute = columnDefs[columnName];
          if (!currentAttribute) {
            await this.queryInterface.removeColumn(tableName, columnName, options);
            continue;
          }

          if (currentAttribute.primaryKey) {
            continue;
          }

          // Check foreign keys. If it's a foreign key, it should remove constraint first.
          const references = currentAttribute.references;
          if (currentAttribute.references) {
            let database = this.sequelize.config.database;
            const schema = tableName.schema;
            if (schema && this.sequelize.options.dialect === 'mariadb') {
              // because for mariadb schema is synonym for database
              database = schema;
            }

            const foreignReferenceSchema = currentAttribute.references.table.schema;
            const foreignReferenceTableName = typeof references.table === 'object'
              ? references.table.tableName : references.table;
            // Find existed foreign keys
            for (const foreignKeyReference of foreignKeyReferences) {
              const constraintName = foreignKeyReference.constraintName;
              if ((Boolean(constraintName)
                && foreignKeyReference.tableCatalog === database
                && (schema ? foreignKeyReference.tableSchema === schema : true)
                && foreignKeyReference.referencedTableName === foreignReferenceTableName
                && foreignKeyReference.referencedColumnName === references.key
                && (foreignReferenceSchema
                    ? foreignKeyReference.referencedTableSchema === foreignReferenceSchema
                    : true)
                && !removedConstraints[constraintName])
                || this.sequelize.options.dialect === 'ibmi') {
                // Remove constraint on foreign keys.
                await this.queryInterface.removeConstraint(tableName, constraintName, options);
                removedConstraints[constraintName] = true;
              }
            }
          }

          await this.queryInterface.changeColumn(tableName, columnName, currentAttribute, options);
        }
      }
    }

    const existingIndexes = await this.queryInterface.showIndex(tableName, options);
    const missingIndexes = this.getIndexes()
      .filter(item1 => !existingIndexes.some(item2 => item1.name === item2.name))
      .sort((index1, index2) => {
        if (this.sequelize.options.dialect === 'postgres') {
          // move concurrent indexes to the bottom to avoid weird deadlocks
          if (index1.concurrently === true) {
            return 1;
          }

          if (index2.concurrently === true) {
            return -1;
          }
        }

        return 0;
      });

    for (const index of missingIndexes) {
      // TODO: 'options' is ignored by addIndex, making Add Index queries impossible to log.
      await this.queryInterface.addIndex(tableName, index, options);
    }

    if (options.hooks) {
      await this.hooks.runAsync('afterSync', options);
    }

    return this;
  }

  /**
   * Drop the table represented by this Model
   *
   * @param {object} [options] drop options
   * @returns {Promise}
   */
  static async drop(options) {
    return await this.queryInterface.dropTable(this.getTableName(options), options);
  }

  /**
   * @param {object | string} schema
   * @deprecated use {@link Sequelize#dropSchema} or {@link QueryInterface#dropSchema}
   */
  // TODO [>=2023-01-01]: remove me in Sequelize >= 8
  static async dropSchema(schema) {
    noModelDropSchema();

    return await this.queryInterface.dropSchema(schema);
  }

  /**
   * Returns a copy of this model with the corresponding table located in the specified schema.
   *
   * For postgres, this will actually place the schema in front of the table name (`"schema"."tableName"`),
   * while the schema will be prepended to the table name for mysql and sqlite (`'schema.tablename'`).
   *
   * This method is intended for use cases where the same model is needed in multiple schemas.
   * In such a use case it is important to call {@link Model.sync} (or use migrations!) for each model created by this method
   * to ensure the models are created in the correct schema.
   *
   * If a single default schema per model is needed, set the {@link ModelOptions.schema} option instead.
   *
   * @param {string|object} schema The name of the schema
   *
   * @returns {Model}
   */
  static withSchema(schema) {
    if (arguments.length > 1) {
      throw new TypeError('Unlike Model.schema, Model.withSchema only accepts 1 argument which may be either a string or an option bag.');
    }

    const schemaOptions = typeof schema === 'string' ? { schema } : schema;

    schemaOptions.schema ||= this.sequelize.options.schema || this.sequelize.dialect.getDefaultSchema();

    return this.getInitialModel()
      ._withScopeAndSchema(schemaOptions, this._scope, this._scopeNames);
  }

  // TODO [>=2023-01-01]: remove in Sequelize 8
  static schema(schema, options) {
    schemaRenamedToWithSchema();

    return this.withSchema({
      schema,
      schemaDelimiter: typeof options === 'string' ? options : options?.schemaDelimiter,
    });
  }

  /**
   * Returns the initial model, the one returned by {@link Model.init} or {@link Sequelize#define},
   * before any scope or schema was applied.
   */
  static getInitialModel() {
    // '_initialModel' is set on model variants (withScope, withSchema, etc)
    return this._initialModel ?? this;
  }

  /**
   * Add a new scope to the model
   *
   * This is especially useful for adding scopes with includes, when the model you want to
   * include is not available at the time this model is defined.
   *
   * By default, this will throw an error if a scope with that name already exists.
   * Use {@link AddScopeOptions.override} in the options object to silence this error.
   *
   * See {@link https://sequelize.org/docs/v7/other-topics/scopes/} to learn more about scopes.
   *
   * @param {string}          name The name of the scope. Use `defaultScope` to override the default scope
   * @param {object|Function} scope scope or options
   * @param {object}          [options] scope options
   */
  static addScope(name, scope, options) {
    if (this !== this.getInitialModel()) {
      throw new Error(`Model.addScope can only be called on the initial model. Use "${this.name}.getInitialModel()" to access the initial model.`);
    }

    options = { override: false, ...options };

    if ((name === 'defaultScope' && Object.keys(this.options.defaultScope).length > 0 || name in this.options.scopes) && options.override === false) {
      throw new Error(`The scope ${name} already exists. Pass { override: true } as options to silence this error`);
    }

    if (name === 'defaultScope') {
      this.options.defaultScope = this._scope = scope;
    } else {
      this.options.scopes[name] = scope;
    }
  }

  // TODO [>=2023-01-01]: remove in Sequelize 8
  static scope(...options) {
    scopeRenamedToWithScope();

    return this.withScope(...options);
  }

  /**
   * Creates a copy of this model, with one or more scopes applied.
   *
   * See {@link https://sequelize.org/docs/v7/other-topics/scopes/} to learn more about scopes.
   *
   * @param {?Array|object|string} [scopes] The scope(s) to apply. Scopes can either be passed as consecutive arguments, or
   *   as an array of arguments. To apply simple scopes and scope functions with no arguments, pass them as strings. For
   *   scope function, pass an object, with a `method` property. The value can either be a string, if the method does not
   *   take any arguments, or an array, where the first element is the name of the method, and consecutive elements are
   *   arguments to that method. Pass null to remove all scopes, including the default.
   *
   * @example To invoke scope functions you can do
   * ```ts
   * Model.scope({ method: ['complexFunction', 'dan@sequelize.com', 42]}).findAll()
   * // WHERE email like 'dan@sequelize.com%' AND access_level >= 42
   * ```
   *
   * @returns {Model} A reference to the model, with the scope(s) applied. Calling scope again on the returned model will
   *   clear the previous scope.
   */
  static withScope(...scopes) {
    scopes = scopes.flat().filter(Boolean);

    const initialModel = this.getInitialModel();

    const mergedScope = {};
    const scopeNames = [];

    for (const option of scopes) {
      let scope = null;
      let scopeName = null;

      if (_.isPlainObject(option)) {
        if (option.method) {
          if (Array.isArray(option.method) && Boolean(initialModel.options.scopes[option.method[0]])) {
            scopeName = option.method[0];
            scope = initialModel.options.scopes[scopeName].apply(initialModel, option.method.slice(1));
          } else if (initialModel.options.scopes[option.method]) {
            scopeName = option.method;
            scope = initialModel.options.scopes[scopeName].apply(initialModel);
          }
        } else {
          scope = option;
        }
      } else if (option === 'defaultScope' && _.isPlainObject(initialModel.options.defaultScope)) {
        scope = initialModel.options.defaultScope;
      } else {
        scopeName = option;
        scope = initialModel.options.scopes[scopeName];
        if (typeof scope === 'function') {
          scope = scope();
        }
      }

      if (!scope) {
        throw new sequelizeErrors.SequelizeScopeError(`"${this.name}.withScope()" has been called with an invalid scope: "${scopeName}" does not exist.`);
      }

      this._conformIncludes(scope, this);
      // clone scope so it doesn't get modified
      this._assignOptions(mergedScope, cloneDeep(scope));
      scopeNames.push(scopeName ? scopeName : 'defaultScope');
    }

    const modelDefinition = this.modelDefinition;

    return initialModel._withScopeAndSchema({
      schema: modelDefinition.table.schema || '',
      schemaDelimiter: modelDefinition.table.delimiter || '',
    }, mergedScope, scopeNames);
  }

  // TODO [>=2023-01-01]: remove in Sequelize 8
  /**
   * Returns a model without scope. The default scope is also omitted.
   *
   * See {@link https://sequelize.org/docs/v7/other-topics/scopes/} to learn more about scopes.
   */
  static unscoped() {
    scopeRenamedToWithScope();

    return this.withoutScope();
  }

  /**
   * Returns a model without scope. The default scope is also omitted.
   *
   * See {@link https://sequelize.org/docs/v7/other-topics/scopes/} to learn more about scopes.
   */
  static withoutScope() {
    return this.withScope(null);
  }

  /**
   * Returns the base model, with its initial scope.
   */
  static withInitialScope() {
    const initialModel = this.getInitialModel();

    const modelDefinition = this.modelDefinition;
    const initialModelDefinition = initialModel.modelDefinition;

    if (
      modelDefinition.table.schema !== initialModelDefinition.table.schema
      || modelDefinition.table.delimiter !== initialModelDefinition.table.delimiter
    ) {
      return initialModel.withSchema({
        schema: modelDefinition.table.schema,
        schemaDelimiter: modelDefinition.table.delimiter,
      });
    }

    return initialModel;
  }

  static _withScopeAndSchema(schemaOptions, mergedScope, scopeNames) {
    if (!this._modelVariantRefs) {
      // technically this weakref is unnecessary because we're referencing ourselves but it simplifies the code
      // eslint-disable-next-line no-undef -- eslint doesn't know about WeakRef, this will be resolved once we migrate to TS.
      this._modelVariantRefs = new Set([new WeakRef(this)]);
    }

    const newTable = this.queryGenerator.extractTableDetails({
      tableName: this.modelDefinition.table.tableName,
      schema: schemaOptions.schema,
      delimiter: schemaOptions.delimiter,
    });

    for (const modelVariantRef of this._modelVariantRefs) {
      const modelVariant = modelVariantRef.deref();

      if (!modelVariant) {
        this._modelVariantRefs.delete(modelVariantRef);
        continue;
      }

      const variantTable = modelVariant.table;

      if (variantTable.schema !== newTable.schema) {
        continue;
      }

      if (variantTable.delimiter !== newTable.delimiter) {
        continue;
      }

      // the item order of these arrays is important! scope('a', 'b') is not equal to scope('b', 'a')
      if (!_.isEqual(modelVariant._scopeNames, scopeNames)) {
        continue;
      }

      if (!_.isEqual(modelVariant._scope, mergedScope)) {
        continue;
      }

      return modelVariant;
    }

    const clone = this._createModelVariant({
      schema: schemaOptions.schema,
      schemaDelimiter: schemaOptions.schemaDelimiter,
    });
    // eslint-disable-next-line no-undef -- eslint doesn't know about WeakRef, this will be resolved once we migrate to TS.
    this._modelVariantRefs.add(new WeakRef(clone));

    clone._scope = mergedScope;
    clone._scopeNames = scopeNames;

    if (scopeNames.length !== 1 || scopeNames[0] !== 'defaultScope') {
      clone.scoped = true;
    }

    return clone;
  }

  static _createModelVariant(optionOverrides) {
    const model = class extends this {};
    model._initialModel = this;
    Object.defineProperty(model, 'name', { value: this.name });

    model.init(this.modelDefinition.rawAttributes, {
      ...this.options,
      ...optionOverrides,
    });

    // This is done for legacy reasons, where in a previous design both models shared the same association objects.
    // TODO: re-create the associations on the new model instead of sharing them.
    Object.assign(model.modelDefinition.associations, this.modelDefinition.associations);

    return model;
  }

  /**
   * Search for multiple instances.
   * See {@link https://sequelize.org/docs/v7/core-concepts/model-querying-basics/} for more information about querying.
   *
   * __Example of a simple search:__
   * ```js
   * Model.findAll({
   *   where: {
   *     attr1: 42,
   *     attr2: 'cake'
   *   }
   * })
   * ```
   *
   * See also:
   * - {@link Model.findOne}
   * - {@link Sequelize#query}
   *
   * @param {object} options
   * @returns {Promise} A promise that will resolve with the array containing the results of the SELECT query.
   */
  static async findAll(options) {
    if (options !== undefined && !_.isPlainObject(options)) {
      throw new sequelizeErrors.QueryError('The argument passed to findAll must be an options object, use findByPk if you wish to pass a single primary key value');
    }

    if (options !== undefined && options.attributes && !Array.isArray(options.attributes) && !_.isPlainObject(options.attributes)) {
      throw new sequelizeErrors.QueryError('The attributes option must be an array of column names or an object');
    }

    const modelDefinition = this.modelDefinition;

    this._warnOnInvalidOptions(options, Object.keys(modelDefinition.attributes));

    const tableNames = {};

    tableNames[this.getTableName(options)] = true;
    options = cloneDeep(options);

    setTransactionFromCls(options, this.sequelize);

    _.defaults(options, { hooks: true, model: this });

    // set rejectOnEmpty option, defaults to model options
    options.rejectOnEmpty = Object.prototype.hasOwnProperty.call(options, 'rejectOnEmpty')
      ? options.rejectOnEmpty
      : this.options.rejectOnEmpty;

    this._conformIncludes(options, this);
    this._injectScope(options);

    if (options.hooks) {
      await this.hooks.runAsync('beforeFind', options);
      this._conformIncludes(options, this);
    }

    this._expandAttributes(options);
    this._expandIncludeAll(options, options.model);

    if (options.hooks) {
      await this.hooks.runAsync('beforeFindAfterExpandIncludeAll', options);
    }

    options.originalAttributes = this._injectDependentVirtualAttributes(options.attributes);

    if (options.include) {
      options.hasJoin = true;

      _validateIncludedElements(options, tableNames);

      // If we're not raw, we have to make sure we include the primary key for de-duplication
      if (
        options.attributes
        && !options.raw
        && this.primaryKeyAttribute
        && !options.attributes.includes(this.primaryKeyAttribute)
        && (!options.group || !options.hasSingleAssociation || options.hasMultiAssociation)
      ) {
        options.attributes = [this.primaryKeyAttribute].concat(options.attributes);
      }
    }

    if (!options.attributes) {
      options.attributes = Array.from(modelDefinition.attributes.keys());
      options.originalAttributes = this._injectDependentVirtualAttributes(options.attributes);
    }

    mapFinderOptions(options, this);

    options = this._paranoidClause(this, options);

    if (options.hooks) {
      await this.hooks.runAsync('beforeFindAfterOptions', options);
    }

    const selectOptions = { ...options, tableNames: Object.keys(tableNames) };
    const results = await this.queryInterface.select(this, this.table, selectOptions);
    if (options.hooks) {
      await this.hooks.runAsync('afterFind', results, options);
    }

    // rejectOnEmpty mode
    if (_.isEmpty(results) && options.rejectOnEmpty) {
      if (typeof options.rejectOnEmpty === 'function') {
        throw new options.rejectOnEmpty();
      }

      if (typeof options.rejectOnEmpty === 'object') {
        throw options.rejectOnEmpty;
      }

      throw new sequelizeErrors.EmptyResultError();
    }

    return await Model._findSeparate(results, options);
  }

  static _warnOnInvalidOptions(options, validColumnNames) {
    if (!_.isPlainObject(options)) {
      return;
    }

    const unrecognizedOptions = Object.keys(options).filter(k => !validQueryKeywords.has(k));
    const unexpectedModelAttributes = _.intersection(unrecognizedOptions, validColumnNames);
    if (!options.where && unexpectedModelAttributes.length > 0) {
      logger.warn(`Model attributes (${unexpectedModelAttributes.join(', ')}) passed into finder method options of model ${this.name}, but the options.where object is empty. Did you forget to use options.where?`);
    }
  }

  static _injectDependentVirtualAttributes(attributes) {
    const modelDefinition = this.modelDefinition;

    if (modelDefinition.virtualAttributeNames.size === 0) {
      return attributes;
    }

    if (!attributes || !Array.isArray(attributes)) {
      return attributes;
    }

    for (const attribute of attributes) {
      if (
        modelDefinition.virtualAttributeNames.has(attribute)
        && modelDefinition.attributes.get(attribute).type.attributeDependencies
      ) {
        attributes = attributes.concat(modelDefinition.attributes.get(attribute).type.attributeDependencies);
      }
    }

    attributes = _.uniq(attributes);

    return attributes;
  }

  static async _findSeparate(results, options) {
    if (!options.include || options.raw || !results) {
      return results;
    }

    const original = results;
    if (options.plain) {
      results = [results];
    }

    if (!Array.isArray(results) || results.length === 0) {
      return original;
    }

    await Promise.all(options.include.map(async include => {
      if (!include.separate) {
        return await Model._findSeparate(
          results.reduce((memo, result) => {
            let associations = result.get(include.association.as);

            // Might be an empty belongsTo relation
            if (!associations) {
              return memo;
            }

            // Force array so we can concat no matter if it's 1:1 or :M
            if (!Array.isArray(associations)) {
              associations = [associations];
            }

            for (let i = 0, len = associations.length; i !== len; ++i) {
              memo.push(associations[i]);
            }

            return memo;
          }, []),
          {

            ..._.omit(options, 'include', 'attributes', 'order', 'where', 'limit', 'offset', 'plain', 'scope'),
            include: include.include || [],
          },
        );
      }

      const map = await include.association.get(results, {

        ..._.omit(options, nonCascadingOptions),
        ..._.omit(include, ['parent', 'association', 'as', 'originalAttributes']),
      });

      for (const result of results) {
        result.set(
          include.association.as,
          map.get(result.get(include.association.sourceKey)),
          { raw: true },
        );
      }
    }));

    return original;
  }

  /**
   * Search for a single instance by its primary key.
   *
   * This applies LIMIT 1, only a single instance will be returned.
   *
   * Returns the model with the matching primary key.
   * If not found, returns null or throws an error if {@link FindOptions.rejectOnEmpty} is set.
   *
   * @param  {number|bigint|string|Buffer}      param The value of the desired instance's primary key.
   * @param  {object}                           [options] find options
   * @returns {Promise<Model|null>}
   */
  static async findByPk(param, options) {
    // return Promise resolved with null if no arguments are passed
    if (param == null) {
      return null;
    }

    options = cloneDeep(options) || {};

    if (typeof param === 'number' || typeof param === 'bigint' || typeof param === 'string' || Buffer.isBuffer(param)) {
      options.where = {
        // TODO: support composite primary keys
        [this.primaryKeyAttribute]: param,
      };
    } else {
      throw new TypeError(`Argument passed to findByPk is invalid: ${param}`);
    }

    // Bypass a possible overloaded findOne
    return await Model.findOne.call(this, options);
  }

  /**
   * Search for a single instance.
   *
   * Returns the first instance corresponding matching the query.
   * If not found, returns null or throws an error if {@link FindOptions.rejectOnEmpty} is set.
   *
   * @param  {object}       [options] A hash of options to describe the scope of the search
   * @returns {Promise<Model|null>}
   */
  static async findOne(options) {
    if (options !== undefined && !_.isPlainObject(options)) {
      throw new Error('The argument passed to findOne must be an options object, use findByPk if you wish to pass a single primary key value');
    }

    options = cloneDeep(options);
    // findOne only ever needs one result
    // conditional temporarily fixes 14618
    // https://github.com/sequelize/sequelize/issues/14618
    if (options.limit === undefined) {
      options.limit = 1;
    }

    // Bypass a possible overloaded findAll.
    return await Model.findAll.call(this, (_.defaults(options, {
      model: this,
      plain: true,
    })));
  }

  /**
   * Run an aggregation method on the specified field.
   *
   * Returns the aggregate result cast to {@link AggregateOptions.dataType},
   * unless `options.plain` is false, in which case the complete data result is returned.
   *
   * @param {string}          attribute The attribute to aggregate over. Can be a field name or *
   * @param {string}          aggregateFunction The function to use for aggregation, e.g. sum, max etc.
   * @param {object}          [options] Query options. See sequelize.query for full options
   *
   * @returns {Promise<DataTypes|object>}
   */
  static async aggregate(attribute, aggregateFunction, options) {
    options = cloneDeep(options);
    options.model = this;

    // We need to preserve attributes here as the `injectScope` call would inject non aggregate columns.
    const prevAttributes = options.attributes;
    this._injectScope(options);
    options.attributes = prevAttributes;
    this._conformIncludes(options, this);

    if (options.include) {
      this._expandIncludeAll(options);
      _validateIncludedElements(options);
    }

    const attrOptions = this.getAttributes()[attribute];
    const field = attrOptions && attrOptions.field || attribute;
    let aggregateColumn = this.sequelize.col(field);

    if (options.distinct) {
      aggregateColumn = this.sequelize.fn('DISTINCT', aggregateColumn);
    }

    let { group } = options;
    if (Array.isArray(group) && Array.isArray(group[0])) {
      noDoubleNestedGroup();
      group = group.flat();
    }

    options.attributes = _.unionBy(
      options.attributes,
      group,
      [[this.sequelize.fn(aggregateFunction, aggregateColumn), aggregateFunction]],
      a => (Array.isArray(a) ? a[1] : a),
    );

    if (!options.dataType) {
      if (attrOptions) {
        options.dataType = attrOptions.type;
      } else {
        // Use FLOAT as fallback
        options.dataType = new DataTypes.FLOAT();
      }
    } else {
      options.dataType = this.sequelize.normalizeDataType(options.dataType);
    }

    mapOptionFieldNames(options, this);
    options = this._paranoidClause(this, options);

    const value = await this.queryInterface.rawSelect(this.getTableName(options), options, aggregateFunction, this);

    return value;
  }

  /**
   * Count the number of records matching the provided where clause.
   *
   * If you provide an `include` option, the number of matching associations will be counted instead.
   *
   * @param {object}        [options] options
   * @returns {Promise<number>}
   */
  static async count(options) {
    options = cloneDeep(options);
    options = _.defaults(options, { hooks: true });

    setTransactionFromCls(options, this.sequelize);

    options.raw = true;
    if (options.hooks) {
      await this.hooks.runAsync('beforeCount', options);
    }

    let col = options.col || '*';
    if (options.include) {
      col = `${this.name}.${options.col || this.primaryKeyField}`;
    }

    if (options.distinct && col === '*') {
      col = this.primaryKeyField;
    }

    options.plain = !options.group;
    options.dataType = new DataTypes.INTEGER();
    options.includeIgnoreAttributes = false;

    // No limit, offset or order for the options max be given to count()
    // Set them to null to prevent scopes setting those values
    options.limit = null;
    options.offset = null;
    options.order = null;

    const result = await this.aggregate(col, 'count', options);

    // When grouping is used, some dialects such as PG are returning the count as string
    // --> Manually convert it to number
    if (Array.isArray(result)) {
      return result.map(item => ({
        ...item,
        count: Number(item.count),
      }));
    }

    return result;
  }

  /**
   * Finds all the rows matching your query, within a specified offset / limit, and get the total number of
   * rows matching your query. This is very useful for pagination.
   *
   * ```js
   * Model.findAndCountAll({
   *   where: ...,
   *   limit: 12,
   *   offset: 12
   * }).then(result => {
   *   ...
   * })
   * ```
   * In the above example, `result.rows` will contain rows 13 through 24, while `result.count` will return
   * the total number of rows that matched your query.
   *
   * When you add includes, only those which are required (either because they have a where clause, or
   * because required` is explicitly set to true on the include) will be added to the count part.
   *
   * Suppose you want to find all users who have a profile attached:
   * ```js
   * User.findAndCountAll({
   *   include: [
   *      { model: Profile, required: true}
   *   ],
   *   limit: 3
   * });
   * ```
   * Because the include for `Profile` has `required` set it will result in an inner join, and only the users
   * who have a profile will be counted. If we remove `required` from the include, both users with and
   * without profiles will be counted
   *
   * This function also support grouping, when `group` is provided, the count will be an array of objects
   * containing the count for each group and the projected attributes.
   * ```js
   * User.findAndCountAll({
   *   group: 'type'
   * });
   * ```
   *
   * @param {object} [options] See findAll options
   * @returns {Promise<{count: number | number[], rows: Model[]}>}
   */
  static async findAndCountAll(options) {
    if (options !== undefined && !_.isPlainObject(options)) {
      throw new Error('The argument passed to findAndCountAll must be an options object, use findByPk if you wish to pass a single primary key value');
    }

    const countOptions = cloneDeep(options);

    if (countOptions.attributes) {
      countOptions.attributes = undefined;
    }

    const [count, rows] = await Promise.all([
      this.count(countOptions),
      this.findAll(options),
    ]);

    return {
      count,
      rows: count === 0 ? [] : rows,
    };
  }

  /**
   * Finds the maximum value of field
   *
   * @param {string} field attribute / field name
   * @param {object} [options] See aggregate
   * @returns {Promise<*>}
   */
  static async max(field, options) {
    return await this.aggregate(field, 'max', options);
  }

  /**
   * Finds the minimum value of field
   *
   * @param {string} field attribute / field name
   * @param {object} [options] See aggregate
   * @returns {Promise<*>}
   */
  static async min(field, options) {
    return await this.aggregate(field, 'min', options);
  }

  /**
   * Retrieves the sum of field
   *
   * @param {string} field attribute / field name
   * @param {object} [options] See aggregate
   * @returns {Promise<number>}
   */
  static async sum(field, options) {
    return await this.aggregate(field, 'sum', options);
  }

  /**
   * Builds a new model instance.
   * Unlike {@link Model.create}, the instance is not persisted, you need to call {@link Model#save} yourself.
   *
   * @param {object|Array} values An object of key value pairs or an array of such. If an array, the function will return an
   *   array of instances.
   * @param {object}  [options] Instance build options
   *
   * @returns {Model|Array<Model>}
   */
  static build(values, options) {
    if (Array.isArray(values)) {
      return this.bulkBuild(values, options);
    }

    const instance = new this(values, options, CONSTRUCTOR_SECRET);

    // Our Model class adds getters and setters for attributes on the prototype,
    // so they can be shadowed by native class properties that are defined on the class that extends Model (See #14300).
    // This deletes the instance properties, to un-shadow the getters and setters.
    for (const attributeName of this.modelDefinition.attributes.keys()) {
      delete instance[attributeName];
    }

    return instance;
  }

  /**
   * Builds multiple new model instances.
   * Unlike {@link Model.create}, the instances are not persisted, you need to call {@link Model#save} yourself.
   *
   * @param {Array} valueSets An array of objects with key value pairs.
   * @param {object}  [options] Instance build options
   */
  static bulkBuild(valueSets, options) {
    options = { isNewRecord: true, ...options };

    if (!options.includeValidated) {
      this._conformIncludes(options, this);
      if (options.include) {
        this._expandIncludeAll(options);
        _validateIncludedElements(options);
      }
    }

    if (options.attributes) {
      options.attributes = options.attributes.map(attribute => (Array.isArray(attribute) ? attribute[1] : attribute));
    }

    return valueSets.map(values => this.build(values, options));
  }

  /**
   * Builds a new model instance and persists it.
   * Equivalent to calling {@link Model.build} then {@link Model.save}.
   *
   * @param {object} values
   * @param {object} options
   * @returns {Promise<Model>}
   *
   */
  static async create(values, options) {
    options = cloneDeep(options || {});

    return await this.build(values, {
      isNewRecord: true,
      attributes: options.fields,
      include: options.include,
      raw: options.raw,
      silent: options.silent,
    }).save(options);
  }

  /**
   * Find an entity that matches the query, or build (but don't save) the entity if none is found.
   * The successful result of the promise will be the tuple [instance, initialized].
   *
   * @param {object} options find options
   * @returns {Promise<Model,boolean>}
   */
  static async findOrBuild(options) {
    if (!options || !options.where || arguments.length > 1) {
      throw new Error(
        'Missing where attribute in the options parameter passed to findOrBuild. '
        + 'Please note that the API has changed, and is now options only (an object with where, defaults keys, transaction etc.)',
      );
    }

    let values;

    let instance = await this.findOne(options);
    if (instance === null) {
      values = { ...options.defaults };
      if (_.isPlainObject(options.where)) {
        values = defaults(values, options.where);
      }

      instance = this.build(values, options);

      return [instance, true];
    }

    return [instance, false];
  }

  /**
   * Find an entity that matches the query, or {@link Model.create} the entity if none is found
   * The successful result of the promise will be the tuple [instance, initialized].
   *
   * If no transaction is passed in the `options` object, a new transaction will be created internally, to
   * prevent the race condition where a matching row is created by another connection after the find but
   * before the insert call.
   * However, it is not always possible to handle this case in SQLite, specifically if one transaction inserts
   * and another tries to select before the first one has committed.
   * In this case, an instance of {@link TimeoutError} will be thrown instead.
   *
   * If a transaction is passed, a savepoint will be created instead,
   * and any unique constraint violation will be handled internally.
   *
   * @param {object} options find and create options
   * @returns {Promise<Model,boolean>}
   */
  static async findOrCreate(options) {
    if (!options || !options.where || arguments.length > 1) {
      throw new Error(
        'Missing where attribute in the options parameter passed to findOrCreate. '
        + 'Please note that the API has changed, and is now options only (an object with where, defaults keys, transaction etc.)',
      );
    }

    options = { ...options };

    const modelDefinition = this.modelDefinition;

    if (options.defaults) {
      const defaults = Object.keys(options.defaults);
      const unknownDefaults = defaults.filter(name => !modelDefinition.attributes.has(name));

      if (unknownDefaults.length > 0) {
        logger.warn(`Unknown attributes (${unknownDefaults}) passed to defaults option of findOrCreate`);
      }
    }

    setTransactionFromCls(options, this.sequelize);

    const internalTransaction = !options.transaction;
    let values;
    let transaction;

    try {
      // TODO: use managed sequelize.transaction() instead
      transaction = await this.sequelize.startUnmanagedTransaction(options);
      options.transaction = transaction;

      const found = await this.findOne(options);
      if (found !== null) {
        return [found, false];
      }

      values = { ...options.defaults };
      if (_.isPlainObject(options.where)) {
        values = defaults(values, options.where);
      }

      options.exception = true;
      options.returning = true;

      try {
        const created = await this.create(values, options);
        if (created.get(this.primaryKeyAttribute, { raw: true }) === null) {
          // If the query returned an empty result for the primary key, we know that this was actually a unique constraint violation
          throw new sequelizeErrors.UniqueConstraintError();
        }

        return [created, true];
      } catch (error) {
        if (!(error instanceof sequelizeErrors.UniqueConstraintError)) {
          throw error;
        }

        const flattenedWhere = flattenObjectDeep(options.where);
        const flattenedWhereKeys = Object.keys(flattenedWhere).map(name => _.last(name.split('.')));
        const whereFields = flattenedWhereKeys.map(name => modelDefinition.attributes.get(name)?.columnName ?? name);
        const defaultFields = options.defaults && Object.keys(options.defaults)
          .filter(name => modelDefinition.attributes.get(name))
          .map(name => modelDefinition.getColumnNameLoose(name));

        const errFieldKeys = Object.keys(error.fields);
        const errFieldsWhereIntersects = intersects(errFieldKeys, whereFields);
        if (defaultFields && !errFieldsWhereIntersects && intersects(errFieldKeys, defaultFields)) {
          throw error;
        }

        if (errFieldsWhereIntersects) {
          _.each(error.fields, (value, key) => {
            const name = modelDefinition.columns.get(key).attributeName;
            if (value.toString() !== options.where[name].toString()) {
              throw new Error(`${this.name}#findOrCreate: value used for ${name} was not equal for both the find and the create calls, '${options.where[name]}' vs '${value}'`);
            }
          });
        }

        // Someone must have created a matching instance inside the same transaction since we last did a find. Let's find it!
        const otherCreated = await this.findOne(defaults({
          transaction: internalTransaction ? null : transaction,
        }, options));

        // Sanity check, ideally we caught this at the defaultFeilds/err.fields check
        // But if we didn't and instance is null, we will throw
        if (otherCreated === null) {
          throw error;
        }

        return [otherCreated, false];
      }
    } finally {
      if (internalTransaction && transaction) {
        await transaction.commit();
      }
    }
  }

  /**
   * A more performant {@link Model.findOrCreate} that will not start its own transaction or savepoint (at least not in
   * postgres)
   *
   * It will execute a find call, attempt to create if empty, then attempt to find again if a unique constraint fails.
   *
   * The successful result of the promise will be the tuple [instance, initialized].
   *
   * @param {object} options find options
   * @returns {Promise<Model,boolean>}
   */
  static async findCreateFind(options) {
    if (!options || !options.where) {
      throw new Error(
        'Missing where attribute in the options parameter passed to findCreateFind.',
      );
    }

    let values = { ...options.defaults };
    if (_.isPlainObject(options.where)) {
      values = defaults(values, options.where);
    }

    const found = await this.findOne(options);
    if (found) {
      return [found, false];
    }

    try {
      const createOptions = { ...options };

      // To avoid breaking a postgres transaction, run the create with `ignoreDuplicates`.
      if (this.sequelize.options.dialect === 'postgres' && options.transaction) {
        createOptions.ignoreDuplicates = true;
      }

      const created = await this.create(values, createOptions);

      return [created, true];
    } catch (error) {
      if (!(error instanceof sequelizeErrors.UniqueConstraintError || error instanceof sequelizeErrors.EmptyResultError)) {
        throw error;
      }

      const foundAgain = await this.findOne(options);

      return [foundAgain, false];
    }
  }

  /**
   * Inserts or updates a single entity. An update will be executed if a row which matches the supplied values on
   * either the primary key or a unique key is found. Note that the unique index must be defined in your
   * sequelize model and not just in the table. Otherwise, you may experience a unique constraint violation,
   * because sequelize fails to identify the row that should be updated.
   *
   * **Implementation details:**
   *
   * * MySQL - Implemented as a single query `INSERT values ON DUPLICATE KEY UPDATE values`
   * * PostgreSQL - Implemented as a temporary function with exception handling: INSERT EXCEPTION WHEN
   *   unique_constraint UPDATE
   * * SQLite - Implemented as two queries `INSERT; UPDATE`. This means that the update is executed regardless
   *   of whether the row already existed or not
   *
   * **Note:** SQLite returns null for created, no matter if the row was created or updated. This is
   * because SQLite always runs INSERT OR IGNORE + UPDATE, in a single query, so there is no way to know
   * whether the row was inserted or not.
   *
   * @param  {object} values hash of values to upsert
   * @param  {object} [options] upsert options
   * @returns {Promise<Array<Model, boolean | null>>} an array with two elements, the first being the new record and
   *   the second being `true` if it was just created or `false` if it already existed (except on Postgres and SQLite, which
   *   can't detect this and will always return `null` instead of a boolean).
   */
  static async upsert(values, options) {
    options = {
      hooks: true,
      returning: true,
      validate: true,
      ...cloneDeep(options),
    };

    setTransactionFromCls(options, this.sequelize);

    const modelDefinition = this.modelDefinition;

    const createdAtAttr = modelDefinition.timestampAttributeNames.createdAt;
    const updatedAtAttr = modelDefinition.timestampAttributeNames.updatedAt;
    const hasPrimary = this.primaryKeyField in values || this.primaryKeyAttribute in values;
    const instance = this.build(values);

    options.model = this;
    options.instance = instance;

    const changed = [...instance._changed];
    if (!options.fields) {
      options.fields = changed;
    }

    if (options.validate) {
      await instance.validate(options);
    }

    // Map field names
    const updatedDataValues = _.pick(instance.dataValues, changed);
    const insertValues = mapValueFieldNames(instance.dataValues, modelDefinition.attributes.keys(), this);
    const updateValues = mapValueFieldNames(updatedDataValues, options.fields, this);
    const now = new Date();

    // Attach createdAt
    if (createdAtAttr && !insertValues[createdAtAttr]) {
      const field = modelDefinition.attributes.get(createdAtAttr).columnName || createdAtAttr;
      insertValues[field] = this._getDefaultTimestamp(createdAtAttr) || now;
    }

    if (updatedAtAttr && !updateValues[updatedAtAttr]) {
      const field = modelDefinition.attributes.get(updatedAtAttr).columnName || updatedAtAttr;
      insertValues[field] = updateValues[field] = this._getDefaultTimestamp(updatedAtAttr) || now;
    }

    // Db2 does not allow NULL values for unique columns.
    // Add dummy values if not provided by test case or user.
    if (this.sequelize.options.dialect === 'db2') {
      // TODO: remove. This is fishy and is going to be a source of bugs (because it replaces null values with arbitrary values that could be actual data).
      //  If DB2 doesn't support NULL in unique columns, then it should error if the user tries to insert NULL in one.
      this.uniqno = this.sequelize.dialect.queryGenerator.addUniqueFields(
        insertValues, this.modelDefinition.rawAttributes, this.uniqno,
      );
    }

    // Build adds a null value for the primary key, if none was given by the user.
    // We need to remove that because of some Postgres technicalities.
    if (!hasPrimary && this.primaryKeyAttribute && !modelDefinition.attributes.get(this.primaryKeyAttribute).defaultValue) {
      delete insertValues[this.primaryKeyField];
      delete updateValues[this.primaryKeyField];
    }

    if (options.hooks) {
      await this.hooks.runAsync('beforeUpsert', values, options);
    }

    const result = await this.queryInterface.upsert(
      this.getTableName(options),
      insertValues,
      updateValues,
      // TODO: this is only used by DB2 & MSSQL, as these dialects require a WHERE clause in their UPSERT implementation.
      //  but the user should be able to specify a WHERE clause themselves (because we can't perfectly include all UNIQUE constraints in our implementation)
      //  there is also some incoherence in our implementation: This "where" returns the Primary Key constraint, but all other unique constraints
      //  are added inside of QueryInterface. Everything should be done inside of QueryInterface instead.
      instance.where(false, true) ?? {},
      options,
    );

    const [record] = result;
    record.isNewRecord = false;

    if (options.hooks) {
      await this.hooks.runAsync('afterUpsert', result, options);
    }

    return result;
  }

  /**
   * Creates and inserts multiple instances in bulk.
   *
   * The promise resolves with an array of instances.
   *
   * Please note that, depending on your dialect, the resulting instances may not accurately
   * represent the state of their rows in the database.
   * This is because MySQL and SQLite do not make it easy to obtain back automatically generated IDs
   * and other default values in a way that can be mapped to multiple records.
   * To obtain the correct data for the newly created instance, you will need to query for them again.
   *
   * If validation fails, the promise is rejected with {@link AggregateError}
   *
   * @param  {Array}          records                          List of objects (key/value pairs) to create instances from
   * @param  {object}         [options]                        Bulk create options
   * @returns {Promise<Array<Model>>}
   */
  static async bulkCreate(records, options = {}) {
    if (records.length === 0) {
      return [];
    }

    const dialect = this.sequelize.options.dialect;
    const now = new Date();
    options = cloneDeep(options);

    setTransactionFromCls(options, this.sequelize);

    options.model = this;

    if (!options.includeValidated) {
      this._conformIncludes(options, this);
      if (options.include) {
        this._expandIncludeAll(options);
        _validateIncludedElements(options);
      }
    }

    const instances = records.map(values => this.build(values, { isNewRecord: true, include: options.include }));

    const recursiveBulkCreate = async (instances, options) => {
      options = {
        validate: false,
        hooks: true,
        individualHooks: false,
        ignoreDuplicates: false,
        ...options,
      };

      if (options.returning === undefined) {
        if (options.association) {
          options.returning = false;
        } else {
          options.returning = true;
        }
      }

      if (options.ignoreDuplicates && ['mssql', 'db2', 'ibmi'].includes(dialect)) {
        throw new Error(`${dialect} does not support the ignoreDuplicates option.`);
      }

      if (options.updateOnDuplicate && !['mysql', 'mariadb', 'sqlite', 'postgres', 'ibmi'].includes(dialect)) {
        throw new Error(`${dialect} does not support the updateOnDuplicate option.`);
      }

      const model = options.model;
      const modelDefinition = model.modelDefinition;

      options.fields = options.fields || Array.from(modelDefinition.attributes.keys());
      const createdAtAttr = modelDefinition.timestampAttributeNames.createdAt;
      const updatedAtAttr = modelDefinition.timestampAttributeNames.updatedAt;

      if (options.updateOnDuplicate !== undefined) {
        if (Array.isArray(options.updateOnDuplicate) && options.updateOnDuplicate.length > 0) {
          options.updateOnDuplicate = _.intersection(
            _.without(Object.keys(model.tableAttributes), createdAtAttr),
            options.updateOnDuplicate,
          );
        } else {
          throw new Error('updateOnDuplicate option only supports non-empty array.');
        }
      }

      // Run before hook
      if (options.hooks) {
        await model.hooks.runAsync('beforeBulkCreate', instances, options);
      }

      // Validate
      if (options.validate) {
        const errors = [];
        const validateOptions = { ...options };
        validateOptions.hooks = options.individualHooks;

        await Promise.all(instances.map(async instance => {
          try {
            await instance.validate(validateOptions);
          } catch (error) {
            errors.push(new sequelizeErrors.BulkRecordError(error, instance));
          }
        }));

        delete options.skip;
        if (errors.length > 0) {
          throw new sequelizeErrors.AggregateError(errors);
        }
      }

      if (options.individualHooks) {
        await Promise.all(instances.map(async instance => {
          const individualOptions = {
            ...options,
            validate: false,
            hooks: true,
          };
          delete individualOptions.fields;
          delete individualOptions.individualHooks;
          delete individualOptions.ignoreDuplicates;

          await instance.save(individualOptions);
        }));
      } else {
        if (options.include && options.include.length > 0) {
          await Promise.all(options.include.filter(include => include.association instanceof BelongsTo).map(async include => {
            const associationInstances = [];
            const associationInstanceIndexToInstanceMap = [];

            for (const instance of instances) {
              const associationInstance = instance.get(include.as);
              if (associationInstance) {
                associationInstances.push(associationInstance);
                associationInstanceIndexToInstanceMap.push(instance);
              }
            }

            if (associationInstances.length === 0) {
              return;
            }

            const includeOptions = _(cloneDeep(include))
              .omit(['association'])
              .defaults({
                transaction: options.transaction,
                logging: options.logging,
              })
              .value();

            const createdAssociationInstances = await recursiveBulkCreate(associationInstances, includeOptions);
            for (const idx in createdAssociationInstances) {
              const associationInstance = createdAssociationInstances[idx];
              const instance = associationInstanceIndexToInstanceMap[idx];

              await include.association.set(instance, associationInstance, { save: false, logging: options.logging });
            }
          }));
        }

        // Create all in one query
        // Recreate records from instances to represent any changes made in hooks or validation
        records = instances.map(instance => {
          const values = instance.dataValues;

          // set createdAt/updatedAt attributes
          if (createdAtAttr && !values[createdAtAttr]) {
            values[createdAtAttr] = now;
            if (!options.fields.includes(createdAtAttr)) {
              options.fields.push(createdAtAttr);
            }
          }

          if (updatedAtAttr && !values[updatedAtAttr]) {
            values[updatedAtAttr] = now;
            if (!options.fields.includes(updatedAtAttr)) {
              options.fields.push(updatedAtAttr);
            }
          }

          const out = mapValueFieldNames(values, options.fields, model);
          for (const key of modelDefinition.virtualAttributeNames) {
            delete out[key];
          }

          return out;
        });

        // Map attributes to fields for serial identification
        const fieldMappedAttributes = {};
        for (const attrName in model.tableAttributes) {
          const attribute = modelDefinition.attributes.get(attrName);
          fieldMappedAttributes[attribute.columnName] = attribute;
        }

        // Map updateOnDuplicate attributes to fields
        if (options.updateOnDuplicate) {
          options.updateOnDuplicate = options.updateOnDuplicate.map(attrName => {
            return modelDefinition.getColumnName(attrName);
          });

          if (options.conflictAttributes) {
            options.upsertKeys = options.conflictAttributes.map(
              attrName => modelDefinition.getColumnName(attrName),
            );
          } else {
            const upsertKeys = [];

            for (const i of model.getIndexes()) {
              if (i.unique && !i.where) { // Don't infer partial indexes
                upsertKeys.push(...i.fields);
              }
            }

            options.upsertKeys = upsertKeys.length > 0
              ? upsertKeys
              : Object.values(model.primaryKeys).map(x => x.field);
          }
        }

        // Map returning attributes to fields
        if (options.returning && Array.isArray(options.returning)) {
          options.returning = options.returning.map(attr => modelDefinition.getColumnNameLoose(attr));
        }

        const results = await model.queryInterface.bulkInsert(model.getTableName(options), records, options, fieldMappedAttributes);
        if (Array.isArray(results)) {
          for (const [i, result] of results.entries()) {
            const instance = instances[i];

            for (const key in result) {
              if (!instance || key === model.primaryKeyAttribute
                && instance.get(model.primaryKeyAttribute)
                && ['mysql', 'mariadb', 'sqlite'].includes(dialect)) {
                // The query.js for these DBs is blind, it autoincrements the
                // primarykey value, even if it was set manually. Also, it can
                // return more results than instances, bug?.
                continue;
              }

              if (Object.prototype.hasOwnProperty.call(result, key)) {
                const record = result[key];

                const attr = find(
                  modelDefinition.attributes.values(),
                  attribute => attribute.attributeName === key || attribute.columnName === key,
                );

                instance.dataValues[attr && attr.attributeName || key] = record;
              }
            }
          }
        }
      }

      if (options.include && options.include.length > 0) {
        await Promise.all(options.include.filter(include => !(include.association instanceof BelongsTo
          || include.parent && include.parent.association instanceof BelongsToMany)).map(async include => {
          const associationInstances = [];
          const associationInstanceIndexToInstanceMap = [];

          for (const instance of instances) {
            let associated = instance.get(include.as);
            if (!Array.isArray(associated)) {
              associated = [associated];
            }

            for (const associationInstance of associated) {
              if (associationInstance) {
                if (!(include.association instanceof BelongsToMany)) {
                  associationInstance.set(include.association.foreignKey, instance.get(include.association.sourceKey || instance.constructor.primaryKeyAttribute, { raw: true }), { raw: true });
                  Object.assign(associationInstance, include.association.scope);
                }

                associationInstances.push(associationInstance);
                associationInstanceIndexToInstanceMap.push(instance);
              }
            }
          }

          if (associationInstances.length === 0) {
            return;
          }

          const includeOptions = _(cloneDeep(include))
            .omit(['association'])
            .defaults({
              transaction: options.transaction,
              logging: options.logging,
            })
            .value();

          const createdAssociationInstances = await recursiveBulkCreate(associationInstances, includeOptions);
          if (include.association instanceof BelongsToMany) {
            const valueSets = [];

            for (const idx in createdAssociationInstances) {
              const associationInstance = createdAssociationInstances[idx];
              const instance = associationInstanceIndexToInstanceMap[idx];

              const values = {
                [include.association.foreignKey]: instance.get(instance.constructor.primaryKeyAttribute, { raw: true }),
                [include.association.otherKey]: associationInstance.get(associationInstance.constructor.primaryKeyAttribute, { raw: true }),
                // Include values defined in the association
                ...include.association.through.scope,
              };
              if (associationInstance[include.association.through.model.name]) {
                const throughDefinition = include.association.through.model.modelDefinition;

                for (const attributeName of throughDefinition.attributes.keys()) {
                  const attribute = throughDefinition.attributes.get(attributeName);

                  if (attribute._autoGenerated
                    || attributeName === include.association.foreignKey
                    || attributeName === include.association.otherKey
                    || typeof associationInstance[include.association.through.model.name][attributeName] === 'undefined') {
                    continue;
                  }

                  values[attributeName] = associationInstance[include.association.through.model.name][attributeName];
                }
              }

              valueSets.push(values);
            }

            const throughOptions = _(cloneDeep(include))
              .omit(['association', 'attributes'])
              .defaults({
                transaction: options.transaction,
                logging: options.logging,
              })
              .value();
            throughOptions.model = include.association.throughModel;
            const throughInstances = include.association.throughModel.bulkBuild(valueSets, throughOptions);

            await recursiveBulkCreate(throughInstances, throughOptions);
          }
        }));
      }

      // map fields back to attributes
      for (const instance of instances) {
        const attributeDefs = modelDefinition.attributes;

        for (const attribute of attributeDefs.values()) {
          if (
            instance.dataValues[attribute.columnName] !== undefined
            && attribute.columnName !== attribute.attributeName
          ) {
            instance.dataValues[attribute.attributeName] = instance.dataValues[attribute.columnName];
            // TODO: if a column shares the same name as an attribute, this will cause a bug!
            delete instance.dataValues[attribute.columnName];
          }

          instance._previousDataValues[attribute.attributeName] = instance.dataValues[attribute.attributeName];
          instance.changed(attribute.attributeName, false);
        }

        instance.isNewRecord = false;
      }

      // Run after hook
      if (options.hooks) {
        await model.hooks.runAsync('afterBulkCreate', instances, options);
      }

      return instances;
    };

    return await recursiveBulkCreate(instances, options);
  }

  /**
   * Destroys all instances of the model.
   * This is a convenient method for `MyModel.destroy({ truncate: true })`.
   *
   * __Danger__: This will completely empty your table!
   *
   * @param {object} [options] truncate options
   * @returns {Promise}
   */
  static async truncate(options) {
    options = cloneDeep(options) || {};
    options.truncate = true;

    return await this.destroy(options);
  }

  /**
   * Deletes multiple instances, or set their deletedAt timestamp to the current time if `paranoid` is enabled.
   *
   * @param  {object} options destroy options
   * @returns {Promise<number>} The number of destroyed rows
   */
  static async destroy(options) {
    options = cloneDeep(options);

    setTransactionFromCls(options, this.sequelize);

    this._injectScope(options);

    if (!options || !(options.where || options.truncate)) {
      throw new Error('Missing where or truncate attribute in the options parameter of model.destroy.');
    }

    if (!options.truncate && !_.isPlainObject(options.where) && !Array.isArray(options.where) && !(options.where instanceof BaseSqlExpression)) {
      throw new Error('Expected plain object, array or sequelize method in the options.where parameter of model.destroy.');
    }

    const modelDefinition = this.modelDefinition;
    const attributes = modelDefinition.attributes;

    options = _.defaults(options, {
      hooks: true,
      individualHooks: false,
      force: false,
      cascade: false,
      restartIdentity: false,
    });

    options.type = QueryTypes.BULKDELETE;

    mapOptionFieldNames(options, this);
    options.model = this;

    // Run before hook
    if (options.hooks) {
      await this.hooks.runAsync('beforeBulkDestroy', options);
    }

    let instances;
    // Get daos and run beforeDestroy hook on each record individually
    if (options.individualHooks) {
      instances = await this.findAll({ where: options.where, transaction: options.transaction, logging: options.logging, benchmark: options.benchmark });

      await Promise.all(instances.map(instance => {
        return this.hooks.runAsync('beforeDestroy', instance, options);
      }));
    }

    let result;
    // Run delete query (or update if paranoid)
    if (modelDefinition.timestampAttributeNames.deletedAt && !options.force) {
      // Set query type appropriately when running soft delete
      options.type = QueryTypes.BULKUPDATE;

      const attrValueHash = {};
      const deletedAtAttribute = attributes.get(modelDefinition.timestampAttributeNames.deletedAt);
      const deletedAtColumnName = deletedAtAttribute.columnName;
      const where = {
        [deletedAtColumnName]: Object.prototype.hasOwnProperty.call(deletedAtAttribute, 'defaultValue') ? deletedAtAttribute.defaultValue : null,
      };

      attrValueHash[deletedAtColumnName] = new Date();
      result = await this.queryInterface.bulkUpdate(this.getTableName(options), attrValueHash, Object.assign(where, options.where), options, getObjectFromMap(modelDefinition.attributes));
    } else {
      result = await this.queryInterface.bulkDelete(this.getTableName(options), options.where, options, this);
    }

    // Run afterDestroy hook on each record individually
    if (options.individualHooks) {
      await Promise.all(
        instances.map(instance => {
          return this.hooks.runAsync('afterDestroy', instance, options);
        }),
      );
    }

    // Run after hook
    if (options.hooks) {
      await this.hooks.runAsync('afterBulkDestroy', options);
    }

    return result;
  }

  /**
   * Restores multiple paranoid instances.
   * Only usable if {@link ModelOptions.paranoid} is true.
   *
   * @param {object} options restore options
   * @returns {Promise}
   */
  static async restore(options) {
    const modelDefinition = this.modelDefinition;

    if (!modelDefinition.timestampAttributeNames.deletedAt) {
      throw new Error('Model is not paranoid');
    }

    options = {
      hooks: true,
      individualHooks: false,
      ...options,
    };

    setTransactionFromCls(options, this.sequelize);

    options.type = QueryTypes.RAW;
    options.model = this;

    mapOptionFieldNames(options, this);

    // Run before hook
    if (options.hooks) {
      await this.hooks.runAsync('beforeBulkRestore', options);
    }

    let instances;
    // Get daos and run beforeRestore hook on each record individually
    if (options.individualHooks) {
      instances = await this.findAll({ where: options.where, transaction: options.transaction, logging: options.logging, benchmark: options.benchmark, paranoid: false });

      await Promise.all(instances.map(instance => {
        return this.hooks.runAsync('beforeRestore', instance, options);
      }));
    }

    // Run undelete query
    const attrValueHash = {};
    const deletedAtAttributeName = modelDefinition.timestampAttributeNames.deletedAt;
    const deletedAtAttribute = modelDefinition.attributes.get(deletedAtAttributeName);
    const deletedAtDefaultValue = deletedAtAttribute.defaultValue ?? null;

    attrValueHash[deletedAtAttribute.columnName || deletedAtAttributeName] = deletedAtDefaultValue;
    options.omitNull = false;
    const result = await this.queryInterface.bulkUpdate(this.getTableName(options), attrValueHash, options.where, options, getObjectFromMap(modelDefinition.attributes));
    // Run afterDestroy hook on each record individually
    if (options.individualHooks) {
      await Promise.all(
        instances.map(instance => {
          return this.hooks.runAsync('afterRestore', instance, options);
        }),
      );
    }

    // Run after hook
    if (options.hooks) {
      await this.hooks.runAsync('afterBulkRestore', options);
    }

    return result;
  }

  /**
   * Updates multiple instances that match the where options.
   *
   * The promise resolves with an array of one or two elements:
   * - The first element is always the number of affected rows,
   * - the second element is the list of affected entities (only supported in postgres and mssql with
   * {@link UpdateOptions.returning} true.)
   *
   * @param  {object} values hash of values to update
   * @param  {object} options update options
   * @returns {Promise<Array<number,number>>}
   */
  static async update(values, options) {
    options = cloneDeep(options);

    setTransactionFromCls(options, this.sequelize);

    this._injectScope(options);
    this._optionsMustContainWhere(options);

    const modelDefinition = this.modelDefinition;

    options = this._paranoidClause(this, _.defaults(options, {
      validate: true,
      hooks: true,
      individualHooks: false,
      returning: false,
      force: false,
      sideEffects: true,
    }));

    options.type = QueryTypes.BULKUPDATE;

    // Clone values so it doesn't get modified for caller scope and ignore undefined values
    values = _.omitBy(values, value => value === undefined);

    const updatedAtAttrName = modelDefinition.timestampAttributeNames.updatedAt;

    // Remove values that are not in the options.fields
    if (options.fields && Array.isArray(options.fields)) {
      for (const key of Object.keys(values)) {
        if (!options.fields.includes(key)) {
          delete values[key];
        }
      }
    } else {
      options.fields = _.intersection(Object.keys(values), Array.from(modelDefinition.physicalAttributes.keys()));
      if (updatedAtAttrName && !options.fields.includes(updatedAtAttrName)) {
        options.fields.push(updatedAtAttrName);
      }
    }

    if (updatedAtAttrName && !options.silent) {
      values[updatedAtAttrName] = this._getDefaultTimestamp(updatedAtAttrName) || new Date();
    }

    options.model = this;

    let valuesUse;
    // Validate
    if (options.validate) {
      const build = this.build(values);
      build.set(updatedAtAttrName, values[updatedAtAttrName], { raw: true });

      if (options.sideEffects) {
        Object.assign(values, _.pick(build.get(), build.changed()));
        options.fields = _.union(options.fields, Object.keys(values));
      }

      // TODO: instead of setting "skip", set the "fields" property on a copy of options that's passed to "validate"
      // We want to skip validations for all other fields
      options.skip = _.difference(Array.from(modelDefinition.attributes.keys()), Object.keys(values));
      const attributes = await build.validate(options);
      options.skip = undefined;
      if (attributes && attributes.dataValues) {
        values = _.pick(attributes.dataValues, Object.keys(values));
      }
    }

    // Run before hook
    if (options.hooks) {
      options.attributes = values;
      await this.hooks.runAsync('beforeBulkUpdate', options);
      values = options.attributes;
      delete options.attributes;
    }

    valuesUse = values;

    // Get instances and run beforeUpdate hook on each record individually
    let instances;
    let updateDoneRowByRow = false;
    if (options.individualHooks) {
      instances = await this.findAll({
        where: options.where,
        transaction: options.transaction,
        logging: options.logging,
        benchmark: options.benchmark,
        paranoid: options.paranoid,
      });

      if (instances.length > 0) {
        // Run beforeUpdate hooks on each record and check whether beforeUpdate hook changes values uniformly
        // i.e. whether they change values for each record in the same way
        let changedValues;
        let different = false;

        instances = await Promise.all(instances.map(async instance => {
          // Record updates in instances dataValues
          Object.assign(instance.dataValues, values);
          // Set the changed fields on the instance
          _.forIn(valuesUse, (newValue, attr) => {
            if (newValue !== instance._previousDataValues[attr]) {
              instance.setDataValue(attr, newValue);
            }
          });

          // Run beforeUpdate hook
          await this.hooks.runAsync('beforeUpdate', instance, options);
          await this.hooks.runAsync('beforeSave', instance, options);
          if (!different) {
            const thisChangedValues = {};
            _.forIn(instance.dataValues, (newValue, attr) => {
              if (newValue !== instance._previousDataValues[attr]) {
                thisChangedValues[attr] = newValue;
              }
            });

            if (!changedValues) {
              changedValues = thisChangedValues;
            } else {
              different = !_.isEqual(changedValues, thisChangedValues);
            }
          }

          return instance;
        }));

        if (!different) {
          const keys = Object.keys(changedValues);
          // Hooks do not change values or change them uniformly
          if (keys.length > 0) {
            // Hooks change values - record changes in valuesUse so they are executed
            valuesUse = changedValues;
            options.fields = _.union(options.fields, keys);
          }
        } else {
          instances = await Promise.all(instances.map(async instance => {
            const individualOptions = {
              ...options,
              hooks: false,
              validate: false,
            };
            delete individualOptions.individualHooks;

            return instance.save(individualOptions);
          }));
          updateDoneRowByRow = true;
        }
      }
    }

    let result;
    if (updateDoneRowByRow) {
      result = [instances.length, instances];
    } else if (_.isEmpty(valuesUse)
       || Object.keys(valuesUse).length === 1 && valuesUse[updatedAtAttrName]) {
      // only updatedAt is being passed, then skip update
      result = [0];
    } else {
      valuesUse = mapValueFieldNames(valuesUse, options.fields, this);
      options = mapOptionFieldNames(options, this);
      options.hasTrigger = this.options ? this.options.hasTrigger : false;

      const affectedRows = await this.queryInterface.bulkUpdate(this.getTableName(options), valuesUse, options.where, options, getObjectFromMap(this.modelDefinition.physicalAttributes));
      if (options.returning) {
        result = [affectedRows.length, affectedRows];
        instances = affectedRows;
      } else {
        result = [affectedRows];
      }
    }

    if (options.individualHooks) {
      await Promise.all(instances.map(async instance => {
        await this.hooks.runAsync('afterUpdate', instance, options);
        await this.hooks.runAsync('afterSave', instance, options);
      }));
      result[1] = instances;
    }

    // Run after hook
    if (options.hooks) {
      options.attributes = values;
      await this.hooks.runAsync('afterBulkUpdate', options);
      delete options.attributes;
    }

    return result;
  }

  /**
   * Runs a describe query on the table.
   *
   * @param {string} [schema] schema name to search table in
   * @param {object} [options] query options
   *
   * @returns {Promise} hash of attributes and their types
   */
  // TODO: move "schema" to options
  static async describe(schema, options) {
    const table = this.modelDefinition.table;

    return await this.queryInterface.describeTable(table.tableName, { schema: schema || table.schema, ...options });
  }

  static _getDefaultTimestamp(attributeName) {
    const attributes = this.modelDefinition.attributes;

    const attribute = attributes.get(attributeName);
    if (attribute?.defaultValue) {
      return toDefaultValue(attribute.defaultValue);
    }
  }

  static _expandAttributes(options) {
    if (!_.isPlainObject(options.attributes)) {
      return;
    }

    let attributes = Array.from(this.modelDefinition.attributes.keys());

    if (options.attributes.exclude) {
      attributes = attributes.filter(elem => !options.attributes.exclude.includes(elem));
    }

    if (options.attributes.include) {
      attributes = attributes.concat(options.attributes.include);
    }

    options.attributes = attributes;
  }

  // Inject _scope into options.
  static _injectScope(options) {
    const scope = cloneDeep(this._scope);
    this._normalizeIncludes(scope, this);
    this._defaultsOptions(options, scope);
  }

  static [Symbol.for('nodejs.util.inspect.custom')]() {
    return this.name;
  }

  static hasAlias(alias) {
    return Object.prototype.hasOwnProperty.call(this.associations, alias);
  }

  static getAssociations(target) {
    return Object.values(this.associations).filter(association => association.target.name === target.name);
  }

  static getAssociationWithModel(targetModel, targetAlias) {
    if (targetAlias) {
      return this.getAssociation(targetAlias);
    }

    if (!targetModel) {
      throwInvalidInclude({ model: targetModel, as: targetAlias });
    }

    const matchingAssociations = this._getAssociationsByModel(targetModel);
    if (matchingAssociations.length === 0) {
      throw new sequelizeErrors.EagerLoadingError(`Invalid Include received: no associations exist between "${this.name}" and "${targetModel.name}"`);
    }

    if (matchingAssociations.length > 1) {
      throw new sequelizeErrors.EagerLoadingError(`
Ambiguous Include received:
You're trying to include the model "${targetModel.name}", but is associated to "${this.name}" multiple times.

Instead of specifying a Model, either:
1. pass one of the Association object (available in "${this.name}.associations") in the "association" option, e.g.:
   include: {
     association: ${this.name}.associations.${matchingAssociations[0].as},
   },

2. pass the name of one of the associations in the "association" option, e.g.:
   include: {
     association: '${matchingAssociations[0].as}',
   },

"${this.name}" is associated to "${targetModel.name}" through the following associations: ${matchingAssociations.map(association => `"${association.as}"`).join(', ')}
`.trim());
    }

    return matchingAssociations[0];
  }

  /**
   * Increments the value of one or more attributes.
   *
   * The increment is done using a `SET column = column + X WHERE foo = 'bar'` query.
   *
   * @example increment number by 1
   * ```ts
   * Model.increment('number', { where: { foo: 'bar' });
   * ```
   *
   * @example increment number and count by 2
   * ```ts
   * Model.increment(['number', 'count'], { by: 2, where: { foo: 'bar' } });
   * ```
   *
   * @example increment answer by 42, and decrement tries by 1
   * ```ts
   * // `by` cannot be used, as each attribute specifies its own value
   * Model.increment({ answer: 42, tries: -1}, { where: { foo: 'bar' } });
   * ```
   *
   * @param  {string|Array|object} fields If a string is provided, that column is incremented by the
   *   value of `by` given in options. If an array is provided, the same is true for each column.
   *   If an object is provided, each key is incremented by the corresponding value, `by` is ignored.
   * @param  {object} options increment options
   * @param  {object} options.where conditions hash
   *
   * @returns {Promise<Model[],?number>} an array of affected rows and affected count with `options.returning` true,
   *   whenever supported by dialect
   */
  static async increment(fields, options) {
    options = options || {};
    if (typeof fields === 'string') {
      fields = [fields];
    }

    const modelDefinition = this.modelDefinition;
    const attributeDefs = modelDefinition.attributes;

    if (Array.isArray(fields)) {
      fields = fields.map(attributeName => {
        const attributeDef = attributeDefs.get(attributeName);
        if (attributeDef && attributeDef.columnName !== attributeName) {
          return attributeDef.columnName;
        }

        return attributeName;
      });
    } else if (fields && typeof fields === 'object') {
      fields = Object.keys(fields).reduce((rawFields, attributeName) => {
        const attributeDef = attributeDefs.get(attributeName);
        if (attributeDef && attributeDef.columnName !== attributeName) {
          rawFields[attributeDef.columnName] = fields[attributeName];
        } else {
          rawFields[attributeName] = fields[attributeName];
        }

        return rawFields;
      }, {});
    }

    this._injectScope(options);
    this._optionsMustContainWhere(options);

    options = defaults({}, options, {
      by: 1,
      where: {},
      increment: true,
    });
    const isSubtraction = !options.increment;

    mapOptionFieldNames(options, this);

    const where = { ...options.where };

    // A plain object whose keys are the fields to be incremented and whose values are
    // the amounts to be incremented by.
    let incrementAmountsByField = {};
    if (Array.isArray(fields)) {
      incrementAmountsByField = {};
      for (const field of fields) {
        incrementAmountsByField[field] = options.by;
      }
    } else {
      // If the `fields` argument is not an array, then we assume it already has the
      // form necessary to be placed directly in the `incrementAmountsByField` variable.
      incrementAmountsByField = fields;
    }

    // If optimistic locking is enabled, we can take advantage that this is an
    // increment/decrement operation and send it here as well. We put `-1` for
    // decrementing because it will be subtracted, getting `-(-1)` which is `+1`
    if (modelDefinition.versionAttributeName) {
      incrementAmountsByField[modelDefinition.versionAttributeName] = isSubtraction ? -1 : 1;
    }

    const extraAttributesToBeUpdated = {};

    const updatedAtAttrName = modelDefinition.timestampAttributeNames.updatedAt;
    if (!options.silent && updatedAtAttrName && !incrementAmountsByField[updatedAtAttrName]) {
      const columnName = modelDefinition.getColumnName(updatedAtAttrName);
      extraAttributesToBeUpdated[columnName] = this._getDefaultTimestamp(updatedAtAttrName) || new Date();
    }

    const tableName = this.getTableName(options);
    let affectedRows;
    if (isSubtraction) {
      affectedRows = await this.queryInterface.decrement(
        this, tableName, where, incrementAmountsByField, extraAttributesToBeUpdated, options,
      );
    } else {
      affectedRows = await this.queryInterface.increment(
        this, tableName, where, incrementAmountsByField, extraAttributesToBeUpdated, options,
      );
    }

    if (options.returning) {
      return [affectedRows, affectedRows.length];
    }

    return [affectedRows];
  }

  /**
   * Decrement the value of one or more columns. This is done in the database, which means it does not use the values
   * currently stored on the Instance. The decrement is done using a
   * ```sql SET column = column - X WHERE foo = 'bar'``` query. To get the correct value after a decrement into the Instance
   * you should do a reload.
   *
   * @example decrement number by 1
   * ```ts
   * Model.decrement('number', { where: { foo: 'bar' });
   * ```
   *
   * @example decrement number and count by 2
   * ```ts
   * Model.decrement(['number', 'count'], { by: 2, where: { foo: 'bar' } });
   * ```
   *
   * @example decrement answer by 42, and decrement tries by -1
   * ```ts
   * // `by` is ignored, since each column has its own value
   * Model.decrement({ answer: 42, tries: -1}, { by: 2, where: { foo: 'bar' } });
   * ```
   *
   * @param {string|Array|object} fields If a string is provided, that column is incremented by the value of `by` given in
   *   options. If an array is provided, the same is true for each column. If and object is provided, each column is
   *   incremented by the value given.
   * @param {object} options decrement options, similar to increment
   *
   * @since 4.36.0
   *
   * @returns {Promise<Model[],?number>} returns an array of affected rows and affected count with `options.returning` true,
   *   whenever supported by dialect
   */
  static async decrement(fields, options) {
    return this.increment(fields, {
      by: 1,
      ...options,
      increment: false,
    });
  }

  static _optionsMustContainWhere(options) {
    assert(options && options.where, 'Missing where attribute in the options parameter');
    assert(_.isPlainObject(options.where) || Array.isArray(options.where) || options.where instanceof BaseSqlExpression,
      'Expected plain object, array or sequelize method in the options.where parameter');
  }

  /**
   * Returns a Where Object that can be used to uniquely select this instance, using the instance's primary keys.
   *
   * @param {boolean} [checkVersion=false] include version attribute in where hash
   * @param {boolean} [nullIfImpossible=false] return null instead of throwing an error if the instance is missing its
   *   primary keys and therefore no Where object can be built.
   *
   * @returns {object}
   */
  where(checkVersion, nullIfImpossible) {
    const modelDefinition = this.constructor.modelDefinition;

    if (modelDefinition.primaryKeysAttributeNames.size === 0) {
      if (nullIfImpossible) {
        return null;
      }

      throw new Error(
        `This model instance method needs to be able to identify the entity in a stable way, but the model does not have a primary key attribute definition. Either add a primary key to this model, or use one of the following alternatives:

- instance methods "save", "update", "decrement", "increment": Use the static "update" method instead.
- instance method "reload": Use the static "findOne" method instead.
- instance methods "destroy" and "restore": use the static "destroy" and "restore" methods instead.
        `.trim(),
      );
    }

    const where = Object.create(null);

    for (const attributeName of modelDefinition.primaryKeysAttributeNames) {
      const attrVal = this.get(attributeName, { raw: true });
      if (attrVal == null) {
        if (nullIfImpossible) {
          return null;
        }

        throw new TypeError(`This model instance method needs to be able to identify the entity in a stable way, but this model instance is missing the value of its primary key "${attributeName}". Make sure that attribute was not excluded when retrieving the model from the database.`);
      }

      where[attributeName] = attrVal;
    }

    const versionAttr = modelDefinition.versionAttributeName;
    if (checkVersion && versionAttr) {
      where[versionAttr] = this.get(versionAttr, { raw: true });
    }

    return where;
  }

  toString() {
    return `[object SequelizeInstance:${this.constructor.name}]`;
  }

  /**
   * Returns the underlying data value
   *
   * Unlike {@link Model#get}, this method returns the value as it was retrieved, bypassing
   * getters, cloning, virtual attributes.
   *
   * @param {string} key The name of the attribute to return.
   * @returns {any}
   */
  getDataValue(key) {
    return this.dataValues[key];
  }

  /**
   * Updates the underlying data value
   *
   * Unlike {@link Model#set}, this method skips any special behavior and directly replaces the raw value.
   *
   * @param {string} key The name of the attribute to update.
   * @param {any} value The new value for that attribute.
   */
  setDataValue(key, value) {
    const originalValue = this._previousDataValues[key];

    if (!_.isEqual(value, originalValue)) {
      this.changed(key, true);
    }

    this.dataValues[key] = value;
  }

  /**
   * If no key is given, returns all values of the instance, also invoking virtual getters.
   *
   * If key is given and a field or virtual getter is present for the key it will call that getter - else it will return the
   * value for key.
   *
   * @param {string}  [attributeName] key to get value of
   * @param {object}  [options] get options
   *
   * @returns {object|any}
   */
  get(attributeName, options) {
    if (options === undefined && typeof attributeName === 'object') {
      options = attributeName;
      attributeName = undefined;
    }

    options = options ?? EMPTY_OBJECT;

    const { attributes, attributesWithGetters } = this.constructor.modelDefinition;

    if (attributeName) {
      const attribute = attributes.get(attributeName);
      if (attribute?.get && !options.raw) {
        return attribute.get.call(this, attributeName, options);
      }

      if (options.plain && this._options.include && this._options.includeNames.includes(attributeName)) {
        if (Array.isArray(this.dataValues[attributeName])) {
          return this.dataValues[attributeName].map(instance => instance.get(options));
        }

        if (this.dataValues[attributeName] instanceof Model) {
          return this.dataValues[attributeName].get(options);
        }

        return this.dataValues[attributeName];
      }

      return this.dataValues[attributeName];
    }

    // TODO: move to its own method instead of overloading.
    if (
      attributesWithGetters.size > 0
      || options.plain && this._options.include
      || options.clone
    ) {
      const values = Object.create(null);
      if (attributesWithGetters.size > 0) {
        for (const attributeName2 of attributesWithGetters) {
          if (!this._options.attributes?.includes(attributeName2)) {
            continue;
          }

          values[attributeName2] = this.get(attributeName2, options);
        }
      }

      for (const attributeName2 in this.dataValues) {
        if (
          !Object.prototype.hasOwnProperty.call(values, attributeName2)
          && Object.prototype.hasOwnProperty.call(this.dataValues, attributeName2)
        ) {
          values[attributeName2] = this.get(attributeName2, options);
        }
      }

      return values;
    }

    return this.dataValues;
  }

  /**
   * Set is used to update values on the instance (the Sequelize representation of the instance that is, remember that
   * nothing will be persisted before you actually call `save`). In its most basic form `set` will update a value stored in
   * the underlying `dataValues` object. However, if a custom setter function is defined for the key, that function will be
   * called instead. To bypass the setter, you can pass `raw: true` in the options object.
   *
   * If set is called with an object, it will loop over the object, and call set recursively for each key, value pair. If
   * you set raw to true, the underlying dataValues will either be set directly to the object passed, or used to extend
   * dataValues, if dataValues already contain values.
   *
   * When set is called, the previous value of the field is stored and sets a changed flag(see `changed`).
   *
   * Set can also be used to build instances for associations, if you have values for those.
   * When using set with associations you need to make sure the property key matches the alias of the association
   * while also making sure that the proper include options have been set (from .build() or .findOne())
   *
   * If called with a dot.separated key on a JSON/JSONB attribute it will set the value nested and flag the entire object as
   * changed.
   *
   * @param {string|object} key key to set, it can be string or object. When string it will set that key, for object it will
   *   loop over all object properties nd set them.
   * @param {any} value value to set
   * @param {object} [options] set options
   *
   * @returns {Model}
   */
  set(key, value, options) {
    let values;
    let originalValue;

    const modelDefinition = this.constructor.modelDefinition;

    if (typeof key === 'object' && key !== null) {
      values = key;
      options = value || {};

      if (options.reset) {
        this.dataValues = {};
        for (const key in values) {
          this.changed(key, false);
        }
      }

      const hasDateAttributes = modelDefinition.dateAttributeNames.size > 0;
      const hasBooleanAttributes = modelDefinition.booleanAttributeNames.size > 0;

      // If raw, and we're not dealing with includes or special attributes, just set it straight on the dataValues object
      if (options.raw && !(this._options && this._options.include) && !(options && options.attributes) && !hasDateAttributes && !hasBooleanAttributes) {
        if (Object.keys(this.dataValues).length > 0) {
          Object.assign(this.dataValues, values);
        } else {
          this.dataValues = values;
        }

        // If raw, .changed() shouldn't be true
        this._previousDataValues = { ...this.dataValues };
      } else {
        // Loop and call set
        if (options.attributes) {
          const setKeys = data => {
            for (const k of data) {
              if (values[k] === undefined) {
                continue;
              }

              this.set(k, values[k], options);
            }
          };

          setKeys(options.attributes);

          const virtualAttributes = modelDefinition.virtualAttributeNames;
          if (virtualAttributes.size > 0) {
            setKeys(virtualAttributes);
          }

          if (this._options.includeNames) {
            setKeys(this._options.includeNames);
          }
        } else {
          for (const key in values) {
            this.set(key, values[key], options);
          }
        }

        if (options.raw) {
          // If raw, .changed() shouldn't be true
          this._previousDataValues = { ...this.dataValues };
        }
      }

      return this;
    }

    if (!options) {
      options = {};
    }

    if (!options.raw) {
      originalValue = this.dataValues[key];
    }

    const attributeDefinition = modelDefinition.attributes.get(key);

    // If not raw, and there's a custom setter
    if (!options.raw && attributeDefinition?.set) {
      attributeDefinition.set.call(this, value, key);
      // custom setter should have changed value, get that changed value
      // TODO: v5 make setters return new value instead of changing internal store
      const newValue = this.dataValues[key];
      if (!_.isEqual(newValue, originalValue)) {
        this._previousDataValues[key] = originalValue;
        this.changed(key, true);
      }
    } else {
      // Check if we have included models, and if this key matches the include model names/aliases
      if (this._options && this._options.include && this._options.includeNames.includes(key)) {
        // Pass it on to the include handler
        this._setInclude(key, value, options);

        return this;
      }

      // Bunch of stuff we won't do when it's raw
      if (!options.raw) {
        // If attribute is not in model definition, return
        if (!attributeDefinition) {
          const jsonAttributeNames = modelDefinition.jsonAttributeNames;

          if (key.includes('.') && jsonAttributeNames.has(key.split('.')[0])) {
            const previousNestedValue = Dottie.get(this.dataValues, key);
            if (!_.isEqual(previousNestedValue, value)) {
              Dottie.set(this.dataValues, key, value);
              this.changed(key.split('.')[0], true);
            }
          }

          return this;
        }

        // If attempting to set primary key and primary key is already defined, return
        const primaryKeyNames = modelDefinition.primaryKeysAttributeNames;
        if (originalValue && primaryKeyNames.has(key)) {
          return this;
        }

        // If attempting to set read only attributes, return
        const readOnlyAttributeNames = modelDefinition.readOnlyAttributeNames;
        if (!this.isNewRecord && readOnlyAttributeNames.has(key)) {
          return this;
        }
      }

      // If there's a data type sanitizer
      const attributeType = attributeDefinition?.type;
      if (
        !options.comesFromDatabase
        && value != null
        && !(value instanceof BaseSqlExpression)
        && attributeType
        // "type" can be a string
        && attributeType instanceof AbstractDataType
      ) {
        value = attributeType.sanitize(value, options);
      }

      // Set when the value has changed and not raw
      if (
        !options.raw
        && (
          // True when sequelize method
          value instanceof BaseSqlExpression
          // Otherwise, check for data type type comparators
          || ((value != null && attributeType && attributeType instanceof AbstractDataType) && !attributeType.areValuesEqual(value, originalValue, options))
          || ((value == null || !attributeType || !(attributeType instanceof AbstractDataType)) && !_.isEqual(value, originalValue))
        )
      ) {
        this._previousDataValues[key] = originalValue;
        this.changed(key, true);
      }

      // set data value
      this.dataValues[key] = value;
    }

    return this;
  }

  setAttributes(updates) {
    return this.set(updates);
  }

  /**
   * If changed is called with a string it will return a boolean indicating whether the value of that key in `dataValues` is
   * different from the value in `_previousDataValues`.
   *
   * If changed is called without an argument, it will return an array of keys that have changed.
   *
   * If changed is called without an argument and no keys have changed, it will return `false`.
   *
   * Please note that this function will return `false` when a property from a nested (for example JSON) property
   * was edited manually, you must call `changed('key', true)` manually in these cases.
   * Writing an entirely new object (eg. deep cloned) will be detected.
   *
   * @example
   * ```
   * const mdl = await MyModel.findOne();
   * mdl.myJsonField.a = 1;
   * console.log(mdl.changed()) => false
   * mdl.save(); // this will not save anything
   * mdl.changed('myJsonField', true);
   * console.log(mdl.changed()) => ['myJsonField']
   * mdl.save(); // will save
   * ```
   *
   * @param {string} [key] key to check or change status of
   * @param {any} [value] value to set
   *
   * @returns {boolean|Array}
   */
  changed(key, value) {
    if (key === undefined) {
      if (this._changed.size > 0) {
        return [...this._changed];
      }

      return false;
    }

    if (value === true) {
      this._changed.add(key);

      return this;
    }

    if (value === false) {
      this._changed.delete(key);

      return this;
    }

    return this._changed.has(key);
  }

  /**
   * Returns the previous value for key from `_previousDataValues`.
   *
   * If called without a key, returns the previous values for all values which have changed
   *
   * @param {string} [key] key to get previous value of
   *
   * @returns {any|Array<any>}
   */
  previous(key) {
    if (key) {
      return this._previousDataValues[key];
    }

    return _.pickBy(this._previousDataValues, (value, key) => this.changed(key));
  }

  _setInclude(key, value, options) {
    if (!Array.isArray(value)) {
      value = [value];
    }

    if (value[0] instanceof Model) {
      value = value.map(instance => instance.dataValues);
    }

    const include = this._options.includeMap[key];
    const association = include.association;
    const accessor = key;
    const primaryKeyAttribute = include.model.primaryKeyAttribute;
    const childOptions = {
      isNewRecord: this.isNewRecord,
      include: include.include,
      includeNames: include.includeNames,
      includeMap: include.includeMap,
      includeValidated: true,
      raw: options.raw,
      attributes: include.originalAttributes,
      comesFromDatabase: options.comesFromDatabase,
    };
    let isEmpty;

    if (include.originalAttributes === undefined || include.originalAttributes.length > 0) {
      if (association.isSingleAssociation) {
        if (Array.isArray(value)) {
          value = value[0];
        }

        isEmpty = value && value[primaryKeyAttribute] === null || value === null;
        this[accessor] = this.dataValues[accessor] = isEmpty ? null : include.model.build(value, childOptions);
      } else {
        isEmpty = value[0] && value[0][primaryKeyAttribute] === null;
        this[accessor] = this.dataValues[accessor] = isEmpty ? [] : include.model.bulkBuild(value, childOptions);
      }
    }
  }

  /**
   * Validates this instance, and if the validation passes, persists it to the database.
   *
   * Returns a Promise that resolves to the saved instance (or rejects with a {@link ValidationError},
   * which will have a property for each of the fields for which the validation failed, with the error message for that
   * field).
   *
   * This method is optimized to perform an UPDATE only into the fields that changed.
   * If nothing has changed, no SQL query will be performed.
   *
   * This method is not aware of eager loaded associations.
   * In other words, if some other model instance (child) was eager loaded with this instance (parent),
   * and you change something in the child, calling `save()` will simply ignore the change that happened on the child.
   *
   * @param {object} [options] save options
   * @returns {Promise<Model>}
   */
  async save(options) {
    if (arguments.length > 1) {
      throw new Error('The second argument was removed in favor of the options object.');
    }

    options = cloneDeep(options);
    options = _.defaults(options, {
      hooks: true,
      validate: true,
    });

    setTransactionFromCls(options, this.sequelize);

    const modelDefinition = this.constructor.modelDefinition;

    if (!options.fields) {
      if (this.isNewRecord) {
        options.fields = Array.from(modelDefinition.attributes.keys());
      } else {
        options.fields = _.intersection(this.changed(), Array.from(modelDefinition.attributes.keys()));
      }

      options.defaultFields = options.fields;
    }

    if (options.returning === undefined) {
      if (options.association) {
        options.returning = false;
      } else if (this.isNewRecord) {
        options.returning = true;
      }
    }

    // TODO: use modelDefinition.primaryKeyAttributes (plural!)
    const primaryKeyName = this.constructor.primaryKeyAttribute;
    const primaryKeyAttribute = primaryKeyName && modelDefinition.attributes.get(primaryKeyName);
    const createdAtAttr = modelDefinition.timestampAttributeNames.createdAt;
    const versionAttr = modelDefinition.versionAttributeName;
    const hook = this.isNewRecord ? 'Create' : 'Update';
    const wasNewRecord = this.isNewRecord;
    const now = new Date();
    let updatedAtAttr = modelDefinition.timestampAttributeNames.updatedAt;

    if (updatedAtAttr && options.fields.length > 0 && !options.fields.includes(updatedAtAttr)) {
      options.fields.push(updatedAtAttr);
    }

    if (versionAttr && options.fields.length > 0 && !options.fields.includes(versionAttr)) {
      options.fields.push(versionAttr);
    }

    if (options.silent === true && !(this.isNewRecord && this.get(updatedAtAttr, { raw: true }))) {
      // UpdateAtAttr might have been added as a result of Object.keys(Model.rawAttributes). In that case we have to remove it again
      _.remove(options.fields, val => val === updatedAtAttr);
      updatedAtAttr = false;
    }

    if (this.isNewRecord === true) {
      if (createdAtAttr && !options.fields.includes(createdAtAttr)) {
        options.fields.push(createdAtAttr);
      }

      if (primaryKeyAttribute && primaryKeyAttribute.defaultValue && !options.fields.includes(primaryKeyName)) {
        options.fields.unshift(primaryKeyName);
      }
    }

    if (this.isNewRecord === false && primaryKeyName && this.get(primaryKeyName, { raw: true }) === undefined) {
      throw new Error('You attempted to save an instance with no primary key, this is not allowed since it would result in a global update');
    }

    if (updatedAtAttr && !options.silent && options.fields.includes(updatedAtAttr)) {
      this.dataValues[updatedAtAttr] = this.constructor._getDefaultTimestamp(updatedAtAttr) || now;
    }

    if (this.isNewRecord && createdAtAttr && !this.dataValues[createdAtAttr]) {
      this.dataValues[createdAtAttr] = this.constructor._getDefaultTimestamp(createdAtAttr) || now;
    }

    // Db2 does not allow NULL values for unique columns.
    // Add dummy values if not provided by test case or user.
    if (this.sequelize.options.dialect === 'db2' && this.isNewRecord) {
      // TODO: remove. This is fishy and is going to be a source of bugs (because it replaces null values with arbitrary values that could be actual data).
      //  If DB2 doesn't support NULL in unique columns, then it should error if the user tries to insert NULL in one.
      this.uniqno = this.sequelize.dialect.queryGenerator.addUniqueFields(
        this.dataValues, modelDefinition.rawAttributes, this.uniqno,
      );
    }

    // Validate
    if (options.validate) {
      await this.validate(options);
    }

    // Run before hook
    if (options.hooks) {
      const beforeHookValues = _.pick(this.dataValues, options.fields);
      let ignoreChanged = _.difference(this.changed(), options.fields); // In case of update where it's only supposed to update the passed values and the hook values
      let hookChanged;
      let afterHookValues;

      if (updatedAtAttr && options.fields.includes(updatedAtAttr)) {
        ignoreChanged = _.without(ignoreChanged, updatedAtAttr);
      }

      await this.constructor.hooks.runAsync(`before${hook}`, this, options);
      await this.constructor.hooks.runAsync(`beforeSave`, this, options);
      if (options.defaultFields && !this.isNewRecord) {
        afterHookValues = _.pick(this.dataValues, _.difference(this.changed(), ignoreChanged));

        hookChanged = [];
        for (const key of Object.keys(afterHookValues)) {
          if (afterHookValues[key] !== beforeHookValues[key]) {
            hookChanged.push(key);
          }
        }

        options.fields = _.uniq(options.fields.concat(hookChanged));
      }

      if (hookChanged && options.validate) {
        // Validate again

        options.skip = _.difference(Array.from(modelDefinition.attributes.keys()), hookChanged);
        await this.validate(options);
        delete options.skip;
      }
    }

    if (options.fields.length > 0 && this.isNewRecord && this._options.include && this._options.include.length > 0) {
      await Promise.all(this._options.include.filter(include => include.association instanceof BelongsTo).map(async include => {
        const instance = this.get(include.as);
        if (!instance) {
          return;
        }

        const includeOptions = _(cloneDeep(include))
          .omit(['association'])
          .defaults({
            transaction: options.transaction,
            logging: options.logging,
            parentRecord: this,
          })
          .value();

        await instance.save(includeOptions);

        await this[include.association.accessors.set](instance, { save: false, logging: options.logging });
      }));
    }

    const realFields = options.fields.filter(attributeName => !modelDefinition.virtualAttributeNames.has(attributeName));
    if (realFields.length === 0) {
      return this;
    }

    const versionColumnName = versionAttr && modelDefinition.getColumnName(versionAttr);
    const values = mapValueFieldNames(this.dataValues, options.fields, this.constructor);
    let query;
    let args;
    let where;

    if (!this.isNewRecord) {
      where = this.where(true);
      if (versionAttr) {
        values[versionColumnName] = Number.parseInt(values[versionColumnName], 10) + 1;
      }

      query = 'update';
      args = [this, this.constructor.getTableName(options), values, where, options];
    }

    if (!this.changed() && !this.isNewRecord) {
      return this;
    }

    if (this.isNewRecord) {
      query = 'insert';
      args = [this, this.constructor.getTableName(options), values, options];
    }

    const [result, rowsUpdated] = await this.constructor.queryInterface[query](...args);

    if (versionAttr) {
      // Check to see that a row was updated, otherwise it's an optimistic locking error.
      if (rowsUpdated < 1) {
        throw new sequelizeErrors.OptimisticLockError({
          modelName: this.constructor.name,
          values,
          where,
        });
      } else {
        result.dataValues[versionAttr] = values[versionColumnName];
      }
    }

    // Transfer database generated values (defaults, autoincrement, etc)
    for (const attribute of modelDefinition.attributes.values()) {
      if (attribute.columnName
        && values[attribute.columnName] !== undefined
        && attribute.columnName !== attribute.attributeName
      ) {
        values[attribute.attributeName] = values[attribute.columnName];
        // TODO: if a column uses the same name as an attribute, this will break!
        delete values[attribute.columnName];
      }
    }

    Object.assign(values, result.dataValues);

    Object.assign(result.dataValues, values);
    if (wasNewRecord && this._options.include && this._options.include.length > 0) {
      await Promise.all(
        this._options.include.filter(include => !(include.association instanceof BelongsTo
          || include.parent && include.parent.association instanceof BelongsToMany)).map(async include => {
          let instances = this.get(include.as);

          if (!instances) {
            return;
          }

          if (!Array.isArray(instances)) {
            instances = [instances];
          }

          const includeOptions = _(cloneDeep(include))
            .omit(['association'])
            .defaults({
              transaction: options.transaction,
              logging: options.logging,
              parentRecord: this,
            })
            .value();

          // Instances will be updated in place so we can safely treat HasOne like a HasMany
          await Promise.all(instances.map(async instance => {
            if (include.association instanceof BelongsToMany) {
              await instance.save(includeOptions);
              const values0 = {
                [include.association.foreignKey]: this.get(this.constructor.primaryKeyAttribute, { raw: true }),
                [include.association.otherKey]: instance.get(instance.constructor.primaryKeyAttribute, { raw: true }),
                // Include values defined in the association
                ...include.association.through.scope,
              };

              const throughModel = include.association.through.model;
              if (instance[throughModel.name]) {
                const throughDefinition = throughModel.modelDefinition;
                for (const attribute of throughDefinition.attributes.values()) {
                  const { attributeName } = attribute;

                  if (attribute._autoGenerated
                    || attributeName === include.association.foreignKey
                    || attributeName === include.association.otherKey
                    || typeof instance[throughModel.name][attributeName] === 'undefined') {
                    continue;
                  }

                  values0[attributeName] = instance[throughModel.name][attributeName];
                }
              }

              await include.association.throughModel.create(values0, includeOptions);
            } else {
              instance.set(include.association.foreignKey, this.get(include.association.sourceKey || this.constructor.primaryKeyAttribute, { raw: true }), { raw: true });
              Object.assign(instance, include.association.scope);
              await instance.save(includeOptions);
            }
          }));
        }),
      );
    }

    // Run after hook
    if (options.hooks) {
      await this.constructor.hooks.runAsync(`after${hook}`, result, options);
      await this.constructor.hooks.runAsync(`afterSave`, result, options);
    }

    for (const field of options.fields) {
      result._previousDataValues[field] = result.dataValues[field];
      this.changed(field, false);
    }

    this.isNewRecord = false;

    return result;
  }

  /**
   * Refreshes the current instance in-place, i.e. update the object with current data from the DB and return
   * the same object. This is different from doing a `find(Instance.id)`, because that would create and
   * return a new instance. With this method, all references to the Instance are updated with the new data
   * and no new objects are created.
   *
   * @param {object} [options] Options that are passed on to `Model.find`
   *
   * @returns {Promise<Model>}
   */
  async reload(options) {
    options = defaults(
      { where: this.where() },
      options,
      { include: this._options.include || undefined },
    );

    const reloaded = await this.constructor.findOne(options);
    if (!reloaded) {
      throw new sequelizeErrors.InstanceError(
        'Instance could not be reloaded because it does not exist anymore (find call returned null)',
      );
    }

    // update the internal options of the instance
    this._options = reloaded._options;
    // re-set instance values
    this.set(reloaded.dataValues, {
      raw: true,
      reset: !options.attributes,
    });

    return this;
  }

  /**
   * Validate the attribute of this instance according to validation rules set in the model definition.
   *
   * Emits null if and only if validation successful; otherwise an Error instance containing
   * { field name : [error msgs] } entries.
  *
  * @param {object} [options] Options that are passed to the validator
  * @returns {Promise}
  */
  async validate(options) {
    return new InstanceValidator(this, options).validate();
  }

  /**
   * This is the same as calling {@link Model#set} followed by calling {@link Model#save},
   * but it only saves attributes values passed to it, making it safer.
   *
   * @param {object} values See `set`
   * @param {object} options See `save`
   *
   * @returns {Promise<Model>}
   */
  async update(values, options) {
    // Clone values so it doesn't get modified for caller scope and ignore undefined values
    values = _.omitBy(values, value => value === undefined);

    const changedBefore = this.changed() || [];

    if (this.isNewRecord) {
      throw new Error('You attempted to update an instance that is not persisted.');
    }

<<<<<<< HEAD
    options = options ?? EMPTY_OBJECT;
=======
    options = options || EMPTY_OBJECT;
>>>>>>> 5c428218
    if (Array.isArray(options)) {
      options = { fields: options };
    }

    options = cloneDeep(options);
    const setOptions = cloneDeep(options);
    setOptions.attributes = options.fields;
    this.set(values, setOptions);

    // Now we need to figure out which fields were actually affected by the setter.
    const sideEffects = _.without(this.changed(), ...changedBefore);
    const fields = _.union(Object.keys(values), sideEffects);

    if (!options.fields) {
      options.fields = _.intersection(fields, this.changed());
      options.defaultFields = options.fields;
    }

    return await this.save(options);
  }

  /**
   * Destroys the row corresponding to this instance. Depending on your setting for paranoid, the row will either be
   * completely deleted, or have its deletedAt timestamp set to the current time.
   *
   * @param {object} [options={}] destroy options
   * @returns {Promise}
   */
  async destroy(options) {
    options = {
      hooks: true,
      force: false,
      ...options,
    };

    setTransactionFromCls(options, this.sequelize);

    const modelDefinition = this.constructor.modelDefinition;

    // Run before hook
    if (options.hooks) {
      await this.constructor.hooks.runAsync('beforeDestroy', this, options);
    }

    const where = this.where(true);

    let result;
    if (modelDefinition.timestampAttributeNames.deletedAt && options.force === false) {
      const attributeName = modelDefinition.timestampAttributeNames.deletedAt;
      const attribute = modelDefinition.attributes.get(attributeName);
      const defaultValue = attribute.defaultValue ?? null;
      const currentValue = this.getDataValue(attributeName);
      const undefinedOrNull = currentValue == null && defaultValue == null;
      if (undefinedOrNull || _.isEqual(currentValue, defaultValue)) {
        // only update timestamp if it wasn't already set
        this.setDataValue(attributeName, new Date());
      }

      result = await this.save({ ...options, hooks: false });
    } else {
      result = await this.constructor.queryInterface.delete(this, this.constructor.getTableName(options), where, { type: QueryTypes.DELETE, limit: null, ...options });
    }

    // Run after hook
    if (options.hooks) {
      await this.constructor.hooks.runAsync('afterDestroy', this, options);
    }

    return result;
  }

  /**
   * Returns true if this instance is "soft deleted".
   * Throws an error if {@link ModelOptions.paranoid} is not enabled.
   *
   * See {@link https://sequelize.org/docs/v7/core-concepts/paranoid/} to learn more about soft deletion / paranoid models.
   *
   * @returns {boolean}
   */
  isSoftDeleted() {
    const modelDefinition = this.constructor.modelDefinition;

    const deletedAtAttributeName = modelDefinition.timestampAttributeNames.deletedAt;
    if (!deletedAtAttributeName) {
      throw new Error('Model is not paranoid');
    }

    const deletedAtAttribute = modelDefinition.attributes.get(deletedAtAttributeName);
    const defaultValue = deletedAtAttribute.defaultValue ?? null;
    const deletedAt = this.get(deletedAtAttributeName) || null;
    const isSet = deletedAt !== defaultValue;

    return isSet;
  }

  /**
   * Restores the row corresponding to this instance.
   * Only available for paranoid models.
   *
   * See {@link https://sequelize.org/docs/v7/core-concepts/paranoid/} to learn more about soft deletion / paranoid models.
   *
   * @param {object}      [options={}] restore options
   * @returns {Promise}
   */
  async restore(options) {
    const modelDefinition = this.constructor.modelDefinition;
    const deletedAtAttributeName = modelDefinition.timestampAttributeNames.deletedAt;

    if (!deletedAtAttributeName) {
      throw new Error('Model is not paranoid');
    }

    options = {
      hooks: true,
      force: false,
      ...options,
    };

    setTransactionFromCls(options, this.sequelize);

    // Run before hook
    if (options.hooks) {
      await this.constructor.hooks.runAsync('beforeRestore', this, options);
    }

    const deletedAtAttribute = modelDefinition.attributes.get(deletedAtAttributeName);
    const deletedAtDefaultValue = deletedAtAttribute.defaultValue ?? null;

    this.setDataValue(deletedAtAttributeName, deletedAtDefaultValue);
    const result = await this.save({ ...options, hooks: false, omitNull: false });
    // Run after hook
    if (options.hooks) {
      await this.constructor.hooks.runAsync('afterRestore', this, options);

      return result;
    }

    return result;
  }

  /**
   * Increment the value of one or more columns. This is done in the database, which means it does not use the values
   * currently stored on the Instance. The increment is done using a
   * ```sql
   * SET column = column + X
   * ```
   * query. The updated instance will be returned by default in Postgres. However, in other dialects, you will need to do a
   * reload to get the new values.
   *
   * @example
   * instance.increment('number') // increment number by 1
   *
   * instance.increment(['number', 'count'], { by: 2 }) // increment number and count by 2
   *
   * // increment answer by 42, and tries by 1.
   * // `by` is ignored, since each column has its own value
   * instance.increment({ answer: 42, tries: 1}, { by: 2 })
   *
   * @param {string|Array|object} fields If a string is provided, that column is incremented by the value of `by` given in
   *   options. If an array is provided, the same is true for each column. If and object is provided, each column is
   *   incremented by the value given.
   * @param {object} [options] options
   *
   * @returns {Promise<Model>}
   * @since 4.0.0
   */
  async increment(fields, options) {
    const identifier = this.where();

    options = cloneDeep(options);
    options.where = { ...options.where, ...identifier };
    options.instance = this;

    await this.constructor.increment(fields, options);

    return this;
  }

  /**
   * Decrement the value of one or more columns. This is done in the database, which means it does not use the values
   * currently stored on the Instance. The decrement is done using a
   * ```sql
   * SET column = column - X
   * ```
   * query. The updated instance will be returned by default in Postgres. However, in other dialects, you will need to do a
   * reload to get the new values.
   *
   * @example
   * instance.decrement('number') // decrement number by 1
   *
   * instance.decrement(['number', 'count'], { by: 2 }) // decrement number and count by 2
   *
   * // decrement answer by 42, and tries by 1.
   * // `by` is ignored, since each column has its own value
   * instance.decrement({ answer: 42, tries: 1}, { by: 2 })
   *
   * @param {string|Array|object} fields If a string is provided, that column is decremented by the value of `by` given in
   *   options. If an array is provided, the same is true for each column. If and object is provided, each column is
   *   decremented by the value given
   * @param {object}      [options] decrement options
   * @returns {Promise}
   */
  async decrement(fields, options) {
    return this.increment(fields, {
      by: 1,
      ...options,
      increment: false,
    });
  }

  /**
   * Check whether this and `other` Instance refer to the same row
   *
   * @param {Model} other Other instance to compare against
   *
   * @returns {boolean}
   */
  equals(other) {
    if (!other || !(other instanceof Model)) {
      return false;
    }

    const modelDefinition = this.constructor.modelDefinition;
    const otherModelDefinition = this.constructor.modelDefinition;

    if (modelDefinition !== otherModelDefinition) {
      return false;
    }

    return every(modelDefinition.primaryKeysAttributeNames, attribute => {
      return this.get(attribute, { raw: true }) === other.get(attribute, { raw: true });
    });
  }

  /**
   * Check if this is equal to one of `others` by calling equals
   *
   * @param {Array<Model>} others An array of instances to check against
   *
   * @returns {boolean}
   */
  equalsOneOf(others) {
    return others.some(other => this.equals(other));
  }

  /**
   * Convert the instance to a JSON representation.
   * Proxies to calling `get` with no keys.
   * This means get all values gotten from the DB, and apply all custom getters.
   *
   * @see
   * {@link Model#get}
   *
   * @returns {object}
   */
  toJSON() {
    return _.cloneDeep(
      this.get({
        plain: true,
      }),
    );
  }

  /**
   * Defines a 1:n association between two models.
   * The foreign key is added on the target model.
   *
   * See {@link https://sequelize.org/docs/v7/core-concepts/assocs/} to learn more about associations.
   *
   * @example
   * ```javascript
   * Profile.hasMany(User)
   * ```
   *
   * @param {Model} target The model that will be associated with a hasMany relationship
   * @param {object} options Options for the association
   * @returns {HasMany} The newly defined association (also available in {@link Model.associations}).
   */
  static hasMany(target, options) {
    return HasMany.associate(AssociationSecret, this, target, options);
  }

  /**
   * Create an N:M association with a join table. Defining `through` is required.
   * The foreign keys are added on the through model.
   *
   * See {@link https://sequelize.org/docs/v7/core-concepts/assocs/} to learn more about associations.
   *
   * @example
   * ```javascript
   * // Automagically generated join model
   * User.belongsToMany(Project, { through: 'UserProjects' })
   *
   * // Join model with additional attributes
   * const UserProjects = sequelize.define('UserProjects', {
   *   started: Sequelize.BOOLEAN
   * })
   * User.belongsToMany(Project, { through: UserProjects })
   * ```
   *
   * @param {Model} target Target model
   * @param {object} options belongsToMany association options
   * @returns {BelongsToMany} The newly defined association (also available in {@link Model.associations}).
   */
  static belongsToMany(target, options) {
    return BelongsToMany.associate(AssociationSecret, this, target, options);
  }

  /**
   * Creates a 1:1 association between this model (the source) and the provided target.
   * The foreign key is added on the target model.
   *
   * See {@link https://sequelize.org/docs/v7/core-concepts/assocs/} to learn more about associations.
   *
   * @example
   * ```javascript
   * User.hasOne(Profile)
   * ```
   *
   * @param {Model} target The model that will be associated with hasOne relationship
   * @param {object} [options] hasOne association options
   * @returns {HasOne} The newly defined association (also available in {@link Model.associations}).
   */
  static hasOne(target, options) {
    return HasOne.associate(AssociationSecret, this, target, options);
  }

  /**
   * Creates an association between this (the source) and the provided target.
   * The foreign key is added on the source Model.
   *
   * See {@link https://sequelize.org/docs/v7/core-concepts/assocs/} to learn more about associations.
   *
   * @example
   * ```javascript
   * Profile.belongsTo(User)
   * ```
   *
   * @param {Model} target The target model
   * @param {object} [options] belongsTo association options
   * @returns {BelongsTo} The newly defined association (also available in {@link Model.associations}).
   */
  static belongsTo(target, options) {
    return BelongsTo.associate(AssociationSecret, this, target, options);
  }
}

/**
 * Unpacks an object that only contains a single Op.and key to the value of Op.and
 *
 * Internal method used by {@link combineWheresWithAnd}
 *
 * @param {WhereOptions} where The object to unpack
 * @example `{ [Op.and]: [a, b] }` becomes `[a, b]`
 * @example `{ [Op.and]: { key: val } }` becomes `{ key: val }`
 * @example `{ [Op.or]: [a, b] }` remains as `{ [Op.or]: [a, b] }`
 * @example `{ [Op.and]: [a, b], key: c }` remains as `{ [Op.and]: [a, b], key: c }`
 * @private
 */
function unpackAnd(where) {
  if (!_.isObject(where)) {
    return where;
  }

  const keys = getComplexKeys(where);

  // object is empty, remove it.
  if (keys.length === 0) {
    return;
  }

  // we have more than just Op.and, keep as-is
  if (keys.length !== 1 || keys[0] !== Op.and) {
    return where;
  }

  const andParts = where[Op.and];

  return andParts;
}

function combineWheresWithAnd(whereA, whereB) {
  const unpackedA = unpackAnd(whereA);

  if (unpackedA === undefined) {
    return whereB;
  }

  const unpackedB = unpackAnd(whereB);

  if (unpackedB === undefined) {
    return whereA;
  }

  return {
    [Op.and]: [unpackedA, unpackedB].flat(),
  };
}<|MERGE_RESOLUTION|>--- conflicted
+++ resolved
@@ -3887,11 +3887,7 @@
       throw new Error('You attempted to update an instance that is not persisted.');
     }
 
-<<<<<<< HEAD
     options = options ?? EMPTY_OBJECT;
-=======
-    options = options || EMPTY_OBJECT;
->>>>>>> 5c428218
     if (Array.isArray(options)) {
       options = { fields: options };
     }
