--- conflicted
+++ resolved
@@ -14,11 +14,7 @@
 import { toDefaultValue } from './utils/dialect';
 import { mapFinderOptions, mapOptionFieldNames, mapValueFieldNames } from './utils/format';
 import { every, find } from './utils/iterators';
-<<<<<<< HEAD
-import { cloneDeep, defaults, flattenObjectDeep, getObjectFromMap, mergeDefaults } from './utils/object';
-=======
 import { EMPTY_OBJECT, cloneDeep, defaults, flattenObjectDeep, getObjectFromMap, mergeDefaults } from './utils/object';
->>>>>>> 9f4c6d91
 import { isWhereEmpty } from './utils/query-builder-utils';
 import { ModelTypeScript } from './model-typescript';
 import { isModelStatic, isSameInitialModel } from './utils/model-utils';
@@ -1609,12 +1605,8 @@
       throw new Error('The argument passed to findAndCountAll must be an options object, use findByPk if you wish to pass a single primary key value');
     }
 
-<<<<<<< HEAD
     const countOptions = cloneDeep(options);
     this._injectScope(countOptions);
-=======
-    const countOptions = cloneDeep(options) ?? {};
->>>>>>> 9f4c6d91
 
     if (countOptions.attributes) {
       countOptions.attributes = undefined;
