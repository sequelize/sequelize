--- conflicted
+++ resolved
@@ -278,11 +278,7 @@
   return Config[getTestDialect()].pool?.max ?? 1;
 }
 
-<<<<<<< HEAD
-type ExpectationKey = 'default' | 'cockroachdb' | Permutations<Exclude<Dialect, 'cockroachdb'>>;
-=======
 type ExpectationKey = 'default' | Permutations<Dialect, 4>;
->>>>>>> 519fb125
 
 export type ExpectationRecord<V> = PartialRecord<ExpectationKey, V | Expectation<V> | Error>;
 
@@ -291,8 +287,8 @@
 type Permutations<T extends string, Depth extends number, U extends string = T> = Depth extends 0
   ? never
   : T extends any
-    ? T | `${T} ${Permutations<Exclude<U, T>, DecrementedDepth[Depth]>}`
-    : never;
+  ? T | `${T} ${Permutations<Exclude<U, T>, DecrementedDepth[Depth]>}`
+  : never;
 
 type PartialRecord<K extends keyof any, V> = Partial<Record<K, V>>;
 
