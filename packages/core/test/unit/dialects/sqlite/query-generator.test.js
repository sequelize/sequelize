'use strict';

const chai = require('chai');

const expect = chai.expect;
const Support = require('../../../support');
const { Op } = require('@sequelize/core');

const dialect = Support.getTestDialect();
const _ = require('lodash');
const dayjs = require('dayjs');
const { SqliteQueryGenerator: QueryGenerator } = require('@sequelize/core/_non-semver-use-at-your-own-risk_/dialects/sqlite/query-generator.js');
const { createSequelizeInstance } = require('../../../support');

if (dialect === 'sqlite') {
  describe('[SQLITE Specific] QueryGenerator', () => {
    const suites = {
<<<<<<< HEAD
      createTableQuery: [
        {
          arguments: ['myTable', { data: 'BLOB' }],
          expectation: 'CREATE TABLE IF NOT EXISTS `myTable` (`data` BLOB);',
        },
        {
          arguments: ['myTable', { data: 'LONGBLOB' }],
          expectation: 'CREATE TABLE IF NOT EXISTS `myTable` (`data` LONGBLOB);',
        },
        {
          arguments: ['myTable', { title: 'VARCHAR(255)', name: 'VARCHAR(255)' }],
          expectation: 'CREATE TABLE IF NOT EXISTS `myTable` (`title` VARCHAR(255), `name` VARCHAR(255));',
        },
        {
          arguments: ['myTable', { title: 'VARCHAR BINARY(255)', number: 'INTEGER(5) UNSIGNED PRIMARY KEY ' }], // length and unsigned are not allowed on primary key
          expectation: 'CREATE TABLE IF NOT EXISTS `myTable` (`title` VARCHAR BINARY(255), `number` INTEGER PRIMARY KEY);',
        },
        {
          arguments: ['myTable', { title: 'ENUM("A", "B", "C")', name: 'VARCHAR(255)' }],
          expectation: 'CREATE TABLE IF NOT EXISTS `myTable` (`title` ENUM("A", "B", "C"), `name` VARCHAR(255));',
        },
        {
          arguments: ['myTable', { title: 'VARCHAR(255)', name: 'VARCHAR(255)', id: 'INTEGER PRIMARY KEY' }],
          expectation: 'CREATE TABLE IF NOT EXISTS `myTable` (`title` VARCHAR(255), `name` VARCHAR(255), `id` INTEGER PRIMARY KEY);',
        },
        {
          arguments: ['myTable', { title: 'VARCHAR(255)', name: 'VARCHAR(255)', otherId: 'INTEGER REFERENCES `otherTable` (`id`) ON DELETE CASCADE ON UPDATE NO ACTION' }],
          expectation: 'CREATE TABLE IF NOT EXISTS `myTable` (`title` VARCHAR(255), `name` VARCHAR(255), `otherId` INTEGER REFERENCES `otherTable` (`id`) ON DELETE CASCADE ON UPDATE NO ACTION);',
        },
        {
          arguments: ['myTable', { id: 'INTEGER PRIMARY KEY AUTOINCREMENT', name: 'VARCHAR(255)' }],
          expectation: 'CREATE TABLE IF NOT EXISTS `myTable` (`id` INTEGER PRIMARY KEY AUTOINCREMENT, `name` VARCHAR(255));',
        },
        {
          arguments: ['myTable', { id: 'INTEGER(4) PRIMARY KEY AUTOINCREMENT', name: 'VARCHAR(255)' }],
          expectation: 'CREATE TABLE IF NOT EXISTS `myTable` (`id` INTEGER PRIMARY KEY AUTOINCREMENT, `name` VARCHAR(255));',
        },
        {
          arguments: ['myTable', { id: 'SMALLINT(4) PRIMARY KEY AUTOINCREMENT UNSIGNED', name: 'VARCHAR(255)' }],
          expectation: 'CREATE TABLE IF NOT EXISTS `myTable` (`id` INTEGER PRIMARY KEY AUTOINCREMENT, `name` VARCHAR(255));',
        },
        {
          arguments: ['myTable', { id: 'INTEGER PRIMARY KEY AUTOINCREMENT', name: 'VARCHAR(255)', surname: 'VARCHAR(255)' }, { uniqueKeys: { uniqueConstraint: { fields: ['name', 'surname'] } } }],
          // SQLITE does not respect the index name when the index is created through CREATE TABLE
          // As such, Sequelize's createTable does not add the constraint in the Sequelize Dialect.
          // Instead, `sequelize.sync` calls CREATE INDEX after the table has been created,
          // as that query *does* respect the index name.
          expectation: 'CREATE TABLE IF NOT EXISTS `myTable` (`id` INTEGER PRIMARY KEY AUTOINCREMENT, `name` VARCHAR(255), `surname` VARCHAR(255));',
        },
        {
          arguments: ['myTable', { foo1: 'INTEGER PRIMARY KEY NOT NULL', foo2: 'INTEGER PRIMARY KEY NOT NULL' }],
          expectation: 'CREATE TABLE IF NOT EXISTS `myTable` (`foo1` INTEGER NOT NULL, `foo2` INTEGER NOT NULL, PRIMARY KEY (`foo1`, `foo2`));',
=======
      attributesToSQL: [
        {
          arguments: [{ id: 'INTEGER' }],
          expectation: { id: 'INTEGER' },
        },
        {
          arguments: [{ id: 'INTEGER', foo: 'VARCHAR(255)' }],
          expectation: { id: 'INTEGER', foo: 'VARCHAR(255)' },
        },
        {
          arguments: [{ id: { type: 'INTEGER' } }],
          expectation: { id: 'INTEGER' },
        },
        {
          arguments: [{ id: { type: 'INTEGER', allowNull: false } }],
          expectation: { id: 'INTEGER NOT NULL' },
        },
        {
          arguments: [{ id: { type: 'INTEGER', allowNull: true } }],
          expectation: { id: 'INTEGER' },
        },
        {
          arguments: [{ id: { type: 'INTEGER', primaryKey: true, autoIncrement: true } }],
          expectation: { id: 'INTEGER PRIMARY KEY AUTOINCREMENT' },
        },
        {
          arguments: [{ id: { type: 'INTEGER', defaultValue: 0 } }],
          expectation: { id: 'INTEGER DEFAULT 0' },
        },
        {
          arguments: [{ id: { type: 'INTEGER', defaultValue: undefined } }],
          expectation: { id: 'INTEGER' },
        },
        {
          arguments: [{ id: { type: 'INTEGER', unique: true } }],
          expectation: { id: 'INTEGER UNIQUE' },
        },

        // New references style
        {
          arguments: [{ id: { type: 'INTEGER', references: { table: 'Bar' } } }],
          expectation: { id: 'INTEGER REFERENCES `Bar` (`id`)' },
        },
        {
          arguments: [{ id: { type: 'INTEGER', references: { table: 'Bar', key: 'pk' } } }],
          expectation: { id: 'INTEGER REFERENCES `Bar` (`pk`)' },
        },
        {
          arguments: [{ id: { type: 'INTEGER', references: { table: 'Bar' }, onDelete: 'CASCADE' } }],
          expectation: { id: 'INTEGER REFERENCES `Bar` (`id`) ON DELETE CASCADE' },
        },
        {
          arguments: [{ id: { type: 'INTEGER', references: { table: 'Bar' }, onUpdate: 'RESTRICT' } }],
          expectation: { id: 'INTEGER REFERENCES `Bar` (`id`) ON UPDATE RESTRICT' },
        },
        {
          arguments: [{ id: { type: 'INTEGER', allowNull: false, defaultValue: 1, references: { table: 'Bar' }, onDelete: 'CASCADE', onUpdate: 'RESTRICT' } }],
          expectation: { id: 'INTEGER NOT NULL DEFAULT 1 REFERENCES `Bar` (`id`) ON DELETE CASCADE ON UPDATE RESTRICT' },
>>>>>>> b5db02d7
        },
      ],

      selectQuery: [
        {
          arguments: ['myTable'],
          expectation: 'SELECT * FROM `myTable`;',
          context: QueryGenerator,
        }, {
          arguments: ['myTable', { attributes: ['id', 'name'] }],
          expectation: 'SELECT `id`, `name` FROM `myTable`;',
          context: QueryGenerator,
        }, {
          arguments: ['myTable', { where: { id: 2 } }],
          expectation: 'SELECT * FROM `myTable` WHERE `myTable`.`id` = 2;',
          context: QueryGenerator,
        }, {
          arguments: ['myTable', { where: { name: 'foo' } }],
          expectation: 'SELECT * FROM `myTable` WHERE `myTable`.`name` = \'foo\';',
          context: QueryGenerator,
        }, {
          arguments: ['myTable', { order: ['id'] }],
          expectation: 'SELECT * FROM `myTable` ORDER BY `id`;',
          context: QueryGenerator,
        }, {
          arguments: ['myTable', { order: ['id', 'DESC'] }],
          expectation: 'SELECT * FROM `myTable` ORDER BY `id`, `DESC`;',
          context: QueryGenerator,
        }, {
          arguments: ['myTable', { order: ['myTable.id'] }],
          expectation: 'SELECT * FROM `myTable` ORDER BY `myTable`.`id`;',
          context: QueryGenerator,
        }, {
          arguments: ['myTable', { order: [['myTable.id', 'DESC']] }],
          expectation: 'SELECT * FROM `myTable` ORDER BY `myTable`.`id` DESC;',
          context: QueryGenerator,
        }, {
          arguments: ['myTable', { order: [['id', 'DESC']] }, function (sequelize) {
            return sequelize.define('myTable', {});
          }],
          expectation: 'SELECT * FROM `myTable` AS `myTable` ORDER BY `myTable`.`id` DESC;',
          context: QueryGenerator,
          needsSequelize: true,
        }, {
          arguments: ['myTable', { order: [['id', 'DESC'], ['name']] }, function (sequelize) {
            return sequelize.define('myTable', {});
          }],
          expectation: 'SELECT * FROM `myTable` AS `myTable` ORDER BY `myTable`.`id` DESC, `myTable`.`name`;',
          context: QueryGenerator,
          needsSequelize: true,
        }, {
          title: 'single string argument should be quoted',
          arguments: ['myTable', { group: 'name' }],
          expectation: 'SELECT * FROM `myTable` GROUP BY `name`;',
          context: QueryGenerator,
        }, {
          arguments: ['myTable', { group: ['name'] }],
          expectation: 'SELECT * FROM `myTable` GROUP BY `name`;',
          context: QueryGenerator,
        }, {
          title: 'functions work for group by',
          arguments: ['myTable', function (sequelize) {
            return {
              group: [sequelize.fn('YEAR', sequelize.col('createdAt'))],
            };
          }],
          expectation: 'SELECT * FROM `myTable` GROUP BY YEAR(`createdAt`);',
          context: QueryGenerator,
          needsSequelize: true,
        }, {
          title: 'It is possible to mix sequelize.fn and string arguments to group by',
          arguments: ['myTable', function (sequelize) {
            return {
              group: [sequelize.fn('YEAR', sequelize.col('createdAt')), 'title'],
            };
          }],
          expectation: 'SELECT * FROM `myTable` GROUP BY YEAR(`createdAt`), `title`;',
          context: QueryGenerator,
          needsSequelize: true,
        }, {
          arguments: ['myTable', { group: ['name', 'title'] }],
          expectation: 'SELECT * FROM `myTable` GROUP BY `name`, `title`;',
          context: QueryGenerator,
        }, {
          arguments: ['myTable', { group: 'name', order: [['id', 'DESC']] }],
          expectation: 'SELECT * FROM `myTable` GROUP BY `name` ORDER BY `id` DESC;',
          context: QueryGenerator,
        }, {
          arguments: ['myTable', { limit: 10 }],
          expectation: 'SELECT * FROM `myTable` LIMIT 10;',
          context: QueryGenerator,
        }, {
          arguments: ['myTable', { limit: 10, offset: 2 }],
          expectation: 'SELECT * FROM `myTable` LIMIT 10 OFFSET 2;',
          context: QueryGenerator,
        }, {
          title: 'uses default limit if only offset is specified',
          arguments: ['myTable', { offset: 2 }],
          expectation: 'SELECT * FROM `myTable` LIMIT -1 OFFSET 2;',
          context: QueryGenerator,
        },
      ],

      insertQuery: [
        {
          arguments: ['myTable', { name: 'foo' }],
          expectation: {
            query: 'INSERT INTO `myTable` (`name`) VALUES ($sequelize_1);',
            bind: { sequelize_1: 'foo' },
          },
        }, {
          arguments: ['myTable', { name: '\'bar\'' }],
          expectation: {
            query: 'INSERT INTO `myTable` (`name`) VALUES ($sequelize_1);',
            bind: { sequelize_1: '\'bar\'' },
          },
        }, {
          arguments: ['myTable', { data: Buffer.from('Sequelize') }],
          expectation: {
            query: 'INSERT INTO `myTable` (`data`) VALUES ($sequelize_1);',
            bind: { sequelize_1: Buffer.from('Sequelize') },
          },
        }, {
          arguments: ['myTable', { name: 'bar', value: null }],
          expectation: {
            query: 'INSERT INTO `myTable` (`name`,`value`) VALUES ($sequelize_1,$sequelize_2);',
            bind: { sequelize_1: 'bar', sequelize_2: null },
          },
        }, {
          arguments: ['myTable', { name: 'foo', foo: 1, nullValue: null }],
          expectation: {
            query: 'INSERT INTO `myTable` (`name`,`foo`,`nullValue`) VALUES ($sequelize_1,$sequelize_2,$sequelize_3);',
            bind: { sequelize_1: 'foo', sequelize_2: 1, sequelize_3: null },
          },
        }, {
          arguments: ['myTable', { name: 'foo', foo: 1, nullValue: null }],
          expectation: {
            query: 'INSERT INTO `myTable` (`name`,`foo`,`nullValue`) VALUES ($sequelize_1,$sequelize_2,$sequelize_3);',
            bind: { sequelize_1: 'foo', sequelize_2: 1, sequelize_3: null },
          },
          context: { options: { omitNull: false } },
        }, {
          arguments: ['myTable', { name: 'foo', foo: 1, nullValue: null }],
          expectation: {
            query: 'INSERT INTO `myTable` (`name`,`foo`) VALUES ($sequelize_1,$sequelize_2);',
            bind: { sequelize_1: 'foo', sequelize_2: 1 },
          },
          context: { options: { omitNull: true } },
        }, {
          arguments: ['myTable', { name: 'foo', foo: 1, nullValue: undefined }],
          expectation: {
            query: 'INSERT INTO `myTable` (`name`,`foo`) VALUES ($sequelize_1,$sequelize_2);',
            bind: { sequelize_1: 'foo', sequelize_2: 1 },
          },
          context: { options: { omitNull: true } },
        }, {
          arguments: ['myTable', function (sequelize) {
            return {
              foo: sequelize.fn('NOW'),
            };
          }],
          expectation: {
            query: 'INSERT INTO `myTable` (`foo`) VALUES (NOW());',
            bind: {},
          },
          needsSequelize: true,
        },
      ],

      bulkInsertQuery: [
        {
          arguments: ['myTable', [{ name: 'foo' }, { name: 'bar' }]],
          expectation: 'INSERT INTO `myTable` (`name`) VALUES (\'foo\'),(\'bar\');',
        }, {
          arguments: ['myTable', [{ name: '\'bar\'' }, { name: 'foo' }]],
          expectation: 'INSERT INTO `myTable` (`name`) VALUES (\'\'\'bar\'\'\'),(\'foo\');',
        }, {
          arguments: ['myTable', [{ name: 'foo', birthday: dayjs('2011-03-27 10:01:55 +0000', 'YYYY-MM-DD HH:mm:ss Z').toDate() }, { name: 'bar', birthday: dayjs('2012-03-27 10:01:55 +0000', 'YYYY-MM-DD HH:mm:ss Z').toDate() }]],
          expectation: 'INSERT INTO `myTable` (`name`,`birthday`) VALUES (\'foo\',\'2011-03-27 10:01:55.000 +00:00\'),(\'bar\',\'2012-03-27 10:01:55.000 +00:00\');',
        }, {
          arguments: ['myTable', [{ name: 'bar', value: null }, { name: 'foo', value: 1 }]],
          expectation: 'INSERT INTO `myTable` (`name`,`value`) VALUES (\'bar\',NULL),(\'foo\',1);',
        }, {
          arguments: ['myTable', [{ name: 'bar', value: undefined }, { name: 'bar', value: 2 }]],
          expectation: 'INSERT INTO `myTable` (`name`,`value`) VALUES (\'bar\',NULL),(\'bar\',2);',
        }, {
          arguments: ['myTable', [{ name: 'foo', value: true }, { name: 'bar', value: false }]],
          expectation: 'INSERT INTO `myTable` (`name`,`value`) VALUES (\'foo\',1),(\'bar\',0);',
        }, {
          arguments: ['myTable', [{ name: 'foo', value: false }, { name: 'bar', value: false }]],
          expectation: 'INSERT INTO `myTable` (`name`,`value`) VALUES (\'foo\',0),(\'bar\',0);',
        }, {
          arguments: ['myTable', [{ name: 'foo', foo: 1, nullValue: null }, { name: 'bar', foo: 2, nullValue: null }]],
          expectation: 'INSERT INTO `myTable` (`name`,`foo`,`nullValue`) VALUES (\'foo\',1,NULL),(\'bar\',2,NULL);',
        }, {
          arguments: ['myTable', [{ name: 'foo', foo: 1, nullValue: null }, { name: 'bar', foo: 2, nullValue: null }]],
          expectation: 'INSERT INTO `myTable` (`name`,`foo`,`nullValue`) VALUES (\'foo\',1,NULL),(\'bar\',2,NULL);',
          context: { options: { omitNull: false } },
        }, {
          arguments: ['myTable', [{ name: 'foo', foo: 1, nullValue: null }, { name: 'bar', foo: 2, nullValue: null }]],
          expectation: 'INSERT INTO `myTable` (`name`,`foo`,`nullValue`) VALUES (\'foo\',1,NULL),(\'bar\',2,NULL);',
          context: { options: { omitNull: true } }, // Note: We don't honour this because it makes little sense when some rows may have nulls and others not
        }, {
          arguments: ['myTable', [{ name: 'foo', foo: 1, nullValue: null }, { name: 'bar', foo: 2, nullValue: null }]],
          expectation: 'INSERT INTO `myTable` (`name`,`foo`,`nullValue`) VALUES (\'foo\',1,NULL),(\'bar\',2,NULL);',
          context: { options: { omitNull: true } }, // Note: As above
        }, {
          arguments: ['myTable', [{ name: 'foo' }, { name: 'bar' }], { ignoreDuplicates: true }],
          expectation: 'INSERT OR IGNORE INTO `myTable` (`name`) VALUES (\'foo\'),(\'bar\');',
        }, {
          arguments: ['myTable', [{ name: 'foo' }, { name: 'bar' }], { updateOnDuplicate: ['name'], upsertKeys: ['name'] }],
          expectation: 'INSERT INTO `myTable` (`name`) VALUES (\'foo\'),(\'bar\') ON CONFLICT (`name`) DO UPDATE SET `name`=EXCLUDED.`name`;',
        },
      ],

      updateQuery: [
        {
          arguments: ['myTable', { name: 'foo' }, { id: 2 }],
          expectation: {
            query: 'UPDATE `myTable` SET `name`=$sequelize_1 WHERE `id` = $sequelize_2',
            bind: { sequelize_1: 'foo', sequelize_2: 2 },
          },
        }, {
          arguments: ['myTable', { name: '\'bar\'' }, { id: 2 }],
          expectation: {
            query: 'UPDATE `myTable` SET `name`=$sequelize_1 WHERE `id` = $sequelize_2',
            bind: { sequelize_1: '\'bar\'', sequelize_2: 2 },
          },
        }, {
          arguments: ['myTable', { name: 'bar', value: null }, { id: 2 }],
          expectation: {
            query: 'UPDATE `myTable` SET `name`=$sequelize_1,`value`=$sequelize_2 WHERE `id` = $sequelize_3',
            bind: { sequelize_1: 'bar', sequelize_2: null, sequelize_3: 2 },
          },
        }, {
          arguments: ['myTable', { bar: 2, nullValue: null }, { name: 'foo' }],
          expectation: {
            query: 'UPDATE `myTable` SET `bar`=$sequelize_1,`nullValue`=$sequelize_2 WHERE `name` = $sequelize_3',
            bind: { sequelize_1: 2, sequelize_2: null, sequelize_3: 'foo' },
          },
        }, {
          arguments: ['myTable', { bar: 2, nullValue: null }, { name: 'foo' }],
          expectation: {
            query: 'UPDATE `myTable` SET `bar`=$sequelize_1,`nullValue`=$sequelize_2 WHERE `name` = $sequelize_3',
            bind: { sequelize_1: 2, sequelize_2: null,  sequelize_3: 'foo' },
          },
          context: { options: { omitNull: false } },
        }, {
          arguments: ['myTable', { bar: 2, nullValue: null }, { name: 'foo' }],
          expectation: {
            query: 'UPDATE `myTable` SET `bar`=$sequelize_1 WHERE `name` = $sequelize_2',
            bind: { sequelize_1: 2, sequelize_2: 'foo' },
          },
          context: { options: { omitNull: true } },
        }, {
          arguments: ['myTable', function (sequelize) {
            return {
              bar: sequelize.fn('NOW'),
            };
          }, { name: 'foo' }],
          expectation: {
            query: 'UPDATE `myTable` SET `bar`=NOW() WHERE `name` = $sequelize_1',
            bind: { sequelize_1: 'foo' },
          },
          needsSequelize: true,
        }, {
          arguments: ['myTable', function (sequelize) {
            return {
              bar: sequelize.col('foo'),
            };
          }, { name: 'foo' }],
          expectation: {
            query: 'UPDATE `myTable` SET `bar`=`foo` WHERE `name` = $sequelize_1',
            bind: { sequelize_1: 'foo' },
          },
          needsSequelize: true,
        },
      ],
      renameColumnQuery: [
        {
          title: 'Properly quotes column names',
          arguments: ['myTable', 'foo', 'commit', { commit: 'VARCHAR(255)', bar: 'VARCHAR(255)' }],
          expectation:
            'CREATE TABLE IF NOT EXISTS `myTable_backup` (`commit` VARCHAR(255), `bar` VARCHAR(255));'
            + 'INSERT INTO `myTable_backup` SELECT `foo` AS `commit`, `bar` FROM `myTable`;'
            + 'DROP TABLE `myTable`;'
            + 'CREATE TABLE IF NOT EXISTS `myTable` (`commit` VARCHAR(255), `bar` VARCHAR(255));'
            + 'INSERT INTO `myTable` SELECT `commit`, `bar` FROM `myTable_backup`;'
            + 'DROP TABLE `myTable_backup`;',
        },
      ],
      removeColumnQuery: [
        {
          title: 'Properly quotes column names',
          arguments: ['myTable', { commit: 'VARCHAR(255)', bar: 'VARCHAR(255)' }],
          expectation:
            'CREATE TABLE IF NOT EXISTS `myTable_backup` (`commit` VARCHAR(255), `bar` VARCHAR(255));'
            + 'INSERT INTO `myTable_backup` SELECT `commit`, `bar` FROM `myTable`;'
            + 'DROP TABLE `myTable`;'
            + 'ALTER TABLE `myTable_backup` RENAME TO `myTable`;',
        },
      ],
      getForeignKeysQuery: [
        {
          title: 'Property quotes table names',
          arguments: ['myTable'],
          expectation: 'PRAGMA foreign_key_list(`myTable`)',
        },
      ],
      foreignKeyCheckQuery: [
        {
          title: 'Properly quotes table names',
          arguments: ['myTable'],
          expectation: 'PRAGMA foreign_key_check(`myTable`);',
        },
        {
          title: 'Properly quotes table names as schema',
          arguments: [{ schema: 'schema', tableName: 'myTable' }],
          expectation: 'PRAGMA foreign_key_check(`schema.myTable`);',
        },
      ],
    };

    _.each(suites, (tests, suiteTitle) => {
      describe(suiteTitle, () => {
        for (const test of tests) {
          const query = test.expectation.query || test.expectation;
          const title = test.title || `SQLite correctly returns ${query} for ${JSON.stringify(test.arguments)}`;
          it(title, () => {
            const sequelize = createSequelizeInstance({
              ...test.context && test.context.options,
            });

            if (test.needsSequelize) {
              if (typeof test.arguments[1] === 'function') {
                test.arguments[1] = test.arguments[1](sequelize);
              }

              if (typeof test.arguments[2] === 'function') {
                test.arguments[2] = test.arguments[2](sequelize);
              }
            }

            const queryGenerator = sequelize.dialect.queryGenerator;

            const conditions = queryGenerator[suiteTitle](...test.arguments);
            expect(conditions).to.deep.equal(test.expectation);
          });
        }
      });
    });
  });
}<|MERGE_RESOLUTION|>--- conflicted
+++ resolved
@@ -15,122 +15,6 @@
 if (dialect === 'sqlite') {
   describe('[SQLITE Specific] QueryGenerator', () => {
     const suites = {
-<<<<<<< HEAD
-      createTableQuery: [
-        {
-          arguments: ['myTable', { data: 'BLOB' }],
-          expectation: 'CREATE TABLE IF NOT EXISTS `myTable` (`data` BLOB);',
-        },
-        {
-          arguments: ['myTable', { data: 'LONGBLOB' }],
-          expectation: 'CREATE TABLE IF NOT EXISTS `myTable` (`data` LONGBLOB);',
-        },
-        {
-          arguments: ['myTable', { title: 'VARCHAR(255)', name: 'VARCHAR(255)' }],
-          expectation: 'CREATE TABLE IF NOT EXISTS `myTable` (`title` VARCHAR(255), `name` VARCHAR(255));',
-        },
-        {
-          arguments: ['myTable', { title: 'VARCHAR BINARY(255)', number: 'INTEGER(5) UNSIGNED PRIMARY KEY ' }], // length and unsigned are not allowed on primary key
-          expectation: 'CREATE TABLE IF NOT EXISTS `myTable` (`title` VARCHAR BINARY(255), `number` INTEGER PRIMARY KEY);',
-        },
-        {
-          arguments: ['myTable', { title: 'ENUM("A", "B", "C")', name: 'VARCHAR(255)' }],
-          expectation: 'CREATE TABLE IF NOT EXISTS `myTable` (`title` ENUM("A", "B", "C"), `name` VARCHAR(255));',
-        },
-        {
-          arguments: ['myTable', { title: 'VARCHAR(255)', name: 'VARCHAR(255)', id: 'INTEGER PRIMARY KEY' }],
-          expectation: 'CREATE TABLE IF NOT EXISTS `myTable` (`title` VARCHAR(255), `name` VARCHAR(255), `id` INTEGER PRIMARY KEY);',
-        },
-        {
-          arguments: ['myTable', { title: 'VARCHAR(255)', name: 'VARCHAR(255)', otherId: 'INTEGER REFERENCES `otherTable` (`id`) ON DELETE CASCADE ON UPDATE NO ACTION' }],
-          expectation: 'CREATE TABLE IF NOT EXISTS `myTable` (`title` VARCHAR(255), `name` VARCHAR(255), `otherId` INTEGER REFERENCES `otherTable` (`id`) ON DELETE CASCADE ON UPDATE NO ACTION);',
-        },
-        {
-          arguments: ['myTable', { id: 'INTEGER PRIMARY KEY AUTOINCREMENT', name: 'VARCHAR(255)' }],
-          expectation: 'CREATE TABLE IF NOT EXISTS `myTable` (`id` INTEGER PRIMARY KEY AUTOINCREMENT, `name` VARCHAR(255));',
-        },
-        {
-          arguments: ['myTable', { id: 'INTEGER(4) PRIMARY KEY AUTOINCREMENT', name: 'VARCHAR(255)' }],
-          expectation: 'CREATE TABLE IF NOT EXISTS `myTable` (`id` INTEGER PRIMARY KEY AUTOINCREMENT, `name` VARCHAR(255));',
-        },
-        {
-          arguments: ['myTable', { id: 'SMALLINT(4) PRIMARY KEY AUTOINCREMENT UNSIGNED', name: 'VARCHAR(255)' }],
-          expectation: 'CREATE TABLE IF NOT EXISTS `myTable` (`id` INTEGER PRIMARY KEY AUTOINCREMENT, `name` VARCHAR(255));',
-        },
-        {
-          arguments: ['myTable', { id: 'INTEGER PRIMARY KEY AUTOINCREMENT', name: 'VARCHAR(255)', surname: 'VARCHAR(255)' }, { uniqueKeys: { uniqueConstraint: { fields: ['name', 'surname'] } } }],
-          // SQLITE does not respect the index name when the index is created through CREATE TABLE
-          // As such, Sequelize's createTable does not add the constraint in the Sequelize Dialect.
-          // Instead, `sequelize.sync` calls CREATE INDEX after the table has been created,
-          // as that query *does* respect the index name.
-          expectation: 'CREATE TABLE IF NOT EXISTS `myTable` (`id` INTEGER PRIMARY KEY AUTOINCREMENT, `name` VARCHAR(255), `surname` VARCHAR(255));',
-        },
-        {
-          arguments: ['myTable', { foo1: 'INTEGER PRIMARY KEY NOT NULL', foo2: 'INTEGER PRIMARY KEY NOT NULL' }],
-          expectation: 'CREATE TABLE IF NOT EXISTS `myTable` (`foo1` INTEGER NOT NULL, `foo2` INTEGER NOT NULL, PRIMARY KEY (`foo1`, `foo2`));',
-=======
-      attributesToSQL: [
-        {
-          arguments: [{ id: 'INTEGER' }],
-          expectation: { id: 'INTEGER' },
-        },
-        {
-          arguments: [{ id: 'INTEGER', foo: 'VARCHAR(255)' }],
-          expectation: { id: 'INTEGER', foo: 'VARCHAR(255)' },
-        },
-        {
-          arguments: [{ id: { type: 'INTEGER' } }],
-          expectation: { id: 'INTEGER' },
-        },
-        {
-          arguments: [{ id: { type: 'INTEGER', allowNull: false } }],
-          expectation: { id: 'INTEGER NOT NULL' },
-        },
-        {
-          arguments: [{ id: { type: 'INTEGER', allowNull: true } }],
-          expectation: { id: 'INTEGER' },
-        },
-        {
-          arguments: [{ id: { type: 'INTEGER', primaryKey: true, autoIncrement: true } }],
-          expectation: { id: 'INTEGER PRIMARY KEY AUTOINCREMENT' },
-        },
-        {
-          arguments: [{ id: { type: 'INTEGER', defaultValue: 0 } }],
-          expectation: { id: 'INTEGER DEFAULT 0' },
-        },
-        {
-          arguments: [{ id: { type: 'INTEGER', defaultValue: undefined } }],
-          expectation: { id: 'INTEGER' },
-        },
-        {
-          arguments: [{ id: { type: 'INTEGER', unique: true } }],
-          expectation: { id: 'INTEGER UNIQUE' },
-        },
-
-        // New references style
-        {
-          arguments: [{ id: { type: 'INTEGER', references: { table: 'Bar' } } }],
-          expectation: { id: 'INTEGER REFERENCES `Bar` (`id`)' },
-        },
-        {
-          arguments: [{ id: { type: 'INTEGER', references: { table: 'Bar', key: 'pk' } } }],
-          expectation: { id: 'INTEGER REFERENCES `Bar` (`pk`)' },
-        },
-        {
-          arguments: [{ id: { type: 'INTEGER', references: { table: 'Bar' }, onDelete: 'CASCADE' } }],
-          expectation: { id: 'INTEGER REFERENCES `Bar` (`id`) ON DELETE CASCADE' },
-        },
-        {
-          arguments: [{ id: { type: 'INTEGER', references: { table: 'Bar' }, onUpdate: 'RESTRICT' } }],
-          expectation: { id: 'INTEGER REFERENCES `Bar` (`id`) ON UPDATE RESTRICT' },
-        },
-        {
-          arguments: [{ id: { type: 'INTEGER', allowNull: false, defaultValue: 1, references: { table: 'Bar' }, onDelete: 'CASCADE', onUpdate: 'RESTRICT' } }],
-          expectation: { id: 'INTEGER NOT NULL DEFAULT 1 REFERENCES `Bar` (`id`) ON DELETE CASCADE ON UPDATE RESTRICT' },
->>>>>>> b5db02d7
-        },
-      ],
-
       selectQuery: [
         {
           arguments: ['myTable'],
