'use strict';

const chai = require('chai');

const expect = chai.expect;
const Support = require('../../../support');

const dialect = Support.getTestDialect();
const _ = require('lodash');
const { Op, IndexHints } = require('@sequelize/core');
const { MySqlQueryGenerator: QueryGenerator } = require('@sequelize/core/_non-semver-use-at-your-own-risk_/dialects/mysql/query-generator.js');
const { createSequelizeInstance } = require('../../../support');

if (dialect === 'mysql') {
  describe('[MYSQL Specific] QueryGenerator', () => {
    const suites = {
<<<<<<< HEAD
      createTableQuery: [
        {
          arguments: ['myTable', { title: 'VARCHAR(255)', name: 'VARCHAR(255)' }],
          expectation: 'CREATE TABLE IF NOT EXISTS `myTable` (`title` VARCHAR(255), `name` VARCHAR(255)) ENGINE=InnoDB;',
        },
        {
          arguments: ['myTable', { data: 'BLOB' }],
          expectation: 'CREATE TABLE IF NOT EXISTS `myTable` (`data` BLOB) ENGINE=InnoDB;',
        },
        {
          arguments: ['myTable', { data: 'LONGBLOB' }],
          expectation: 'CREATE TABLE IF NOT EXISTS `myTable` (`data` LONGBLOB) ENGINE=InnoDB;',
        },
        {
          arguments: ['myTable', { title: 'VARCHAR(255)', name: 'VARCHAR(255)' }, { engine: 'MyISAM' }],
          expectation: 'CREATE TABLE IF NOT EXISTS `myTable` (`title` VARCHAR(255), `name` VARCHAR(255)) ENGINE=MyISAM;',
        },
        {
          arguments: ['myTable', { title: 'VARCHAR(255)', name: 'VARCHAR(255)' }, { charset: 'utf8', collate: 'utf8_unicode_ci' }],
          expectation: 'CREATE TABLE IF NOT EXISTS `myTable` (`title` VARCHAR(255), `name` VARCHAR(255)) ENGINE=InnoDB DEFAULT CHARSET=utf8 COLLATE utf8_unicode_ci;',
        },
        {
          arguments: ['myTable', { title: 'VARCHAR(255)', name: 'VARCHAR(255)' }, { charset: 'latin1' }],
          expectation: 'CREATE TABLE IF NOT EXISTS `myTable` (`title` VARCHAR(255), `name` VARCHAR(255)) ENGINE=InnoDB DEFAULT CHARSET=latin1;',
        },
        {
          arguments: ['myTable', { title: 'ENUM("A", "B", "C")', name: 'VARCHAR(255)' }, { charset: 'latin1' }],
          expectation: 'CREATE TABLE IF NOT EXISTS `myTable` (`title` ENUM("A", "B", "C"), `name` VARCHAR(255)) ENGINE=InnoDB DEFAULT CHARSET=latin1;',
        },
        {
          arguments: ['myTable', { title: 'VARCHAR(255)', name: 'VARCHAR(255)' }, { rowFormat: 'default' }],
          expectation: 'CREATE TABLE IF NOT EXISTS `myTable` (`title` VARCHAR(255), `name` VARCHAR(255)) ENGINE=InnoDB ROW_FORMAT=default;',
        },
        {
          arguments: ['myTable', { title: 'VARCHAR(255)', name: 'VARCHAR(255)', id: 'INTEGER PRIMARY KEY' }],
          expectation: 'CREATE TABLE IF NOT EXISTS `myTable` (`title` VARCHAR(255), `name` VARCHAR(255), `id` INTEGER , PRIMARY KEY (`id`)) ENGINE=InnoDB;',
        },
        {
          arguments: ['myTable', { title: 'VARCHAR(255)', name: 'VARCHAR(255)', otherId: 'INTEGER REFERENCES `otherTable` (`id`) ON DELETE CASCADE ON UPDATE NO ACTION' }],
          expectation: 'CREATE TABLE IF NOT EXISTS `myTable` (`title` VARCHAR(255), `name` VARCHAR(255), `otherId` INTEGER, FOREIGN KEY (`otherId`) REFERENCES `otherTable` (`id`) ON DELETE CASCADE ON UPDATE NO ACTION) ENGINE=InnoDB;',
        },
        {
          arguments: ['myTable', { title: 'VARCHAR(255)', name: 'VARCHAR(255)' }, { uniqueKeys: [{ fields: ['title', 'name'] }] }],
          expectation: 'CREATE TABLE IF NOT EXISTS `myTable` (`title` VARCHAR(255), `name` VARCHAR(255), UNIQUE `uniq_myTable_title_name` (`title`, `name`)) ENGINE=InnoDB;',
        },
        {
          arguments: ['myTable', { id: 'INTEGER auto_increment PRIMARY KEY' }, { initialAutoIncrement: 1_000_001 }],
          expectation: 'CREATE TABLE IF NOT EXISTS `myTable` (`id` INTEGER auto_increment , PRIMARY KEY (`id`)) ENGINE=InnoDB AUTO_INCREMENT=1000001;',
=======
      attributesToSQL: [
        {
          arguments: [{ id: 'INTEGER' }],
          expectation: { id: 'INTEGER' },
        },
        {
          arguments: [{ id: 'INTEGER', foo: 'VARCHAR(255)' }],
          expectation: { id: 'INTEGER', foo: 'VARCHAR(255)' },
        },
        {
          arguments: [{ id: { type: 'INTEGER' } }],
          expectation: { id: 'INTEGER' },
        },
        {
          arguments: [{ id: { type: 'INTEGER', allowNull: false } }],
          expectation: { id: 'INTEGER NOT NULL' },
        },
        {
          arguments: [{ id: { type: 'INTEGER', allowNull: true } }],
          expectation: { id: 'INTEGER' },
        },
        {
          arguments: [{ id: { type: 'INTEGER', primaryKey: true, autoIncrement: true } }],
          expectation: { id: 'INTEGER auto_increment PRIMARY KEY' },
        },
        {
          arguments: [{ id: { type: 'INTEGER', defaultValue: 0 } }],
          expectation: { id: 'INTEGER DEFAULT 0' },
        },
        {
          title: 'Add column level comment',
          arguments: [{ id: { type: 'INTEGER', comment: 'Test' } }],
          expectation: { id: 'INTEGER COMMENT \'Test\'' },
        },
        {
          arguments: [{ id: { type: 'INTEGER', unique: true } }],
          expectation: { id: 'INTEGER UNIQUE' },
        },
        {
          arguments: [{ id: { type: 'INTEGER', after: 'Bar' } }],
          expectation: { id: 'INTEGER AFTER `Bar`' },
        },
        // No Default Values allowed for certain types
        {
          title: 'No Default value for MySQL BLOB allowed',
          arguments: [{ id: { type: 'BLOB', defaultValue: [] } }],
          expectation: { id: 'BLOB' },
        },
        {
          title: 'No Default value for MySQL TEXT allowed',
          arguments: [{ id: { type: 'TEXT', defaultValue: [] } }],
          expectation: { id: 'TEXT' },
        },
        {
          title: 'No Default value for MySQL GEOMETRY allowed',
          arguments: [{ id: { type: 'GEOMETRY', defaultValue: [] } }],
          expectation: { id: 'GEOMETRY' },
        },
        {
          title: 'No Default value for MySQL JSON allowed',
          arguments: [{ id: { type: 'JSON', defaultValue: [] } }],
          expectation: { id: 'JSON' },
        },
        // New references style
        {
          arguments: [{ id: { type: 'INTEGER', references: { table: 'Bar' } } }],
          expectation: { id: 'INTEGER REFERENCES `Bar` (`id`)' },
        },
        {
          arguments: [{ id: { type: 'INTEGER', references: { table: 'Bar', key: 'pk' } } }],
          expectation: { id: 'INTEGER REFERENCES `Bar` (`pk`)' },
        },
        {
          arguments: [{ id: { type: 'INTEGER', references: { table: 'Bar' }, onDelete: 'CASCADE' } }],
          expectation: { id: 'INTEGER REFERENCES `Bar` (`id`) ON DELETE CASCADE' },
        },
        {
          arguments: [{ id: { type: 'INTEGER', references: { table: 'Bar' }, onUpdate: 'RESTRICT' } }],
          expectation: { id: 'INTEGER REFERENCES `Bar` (`id`) ON UPDATE RESTRICT' },
        },
        {
          arguments: [{ id: { type: 'INTEGER', allowNull: false, autoIncrement: true, defaultValue: 1, references: { table: 'Bar' }, onDelete: 'CASCADE', onUpdate: 'RESTRICT' } }],
          expectation: { id: 'INTEGER NOT NULL auto_increment DEFAULT 1 REFERENCES `Bar` (`id`) ON DELETE CASCADE ON UPDATE RESTRICT' },
>>>>>>> b5db02d7
        },
      ],

      selectQuery: [
        {
          arguments: ['myTable'],
          expectation: 'SELECT * FROM `myTable`;',
          context: QueryGenerator,
        }, {
          arguments: ['myTable', { attributes: ['id', 'name'] }],
          expectation: 'SELECT `id`, `name` FROM `myTable`;',
          context: QueryGenerator,
        }, {
          arguments: ['myTable', { where: { id: 2 } }],
          expectation: 'SELECT * FROM `myTable` WHERE `myTable`.`id` = 2;',
          context: QueryGenerator,
        }, {
          arguments: ['myTable', { where: { name: 'foo' } }],
          expectation: 'SELECT * FROM `myTable` WHERE `myTable`.`name` = \'foo\';',
          context: QueryGenerator,
        }, {
          arguments: ['myTable', { order: ['id'] }],
          expectation: 'SELECT * FROM `myTable` ORDER BY `id`;',
          context: QueryGenerator,
        }, {
          arguments: ['myTable', { order: ['id', 'DESC'] }],
          expectation: 'SELECT * FROM `myTable` ORDER BY `id`, `DESC`;',
          context: QueryGenerator,
        }, {
          arguments: ['myTable', { order: ['myTable.id'] }],
          expectation: 'SELECT * FROM `myTable` ORDER BY `myTable`.`id`;',
          context: QueryGenerator,
        }, {
          arguments: ['myTable', { order: [['myTable.id', 'DESC']] }],
          expectation: 'SELECT * FROM `myTable` ORDER BY `myTable`.`id` DESC;',
          context: QueryGenerator,
        }, {
          arguments: ['myTable', { order: [['id', 'DESC']] }, function (sequelize) {
            return sequelize.define('myTable', {});
          }],
          expectation: 'SELECT * FROM `myTable` AS `myTable` ORDER BY `myTable`.`id` DESC;',
          context: QueryGenerator,
          needsSequelize: true,
        }, {
          arguments: ['myTable', { order: [['id', 'DESC'], ['name']] }, function (sequelize) {
            return sequelize.define('myTable', {});
          }],
          expectation: 'SELECT * FROM `myTable` AS `myTable` ORDER BY `myTable`.`id` DESC, `myTable`.`name`;',
          context: QueryGenerator,
          needsSequelize: true,
        }, {
          title: 'single string argument should be quoted',
          arguments: ['myTable', { group: 'name' }],
          expectation: 'SELECT * FROM `myTable` GROUP BY `name`;',
          context: QueryGenerator,
        }, {
          arguments: ['myTable', { group: ['name'] }],
          expectation: 'SELECT * FROM `myTable` GROUP BY `name`;',
          context: QueryGenerator,
        }, {
          title: 'functions work for group by',
          arguments: ['myTable', function (sequelize) {
            return {
              group: [sequelize.fn('YEAR', sequelize.col('createdAt'))],
            };
          }],
          expectation: 'SELECT * FROM `myTable` GROUP BY YEAR(`createdAt`);',
          context: QueryGenerator,
          needsSequelize: true,
        }, {
          title: 'It is possible to mix sequelize.fn and string arguments to group by',
          arguments: ['myTable', function (sequelize) {
            return {
              group: [sequelize.fn('YEAR', sequelize.col('createdAt')), 'title'],
            };
          }],
          expectation: 'SELECT * FROM `myTable` GROUP BY YEAR(`createdAt`), `title`;',
          context: QueryGenerator,
          needsSequelize: true,
        }, {
          arguments: ['myTable', { group: 'name', order: [['id', 'DESC']] }],
          expectation: 'SELECT * FROM `myTable` GROUP BY `name` ORDER BY `id` DESC;',
          context: QueryGenerator,
        }, {
          arguments: ['myTable', { limit: 10 }],
          expectation: 'SELECT * FROM `myTable` LIMIT 10;',
          context: QueryGenerator,
        }, {
          arguments: ['myTable', { limit: 10, offset: 2 }],
          expectation: 'SELECT * FROM `myTable` LIMIT 10 OFFSET 2;',
          context: QueryGenerator,
        }, {
          title: 'uses default limit if only offset is specified',
          arguments: ['myTable', { offset: 2 }],
          expectation: 'SELECT * FROM `myTable` LIMIT 18446744073709551615 OFFSET 2;',
          context: QueryGenerator,
        }, {
          title: 'uses limit 0',
          arguments: ['myTable', { limit: 0 }],
          expectation: 'SELECT * FROM `myTable` LIMIT 0;',
          context: QueryGenerator,
        }, {
          title: 'uses offset 0',
          arguments: ['myTable', { offset: 0 }],
          expectation: 'SELECT * FROM `myTable`;',
          context: QueryGenerator,
        }, {
          title: 'Empty having',
          arguments: ['myTable', function () {
            return {
              having: {},
            };
          }],
          expectation: 'SELECT * FROM `myTable`;',
          context: QueryGenerator,
          needsSequelize: true,
        }, {
          title: 'Having in subquery',
          arguments: ['myTable', function () {
            return {
              subQuery: true,
              tableAs: 'test',
              having: { creationYear: { [Op.gt]: 2002 } },
            };
          }],
          expectation: 'SELECT `test`.* FROM (SELECT * FROM `myTable` AS `test` HAVING `test`.`creationYear` > 2002) AS `test`;',
          context: QueryGenerator,
          needsSequelize: true,
        },
      ],

      insertQuery: [
        {
          arguments: ['myTable', { name: 'foo' }],
          expectation: {
            query: 'INSERT INTO `myTable` (`name`) VALUES ($sequelize_1);',
            bind: { sequelize_1: 'foo' },
          },
        }, {
          arguments: ['myTable', { name: 'foo\';DROP TABLE myTable;' }],
          expectation: {
            query: 'INSERT INTO `myTable` (`name`) VALUES ($sequelize_1);',
            bind: { sequelize_1: 'foo\';DROP TABLE myTable;' },
          },
        }, {
          arguments: ['myTable', { name: 'foo', foo: 1 }],
          expectation: {
            query: 'INSERT INTO `myTable` (`name`,`foo`) VALUES ($sequelize_1,$sequelize_2);',
            bind: { sequelize_1: 'foo', sequelize_2: 1 },
          },
        }, {
          arguments: ['myTable', { data: Buffer.from('Sequelize') }],
          expectation: {
            query: 'INSERT INTO `myTable` (`data`) VALUES ($sequelize_1);',
            bind: { sequelize_1: Buffer.from('Sequelize') },
          },
        }, {
          arguments: ['myTable', { name: 'foo', foo: 1, nullValue: null }],
          expectation: {
            query: 'INSERT INTO `myTable` (`name`,`foo`,`nullValue`) VALUES ($sequelize_1,$sequelize_2,$sequelize_3);',
            bind: { sequelize_1: 'foo', sequelize_2: 1, sequelize_3: null },
          },
        }, {
          arguments: ['myTable', { name: 'foo', foo: 1, nullValue: null }],
          expectation: {
            query: 'INSERT INTO `myTable` (`name`,`foo`,`nullValue`) VALUES ($sequelize_1,$sequelize_2,$sequelize_3);',
            bind: { sequelize_1: 'foo', sequelize_2: 1, sequelize_3: null },
          },
          context: { options: { omitNull: false } },
        }, {
          arguments: ['myTable', { name: 'foo', foo: 1, nullValue: null }],
          expectation: {
            query: 'INSERT INTO `myTable` (`name`,`foo`) VALUES ($sequelize_1,$sequelize_2);',
            bind: { sequelize_1: 'foo', sequelize_2: 1 },
          },
          context: { options: { omitNull: true } },
        }, {
          arguments: ['myTable', { name: 'foo', foo: 1, nullValue: undefined }],
          expectation: {
            query: 'INSERT INTO `myTable` (`name`,`foo`) VALUES ($sequelize_1,$sequelize_2);',
            bind: { sequelize_1: 'foo', sequelize_2: 1 },
          },
          context: { options: { omitNull: true } },
        }, {
          arguments: ['myTable', function (sequelize) {
            return {
              foo: sequelize.fn('NOW'),
            };
          }],
          expectation: {
            query: 'INSERT INTO `myTable` (`foo`) VALUES (NOW());',
            bind: {},
          },
          needsSequelize: true,
        },
      ],

      bulkInsertQuery: [
        {
          arguments: ['myTable', [{ name: 'foo' }, { name: 'bar' }]],
          expectation: 'INSERT INTO `myTable` (`name`) VALUES (\'foo\'),(\'bar\');',
        }, {
          arguments: ['myTable', [{ name: 'foo\';DROP TABLE myTable;' }, { name: 'bar' }]],
          expectation: 'INSERT INTO `myTable` (`name`) VALUES (\'foo\\\';DROP TABLE myTable;\'),(\'bar\');',
        }, {
          arguments: ['myTable', [{ name: 'foo', birthday: new Date(Date.UTC(2011, 2, 27, 10, 1, 55)) }, { name: 'bar', birthday: new Date(Date.UTC(2012, 2, 27, 10, 1, 55)) }]],
          expectation: 'INSERT INTO `myTable` (`name`,`birthday`) VALUES (\'foo\',\'2011-03-27 10:01:55.000\'),(\'bar\',\'2012-03-27 10:01:55.000\');',
        }, {
          arguments: ['myTable', [{ name: 'foo', foo: 1 }, { name: 'bar', foo: 2 }]],
          expectation: 'INSERT INTO `myTable` (`name`,`foo`) VALUES (\'foo\',1),(\'bar\',2);',
        }, {
          arguments: ['myTable', [{ name: 'foo', foo: 1, nullValue: null }, { name: 'bar', nullValue: null }]],
          expectation: 'INSERT INTO `myTable` (`name`,`foo`,`nullValue`) VALUES (\'foo\',1,NULL),(\'bar\',NULL,NULL);',
        }, {
          arguments: ['myTable', [{ name: 'foo', foo: 1, nullValue: null }, { name: 'bar', foo: 2, nullValue: null }]],
          expectation: 'INSERT INTO `myTable` (`name`,`foo`,`nullValue`) VALUES (\'foo\',1,NULL),(\'bar\',2,NULL);',
          context: { options: { omitNull: false } },
        }, {
          arguments: ['myTable', [{ name: 'foo', foo: 1, nullValue: null }, { name: 'bar', foo: 2, nullValue: null }]],
          expectation: 'INSERT INTO `myTable` (`name`,`foo`,`nullValue`) VALUES (\'foo\',1,NULL),(\'bar\',2,NULL);',
          context: { options: { omitNull: true } }, // Note: We don't honour this because it makes little sense when some rows may have nulls and others not
        }, {
          arguments: ['myTable', [{ name: 'foo', foo: 1, nullValue: undefined }, { name: 'bar', foo: 2, undefinedValue: undefined }]],
          expectation: 'INSERT INTO `myTable` (`name`,`foo`,`nullValue`,`undefinedValue`) VALUES (\'foo\',1,NULL,NULL),(\'bar\',2,NULL,NULL);',
          context: { options: { omitNull: true } }, // Note: As above
        }, {
          arguments: ['myTable', [{ name: 'foo', value: true }, { name: 'bar', value: false }]],
          expectation: 'INSERT INTO `myTable` (`name`,`value`) VALUES (\'foo\',true),(\'bar\',false);',
        }, {
          arguments: ['myTable', [{ name: 'foo' }, { name: 'bar' }], { ignoreDuplicates: true }],
          expectation: 'INSERT IGNORE INTO `myTable` (`name`) VALUES (\'foo\'),(\'bar\');',
        }, {
          arguments: ['myTable', [{ name: 'foo' }, { name: 'bar' }], { updateOnDuplicate: ['name'] }],
          expectation: 'INSERT INTO `myTable` (`name`) VALUES (\'foo\'),(\'bar\') ON DUPLICATE KEY UPDATE `name`=VALUES(`name`);',
        },
      ],

      updateQuery: [
        {
          arguments: ['myTable', { bar: 2 }, { name: 'foo' }],
          expectation: {
            query: 'UPDATE `myTable` SET `bar`=$sequelize_1 WHERE `name` = $sequelize_2',
            bind: { sequelize_1: 2, sequelize_2: 'foo' },
          },
        }, {
          arguments: ['myTable', { name: 'foo\';DROP TABLE myTable;' }, { name: 'foo' }],
          expectation: {
            query: 'UPDATE `myTable` SET `name`=$sequelize_1 WHERE `name` = $sequelize_2',
            bind: { sequelize_1: 'foo\';DROP TABLE myTable;',  sequelize_2: 'foo' },
          },
        }, {
          arguments: ['myTable', { bar: 2, nullValue: null }, { name: 'foo' }],
          expectation: {
            query: 'UPDATE `myTable` SET `bar`=$sequelize_1,`nullValue`=$sequelize_2 WHERE `name` = $sequelize_3',
            bind: { sequelize_1: 2, sequelize_2: null, sequelize_3: 'foo' },
          },
        }, {
          arguments: ['myTable', { bar: 2, nullValue: null }, { name: 'foo' }],
          expectation: {
            query: 'UPDATE `myTable` SET `bar`=$sequelize_1,`nullValue`=$sequelize_2 WHERE `name` = $sequelize_3',
            bind: { sequelize_1: 2, sequelize_2: null, sequelize_3: 'foo' },
          },
          context: { options: { omitNull: false } },
        }, {
          arguments: ['myTable', { bar: 2, nullValue: null }, { name: 'foo' }],
          expectation: {
            query: 'UPDATE `myTable` SET `bar`=$sequelize_1 WHERE `name` = $sequelize_2',
            bind: { sequelize_1: 2, sequelize_2: 'foo' },
          },
          context: { options: { omitNull: true } },
        }, {
          arguments: ['myTable', function (sequelize) {
            return {
              bar: sequelize.fn('NOW'),
            };
          }, { name: 'foo' }],
          expectation: {
            query: 'UPDATE `myTable` SET `bar`=NOW() WHERE `name` = $sequelize_1',
            bind: { sequelize_1: 'foo' },
          },
          needsSequelize: true,
        }, {
          arguments: ['myTable', function (sequelize) {
            return {
              bar: sequelize.col('foo'),
            };
          }, { name: 'foo' }],
          expectation: {
            query: 'UPDATE `myTable` SET `bar`=`foo` WHERE `name` = $sequelize_1',
            bind: { sequelize_1: 'foo' },
          },
          needsSequelize: true,
        },
      ],

      getForeignKeyQuery: [
        {
          arguments: ['User', 'email'],
          expectation: 'SELECT CONSTRAINT_NAME as constraint_name,CONSTRAINT_NAME as constraintName,CONSTRAINT_SCHEMA as constraintSchema,CONSTRAINT_SCHEMA as constraintCatalog,TABLE_NAME as tableName,TABLE_SCHEMA as tableSchema,TABLE_SCHEMA as tableCatalog,COLUMN_NAME as columnName,REFERENCED_TABLE_SCHEMA as referencedTableSchema,REFERENCED_TABLE_SCHEMA as referencedTableCatalog,REFERENCED_TABLE_NAME as referencedTableName,REFERENCED_COLUMN_NAME as referencedColumnName FROM INFORMATION_SCHEMA.KEY_COLUMN_USAGE WHERE (REFERENCED_TABLE_NAME = \'User\' AND REFERENCED_COLUMN_NAME = \'email\') OR (TABLE_NAME = \'User\' AND COLUMN_NAME = \'email\' AND REFERENCED_TABLE_NAME IS NOT NULL)',
        },
      ],

      selectFromTableFragment: [
        {
          arguments: [{}, null, ['*'], '`Project`'],
          expectation: 'SELECT * FROM `Project`',
        }, {
          arguments: [
            { indexHints: [{ type: IndexHints.USE, values: ['index_project_on_name'] }] },
            null,
            ['*'],
            '`Project`',
          ],
          expectation: 'SELECT * FROM `Project` USE INDEX (`index_project_on_name`)',
        }, {
          arguments: [
            { indexHints: [{ type: IndexHints.FORCE, values: ['index_project_on_name'] }] },
            null,
            ['*'],
            '`Project`',
          ],
          expectation: 'SELECT * FROM `Project` FORCE INDEX (`index_project_on_name`)',
        }, {
          arguments: [
            { indexHints: [{ type: IndexHints.IGNORE, values: ['index_project_on_name'] }] },
            null,
            ['*'],
            '`Project`',
          ],
          expectation: 'SELECT * FROM `Project` IGNORE INDEX (`index_project_on_name`)',
        }, {
          arguments: [
            { indexHints: [{ type: IndexHints.USE, values: ['index_project_on_name', 'index_project_on_name_and_foo'] }] },
            null,
            ['*'],
            '`Project`',
          ],
          expectation: 'SELECT * FROM `Project` USE INDEX (`index_project_on_name`,`index_project_on_name_and_foo`)',
        }, {
          arguments: [
            { indexHints: [{ type: 'FOO', values: ['index_project_on_name'] }] },
            null,
            ['*'],
            '`Project`',
          ],
          expectation: 'SELECT * FROM `Project`',
        },
      ],
    };

    _.each(suites, (tests, suiteTitle) => {
      describe(suiteTitle, () => {
        for (const test of tests) {
          const query = test.expectation.query || test.expectation;
          const title = test.title || `MySQL correctly returns ${query} for ${JSON.stringify(test.arguments)}`;
          it(title, () => {
            const sequelize = createSequelizeInstance({
              ...test.sequelizeOptions,
              ...test.context && test.context.options,
            });

            if (test.needsSequelize) {
              if (typeof test.arguments[1] === 'function') {
                test.arguments[1] = test.arguments[1](sequelize);
              }

              if (typeof test.arguments[2] === 'function') {
                test.arguments[2] = test.arguments[2](sequelize);
              }
            }

            const queryGenerator = sequelize.queryInterface.queryGenerator;

            const conditions = queryGenerator[suiteTitle](...test.arguments);
            expect(conditions).to.deep.equal(test.expectation);
          });
        }
      });
    });
  });
}<|MERGE_RESOLUTION|>--- conflicted
+++ resolved
@@ -14,143 +14,6 @@
 if (dialect === 'mysql') {
   describe('[MYSQL Specific] QueryGenerator', () => {
     const suites = {
-<<<<<<< HEAD
-      createTableQuery: [
-        {
-          arguments: ['myTable', { title: 'VARCHAR(255)', name: 'VARCHAR(255)' }],
-          expectation: 'CREATE TABLE IF NOT EXISTS `myTable` (`title` VARCHAR(255), `name` VARCHAR(255)) ENGINE=InnoDB;',
-        },
-        {
-          arguments: ['myTable', { data: 'BLOB' }],
-          expectation: 'CREATE TABLE IF NOT EXISTS `myTable` (`data` BLOB) ENGINE=InnoDB;',
-        },
-        {
-          arguments: ['myTable', { data: 'LONGBLOB' }],
-          expectation: 'CREATE TABLE IF NOT EXISTS `myTable` (`data` LONGBLOB) ENGINE=InnoDB;',
-        },
-        {
-          arguments: ['myTable', { title: 'VARCHAR(255)', name: 'VARCHAR(255)' }, { engine: 'MyISAM' }],
-          expectation: 'CREATE TABLE IF NOT EXISTS `myTable` (`title` VARCHAR(255), `name` VARCHAR(255)) ENGINE=MyISAM;',
-        },
-        {
-          arguments: ['myTable', { title: 'VARCHAR(255)', name: 'VARCHAR(255)' }, { charset: 'utf8', collate: 'utf8_unicode_ci' }],
-          expectation: 'CREATE TABLE IF NOT EXISTS `myTable` (`title` VARCHAR(255), `name` VARCHAR(255)) ENGINE=InnoDB DEFAULT CHARSET=utf8 COLLATE utf8_unicode_ci;',
-        },
-        {
-          arguments: ['myTable', { title: 'VARCHAR(255)', name: 'VARCHAR(255)' }, { charset: 'latin1' }],
-          expectation: 'CREATE TABLE IF NOT EXISTS `myTable` (`title` VARCHAR(255), `name` VARCHAR(255)) ENGINE=InnoDB DEFAULT CHARSET=latin1;',
-        },
-        {
-          arguments: ['myTable', { title: 'ENUM("A", "B", "C")', name: 'VARCHAR(255)' }, { charset: 'latin1' }],
-          expectation: 'CREATE TABLE IF NOT EXISTS `myTable` (`title` ENUM("A", "B", "C"), `name` VARCHAR(255)) ENGINE=InnoDB DEFAULT CHARSET=latin1;',
-        },
-        {
-          arguments: ['myTable', { title: 'VARCHAR(255)', name: 'VARCHAR(255)' }, { rowFormat: 'default' }],
-          expectation: 'CREATE TABLE IF NOT EXISTS `myTable` (`title` VARCHAR(255), `name` VARCHAR(255)) ENGINE=InnoDB ROW_FORMAT=default;',
-        },
-        {
-          arguments: ['myTable', { title: 'VARCHAR(255)', name: 'VARCHAR(255)', id: 'INTEGER PRIMARY KEY' }],
-          expectation: 'CREATE TABLE IF NOT EXISTS `myTable` (`title` VARCHAR(255), `name` VARCHAR(255), `id` INTEGER , PRIMARY KEY (`id`)) ENGINE=InnoDB;',
-        },
-        {
-          arguments: ['myTable', { title: 'VARCHAR(255)', name: 'VARCHAR(255)', otherId: 'INTEGER REFERENCES `otherTable` (`id`) ON DELETE CASCADE ON UPDATE NO ACTION' }],
-          expectation: 'CREATE TABLE IF NOT EXISTS `myTable` (`title` VARCHAR(255), `name` VARCHAR(255), `otherId` INTEGER, FOREIGN KEY (`otherId`) REFERENCES `otherTable` (`id`) ON DELETE CASCADE ON UPDATE NO ACTION) ENGINE=InnoDB;',
-        },
-        {
-          arguments: ['myTable', { title: 'VARCHAR(255)', name: 'VARCHAR(255)' }, { uniqueKeys: [{ fields: ['title', 'name'] }] }],
-          expectation: 'CREATE TABLE IF NOT EXISTS `myTable` (`title` VARCHAR(255), `name` VARCHAR(255), UNIQUE `uniq_myTable_title_name` (`title`, `name`)) ENGINE=InnoDB;',
-        },
-        {
-          arguments: ['myTable', { id: 'INTEGER auto_increment PRIMARY KEY' }, { initialAutoIncrement: 1_000_001 }],
-          expectation: 'CREATE TABLE IF NOT EXISTS `myTable` (`id` INTEGER auto_increment , PRIMARY KEY (`id`)) ENGINE=InnoDB AUTO_INCREMENT=1000001;',
-=======
-      attributesToSQL: [
-        {
-          arguments: [{ id: 'INTEGER' }],
-          expectation: { id: 'INTEGER' },
-        },
-        {
-          arguments: [{ id: 'INTEGER', foo: 'VARCHAR(255)' }],
-          expectation: { id: 'INTEGER', foo: 'VARCHAR(255)' },
-        },
-        {
-          arguments: [{ id: { type: 'INTEGER' } }],
-          expectation: { id: 'INTEGER' },
-        },
-        {
-          arguments: [{ id: { type: 'INTEGER', allowNull: false } }],
-          expectation: { id: 'INTEGER NOT NULL' },
-        },
-        {
-          arguments: [{ id: { type: 'INTEGER', allowNull: true } }],
-          expectation: { id: 'INTEGER' },
-        },
-        {
-          arguments: [{ id: { type: 'INTEGER', primaryKey: true, autoIncrement: true } }],
-          expectation: { id: 'INTEGER auto_increment PRIMARY KEY' },
-        },
-        {
-          arguments: [{ id: { type: 'INTEGER', defaultValue: 0 } }],
-          expectation: { id: 'INTEGER DEFAULT 0' },
-        },
-        {
-          title: 'Add column level comment',
-          arguments: [{ id: { type: 'INTEGER', comment: 'Test' } }],
-          expectation: { id: 'INTEGER COMMENT \'Test\'' },
-        },
-        {
-          arguments: [{ id: { type: 'INTEGER', unique: true } }],
-          expectation: { id: 'INTEGER UNIQUE' },
-        },
-        {
-          arguments: [{ id: { type: 'INTEGER', after: 'Bar' } }],
-          expectation: { id: 'INTEGER AFTER `Bar`' },
-        },
-        // No Default Values allowed for certain types
-        {
-          title: 'No Default value for MySQL BLOB allowed',
-          arguments: [{ id: { type: 'BLOB', defaultValue: [] } }],
-          expectation: { id: 'BLOB' },
-        },
-        {
-          title: 'No Default value for MySQL TEXT allowed',
-          arguments: [{ id: { type: 'TEXT', defaultValue: [] } }],
-          expectation: { id: 'TEXT' },
-        },
-        {
-          title: 'No Default value for MySQL GEOMETRY allowed',
-          arguments: [{ id: { type: 'GEOMETRY', defaultValue: [] } }],
-          expectation: { id: 'GEOMETRY' },
-        },
-        {
-          title: 'No Default value for MySQL JSON allowed',
-          arguments: [{ id: { type: 'JSON', defaultValue: [] } }],
-          expectation: { id: 'JSON' },
-        },
-        // New references style
-        {
-          arguments: [{ id: { type: 'INTEGER', references: { table: 'Bar' } } }],
-          expectation: { id: 'INTEGER REFERENCES `Bar` (`id`)' },
-        },
-        {
-          arguments: [{ id: { type: 'INTEGER', references: { table: 'Bar', key: 'pk' } } }],
-          expectation: { id: 'INTEGER REFERENCES `Bar` (`pk`)' },
-        },
-        {
-          arguments: [{ id: { type: 'INTEGER', references: { table: 'Bar' }, onDelete: 'CASCADE' } }],
-          expectation: { id: 'INTEGER REFERENCES `Bar` (`id`) ON DELETE CASCADE' },
-        },
-        {
-          arguments: [{ id: { type: 'INTEGER', references: { table: 'Bar' }, onUpdate: 'RESTRICT' } }],
-          expectation: { id: 'INTEGER REFERENCES `Bar` (`id`) ON UPDATE RESTRICT' },
-        },
-        {
-          arguments: [{ id: { type: 'INTEGER', allowNull: false, autoIncrement: true, defaultValue: 1, references: { table: 'Bar' }, onDelete: 'CASCADE', onUpdate: 'RESTRICT' } }],
-          expectation: { id: 'INTEGER NOT NULL auto_increment DEFAULT 1 REFERENCES `Bar` (`id`) ON DELETE CASCADE ON UPDATE RESTRICT' },
->>>>>>> b5db02d7
-        },
-      ],
-
       selectQuery: [
         {
           arguments: ['myTable'],
