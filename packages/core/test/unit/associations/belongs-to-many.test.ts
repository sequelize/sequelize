import { expect } from 'chai';
import each from 'lodash/each';
import type { SinonStub } from 'sinon';
import sinon from 'sinon';
import type {
  BelongsToManyAssociation,
  BelongsToManySetAssociationsMixin,
  CreationOptional,
  InferAttributes,
  InferCreationAttributes,
  ModelStatic,
} from '@sequelize/core';
import {
  AssociationError,
  BelongsToAssociation,
  DataTypes,
  HasManyAssociation,
  HasOneAssociation,
  Model,
} from '@sequelize/core';
import { createSequelizeInstance, getTestDialectTeaser, resetSequelizeInstance, sequelize } from '../../support';

describe(getTestDialectTeaser('belongsToMany'), () => {
  beforeEach(() => {
    resetSequelizeInstance();
  });

  it('throws when invalid model is passed', () => {
    const User = sequelize.define('User');

    expect(() => {
      // @ts-expect-error -- testing that invalid input results in error
      User.belongsToMany();
    }).to.throw(`User.belongsToMany was called with undefined as the target model, but it is not a subclass of Sequelize's Model class`);
  });

  it('should not inherit scopes from parent to join table', () => {
    const A = sequelize.define('a');
    const B = sequelize.define('b', {}, {
      defaultScope: {
        where: {
          foo: 'bar',
        },
      },
      scopes: {
        baz: {
          where: {
            fooz: 'zab',
          },
        },
      },
    });

    B.belongsToMany(A, { through: 'AB' });

    const AB = sequelize.model('AB');

    expect(AB.options.defaultScope).to.deep.equal({});
    expect(AB.options.scopes).to.deep.equal({});
  });

  it('should not inherit validations from parent to join table', () => {
    const A = sequelize.define('a');
    const B = sequelize.define('b', {}, {
      validate: {
        validateModel() {
          return true;
        },
      },
    });

    B.belongsToMany(A, { through: 'AB' });

    const AB = sequelize.model('AB');

    expect(AB.options.validate).to.deep.equal({});
  });

  it('should not override custom methods with association mixin', () => {
    const methods = {
      getTasks: 'get',
      countTasks: 'count',
      hasTask: 'has',
      hasTasks: 'has',
      setTasks: 'set',
      addTask: 'add',
      addTasks: 'add',
      removeTask: 'remove',
      removeTasks: 'remove',
      createTask: 'create',
    };
    const User = sequelize.define('User');
    const Task = sequelize.define('Task');

    function originalMethod() {}

    each(methods, (alias, method) => {
      User.prototype[method] = originalMethod;
    });

    User.belongsToMany(Task, { through: 'UserTasks', as: 'task' });

    const user = User.build();

    each(methods, (alias, method) => {
      // @ts-expect-error -- dynamic type, not worth typing
      expect(user[method]).to.eq(originalMethod);
    });
  });

  it('allows customizing the inverse association name (long form)', () => {
    const User = sequelize.define('User');
    const Task = sequelize.define('Task');

    User.belongsToMany(Task, { through: 'UserTask', as: 'tasks', inverse: { as: 'users' } });

    expect(Task.associations.users).to.be.ok;
    expect(User.associations.tasks).to.be.ok;
  });

  it('allows customizing the inverse association name (shorthand)', () => {
    const User = sequelize.define('User');
    const Task = sequelize.define('Task');

    User.belongsToMany(Task, { through: 'UserTask', as: 'tasks', inverse: 'users' });

    expect(Task.associations.users).to.be.ok;
    expect(User.associations.tasks).to.be.ok;
  });

  it('allows defining two associations with the same through, but with a different scope on the through table', () => {
    const User = sequelize.define('User');
    const Post = sequelize.define('Post', { editing: DataTypes.BOOLEAN });

    User.belongsToMany(Post, { through: 'UserPost' });
    Post.belongsToMany(User, { through: 'UserPost' });

    User.belongsToMany(Post, {
      as: 'editingPosts',
      inverse: {
        as: 'editingUsers',
      },
      through: {
        model: 'UserPost',
        scope: {
          editing: true,
        },
      },
    });
  });

  it('allows defining two associations with the same inverse association', () => {
    const User = sequelize.define('User');
    const Post = sequelize.define('Post');

    const Association1 = Post.belongsToMany(User, {
      through: { model: 'UserPost' },
      as: 'categories',
      scope: { type: 'category' },
    });

    const Association2 = Post.belongsToMany(User, {
      through: { model: 'UserPost' },
      as: 'tags',
      scope: { type: 'tag' },
    });

    // This means Association1.pairedWith.pairedWith is not always Association1
    // This may be an issue
    expect(Association1.pairedWith).to.eq(Association2.pairedWith);
  });

  it('lets you customize the name of the intermediate associations', () => {
    const User = sequelize.define('User');
    const Group = sequelize.define('Group');
    const GroupUser = sequelize.define('GroupUser');

    User.belongsToMany(Group, {
      through: GroupUser,
      as: 'groups',
      throughAssociations: {
        toSource: 'toSource',
        toTarget: 'toTarget',
        fromSource: 'fromSources',
        fromTarget: 'fromTargets',
      },
      inverse: {
        as: 'members',
      },
    });

    expect(Object.keys(User.associations).sort()).to.deep.eq(['fromSource', 'fromSources', 'groups']);
    expect(Object.keys(Group.associations).sort()).to.deep.eq(['fromTarget', 'fromTargets', 'members']);
    expect(Object.keys(GroupUser.associations).sort()).to.deep.eq(['toSource', 'toTarget']);
  });

  it('errors when trying to define similar associations with incompatible inverse associations', () => {
    const User = sequelize.define('User');
    const Post = sequelize.define('Post');

    Post.belongsToMany(User, {
      through: { model: 'UserPost' },
      as: 'categories',
      scope: { type: 'category' },
    });

    expect(() => {
      Post.belongsToMany(User, {
        through: { model: 'UserPost' },
        as: 'tags',
        scope: { type: 'tag' },
        otherKey: {
          onUpdate: 'NO ACTION',
        },
      });
    }).to.throw('Defining BelongsToMany association "tags" from Post to User failed');
  });

  it('errors when trying to define the same association', () => {
    const User = sequelize.define('User');
    const Post = sequelize.define('Post');

    Post.belongsToMany(User, {
      through: { model: 'UserPost' },
    });

    expect(() => {
      Post.belongsToMany(User, { through: { model: 'UserPost' } });
    }).to.throw('You have defined two associations with the same name "users" on the model "Post". Use another alias using the "as" parameter');
  });

  it('generates a default association name', () => {
    const User = sequelize.define('User', {});
    const Task = sequelize.define('Task', {});

    User.belongsToMany(Task, { through: 'UserTask' });

    expect(Object.keys(Task.associations)).to.deep.eq(['users', 'usersTasks', 'userTask']);
    expect(Object.keys(User.associations)).to.deep.eq(['tasks', 'tasksUsers', 'taskUser']);
  });

  describe('proper syntax', () => {
    it('throws an AssociationError if the through option is undefined, true, or null', () => {
      const User = sequelize.define('User', {});
      const Task = sequelize.define('Task', {});

      // @ts-expect-error -- we're testing that these do throw
      const errorFunction1 = () => User.belongsToMany(Task, { through: true });
      // @ts-expect-error -- see above
      const errorFunction2 = () => User.belongsToMany(Task, { through: undefined });
      // @ts-expect-error -- see above
      const errorFunction3 = () => User.belongsToMany(Task, { through: null });
      for (const errorFunction of [errorFunction1, errorFunction2, errorFunction3]) {
        expect(errorFunction).to.throwWithCause(AssociationError, `${User.name}.belongsToMany(${Task.name}) requires a through model, set the "through", or "through.model" options to either a string or a model`);
      }
    });

    it('throws an AssociationError for a self-association defined without an alias', () => {
      const User = sequelize.define('User', {});

      const errorFunction = User.belongsToMany.bind(User, User, { through: 'jointable' });
      expect(errorFunction).to.throwWithCause(AssociationError, 'Both options "as" and "inverse.as" must be defined for belongsToMany self-associations, and their value must be different.');
    });
  });

  describe('timestamps', () => {
    it('follows the global timestamps true option', () => {
      const User = sequelize.define('User', {});
      const Task = sequelize.define('Task', {});

      User.belongsToMany(Task, { through: 'user_task1' });

      expect(sequelize.models.user_task1.getAttributes()).to.contain.all.keys(['createdAt', 'updatedAt']);
    });

    it('allows me to override the global timestamps option', () => {
      const User = sequelize.define('User', {});
      const Task = sequelize.define('Task', {});

      User.belongsToMany(Task, { through: { model: 'user_task2', timestamps: false } });

      expect(sequelize.models.user_task2.getAttributes()).not.to.contain.any.keys(['createdAt', 'updatedAt']);
    });

    it('follows the global timestamps false option', () => {
      const sequelize2 = createSequelizeInstance({
        define: {
          timestamps: false,
        },
      });

      const User = sequelize2.define('User', {});
      const Task = sequelize2.define('Task', {});

      User.belongsToMany(Task, { through: 'user_task3' });

      expect(sequelize2.models.user_task3.getAttributes()).not.to.contain.any.keys(['createdAt', 'updatedAt']);
    });
  });

  describe('optimizations using bulk create, destroy and update', () => {
    function getEntities() {
      class User extends Model<InferAttributes<User>, InferCreationAttributes<User>> {
        declare id: CreationOptional<number>;
        declare username: string | null;

        declare setTasks: BelongsToManySetAssociationsMixin<Task, number>;
      }

      User.init({
        id: {
          type: DataTypes.INTEGER,
          primaryKey: true,
          autoIncrement: true,
        },
        username: DataTypes.STRING,
      }, { sequelize });

      class Task extends Model<InferAttributes<Task>> {
        declare id: CreationOptional<number>;
        declare title: string | null;
      }

      Task.init({
        id: {
          type: DataTypes.INTEGER,
          primaryKey: true,
          autoIncrement: true,
        },
        title: DataTypes.STRING,
      }, { sequelize });

      const UserTasks = sequelize.define('UserTasks', {});

      User.belongsToMany(Task, { through: UserTasks });
      Task.belongsToMany(User, { through: UserTasks });

      const user = User.build({
        id: 42,
      });
      const task1 = Task.build({
        id: 15,
      });
      const task2 = Task.build({
        id: 16,
      });

      sinon.stub(UserTasks, 'findAll').resolves([]);
      sinon.stub(UserTasks, 'bulkCreate').resolves([]);
      sinon.stub(UserTasks, 'destroy').resolves(0);

      return { user, task1, task2, UserTasks };
    }

    afterEach(() => {
      sinon.restore();
    });

    it('uses one insert into statement', async () => {
      const { user, task1, task2, UserTasks } = getEntities();
      await user.setTasks([task1, task2]);

      expect(UserTasks.findAll).to.have.been.calledOnce;
      expect(UserTasks.bulkCreate).to.have.been.calledOnce;
    });

    it('uses one delete from statement', async () => {
      const { user, task1, task2, UserTasks } = getEntities();

      (UserTasks.findAll as SinonStub)
        .onFirstCall().resolves([])
        .onSecondCall()
        .resolves([
          { userId: 42, taskId: 15 },
          { userId: 42, taskId: 16 },
        ]);

      await user.setTasks([task1, task2]);
      await user.setTasks([]);
      expect(UserTasks.findAll).to.have.been.calledTwice;
      expect(UserTasks.destroy).to.have.been.calledOnce;
    });
  });

  describe('foreign keys', () => {
    it('should infer otherKey from paired BTM relationship with a through string defined', () => {
      const User = sequelize.define('User', {});
      const Place = sequelize.define('Place', {});

      const Places = User.belongsToMany(Place, { through: 'user_places', foreignKey: 'user_id', otherKey: 'place_id' });
<<<<<<< HEAD
      const Users = Place.getAssociation('users') as BelongsToMany;
=======
      const Users = Place.getAssociation('Users') as BelongsToManyAssociation;
>>>>>>> ddce3b46

      expect(Places.pairedWith).to.equal(Users);
      expect(Users.pairedWith).to.equal(Places);

      expect(Places.foreignKey).to.equal('user_id');
      expect(Users.foreignKey).to.equal('place_id');

      expect(Places.otherKey).to.equal('place_id');
      expect(Users.otherKey).to.equal('user_id');
    });

    it('should infer otherKey from paired BTM relationship with a through model defined', () => {
      const User = sequelize.define('User', {});
      const Place = sequelize.define('Place', {});
      const UserPlace = sequelize.define('UserPlace', {
        id: {
          primaryKey: true,
          type: DataTypes.INTEGER,
          autoIncrement: true,
        },
      }, { timestamps: false });

      const Places = User.belongsToMany(Place, { through: UserPlace, foreignKey: 'user_id', otherKey: 'place_id' });
<<<<<<< HEAD
      const Users = Place.getAssociation('users') as BelongsToMany;
=======
      const Users = Place.getAssociation('Users') as BelongsToManyAssociation;
>>>>>>> ddce3b46

      expect(Places.pairedWith).to.equal(Users);
      expect(Users.pairedWith).to.equal(Places);

      expect(Places.foreignKey).to.equal('user_id');
      expect(Users.foreignKey).to.equal('place_id');

      expect(Places.otherKey).to.equal('place_id');
      expect(Users.otherKey).to.equal('user_id');

      expect(Object.keys(UserPlace.getAttributes()).length).to.equal(3); // Defined primary key and two foreign keys
    });

    it('should infer foreign keys (camelCase)', () => {
      const Person = sequelize.define('Person');
      const PersonChildren = sequelize.define('PersonChildren');
      const Children = Person.belongsToMany(Person, { as: 'Children', through: PersonChildren, inverse: { as: 'Parents' } });

      expect(Children.foreignKey).to.equal('ParentId');
      expect(Children.otherKey).to.equal('ChildId');
      expect(PersonChildren.getAttributes()[Children.foreignKey]).to.be.ok;
      expect(PersonChildren.getAttributes()[Children.otherKey]).to.be.ok;
    });

    it('should infer foreign keys (snake_case)', () => {
      const Person = sequelize.define('Person', {}, { underscored: true });
      const PersonChildren = sequelize.define('PersonChildren', {}, { underscored: true });
      const Children = Person.belongsToMany(Person, { as: 'Children', through: PersonChildren, inverse: { as: 'Parents' } });

      expect(Children.foreignKey).to.equal('ParentId');
      expect(Children.otherKey).to.equal('ChildId');
      expect(PersonChildren.getAttributes()[Children.foreignKey]).to.be.ok;
      expect(PersonChildren.getAttributes()[Children.otherKey]).to.be.ok;
      expect(PersonChildren.getAttributes()[Children.foreignKey].field).to.equal('parent_id');
      expect(PersonChildren.getAttributes()[Children.otherKey].field).to.equal('child_id');
    });

    it('should create non-null foreign keys by default', () => {
      const A = sequelize.define('A');
      const B = sequelize.define('B');

      const association = A.belongsToMany(B, { through: 'AB' });

      const attributes = association.throughModel.getAttributes();
      expect(attributes.AId.allowNull).to.be.false;
      expect(attributes.BId.allowNull).to.be.false;
    });

    it('allows creating nullable FKs', () => {
      const A = sequelize.define('A');
      const B = sequelize.define('B');

      const association = A.belongsToMany(B, {
        through: 'AB',
        foreignKey: { allowNull: true },
        otherKey: { allowNull: true },
      });

      const attributes = association.throughModel.getAttributes();
      expect(attributes.AId.allowNull).to.be.true;
      expect(attributes.BId.allowNull).to.be.true;
    });

    it('should add FKs with onDelete=cascade by default', () => {
      const A = sequelize.define('A');
      const B = sequelize.define('B');

      const association = A.belongsToMany(B, { through: 'AB', foreignKey: {} });

      const attributes = association.throughModel.getAttributes();
      expect(attributes.AId.onDelete).to.eq('CASCADE');
      expect(attributes.BId.onDelete).to.eq('CASCADE');
    });
  });

  describe('source/target keys', () => {
    it('should infer targetKey from paired BTM relationship with a through string defined', () => {
      const User = sequelize.define('User', { user_id: DataTypes.UUID });
      const Place = sequelize.define('Place', { place_id: DataTypes.UUID });

      const Places = User.belongsToMany(Place, { through: 'user_places', sourceKey: 'user_id', targetKey: 'place_id' });
<<<<<<< HEAD
      const Users = Place.getAssociation('users') as BelongsToMany;
=======
      const Users = Place.getAssociation('Users') as BelongsToManyAssociation;
>>>>>>> ddce3b46

      expect(Places.pairedWith).to.equal(Users);
      expect(Users.pairedWith).to.equal(Places);

      expect(Places.sourceKey).to.equal('user_id');
      expect(Users.sourceKey).to.equal('place_id');

      expect(Places.targetKey).to.equal('place_id');
      expect(Users.targetKey).to.equal('user_id');
    });

    it('should infer targetKey from paired BTM relationship with a through model defined', () => {
      const User = sequelize.define('User', { user_id: DataTypes.UUID });
      const Place = sequelize.define('Place', { place_id: DataTypes.UUID });
      const UserPlace = sequelize.define('UserPlace', {
        id: {
          primaryKey: true,
          type: DataTypes.INTEGER,
          autoIncrement: true,
        },
      }, { timestamps: false });

      const Places = User.belongsToMany(Place, { through: UserPlace, sourceKey: 'user_id', targetKey: 'place_id' });
<<<<<<< HEAD
      const Users = Place.getAssociation('users') as BelongsToMany;
=======
      const Users = Place.getAssociation('Users') as BelongsToManyAssociation;
>>>>>>> ddce3b46

      expect(Places.pairedWith).to.equal(Users);
      expect(Users.pairedWith).to.equal(Places);

      expect(Places.sourceKey).to.equal('user_id');
      expect(Users.sourceKey).to.equal('place_id', 'Users.sourceKey is invalid');

      expect(Places.targetKey).to.equal('place_id');
      expect(Users.targetKey).to.equal('user_id', 'Users.targetKey is invalid');

      expect(Object.keys(UserPlace.getAttributes()).length).to.equal(3); // Defined primary key and two foreign keys
    });
  });

  describe('pseudo associations', () => {
    it('should setup belongsTo relations to source and target from join model with defined foreign/other keys', () => {
      const Product = sequelize.define('Product', {
        title: DataTypes.STRING,
      });
      const Tag = sequelize.define('Tag', {
        name: DataTypes.STRING,
      });
      const ProductTag = sequelize.define('ProductTag', {
        id: {
          primaryKey: true,
          type: DataTypes.INTEGER,
          autoIncrement: true,
        },
        priority: DataTypes.INTEGER,
      }, {
        timestamps: false,
      });

      const ProductTags = Product.belongsToMany(Tag, { through: ProductTag, foreignKey: 'productId', otherKey: 'tagId' });
      const TagProducts = Tag.belongsToMany(Product, { through: ProductTag, foreignKey: 'tagId', otherKey: 'productId' });

      expect(ProductTags.fromThroughToSource).to.be.an.instanceOf(BelongsToAssociation);
      expect(ProductTags.fromThroughToTarget).to.be.an.instanceOf(BelongsToAssociation);

      expect(TagProducts.fromThroughToSource).to.be.an.instanceOf(BelongsToAssociation);
      expect(TagProducts.fromThroughToTarget).to.be.an.instanceOf(BelongsToAssociation);

      expect(ProductTags.fromThroughToSource.foreignKey).to.equal(ProductTags.foreignKey);
      expect(ProductTags.fromThroughToTarget.foreignKey).to.equal(ProductTags.otherKey);

      expect(TagProducts.fromThroughToSource.foreignKey).to.equal(TagProducts.foreignKey);
      expect(TagProducts.fromThroughToTarget.foreignKey).to.equal(TagProducts.otherKey);

      expect(Object.keys(ProductTag.getAttributes()).length).to.equal(4);
      expect(Object.keys(ProductTag.getAttributes()).sort()).to.deep.equal(['id', 'priority', 'productId', 'tagId'].sort());
    });

    it('should setup hasMany relations to source and target from join model with defined foreign/other keys', () => {
      const Product = sequelize.define('Product', {
        title: DataTypes.STRING,
      });
      const Tag = sequelize.define('Tag', {
        name: DataTypes.STRING,
      });
      const ProductTag = sequelize.define('ProductTag', {
        id: {
          primaryKey: true,
          type: DataTypes.INTEGER,
          autoIncrement: true,
        },
        priority: DataTypes.INTEGER,
      }, {
        timestamps: false,
      });

      const ProductTags = Product.belongsToMany(Tag, { through: ProductTag, foreignKey: 'productId', otherKey: 'tagId' });
      const TagProducts = Tag.belongsToMany(Product, { through: ProductTag, foreignKey: 'tagId', otherKey: 'productId' });

      expect(ProductTags.fromSourceToThrough).to.be.an.instanceOf(HasManyAssociation);
      expect(ProductTags.fromTargetToThrough).to.be.an.instanceOf(HasManyAssociation);

      expect(TagProducts.fromSourceToThrough).to.be.an.instanceOf(HasManyAssociation);
      expect(TagProducts.fromTargetToThrough).to.be.an.instanceOf(HasManyAssociation);

      expect(ProductTags.fromSourceToThrough.foreignKey).to.equal(ProductTags.foreignKey);
      expect(ProductTags.fromTargetToThrough.foreignKey).to.equal(ProductTags.otherKey);

      expect(TagProducts.fromSourceToThrough.foreignKey).to.equal(TagProducts.foreignKey);
      expect(TagProducts.fromTargetToThrough.foreignKey).to.equal(TagProducts.otherKey);

      expect(Object.keys(ProductTag.getAttributes()).length).to.equal(4);
      expect(Object.keys(ProductTag.getAttributes()).sort()).to.deep.equal(['id', 'priority', 'tagId', 'productId'].sort());
    });

    it('should setup hasOne relations to source and target from join model with defined foreign/other keys', () => {
      const Product = sequelize.define('Product', {
        title: DataTypes.STRING,
      });
      const Tag = sequelize.define('Tag', {
        name: DataTypes.STRING,
      });
      const ProductTag = sequelize.define('ProductTag', {
        id: {
          primaryKey: true,
          type: DataTypes.INTEGER,
          autoIncrement: true,
        },
        priority: DataTypes.INTEGER,
      }, {
        timestamps: false,
      });

      const ProductTags = Product.belongsToMany(Tag, { through: ProductTag, foreignKey: 'productId', otherKey: 'tagId' });
      const TagProducts = Tag.belongsToMany(Product, { through: ProductTag, foreignKey: 'tagId', otherKey: 'productId' });

      expect(ProductTags.fromSourceToThroughOne).to.be.an.instanceOf(HasOneAssociation);
      expect(ProductTags.fromTargetToThroughOne).to.be.an.instanceOf(HasOneAssociation);

      expect(TagProducts.fromSourceToThroughOne).to.be.an.instanceOf(HasOneAssociation);
      expect(TagProducts.fromTargetToThroughOne).to.be.an.instanceOf(HasOneAssociation);

      expect(ProductTags.fromSourceToThroughOne.foreignKey).to.equal(ProductTags.foreignKey);
      expect(ProductTags.fromTargetToThroughOne.foreignKey).to.equal(ProductTags.otherKey);

      expect(TagProducts.fromSourceToThroughOne.foreignKey).to.equal(TagProducts.foreignKey);
      expect(TagProducts.fromTargetToThroughOne.foreignKey).to.equal(TagProducts.otherKey);

      expect(Object.keys(ProductTag.getAttributes()).length).to.equal(4);
      expect(Object.keys(ProductTag.getAttributes()).sort()).to.deep.equal(['id', 'priority', 'productId', 'tagId'].sort());
    });

    it('should setup hasOne relations to source and target from join model with defined source keys', () => {
      const Product = sequelize.define('Product', {
        title: DataTypes.STRING,
        productSecondaryId: DataTypes.STRING,
      });
      const Tag = sequelize.define('Tag', {
        name: DataTypes.STRING,
        tagSecondaryId: DataTypes.STRING,
      });
      const ProductTag = sequelize.define('ProductTag', {
        id: {
          primaryKey: true,
          type: DataTypes.INTEGER,
          autoIncrement: true,
        },
        priority: DataTypes.INTEGER,
      }, {
        timestamps: false,
      });

      const ProductTags = Product.belongsToMany(Tag, { through: ProductTag, sourceKey: 'productSecondaryId', targetKey: 'tagSecondaryId' });
<<<<<<< HEAD
      const TagProducts = Tag.getAssociation('products') as BelongsToMany;
=======
      const TagProducts = Tag.getAssociation('Products') as BelongsToManyAssociation;
>>>>>>> ddce3b46

      expect(ProductTags.foreignKey).to.equal('ProductProductSecondaryId', 'generated foreign key for source name (product) + source key (productSecondaryId) should result in ProductProductSecondaryId');
      expect(TagProducts.foreignKey).to.equal('TagTagSecondaryId');

      expect(ProductTags.fromSourceToThroughOne).to.be.an.instanceOf(HasOneAssociation);
      expect(ProductTags.fromTargetToThroughOne).to.be.an.instanceOf(HasOneAssociation);

      expect(TagProducts.fromSourceToThroughOne).to.be.an.instanceOf(HasOneAssociation);
      expect(TagProducts.fromTargetToThroughOne).to.be.an.instanceOf(HasOneAssociation);

      expect(TagProducts.fromSourceToThroughOne.sourceKey).to.equal(TagProducts.sourceKey);
      expect(TagProducts.fromTargetToThroughOne.sourceKey).to.equal(TagProducts.targetKey);

      expect(ProductTags.fromSourceToThroughOne.sourceKey).to.equal(ProductTags.sourceKey);
      expect(ProductTags.fromTargetToThroughOne.sourceKey).to.equal(ProductTags.targetKey);

      expect(Object.keys(ProductTag.getAttributes()).length).to.equal(4);
      expect(Object.keys(ProductTag.getAttributes()).sort()).to.deep.equal(['id', 'priority', 'ProductProductSecondaryId', 'TagTagSecondaryId'].sort());
    });

    it('should setup belongsTo relations to source and target from join model with only foreign keys defined', () => {
      const Product = sequelize.define('Product', {
        title: DataTypes.STRING,
      });
      const Tag = sequelize.define('Tag', {
        name: DataTypes.STRING,
      });
      const ProductTag = sequelize.define('ProductTag', {
        id: {
          primaryKey: true,
          type: DataTypes.INTEGER,
          autoIncrement: true,
        },
        priority: DataTypes.INTEGER,
      }, {
        timestamps: false,
      });

      const ProductTags = Product.belongsToMany(Tag, { through: ProductTag, foreignKey: 'product_ID', otherKey: 'tag_ID' });
<<<<<<< HEAD
      const TagProducts = Tag.getAssociation('products') as BelongsToMany;
=======
      const TagProducts = Tag.getAssociation('Products') as BelongsToManyAssociation;
>>>>>>> ddce3b46

      expect(ProductTags.fromThroughToSource).to.be.ok;
      expect(ProductTags.fromThroughToTarget).to.be.ok;

      expect(TagProducts.fromThroughToSource).to.be.ok;
      expect(TagProducts.fromThroughToTarget).to.be.ok;

      expect(ProductTags.fromThroughToSource.foreignKey).to.equal(ProductTags.foreignKey);
      expect(ProductTags.fromThroughToTarget.foreignKey).to.equal(ProductTags.otherKey);

      expect(TagProducts.fromThroughToSource.foreignKey).to.equal(TagProducts.foreignKey);
      expect(TagProducts.fromThroughToTarget.foreignKey).to.equal(TagProducts.otherKey);

      expect(Object.keys(ProductTag.getAttributes()).length).to.equal(4);
      expect(Object.keys(ProductTag.getAttributes()).sort()).to.deep.equal(['id', 'priority', 'product_ID', 'tag_ID'].sort());
    });

    it('should setup hasOne relations to source and target from join model with only foreign keys defined', () => {
      const Product = sequelize.define('Product', {
        title: DataTypes.STRING,
      });
      const Tag = sequelize.define('Tag', {
        name: DataTypes.STRING,
      });
      const ProductTag = sequelize.define('ProductTag', {
        id: {
          primaryKey: true,
          type: DataTypes.INTEGER,
          autoIncrement: true,
        },
        priority: DataTypes.INTEGER,
      }, {
        timestamps: false,
      });

      const ProductTags = Product.belongsToMany(Tag, { through: ProductTag, foreignKey: 'product_ID', otherKey: 'tag_ID' });
<<<<<<< HEAD
      const TagProducts = Tag.getAssociation('products') as BelongsToMany;
=======
      const TagProducts = Tag.getAssociation('Products') as BelongsToManyAssociation;
>>>>>>> ddce3b46

      expect(ProductTags.fromSourceToThroughOne).to.be.an.instanceOf(HasOneAssociation);
      expect(ProductTags.fromTargetToThroughOne).to.be.an.instanceOf(HasOneAssociation);

      expect(TagProducts.fromSourceToThroughOne).to.be.an.instanceOf(HasOneAssociation);
      expect(TagProducts.fromTargetToThroughOne).to.be.an.instanceOf(HasOneAssociation);

      expect(ProductTags.fromSourceToThroughOne.foreignKey).to.equal(ProductTags.foreignKey);
      expect(ProductTags.fromTargetToThroughOne.foreignKey).to.equal(ProductTags.otherKey);

      expect(TagProducts.fromSourceToThroughOne.foreignKey).to.equal(TagProducts.foreignKey);
      expect(TagProducts.fromTargetToThroughOne.foreignKey).to.equal(TagProducts.otherKey);

      expect(Object.keys(ProductTag.getAttributes()).length).to.equal(4);
      expect(Object.keys(ProductTag.getAttributes()).sort()).to.deep.equal(['id', 'priority', 'product_ID', 'tag_ID'].sort());
    });

    it('should setup belongsTo relations to source and target from join model with no foreign keys defined', () => {
      const Product = sequelize.define('Product', {
        title: DataTypes.STRING,
      });
      const Tag = sequelize.define('Tag', {
        name: DataTypes.STRING,
      });
      const ProductTag = sequelize.define('ProductTag', {
        id: {
          primaryKey: true,
          type: DataTypes.INTEGER,
          autoIncrement: true,
        },
        priority: DataTypes.INTEGER,
      }, {
        timestamps: false,
      });

      const ProductTags = Product.belongsToMany(Tag, { through: ProductTag });
      const TagProducts = Tag.belongsToMany(Product, { through: ProductTag });

      expect(ProductTags.fromThroughToSource).to.be.ok;
      expect(ProductTags.fromThroughToTarget).to.be.ok;

      expect(TagProducts.fromThroughToSource).to.be.ok;
      expect(TagProducts.fromThroughToTarget).to.be.ok;

      expect(ProductTags.fromThroughToSource.foreignKey).to.equal(ProductTags.foreignKey);
      expect(ProductTags.fromThroughToTarget.foreignKey).to.equal(ProductTags.otherKey);

      expect(TagProducts.fromThroughToSource.foreignKey).to.equal(TagProducts.foreignKey);
      expect(TagProducts.fromThroughToTarget.foreignKey).to.equal(TagProducts.otherKey);

      expect(Object.keys(ProductTag.getAttributes()).length).to.equal(4);
      expect(Object.keys(ProductTag.getAttributes()).sort()).to.deep.equal(['id', 'priority', 'ProductId', 'TagId'].sort());
    });
  });

  describe('associations on the join table', () => {
    let UserProjects: ModelStatic<any>;

    beforeEach(() => {
      const User = sequelize.define('User', {});
      const Project = sequelize.define('Project', {});
      UserProjects = sequelize.define('UserProjects', {});

      User.belongsToMany(Project, { through: UserProjects });
      Project.belongsToMany(User, { through: UserProjects });
    });

    it('should work for belongsTo associations defined before belongsToMany', () => {
      expect(UserProjects.prototype.getUser).to.be.ok;
    });

    it('should work for belongsTo associations defined after belongsToMany', () => {
      expect(UserProjects.prototype.getProject).to.be.ok;
    });
  });

  describe('self-associations', () => {
    it('does not pair multiple self associations with different through arguments', () => {
      const User = sequelize.define('user', {});
      const UserFollower = sequelize.define('userFollowers', {});
      const Invite = sequelize.define('invite', {});

      const UserFollowers = User.belongsToMany(User, {
        as: 'Followers',
        inverse: {
          as: 'Followings',
        },
        through: UserFollower,
      });

      const UserInvites = User.belongsToMany(User, {
        as: 'Invites',
        inverse: {
          as: 'Inviters',
        },
        foreignKey: 'InviteeId',
        through: Invite,
      });

      expect(UserFollowers.pairedWith).not.to.eq(UserInvites);
      expect(UserInvites.pairedWith).not.to.be.eq(UserFollowers);

      expect(UserFollowers.otherKey).not.to.equal(UserInvites.foreignKey);
    });

    it('correctly generates a foreign/other key when none are defined', () => {
      const User = sequelize.define('user', {});
      const UserFollower = sequelize.define('userFollowers', {
        id: {
          type: DataTypes.INTEGER,
          primaryKey: true,
          autoIncrement: true,
        },
      }, {
        timestamps: false,
      });

      const UserFollowers = User.belongsToMany(User, {
        as: 'Followers',
        inverse: {
          as: 'Followings',
        },
        through: UserFollower,
      });

      expect(UserFollowers.foreignKey).to.eq('FollowingId');
      expect(UserFollowers.otherKey).to.eq('FollowerId');

      expect(Object.keys(UserFollower.getAttributes()).length).to.equal(3);
    });

    it('works with singular and plural name for self-associations', () => {
      // Models taken from https://github.com/sequelize/sequelize/issues/3796
      const Service = sequelize.define('service', {});

      Service.belongsToMany(Service, {
        through: 'Supplements',
        as: 'supplements',
        inverse: {
          as: { singular: 'supplemented', plural: 'supplemented' },
        },
      });

      expect(Service.prototype).to.have.ownProperty('getSupplements').to.be.a('function');

      expect(Service.prototype).to.have.ownProperty('addSupplement').to.be.a('function');
      expect(Service.prototype).to.have.ownProperty('addSupplements').to.be.a('function');

      expect(Service.prototype).to.have.ownProperty('getSupplemented').to.be.a('function');
      expect(Service.prototype).not.to.have.ownProperty('getSupplementeds').to.be.a('function');

      expect(Service.prototype).to.have.ownProperty('addSupplemented').to.be.a('function');
      expect(Service.prototype).not.to.have.ownProperty('addSupplementeds').to.be.a('function');
    });
  });

  describe('constraints', () => {
    it('work properly when through is a string', () => {
      const User = sequelize.define('User', {});
      const Group = sequelize.define('Group', {});

      User.belongsToMany(Group, {
        as: 'MyGroups',
        through: 'group_user',
        foreignKey: {
          onUpdate: 'RESTRICT',
          onDelete: 'SET NULL',
        },
        otherKey: {
          onUpdate: 'SET NULL',
          onDelete: 'RESTRICT',
        },
        inverse: {
          as: 'MyUsers',
        },
      });

      const MyUsers = Group.associations.MyUsers as BelongsToManyAssociation;
      const MyGroups = User.associations.MyGroups as BelongsToManyAssociation;
      const throughModel = MyUsers.through.model;

      expect(Object.keys(throughModel.getAttributes()).sort())
        .to.deep.equal(['UserId', 'GroupId', 'createdAt', 'updatedAt'].sort());

      expect(throughModel === MyGroups.through.model);
      expect(throughModel.getAttributes().UserId.onUpdate).to.equal('RESTRICT');
      expect(throughModel.getAttributes().UserId.onDelete).to.equal('SET NULL');
      expect(throughModel.getAttributes().GroupId.onUpdate).to.equal('SET NULL');
      expect(throughModel.getAttributes().GroupId.onDelete).to.equal('RESTRICT');
    });

    it('work properly when through is a model', () => {
      const User = sequelize.define('User', {});
      const Group = sequelize.define('Group', {});
      const UserGroup = sequelize.define('GroupUser', {}, { tableName: 'user_groups' });

      User.belongsToMany(Group, {
        as: 'MyGroups',
        through: UserGroup,
        foreignKey: {
          onUpdate: 'RESTRICT',
          onDelete: 'SET NULL',
        },
        otherKey: {
          onUpdate: 'SET NULL',
          onDelete: 'RESTRICT',
        },
        inverse: {
          as: 'MyUsers',
        },
      });

      const MyUsers = Group.associations.MyUsers as BelongsToManyAssociation;
      const MyGroups = User.associations.MyGroups as BelongsToManyAssociation;

      expect(MyUsers.through.model === MyGroups.through.model);

      const Through = MyUsers.through.model;

      expect(Object.keys(Through.getAttributes()).sort())
        .to.deep.equal(['UserId', 'GroupId', 'createdAt', 'updatedAt'].sort());

      expect(Through.getAttributes().UserId.onUpdate).to.equal('RESTRICT', 'UserId.onUpdate should have been RESTRICT');
      expect(Through.getAttributes().UserId.onDelete).to.equal('SET NULL', 'UserId.onDelete should have been SET NULL');
      expect(Through.getAttributes().GroupId.onUpdate).to.equal('SET NULL', 'GroupId.OnUpdate should have been SET NULL');
      expect(Through.getAttributes().GroupId.onDelete).to.equal('RESTRICT', 'GroupId.onDelete should have been RESTRICT');
    });

    it('makes the foreign keys primary keys', () => {
      const User = sequelize.define('User', {});
      const Group = sequelize.define('Group', {});

      const association = User.belongsToMany(Group, {
        as: 'MyGroups',
        through: 'GroupUser',
        inverse: {
          as: 'MyUsers',
        },
      });

      const Through = association.throughModel;

      expect(Object.keys(Through.getAttributes()).sort()).to.deep.equal(['createdAt', 'updatedAt', 'GroupId', 'UserId'].sort());
      expect(Through.getAttributes().UserId.primaryKey).to.be.true;
      expect(Through.getAttributes().GroupId.primaryKey).to.be.true;
      // @ts-expect-error -- this property does not exist after normalization
      expect(Through.getAttributes().UserId.unique).to.be.undefined;
      // @ts-expect-error -- this property does not exist after normalization
      expect(Through.getAttributes().GroupId.unique).to.be.undefined;
    });

    it('generates unique identifier with very long length', () => {
      const User = sequelize.define('User', {}, { tableName: 'table_user_with_very_long_name' });
      const Group = sequelize.define('Group', {}, { tableName: 'table_group_with_very_long_name' });
      const UserGroup = sequelize.define(
        'GroupUser',
        {
          id: {
            type: DataTypes.INTEGER,
            primaryKey: true,
          },
          id_user_very_long_field: {
            type: DataTypes.INTEGER(1),
          },
          id_group_very_long_field: {
            type: DataTypes.INTEGER(1),
          },
        },
        { tableName: 'table_user_group_with_very_long_name' },
      );

      User.belongsToMany(Group, {
        as: 'MyGroups',
        through: UserGroup,
        foreignKey: 'id_user_very_long_field',
        otherKey: 'id_group_very_long_field',
        inverse: {
          as: 'MyUsers',
        },
      });

      const MyUsers = Group.associations.MyUsers as BelongsToManyAssociation;
      const MyGroups = User.associations.MyGroups as BelongsToManyAssociation;

      const Through = MyUsers.through.model;
      expect(Through === MyGroups.through.model);

      expect(Object.keys(Through.getAttributes()).sort()).to.deep.equal(['id', 'createdAt', 'updatedAt', 'id_user_very_long_field', 'id_group_very_long_field'].sort());

      expect(Through.getIndexes()).to.deep.equal([{
        name: 'table_user_group_with_very_long_name_id_group_very_long_field_id_user_very_long_field_unique',
        unique: true,
        fields: ['id_user_very_long_field', 'id_group_very_long_field'],
        column: 'id_user_very_long_field',
      }]);

      // @ts-expect-error -- this property does not exist after normalization
      expect(Through.getAttributes().id_user_very_long_field.unique).to.be.undefined;
      // @ts-expect-error -- this property does not exist after normalization
      expect(Through.getAttributes().id_group_very_long_field.unique).to.be.undefined;
    });

    it('generates unique identifier with custom name', () => {
      const User = sequelize.define('User', {}, { tableName: 'table_user_with_very_long_name' });
      const Group = sequelize.define('Group', {}, { tableName: 'table_group_with_very_long_name' });
      const UserGroup = sequelize.define(
        'GroupUser',
        {
          id: {
            type: DataTypes.INTEGER,
            primaryKey: true,
          },
          id_user_very_long_field: {
            type: DataTypes.INTEGER(1),
          },
          id_group_very_long_field: {
            type: DataTypes.INTEGER(1),
          },
        },
        { tableName: 'table_user_group_with_very_long_name' },
      );

      User.belongsToMany(Group, {
        as: 'MyGroups',
        through: {
          model: UserGroup,
          unique: 'custom_user_group_unique',
        },
        foreignKey: 'id_user_very_long_field',
        otherKey: 'id_group_very_long_field',
        inverse: {
          as: 'MyUsers',
        },
      });

      const MyUsers = Group.associations.MyUsers as BelongsToManyAssociation;
      const MyGroups = User.associations.MyGroups as BelongsToManyAssociation;

      expect(MyUsers.through.model === UserGroup);
      expect(MyGroups.through.model === UserGroup);

      expect(UserGroup.getIndexes()).to.deep.equal([{
        name: 'custom_user_group_unique',
        unique: true,
        fields: ['id_user_very_long_field', 'id_group_very_long_field'],
        column: 'id_user_very_long_field',
      }]);

      // @ts-expect-error -- this property does not exist after normalization
      expect(UserGroup.getAttributes().id_user_very_long_field.unique).to.be.undefined;
      // @ts-expect-error -- this property does not exist after normalization
      expect(UserGroup.getAttributes().id_group_very_long_field.unique).to.be.undefined;
    });
  });

  describe('association hooks', () => {
    let Project: ModelStatic<any>;
    let Task: ModelStatic<any>;

    beforeEach(() => {
      Project = sequelize.define('Project', { title: DataTypes.STRING });
      Task = sequelize.define('Task', { title: DataTypes.STRING });
    });
    describe('beforeBelongsToManyAssociate', () => {
      it('should trigger', () => {
        const beforeAssociate = sinon.spy();
        Project.beforeAssociate(beforeAssociate);
        Project.belongsToMany(Task, { through: 'projects_and_tasks', hooks: true });

        const beforeAssociateArgs = beforeAssociate.getCall(0).args;

        expect(beforeAssociate).to.have.been.called;
        expect(beforeAssociateArgs.length).to.equal(2);

        const firstArg = beforeAssociateArgs[0];
        expect(Object.keys(firstArg).join(',')).to.equal('source,target,type,sequelize');
        expect(firstArg.source).to.equal(Project);
        expect(firstArg.target).to.equal(Task);
        expect(firstArg.type.name).to.equal('BelongsToMany');

        expect(beforeAssociateArgs[1].sequelize.constructor.name).to.equal('Sequelize');
      });
      it('should not trigger association hooks', () => {
        const beforeAssociate = sinon.spy();
        Project.beforeAssociate(beforeAssociate);
        Project.belongsToMany(Task, { through: 'projects_and_tasks', hooks: false });
        expect(beforeAssociate).to.not.have.been.called;
      });
    });

    describe('afterBelongsToManyAssociate', () => {
      it('should trigger', () => {
        const afterAssociate = sinon.spy();
        Project.afterAssociate(afterAssociate);
        Project.belongsToMany(Task, { through: 'projects_and_tasks', hooks: true });

        const afterAssociateArgs = afterAssociate.getCalls()[afterAssociate.callCount - 1].args;

        expect(afterAssociate).to.have.been.called;
        expect(afterAssociateArgs.length).to.equal(2);

        const firstArg = afterAssociateArgs[0];
        expect(Object.keys(firstArg).join(',')).to.equal('source,target,type,association,sequelize');
        expect(firstArg.source).to.equal(Project);
        expect(firstArg.target).to.equal(Task);
        expect(firstArg.type.name).to.equal('BelongsToMany');
        expect(firstArg.association.constructor.name).to.equal('BelongsToMany');

        expect(afterAssociateArgs[1].sequelize.constructor.name).to.equal('Sequelize');
      });

      it('should not trigger association hooks', () => {
        const afterAssociate = sinon.spy();
        Project.afterAssociate(afterAssociate);
        Project.belongsToMany(Task, { through: 'projects_and_tasks', hooks: false });
        expect(afterAssociate).to.not.have.been.called;
      });
    });
  });
});<|MERGE_RESOLUTION|>--- conflicted
+++ resolved
@@ -388,11 +388,7 @@
       const Place = sequelize.define('Place', {});
 
       const Places = User.belongsToMany(Place, { through: 'user_places', foreignKey: 'user_id', otherKey: 'place_id' });
-<<<<<<< HEAD
-      const Users = Place.getAssociation('users') as BelongsToMany;
-=======
-      const Users = Place.getAssociation('Users') as BelongsToManyAssociation;
->>>>>>> ddce3b46
+      const Users = Place.getAssociation('users') as BelongsToManyAssociation;
 
       expect(Places.pairedWith).to.equal(Users);
       expect(Users.pairedWith).to.equal(Places);
@@ -416,11 +412,7 @@
       }, { timestamps: false });
 
       const Places = User.belongsToMany(Place, { through: UserPlace, foreignKey: 'user_id', otherKey: 'place_id' });
-<<<<<<< HEAD
-      const Users = Place.getAssociation('users') as BelongsToMany;
-=======
-      const Users = Place.getAssociation('Users') as BelongsToManyAssociation;
->>>>>>> ddce3b46
+      const Users = Place.getAssociation('users') as BelongsToManyAssociation;
 
       expect(Places.pairedWith).to.equal(Users);
       expect(Users.pairedWith).to.equal(Places);
@@ -502,11 +494,7 @@
       const Place = sequelize.define('Place', { place_id: DataTypes.UUID });
 
       const Places = User.belongsToMany(Place, { through: 'user_places', sourceKey: 'user_id', targetKey: 'place_id' });
-<<<<<<< HEAD
-      const Users = Place.getAssociation('users') as BelongsToMany;
-=======
-      const Users = Place.getAssociation('Users') as BelongsToManyAssociation;
->>>>>>> ddce3b46
+      const Users = Place.getAssociation('users') as BelongsToManyAssociation;
 
       expect(Places.pairedWith).to.equal(Users);
       expect(Users.pairedWith).to.equal(Places);
@@ -530,11 +518,7 @@
       }, { timestamps: false });
 
       const Places = User.belongsToMany(Place, { through: UserPlace, sourceKey: 'user_id', targetKey: 'place_id' });
-<<<<<<< HEAD
-      const Users = Place.getAssociation('users') as BelongsToMany;
-=======
-      const Users = Place.getAssociation('Users') as BelongsToManyAssociation;
->>>>>>> ddce3b46
+      const Users = Place.getAssociation('users') as BelongsToManyAssociation;
 
       expect(Places.pairedWith).to.equal(Users);
       expect(Users.pairedWith).to.equal(Places);
@@ -682,11 +666,7 @@
       });
 
       const ProductTags = Product.belongsToMany(Tag, { through: ProductTag, sourceKey: 'productSecondaryId', targetKey: 'tagSecondaryId' });
-<<<<<<< HEAD
-      const TagProducts = Tag.getAssociation('products') as BelongsToMany;
-=======
-      const TagProducts = Tag.getAssociation('Products') as BelongsToManyAssociation;
->>>>>>> ddce3b46
+      const TagProducts = Tag.getAssociation('products') as BelongsToManyAssociation;
 
       expect(ProductTags.foreignKey).to.equal('ProductProductSecondaryId', 'generated foreign key for source name (product) + source key (productSecondaryId) should result in ProductProductSecondaryId');
       expect(TagProducts.foreignKey).to.equal('TagTagSecondaryId');
@@ -726,11 +706,7 @@
       });
 
       const ProductTags = Product.belongsToMany(Tag, { through: ProductTag, foreignKey: 'product_ID', otherKey: 'tag_ID' });
-<<<<<<< HEAD
-      const TagProducts = Tag.getAssociation('products') as BelongsToMany;
-=======
-      const TagProducts = Tag.getAssociation('Products') as BelongsToManyAssociation;
->>>>>>> ddce3b46
+      const TagProducts = Tag.getAssociation('products') as BelongsToManyAssociation;
 
       expect(ProductTags.fromThroughToSource).to.be.ok;
       expect(ProductTags.fromThroughToTarget).to.be.ok;
@@ -767,11 +743,7 @@
       });
 
       const ProductTags = Product.belongsToMany(Tag, { through: ProductTag, foreignKey: 'product_ID', otherKey: 'tag_ID' });
-<<<<<<< HEAD
-      const TagProducts = Tag.getAssociation('products') as BelongsToMany;
-=======
-      const TagProducts = Tag.getAssociation('Products') as BelongsToManyAssociation;
->>>>>>> ddce3b46
+      const TagProducts = Tag.getAssociation('products') as BelongsToManyAssociation;
 
       expect(ProductTags.fromSourceToThroughOne).to.be.an.instanceOf(HasOneAssociation);
       expect(ProductTags.fromTargetToThroughOne).to.be.an.instanceOf(HasOneAssociation);
