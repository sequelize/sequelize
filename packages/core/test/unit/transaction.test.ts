--- conflicted
+++ resolved
@@ -50,12 +50,8 @@
     const expectations: Record<string, string[]> = {
       all: ['START TRANSACTION'],
       snowflake: ['START TRANSACTION NAME "123"'],
-<<<<<<< HEAD
-      sqlite: ['BEGIN DEFERRED TRANSACTION'],
+      sqlite3: ['BEGIN DEFERRED TRANSACTION'],
       oracle: ['BEGIN TRANSACTION'],
-=======
-      sqlite3: ['BEGIN DEFERRED TRANSACTION'],
->>>>>>> 9da3489b
     };
 
     await sequelize.transaction(async () => {
@@ -69,12 +65,8 @@
     const expectations: Record<string, string[]> = {
       all: ['SET TRANSACTION ISOLATION LEVEL READ UNCOMMITTED', 'START TRANSACTION'],
       postgres: ['START TRANSACTION', 'SET TRANSACTION ISOLATION LEVEL READ UNCOMMITTED'],
-<<<<<<< HEAD
-      sqlite: ['BEGIN DEFERRED TRANSACTION', 'PRAGMA read_uncommitted = 1'],
+      sqlite3: ['BEGIN DEFERRED TRANSACTION', 'PRAGMA read_uncommitted = 1'],
       oracle: ['BEGIN TRANSACTION', 'SET TRANSACTION ISOLATION LEVEL READ COMMITTED']
-=======
-      sqlite3: ['BEGIN DEFERRED TRANSACTION', 'PRAGMA read_uncommitted = 1'],
->>>>>>> 9da3489b
     };
 
     try {
