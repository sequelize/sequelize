--- conflicted
+++ resolved
@@ -4,12 +4,7 @@
 import { beforeAll2, expectsql, sequelize } from '../../support';
 
 describe('QueryInterface#insert', () => {
-<<<<<<< HEAD
   const dialect = sequelize.dialect;
-  const User = sequelize.define('User', {
-    firstName: DataTypes.STRING,
-  }, { timestamps: false });
-=======
   const vars = beforeAll2(() => {
     const User = sequelize.define('User', {
       firstName: DataTypes.STRING,
@@ -17,20 +12,15 @@
 
     return { User };
   });
->>>>>>> 92af3b0c
 
   afterEach(() => {
     sinon.restore();
   });
 
   // you'll find more replacement tests in query-generator tests
-<<<<<<< HEAD
   // Oracle nedds bindDefinitions to be defined for outBinds which can't be obtained with bind and replacement present together.
   (dialect.name === 'oracle' ? it.skip : it)('does not parse replacements outside of raw sql', async () => {
-=======
-  it('does not parse replacements outside of raw sql', async () => {
     const { User } = vars;
->>>>>>> 92af3b0c
     const stub = sinon.stub(sequelize, 'queryRaw');
 
     await sequelize.queryInterface.insert(null, User.table, {
@@ -69,13 +59,9 @@
     })).to.be.rejectedWith('Bind parameters cannot start with "sequelize_", these bind parameters are reserved by Sequelize.');
   });
 
-<<<<<<< HEAD
   // Oracle doesn't recommend user defined bind. This can mess up the SQL statements leading to errors.
   (dialect.name === 'oracle' ? it.skip : it)('merges user-provided bind parameters with sequelize-generated bind parameters (object bind)', async () => {
-=======
-  it('merges user-provided bind parameters with sequelize-generated bind parameters (object bind)', async () => {
     const { User } = vars;
->>>>>>> 92af3b0c
     const stub = sinon.stub(sequelize, 'queryRaw');
 
     await sequelize.queryInterface.insert(null, User.table, {
@@ -101,12 +87,8 @@
     });
   });
 
-<<<<<<< HEAD
   (dialect.name === 'oracle' ? it.skip : it)('merges user-provided bind parameters with sequelize-generated bind parameters (array bind)', async () => {
-=======
-  it('merges user-provided bind parameters with sequelize-generated bind parameters (array bind)', async () => {
     const { User } = vars;
->>>>>>> 92af3b0c
     const stub = sinon.stub(sequelize, 'queryRaw');
 
     await sequelize.queryInterface.insert(null, User.table, {
