import { expect } from 'chai';
import sinon from 'sinon';
import { DataTypes, literal } from '@sequelize/core';
import { expectsql, sequelize } from '../../support';

describe('QueryInterface#insert', () => {
  const User = sequelize.define('User', {
    firstName: DataTypes.STRING,
  }, { timestamps: false });

  afterEach(() => {
    sinon.restore();
  });

  // you'll find more replacement tests in query-generator tests
  it('does not parse replacements outside of raw sql', async () => {
    const stub = sinon.stub(sequelize, 'queryRaw');

    await sequelize.queryInterface.insert(null, User.table, {
      firstName: 'Zoe',
    }, {
      returning: [':data'],
      replacements: {
        data: 'abc',
      },
    });

    expect(stub.callCount).to.eq(1);
    const firstCall = stub.getCall(0);
<<<<<<< HEAD
    expectsql(firstCall.args[0] as string, {
      'postgres cockroachdb': `INSERT INTO "Users" ("firstName") VALUES ($sequelize_1) RETURNING ":data";`,
=======
    expectsql(firstCall.args[0], {
      postgres: `INSERT INTO "Users" ("firstName") VALUES ($sequelize_1) RETURNING ":data";`,
>>>>>>> d9574f2e
      default: 'INSERT INTO [Users] ([firstName]) VALUES ($sequelize_1);',
      mssql: `INSERT INTO [Users] ([firstName]) OUTPUT INSERTED.[:data] VALUES ($sequelize_1);`,
      db2: `SELECT * FROM FINAL TABLE (INSERT INTO "Users" ("firstName") VALUES ($sequelize_1));`,
      ibmi: `SELECT * FROM FINAL TABLE (INSERT INTO "Users" ("firstName") VALUES ($sequelize_1))`,
    });
    expect(firstCall.args[1]?.bind).to.deep.eq({
      sequelize_1: 'Zoe',
    });
  });

  it('throws if a bind parameter name starts with the reserved "sequelize_" prefix', async () => {
    sinon.stub(sequelize, 'queryRaw');

    await expect(sequelize.queryInterface.insert(null, User.table, {
      firstName: literal('$sequelize_test'),
    }, {
      bind: {
        sequelize_test: 'test',
      },
    })).to.be.rejectedWith('Bind parameters cannot start with "sequelize_", these bind parameters are reserved by Sequelize.');
  });

  it('merges user-provided bind parameters with sequelize-generated bind parameters (object bind)', async () => {
    const stub = sinon.stub(sequelize, 'queryRaw');

    await sequelize.queryInterface.insert(null, User.table, {
      firstName: literal('$firstName'),
      lastName: 'Doe',
    }, {
      bind: {
        firstName: 'John',
      },
    });

    expect(stub.callCount).to.eq(1);
    const firstCall = stub.getCall(0);
    expectsql(firstCall.args[0], {
      default: 'INSERT INTO [Users] ([firstName],[lastName]) VALUES ($firstName,$sequelize_1);',
      db2: `SELECT * FROM FINAL TABLE (INSERT INTO "Users" ("firstName","lastName") VALUES ($firstName,$sequelize_1));`,
      ibmi: `SELECT * FROM FINAL TABLE (INSERT INTO "Users" ("firstName","lastName") VALUES ($firstName,$sequelize_1))`,
    });

    expect(firstCall.args[1]?.bind).to.deep.eq({
      firstName: 'John',
      sequelize_1: 'Doe',
    });
  });

  it('merges user-provided bind parameters with sequelize-generated bind parameters (array bind)', async () => {
    const stub = sinon.stub(sequelize, 'queryRaw');

    await sequelize.queryInterface.insert(null, User.table, {
      firstName: literal('$1'),
      lastName: 'Doe',
    }, {
      bind: ['John'],
    });

    expect(stub.callCount).to.eq(1);
    const firstCall = stub.getCall(0);
    expectsql(firstCall.args[0], {
      default: 'INSERT INTO [Users] ([firstName],[lastName]) VALUES ($1,$sequelize_1);',
      db2: `SELECT * FROM FINAL TABLE (INSERT INTO "Users" ("firstName","lastName") VALUES ($1,$sequelize_1));`,
      ibmi: `SELECT * FROM FINAL TABLE (INSERT INTO "Users" ("firstName","lastName") VALUES ($1,$sequelize_1))`,
    });

    expect(firstCall.args[1]?.bind).to.deep.eq({
      1: 'John',
      sequelize_1: 'Doe',
    });
  });
});<|MERGE_RESOLUTION|>--- conflicted
+++ resolved
@@ -27,13 +27,8 @@
 
     expect(stub.callCount).to.eq(1);
     const firstCall = stub.getCall(0);
-<<<<<<< HEAD
-    expectsql(firstCall.args[0] as string, {
+    expectsql(firstCall.args[0], {
       'postgres cockroachdb': `INSERT INTO "Users" ("firstName") VALUES ($sequelize_1) RETURNING ":data";`,
-=======
-    expectsql(firstCall.args[0], {
-      postgres: `INSERT INTO "Users" ("firstName") VALUES ($sequelize_1) RETURNING ":data";`,
->>>>>>> d9574f2e
       default: 'INSERT INTO [Users] ([firstName]) VALUES ($sequelize_1);',
       mssql: `INSERT INTO [Users] ([firstName]) OUTPUT INSERTED.[:data] VALUES ($sequelize_1);`,
       db2: `SELECT * FROM FINAL TABLE (INSERT INTO "Users" ("firstName") VALUES ($sequelize_1));`,
