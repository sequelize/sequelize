import { DataTypes } from '@sequelize/core';
import { expect } from 'chai';
import sinon from 'sinon';
import { beforeAll2, expectsql, sequelize } from '../../support';

describe('QueryInterface#increment', () => {
  const vars = beforeAll2(() => {
    const User = sequelize.define(
      'User',
      {
        firstName: DataTypes.STRING,
      },
      { timestamps: false },
    );

    return { User };
  });

  afterEach(() => {
    sinon.restore();
  });

  // you'll find more replacement tests in query-generator tests
  it('does not parse replacements outside of raw sql', async () => {
    const { User } = vars;
    const stub = sinon.stub(sequelize, 'queryRaw');

    await sequelize.queryInterface.increment(
      User,
      User.table,
      // where
      { firstName: ':firstName' },
      // incrementAmountsByField
      { age: ':age' },
      // extraAttributesToBeUpdated
      { name: ':name' },
      // options
      {
        returning: [':data'],
        replacements: {
          age: 1,
          id: 2,
          data: 3,
        },
      },
    );

    expect(stub.callCount).to.eq(1);
    const firstCall = stub.getCall(0);
    expectsql(firstCall.args[0], {
      default: `UPDATE [Users] SET [age]=[age]+ ':age',[name]=':name' WHERE [firstName] = ':firstName'`,
<<<<<<< HEAD
      'postgres duckdb': `UPDATE "Users" SET "age"="age"+ ':age',"name"=':name' WHERE "firstName" = ':firstName' RETURNING ":data"`,
=======
>>>>>>> c6e41b02
      mssql: `UPDATE [Users] SET [age]=[age]+ N':age',[name]=N':name' OUTPUT INSERTED.[:data] WHERE [firstName] = N':firstName'`,
      sqlite3:
        "UPDATE `Users` SET `age`=`age`+ ':age',`name`=':name' WHERE `firstName` = ':firstName' RETURNING `:data`",
      postgres: `UPDATE "Users" SET "age"="age"+ ':age',"name"=':name' WHERE "firstName" = ':firstName' RETURNING ":data"`,
    });
    expect(firstCall.args[1]?.bind).to.be.undefined;
  });
});<|MERGE_RESOLUTION|>--- conflicted
+++ resolved
@@ -49,14 +49,10 @@
     const firstCall = stub.getCall(0);
     expectsql(firstCall.args[0], {
       default: `UPDATE [Users] SET [age]=[age]+ ':age',[name]=':name' WHERE [firstName] = ':firstName'`,
-<<<<<<< HEAD
-      'postgres duckdb': `UPDATE "Users" SET "age"="age"+ ':age',"name"=':name' WHERE "firstName" = ':firstName' RETURNING ":data"`,
-=======
->>>>>>> c6e41b02
       mssql: `UPDATE [Users] SET [age]=[age]+ N':age',[name]=N':name' OUTPUT INSERTED.[:data] WHERE [firstName] = N':firstName'`,
       sqlite3:
         "UPDATE `Users` SET `age`=`age`+ ':age',`name`=':name' WHERE `firstName` = ':firstName' RETURNING `:data`",
-      postgres: `UPDATE "Users" SET "age"="age"+ ':age',"name"=':name' WHERE "firstName" = ':firstName' RETURNING ":data"`,
+      'postgres duckdb': `UPDATE "Users" SET "age"="age"+ ':age',"name"=':name' WHERE "firstName" = ':firstName' RETURNING ":data"`,
     });
     expect(firstCall.args[1]?.bind).to.be.undefined;
   });
