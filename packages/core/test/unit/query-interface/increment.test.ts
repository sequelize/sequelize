import { expect } from 'chai';
import sinon from 'sinon';
import { DataTypes } from '@sequelize/core';
import { expectsql, sequelize } from '../../support';

describe('QueryInterface#increment', () => {
  const User = sequelize.define('User', {
    firstName: DataTypes.STRING,
  }, { timestamps: false });

  afterEach(() => {
    sinon.restore();
  });

  // you'll find more replacement tests in query-generator tests
  it('does not parse replacements outside of raw sql', async () => {
    const stub = sinon.stub(sequelize, 'queryRaw');

    await sequelize.getQueryInterface().increment(
      User,
      User.table,
      // where
      { firstName: ':firstName' },
      // incrementAmountsByField
      { age: ':age' },
      // extraAttributesToBeUpdated
      { name: ':name' },
      // options
      {
        returning: [':data'],
        replacements: {
          age: 1,
          id: 2,
          data: 3,
        },
      },
    );

    expect(stub.callCount).to.eq(1);
    const firstCall = stub.getCall(0);
    expectsql(firstCall.args[0] as string, {
<<<<<<< HEAD
      default: `UPDATE [Users] SET [age]=[age]+ ':age',[name]=':name' WHERE [id] = ':id'`,
      'postgres cockroachdb': `UPDATE "Users" SET "age"="age"+ ':age',"name"=':name' WHERE "id" = ':id' RETURNING ":data"`,
      mssql: `UPDATE [Users] SET [age]=[age]+ N':age',[name]=N':name' OUTPUT INSERTED.[:data] WHERE [id] = N':id'`,
=======
      default: `UPDATE [Users] SET [age]=[age]+ ':age',[name]=':name' WHERE [firstName] = ':firstName'`,
      postgres: `UPDATE "Users" SET "age"="age"+ ':age',"name"=':name' WHERE "firstName" = ':firstName' RETURNING ":data"`,
      mssql: `UPDATE [Users] SET [age]=[age]+ N':age',[name]=N':name' OUTPUT INSERTED.[:data] WHERE [firstName] = N':firstName'`,
>>>>>>> 243ca2b0
    });
    expect(firstCall.args[1]?.bind).to.be.undefined;
  });
});<|MERGE_RESOLUTION|>--- conflicted
+++ resolved
@@ -39,15 +39,9 @@
     expect(stub.callCount).to.eq(1);
     const firstCall = stub.getCall(0);
     expectsql(firstCall.args[0] as string, {
-<<<<<<< HEAD
-      default: `UPDATE [Users] SET [age]=[age]+ ':age',[name]=':name' WHERE [id] = ':id'`,
-      'postgres cockroachdb': `UPDATE "Users" SET "age"="age"+ ':age',"name"=':name' WHERE "id" = ':id' RETURNING ":data"`,
-      mssql: `UPDATE [Users] SET [age]=[age]+ N':age',[name]=N':name' OUTPUT INSERTED.[:data] WHERE [id] = N':id'`,
-=======
       default: `UPDATE [Users] SET [age]=[age]+ ':age',[name]=':name' WHERE [firstName] = ':firstName'`,
-      postgres: `UPDATE "Users" SET "age"="age"+ ':age',"name"=':name' WHERE "firstName" = ':firstName' RETURNING ":data"`,
+      'postgres cockroachdb': `UPDATE "Users" SET "age"="age"+ ':age',"name"=':name' WHERE "firstName" = ':firstName' RETURNING ":data"`,
       mssql: `UPDATE [Users] SET [age]=[age]+ N':age',[name]=N':name' OUTPUT INSERTED.[:data] WHERE [firstName] = N':firstName'`,
->>>>>>> 243ca2b0
     });
     expect(firstCall.args[1]?.bind).to.be.undefined;
   });
