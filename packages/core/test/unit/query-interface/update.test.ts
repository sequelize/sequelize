--- conflicted
+++ resolved
@@ -22,11 +22,7 @@
       instance,
       User.table,
       { firstName: ':name' },
-<<<<<<< HEAD
-      { firstName: ':id' },
-=======
       { firstName: ':firstName' },
->>>>>>> 5c428218
       {
         returning: [':data'],
         replacements: {
