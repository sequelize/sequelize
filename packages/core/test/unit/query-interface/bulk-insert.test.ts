--- conflicted
+++ resolved
@@ -32,13 +32,6 @@
     const firstCall = stub.getCall(0).args[0];
 
     expectPerDialect(() => firstCall, {
-<<<<<<< HEAD
-      default: toMatchRegex(/^INSERT INTO (?:`|")Users(?:`|") \((?:`|")firstName(?:`|")\) VALUES (?:\('\w+'\),){999}\('\w+'\);$/),
-      ibmi: toMatchRegex(/^SELECT \* FROM FINAL TABLE \(INSERT INTO "Users" \("firstName"\) VALUES (?:\('\w+'\),){999}\('\w+'\)\)$/),
-      mssql: toMatchRegex(/^INSERT INTO \[Users\] \(\[firstName\]\) VALUES (?:\(N'\w+'\),){999}\(N'\w+'\);$/),
-      // oracle uses `executeMany()` provided by node-oracledb driver and passes the value with binds
-      oracle: toMatchRegex(/^INSERT INTO "Users" \("firstName"\) VALUES \(:\d\)$/),
-=======
       default: toMatchRegex(
         /^INSERT INTO (?:`|")Users(?:`|") \((?:`|")firstName(?:`|")\) VALUES (?:\('\w+'\),){999}\('\w+'\);$/,
       ),
@@ -48,7 +41,10 @@
       mssql: toMatchRegex(
         /^INSERT INTO \[Users\] \(\[firstName\]\) VALUES (?:\(N'\w+'\),){999}\(N'\w+'\);$/,
       ),
->>>>>>> e632284c
+      // oracle uses `executeMany()` provided by node-oracledb driver and passes the value with binds
+      oracle: toMatchRegex(
+        /^INSERT INTO "Users" \("firstName"\) VALUES \(:\d\)$/
+      ),
     });
   });
 
@@ -64,12 +60,6 @@
     const firstCall = stub.getCall(0).args[0];
 
     expectPerDialect(() => firstCall, {
-<<<<<<< HEAD
-      default: toMatchRegex(/^INSERT INTO (?:`|")Users(?:`|") \((?:`|")firstName(?:`|")\) VALUES (?:\('\w+'\),){1999}\('\w+'\);$/),
-      ibmi: toMatchRegex(/^SELECT \* FROM FINAL TABLE \(INSERT INTO "Users" \("firstName"\) VALUES (?:\('\w+'\),){1999}\('\w+'\)\)$/),
-      mssql: toMatchRegex(/^(?:INSERT INTO \[Users\] \(\[firstName\]\) VALUES (?:\(N'\w+'\),){999}\(N'\w+'\);){2}$/),
-      oracle: toMatchRegex(/^INSERT INTO "Users" \("firstName"\) VALUES \(:\d\)$/),
-=======
       default: toMatchRegex(
         /^INSERT INTO (?:`|")Users(?:`|") \((?:`|")firstName(?:`|")\) VALUES (?:\('\w+'\),){1999}\('\w+'\);$/,
       ),
@@ -79,7 +69,9 @@
       mssql: toMatchRegex(
         /^(?:INSERT INTO \[Users\] \(\[firstName\]\) VALUES (?:\(N'\w+'\),){999}\(N'\w+'\);){2}$/,
       ),
->>>>>>> e632284c
+      oracle: toMatchRegex(
+        /^INSERT INTO "Users" \("firstName"\) VALUES \(:\d\)$/
+      ),
     });
   });
 
@@ -112,14 +104,12 @@
       ),
       mssql: toMatchSql(`INSERT INTO [Users] ([firstName]) VALUES (N':injection');`),
       // TODO: db2 should use the same system as ibmi
-<<<<<<< HEAD
-      ibmi: toMatchSql(`SELECT * FROM FINAL TABLE (INSERT INTO "Users" ("firstName") VALUES (':injection'))`),
-      oracle: toMatchSql(`INSERT INTO "Users" ("firstName") VALUES (:1)`),
-=======
       ibmi: toMatchSql(
         `SELECT * FROM FINAL TABLE (INSERT INTO "Users" ("firstName") VALUES (':injection'))`,
       ),
->>>>>>> e632284c
+      oracle: toMatchSql(
+        `INSERT INTO "Users" ("firstName") VALUES (:1)`
+      ),
     });
   });
 });