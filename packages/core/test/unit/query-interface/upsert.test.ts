import { expect } from 'chai';
import sinon from 'sinon';
import { DataTypes, literal } from '@sequelize/core';
import { beforeAll2, expectsql, sequelize } from '../../support';

const dialectName = sequelize.dialect.name;

describe('QueryInterface#upsert', () => {
  const vars = beforeAll2(() => {
    const User = sequelize.define('User', {
      firstName: DataTypes.STRING,
    }, { timestamps: false });

    return { User };
  });

  afterEach(() => {
    sinon.restore();
  });

  // you'll find more replacement tests in query-generator tests
<<<<<<< HEAD
  // For oracle the datatype validation for id fails. Oracle uses Where clause which does the type validation.
  (dialectName === 'oracle' ? it.skip :it)('does not parse replacements outside of raw sql', async () => {
=======
  it('does not parse replacements outside of raw sql', async () => {
    const { User } = vars;
>>>>>>> 92af3b0c
    const stub = sinon.stub(sequelize, 'queryRaw');

    await sequelize.queryInterface.upsert(
      User.tableName,
      { firstName: ':name' },
      { firstName: ':name' },
      { id: ':id' },
      {
        model: User,
        replacements: {
          name: 'Zoe',
          data: 'abc',
        },
      },
    );

    expect(stub.callCount).to.eq(1);
    const firstCall = stub.getCall(0);
    expectsql(firstCall.args[0], {
      default: 'INSERT INTO [Users] ([firstName]) VALUES ($sequelize_1) ON CONFLICT ([id]) DO UPDATE SET [firstName]=EXCLUDED.[firstName];',
      mariadb: 'INSERT INTO `Users` (`firstName`) VALUES ($sequelize_1) ON DUPLICATE KEY UPDATE `firstName`=$sequelize_1;',
      mysql: 'INSERT INTO `Users` (`firstName`) VALUES ($sequelize_1) ON DUPLICATE KEY UPDATE `firstName`=$sequelize_1;',
      mssql: `
        MERGE INTO [Users] WITH(HOLDLOCK)
          AS [Users_target]
        USING (VALUES(N':name')) AS [Users_source]([firstName])
        ON [Users_target].[id] = [Users_source].[id]
        WHEN MATCHED THEN
          UPDATE SET [Users_target].[firstName] = N':name'
        WHEN NOT MATCHED THEN
          INSERT ([firstName]) VALUES(N':name') OUTPUT $action, INSERTED.*;
      `,
      // TODO: does snowflake not support upsert?
      snowflake: `INSERT INTO "Users" ("firstName") VALUES ($sequelize_1);`,
      db2: `
        MERGE INTO "Users"
          AS "Users_target"
        USING (VALUES(':name')) AS "Users_source"("firstName")
        ON "Users_target"."id" = "Users_source"."id"
        WHEN MATCHED THEN
          UPDATE SET "Users_target"."firstName" = ':name'
        WHEN NOT MATCHED THEN
          INSERT ("firstName") VALUES(':name');
      `,
      // TODO: does ibmi not support upsert?
      ibmi: `SELECT * FROM FINAL TABLE (INSERT INTO "Users" ("firstName") VALUES ($sequelize_1))`,
    });

    if (dialectName === 'mssql' || dialectName === 'db2') {
      expect(firstCall.args[1]?.bind).to.be.undefined;
    } else {
      expect(firstCall.args[1]?.bind).to.deep.eq({
        sequelize_1: ':name',
      });
    }
  });

  it('throws if a bind parameter name starts with the reserved "sequelize_" prefix', async () => {
    const { User } = vars;
    sinon.stub(sequelize, 'queryRaw');

    await expect(sequelize.queryInterface.upsert(
      User.tableName,
      { firstName: literal('$sequelize_test') },
      { firstName: ':name' },
      { id: ':id' },
      {
        model: User,
        bind: {
          sequelize_test: 'test',
        },
      },
    )).to.be.rejectedWith('Bind parameters cannot start with "sequelize_", these bind parameters are reserved by Sequelize.');
  });

<<<<<<< HEAD
  (dialectName === 'oracle' ? it.skip :it)('merges user-provided bind parameters with sequelize-generated bind parameters (object bind)', async () => {
=======
  it('merges user-provided bind parameters with sequelize-generated bind parameters (object bind)', async () => {
    const { User } = vars;
>>>>>>> 92af3b0c
    const stub = sinon.stub(sequelize, 'queryRaw');

    await sequelize.queryInterface.upsert(
      User.tableName,
      {
        firstName: literal('$firstName'),
        lastName: 'Doe',
      },
      {},
      // TODO: weird mssql/db2 specific behavior that should be unified
      dialectName === 'mssql' || dialectName === 'db2' ? { id: 1 } : {},
      {
        model: User,
        bind: {
          firstName: 'John',
        },
      },
    );

    expect(stub.callCount).to.eq(1);
    const firstCall = stub.getCall(0);
    expectsql(firstCall.args[0], {
      default: 'INSERT INTO [Users] ([firstName],[lastName]) VALUES ($firstName,$sequelize_1) ON CONFLICT ([id]) DO NOTHING;',
      mysql: 'INSERT INTO `Users` (`firstName`,`lastName`) VALUES ($firstName,$sequelize_1) ON DUPLICATE KEY UPDATE `id`=`id`;',
      mariadb: 'INSERT INTO `Users` (`firstName`,`lastName`) VALUES ($firstName,$sequelize_1) ON DUPLICATE KEY UPDATE `id`=`id`;',
      mssql: `
        MERGE INTO [Users] WITH(HOLDLOCK) AS [Users_target]
        USING (VALUES($firstName, N'Doe')) AS [Users_source]([firstName], [lastName])
        ON [Users_target].[id] = [Users_source].[id]
        WHEN NOT MATCHED THEN
          INSERT ([firstName], [lastName]) VALUES($firstName, N'Doe')
        OUTPUT $action, INSERTED.*;
      `,
      // TODO: does snowflake not support upsert?
      snowflake: `INSERT INTO "Users" ("firstName","lastName") VALUES ($firstName,$sequelize_1);`,
      db2: `
        MERGE INTO "Users" AS "Users_target"
        USING (VALUES($firstName, 'Doe')) AS "Users_source"("firstName", "lastName")
        ON "Users_target"."id" = "Users_source"."id"
        WHEN NOT MATCHED THEN
          INSERT ("firstName", "lastName") VALUES($firstName, 'Doe');
      `,
      // TODO: does ibmi not support upsert?
      ibmi: `SELECT * FROM FINAL TABLE (INSERT INTO "Users" ("firstName","lastName") VALUES ($firstName,$sequelize_1))`,
    });

    if (dialectName === 'mssql' || dialectName === 'db2') {
      expect(firstCall.args[1]?.bind).to.deep.eq({
        firstName: 'John',
      });
    } else {
      expect(firstCall.args[1]?.bind).to.deep.eq({
        firstName: 'John',
        sequelize_1: 'Doe',
      });
    }
  });

<<<<<<< HEAD
  (dialectName === 'oracle' ? it.skip :it)('merges user-provided bind parameters with sequelize-generated bind parameters (array bind)', async () => {
=======
  it('merges user-provided bind parameters with sequelize-generated bind parameters (array bind)', async () => {
    const { User } = vars;
>>>>>>> 92af3b0c
    const stub = sinon.stub(sequelize, 'queryRaw');

    await sequelize.queryInterface.upsert(
      User.tableName,
      {
        firstName: literal('$1'),
        lastName: 'Doe',
      },
      {},
      // TODO: weird mssql/db2 specific behavior that should be unified
      dialectName === 'mssql' || dialectName === 'db2' ? { id: 1 } : {},
      {
        model: User,
        bind: ['John'],
      },
    );

    expect(stub.callCount).to.eq(1);
    const firstCall = stub.getCall(0);
    expectsql(firstCall.args[0], {
      default: 'INSERT INTO [Users] ([firstName],[lastName]) VALUES ($1,$sequelize_1) ON CONFLICT ([id]) DO NOTHING;',
      mysql: 'INSERT INTO `Users` (`firstName`,`lastName`) VALUES ($1,$sequelize_1) ON DUPLICATE KEY UPDATE `id`=`id`;',
      mariadb: 'INSERT INTO `Users` (`firstName`,`lastName`) VALUES ($1,$sequelize_1) ON DUPLICATE KEY UPDATE `id`=`id`;',
      mssql: `
        MERGE INTO [Users] WITH(HOLDLOCK) AS [Users_target]
        USING (VALUES($1, N'Doe')) AS [Users_source]([firstName], [lastName])
        ON [Users_target].[id] = [Users_source].[id]
        WHEN NOT MATCHED THEN
          INSERT ([firstName], [lastName]) VALUES($1, N'Doe')
        OUTPUT $action, INSERTED.*;
      `,
      // TODO: does snowflake not support upsert?
      snowflake: `INSERT INTO "Users" ("firstName","lastName") VALUES ($1,$sequelize_1);`,
      db2: `
        MERGE INTO "Users" AS "Users_target"
        USING (VALUES($1, 'Doe')) AS "Users_source"("firstName", "lastName")
        ON "Users_target"."id" = "Users_source"."id"
        WHEN NOT MATCHED THEN
          INSERT ("firstName", "lastName") VALUES($1, 'Doe');
      `,
      // TODO: does ibmi not support upsert?
      ibmi: `SELECT * FROM FINAL TABLE (INSERT INTO "Users" ("firstName","lastName") VALUES ($1,$sequelize_1))`,
    });

    // mssql does not generate any bind parameter
    if (dialectName === 'mssql' || dialectName === 'db2') {
      expect(firstCall.args[1]?.bind).to.deep.eq(['John']);
    } else {
      expect(firstCall.args[1]?.bind).to.deep.eq({
        1: 'John',
        sequelize_1: 'Doe',
      });
    }
  });

  it('binds parameters if they are literals', async () => {
    const { User } = vars;
    const stub = sinon.stub(sequelize, 'queryRaw');

    await sequelize.queryInterface.upsert(
      User.tableName,
      {
        firstName: 'Jonh',
        counter: literal('`counter` + 1'),
      },
      {
        counter: literal('`counter` + 1'),
      },
      // TODO: weird mssql/db2 specific behavior that should be unified
      dialectName === 'mssql' || dialectName === 'db2' ? { id: 1 } : {},
      {
        model: User,
      },
    );

    expect(stub.callCount).to.eq(1);
    const firstCall = stub.getCall(0);
    expectsql(firstCall.args[0], {
      default: 'INSERT INTO `Users` (`firstName`,`counter`) VALUES ($sequelize_1,`counter` + 1) ON DUPLICATE KEY UPDATE `counter`=`counter` + 1;',
      postgres: 'INSERT INTO "Users" ("firstName","counter") VALUES ($sequelize_1,`counter` + 1) ON CONFLICT ("id") DO UPDATE SET "counter"=EXCLUDED."counter";',
      mssql: `
        MERGE INTO [Users] WITH(HOLDLOCK) AS [Users_target]
        USING (VALUES(N'Jonh', \`counter\` + 1)) AS [Users_source]([firstName], [counter])
        ON [Users_target].[id] = [Users_source].[id] WHEN MATCHED THEN UPDATE SET [Users_target].[counter] = \`counter\` + 1
        WHEN NOT MATCHED THEN INSERT ([firstName], [counter]) VALUES(N'Jonh', \`counter\` + 1) OUTPUT $action, INSERTED.*;
        `,
      sqlite: 'INSERT INTO `Users` (`firstName`,`counter`) VALUES ($sequelize_1,`counter` + 1) ON CONFLICT (`id`) DO UPDATE SET `counter`=EXCLUDED.`counter`;',
      snowflake: 'INSERT INTO "Users" ("firstName","counter") VALUES ($sequelize_1,`counter` + 1);',
      db2: `
        MERGE INTO "Users" AS "Users_target"
        USING (VALUES('Jonh', \`counter\` + 1)) AS "Users_source"("firstName", "counter")
        ON "Users_target"."id" = "Users_source"."id" WHEN MATCHED THEN UPDATE SET "Users_target"."counter" = \`counter\` + 1
        WHEN NOT MATCHED THEN INSERT ("firstName", "counter") VALUES('Jonh', \`counter\` + 1);
        `,
      ibmi: 'SELECT * FROM FINAL TABLE (INSERT INTO "Users" ("firstName","counter") VALUES ($sequelize_1,`counter` + 1))',
      oracle: `DECLARE BEGIN UPDATE "Users" SET "counter"=\`counter\` + 1; IF (SQL%ROWCOUNT = 0) THEN INSERT INTO "Users" ("firstName","counter") VALUES (:1,\`counter\` + 1); :isUpdate := 0; ELSE :isUpdate := 1; END IF; END;`
    });
  });
});<|MERGE_RESOLUTION|>--- conflicted
+++ resolved
@@ -19,13 +19,9 @@
   });
 
   // you'll find more replacement tests in query-generator tests
-<<<<<<< HEAD
   // For oracle the datatype validation for id fails. Oracle uses Where clause which does the type validation.
   (dialectName === 'oracle' ? it.skip :it)('does not parse replacements outside of raw sql', async () => {
-=======
-  it('does not parse replacements outside of raw sql', async () => {
-    const { User } = vars;
->>>>>>> 92af3b0c
+    const { User } = vars;
     const stub = sinon.stub(sequelize, 'queryRaw');
 
     await sequelize.queryInterface.upsert(
@@ -101,12 +97,8 @@
     )).to.be.rejectedWith('Bind parameters cannot start with "sequelize_", these bind parameters are reserved by Sequelize.');
   });
 
-<<<<<<< HEAD
   (dialectName === 'oracle' ? it.skip :it)('merges user-provided bind parameters with sequelize-generated bind parameters (object bind)', async () => {
-=======
-  it('merges user-provided bind parameters with sequelize-generated bind parameters (object bind)', async () => {
-    const { User } = vars;
->>>>>>> 92af3b0c
+    const { User } = vars;
     const stub = sinon.stub(sequelize, 'queryRaw');
 
     await sequelize.queryInterface.upsert(
@@ -165,12 +157,8 @@
     }
   });
 
-<<<<<<< HEAD
-  (dialectName === 'oracle' ? it.skip :it)('merges user-provided bind parameters with sequelize-generated bind parameters (array bind)', async () => {
-=======
-  it('merges user-provided bind parameters with sequelize-generated bind parameters (array bind)', async () => {
-    const { User } = vars;
->>>>>>> 92af3b0c
+(dialectName === 'oracle' ? it.skip :it)('merges user-provided bind parameters with sequelize-generated bind parameters (array bind)', async () => {
+    const { User } = vars;
     const stub = sinon.stub(sequelize, 'queryRaw');
 
     await sequelize.queryInterface.upsert(
