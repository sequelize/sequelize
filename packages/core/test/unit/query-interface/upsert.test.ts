import { DataTypes, literal } from '@sequelize/core';
import { expect } from 'chai';
import sinon from 'sinon';
import { beforeAll2, expectsql, sequelize } from '../../support';

const dialectName = sequelize.dialect.name;

describe('QueryInterface#upsert', () => {
  if (!sequelize.dialect.supports.upserts) {
    return;
  }

  const vars = beforeAll2(() => {
    const User = sequelize.define(
      'User',
      {
        firstName: DataTypes.STRING,
      },
      { timestamps: false },
    );

    return { User };
  });

  afterEach(() => {
    sinon.restore();
  });

  // you'll find more replacement tests in query-generator tests
  // For oracle the datatype validation for id fails. Oracle uses Where clause which does the type validation.
  (dialectName === 'oracle' ? it.skip :it)('does not parse replacements outside of raw sql', async () => {
    const { User } = vars;
    const stub = sinon.stub(sequelize, 'queryRaw');

    await sequelize.queryInterface.upsert(
      User.tableName,
      { firstName: ':name' },
      { firstName: ':name' },
      { id: ':id' },
      {
        model: User,
        replacements: {
          name: 'Zoe',
          data: 'abc',
        },
      },
    );

    expect(stub.callCount).to.eq(1);
    const firstCall = stub.getCall(0);
    expectsql(firstCall.args[0], {
      default:
        'INSERT INTO [Users] ([firstName]) VALUES ($sequelize_1) ON CONFLICT ([id]) DO UPDATE SET [firstName]=EXCLUDED.[firstName];',
      'mariadb mysql':
        'INSERT INTO `Users` (`firstName`) VALUES ($sequelize_1) ON DUPLICATE KEY UPDATE `firstName`=$sequelize_1;',
      mssql: `
        MERGE INTO [Users] WITH(HOLDLOCK)
          AS [Users_target]
        USING (VALUES(N':name')) AS [Users_source]([firstName])
        ON [Users_target].[id] = [Users_source].[id]
        WHEN MATCHED THEN
          UPDATE SET [Users_target].[firstName] = N':name'
        WHEN NOT MATCHED THEN
          INSERT ([firstName]) VALUES(N':name') OUTPUT $action, INSERTED.*;
      `,
      db2: `
        MERGE INTO "Users"
          AS "Users_target"
        USING (VALUES(':name')) AS "Users_source"("firstName")
        ON "Users_target"."id" = "Users_source"."id"
        WHEN MATCHED THEN
          UPDATE SET "Users_target"."firstName" = ':name'
        WHEN NOT MATCHED THEN
          INSERT ("firstName") VALUES(':name');
      `,
    });

    if (dialectName === 'mssql' || dialectName === 'db2') {
      expect(firstCall.args[1]?.bind).to.be.undefined;
    } else {
      expect(firstCall.args[1]?.bind).to.deep.eq({
        sequelize_1: ':name',
      });
    }
  });

  it('throws if a bind parameter name starts with the reserved "sequelize_" prefix', async () => {
    const { User } = vars;
    sinon.stub(sequelize, 'queryRaw');

    await expect(
      sequelize.queryInterface.upsert(
        User.tableName,
        { firstName: literal('$sequelize_test') },
        { firstName: ':name' },
        { id: ':id' },
        {
          model: User,
          bind: {
            sequelize_test: 'test',
          },
        },
      ),
    ).to.be.rejectedWith(
      'Bind parameters cannot start with "sequelize_", these bind parameters are reserved by Sequelize.',
    );
  });

  (dialectName === 'oracle' ? it.skip :it)('merges user-provided bind parameters with sequelize-generated bind parameters (object bind)', async () => {
    const { User } = vars;
    const stub = sinon.stub(sequelize, 'queryRaw');

    await sequelize.queryInterface.upsert(
      User.tableName,
      {
        firstName: literal('$firstName'),
        lastName: 'Doe',
      },
      {},
      // TODO: weird mssql/db2 specific behavior that should be unified
      dialectName === 'mssql' || dialectName === 'db2' ? { id: 1 } : {},
      {
        model: User,
        bind: {
          firstName: 'John',
        },
      },
    );

    expect(stub.callCount).to.eq(1);
    const firstCall = stub.getCall(0);
    expectsql(firstCall.args[0], {
      default:
        'INSERT INTO [Users] ([firstName],[lastName]) VALUES ($firstName,$sequelize_1) ON CONFLICT ([id]) DO NOTHING;',
      'mariadb mysql':
        'INSERT INTO `Users` (`firstName`,`lastName`) VALUES ($firstName,$sequelize_1) ON DUPLICATE KEY UPDATE `id`=`id`;',
      mssql: `
        MERGE INTO [Users] WITH(HOLDLOCK) AS [Users_target]
        USING (VALUES($firstName, N'Doe')) AS [Users_source]([firstName], [lastName])
        ON [Users_target].[id] = [Users_source].[id]
        WHEN NOT MATCHED THEN
          INSERT ([firstName], [lastName]) VALUES($firstName, N'Doe')
        OUTPUT $action, INSERTED.*;
      `,
      db2: `
        MERGE INTO "Users" AS "Users_target"
        USING (VALUES($firstName, 'Doe')) AS "Users_source"("firstName", "lastName")
        ON "Users_target"."id" = "Users_source"."id"
        WHEN NOT MATCHED THEN
          INSERT ("firstName", "lastName") VALUES($firstName, 'Doe');
      `,
    });

    if (dialectName === 'mssql' || dialectName === 'db2') {
      expect(firstCall.args[1]?.bind).to.deep.eq({
        firstName: 'John',
      });
    } else {
      expect(firstCall.args[1]?.bind).to.deep.eq({
        firstName: 'John',
        sequelize_1: 'Doe',
      });
    }
  });

(dialectName === 'oracle' ? it.skip :it)('merges user-provided bind parameters with sequelize-generated bind parameters (array bind)', async () => {
    const { User } = vars;
    const stub = sinon.stub(sequelize, 'queryRaw');

    await sequelize.queryInterface.upsert(
      User.tableName,
      {
        firstName: literal('$1'),
        lastName: 'Doe',
      },
      {},
      // TODO: weird mssql/db2 specific behavior that should be unified
      dialectName === 'mssql' || dialectName === 'db2' ? { id: 1 } : {},
      {
        model: User,
        bind: ['John'],
      },
    );

    expect(stub.callCount).to.eq(1);
    const firstCall = stub.getCall(0);
    expectsql(firstCall.args[0], {
      default:
        'INSERT INTO [Users] ([firstName],[lastName]) VALUES ($1,$sequelize_1) ON CONFLICT ([id]) DO NOTHING;',
      'mariadb mysql':
        'INSERT INTO `Users` (`firstName`,`lastName`) VALUES ($1,$sequelize_1) ON DUPLICATE KEY UPDATE `id`=`id`;',
      mssql: `
        MERGE INTO [Users] WITH(HOLDLOCK) AS [Users_target]
        USING (VALUES($1, N'Doe')) AS [Users_source]([firstName], [lastName])
        ON [Users_target].[id] = [Users_source].[id]
        WHEN NOT MATCHED THEN
          INSERT ([firstName], [lastName]) VALUES($1, N'Doe')
        OUTPUT $action, INSERTED.*;
      `,
      db2: `
        MERGE INTO "Users" AS "Users_target"
        USING (VALUES($1, 'Doe')) AS "Users_source"("firstName", "lastName")
        ON "Users_target"."id" = "Users_source"."id"
        WHEN NOT MATCHED THEN
          INSERT ("firstName", "lastName") VALUES($1, 'Doe');
      `,
    });

    // mssql does not generate any bind parameter
    if (dialectName === 'mssql' || dialectName === 'db2') {
      expect(firstCall.args[1]?.bind).to.deep.eq(['John']);
    } else {
      expect(firstCall.args[1]?.bind).to.deep.eq({
        1: 'John',
        sequelize_1: 'Doe',
      });
    }
  });

  it('binds parameters if they are literals', async () => {
    const { User } = vars;
    const stub = sinon.stub(sequelize, 'queryRaw');

    await sequelize.queryInterface.upsert(
      User.tableName,
      {
        firstName: 'Jonh',
        counter: literal('`counter` + 1'),
      },
      {
        counter: literal('`counter` + 1'),
      },
      // TODO: weird mssql/db2 specific behavior that should be unified
      dialectName === 'mssql' || dialectName === 'db2' ? { id: 1 } : {},
      {
        model: User,
      },
    );

    expect(stub.callCount).to.eq(1);
    const firstCall = stub.getCall(0);
    expectsql(firstCall.args[0], {
      default:
        'INSERT INTO `Users` (`firstName`,`counter`) VALUES ($sequelize_1,`counter` + 1) ON DUPLICATE KEY UPDATE `counter`=`counter` + 1;',
      postgres:
        'INSERT INTO "Users" ("firstName","counter") VALUES ($sequelize_1,`counter` + 1) ON CONFLICT ("id") DO UPDATE SET "counter"=EXCLUDED."counter";',
      mssql: `
        MERGE INTO [Users] WITH(HOLDLOCK) AS [Users_target]
        USING (VALUES(N'Jonh', \`counter\` + 1)) AS [Users_source]([firstName], [counter])
        ON [Users_target].[id] = [Users_source].[id] WHEN MATCHED THEN UPDATE SET [Users_target].[counter] = \`counter\` + 1
        WHEN NOT MATCHED THEN INSERT ([firstName], [counter]) VALUES(N'Jonh', \`counter\` + 1) OUTPUT $action, INSERTED.*;
        `,
      sqlite:
        'INSERT INTO `Users` (`firstName`,`counter`) VALUES ($sequelize_1,`counter` + 1) ON CONFLICT (`id`) DO UPDATE SET `counter`=EXCLUDED.`counter`;',
      db2: `
        MERGE INTO "Users" AS "Users_target"
        USING (VALUES('Jonh', \`counter\` + 1)) AS "Users_source"("firstName", "counter")
        ON "Users_target"."id" = "Users_source"."id" WHEN MATCHED THEN UPDATE SET "Users_target"."counter" = \`counter\` + 1
        WHEN NOT MATCHED THEN INSERT ("firstName", "counter") VALUES('Jonh', \`counter\` + 1);
        `,
<<<<<<< HEAD
      ibmi: 'SELECT * FROM FINAL TABLE (INSERT INTO "Users" ("firstName","counter") VALUES ($sequelize_1,`counter` + 1))',
      oracle: `DECLARE BEGIN UPDATE "Users" SET "counter"=\`counter\` + 1; IF (SQL%ROWCOUNT = 0) THEN INSERT INTO "Users" ("firstName","counter") VALUES (:1,\`counter\` + 1); :isUpdate := 0; ELSE :isUpdate := 1; END IF; END;`
=======
>>>>>>> fdd26193
    });
  });
});<|MERGE_RESOLUTION|>--- conflicted
+++ resolved
@@ -258,11 +258,7 @@
         ON "Users_target"."id" = "Users_source"."id" WHEN MATCHED THEN UPDATE SET "Users_target"."counter" = \`counter\` + 1
         WHEN NOT MATCHED THEN INSERT ("firstName", "counter") VALUES('Jonh', \`counter\` + 1);
         `,
-<<<<<<< HEAD
-      ibmi: 'SELECT * FROM FINAL TABLE (INSERT INTO "Users" ("firstName","counter") VALUES ($sequelize_1,`counter` + 1))',
-      oracle: `DECLARE BEGIN UPDATE "Users" SET "counter"=\`counter\` + 1; IF (SQL%ROWCOUNT = 0) THEN INSERT INTO "Users" ("firstName","counter") VALUES (:1,\`counter\` + 1); :isUpdate := 0; ELSE :isUpdate := 1; END IF; END;`
-=======
->>>>>>> fdd26193
+      oracle: `DECLARE BEGIN UPDATE "Users" SET "counter"=\`counter\` + 1; IF (SQL%ROWCOUNT = 0) THEN INSERT INTO "Users" ("firstName","counter") VALUES (:1,\`counter\` + 1); :isUpdate := 0; ELSE :isUpdate := 1; END IF; END;`,
     });
   });
 });