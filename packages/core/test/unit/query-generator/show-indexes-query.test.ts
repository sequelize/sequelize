--- conflicted
+++ resolved
@@ -55,17 +55,8 @@
         QSYS2.SYSCSTCOL.TABLE_SCHEMA = CURRENT SCHEMA and QSYS2.SYSCSTCOL.TABLE_NAME = 'MyModels' union select QSYS2.SYSKEYS.INDEX_NAME AS NAME,
         QSYS2.SYSKEYS.COLUMN_NAME, CAST('INDEX' AS VARCHAR(11)), QSYS2.SYSINDEXES.TABLE_SCHEMA, QSYS2.SYSINDEXES.TABLE_NAME from QSYS2.SYSKEYS
         left outer join QSYS2.SYSINDEXES on QSYS2.SYSKEYS.INDEX_NAME = QSYS2.SYSINDEXES.INDEX_NAME where QSYS2.SYSINDEXES.TABLE_SCHEMA = CURRENT SCHEMA
-<<<<<<< HEAD
         and QSYS2.SYSINDEXES.TABLE_NAME = 'myModels'`,
-      cockroachdb: `SELECT i.relname AS name, ix.indisprimary AS primary, ix.indisunique AS unique, ix.indkey AS indkey,
-        array_agg(a.attnum) as column_indexes, array_agg(a.attname) AS column_names, pg_get_indexdef(ix.indexrelid)
-        AS definition FROM pg_class t, pg_class i, pg_index ix, pg_attribute a, pg_namespace s
-        WHERE t.oid = ix.indrelid AND i.oid = ix.indexrelid AND a.attrelid = t.oid AND
-        t.relkind = 'r' and t.relname = 'myModels' AND s.oid = t.relnamespace AND s.nspname = 'public'
-        GROUP BY i.relname, ix.indexrelid, ix.indisprimary, ix.indisunique, ix.indkey ORDER BY i.relname;`,
-=======
-        and QSYS2.SYSINDEXES.TABLE_NAME = 'MyModels'`,
->>>>>>> 243ca2b0
+      cockroachdb: `SELECT i.relname AS name, ix.indisprimary AS primary, ix.indisunique AS unique, ix.indkey AS indkey, array_agg(a.attnum) as column_indexes, array_agg(a.attname) AS column_names, pg_get_indexdef(ix.indexrelid) AS definition FROM pg_class t, pg_class i, pg_index ix, pg_attribute a, pg_namespace s WHERE t.oid = ix.indrelid AND i.oid = ix.indexrelid AND a.attrelid = t.oid AND t.relkind = 'r' and t.relname = 'MyModels' AND s.oid = t.relnamespace AND s.nspname = 'public' GROUP BY i.relname, ix.indexrelid, ix.indisprimary, ix.indisunique, ix.indkey ORDER BY i.relname;`,
     });
   });
 
@@ -88,7 +79,7 @@
         QSYS2.SYSCSTCOL.TABLE_SCHEMA = 'mySchema' and QSYS2.SYSCSTCOL.TABLE_NAME = 'myTable' union select QSYS2.SYSKEYS.INDEX_NAME AS NAME,
         QSYS2.SYSKEYS.COLUMN_NAME, CAST('INDEX' AS VARCHAR(11)), QSYS2.SYSINDEXES.TABLE_SCHEMA, QSYS2.SYSINDEXES.TABLE_NAME from QSYS2.SYSKEYS
         left outer join QSYS2.SYSINDEXES on QSYS2.SYSKEYS.INDEX_NAME = QSYS2.SYSINDEXES.INDEX_NAME where QSYS2.SYSINDEXES.TABLE_SCHEMA = 'mySchema'
-        and QSYS2.SYSINDEXES.TABLE_NAME = 'myTable'`,
+        and QSYS2.SYSINDEXES.TABLE_NAME = 'myTable;'`,
     });
   });
 
