--- conflicted
+++ resolved
@@ -29,12 +29,12 @@
         QSYS2.SYSKEYS.COLUMN_NAME, CAST('INDEX' AS VARCHAR(11)), QSYS2.SYSINDEXES.TABLE_SCHEMA, QSYS2.SYSINDEXES.TABLE_NAME from QSYS2.SYSKEYS
         left outer join QSYS2.SYSINDEXES on QSYS2.SYSKEYS.INDEX_NAME = QSYS2.SYSINDEXES.INDEX_NAME where QSYS2.SYSINDEXES.TABLE_SCHEMA = CURRENT SCHEMA
         and QSYS2.SYSINDEXES.TABLE_NAME = 'myTable'`,
-      cockroachdb: `SELECT i.relname AS name, ix.indisprimary AS primary, ix.indisunique AS unique, ix.indkey AS indkey,
-        array_agg(a.attnum) as column_indexes, array_agg(a.attname) AS column_names, pg_get_indexdef(ix.indexrelid)
-        AS definition FROM pg_class t, pg_class i, pg_index ix, pg_attribute a, pg_namespace s
+      cockroachdb: `SELECT i.relname AS name, ix.indisprimary AS primary, ix.indisunique AS unique, ix.indkey AS indkey, MAX(ix.indnkeyatts) as index_fields_length,
+        array_agg(a.attnum) as column_indexes, array_agg(a.attname) AS column_names,
+        pg_get_indexdef(ix.indexrelid) AS definition FROM pg_class t, pg_class i, pg_index ix, pg_attribute a, pg_namespace s
         WHERE t.oid = ix.indrelid AND i.oid = ix.indexrelid AND a.attrelid = t.oid AND
         t.relkind = 'r' and t.relname = 'myTable' AND s.oid = t.relnamespace AND s.nspname = 'public'
-        GROUP BY i.relname, ix.indexrelid, ix.indisprimary, ix.indisunique, ix.indkey ORDER BY i.relname;`,
+        GROUP BY i.relname, ix.indexrelid, ix.indisprimary, ix.indisunique, ix.indkey, ix.indnkeyatts ORDER BY i.relname;`,
     });
   });
 
@@ -63,22 +63,21 @@
         QSYS2.SYSCSTCOL.TABLE_SCHEMA = CURRENT SCHEMA and QSYS2.SYSCSTCOL.TABLE_NAME = 'MyModels' union select QSYS2.SYSKEYS.INDEX_NAME AS NAME,
         QSYS2.SYSKEYS.COLUMN_NAME, CAST('INDEX' AS VARCHAR(11)), QSYS2.SYSINDEXES.TABLE_SCHEMA, QSYS2.SYSINDEXES.TABLE_NAME from QSYS2.SYSKEYS
         left outer join QSYS2.SYSINDEXES on QSYS2.SYSKEYS.INDEX_NAME = QSYS2.SYSINDEXES.INDEX_NAME where QSYS2.SYSINDEXES.TABLE_SCHEMA = CURRENT SCHEMA and QSYS2.SYSINDEXES.TABLE_NAME = 'MyModels'`,
-      cockroachdb: `SELECT i.relname AS name, ix.indisprimary AS primary, ix.indisunique AS unique, ix.indkey AS indkey, array_agg(a.attnum) as column_indexes, array_agg(a.attname) AS column_names, pg_get_indexdef(ix.indexrelid) AS definition FROM pg_class t, pg_class i, pg_index ix, pg_attribute a, pg_namespace s WHERE t.oid = ix.indrelid AND i.oid = ix.indexrelid AND a.attrelid = t.oid AND t.relkind = 'r' and t.relname = 'MyModels' AND s.oid = t.relnamespace AND s.nspname = 'public' GROUP BY i.relname, ix.indexrelid, ix.indisprimary, ix.indisunique, ix.indkey ORDER BY i.relname;`,
+      cockroachdb: `SELECT i.relname AS name, ix.indisprimary AS primary, ix.indisunique AS unique, ix.indkey AS indkey, MAX(ix.indnkeyatts) as index_fields_length,
+        array_agg(a.attnum) as column_indexes, array_agg(a.attname) AS column_names,
+        pg_get_indexdef(ix.indexrelid) AS definition FROM pg_class t, pg_class i, pg_index ix, pg_attribute a, pg_namespace s
+        WHERE t.oid = ix.indrelid AND i.oid = ix.indexrelid AND a.attrelid = t.oid AND
+        t.relkind = 'r' and t.relname = 'MyModels' AND s.oid = t.relnamespace AND s.nspname = 'public'
+        GROUP BY i.relname, ix.indexrelid, ix.indisprimary, ix.indisunique, ix.indkey, ix.indnkeyatts ORDER BY i.relname;`,
     });
   });
 
   it('produces a SHOW INDEX query from a table and schema', () => {
     expectsql(() => queryGenerator.showIndexesQuery({ tableName: 'myTable', schema: 'mySchema' }), {
       default: `SHOW INDEX FROM [mySchema].[myTable]`,
-<<<<<<< HEAD
-      'postgres cockroachdb': `SELECT i.relname AS name, ix.indisprimary AS primary, ix.indisunique AS unique, ix.indkey AS indkey,
-        array_agg(a.attnum) as column_indexes, array_agg(a.attname) AS column_names, pg_get_indexdef(ix.indexrelid)
-        AS definition FROM pg_class t, pg_class i, pg_index ix, pg_attribute a, pg_namespace s
-=======
       postgres: `SELECT i.relname AS name, ix.indisprimary AS primary, ix.indisunique AS unique, ix.indkey[:ix.indnkeyatts-1] AS index_fields,
         ix.indkey[ix.indnkeyatts:] AS include_fields, array_agg(a.attnum) as column_indexes, array_agg(a.attname) AS column_names,
         pg_get_indexdef(ix.indexrelid) AS definition FROM pg_class t, pg_class i, pg_index ix, pg_attribute a, pg_namespace s
->>>>>>> 7022c482
         WHERE t.oid = ix.indrelid AND i.oid = ix.indexrelid AND a.attrelid = t.oid AND
         t.relkind = 'r' and t.relname = 'myTable' AND s.oid = t.relnamespace AND s.nspname = 'mySchema'
         GROUP BY i.relname, ix.indexrelid, ix.indisprimary, ix.indisunique, ix.indkey, ix.indnkeyatts ORDER BY i.relname;`,
@@ -97,6 +96,12 @@
         QSYS2.SYSKEYS.COLUMN_NAME, CAST('INDEX' AS VARCHAR(11)), QSYS2.SYSINDEXES.TABLE_SCHEMA, QSYS2.SYSINDEXES.TABLE_NAME from QSYS2.SYSKEYS
         left outer join QSYS2.SYSINDEXES on QSYS2.SYSKEYS.INDEX_NAME = QSYS2.SYSINDEXES.INDEX_NAME where QSYS2.SYSINDEXES.TABLE_SCHEMA = 'mySchema'
         and QSYS2.SYSINDEXES.TABLE_NAME = 'myTable'`,
+      cockroachdb: `SELECT i.relname AS name, ix.indisprimary AS primary, ix.indisunique AS unique, ix.indkey AS indkey, MAX(ix.indnkeyatts) as index_fields_length,
+        array_agg(a.attnum) as column_indexes, array_agg(a.attname) AS column_names,
+        pg_get_indexdef(ix.indexrelid) AS definition FROM pg_class t, pg_class i, pg_index ix, pg_attribute a, pg_namespace s
+        WHERE t.oid = ix.indrelid AND i.oid = ix.indexrelid AND a.attrelid = t.oid AND
+        t.relkind = 'r' and t.relname = 'myTable' AND s.oid = t.relnamespace AND s.nspname = 'mySchema'
+        GROUP BY i.relname, ix.indexrelid, ix.indisprimary, ix.indisunique, ix.indkey, ix.indnkeyatts ORDER BY i.relname;`,
     });
   });
 
@@ -124,12 +129,12 @@
         QSYS2.SYSKEYS.COLUMN_NAME, CAST('INDEX' AS VARCHAR(11)), QSYS2.SYSINDEXES.TABLE_SCHEMA, QSYS2.SYSINDEXES.TABLE_NAME from QSYS2.SYSKEYS
         left outer join QSYS2.SYSINDEXES on QSYS2.SYSKEYS.INDEX_NAME = QSYS2.SYSINDEXES.INDEX_NAME where QSYS2.SYSINDEXES.TABLE_SCHEMA = CURRENT SCHEMA
         and QSYS2.SYSINDEXES.TABLE_NAME = 'myTable'`,
-      cockroachdb: `SELECT i.relname AS name, ix.indisprimary AS primary, ix.indisunique AS unique, ix.indkey AS indkey,
-        array_agg(a.attnum) as column_indexes, array_agg(a.attname) AS column_names, pg_get_indexdef(ix.indexrelid)
-        AS definition FROM pg_class t, pg_class i, pg_index ix, pg_attribute a, pg_namespace s
+      cockroachdb: `SELECT i.relname AS name, ix.indisprimary AS primary, ix.indisunique AS unique, ix.indkey AS indkey, MAX(ix.indnkeyatts) as index_fields_length,
+        array_agg(a.attnum) as column_indexes, array_agg(a.attname) AS column_names,
+        pg_get_indexdef(ix.indexrelid) AS definition FROM pg_class t, pg_class i, pg_index ix, pg_attribute a, pg_namespace s
         WHERE t.oid = ix.indrelid AND i.oid = ix.indexrelid AND a.attrelid = t.oid AND
         t.relkind = 'r' and t.relname = 'myTable' AND s.oid = t.relnamespace AND s.nspname = 'public'
-        GROUP BY i.relname, ix.indexrelid, ix.indisprimary, ix.indisunique, ix.indkey ORDER BY i.relname;`,
+        GROUP BY i.relname, ix.indexrelid, ix.indisprimary, ix.indisunique, ix.indkey, ix.indnkeyatts ORDER BY i.relname;`,
     });
   });
 
@@ -160,12 +165,12 @@
         QSYS2.SYSKEYS.COLUMN_NAME, CAST('INDEX' AS VARCHAR(11)), QSYS2.SYSINDEXES.TABLE_SCHEMA, QSYS2.SYSINDEXES.TABLE_NAME from QSYS2.SYSKEYS
         left outer join QSYS2.SYSINDEXES on QSYS2.SYSKEYS.INDEX_NAME = QSYS2.SYSINDEXES.INDEX_NAME where QSYS2.SYSINDEXES.TABLE_SCHEMA = 'mySchema'
         and QSYS2.SYSINDEXES.TABLE_NAME = 'myTable'`,
-      cockroachdb: `SELECT i.relname AS name, ix.indisprimary AS primary, ix.indisunique AS unique, ix.indkey AS indkey,
-        array_agg(a.attnum) as column_indexes, array_agg(a.attname) AS column_names, pg_get_indexdef(ix.indexrelid)
-        AS definition FROM pg_class t, pg_class i, pg_index ix, pg_attribute a, pg_namespace s
+      cockroachdb: `SELECT i.relname AS name, ix.indisprimary AS primary, ix.indisunique AS unique, ix.indkey AS indkey, MAX(ix.indnkeyatts) as index_fields_length,
+        array_agg(a.attnum) as column_indexes, array_agg(a.attname) AS column_names,
+        pg_get_indexdef(ix.indexrelid) AS definition FROM pg_class t, pg_class i, pg_index ix, pg_attribute a, pg_namespace s
         WHERE t.oid = ix.indrelid AND i.oid = ix.indexrelid AND a.attrelid = t.oid AND
         t.relkind = 'r' and t.relname = 'myTable' AND s.oid = t.relnamespace AND s.nspname = 'mySchema'
-        GROUP BY i.relname, ix.indexrelid, ix.indisprimary, ix.indisunique, ix.indkey ORDER BY i.relname;`,
+        GROUP BY i.relname, ix.indexrelid, ix.indisprimary, ix.indisunique, ix.indkey, ix.indnkeyatts ORDER BY i.relname;`,
     });
   });
 
