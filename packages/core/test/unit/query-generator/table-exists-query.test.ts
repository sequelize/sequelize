import { createSequelizeInstance, expectsql, sequelize } from '../../support';

const dialect = sequelize.dialect;

describe('QueryGenerator#tableExistsQuery', () => {
  const queryGenerator = sequelize.queryGenerator;
  const defaultSchema = dialect.getDefaultSchema();

  it('produces a table exists query for a table', () => {
    expectsql(() => queryGenerator.tableExistsQuery('myTable'), {
      default: `SELECT TABLE_NAME FROM INFORMATION_SCHEMA.TABLES WHERE TABLE_TYPE = 'BASE TABLE' AND TABLE_NAME = 'myTable' AND TABLE_SCHEMA = '${defaultSchema}'`,
      db2: `SELECT TABNAME FROM SYSCAT.TABLES WHERE TABNAME = 'myTable' AND TABSCHEMA = '${defaultSchema}'`,
      ibmi: `SELECT TABLE_NAME FROM QSYS2.SYSTABLES WHERE TABLE_NAME = 'myTable' AND TABLE_SCHEMA = CURRENT SCHEMA`,
      mssql: `SELECT TABLE_NAME FROM INFORMATION_SCHEMA.TABLES WHERE TABLE_TYPE = 'BASE TABLE' AND TABLE_NAME = N'myTable' AND TABLE_SCHEMA = N'${defaultSchema}'`,
      sqlite: `SELECT name FROM sqlite_master WHERE type = 'table' AND name = 'myTable'`,
      oracle: `SELECT TABLE_NAME FROM ALL_TABLES WHERE TABLE_NAME = 'myTable' AND OWNER = USER`,
    });
  });

  it('produces a table exists query for a model', () => {
    const MyModel = sequelize.define('MyModel', {});

    expectsql(() => queryGenerator.tableExistsQuery(MyModel), {
      default: `SELECT TABLE_NAME FROM INFORMATION_SCHEMA.TABLES WHERE TABLE_TYPE = 'BASE TABLE' AND TABLE_NAME = 'MyModels' AND TABLE_SCHEMA = '${defaultSchema}'`,
      db2: `SELECT TABNAME FROM SYSCAT.TABLES WHERE TABNAME = 'MyModels' AND TABSCHEMA = '${defaultSchema}'`,
      ibmi: `SELECT TABLE_NAME FROM QSYS2.SYSTABLES WHERE TABLE_NAME = 'MyModels' AND TABLE_SCHEMA = CURRENT SCHEMA`,
      mssql: `SELECT TABLE_NAME FROM INFORMATION_SCHEMA.TABLES WHERE TABLE_TYPE = 'BASE TABLE' AND TABLE_NAME = N'MyModels' AND TABLE_SCHEMA = N'${defaultSchema}'`,
      sqlite: `SELECT name FROM sqlite_master WHERE type = 'table' AND name = 'MyModels'`,
      oracle: `SELECT TABLE_NAME FROM ALL_TABLES WHERE TABLE_NAME = 'MyModels' AND OWNER = '${defaultSchema}'`,
    });
  });

  it('produces a table exists query for a model definition', () => {
    const MyModel = sequelize.define('MyModel', {});
    const myDefinition = MyModel.modelDefinition;

    expectsql(() => queryGenerator.tableExistsQuery(myDefinition), {
      default: `SELECT TABLE_NAME FROM INFORMATION_SCHEMA.TABLES WHERE TABLE_TYPE = 'BASE TABLE' AND TABLE_NAME = 'MyModels' AND TABLE_SCHEMA = '${defaultSchema}'`,
      db2: `SELECT TABNAME FROM SYSCAT.TABLES WHERE TABNAME = 'MyModels' AND TABSCHEMA = '${defaultSchema}'`,
      ibmi: `SELECT TABLE_NAME FROM QSYS2.SYSTABLES WHERE TABLE_NAME = 'MyModels' AND TABLE_SCHEMA = CURRENT SCHEMA`,
      mssql: `SELECT TABLE_NAME FROM INFORMATION_SCHEMA.TABLES WHERE TABLE_TYPE = 'BASE TABLE' AND TABLE_NAME = N'MyModels' AND TABLE_SCHEMA = N'${defaultSchema}'`,
      sqlite: `SELECT name FROM sqlite_master WHERE type = 'table' AND name = 'MyModels'`,
      oracle: `SELECT TABLE_NAME FROM ALL_TABLES WHERE TABLE_NAME = 'MyModels' AND OWNER = USER`,
    });
  });

  it('produces a table exists query for a table and schema', () => {
    expectsql(() => queryGenerator.tableExistsQuery({ tableName: 'myTable', schema: 'mySchema' }), {
      default: `SELECT TABLE_NAME FROM INFORMATION_SCHEMA.TABLES WHERE TABLE_TYPE = 'BASE TABLE' AND TABLE_NAME = 'myTable' AND TABLE_SCHEMA = 'mySchema'`,
      db2: `SELECT TABNAME FROM SYSCAT.TABLES WHERE TABNAME = 'myTable' AND TABSCHEMA = 'mySchema'`,
      ibmi: `SELECT TABLE_NAME FROM QSYS2.SYSTABLES WHERE TABLE_NAME = 'myTable' AND TABLE_SCHEMA = 'mySchema'`,
      mssql: `SELECT TABLE_NAME FROM INFORMATION_SCHEMA.TABLES WHERE TABLE_TYPE = 'BASE TABLE' AND TABLE_NAME = N'myTable' AND TABLE_SCHEMA = N'mySchema'`,
      sqlite: `SELECT name FROM sqlite_master WHERE type = 'table' AND name = 'mySchema.myTable'`,
      oracle: `SELECT TABLE_NAME FROM ALL_TABLES WHERE TABLE_NAME = 'myTable' AND OWNER = 'mySchema'`,
    });
  });

  it('produces a table exists query for a table and default schema', () => {
<<<<<<< HEAD
    expectsql(() => queryGenerator.tableExistsQuery({ tableName: 'myTable', schema: dialect.getDefaultSchema() }), {
      default: `SELECT TABLE_NAME FROM INFORMATION_SCHEMA.TABLES WHERE TABLE_TYPE = 'BASE TABLE' AND TABLE_NAME = 'myTable' AND TABLE_SCHEMA = '${defaultSchema}'`,
      db2: `SELECT TABNAME FROM SYSCAT.TABLES WHERE TABNAME = 'myTable' AND TABSCHEMA = '${defaultSchema}'`,
      ibmi: `SELECT TABLE_NAME FROM QSYS2.SYSTABLES WHERE TABLE_NAME = 'myTable' AND TABLE_SCHEMA = CURRENT SCHEMA`,
      mssql: `SELECT TABLE_NAME FROM INFORMATION_SCHEMA.TABLES WHERE TABLE_TYPE = 'BASE TABLE' AND TABLE_NAME = N'myTable' AND TABLE_SCHEMA = N'${defaultSchema}'`,
      sqlite: `SELECT name FROM sqlite_master WHERE type = 'table' AND name = 'myTable'`,
      oracle: `SELECT TABLE_NAME FROM ALL_TABLES WHERE TABLE_NAME = 'myTable' AND OWNER = '${defaultSchema}'`,
    });
=======
    expectsql(
      () =>
        queryGenerator.tableExistsQuery({
          tableName: 'myTable',
          schema: dialect.getDefaultSchema(),
        }),
      {
        default: `SELECT TABLE_NAME FROM INFORMATION_SCHEMA.TABLES WHERE TABLE_TYPE = 'BASE TABLE' AND TABLE_NAME = 'myTable' AND TABLE_SCHEMA = '${defaultSchema}'`,
        db2: `SELECT TABNAME FROM SYSCAT.TABLES WHERE TABNAME = 'myTable' AND TABSCHEMA = '${defaultSchema}'`,
        ibmi: `SELECT TABLE_NAME FROM QSYS2.SYSTABLES WHERE TABLE_NAME = 'myTable' AND TABLE_SCHEMA = CURRENT SCHEMA`,
        mssql: `SELECT TABLE_NAME FROM INFORMATION_SCHEMA.TABLES WHERE TABLE_TYPE = 'BASE TABLE' AND TABLE_NAME = N'myTable' AND TABLE_SCHEMA = N'${defaultSchema}'`,
        sqlite: `SELECT name FROM sqlite_master WHERE type = 'table' AND name = 'myTable'`,
      },
    );
>>>>>>> e632284c
  });

  it('produces a table exists query for a table and globally set schema', () => {
    const sequelizeSchema = createSequelizeInstance({ schema: 'mySchema' });
    const queryGeneratorSchema = sequelizeSchema.queryGenerator;

    expectsql(() => queryGeneratorSchema.tableExistsQuery('myTable'), {
      default: `SELECT TABLE_NAME FROM INFORMATION_SCHEMA.TABLES WHERE TABLE_TYPE = 'BASE TABLE' AND TABLE_NAME = 'myTable' AND TABLE_SCHEMA = 'mySchema'`,
      db2: `SELECT TABNAME FROM SYSCAT.TABLES WHERE TABNAME = 'myTable' AND TABSCHEMA = 'mySchema'`,
      ibmi: `SELECT TABLE_NAME FROM QSYS2.SYSTABLES WHERE TABLE_NAME = 'myTable' AND TABLE_SCHEMA = 'mySchema'`,
      mssql: `SELECT TABLE_NAME FROM INFORMATION_SCHEMA.TABLES WHERE TABLE_TYPE = 'BASE TABLE' AND TABLE_NAME = N'myTable' AND TABLE_SCHEMA = N'mySchema'`,
      sqlite: `SELECT name FROM sqlite_master WHERE type = 'table' AND name = 'mySchema.myTable'`,
      oracle: `SELECT TABLE_NAME FROM ALL_TABLES WHERE TABLE_NAME = 'myTable' AND OWNER = USER`,
    });
  });

  it('produces a table exists query for a table with schema and custom delimiter argument', () => {
    // This test is only relevant for dialects that do not support schemas
    if (dialect.supports.schemas) {
      return;
    }

    expectsql(
      () =>
        queryGenerator.tableExistsQuery({
          tableName: 'myTable',
          schema: 'mySchema',
          delimiter: 'custom',
        }),
      {
        sqlite: `SELECT name FROM sqlite_master WHERE type = 'table' AND name = 'mySchemacustommyTable'`,
      },
    );
  });
});<|MERGE_RESOLUTION|>--- conflicted
+++ resolved
@@ -56,16 +56,6 @@
   });
 
   it('produces a table exists query for a table and default schema', () => {
-<<<<<<< HEAD
-    expectsql(() => queryGenerator.tableExistsQuery({ tableName: 'myTable', schema: dialect.getDefaultSchema() }), {
-      default: `SELECT TABLE_NAME FROM INFORMATION_SCHEMA.TABLES WHERE TABLE_TYPE = 'BASE TABLE' AND TABLE_NAME = 'myTable' AND TABLE_SCHEMA = '${defaultSchema}'`,
-      db2: `SELECT TABNAME FROM SYSCAT.TABLES WHERE TABNAME = 'myTable' AND TABSCHEMA = '${defaultSchema}'`,
-      ibmi: `SELECT TABLE_NAME FROM QSYS2.SYSTABLES WHERE TABLE_NAME = 'myTable' AND TABLE_SCHEMA = CURRENT SCHEMA`,
-      mssql: `SELECT TABLE_NAME FROM INFORMATION_SCHEMA.TABLES WHERE TABLE_TYPE = 'BASE TABLE' AND TABLE_NAME = N'myTable' AND TABLE_SCHEMA = N'${defaultSchema}'`,
-      sqlite: `SELECT name FROM sqlite_master WHERE type = 'table' AND name = 'myTable'`,
-      oracle: `SELECT TABLE_NAME FROM ALL_TABLES WHERE TABLE_NAME = 'myTable' AND OWNER = '${defaultSchema}'`,
-    });
-=======
     expectsql(
       () =>
         queryGenerator.tableExistsQuery({
@@ -78,9 +68,9 @@
         ibmi: `SELECT TABLE_NAME FROM QSYS2.SYSTABLES WHERE TABLE_NAME = 'myTable' AND TABLE_SCHEMA = CURRENT SCHEMA`,
         mssql: `SELECT TABLE_NAME FROM INFORMATION_SCHEMA.TABLES WHERE TABLE_TYPE = 'BASE TABLE' AND TABLE_NAME = N'myTable' AND TABLE_SCHEMA = N'${defaultSchema}'`,
         sqlite: `SELECT name FROM sqlite_master WHERE type = 'table' AND name = 'myTable'`,
+        oracle: `SELECT TABLE_NAME FROM ALL_TABLES WHERE TABLE_NAME = 'myTable' AND OWNER = '${defaultSchema}'`,
       },
     );
->>>>>>> e632284c
   });
 
   it('produces a table exists query for a table and globally set schema', () => {
