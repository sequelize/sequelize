--- conflicted
+++ resolved
@@ -12,12 +12,8 @@
       db2: `SELECT TABNAME FROM SYSCAT.TABLES WHERE TABNAME = 'myTable' AND TABSCHEMA = '${defaultSchema}'`,
       ibmi: `SELECT TABLE_NAME FROM QSYS2.SYSTABLES WHERE TABLE_NAME = 'myTable' AND TABLE_SCHEMA = CURRENT SCHEMA`,
       mssql: `SELECT TABLE_NAME FROM INFORMATION_SCHEMA.TABLES WHERE TABLE_TYPE = 'BASE TABLE' AND TABLE_NAME = N'myTable' AND TABLE_SCHEMA = N'${defaultSchema}'`,
-<<<<<<< HEAD
-      sqlite: `SELECT name FROM sqlite_master WHERE type = 'table' AND name = 'myTable'`,
+      sqlite3: `SELECT name FROM sqlite_master WHERE type = 'table' AND name = 'myTable'`,
       oracle: `SELECT TABLE_NAME FROM ALL_TABLES WHERE TABLE_NAME = 'myTable' AND OWNER = USER`,
-=======
-      sqlite3: `SELECT name FROM sqlite_master WHERE type = 'table' AND name = 'myTable'`,
->>>>>>> 9da3489b
     });
   });
 
@@ -29,12 +25,8 @@
       db2: `SELECT TABNAME FROM SYSCAT.TABLES WHERE TABNAME = 'MyModels' AND TABSCHEMA = '${defaultSchema}'`,
       ibmi: `SELECT TABLE_NAME FROM QSYS2.SYSTABLES WHERE TABLE_NAME = 'MyModels' AND TABLE_SCHEMA = CURRENT SCHEMA`,
       mssql: `SELECT TABLE_NAME FROM INFORMATION_SCHEMA.TABLES WHERE TABLE_TYPE = 'BASE TABLE' AND TABLE_NAME = N'MyModels' AND TABLE_SCHEMA = N'${defaultSchema}'`,
-<<<<<<< HEAD
-      sqlite: `SELECT name FROM sqlite_master WHERE type = 'table' AND name = 'MyModels'`,
+      sqlite3: `SELECT name FROM sqlite_master WHERE type = 'table' AND name = 'MyModels'`,
       oracle: `SELECT TABLE_NAME FROM ALL_TABLES WHERE TABLE_NAME = 'MyModels' AND OWNER = '${defaultSchema}'`,
-=======
-      sqlite3: `SELECT name FROM sqlite_master WHERE type = 'table' AND name = 'MyModels'`,
->>>>>>> 9da3489b
     });
   });
 
@@ -47,12 +39,8 @@
       db2: `SELECT TABNAME FROM SYSCAT.TABLES WHERE TABNAME = 'MyModels' AND TABSCHEMA = '${defaultSchema}'`,
       ibmi: `SELECT TABLE_NAME FROM QSYS2.SYSTABLES WHERE TABLE_NAME = 'MyModels' AND TABLE_SCHEMA = CURRENT SCHEMA`,
       mssql: `SELECT TABLE_NAME FROM INFORMATION_SCHEMA.TABLES WHERE TABLE_TYPE = 'BASE TABLE' AND TABLE_NAME = N'MyModels' AND TABLE_SCHEMA = N'${defaultSchema}'`,
-<<<<<<< HEAD
-      sqlite: `SELECT name FROM sqlite_master WHERE type = 'table' AND name = 'MyModels'`,
+      sqlite3: `SELECT name FROM sqlite_master WHERE type = 'table' AND name = 'MyModels'`,
       oracle: `SELECT TABLE_NAME FROM ALL_TABLES WHERE TABLE_NAME = 'MyModels' AND OWNER = USER`,
-=======
-      sqlite3: `SELECT name FROM sqlite_master WHERE type = 'table' AND name = 'MyModels'`,
->>>>>>> 9da3489b
     });
   });
 
@@ -62,12 +50,8 @@
       db2: `SELECT TABNAME FROM SYSCAT.TABLES WHERE TABNAME = 'myTable' AND TABSCHEMA = 'mySchema'`,
       ibmi: `SELECT TABLE_NAME FROM QSYS2.SYSTABLES WHERE TABLE_NAME = 'myTable' AND TABLE_SCHEMA = 'mySchema'`,
       mssql: `SELECT TABLE_NAME FROM INFORMATION_SCHEMA.TABLES WHERE TABLE_TYPE = 'BASE TABLE' AND TABLE_NAME = N'myTable' AND TABLE_SCHEMA = N'mySchema'`,
-<<<<<<< HEAD
-      sqlite: `SELECT name FROM sqlite_master WHERE type = 'table' AND name = 'mySchema.myTable'`,
+      sqlite3: `SELECT name FROM sqlite_master WHERE type = 'table' AND name = 'mySchema.myTable'`,
       oracle: `SELECT TABLE_NAME FROM ALL_TABLES WHERE TABLE_NAME = 'myTable' AND OWNER = 'mySchema'`,
-=======
-      sqlite3: `SELECT name FROM sqlite_master WHERE type = 'table' AND name = 'mySchema.myTable'`,
->>>>>>> 9da3489b
     });
   });
 
@@ -83,12 +67,8 @@
         db2: `SELECT TABNAME FROM SYSCAT.TABLES WHERE TABNAME = 'myTable' AND TABSCHEMA = '${defaultSchema}'`,
         ibmi: `SELECT TABLE_NAME FROM QSYS2.SYSTABLES WHERE TABLE_NAME = 'myTable' AND TABLE_SCHEMA = CURRENT SCHEMA`,
         mssql: `SELECT TABLE_NAME FROM INFORMATION_SCHEMA.TABLES WHERE TABLE_TYPE = 'BASE TABLE' AND TABLE_NAME = N'myTable' AND TABLE_SCHEMA = N'${defaultSchema}'`,
-<<<<<<< HEAD
-        sqlite: `SELECT name FROM sqlite_master WHERE type = 'table' AND name = 'myTable'`,
+        sqlite3: `SELECT name FROM sqlite_master WHERE type = 'table' AND name = 'myTable'`,
         oracle: `SELECT TABLE_NAME FROM ALL_TABLES WHERE TABLE_NAME = 'myTable' AND OWNER = '${defaultSchema}'`,
-=======
-        sqlite3: `SELECT name FROM sqlite_master WHERE type = 'table' AND name = 'myTable'`,
->>>>>>> 9da3489b
       },
     );
   });
@@ -102,12 +82,8 @@
       db2: `SELECT TABNAME FROM SYSCAT.TABLES WHERE TABNAME = 'myTable' AND TABSCHEMA = 'mySchema'`,
       ibmi: `SELECT TABLE_NAME FROM QSYS2.SYSTABLES WHERE TABLE_NAME = 'myTable' AND TABLE_SCHEMA = 'mySchema'`,
       mssql: `SELECT TABLE_NAME FROM INFORMATION_SCHEMA.TABLES WHERE TABLE_TYPE = 'BASE TABLE' AND TABLE_NAME = N'myTable' AND TABLE_SCHEMA = N'mySchema'`,
-<<<<<<< HEAD
-      sqlite: `SELECT name FROM sqlite_master WHERE type = 'table' AND name = 'mySchema.myTable'`,
+      sqlite3: `SELECT name FROM sqlite_master WHERE type = 'table' AND name = 'mySchema.myTable'`,
       oracle: `SELECT TABLE_NAME FROM ALL_TABLES WHERE TABLE_NAME = 'myTable' AND OWNER = USER`,
-=======
-      sqlite3: `SELECT name FROM sqlite_master WHERE type = 'table' AND name = 'mySchema.myTable'`,
->>>>>>> 9da3489b
     });
   });
 
