--- conflicted
+++ resolved
@@ -91,13 +91,8 @@
         ),
       {
         default: 'ALTER TABLE [oldSchema].[oldTable] RENAME TO [newSchema].[newTable]',
-<<<<<<< HEAD
-        sqlite: 'ALTER TABLE `oldSchema.oldTable` RENAME TO `newSchema.newTable`',
+        sqlite3: 'ALTER TABLE `oldSchema.oldTable` RENAME TO `newSchema.newTable`',
         'db2 ibmi oracle': buildInvalidOptionReceivedError('renameTableQuery', dialect.name, [
-=======
-        sqlite3: 'ALTER TABLE `oldSchema.oldTable` RENAME TO `newSchema.newTable`',
-        'db2 ibmi': buildInvalidOptionReceivedError('renameTableQuery', dialect.name, [
->>>>>>> 9da3489b
           'changeSchema',
         ]),
         'mssql postgres': moveSchemaWithRenameNotSupportedError,
