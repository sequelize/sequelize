import { buildInvalidOptionReceivedError } from '@sequelize/core/_non-semver-use-at-your-own-risk_/utils/check.js';
import { removeUndefined } from '@sequelize/core/_non-semver-use-at-your-own-risk_/utils/object.js';
import { expectsql, getTestDialect, sequelize } from '../../support';

const dialectName = getTestDialect();

const notSupportedError = new Error(`Databases are not supported in ${dialectName}.`);

describe('QueryGenerator#createDatabaseQuery', () => {
  const queryGenerator = sequelize.queryGenerator;

  it('produces a CREATE DATABASE query in supported dialects', () => {
    expectsql(() => queryGenerator.createDatabaseQuery('myDatabase'), {
      default: notSupportedError,
<<<<<<< HEAD
      'postgres cockroachdb': 'CREATE DATABASE "myDatabase";',
      snowflake: 'CREATE DATABASE IF NOT EXISTS "myDatabase";',
      mssql: `IF NOT EXISTS (SELECT * FROM sys.databases WHERE name = N'myDatabase' ) BEGIN CREATE DATABASE [myDatabase] ; END;`,
=======
      postgres: 'CREATE DATABASE "myDatabase"',
      snowflake: 'CREATE DATABASE IF NOT EXISTS "myDatabase"',
      mssql: `IF NOT EXISTS (SELECT * FROM sys.databases WHERE name = N'myDatabase' ) CREATE DATABASE [myDatabase]`,
>>>>>>> 68fb37e2
    });
  });

  it('supports the collate option', () => {
    expectsql(() => queryGenerator.createDatabaseQuery('myDatabase', { collate: 'en_US.UTF-8' }), {
      default: notSupportedError,
<<<<<<< HEAD
      'postgres cockroachdb': `CREATE DATABASE "myDatabase" LC_COLLATE = 'en_US.UTF-8';`,
      snowflake: 'CREATE DATABASE IF NOT EXISTS "myDatabase" DEFAULT COLLATE \'en_US.UTF-8\';',
      mssql: `IF NOT EXISTS (SELECT * FROM sys.databases WHERE name = N'myDatabase' ) BEGIN CREATE DATABASE [myDatabase] COLLATE N'en_US.UTF-8'; END;`,
=======
      postgres: `CREATE DATABASE "myDatabase" LC_COLLATE = 'en_US.UTF-8'`,
      snowflake: `CREATE DATABASE IF NOT EXISTS "myDatabase" DEFAULT COLLATE 'en_US.UTF-8'`,
      mssql: `IF NOT EXISTS (SELECT * FROM sys.databases WHERE name = N'myDatabase' ) CREATE DATABASE [myDatabase] COLLATE N'en_US.UTF-8'`,
>>>>>>> 68fb37e2
    });
  });

  it('supports the encoding option', () => {
    expectsql(() => queryGenerator.createDatabaseQuery('myDatabase', { encoding: 'UTF8' }), {
      default: notSupportedError,
      'mssql snowflake': buildInvalidOptionReceivedError('createDatabaseQuery', dialectName, ['encoding']),
<<<<<<< HEAD
      'postgres cockroachdb': `CREATE DATABASE "myDatabase" ENCODING = 'UTF8';`,
=======
      postgres: `CREATE DATABASE "myDatabase" ENCODING = 'UTF8'`,
>>>>>>> 68fb37e2
    });
  });

  it('supports the ctype option', () => {
    expectsql(() => queryGenerator.createDatabaseQuery('myDatabase', { ctype: 'zh_TW.UTF-8' }), {
      default: notSupportedError,
      'mssql snowflake': buildInvalidOptionReceivedError('createDatabaseQuery', dialectName, ['ctype']),
<<<<<<< HEAD
      'postgres cockroachdb': `CREATE DATABASE "myDatabase" LC_CTYPE = 'zh_TW.UTF-8';`,
=======
      postgres: `CREATE DATABASE "myDatabase" LC_CTYPE = 'zh_TW.UTF-8'`,
>>>>>>> 68fb37e2
    });
  });

  it('supports the template option', () => {
    expectsql(() => queryGenerator.createDatabaseQuery('myDatabase', { template: 'template0' }), {
      default: notSupportedError,
      'mssql snowflake': buildInvalidOptionReceivedError('createDatabaseQuery', dialectName, ['template']),
<<<<<<< HEAD
      'postgres cockroachdb': `CREATE DATABASE "myDatabase" TEMPLATE = 'template0';`,
=======
      postgres: `CREATE DATABASE "myDatabase" TEMPLATE = 'template0'`,
>>>>>>> 68fb37e2
    });
  });

  it('supports the charset option', () => {
    expectsql(() => queryGenerator.createDatabaseQuery('myDatabase', { charset: 'utf8mb4' }), {
      default: notSupportedError,
<<<<<<< HEAD
      'mssql postgres cockroachdb': buildInvalidOptionReceivedError('createDatabaseQuery', dialectName, ['charset']),
      snowflake: `CREATE DATABASE IF NOT EXISTS "myDatabase" DEFAULT CHARACTER SET 'utf8mb4';`,
=======
      'mssql postgres': buildInvalidOptionReceivedError('createDatabaseQuery', dialectName, ['charset']),
      snowflake: `CREATE DATABASE IF NOT EXISTS "myDatabase" DEFAULT CHARACTER SET 'utf8mb4'`,
>>>>>>> 68fb37e2
    });
  });

  it('supports combining all options', () => {
    const optionSupport = {
      collate: ['postgres', 'snowflake', 'mssql', 'cockroachdb'],
      encoding: ['postgres', 'cockroachdb'],
      ctype: ['postgres', 'cockroachdb'],
      template: ['postgres', 'cockroachdb'],
      charset: ['snowflake'],
    };

    const config = removeUndefined({
      collate: optionSupport.collate.includes(dialectName) ? 'en_US.UTF-8' : undefined,
      encoding: optionSupport.encoding.includes(dialectName) ? 'UTF8' : undefined,
      ctype: optionSupport.ctype.includes(dialectName) ? 'zh_TW.UTF-8' : undefined,
      template: optionSupport.template.includes(dialectName) ? 'template0' : undefined,
      charset: optionSupport.charset.includes(dialectName) ? 'utf8mb4' : undefined,
    });

    expectsql(() => queryGenerator.createDatabaseQuery('myDatabase', config), {
      default: notSupportedError,
<<<<<<< HEAD
      'postgres cockroachdb': `CREATE DATABASE "myDatabase" ENCODING = 'UTF8' LC_COLLATE = 'en_US.UTF-8' LC_CTYPE = 'zh_TW.UTF-8' TEMPLATE = 'template0';`,
      snowflake: `CREATE DATABASE IF NOT EXISTS "myDatabase" DEFAULT CHARACTER SET 'utf8mb4' DEFAULT COLLATE 'en_US.UTF-8';`,
      mssql: `IF NOT EXISTS (SELECT * FROM sys.databases WHERE name = N'myDatabase') BEGIN CREATE DATABASE [myDatabase] COLLATE N'en_US.UTF-8'; END;`,
=======
      postgres: `CREATE DATABASE "myDatabase" ENCODING = 'UTF8' LC_COLLATE = 'en_US.UTF-8' LC_CTYPE = 'zh_TW.UTF-8' TEMPLATE = 'template0'`,
      snowflake: `CREATE DATABASE IF NOT EXISTS "myDatabase" DEFAULT CHARACTER SET 'utf8mb4' DEFAULT COLLATE 'en_US.UTF-8'`,
      mssql: `IF NOT EXISTS (SELECT * FROM sys.databases WHERE name = N'myDatabase') CREATE DATABASE [myDatabase] COLLATE N'en_US.UTF-8'`,
>>>>>>> 68fb37e2
    });
  });
});<|MERGE_RESOLUTION|>--- conflicted
+++ resolved
@@ -12,30 +12,18 @@
   it('produces a CREATE DATABASE query in supported dialects', () => {
     expectsql(() => queryGenerator.createDatabaseQuery('myDatabase'), {
       default: notSupportedError,
-<<<<<<< HEAD
-      'postgres cockroachdb': 'CREATE DATABASE "myDatabase";',
-      snowflake: 'CREATE DATABASE IF NOT EXISTS "myDatabase";',
-      mssql: `IF NOT EXISTS (SELECT * FROM sys.databases WHERE name = N'myDatabase' ) BEGIN CREATE DATABASE [myDatabase] ; END;`,
-=======
-      postgres: 'CREATE DATABASE "myDatabase"',
+      'postgres cockroachdb': 'CREATE DATABASE "myDatabase"',
       snowflake: 'CREATE DATABASE IF NOT EXISTS "myDatabase"',
       mssql: `IF NOT EXISTS (SELECT * FROM sys.databases WHERE name = N'myDatabase' ) CREATE DATABASE [myDatabase]`,
->>>>>>> 68fb37e2
     });
   });
 
   it('supports the collate option', () => {
     expectsql(() => queryGenerator.createDatabaseQuery('myDatabase', { collate: 'en_US.UTF-8' }), {
       default: notSupportedError,
-<<<<<<< HEAD
-      'postgres cockroachdb': `CREATE DATABASE "myDatabase" LC_COLLATE = 'en_US.UTF-8';`,
-      snowflake: 'CREATE DATABASE IF NOT EXISTS "myDatabase" DEFAULT COLLATE \'en_US.UTF-8\';',
-      mssql: `IF NOT EXISTS (SELECT * FROM sys.databases WHERE name = N'myDatabase' ) BEGIN CREATE DATABASE [myDatabase] COLLATE N'en_US.UTF-8'; END;`,
-=======
-      postgres: `CREATE DATABASE "myDatabase" LC_COLLATE = 'en_US.UTF-8'`,
+      'postgres cockroachdb': `CREATE DATABASE "myDatabase" LC_COLLATE = 'en_US.UTF-8'`,
       snowflake: `CREATE DATABASE IF NOT EXISTS "myDatabase" DEFAULT COLLATE 'en_US.UTF-8'`,
       mssql: `IF NOT EXISTS (SELECT * FROM sys.databases WHERE name = N'myDatabase' ) CREATE DATABASE [myDatabase] COLLATE N'en_US.UTF-8'`,
->>>>>>> 68fb37e2
     });
   });
 
@@ -43,11 +31,7 @@
     expectsql(() => queryGenerator.createDatabaseQuery('myDatabase', { encoding: 'UTF8' }), {
       default: notSupportedError,
       'mssql snowflake': buildInvalidOptionReceivedError('createDatabaseQuery', dialectName, ['encoding']),
-<<<<<<< HEAD
-      'postgres cockroachdb': `CREATE DATABASE "myDatabase" ENCODING = 'UTF8';`,
-=======
-      postgres: `CREATE DATABASE "myDatabase" ENCODING = 'UTF8'`,
->>>>>>> 68fb37e2
+      'postgres cockroachdb': `CREATE DATABASE "myDatabase" ENCODING = 'UTF8'`,
     });
   });
 
@@ -55,11 +39,7 @@
     expectsql(() => queryGenerator.createDatabaseQuery('myDatabase', { ctype: 'zh_TW.UTF-8' }), {
       default: notSupportedError,
       'mssql snowflake': buildInvalidOptionReceivedError('createDatabaseQuery', dialectName, ['ctype']),
-<<<<<<< HEAD
-      'postgres cockroachdb': `CREATE DATABASE "myDatabase" LC_CTYPE = 'zh_TW.UTF-8';`,
-=======
-      postgres: `CREATE DATABASE "myDatabase" LC_CTYPE = 'zh_TW.UTF-8'`,
->>>>>>> 68fb37e2
+      'postgres cockroachdb': `CREATE DATABASE "myDatabase" LC_CTYPE = 'zh_TW.UTF-8'`,
     });
   });
 
@@ -67,24 +47,15 @@
     expectsql(() => queryGenerator.createDatabaseQuery('myDatabase', { template: 'template0' }), {
       default: notSupportedError,
       'mssql snowflake': buildInvalidOptionReceivedError('createDatabaseQuery', dialectName, ['template']),
-<<<<<<< HEAD
-      'postgres cockroachdb': `CREATE DATABASE "myDatabase" TEMPLATE = 'template0';`,
-=======
-      postgres: `CREATE DATABASE "myDatabase" TEMPLATE = 'template0'`,
->>>>>>> 68fb37e2
+      'postgres cockroachdb': `CREATE DATABASE "myDatabase" TEMPLATE = 'template0'`,
     });
   });
 
   it('supports the charset option', () => {
     expectsql(() => queryGenerator.createDatabaseQuery('myDatabase', { charset: 'utf8mb4' }), {
       default: notSupportedError,
-<<<<<<< HEAD
       'mssql postgres cockroachdb': buildInvalidOptionReceivedError('createDatabaseQuery', dialectName, ['charset']),
-      snowflake: `CREATE DATABASE IF NOT EXISTS "myDatabase" DEFAULT CHARACTER SET 'utf8mb4';`,
-=======
-      'mssql postgres': buildInvalidOptionReceivedError('createDatabaseQuery', dialectName, ['charset']),
       snowflake: `CREATE DATABASE IF NOT EXISTS "myDatabase" DEFAULT CHARACTER SET 'utf8mb4'`,
->>>>>>> 68fb37e2
     });
   });
 
@@ -107,15 +78,9 @@
 
     expectsql(() => queryGenerator.createDatabaseQuery('myDatabase', config), {
       default: notSupportedError,
-<<<<<<< HEAD
-      'postgres cockroachdb': `CREATE DATABASE "myDatabase" ENCODING = 'UTF8' LC_COLLATE = 'en_US.UTF-8' LC_CTYPE = 'zh_TW.UTF-8' TEMPLATE = 'template0';`,
-      snowflake: `CREATE DATABASE IF NOT EXISTS "myDatabase" DEFAULT CHARACTER SET 'utf8mb4' DEFAULT COLLATE 'en_US.UTF-8';`,
-      mssql: `IF NOT EXISTS (SELECT * FROM sys.databases WHERE name = N'myDatabase') BEGIN CREATE DATABASE [myDatabase] COLLATE N'en_US.UTF-8'; END;`,
-=======
-      postgres: `CREATE DATABASE "myDatabase" ENCODING = 'UTF8' LC_COLLATE = 'en_US.UTF-8' LC_CTYPE = 'zh_TW.UTF-8' TEMPLATE = 'template0'`,
+      'postgres cockroachdb': `CREATE DATABASE "myDatabase" ENCODING = 'UTF8' LC_COLLATE = 'en_US.UTF-8' LC_CTYPE = 'zh_TW.UTF-8' TEMPLATE = 'template0'`,
       snowflake: `CREATE DATABASE IF NOT EXISTS "myDatabase" DEFAULT CHARACTER SET 'utf8mb4' DEFAULT COLLATE 'en_US.UTF-8'`,
       mssql: `IF NOT EXISTS (SELECT * FROM sys.databases WHERE name = N'myDatabase') CREATE DATABASE [myDatabase] COLLATE N'en_US.UTF-8'`,
->>>>>>> 68fb37e2
     });
   });
 });