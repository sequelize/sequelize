import { buildInvalidOptionReceivedError } from '@sequelize/core/_non-semver-use-at-your-own-risk_/utils/check.js';
import { createSequelizeInstance, expectsql, sequelize } from '../../support';

const dialect = sequelize.dialect;
const notSupportedError = new Error(
  `Remove constraint queries are not supported by ${dialect.name} dialect`,
);

describe('QueryGenerator#removeConstraintQuery', () => {
  const queryGenerator = sequelize.queryGenerator;

  it('generates a query that drops a constraint', () => {
    expectsql(() => queryGenerator.removeConstraintQuery('myTable', 'myConstraint'), {
      default: 'ALTER TABLE [myTable] DROP CONSTRAINT [myConstraint]',
      sqlite: notSupportedError,
    });
  });

  it('generates a query that drops a constraint with IF EXISTS', () => {
<<<<<<< HEAD
    expectsql(() => queryGenerator.removeConstraintQuery('myTable', 'myConstraint', { ifExists: true }), {
      default: 'ALTER TABLE [myTable] DROP CONSTRAINT IF EXISTS [myConstraint]',
      sqlite: notSupportedError,
      'db2 ibmi mysql snowflake': buildInvalidOptionReceivedError('removeConstraintQuery', dialect.name, ['ifExists']),
      oracle: buildInvalidOptionReceivedError('removeConstraintQuery', dialect.name, ['ifExists']),
    });
=======
    expectsql(
      () => queryGenerator.removeConstraintQuery('myTable', 'myConstraint', { ifExists: true }),
      {
        default: 'ALTER TABLE [myTable] DROP CONSTRAINT IF EXISTS [myConstraint]',
        sqlite: notSupportedError,
        'db2 ibmi mysql snowflake': buildInvalidOptionReceivedError(
          'removeConstraintQuery',
          dialect.name,
          ['ifExists'],
        ),
      },
    );
>>>>>>> e632284c
  });

  it('generates a query that drops a constraint with CASCADE', () => {
    expectsql(
      () => queryGenerator.removeConstraintQuery('myTable', 'myConstraint', { cascade: true }),
      {
        default: buildInvalidOptionReceivedError('removeConstraintQuery', dialect.name, [
          'cascade',
        ]),
        sqlite: notSupportedError,
        'postgres snowflake': 'ALTER TABLE [myTable] DROP CONSTRAINT [myConstraint] CASCADE',
      },
    );
  });

  it('generates a query that drops a constraint with IF EXISTS and CASCADE', () => {
<<<<<<< HEAD
    expectsql(() => queryGenerator.removeConstraintQuery('myTable', 'myConstraint', { cascade: true, ifExists: true }), {
      default: buildInvalidOptionReceivedError('removeConstraintQuery', dialect.name, ['cascade']),
      postgres: 'ALTER TABLE "myTable" DROP CONSTRAINT IF EXISTS "myConstraint" CASCADE',
      snowflake: buildInvalidOptionReceivedError('removeConstraintQuery', dialect.name, ['ifExists']),
      sqlite: notSupportedError,
      oracle: buildInvalidOptionReceivedError('removeConstraintQuery', dialect.name, ['cascade']),
    });
=======
    expectsql(
      () =>
        queryGenerator.removeConstraintQuery('myTable', 'myConstraint', {
          cascade: true,
          ifExists: true,
        }),
      {
        default: buildInvalidOptionReceivedError('removeConstraintQuery', dialect.name, [
          'cascade',
        ]),
        postgres: 'ALTER TABLE "myTable" DROP CONSTRAINT IF EXISTS "myConstraint" CASCADE',
        snowflake: buildInvalidOptionReceivedError('removeConstraintQuery', dialect.name, [
          'ifExists',
        ]),
        sqlite: notSupportedError,
      },
    );
>>>>>>> e632284c
  });

  it('generates a query that drops a constraint from a model', () => {
    const MyModel = sequelize.define('MyModel', {});

    expectsql(() => queryGenerator.removeConstraintQuery(MyModel, 'myConstraint'), {
      default: 'ALTER TABLE [MyModels] DROP CONSTRAINT [myConstraint]',
      sqlite: notSupportedError,
    });
  });

  it('generates a query that drops a constraint from a model definition', () => {
    const MyModel = sequelize.define('MyModel', {});
    const myDefinition = MyModel.modelDefinition;

    expectsql(() => queryGenerator.removeConstraintQuery(myDefinition, 'myConstraint'), {
      default: 'ALTER TABLE [MyModels] DROP CONSTRAINT [myConstraint]',
      sqlite: notSupportedError,
    });
  });

  it('generates a query that drops a constraint with schema', () => {
    expectsql(
      () =>
        queryGenerator.removeConstraintQuery(
          { tableName: 'myTable', schema: 'mySchema' },
          'myConstraint',
        ),
      {
        default: 'ALTER TABLE [mySchema].[myTable] DROP CONSTRAINT [myConstraint]',
        sqlite: notSupportedError,
      },
    );
  });

  it('generates a query that drops a constraint with default schema', () => {
    expectsql(
      () =>
        queryGenerator.removeConstraintQuery(
          { tableName: 'myTable', schema: dialect.getDefaultSchema() },
          'myConstraint',
        ),
      {
        default: 'ALTER TABLE [myTable] DROP CONSTRAINT [myConstraint]',
        sqlite: notSupportedError,
      },
    );
  });

  it('generates a query that drops a constraint from a table and globally set schema', () => {
    const sequelizeSchema = createSequelizeInstance({ schema: 'mySchema' });
    const queryGeneratorSchema = sequelizeSchema.queryGenerator;

    expectsql(() => queryGeneratorSchema.removeConstraintQuery('myTable', 'myConstraint'), {
      default: 'ALTER TABLE [mySchema].[myTable] DROP CONSTRAINT [myConstraint]',
      sqlite: notSupportedError,
    });
  });

  it('generates a query that drops a column with schema and custom delimiter argument', () => {
    // This test is only relevant for dialects that do not support schemas
    if (dialect.supports.schemas) {
      return;
    }

    expectsql(
      () =>
        queryGenerator.removeConstraintQuery(
          { tableName: 'myTable', schema: 'mySchema', delimiter: 'custom' },
          'myConstraint',
        ),
      {
        sqlite: notSupportedError,
      },
    );
  });
});<|MERGE_RESOLUTION|>--- conflicted
+++ resolved
@@ -17,14 +17,6 @@
   });
 
   it('generates a query that drops a constraint with IF EXISTS', () => {
-<<<<<<< HEAD
-    expectsql(() => queryGenerator.removeConstraintQuery('myTable', 'myConstraint', { ifExists: true }), {
-      default: 'ALTER TABLE [myTable] DROP CONSTRAINT IF EXISTS [myConstraint]',
-      sqlite: notSupportedError,
-      'db2 ibmi mysql snowflake': buildInvalidOptionReceivedError('removeConstraintQuery', dialect.name, ['ifExists']),
-      oracle: buildInvalidOptionReceivedError('removeConstraintQuery', dialect.name, ['ifExists']),
-    });
-=======
     expectsql(
       () => queryGenerator.removeConstraintQuery('myTable', 'myConstraint', { ifExists: true }),
       {
@@ -35,9 +27,13 @@
           dialect.name,
           ['ifExists'],
         ),
+        oracle: buildInvalidOptionReceivedError(
+          'removeConstraintQuery',
+          dialect.name,
+          ['ifExists']
+        ),
       },
     );
->>>>>>> e632284c
   });
 
   it('generates a query that drops a constraint with CASCADE', () => {
@@ -54,15 +50,6 @@
   });
 
   it('generates a query that drops a constraint with IF EXISTS and CASCADE', () => {
-<<<<<<< HEAD
-    expectsql(() => queryGenerator.removeConstraintQuery('myTable', 'myConstraint', { cascade: true, ifExists: true }), {
-      default: buildInvalidOptionReceivedError('removeConstraintQuery', dialect.name, ['cascade']),
-      postgres: 'ALTER TABLE "myTable" DROP CONSTRAINT IF EXISTS "myConstraint" CASCADE',
-      snowflake: buildInvalidOptionReceivedError('removeConstraintQuery', dialect.name, ['ifExists']),
-      sqlite: notSupportedError,
-      oracle: buildInvalidOptionReceivedError('removeConstraintQuery', dialect.name, ['cascade']),
-    });
-=======
     expectsql(
       () =>
         queryGenerator.removeConstraintQuery('myTable', 'myConstraint', {
@@ -77,10 +64,12 @@
         snowflake: buildInvalidOptionReceivedError('removeConstraintQuery', dialect.name, [
           'ifExists',
         ]),
+        oracle: buildInvalidOptionReceivedError('removeConstraintQuery', dialect.name, [
+          'cascade',
+        ]),
         sqlite: notSupportedError,
       },
     );
->>>>>>> e632284c
   });
 
   it('generates a query that drops a constraint from a model', () => {
