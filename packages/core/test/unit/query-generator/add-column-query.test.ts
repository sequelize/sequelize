--- conflicted
+++ resolved
@@ -22,16 +22,6 @@
   it('generates a ADD COLUMN query in supported dialects', () => {
     const { User } = vars;
 
-<<<<<<< HEAD
-    expectsql(() => queryGenerator.addColumnQuery(User.table, 'age', {
-      type: DataTypes.INTEGER,
-    }), {
-      default: `ALTER TABLE [Users] ADD [age] INTEGER;`,
-      mssql: `ALTER TABLE [Users] ADD [age] INTEGER NULL;`,
-      postgres: `ALTER TABLE "Users" ADD COLUMN "age" INTEGER;`,
-      oracle: `ALTER TABLE "Users" ADD "age" INTEGER NULL;`,
-    });
-=======
     expectsql(
       () =>
         queryGenerator.addColumnQuery(User.table, 'age', {
@@ -41,9 +31,9 @@
         default: `ALTER TABLE [Users] ADD [age] INTEGER;`,
         mssql: `ALTER TABLE [Users] ADD [age] INTEGER NULL;`,
         postgres: `ALTER TABLE "Users" ADD COLUMN "age" INTEGER;`,
+        oracle: `ALTER TABLE "Users" ADD "age" INTEGER NULL;`,
       },
     );
->>>>>>> e632284c
   });
 
   it('generates a ADD COLUMN IF NOT EXISTS query in supported dialects', () => {
