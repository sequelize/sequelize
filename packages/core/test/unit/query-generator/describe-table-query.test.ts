--- conflicted
+++ resolved
@@ -133,13 +133,8 @@
         LEFT JOIN sys.extended_properties prop ON prop.major_id = sc.object_id
         AND prop.minor_id = sc.column_id
         AND prop.name = 'MS_Description'
-<<<<<<< HEAD
-        WHERE t.TABLE_NAME = N'myModels' AND t.TABLE_SCHEMA = N'dbo'`,
-      sqlite: 'PRAGMA TABLE_INFO(`myModels`)',
-=======
         WHERE t.TABLE_NAME = N'MyModels' AND t.TABLE_SCHEMA = N'dbo'`,
       sqlite: 'PRAGMA TABLE_INFO(`MyModels`);',
->>>>>>> 8928c6d9
       db2: `SELECT NAME AS "Name", TBNAME AS "Table", TBCREATOR AS "Schema",
         TRIM(COLTYPE) AS "Type", LENGTH AS "Length", SCALE AS "Scale",
         NULLS AS "IsNull", DEFAULT AS "Default", COLNO AS "Colno",
