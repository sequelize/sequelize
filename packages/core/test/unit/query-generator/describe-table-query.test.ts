import { createSequelizeInstance, expectsql, sequelize } from '../../support';

const dialect = sequelize.dialect;

describe('QueryGenerator#describeTableQuery', () => {
  const queryGenerator = sequelize.getQueryInterface().queryGenerator;

  it('produces a query to describe a table', () => {
    expectsql(() => queryGenerator.describeTableQuery('myTable'), {
      default: 'SHOW FULL COLUMNS FROM [myTable];',
      postgres: `SELECT
        pk.constraint_type as "Constraint",
        c.column_name as "Field",
        c.column_default as "Default",
        c.is_nullable as "Null",
        (CASE WHEN c.udt_name = 'hstore' THEN c.udt_name ELSE c.data_type END) || (CASE WHEN c.character_maximum_length IS NOT NULL THEN '(' || c.character_maximum_length || ')' ELSE '' END) as "Type",
        (SELECT array_agg(e.enumlabel) FROM pg_catalog.pg_type t JOIN pg_catalog.pg_enum e ON t.oid=e.enumtypid WHERE t.typname=c.udt_name) AS "special",
        (SELECT pgd.description FROM pg_catalog.pg_statio_all_tables AS st INNER JOIN pg_catalog.pg_description pgd on (pgd.objoid=st.relid) WHERE c.ordinal_position=pgd.objsubid AND c.table_name=st.relname) AS "Comment"
        FROM information_schema.columns c
        LEFT JOIN (SELECT tc.table_schema, tc.table_name,
        cu.column_name, tc.constraint_type
        FROM information_schema.TABLE_CONSTRAINTS tc
        JOIN information_schema.KEY_COLUMN_USAGE  cu
        ON tc.table_schema=cu.table_schema and tc.table_name=cu.table_name
        and tc.constraint_name=cu.constraint_name
        and tc.constraint_type='PRIMARY KEY') pk
        ON pk.table_schema=c.table_schema
        AND pk.table_name=c.table_name
        AND pk.column_name=c.column_name
        WHERE c.table_name = 'myTable' AND c.table_schema = 'public'`,
      cockroachdb: `SELECT
        pk.constraint_type as "Constraint",
        c.column_name as "Field",
        c.column_default as "Default",
        c.is_nullable as "Null",
        (CASE WHEN c.udt_name = 'hstore' THEN c.udt_name ELSE c.data_type END) || (CASE WHEN c.character_maximum_length IS NOT NULL THEN '(' || CAST(c.character_maximum_length AS STRING) || ')' ELSE '' END) as "Type",
        (SELECT array_agg(e.enumlabel ORDER BY e.enumsortorder ASC) FROM pg_catalog.pg_type t JOIN pg_catalog.pg_enum e ON t.oid=e.enumtypid WHERE t.typname=c.udt_name) AS "special",
        (SELECT pgd.description FROM pg_catalog.pg_class AS st INNER JOIN pg_catalog.pg_description pgd on (pgd.objoid=st.oid) WHERE c.ordinal_position=pgd.objsubid AND c.table_name=st.relname) AS "Comment"
        FROM information_schema.columns c
        LEFT JOIN (SELECT tc.table_schema, tc.table_name,
        cu.column_name, tc.constraint_type
        FROM information_schema.TABLE_CONSTRAINTS tc
        JOIN information_schema.KEY_COLUMN_USAGE cu
        ON tc.table_schema=cu.table_schema
        and tc.table_name=cu.table_name
        and tc.constraint_name=cu.constraint_name and tc.constraint_type='PRIMARY KEY') pk
        ON pk.table_schema=c.table_schema
        AND pk.table_name=c.table_name
        AND pk.column_name=c.column_name
        WHERE c.table_name = 'myTable' AND c.table_schema = 'public'`,
      mssql: `SELECT
        c.COLUMN_NAME AS 'Name',
        c.DATA_TYPE AS 'Type',
        c.CHARACTER_MAXIMUM_LENGTH AS 'Length',
        c.IS_NULLABLE as 'IsNull',
        COLUMN_DEFAULT AS 'Default',
        pk.CONSTRAINT_TYPE AS 'Constraint',
        COLUMNPROPERTY(OBJECT_ID(c.TABLE_SCHEMA+'.'+c.TABLE_NAME), c.COLUMN_NAME, 'IsIdentity') as 'IsIdentity',
        CAST(prop.value AS NVARCHAR) AS 'Comment'
        FROM
        INFORMATION_SCHEMA.TABLES t
        INNER JOIN
        INFORMATION_SCHEMA.COLUMNS c ON t.TABLE_NAME = c.TABLE_NAME AND t.TABLE_SCHEMA = c.TABLE_SCHEMA
        LEFT JOIN (SELECT tc.table_schema, tc.table_name,
        cu.column_name, tc.CONSTRAINT_TYPE
        FROM INFORMATION_SCHEMA.TABLE_CONSTRAINTS tc
        JOIN INFORMATION_SCHEMA.KEY_COLUMN_USAGE  cu
        ON tc.table_schema=cu.table_schema and tc.table_name=cu.table_name
        and tc.constraint_name=cu.constraint_name
        and tc.CONSTRAINT_TYPE='PRIMARY KEY') pk
        ON pk.table_schema=c.table_schema
        AND pk.table_name=c.table_name
        AND pk.column_name=c.column_name
        INNER JOIN sys.columns AS sc
        ON sc.object_id = object_id(t.table_schema + '.' + t.table_name) AND sc.name = c.column_name
        LEFT JOIN sys.extended_properties prop ON prop.major_id = sc.object_id
        AND prop.minor_id = sc.column_id
        AND prop.name = 'MS_Description'
        WHERE t.TABLE_NAME = N'myTable' AND t.TABLE_SCHEMA = N'dbo'`,
      sqlite: 'PRAGMA TABLE_INFO(`myTable`);',
      db2: `SELECT NAME AS "Name", TBNAME AS "Table", TBCREATOR AS "Schema",
        TRIM(COLTYPE) AS "Type", LENGTH AS "Length", SCALE AS "Scale",
        NULLS AS "IsNull", DEFAULT AS "Default", COLNO AS "Colno",
        IDENTITY AS "IsIdentity", KEYSEQ AS "KeySeq", REMARKS AS "Comment"
        FROM SYSIBM.SYSCOLUMNS
        WHERE TBNAME = 'myTable' AND TBCREATOR = USER;`,
      ibmi: `SELECT
        QSYS2.SYSCOLUMNS.*,
        QSYS2.SYSCST.CONSTRAINT_NAME,
        QSYS2.SYSCST.CONSTRAINT_TYPE
        FROM QSYS2.SYSCOLUMNS
        LEFT OUTER JOIN QSYS2.SYSCSTCOL
        ON QSYS2.SYSCOLUMNS.TABLE_SCHEMA = QSYS2.SYSCSTCOL.TABLE_SCHEMA
        AND QSYS2.SYSCOLUMNS.TABLE_NAME = QSYS2.SYSCSTCOL.TABLE_NAME
        AND QSYS2.SYSCOLUMNS.COLUMN_NAME = QSYS2.SYSCSTCOL.COLUMN_NAME
        LEFT JOIN QSYS2.SYSCST
        ON QSYS2.SYSCSTCOL.CONSTRAINT_NAME = QSYS2.SYSCST.CONSTRAINT_NAME
        WHERE QSYS2.SYSCOLUMNS.TABLE_SCHEMA = CURRENT SCHEMA
        AND QSYS2.SYSCOLUMNS.TABLE_NAME = 'myTable'`,
    });
  });

  it('produces a query to describe a table from a model', () => {
    const MyModel = sequelize.define('MyModel', {});

    expectsql(() => queryGenerator.describeTableQuery(MyModel), {
      default: 'SHOW FULL COLUMNS FROM [MyModels];',
      postgres: `SELECT
        pk.constraint_type as "Constraint",
        c.column_name as "Field",
        c.column_default as "Default",
        c.is_nullable as "Null",
        (CASE WHEN c.udt_name = 'hstore' THEN c.udt_name ELSE c.data_type END) || (CASE WHEN c.character_maximum_length IS NOT NULL THEN '(' || c.character_maximum_length || ')' ELSE '' END) as "Type",
        (SELECT array_agg(e.enumlabel) FROM pg_catalog.pg_type t JOIN pg_catalog.pg_enum e ON t.oid=e.enumtypid WHERE t.typname=c.udt_name) AS "special",
        (SELECT pgd.description FROM pg_catalog.pg_statio_all_tables AS st INNER JOIN pg_catalog.pg_description pgd on (pgd.objoid=st.relid) WHERE c.ordinal_position=pgd.objsubid AND c.table_name=st.relname) AS "Comment"
        FROM information_schema.columns c
        LEFT JOIN (SELECT tc.table_schema, tc.table_name,
        cu.column_name, tc.constraint_type
        FROM information_schema.TABLE_CONSTRAINTS tc
        JOIN information_schema.KEY_COLUMN_USAGE  cu
        ON tc.table_schema=cu.table_schema and tc.table_name=cu.table_name
        and tc.constraint_name=cu.constraint_name
        and tc.constraint_type='PRIMARY KEY') pk
        ON pk.table_schema=c.table_schema
        AND pk.table_name=c.table_name
        AND pk.column_name=c.column_name
<<<<<<< HEAD
        WHERE c.table_name = 'myModels' AND c.table_schema = 'public'`,
      cockroachdb: `SELECT
        pk.constraint_type as "Constraint",
        c.column_name as "Field",
        c.column_default as "Default",
        c.is_nullable as "Null",
        (CASE WHEN c.udt_name = 'hstore' THEN c.udt_name ELSE c.data_type END) || (CASE WHEN c.character_maximum_length IS NOT NULL THEN '(' || CAST(c.character_maximum_length AS STRING) || ')' ELSE '' END) as "Type",
        (SELECT array_agg(e.enumlabel ORDER BY e.enumsortorder ASC) FROM pg_catalog.pg_type t JOIN pg_catalog.pg_enum e ON t.oid=e.enumtypid WHERE t.typname=c.udt_name) AS "special",
        (SELECT pgd.description FROM pg_catalog.pg_class AS st INNER JOIN pg_catalog.pg_description pgd on (pgd.objoid=st.oid) WHERE c.ordinal_position=pgd.objsubid AND c.table_name=st.relname) AS "Comment"
        FROM information_schema.columns c
        LEFT JOIN (SELECT tc.table_schema, tc.table_name,
        cu.column_name, tc.constraint_type
        FROM information_schema.TABLE_CONSTRAINTS tc
        JOIN information_schema.KEY_COLUMN_USAGE cu
        ON tc.table_schema=cu.table_schema
        and tc.table_name=cu.table_name
        and tc.constraint_name=cu.constraint_name and tc.constraint_type='PRIMARY KEY') pk
        ON pk.table_schema=c.table_schema
        AND pk.table_name=c.table_name
        AND pk.column_name=c.column_name
        WHERE c.table_name = 'myModels' AND c.table_schema = 'public'`,
=======
        WHERE c.table_name = 'MyModels' AND c.table_schema = 'public'`,
>>>>>>> 243ca2b0
      mssql: `SELECT
        c.COLUMN_NAME AS 'Name',
        c.DATA_TYPE AS 'Type',
        c.CHARACTER_MAXIMUM_LENGTH AS 'Length',
        c.IS_NULLABLE as 'IsNull',
        COLUMN_DEFAULT AS 'Default',
        pk.CONSTRAINT_TYPE AS 'Constraint',
        COLUMNPROPERTY(OBJECT_ID(c.TABLE_SCHEMA+'.'+c.TABLE_NAME), c.COLUMN_NAME, 'IsIdentity') as 'IsIdentity',
        CAST(prop.value AS NVARCHAR) AS 'Comment'
        FROM
        INFORMATION_SCHEMA.TABLES t
        INNER JOIN
        INFORMATION_SCHEMA.COLUMNS c ON t.TABLE_NAME = c.TABLE_NAME AND t.TABLE_SCHEMA = c.TABLE_SCHEMA
        LEFT JOIN (SELECT tc.table_schema, tc.table_name,
        cu.column_name, tc.CONSTRAINT_TYPE
        FROM INFORMATION_SCHEMA.TABLE_CONSTRAINTS tc
        JOIN INFORMATION_SCHEMA.KEY_COLUMN_USAGE  cu
        ON tc.table_schema=cu.table_schema and tc.table_name=cu.table_name
        and tc.constraint_name=cu.constraint_name
        and tc.CONSTRAINT_TYPE='PRIMARY KEY') pk
        ON pk.table_schema=c.table_schema
        AND pk.table_name=c.table_name
        AND pk.column_name=c.column_name
        INNER JOIN sys.columns AS sc
        ON sc.object_id = object_id(t.table_schema + '.' + t.table_name) AND sc.name = c.column_name
        LEFT JOIN sys.extended_properties prop ON prop.major_id = sc.object_id
        AND prop.minor_id = sc.column_id
        AND prop.name = 'MS_Description'
        WHERE t.TABLE_NAME = N'MyModels' AND t.TABLE_SCHEMA = N'dbo'`,
      sqlite: 'PRAGMA TABLE_INFO(`MyModels`);',
      db2: `SELECT NAME AS "Name", TBNAME AS "Table", TBCREATOR AS "Schema",
        TRIM(COLTYPE) AS "Type", LENGTH AS "Length", SCALE AS "Scale",
        NULLS AS "IsNull", DEFAULT AS "Default", COLNO AS "Colno",
        IDENTITY AS "IsIdentity", KEYSEQ AS "KeySeq", REMARKS AS "Comment"
        FROM SYSIBM.SYSCOLUMNS
        WHERE TBNAME = 'MyModels' AND TBCREATOR = USER;`,
      ibmi: `SELECT
        QSYS2.SYSCOLUMNS.*,
        QSYS2.SYSCST.CONSTRAINT_NAME,
        QSYS2.SYSCST.CONSTRAINT_TYPE
        FROM QSYS2.SYSCOLUMNS
        LEFT OUTER JOIN QSYS2.SYSCSTCOL
        ON QSYS2.SYSCOLUMNS.TABLE_SCHEMA = QSYS2.SYSCSTCOL.TABLE_SCHEMA
        AND QSYS2.SYSCOLUMNS.TABLE_NAME = QSYS2.SYSCSTCOL.TABLE_NAME
        AND QSYS2.SYSCOLUMNS.COLUMN_NAME = QSYS2.SYSCSTCOL.COLUMN_NAME
        LEFT JOIN QSYS2.SYSCST
        ON QSYS2.SYSCSTCOL.CONSTRAINT_NAME = QSYS2.SYSCST.CONSTRAINT_NAME
        WHERE QSYS2.SYSCOLUMNS.TABLE_SCHEMA = CURRENT SCHEMA
        AND QSYS2.SYSCOLUMNS.TABLE_NAME = 'MyModels'`,
    });
  });

  it('produces a query to describe a table with schema in tableName object', () => {
    expectsql(() => queryGenerator.describeTableQuery({ tableName: 'myTable', schema: 'mySchema' }), {
      default: 'SHOW FULL COLUMNS FROM [mySchema].[myTable];',
      postgres: `SELECT
        pk.constraint_type as "Constraint",
        c.column_name as "Field",
        c.column_default as "Default",
        c.is_nullable as "Null",
        (CASE WHEN c.udt_name = 'hstore' THEN c.udt_name ELSE c.data_type END) || (CASE WHEN c.character_maximum_length IS NOT NULL THEN '(' || c.character_maximum_length || ')' ELSE '' END) as "Type",
        (SELECT array_agg(e.enumlabel) FROM pg_catalog.pg_type t JOIN pg_catalog.pg_enum e ON t.oid=e.enumtypid WHERE t.typname=c.udt_name) AS "special",
        (SELECT pgd.description FROM pg_catalog.pg_statio_all_tables AS st INNER JOIN pg_catalog.pg_description pgd on (pgd.objoid=st.relid) WHERE c.ordinal_position=pgd.objsubid AND c.table_name=st.relname) AS "Comment"
        FROM information_schema.columns c
        LEFT JOIN (SELECT tc.table_schema, tc.table_name,
        cu.column_name, tc.constraint_type
        FROM information_schema.TABLE_CONSTRAINTS tc
        JOIN information_schema.KEY_COLUMN_USAGE  cu
        ON tc.table_schema=cu.table_schema and tc.table_name=cu.table_name
        and tc.constraint_name=cu.constraint_name
        and tc.constraint_type='PRIMARY KEY') pk
        ON pk.table_schema=c.table_schema
        AND pk.table_name=c.table_name
        AND pk.column_name=c.column_name
        WHERE c.table_name = 'myTable' AND c.table_schema = 'mySchema'`,
      cockroachdb: `SELECT
        pk.constraint_type as "Constraint",
        c.column_name as "Field",
        c.column_default as "Default",
        c.is_nullable as "Null",
        (CASE WHEN c.udt_name = 'hstore' THEN c.udt_name ELSE c.data_type END) || (CASE WHEN c.character_maximum_length IS NOT NULL THEN '(' || CAST(c.character_maximum_length AS STRING) || ')' ELSE '' END) as "Type",
        (SELECT array_agg(e.enumlabel ORDER BY e.enumsortorder ASC) FROM pg_catalog.pg_type t JOIN pg_catalog.pg_enum e ON t.oid=e.enumtypid WHERE t.typname=c.udt_name) AS "special",
        (SELECT pgd.description FROM pg_catalog.pg_class AS st INNER JOIN pg_catalog.pg_description pgd on (pgd.objoid=st.oid) WHERE c.ordinal_position=pgd.objsubid AND c.table_name=st.relname) AS "Comment"
        FROM information_schema.columns c
        LEFT JOIN (SELECT tc.table_schema, tc.table_name,
        cu.column_name, tc.constraint_type
        FROM information_schema.TABLE_CONSTRAINTS tc
        JOIN information_schema.KEY_COLUMN_USAGE  cu
        ON tc.table_schema=cu.table_schema and tc.table_name=cu.table_name
        and tc.constraint_name=cu.constraint_name
        and tc.constraint_type='PRIMARY KEY') pk
        ON pk.table_schema=c.table_schema
        AND pk.table_name=c.table_name
        AND pk.column_name=c.column_name
        WHERE c.table_name = 'myTable' AND c.table_schema = 'mySchema'`,
      mssql: `SELECT
        c.COLUMN_NAME AS 'Name',
        c.DATA_TYPE AS 'Type',
        c.CHARACTER_MAXIMUM_LENGTH AS 'Length',
        c.IS_NULLABLE as 'IsNull',
        COLUMN_DEFAULT AS 'Default',
        pk.CONSTRAINT_TYPE AS 'Constraint',
        COLUMNPROPERTY(OBJECT_ID(c.TABLE_SCHEMA+'.'+c.TABLE_NAME), c.COLUMN_NAME, 'IsIdentity') as 'IsIdentity',
        CAST(prop.value AS NVARCHAR) AS 'Comment'
        FROM INFORMATION_SCHEMA.TABLES t
        INNER JOIN INFORMATION_SCHEMA.COLUMNS c ON t.TABLE_NAME = c.TABLE_NAME AND t.TABLE_SCHEMA = c.TABLE_SCHEMA
        LEFT JOIN (SELECT tc.table_schema, tc.table_name,
        cu.column_name, tc.CONSTRAINT_TYPE
        FROM INFORMATION_SCHEMA.TABLE_CONSTRAINTS tc
        JOIN INFORMATION_SCHEMA.KEY_COLUMN_USAGE  cu
        ON tc.table_schema=cu.table_schema and tc.table_name=cu.table_name
        and tc.constraint_name=cu.constraint_name
        and tc.CONSTRAINT_TYPE='PRIMARY KEY') pk
        ON pk.table_schema=c.table_schema
        AND pk.table_name=c.table_name
        AND pk.column_name=c.column_name
        INNER JOIN sys.columns AS sc
        ON sc.object_id = object_id(t.table_schema + '.' + t.table_name) AND sc.name = c.column_name
        LEFT JOIN sys.extended_properties prop ON prop.major_id = sc.object_id
        AND prop.minor_id = sc.column_id
        AND prop.name = 'MS_Description'
        WHERE t.TABLE_NAME = N'myTable' AND t.TABLE_SCHEMA = N'mySchema'`,
      sqlite: 'PRAGMA TABLE_INFO(`mySchema.myTable`);',
      db2: `SELECT NAME AS "Name", TBNAME AS "Table", TBCREATOR AS "Schema",
        TRIM(COLTYPE) AS "Type", LENGTH AS "Length", SCALE AS "Scale",
        NULLS AS "IsNull", DEFAULT AS "Default", COLNO AS "Colno",
        IDENTITY AS "IsIdentity", KEYSEQ AS "KeySeq", REMARKS AS "Comment"
        FROM SYSIBM.SYSCOLUMNS
        WHERE TBNAME = 'myTable' AND TBCREATOR = 'mySchema';`,
      ibmi: `SELECT
        QSYS2.SYSCOLUMNS.*,
        QSYS2.SYSCST.CONSTRAINT_NAME,
        QSYS2.SYSCST.CONSTRAINT_TYPE
        FROM QSYS2.SYSCOLUMNS
        LEFT OUTER JOIN QSYS2.SYSCSTCOL
        ON QSYS2.SYSCOLUMNS.TABLE_SCHEMA = QSYS2.SYSCSTCOL.TABLE_SCHEMA
        AND QSYS2.SYSCOLUMNS.TABLE_NAME = QSYS2.SYSCSTCOL.TABLE_NAME
        AND QSYS2.SYSCOLUMNS.COLUMN_NAME = QSYS2.SYSCSTCOL.COLUMN_NAME
        LEFT JOIN QSYS2.SYSCST
        ON QSYS2.SYSCSTCOL.CONSTRAINT_NAME = QSYS2.SYSCST.CONSTRAINT_NAME
        WHERE QSYS2.SYSCOLUMNS.TABLE_SCHEMA = 'mySchema'
        AND QSYS2.SYSCOLUMNS.TABLE_NAME = 'myTable'`,
    });
  });

  it('produces a query to describe a table with default schema in tableName object', () => {
    expectsql(() => queryGenerator.describeTableQuery({ tableName: 'myTable', schema: dialect.getDefaultSchema() }), {
      default: 'SHOW FULL COLUMNS FROM [myTable];',
      postgres: `SELECT
        pk.constraint_type as "Constraint",
        c.column_name as "Field",
        c.column_default as "Default",
        c.is_nullable as "Null",
        (CASE WHEN c.udt_name = 'hstore' THEN c.udt_name ELSE c.data_type END) || (CASE WHEN c.character_maximum_length IS NOT NULL THEN '(' || c.character_maximum_length || ')' ELSE '' END) as "Type",
        (SELECT array_agg(e.enumlabel) FROM pg_catalog.pg_type t JOIN pg_catalog.pg_enum e ON t.oid=e.enumtypid WHERE t.typname=c.udt_name) AS "special",
        (SELECT pgd.description FROM pg_catalog.pg_statio_all_tables AS st INNER JOIN pg_catalog.pg_description pgd on (pgd.objoid=st.relid) WHERE c.ordinal_position=pgd.objsubid AND c.table_name=st.relname) AS "Comment"
        FROM information_schema.columns c
        LEFT JOIN (SELECT tc.table_schema, tc.table_name,
        cu.column_name, tc.constraint_type
        FROM information_schema.TABLE_CONSTRAINTS tc
        JOIN information_schema.KEY_COLUMN_USAGE  cu
        ON tc.table_schema=cu.table_schema and tc.table_name=cu.table_name
        and tc.constraint_name=cu.constraint_name
        and tc.constraint_type='PRIMARY KEY') pk
        ON pk.table_schema=c.table_schema
        AND pk.table_name=c.table_name
        AND pk.column_name=c.column_name
        WHERE c.table_name = 'myTable' AND c.table_schema = 'public'`,
      cockroachdb: `SELECT
        pk.constraint_type as "Constraint",
        c.column_name as "Field",
        c.column_default as "Default",
        c.is_nullable as "Null",
        (CASE WHEN c.udt_name = 'hstore' THEN c.udt_name ELSE c.data_type END) || (CASE WHEN c.character_maximum_length IS NOT NULL THEN '(' || CAST(c.character_maximum_length AS STRING) || ')' ELSE '' END) as "Type",
        (SELECT array_agg(e.enumlabel ORDER BY e.enumsortorder ASC) FROM pg_catalog.pg_type t JOIN pg_catalog.pg_enum e ON t.oid=e.enumtypid WHERE t.typname=c.udt_name) AS "special",
        (SELECT pgd.description FROM pg_catalog.pg_class AS st INNER JOIN pg_catalog.pg_description pgd on (pgd.objoid=st.oid) WHERE c.ordinal_position=pgd.objsubid AND c.table_name=st.relname) AS "Comment"
        FROM information_schema.columns c
        LEFT JOIN (SELECT tc.table_schema, tc.table_name,
        cu.column_name, tc.constraint_type
        FROM information_schema.TABLE_CONSTRAINTS tc
        JOIN information_schema.KEY_COLUMN_USAGE  cu
        ON tc.table_schema=cu.table_schema and tc.table_name=cu.table_name
        and tc.constraint_name=cu.constraint_name
        and tc.constraint_type='PRIMARY KEY') pk
        ON pk.table_schema=c.table_schema
        AND pk.table_name=c.table_name
        AND pk.column_name=c.column_name
        WHERE c.table_name = 'myTable' AND c.table_schema = 'public'`,
      mssql: `SELECT
        c.COLUMN_NAME AS 'Name',
        c.DATA_TYPE AS 'Type',
        c.CHARACTER_MAXIMUM_LENGTH AS 'Length',
        c.IS_NULLABLE as 'IsNull',
        COLUMN_DEFAULT AS 'Default',
        pk.CONSTRAINT_TYPE AS 'Constraint',
        COLUMNPROPERTY(OBJECT_ID(c.TABLE_SCHEMA+'.'+c.TABLE_NAME), c.COLUMN_NAME, 'IsIdentity') as 'IsIdentity',
        CAST(prop.value AS NVARCHAR) AS 'Comment'
        FROM INFORMATION_SCHEMA.TABLES t
        INNER JOIN
        INFORMATION_SCHEMA.COLUMNS c ON t.TABLE_NAME = c.TABLE_NAME AND t.TABLE_SCHEMA = c.TABLE_SCHEMA
        LEFT JOIN (SELECT tc.table_schema, tc.table_name,
        cu.column_name, tc.CONSTRAINT_TYPE
        FROM INFORMATION_SCHEMA.TABLE_CONSTRAINTS tc
        JOIN INFORMATION_SCHEMA.KEY_COLUMN_USAGE  cu
        ON tc.table_schema=cu.table_schema and tc.table_name=cu.table_name
        and tc.constraint_name=cu.constraint_name
        and tc.CONSTRAINT_TYPE='PRIMARY KEY') pk
        ON pk.table_schema=c.table_schema
        AND pk.table_name=c.table_name
        AND pk.column_name=c.column_name
        INNER JOIN sys.columns AS sc
        ON sc.object_id = object_id(t.table_schema + '.' + t.table_name) AND sc.name = c.column_name
        LEFT JOIN sys.extended_properties prop ON prop.major_id = sc.object_id
        AND prop.minor_id = sc.column_id
        AND prop.name = 'MS_Description'
        WHERE t.TABLE_NAME = N'myTable' AND t.TABLE_SCHEMA = N'dbo'`,
      sqlite: 'PRAGMA TABLE_INFO(`myTable`);',
      db2: `SELECT NAME AS "Name", TBNAME AS "Table", TBCREATOR AS "Schema",
        TRIM(COLTYPE) AS "Type", LENGTH AS "Length", SCALE AS "Scale",
        NULLS AS "IsNull", DEFAULT AS "Default", COLNO AS "Colno",
        IDENTITY AS "IsIdentity", KEYSEQ AS "KeySeq", REMARKS AS "Comment"
        FROM SYSIBM.SYSCOLUMNS
        WHERE TBNAME = 'myTable' AND TBCREATOR = USER;`,
      ibmi: `SELECT
        QSYS2.SYSCOLUMNS.*,
        QSYS2.SYSCST.CONSTRAINT_NAME,
        QSYS2.SYSCST.CONSTRAINT_TYPE
        FROM QSYS2.SYSCOLUMNS
        LEFT OUTER JOIN QSYS2.SYSCSTCOL
        ON QSYS2.SYSCOLUMNS.TABLE_SCHEMA = QSYS2.SYSCSTCOL.TABLE_SCHEMA
        AND QSYS2.SYSCOLUMNS.TABLE_NAME = QSYS2.SYSCSTCOL.TABLE_NAME
        AND QSYS2.SYSCOLUMNS.COLUMN_NAME = QSYS2.SYSCSTCOL.COLUMN_NAME
        LEFT JOIN QSYS2.SYSCST
        ON QSYS2.SYSCSTCOL.CONSTRAINT_NAME = QSYS2.SYSCST.CONSTRAINT_NAME
        WHERE QSYS2.SYSCOLUMNS.TABLE_SCHEMA = CURRENT SCHEMA
        AND QSYS2.SYSCOLUMNS.TABLE_NAME = 'myTable'`,
    });
  });

  it('produces a query to describe a table from a table and globally set schema', () => {
    const sequelizeSchema = createSequelizeInstance({ schema: 'mySchema' });
    const queryGeneratorSchema = sequelizeSchema.getQueryInterface().queryGenerator;

    expectsql(() => queryGeneratorSchema.describeTableQuery('myTable'), {
      default: 'SHOW FULL COLUMNS FROM [mySchema].[myTable];',
      postgres: `SELECT
        pk.constraint_type as "Constraint",
        c.column_name as "Field",
        c.column_default as "Default",
        c.is_nullable as "Null",
        (CASE WHEN c.udt_name = 'hstore' THEN c.udt_name ELSE c.data_type END) || (CASE WHEN c.character_maximum_length IS NOT NULL THEN '(' || c.character_maximum_length || ')' ELSE '' END) as "Type",
        (SELECT array_agg(e.enumlabel) FROM pg_catalog.pg_type t JOIN pg_catalog.pg_enum e ON t.oid=e.enumtypid WHERE t.typname=c.udt_name) AS "special",
        (SELECT pgd.description FROM pg_catalog.pg_statio_all_tables AS st INNER JOIN pg_catalog.pg_description pgd on (pgd.objoid=st.relid) WHERE c.ordinal_position=pgd.objsubid AND c.table_name=st.relname) AS "Comment"
        FROM information_schema.columns c
        LEFT JOIN (SELECT tc.table_schema, tc.table_name,
        cu.column_name, tc.constraint_type
        FROM information_schema.TABLE_CONSTRAINTS tc
        JOIN information_schema.KEY_COLUMN_USAGE  cu
        ON tc.table_schema=cu.table_schema and tc.table_name=cu.table_name
        and tc.constraint_name=cu.constraint_name
        and tc.constraint_type='PRIMARY KEY') pk
        ON pk.table_schema=c.table_schema
        AND pk.table_name=c.table_name
        AND pk.column_name=c.column_name
        WHERE c.table_name = 'myTable' AND c.table_schema = 'mySchema'`,
      cockroachdb: `SELECT
        pk.constraint_type as "Constraint",
        c.column_name as "Field",
        c.column_default as "Default",
        c.is_nullable as "Null",
        (CASE WHEN c.udt_name = 'hstore' THEN c.udt_name ELSE c.data_type END) || (CASE WHEN c.character_maximum_length IS NOT NULL THEN '(' || CAST(c.character_maximum_length AS STRING) || ')' ELSE '' END) as "Type",
        (SELECT array_agg(e.enumlabel ORDER BY e.enumsortorder ASC) FROM pg_catalog.pg_type t JOIN pg_catalog.pg_enum e ON t.oid=e.enumtypid WHERE t.typname=c.udt_name) AS "special",
        (SELECT pgd.description FROM pg_catalog.pg_class AS st INNER JOIN pg_catalog.pg_description pgd on (pgd.objoid=st.oid) WHERE c.ordinal_position=pgd.objsubid AND c.table_name=st.relname) AS "Comment"
        FROM information_schema.columns c
        LEFT JOIN (SELECT tc.table_schema, tc.table_name,
        cu.column_name, tc.constraint_type
        FROM information_schema.TABLE_CONSTRAINTS tc
        JOIN information_schema.KEY_COLUMN_USAGE  cu
        ON tc.table_schema=cu.table_schema and tc.table_name=cu.table_name
        and tc.constraint_name=cu.constraint_name
        and tc.constraint_type='PRIMARY KEY') pk
        ON pk.table_schema=c.table_schema
        AND pk.table_name=c.table_name
        AND pk.column_name=c.column_name
        WHERE c.table_name = 'myTable' AND c.table_schema = 'mySchema'`,
      mssql: `SELECT
        c.COLUMN_NAME AS 'Name',
        c.DATA_TYPE AS 'Type',
        c.CHARACTER_MAXIMUM_LENGTH AS 'Length',
        c.IS_NULLABLE as 'IsNull',
        COLUMN_DEFAULT AS 'Default',
        pk.CONSTRAINT_TYPE AS 'Constraint',
        COLUMNPROPERTY(OBJECT_ID(c.TABLE_SCHEMA+'.'+c.TABLE_NAME), c.COLUMN_NAME, 'IsIdentity') as 'IsIdentity',
        CAST(prop.value AS NVARCHAR) AS 'Comment'
        FROM
        INFORMATION_SCHEMA.TABLES t
        INNER JOIN
        INFORMATION_SCHEMA.COLUMNS c ON t.TABLE_NAME = c.TABLE_NAME AND t.TABLE_SCHEMA = c.TABLE_SCHEMA
        LEFT JOIN (SELECT tc.table_schema, tc.table_name,
        cu.column_name, tc.CONSTRAINT_TYPE
        FROM INFORMATION_SCHEMA.TABLE_CONSTRAINTS tc
        JOIN INFORMATION_SCHEMA.KEY_COLUMN_USAGE  cu
        ON tc.table_schema=cu.table_schema and tc.table_name=cu.table_name
        and tc.constraint_name=cu.constraint_name
        and tc.CONSTRAINT_TYPE='PRIMARY KEY') pk
        ON pk.table_schema=c.table_schema
        AND pk.table_name=c.table_name
        AND pk.column_name=c.column_name
        INNER JOIN sys.columns AS sc
        ON sc.object_id = object_id(t.table_schema + '.' + t.table_name) AND sc.name = c.column_name
        LEFT JOIN sys.extended_properties prop ON prop.major_id = sc.object_id
        AND prop.minor_id = sc.column_id
        AND prop.name = 'MS_Description'
        WHERE t.TABLE_NAME = N'myTable' AND t.TABLE_SCHEMA = N'mySchema'`,
      sqlite: 'PRAGMA TABLE_INFO(`mySchema.myTable`);',
      db2: `SELECT NAME AS "Name", TBNAME AS "Table", TBCREATOR AS "Schema",
        TRIM(COLTYPE) AS "Type", LENGTH AS "Length", SCALE AS "Scale",
        NULLS AS "IsNull", DEFAULT AS "Default", COLNO AS "Colno",
        IDENTITY AS "IsIdentity", KEYSEQ AS "KeySeq", REMARKS AS "Comment"
        FROM SYSIBM.SYSCOLUMNS
        WHERE TBNAME = 'myTable' AND TBCREATOR = 'mySchema';`,
      ibmi: `SELECT
        QSYS2.SYSCOLUMNS.*,
        QSYS2.SYSCST.CONSTRAINT_NAME,
        QSYS2.SYSCST.CONSTRAINT_TYPE
        FROM QSYS2.SYSCOLUMNS
        LEFT OUTER JOIN QSYS2.SYSCSTCOL
        ON QSYS2.SYSCOLUMNS.TABLE_SCHEMA = QSYS2.SYSCSTCOL.TABLE_SCHEMA
        AND QSYS2.SYSCOLUMNS.TABLE_NAME = QSYS2.SYSCSTCOL.TABLE_NAME
        AND QSYS2.SYSCOLUMNS.COLUMN_NAME = QSYS2.SYSCSTCOL.COLUMN_NAME
        LEFT JOIN QSYS2.SYSCST
        ON QSYS2.SYSCSTCOL.CONSTRAINT_NAME = QSYS2.SYSCST.CONSTRAINT_NAME
        WHERE QSYS2.SYSCOLUMNS.TABLE_SCHEMA = 'mySchema'
        AND QSYS2.SYSCOLUMNS.TABLE_NAME = 'myTable'`,
    });
  });

  it('produces a query to describe a table with schema and custom delimiter argument', () => {
    // This test is only relevant for dialects that do not support schemas
    if (dialect.supports.schemas) {
      return;
    }

    expectsql(() => queryGenerator.describeTableQuery({ tableName: 'myTable', schema: 'mySchema', delimiter: 'custom' }), {
      sqlite: 'PRAGMA TABLE_INFO(`mySchemacustommyTable`);',
    });
  });
});<|MERGE_RESOLUTION|>--- conflicted
+++ resolved
@@ -124,7 +124,6 @@
         ON pk.table_schema=c.table_schema
         AND pk.table_name=c.table_name
         AND pk.column_name=c.column_name
-<<<<<<< HEAD
         WHERE c.table_name = 'myModels' AND c.table_schema = 'public'`,
       cockroachdb: `SELECT
         pk.constraint_type as "Constraint",
@@ -139,16 +138,13 @@
         cu.column_name, tc.constraint_type
         FROM information_schema.TABLE_CONSTRAINTS tc
         JOIN information_schema.KEY_COLUMN_USAGE cu
-        ON tc.table_schema=cu.table_schema
-        and tc.table_name=cu.table_name
-        and tc.constraint_name=cu.constraint_name and tc.constraint_type='PRIMARY KEY') pk
-        ON pk.table_schema=c.table_schema
-        AND pk.table_name=c.table_name
-        AND pk.column_name=c.column_name
-        WHERE c.table_name = 'myModels' AND c.table_schema = 'public'`,
-=======
+        ON tc.table_schema=cu.table_schema and tc.table_name=cu.table_name
+        and tc.constraint_name=cu.constraint_name
+        and tc.constraint_type='PRIMARY KEY') pk
+        ON pk.table_schema=c.table_schema
+        AND pk.table_name=c.table_name
+        AND pk.column_name=c.column_name
         WHERE c.table_name = 'MyModels' AND c.table_schema = 'public'`,
->>>>>>> 243ca2b0
       mssql: `SELECT
         c.COLUMN_NAME AS 'Name',
         c.DATA_TYPE AS 'Type',
