import { createSequelizeInstance, expectsql, sequelize } from '../../support';

const dialect = sequelize.dialect;

describe('QueryGenerator#describeTableQuery', () => {
  const queryGenerator = sequelize.queryGenerator;

  it('produces a query to describe a table', () => {
    expectsql(() => queryGenerator.describeTableQuery('myTable'), {
      default: 'SHOW FULL COLUMNS FROM [myTable];',
      postgres: `SELECT
        pk.constraint_type as "Constraint",
        c.column_name as "Field",
        c.column_default as "Default",
        c.is_nullable as "Null",
        (CASE WHEN c.udt_name = 'hstore' THEN c.udt_name ELSE c.data_type END) || (CASE WHEN c.character_maximum_length IS NOT NULL THEN '(' || c.character_maximum_length || ')' ELSE '' END) as "Type",
        (SELECT array_agg(e.enumlabel) FROM pg_catalog.pg_type t JOIN pg_catalog.pg_enum e ON t.oid=e.enumtypid WHERE t.typname=c.udt_name) AS "special",
        (SELECT pgd.description FROM pg_catalog.pg_statio_all_tables AS st INNER JOIN pg_catalog.pg_description pgd on (pgd.objoid=st.relid) WHERE c.ordinal_position=pgd.objsubid AND c.table_name=st.relname) AS "Comment"
        FROM information_schema.columns c
        LEFT JOIN (SELECT tc.table_schema, tc.table_name,
        cu.column_name, tc.constraint_type
        FROM information_schema.TABLE_CONSTRAINTS tc
        JOIN information_schema.KEY_COLUMN_USAGE  cu
        ON tc.table_schema=cu.table_schema and tc.table_name=cu.table_name
        and tc.constraint_name=cu.constraint_name
        and tc.constraint_type='PRIMARY KEY') pk
        ON pk.table_schema=c.table_schema
        AND pk.table_name=c.table_name
        AND pk.column_name=c.column_name
        WHERE c.table_name = 'myTable' AND c.table_schema = 'public'`,
      mssql: `SELECT
        c.COLUMN_NAME AS 'Name',
        c.DATA_TYPE AS 'Type',
        c.CHARACTER_MAXIMUM_LENGTH AS 'Length',
        c.IS_NULLABLE as 'IsNull',
        COLUMN_DEFAULT AS 'Default',
        pk.CONSTRAINT_TYPE AS 'Constraint',
        COLUMNPROPERTY(OBJECT_ID('[' + c.TABLE_SCHEMA + '].[' + c.TABLE_NAME + ']'), c.COLUMN_NAME, 'IsIdentity') as 'IsIdentity',
        CAST(prop.value AS NVARCHAR) AS 'Comment'
        FROM
        INFORMATION_SCHEMA.TABLES t
        INNER JOIN
        INFORMATION_SCHEMA.COLUMNS c ON t.TABLE_NAME = c.TABLE_NAME AND t.TABLE_SCHEMA = c.TABLE_SCHEMA
        LEFT JOIN (SELECT tc.table_schema, tc.table_name,
        cu.column_name, tc.CONSTRAINT_TYPE
        FROM INFORMATION_SCHEMA.TABLE_CONSTRAINTS tc
        JOIN INFORMATION_SCHEMA.KEY_COLUMN_USAGE  cu
        ON tc.table_schema=cu.table_schema and tc.table_name=cu.table_name
        and tc.constraint_name=cu.constraint_name
        and tc.CONSTRAINT_TYPE='PRIMARY KEY') pk
        ON pk.table_schema=c.table_schema
        AND pk.table_name=c.table_name
        AND pk.column_name=c.column_name
        INNER JOIN sys.columns AS sc
        ON sc.object_id = object_id('[' + t.table_schema + '].[' + t.table_name + ']') AND sc.name = c.column_name
        LEFT JOIN sys.extended_properties prop ON prop.major_id = sc.object_id
        AND prop.minor_id = sc.column_id
        AND prop.name = 'MS_Description'
        WHERE t.TABLE_NAME = N'myTable' AND t.TABLE_SCHEMA = N'dbo'`,
      sqlite: 'PRAGMA TABLE_INFO(`myTable`)',
      db2: `SELECT COLNAME AS "Name", TABNAME AS "Table", TABSCHEMA AS "Schema",
        TYPENAME AS "Type", LENGTH AS "Length", SCALE AS "Scale", NULLS AS "IsNull",
        DEFAULT AS "Default", COLNO AS "Colno", IDENTITY AS "IsIdentity", KEYSEQ AS "KeySeq",
        REMARKS AS "Comment" FROM SYSCAT.COLUMNS WHERE TABNAME = 'myTable' AND TABSCHEMA = 'DB2INST1'`,
      ibmi: `SELECT
        QSYS2.SYSCOLUMNS.*,
        QSYS2.SYSCST.CONSTRAINT_NAME,
        QSYS2.SYSCST.CONSTRAINT_TYPE
        FROM QSYS2.SYSCOLUMNS
        LEFT OUTER JOIN QSYS2.SYSCSTCOL
        ON QSYS2.SYSCOLUMNS.TABLE_SCHEMA = QSYS2.SYSCSTCOL.TABLE_SCHEMA
        AND QSYS2.SYSCOLUMNS.TABLE_NAME = QSYS2.SYSCSTCOL.TABLE_NAME
        AND QSYS2.SYSCOLUMNS.COLUMN_NAME = QSYS2.SYSCSTCOL.COLUMN_NAME
        LEFT JOIN QSYS2.SYSCST
        ON QSYS2.SYSCSTCOL.CONSTRAINT_NAME = QSYS2.SYSCST.CONSTRAINT_NAME
        WHERE QSYS2.SYSCOLUMNS.TABLE_SCHEMA = CURRENT SCHEMA
        AND QSYS2.SYSCOLUMNS.TABLE_NAME = 'myTable'`,
      oracle: `SELECT atc.COLUMN_NAME, atc.DATA_TYPE, atc.DATA_LENGTH, atc.CHAR_LENGTH, atc.DEFAULT_LENGTH, atc.NULLABLE, ucc.constraint_type FROM all_tab_columns atc
        LEFT OUTER JOIN (SELECT acc.column_name, acc.table_name, ac.constraint_type FROM all_cons_columns acc 
        INNER JOIN all_constraints ac ON acc.constraint_name = ac.constraint_name) ucc ON (atc.table_name = ucc.table_name AND atc.COLUMN_NAME = ucc.COLUMN_NAME)
        WHERE (atc.OWNER = '${dialect.getDefaultSchema()}') AND (atc.TABLE_NAME = 'myTable')ORDER BY atc.COLUMN_NAME, CONSTRAINT_TYPE DESC`,
    });
  });

  it('produces a query to describe a table from a model', () => {
    const MyModel = sequelize.define('MyModel', {});

    expectsql(() => queryGenerator.describeTableQuery(MyModel), {
      default: 'SHOW FULL COLUMNS FROM [MyModels];',
      postgres: `SELECT
        pk.constraint_type as "Constraint",
        c.column_name as "Field",
        c.column_default as "Default",
        c.is_nullable as "Null",
        (CASE WHEN c.udt_name = 'hstore' THEN c.udt_name ELSE c.data_type END) || (CASE WHEN c.character_maximum_length IS NOT NULL THEN '(' || c.character_maximum_length || ')' ELSE '' END) as "Type",
        (SELECT array_agg(e.enumlabel) FROM pg_catalog.pg_type t JOIN pg_catalog.pg_enum e ON t.oid=e.enumtypid WHERE t.typname=c.udt_name) AS "special",
        (SELECT pgd.description FROM pg_catalog.pg_statio_all_tables AS st INNER JOIN pg_catalog.pg_description pgd on (pgd.objoid=st.relid) WHERE c.ordinal_position=pgd.objsubid AND c.table_name=st.relname) AS "Comment"
        FROM information_schema.columns c
        LEFT JOIN (SELECT tc.table_schema, tc.table_name,
        cu.column_name, tc.constraint_type
        FROM information_schema.TABLE_CONSTRAINTS tc
        JOIN information_schema.KEY_COLUMN_USAGE  cu
        ON tc.table_schema=cu.table_schema and tc.table_name=cu.table_name
        and tc.constraint_name=cu.constraint_name
        and tc.constraint_type='PRIMARY KEY') pk
        ON pk.table_schema=c.table_schema
        AND pk.table_name=c.table_name
        AND pk.column_name=c.column_name
        WHERE c.table_name = 'MyModels' AND c.table_schema = 'public'`,
      mssql: `SELECT
        c.COLUMN_NAME AS 'Name',
        c.DATA_TYPE AS 'Type',
        c.CHARACTER_MAXIMUM_LENGTH AS 'Length',
        c.IS_NULLABLE as 'IsNull',
        COLUMN_DEFAULT AS 'Default',
        pk.CONSTRAINT_TYPE AS 'Constraint',
        COLUMNPROPERTY(OBJECT_ID('[' + c.TABLE_SCHEMA + '].[' + c.TABLE_NAME + ']'), c.COLUMN_NAME, 'IsIdentity') as 'IsIdentity',
        CAST(prop.value AS NVARCHAR) AS 'Comment'
        FROM
        INFORMATION_SCHEMA.TABLES t
        INNER JOIN
        INFORMATION_SCHEMA.COLUMNS c ON t.TABLE_NAME = c.TABLE_NAME AND t.TABLE_SCHEMA = c.TABLE_SCHEMA
        LEFT JOIN (SELECT tc.table_schema, tc.table_name,
        cu.column_name, tc.CONSTRAINT_TYPE
        FROM INFORMATION_SCHEMA.TABLE_CONSTRAINTS tc
        JOIN INFORMATION_SCHEMA.KEY_COLUMN_USAGE  cu
        ON tc.table_schema=cu.table_schema and tc.table_name=cu.table_name
        and tc.constraint_name=cu.constraint_name
        and tc.CONSTRAINT_TYPE='PRIMARY KEY') pk
        ON pk.table_schema=c.table_schema
        AND pk.table_name=c.table_name
        AND pk.column_name=c.column_name
        INNER JOIN sys.columns AS sc
        ON sc.object_id = object_id('[' + t.table_schema + '].[' + t.table_name + ']') AND sc.name = c.column_name
        LEFT JOIN sys.extended_properties prop ON prop.major_id = sc.object_id
        AND prop.minor_id = sc.column_id
        AND prop.name = 'MS_Description'
        WHERE t.TABLE_NAME = N'MyModels' AND t.TABLE_SCHEMA = N'dbo'`,
      sqlite: 'PRAGMA TABLE_INFO(`MyModels`)',
      db2: `SELECT COLNAME AS "Name", TABNAME AS "Table", TABSCHEMA AS "Schema",
        TYPENAME AS "Type", LENGTH AS "Length", SCALE AS "Scale", NULLS AS "IsNull",
        DEFAULT AS "Default", COLNO AS "Colno", IDENTITY AS "IsIdentity", KEYSEQ AS "KeySeq",
        REMARKS AS "Comment" FROM SYSCAT.COLUMNS WHERE TABNAME = 'MyModels' AND TABSCHEMA = 'DB2INST1'`,
      ibmi: `SELECT
        QSYS2.SYSCOLUMNS.*,
        QSYS2.SYSCST.CONSTRAINT_NAME,
        QSYS2.SYSCST.CONSTRAINT_TYPE
        FROM QSYS2.SYSCOLUMNS
        LEFT OUTER JOIN QSYS2.SYSCSTCOL
        ON QSYS2.SYSCOLUMNS.TABLE_SCHEMA = QSYS2.SYSCSTCOL.TABLE_SCHEMA
        AND QSYS2.SYSCOLUMNS.TABLE_NAME = QSYS2.SYSCSTCOL.TABLE_NAME
        AND QSYS2.SYSCOLUMNS.COLUMN_NAME = QSYS2.SYSCSTCOL.COLUMN_NAME
        LEFT JOIN QSYS2.SYSCST
        ON QSYS2.SYSCSTCOL.CONSTRAINT_NAME = QSYS2.SYSCST.CONSTRAINT_NAME
        WHERE QSYS2.SYSCOLUMNS.TABLE_SCHEMA = CURRENT SCHEMA
        AND QSYS2.SYSCOLUMNS.TABLE_NAME = 'MyModels'`,
      oracle: `SELECT atc.COLUMN_NAME, atc.DATA_TYPE, atc.DATA_LENGTH, atc.CHAR_LENGTH, atc.DEFAULT_LENGTH, atc.NULLABLE, ucc.constraint_type FROM all_tab_columns atc
        LEFT OUTER JOIN (SELECT acc.column_name, acc.table_name, ac.constraint_type FROM all_cons_columns acc
        INNER JOIN all_constraints ac ON acc.constraint_name = ac.constraint_name) ucc ON (atc.table_name = ucc.table_name AND atc.COLUMN_NAME = ucc.COLUMN_NAME)
        WHERE (atc.OWNER = '${dialect.getDefaultSchema()}') AND (atc.TABLE_NAME = 'MyModels')ORDER BY atc.COLUMN_NAME, CONSTRAINT_TYPE DESC`,
    });
  });

  it('produces a query to describe a table from a model definition', () => {
    const MyModel = sequelize.define('MyModel', {});
    const myDefinition = MyModel.modelDefinition;

    expectsql(() => queryGenerator.describeTableQuery(myDefinition), {
      default: 'SHOW FULL COLUMNS FROM [MyModels];',
      postgres: `SELECT
        pk.constraint_type as "Constraint",
        c.column_name as "Field",
        c.column_default as "Default",
        c.is_nullable as "Null",
        (CASE WHEN c.udt_name = 'hstore' THEN c.udt_name ELSE c.data_type END) || (CASE WHEN c.character_maximum_length IS NOT NULL THEN '(' || c.character_maximum_length || ')' ELSE '' END) as "Type",
        (SELECT array_agg(e.enumlabel) FROM pg_catalog.pg_type t JOIN pg_catalog.pg_enum e ON t.oid=e.enumtypid WHERE t.typname=c.udt_name) AS "special",
        (SELECT pgd.description FROM pg_catalog.pg_statio_all_tables AS st INNER JOIN pg_catalog.pg_description pgd on (pgd.objoid=st.relid) WHERE c.ordinal_position=pgd.objsubid AND c.table_name=st.relname) AS "Comment"
        FROM information_schema.columns c
        LEFT JOIN (SELECT tc.table_schema, tc.table_name,
        cu.column_name, tc.constraint_type
        FROM information_schema.TABLE_CONSTRAINTS tc
        JOIN information_schema.KEY_COLUMN_USAGE  cu
        ON tc.table_schema=cu.table_schema and tc.table_name=cu.table_name
        and tc.constraint_name=cu.constraint_name
        and tc.constraint_type='PRIMARY KEY') pk
        ON pk.table_schema=c.table_schema
        AND pk.table_name=c.table_name
        AND pk.column_name=c.column_name
        WHERE c.table_name = 'MyModels' AND c.table_schema = 'public'`,
      mssql: `SELECT
        c.COLUMN_NAME AS 'Name',
        c.DATA_TYPE AS 'Type',
        c.CHARACTER_MAXIMUM_LENGTH AS 'Length',
        c.IS_NULLABLE as 'IsNull',
        COLUMN_DEFAULT AS 'Default',
        pk.CONSTRAINT_TYPE AS 'Constraint',
        COLUMNPROPERTY(OBJECT_ID('[' + c.TABLE_SCHEMA + '].[' + c.TABLE_NAME + ']'), c.COLUMN_NAME, 'IsIdentity') as 'IsIdentity',
        CAST(prop.value AS NVARCHAR) AS 'Comment'
        FROM
        INFORMATION_SCHEMA.TABLES t
        INNER JOIN
        INFORMATION_SCHEMA.COLUMNS c ON t.TABLE_NAME = c.TABLE_NAME AND t.TABLE_SCHEMA = c.TABLE_SCHEMA
        LEFT JOIN (SELECT tc.table_schema, tc.table_name,
        cu.column_name, tc.CONSTRAINT_TYPE
        FROM INFORMATION_SCHEMA.TABLE_CONSTRAINTS tc
        JOIN INFORMATION_SCHEMA.KEY_COLUMN_USAGE  cu
        ON tc.table_schema=cu.table_schema and tc.table_name=cu.table_name
        and tc.constraint_name=cu.constraint_name
        and tc.CONSTRAINT_TYPE='PRIMARY KEY') pk
        ON pk.table_schema=c.table_schema
        AND pk.table_name=c.table_name
        AND pk.column_name=c.column_name
        INNER JOIN sys.columns AS sc
        ON sc.object_id = object_id('[' + t.table_schema + '].[' + t.table_name + ']') AND sc.name = c.column_name
        LEFT JOIN sys.extended_properties prop ON prop.major_id = sc.object_id
        AND prop.minor_id = sc.column_id
        AND prop.name = 'MS_Description'
        WHERE t.TABLE_NAME = N'MyModels' AND t.TABLE_SCHEMA = N'dbo'`,
      sqlite: 'PRAGMA TABLE_INFO(`MyModels`)',
      db2: `SELECT COLNAME AS "Name", TABNAME AS "Table", TABSCHEMA AS "Schema",
        TYPENAME AS "Type", LENGTH AS "Length", SCALE AS "Scale", NULLS AS "IsNull",
        DEFAULT AS "Default", COLNO AS "Colno", IDENTITY AS "IsIdentity", KEYSEQ AS "KeySeq",
        REMARKS AS "Comment" FROM SYSCAT.COLUMNS WHERE TABNAME = 'MyModels' AND TABSCHEMA = 'DB2INST1'`,
      ibmi: `SELECT
        QSYS2.SYSCOLUMNS.*,
        QSYS2.SYSCST.CONSTRAINT_NAME,
        QSYS2.SYSCST.CONSTRAINT_TYPE
        FROM QSYS2.SYSCOLUMNS
        LEFT OUTER JOIN QSYS2.SYSCSTCOL
        ON QSYS2.SYSCOLUMNS.TABLE_SCHEMA = QSYS2.SYSCSTCOL.TABLE_SCHEMA
        AND QSYS2.SYSCOLUMNS.TABLE_NAME = QSYS2.SYSCSTCOL.TABLE_NAME
        AND QSYS2.SYSCOLUMNS.COLUMN_NAME = QSYS2.SYSCSTCOL.COLUMN_NAME
        LEFT JOIN QSYS2.SYSCST
        ON QSYS2.SYSCSTCOL.CONSTRAINT_NAME = QSYS2.SYSCST.CONSTRAINT_NAME
        WHERE QSYS2.SYSCOLUMNS.TABLE_SCHEMA = CURRENT SCHEMA
        AND QSYS2.SYSCOLUMNS.TABLE_NAME = 'MyModels'`,
      oracle: `SELECT
        atc.COLUMN_NAME, atc.DATA_TYPE, atc.DATA_LENGTH, atc.CHAR_LENGTH, atc.DEFAULT_LENGTH, atc.NULLABLE, ucc.constraint_type
        FROM all_tab_columns atc
        LEFT OUTER JOIN (SELECT acc.column_name, acc.table_name, ac.constraint_type FROM all_cons_columns acc INNER JOIN all_constraints ac ON acc.constraint_name = ac.constraint_name) ucc
        ON (atc.table_name = ucc.table_name AND atc.COLUMN_NAME = ucc.COLUMN_NAME) WHERE (atc.OWNER = '${dialect.getDefaultSchema()}') AND (atc.TABLE_NAME = 'MyModels')ORDER BY atc.COLUMN_NAME, CONSTRAINT_TYPE DESC`,
    });
  });

  it('produces a query to describe a table with schema in tableName object', () => {
    expectsql(
      () => queryGenerator.describeTableQuery({ tableName: 'myTable', schema: 'mySchema' }),
      {
        default: 'SHOW FULL COLUMNS FROM [mySchema].[myTable];',
        postgres: `SELECT
        pk.constraint_type as "Constraint",
        c.column_name as "Field",
        c.column_default as "Default",
        c.is_nullable as "Null",
        (CASE WHEN c.udt_name = 'hstore' THEN c.udt_name ELSE c.data_type END) || (CASE WHEN c.character_maximum_length IS NOT NULL THEN '(' || c.character_maximum_length || ')' ELSE '' END) as "Type",
        (SELECT array_agg(e.enumlabel) FROM pg_catalog.pg_type t JOIN pg_catalog.pg_enum e ON t.oid=e.enumtypid WHERE t.typname=c.udt_name) AS "special",
        (SELECT pgd.description FROM pg_catalog.pg_statio_all_tables AS st INNER JOIN pg_catalog.pg_description pgd on (pgd.objoid=st.relid) WHERE c.ordinal_position=pgd.objsubid AND c.table_name=st.relname) AS "Comment"
        FROM information_schema.columns c
        LEFT JOIN (SELECT tc.table_schema, tc.table_name,
        cu.column_name, tc.constraint_type
        FROM information_schema.TABLE_CONSTRAINTS tc
        JOIN information_schema.KEY_COLUMN_USAGE  cu
        ON tc.table_schema=cu.table_schema and tc.table_name=cu.table_name
        and tc.constraint_name=cu.constraint_name
        and tc.constraint_type='PRIMARY KEY') pk
        ON pk.table_schema=c.table_schema
        AND pk.table_name=c.table_name
        AND pk.column_name=c.column_name
        WHERE c.table_name = 'myTable' AND c.table_schema = 'mySchema'`,
        mssql: `SELECT
        c.COLUMN_NAME AS 'Name',
        c.DATA_TYPE AS 'Type',
        c.CHARACTER_MAXIMUM_LENGTH AS 'Length',
        c.IS_NULLABLE as 'IsNull',
        COLUMN_DEFAULT AS 'Default',
        pk.CONSTRAINT_TYPE AS 'Constraint',
        COLUMNPROPERTY(OBJECT_ID('[' + c.TABLE_SCHEMA + '].[' + c.TABLE_NAME + ']'), c.COLUMN_NAME, 'IsIdentity') as 'IsIdentity',
        CAST(prop.value AS NVARCHAR) AS 'Comment'
        FROM INFORMATION_SCHEMA.TABLES t
        INNER JOIN INFORMATION_SCHEMA.COLUMNS c ON t.TABLE_NAME = c.TABLE_NAME AND t.TABLE_SCHEMA = c.TABLE_SCHEMA
        LEFT JOIN (SELECT tc.table_schema, tc.table_name,
        cu.column_name, tc.CONSTRAINT_TYPE
        FROM INFORMATION_SCHEMA.TABLE_CONSTRAINTS tc
        JOIN INFORMATION_SCHEMA.KEY_COLUMN_USAGE  cu
        ON tc.table_schema=cu.table_schema and tc.table_name=cu.table_name
        and tc.constraint_name=cu.constraint_name
        and tc.CONSTRAINT_TYPE='PRIMARY KEY') pk
        ON pk.table_schema=c.table_schema
        AND pk.table_name=c.table_name
        AND pk.column_name=c.column_name
        INNER JOIN sys.columns AS sc
        ON sc.object_id = object_id('[' + t.table_schema + '].[' + t.table_name + ']') AND sc.name = c.column_name
        LEFT JOIN sys.extended_properties prop ON prop.major_id = sc.object_id
        AND prop.minor_id = sc.column_id
        AND prop.name = 'MS_Description'
        WHERE t.TABLE_NAME = N'myTable' AND t.TABLE_SCHEMA = N'mySchema'`,
        sqlite: 'PRAGMA TABLE_INFO(`mySchema.myTable`)',
        db2: `SELECT COLNAME AS "Name", TABNAME AS "Table", TABSCHEMA AS "Schema",
        TYPENAME AS "Type", LENGTH AS "Length", SCALE AS "Scale", NULLS AS "IsNull",
        DEFAULT AS "Default", COLNO AS "Colno", IDENTITY AS "IsIdentity", KEYSEQ AS "KeySeq",
        REMARKS AS "Comment" FROM SYSCAT.COLUMNS WHERE TABNAME = 'myTable' AND TABSCHEMA = 'mySchema'`,
        ibmi: `SELECT
        QSYS2.SYSCOLUMNS.*,
        QSYS2.SYSCST.CONSTRAINT_NAME,
        QSYS2.SYSCST.CONSTRAINT_TYPE
        FROM QSYS2.SYSCOLUMNS
        LEFT OUTER JOIN QSYS2.SYSCSTCOL
        ON QSYS2.SYSCOLUMNS.TABLE_SCHEMA = QSYS2.SYSCSTCOL.TABLE_SCHEMA
        AND QSYS2.SYSCOLUMNS.TABLE_NAME = QSYS2.SYSCSTCOL.TABLE_NAME
        AND QSYS2.SYSCOLUMNS.COLUMN_NAME = QSYS2.SYSCSTCOL.COLUMN_NAME
        LEFT JOIN QSYS2.SYSCST
        ON QSYS2.SYSCSTCOL.CONSTRAINT_NAME = QSYS2.SYSCST.CONSTRAINT_NAME
        WHERE QSYS2.SYSCOLUMNS.TABLE_SCHEMA = 'mySchema'
        AND QSYS2.SYSCOLUMNS.TABLE_NAME = 'myTable'`,
<<<<<<< HEAD
      oracle: `SELECT atc.COLUMN_NAME, atc.DATA_TYPE, atc.DATA_LENGTH, atc.CHAR_LENGTH, atc.DEFAULT_LENGTH, atc.NULLABLE, ucc.constraint_type FROM all_tab_columns atc
        LEFT OUTER JOIN (SELECT acc.column_name, acc.table_name, ac.constraint_type FROM all_cons_columns acc
        INNER JOIN all_constraints ac ON acc.constraint_name = ac.constraint_name) ucc ON (atc.table_name = ucc.table_name AND atc.COLUMN_NAME = ucc.COLUMN_NAME)
        WHERE (atc.OWNER = 'mySchema') AND (atc.TABLE_NAME = 'myTable')ORDER BY atc.COLUMN_NAME, CONSTRAINT_TYPE DESC`,
    });
=======
      },
    );
>>>>>>> e632284c
  });

  it('produces a query to describe a table with default schema in tableName object', () => {
    expectsql(
      () =>
        queryGenerator.describeTableQuery({
          tableName: 'myTable',
          schema: dialect.getDefaultSchema(),
        }),
      {
        default: 'SHOW FULL COLUMNS FROM [myTable];',
        postgres: `SELECT
        pk.constraint_type as "Constraint",
        c.column_name as "Field",
        c.column_default as "Default",
        c.is_nullable as "Null",
        (CASE WHEN c.udt_name = 'hstore' THEN c.udt_name ELSE c.data_type END) || (CASE WHEN c.character_maximum_length IS NOT NULL THEN '(' || c.character_maximum_length || ')' ELSE '' END) as "Type",
        (SELECT array_agg(e.enumlabel) FROM pg_catalog.pg_type t JOIN pg_catalog.pg_enum e ON t.oid=e.enumtypid WHERE t.typname=c.udt_name) AS "special",
        (SELECT pgd.description FROM pg_catalog.pg_statio_all_tables AS st INNER JOIN pg_catalog.pg_description pgd on (pgd.objoid=st.relid) WHERE c.ordinal_position=pgd.objsubid AND c.table_name=st.relname) AS "Comment"
        FROM information_schema.columns c
        LEFT JOIN (SELECT tc.table_schema, tc.table_name,
        cu.column_name, tc.constraint_type
        FROM information_schema.TABLE_CONSTRAINTS tc
        JOIN information_schema.KEY_COLUMN_USAGE  cu
        ON tc.table_schema=cu.table_schema and tc.table_name=cu.table_name
        and tc.constraint_name=cu.constraint_name
        and tc.constraint_type='PRIMARY KEY') pk
        ON pk.table_schema=c.table_schema
        AND pk.table_name=c.table_name
        AND pk.column_name=c.column_name
        WHERE c.table_name = 'myTable' AND c.table_schema = 'public'`,
        mssql: `SELECT
        c.COLUMN_NAME AS 'Name',
        c.DATA_TYPE AS 'Type',
        c.CHARACTER_MAXIMUM_LENGTH AS 'Length',
        c.IS_NULLABLE as 'IsNull',
        COLUMN_DEFAULT AS 'Default',
        pk.CONSTRAINT_TYPE AS 'Constraint',
        COLUMNPROPERTY(OBJECT_ID('[' + c.TABLE_SCHEMA + '].[' + c.TABLE_NAME + ']'), c.COLUMN_NAME, 'IsIdentity') as 'IsIdentity',
        CAST(prop.value AS NVARCHAR) AS 'Comment'
        FROM INFORMATION_SCHEMA.TABLES t
        INNER JOIN
        INFORMATION_SCHEMA.COLUMNS c ON t.TABLE_NAME = c.TABLE_NAME AND t.TABLE_SCHEMA = c.TABLE_SCHEMA
        LEFT JOIN (SELECT tc.table_schema, tc.table_name,
        cu.column_name, tc.CONSTRAINT_TYPE
        FROM INFORMATION_SCHEMA.TABLE_CONSTRAINTS tc
        JOIN INFORMATION_SCHEMA.KEY_COLUMN_USAGE  cu
        ON tc.table_schema=cu.table_schema and tc.table_name=cu.table_name
        and tc.constraint_name=cu.constraint_name
        and tc.CONSTRAINT_TYPE='PRIMARY KEY') pk
        ON pk.table_schema=c.table_schema
        AND pk.table_name=c.table_name
        AND pk.column_name=c.column_name
        INNER JOIN sys.columns AS sc
        ON sc.object_id = object_id('[' + t.table_schema + '].[' + t.table_name + ']') AND sc.name = c.column_name
        LEFT JOIN sys.extended_properties prop ON prop.major_id = sc.object_id
        AND prop.minor_id = sc.column_id
        AND prop.name = 'MS_Description'
        WHERE t.TABLE_NAME = N'myTable' AND t.TABLE_SCHEMA = N'dbo'`,
        sqlite: 'PRAGMA TABLE_INFO(`myTable`)',
        db2: `SELECT COLNAME AS "Name", TABNAME AS "Table", TABSCHEMA AS "Schema",
        TYPENAME AS "Type", LENGTH AS "Length", SCALE AS "Scale", NULLS AS "IsNull",
        DEFAULT AS "Default", COLNO AS "Colno", IDENTITY AS "IsIdentity", KEYSEQ AS "KeySeq",
        REMARKS AS "Comment" FROM SYSCAT.COLUMNS WHERE TABNAME = 'myTable' AND TABSCHEMA = 'DB2INST1'`,
        ibmi: `SELECT
        QSYS2.SYSCOLUMNS.*,
        QSYS2.SYSCST.CONSTRAINT_NAME,
        QSYS2.SYSCST.CONSTRAINT_TYPE
        FROM QSYS2.SYSCOLUMNS
        LEFT OUTER JOIN QSYS2.SYSCSTCOL
        ON QSYS2.SYSCOLUMNS.TABLE_SCHEMA = QSYS2.SYSCSTCOL.TABLE_SCHEMA
        AND QSYS2.SYSCOLUMNS.TABLE_NAME = QSYS2.SYSCSTCOL.TABLE_NAME
        AND QSYS2.SYSCOLUMNS.COLUMN_NAME = QSYS2.SYSCSTCOL.COLUMN_NAME
        LEFT JOIN QSYS2.SYSCST
        ON QSYS2.SYSCSTCOL.CONSTRAINT_NAME = QSYS2.SYSCST.CONSTRAINT_NAME
        WHERE QSYS2.SYSCOLUMNS.TABLE_SCHEMA = CURRENT SCHEMA
        AND QSYS2.SYSCOLUMNS.TABLE_NAME = 'myTable'`,
<<<<<<< HEAD
      oracle: `SELECT atc.COLUMN_NAME, atc.DATA_TYPE, atc.DATA_LENGTH, atc.CHAR_LENGTH, atc.DEFAULT_LENGTH, atc.NULLABLE, ucc.constraint_type FROM all_tab_columns atc
        LEFT OUTER JOIN (SELECT acc.column_name, acc.table_name, ac.constraint_type FROM all_cons_columns acc
        INNER JOIN all_constraints ac ON acc.constraint_name = ac.constraint_name) ucc ON (atc.table_name = ucc.table_name AND atc.COLUMN_NAME = ucc.COLUMN_NAME)
        WHERE (atc.OWNER = '${dialect.getDefaultSchema()}') AND (atc.TABLE_NAME = 'myTable')ORDER BY atc.COLUMN_NAME, CONSTRAINT_TYPE DESC`,
    });
=======
      },
    );
>>>>>>> e632284c
  });

  it('produces a query to describe a table from a table and globally set schema', () => {
    const sequelizeSchema = createSequelizeInstance({ schema: 'mySchema' });
    const queryGeneratorSchema = sequelizeSchema.queryGenerator;

    expectsql(() => queryGeneratorSchema.describeTableQuery('myTable'), {
      default: 'SHOW FULL COLUMNS FROM [mySchema].[myTable];',
      postgres: `SELECT
        pk.constraint_type as "Constraint",
        c.column_name as "Field",
        c.column_default as "Default",
        c.is_nullable as "Null",
        (CASE WHEN c.udt_name = 'hstore' THEN c.udt_name ELSE c.data_type END) || (CASE WHEN c.character_maximum_length IS NOT NULL THEN '(' || c.character_maximum_length || ')' ELSE '' END) as "Type",
        (SELECT array_agg(e.enumlabel) FROM pg_catalog.pg_type t JOIN pg_catalog.pg_enum e ON t.oid=e.enumtypid WHERE t.typname=c.udt_name) AS "special",
        (SELECT pgd.description FROM pg_catalog.pg_statio_all_tables AS st INNER JOIN pg_catalog.pg_description pgd on (pgd.objoid=st.relid) WHERE c.ordinal_position=pgd.objsubid AND c.table_name=st.relname) AS "Comment"
        FROM information_schema.columns c
        LEFT JOIN (SELECT tc.table_schema, tc.table_name,
        cu.column_name, tc.constraint_type
        FROM information_schema.TABLE_CONSTRAINTS tc
        JOIN information_schema.KEY_COLUMN_USAGE  cu
        ON tc.table_schema=cu.table_schema and tc.table_name=cu.table_name
        and tc.constraint_name=cu.constraint_name
        and tc.constraint_type='PRIMARY KEY') pk
        ON pk.table_schema=c.table_schema
        AND pk.table_name=c.table_name
        AND pk.column_name=c.column_name
        WHERE c.table_name = 'myTable' AND c.table_schema = 'mySchema'`,
      mssql: `SELECT
        c.COLUMN_NAME AS 'Name',
        c.DATA_TYPE AS 'Type',
        c.CHARACTER_MAXIMUM_LENGTH AS 'Length',
        c.IS_NULLABLE as 'IsNull',
        COLUMN_DEFAULT AS 'Default',
        pk.CONSTRAINT_TYPE AS 'Constraint',
        COLUMNPROPERTY(OBJECT_ID('[' + c.TABLE_SCHEMA + '].[' + c.TABLE_NAME + ']'), c.COLUMN_NAME, 'IsIdentity') as 'IsIdentity',
        CAST(prop.value AS NVARCHAR) AS 'Comment'
        FROM
        INFORMATION_SCHEMA.TABLES t
        INNER JOIN
        INFORMATION_SCHEMA.COLUMNS c ON t.TABLE_NAME = c.TABLE_NAME AND t.TABLE_SCHEMA = c.TABLE_SCHEMA
        LEFT JOIN (SELECT tc.table_schema, tc.table_name,
        cu.column_name, tc.CONSTRAINT_TYPE
        FROM INFORMATION_SCHEMA.TABLE_CONSTRAINTS tc
        JOIN INFORMATION_SCHEMA.KEY_COLUMN_USAGE  cu
        ON tc.table_schema=cu.table_schema and tc.table_name=cu.table_name
        and tc.constraint_name=cu.constraint_name
        and tc.CONSTRAINT_TYPE='PRIMARY KEY') pk
        ON pk.table_schema=c.table_schema
        AND pk.table_name=c.table_name
        AND pk.column_name=c.column_name
        INNER JOIN sys.columns AS sc
        ON sc.object_id = object_id('[' + t.table_schema + '].[' + t.table_name + ']') AND sc.name = c.column_name
        LEFT JOIN sys.extended_properties prop ON prop.major_id = sc.object_id
        AND prop.minor_id = sc.column_id
        AND prop.name = 'MS_Description'
        WHERE t.TABLE_NAME = N'myTable' AND t.TABLE_SCHEMA = N'mySchema'`,
      sqlite: 'PRAGMA TABLE_INFO(`mySchema.myTable`)',
      db2: `SELECT COLNAME AS "Name", TABNAME AS "Table", TABSCHEMA AS "Schema",
        TYPENAME AS "Type", LENGTH AS "Length", SCALE AS "Scale", NULLS AS "IsNull",
        DEFAULT AS "Default", COLNO AS "Colno", IDENTITY AS "IsIdentity", KEYSEQ AS "KeySeq",
        REMARKS AS "Comment" FROM SYSCAT.COLUMNS WHERE TABNAME = 'myTable' AND TABSCHEMA = 'mySchema'`,
      ibmi: `SELECT
        QSYS2.SYSCOLUMNS.*,
        QSYS2.SYSCST.CONSTRAINT_NAME,
        QSYS2.SYSCST.CONSTRAINT_TYPE
        FROM QSYS2.SYSCOLUMNS
        LEFT OUTER JOIN QSYS2.SYSCSTCOL
        ON QSYS2.SYSCOLUMNS.TABLE_SCHEMA = QSYS2.SYSCSTCOL.TABLE_SCHEMA
        AND QSYS2.SYSCOLUMNS.TABLE_NAME = QSYS2.SYSCSTCOL.TABLE_NAME
        AND QSYS2.SYSCOLUMNS.COLUMN_NAME = QSYS2.SYSCSTCOL.COLUMN_NAME
        LEFT JOIN QSYS2.SYSCST
        ON QSYS2.SYSCSTCOL.CONSTRAINT_NAME = QSYS2.SYSCST.CONSTRAINT_NAME
        WHERE QSYS2.SYSCOLUMNS.TABLE_SCHEMA = 'mySchema'
        AND QSYS2.SYSCOLUMNS.TABLE_NAME = 'myTable'`,
      oracle: `SELECT atc.COLUMN_NAME, atc.DATA_TYPE, atc.DATA_LENGTH, atc.CHAR_LENGTH, atc.DEFAULT_LENGTH, atc.NULLABLE, ucc.constraint_type FROM all_tab_columns atc
        LEFT OUTER JOIN (SELECT acc.column_name, acc.table_name, ac.constraint_type FROM all_cons_columns acc
        INNER JOIN all_constraints ac ON acc.constraint_name = ac.constraint_name) ucc ON (atc.table_name = ucc.table_name AND atc.COLUMN_NAME = ucc.COLUMN_NAME)
        WHERE (atc.OWNER = 'mySchema') AND (atc.TABLE_NAME = 'myTable')ORDER BY atc.COLUMN_NAME, CONSTRAINT_TYPE DESC`,
    });
  });

  it('produces a query to describe a table with schema and custom delimiter argument', () => {
    // This test is only relevant for dialects that do not support schemas
    if (dialect.supports.schemas) {
      return;
    }

    expectsql(
      () =>
        queryGenerator.describeTableQuery({
          tableName: 'myTable',
          schema: 'mySchema',
          delimiter: 'custom',
        }),
      {
        sqlite: 'PRAGMA TABLE_INFO(`mySchemacustommyTable`)',
      },
    );
  });
});<|MERGE_RESOLUTION|>--- conflicted
+++ resolved
@@ -312,16 +312,12 @@
         ON QSYS2.SYSCSTCOL.CONSTRAINT_NAME = QSYS2.SYSCST.CONSTRAINT_NAME
         WHERE QSYS2.SYSCOLUMNS.TABLE_SCHEMA = 'mySchema'
         AND QSYS2.SYSCOLUMNS.TABLE_NAME = 'myTable'`,
-<<<<<<< HEAD
-      oracle: `SELECT atc.COLUMN_NAME, atc.DATA_TYPE, atc.DATA_LENGTH, atc.CHAR_LENGTH, atc.DEFAULT_LENGTH, atc.NULLABLE, ucc.constraint_type FROM all_tab_columns atc
+        oracle: `SELECT atc.COLUMN_NAME, atc.DATA_TYPE, atc.DATA_LENGTH, atc.CHAR_LENGTH, atc.DEFAULT_LENGTH, atc.NULLABLE, ucc.constraint_type FROM all_tab_columns atc
         LEFT OUTER JOIN (SELECT acc.column_name, acc.table_name, ac.constraint_type FROM all_cons_columns acc
         INNER JOIN all_constraints ac ON acc.constraint_name = ac.constraint_name) ucc ON (atc.table_name = ucc.table_name AND atc.COLUMN_NAME = ucc.COLUMN_NAME)
         WHERE (atc.OWNER = 'mySchema') AND (atc.TABLE_NAME = 'myTable')ORDER BY atc.COLUMN_NAME, CONSTRAINT_TYPE DESC`,
-    });
-=======
       },
     );
->>>>>>> e632284c
   });
 
   it('produces a query to describe a table with default schema in tableName object', () => {
@@ -399,16 +395,12 @@
         ON QSYS2.SYSCSTCOL.CONSTRAINT_NAME = QSYS2.SYSCST.CONSTRAINT_NAME
         WHERE QSYS2.SYSCOLUMNS.TABLE_SCHEMA = CURRENT SCHEMA
         AND QSYS2.SYSCOLUMNS.TABLE_NAME = 'myTable'`,
-<<<<<<< HEAD
-      oracle: `SELECT atc.COLUMN_NAME, atc.DATA_TYPE, atc.DATA_LENGTH, atc.CHAR_LENGTH, atc.DEFAULT_LENGTH, atc.NULLABLE, ucc.constraint_type FROM all_tab_columns atc
+        oracle: `SELECT atc.COLUMN_NAME, atc.DATA_TYPE, atc.DATA_LENGTH, atc.CHAR_LENGTH, atc.DEFAULT_LENGTH, atc.NULLABLE, ucc.constraint_type FROM all_tab_columns atc
         LEFT OUTER JOIN (SELECT acc.column_name, acc.table_name, ac.constraint_type FROM all_cons_columns acc
         INNER JOIN all_constraints ac ON acc.constraint_name = ac.constraint_name) ucc ON (atc.table_name = ucc.table_name AND atc.COLUMN_NAME = ucc.COLUMN_NAME)
         WHERE (atc.OWNER = '${dialect.getDefaultSchema()}') AND (atc.TABLE_NAME = 'myTable')ORDER BY atc.COLUMN_NAME, CONSTRAINT_TYPE DESC`,
-    });
-=======
       },
     );
->>>>>>> e632284c
   });
 
   it('produces a query to describe a table from a table and globally set schema', () => {
