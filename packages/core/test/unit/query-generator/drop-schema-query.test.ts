import { buildInvalidOptionReceivedError } from '@sequelize/core/_non-semver-use-at-your-own-risk_/utils/check.js';
import { expectsql, getTestDialect, sequelize } from '../../support';

const dialectName = getTestDialect();

const notSupportedError = new Error(`Schemas are not supported in ${dialectName}.`);

describe('QueryGenerator#dropSchemaQuery', () => {
  const queryGenerator = sequelize.queryGenerator;

  it('produces a DROP SCHEMA query in supported dialects', () => {
    expectsql(() => queryGenerator.dropSchemaQuery('mySchema'), {
      default: 'DROP SCHEMA [mySchema]',
      db2: 'DROP SCHEMA "mySchema" RESTRICT',
      sqlite: notSupportedError,
    });
  });

  it('produces a DROP SCHEMA IF EXISTS query in supported dialects', () => {
    expectsql(() => queryGenerator.dropSchemaQuery('mySchema', { ifExists: true }), {
      default: 'DROP SCHEMA IF EXISTS [mySchema]',
      'db2 mssql': buildInvalidOptionReceivedError('dropSchemaQuery', dialectName, ['ifExists']),
      sqlite: notSupportedError,
    });
  });

  it('produces a DROP SCHEMA CASCADE query in supported dialects', () => {
    expectsql(() => queryGenerator.dropSchemaQuery('mySchema', { cascade: true }), {
      default: 'DROP SCHEMA [mySchema] CASCADE',
      'db2 mariadb mssql mysql': buildInvalidOptionReceivedError('dropSchemaQuery', dialectName, ['cascade']),
      sqlite: notSupportedError,
    });
  });

<<<<<<< HEAD
    expectsql(testFn, {
      default: 'DROP SCHEMA IF EXISTS [myDatabase];',
      'postgres snowflake cockroachdb': 'DROP SCHEMA IF EXISTS "myDatabase" CASCADE;',
      db2: 'CALL SYSPROC.ADMIN_DROP_SCHEMA(\'myDatabase\', NULL, $sequelize_errorSchema, $sequelize_errorTable)',
      ibmi: 'BEGIN IF EXISTS (SELECT * FROM SYSIBM.SQLSCHEMAS WHERE TABLE_SCHEM = \'myDatabase\') THEN SET TRANSACTION ISOLATION LEVEL NO COMMIT; DROP SCHEMA "myDatabase"; COMMIT; END IF; END',
      mssql: `IF EXISTS (SELECT schema_name FROM information_schema.schemata WHERE schema_name = N'myDatabase') BEGIN DECLARE @id INT, @ms_sql NVARCHAR(2000); DECLARE @cascade TABLE (id INT NOT NULL IDENTITY PRIMARY KEY, ms_sql NVARCHAR(2000) NOT NULL); INSERT INTO @cascade (ms_sql) SELECT CASE WHEN o.type IN ('F','PK') THEN N'ALTER TABLE ['+ s.name + N'].[' + p.name + N'] DROP CONSTRAINT [' + o.name + N']' ELSE N'DROP TABLE ['+ s.name + N'].[' + o.name + N']' END FROM sys.objects o JOIN sys.schemas s on o.schema_id = s.schema_id LEFT OUTER JOIN sys.objects p on o.parent_object_id = p.object_id WHERE o.type IN ('F', 'PK', 'U') AND s.name = N'myDatabase' ORDER BY o.type ASC; SELECT TOP 1 @id = id, @ms_sql = ms_sql FROM @cascade ORDER BY id; WHILE @id IS NOT NULL BEGIN BEGIN TRY EXEC sp_executesql @ms_sql; END TRY BEGIN CATCH BREAK; THROW; END CATCH; DELETE FROM @cascade WHERE id = @id; SELECT @id = NULL, @ms_sql = NULL; SELECT TOP 1 @id = id, @ms_sql = ms_sql FROM @cascade ORDER BY id; END EXEC sp_executesql N'DROP SCHEMA [myDatabase] ;' END;`,
=======
  it('produces a DROP SCHEMA IF EXISTS CASCADE query in supported dialects', () => {
    expectsql(() => queryGenerator.dropSchemaQuery('mySchema', { cascade: true, ifExists: true }), {
      default: 'DROP SCHEMA IF EXISTS [mySchema] CASCADE',
      'db2 mssql': buildInvalidOptionReceivedError('dropSchemaQuery', dialectName, ['cascade', 'ifExists']),
      'mariadb mysql': buildInvalidOptionReceivedError('dropSchemaQuery', dialectName, ['cascade']),
>>>>>>> d9574f2e
      sqlite: notSupportedError,
    });
  });
});<|MERGE_RESOLUTION|>--- conflicted
+++ resolved
@@ -32,20 +32,11 @@
     });
   });
 
-<<<<<<< HEAD
-    expectsql(testFn, {
-      default: 'DROP SCHEMA IF EXISTS [myDatabase];',
-      'postgres snowflake cockroachdb': 'DROP SCHEMA IF EXISTS "myDatabase" CASCADE;',
-      db2: 'CALL SYSPROC.ADMIN_DROP_SCHEMA(\'myDatabase\', NULL, $sequelize_errorSchema, $sequelize_errorTable)',
-      ibmi: 'BEGIN IF EXISTS (SELECT * FROM SYSIBM.SQLSCHEMAS WHERE TABLE_SCHEM = \'myDatabase\') THEN SET TRANSACTION ISOLATION LEVEL NO COMMIT; DROP SCHEMA "myDatabase"; COMMIT; END IF; END',
-      mssql: `IF EXISTS (SELECT schema_name FROM information_schema.schemata WHERE schema_name = N'myDatabase') BEGIN DECLARE @id INT, @ms_sql NVARCHAR(2000); DECLARE @cascade TABLE (id INT NOT NULL IDENTITY PRIMARY KEY, ms_sql NVARCHAR(2000) NOT NULL); INSERT INTO @cascade (ms_sql) SELECT CASE WHEN o.type IN ('F','PK') THEN N'ALTER TABLE ['+ s.name + N'].[' + p.name + N'] DROP CONSTRAINT [' + o.name + N']' ELSE N'DROP TABLE ['+ s.name + N'].[' + o.name + N']' END FROM sys.objects o JOIN sys.schemas s on o.schema_id = s.schema_id LEFT OUTER JOIN sys.objects p on o.parent_object_id = p.object_id WHERE o.type IN ('F', 'PK', 'U') AND s.name = N'myDatabase' ORDER BY o.type ASC; SELECT TOP 1 @id = id, @ms_sql = ms_sql FROM @cascade ORDER BY id; WHILE @id IS NOT NULL BEGIN BEGIN TRY EXEC sp_executesql @ms_sql; END TRY BEGIN CATCH BREAK; THROW; END CATCH; DELETE FROM @cascade WHERE id = @id; SELECT @id = NULL, @ms_sql = NULL; SELECT TOP 1 @id = id, @ms_sql = ms_sql FROM @cascade ORDER BY id; END EXEC sp_executesql N'DROP SCHEMA [myDatabase] ;' END;`,
-=======
   it('produces a DROP SCHEMA IF EXISTS CASCADE query in supported dialects', () => {
     expectsql(() => queryGenerator.dropSchemaQuery('mySchema', { cascade: true, ifExists: true }), {
       default: 'DROP SCHEMA IF EXISTS [mySchema] CASCADE',
       'db2 mssql': buildInvalidOptionReceivedError('dropSchemaQuery', dialectName, ['cascade', 'ifExists']),
       'mariadb mysql': buildInvalidOptionReceivedError('dropSchemaQuery', dialectName, ['cascade']),
->>>>>>> d9574f2e
       sqlite: notSupportedError,
     });
   });
