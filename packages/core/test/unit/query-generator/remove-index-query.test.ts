import { buildInvalidOptionReceivedError } from '@sequelize/core/_non-semver-use-at-your-own-risk_/utils/check.js';
import { createSequelizeInstance, expectsql, sequelize } from '../../support';

const dialect = sequelize.dialect;

const notImplementedError = new Error(`removeIndexQuery has not been implemented in ${dialect.name}.`);

describe('QueryGenerator#removeIndexQuery', () => {
  const queryGenerator = sequelize.getQueryInterface().queryGenerator;

  it('produces a DROP INDEX query from a table', () => {
    expectsql(() => queryGenerator.removeIndexQuery('myTable', 'user_foo_bar'), {
      default: `DROP INDEX [user_foo_bar] ON [myTable]`,
      sqlite: 'DROP INDEX `user_foo_bar`',
      ibmi: `BEGIN DROP INDEX "user_foo_bar"; COMMIT; END`,
      db2: `DROP INDEX "user_foo_bar"`,
      postgres: `DROP INDEX "public"."user_foo_bar"`,
      snowflake: notImplementedError,
    });
  });

  it('produces a DROP INDEX query from a table with attributes', () => {
    expectsql(() => queryGenerator.removeIndexQuery('myTable', ['foo', 'bar']), {
      default: `DROP INDEX [my_table_foo_bar] ON [myTable]`,
      sqlite: 'DROP INDEX `my_table_foo_bar`',
      ibmi: `BEGIN DROP INDEX "my_table_foo_bar"; COMMIT; END`,
      db2: `DROP INDEX "my_table_foo_bar"`,
      postgres: `DROP INDEX "public"."my_table_foo_bar"`,
      snowflake: notImplementedError,
    });
  });

  it('produces a DROP INDEX with CONCURRENTLY query from a table', () => {
    expectsql(() => queryGenerator.removeIndexQuery('myTable', 'user_foo_bar', { concurrently: true }), {
      default: buildInvalidOptionReceivedError('removeIndexQuery', dialect.name, ['concurrently']),
      postgres: `DROP INDEX CONCURRENTLY "public"."user_foo_bar"`,
<<<<<<< HEAD
      snowflake: notImplementedError,
      'db2 ibmi mariadb mssql mysql sqlite': buildInvalidOptionReceivedError('removeIndexQuery', dialect.name, ['concurrently']),
=======
      snowflake: new Error(`removeIndexQuery has not been implemented in ${dialect.name}.`),
>>>>>>> d6e3e28b
    });
  });

  it('produces a DROP INDEX with IF EXISTS query from a table', () => {
    expectsql(() => queryGenerator.removeIndexQuery('myTable', 'user_foo_bar', { ifExists: true }), {
      default: `DROP INDEX IF EXISTS [user_foo_bar] ON [myTable]`,
      sqlite: 'DROP INDEX IF EXISTS `user_foo_bar`',
      postgres: `DROP INDEX IF EXISTS "public"."user_foo_bar"`,
      ibmi: `BEGIN IF EXISTS (SELECT * FROM QSYS2.SYSINDEXES WHERE INDEX_NAME = "user_foo_bar") THEN DROP INDEX "user_foo_bar"; COMMIT; END IF; END`,
      snowflake: notImplementedError,
      'db2 mysql': buildInvalidOptionReceivedError('removeIndexQuery', dialect.name, ['ifExists']),
    });
  });

  it('produces a DROP INDEX with CASCADE query from a table', () => {
    expectsql(() => queryGenerator.removeIndexQuery('myTable', 'user_foo_bar', { cascade: true }), {
      default: buildInvalidOptionReceivedError('removeIndexQuery', dialect.name, ['cascade']),
      postgres: `DROP INDEX "public"."user_foo_bar" CASCADE`,
<<<<<<< HEAD
      snowflake: notImplementedError,
      'db2 ibmi mariadb mssql mysql sqlite': buildInvalidOptionReceivedError('removeIndexQuery', dialect.name, ['cascade']),
=======
      snowflake: new Error(`removeIndexQuery has not been implemented in ${dialect.name}.`),
>>>>>>> d6e3e28b
    });
  });

  it('produces a DROP INDEX with CASCADE and IF EXISTS query from a table', () => {
    expectsql(() => queryGenerator.removeIndexQuery('myTable', 'user_foo_bar', { cascade: true, ifExists: true }), {
      default: `DROP INDEX IF EXISTS [user_foo_bar] ON [myTable] CASCADE`,
      postgres: `DROP INDEX IF EXISTS "public"."user_foo_bar" CASCADE`,
      snowflake: notImplementedError,
      'db2 mysql': buildInvalidOptionReceivedError('removeIndexQuery', dialect.name, ['cascade', 'ifExists']),
      'ibmi mariadb mssql sqlite': buildInvalidOptionReceivedError('removeIndexQuery', dialect.name, ['cascade']),
    });
  });

  it('produces a DROP INDEX with CONCURRENTLY and IF EXISTS query from a table', () => {
    expectsql(() => queryGenerator.removeIndexQuery('myTable', 'user_foo_bar', { concurrently: true, ifExists: true }), {
      default: `DROP INDEX CONCURRENTLY IF EXISTS [user_foo_bar] ON [myTable]`,
      postgres: `DROP INDEX CONCURRENTLY IF EXISTS "public"."user_foo_bar"`,
      snowflake: notImplementedError,
      'db2 mysql': buildInvalidOptionReceivedError('removeIndexQuery', dialect.name, ['concurrently', 'ifExists']),
      'ibmi mariadb mssql sqlite': buildInvalidOptionReceivedError('removeIndexQuery', dialect.name, ['concurrently']),
    });
  });

  it('throws an error for DROP INDEX with CASCADE and CONCURRENTLY query from a table', () => {
    expectsql(() => queryGenerator.removeIndexQuery('myTable', 'user_foo_bar', { cascade: true, concurrently: true }), {
      default: buildInvalidOptionReceivedError('removeIndexQuery', dialect.name, ['cascade', 'concurrently']),
      postgres: new Error(`Cannot specify both concurrently and cascade options in removeIndexQuery for ${dialect.name} dialect`),
      snowflake: notImplementedError,
    });
  });

  it('produces a DROP INDEX query from a model', () => {
    const MyModel = sequelize.define('myModel', {});

    expectsql(() => queryGenerator.removeIndexQuery(MyModel, 'user_foo_bar'), {
      default: `DROP INDEX [user_foo_bar] ON [myModels]`,
      sqlite: 'DROP INDEX `user_foo_bar`',
      ibmi: `BEGIN DROP INDEX "user_foo_bar"; COMMIT; END`,
      db2: `DROP INDEX "user_foo_bar"`,
      postgres: `DROP INDEX "public"."user_foo_bar"`,
      snowflake: notImplementedError,
    });
  });

  it('produces a DROP INDEX query from a table and schema', () => {
    expectsql(() => queryGenerator.removeIndexQuery({ tableName: 'myTable', schema: 'mySchema' }, 'user_foo_bar'), {
      default: `DROP INDEX [user_foo_bar] ON [mySchema].[myTable]`,
      sqlite: 'DROP INDEX `user_foo_bar`',
      postgres: `DROP INDEX "mySchema"."user_foo_bar"`,
      ibmi: `BEGIN DROP INDEX "user_foo_bar"; COMMIT; END`,
      db2: `DROP INDEX "user_foo_bar"`,
      snowflake: notImplementedError,
    });
  });

  it('produces a DROP INDEX query from a table and default schema', () => {
    expectsql(() => queryGenerator.removeIndexQuery({ tableName: 'myTable', schema: dialect.getDefaultSchema() }, 'user_foo_bar'), {
      default: `DROP INDEX [user_foo_bar] ON [myTable]`,
      sqlite: 'DROP INDEX `user_foo_bar`',
      ibmi: `BEGIN DROP INDEX "user_foo_bar"; COMMIT; END`,
      db2: `DROP INDEX "user_foo_bar"`,
      postgres: `DROP INDEX "public"."user_foo_bar"`,
      snowflake: notImplementedError,
    });
  });

  it('produces a DROP INDEX query from a table and globally set schema', () => {
    const sequelizeSchema = createSequelizeInstance({ schema: 'mySchema' });
    const queryGeneratorSchema = sequelizeSchema.getQueryInterface().queryGenerator;

    expectsql(() => queryGeneratorSchema.removeIndexQuery('myTable', 'user_foo_bar'), {
      default: `DROP INDEX [user_foo_bar] ON [mySchema].[myTable]`,
      sqlite: 'DROP INDEX `user_foo_bar`',
      postgres: `DROP INDEX "mySchema"."user_foo_bar"`,
      ibmi: `BEGIN DROP INDEX "user_foo_bar"; COMMIT; END`,
      db2: 'DROP INDEX "user_foo_bar"',
      snowflake: notImplementedError,
    });
  });
});<|MERGE_RESOLUTION|>--- conflicted
+++ resolved
@@ -34,12 +34,7 @@
     expectsql(() => queryGenerator.removeIndexQuery('myTable', 'user_foo_bar', { concurrently: true }), {
       default: buildInvalidOptionReceivedError('removeIndexQuery', dialect.name, ['concurrently']),
       postgres: `DROP INDEX CONCURRENTLY "public"."user_foo_bar"`,
-<<<<<<< HEAD
       snowflake: notImplementedError,
-      'db2 ibmi mariadb mssql mysql sqlite': buildInvalidOptionReceivedError('removeIndexQuery', dialect.name, ['concurrently']),
-=======
-      snowflake: new Error(`removeIndexQuery has not been implemented in ${dialect.name}.`),
->>>>>>> d6e3e28b
     });
   });
 
@@ -58,12 +53,7 @@
     expectsql(() => queryGenerator.removeIndexQuery('myTable', 'user_foo_bar', { cascade: true }), {
       default: buildInvalidOptionReceivedError('removeIndexQuery', dialect.name, ['cascade']),
       postgres: `DROP INDEX "public"."user_foo_bar" CASCADE`,
-<<<<<<< HEAD
       snowflake: notImplementedError,
-      'db2 ibmi mariadb mssql mysql sqlite': buildInvalidOptionReceivedError('removeIndexQuery', dialect.name, ['cascade']),
-=======
-      snowflake: new Error(`removeIndexQuery has not been implemented in ${dialect.name}.`),
->>>>>>> d6e3e28b
     });
   });
 
