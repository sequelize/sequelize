--- conflicted
+++ resolved
@@ -26,12 +26,7 @@
   it('generates a query that drops a column with ifExists', () => {
     expectsql(() => queryGenerator.removeColumnQuery('myTable', 'myColumn', { ifExists: true }), {
       default: buildInvalidOptionReceivedError('removeColumnQuery', dialectName, ['ifExists']),
-<<<<<<< HEAD
-      mariadb: 'ALTER TABLE `myTable` DROP IF EXISTS `myColumn`;',
-      'postgres mssql cockroachdb': 'ALTER TABLE [myTable] DROP COLUMN IF EXISTS [myColumn];',
-=======
-      'mariadb mssql postgres': 'ALTER TABLE [myTable] DROP COLUMN IF EXISTS [myColumn]',
->>>>>>> 68fb37e2
+      'mariadb mssql postgres cockroachdb': 'ALTER TABLE [myTable] DROP COLUMN IF EXISTS [myColumn]',
       sqlite: notSupportedError,
     });
   });
