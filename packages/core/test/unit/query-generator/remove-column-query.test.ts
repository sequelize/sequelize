import { buildInvalidOptionReceivedError } from '@sequelize/core/_non-semver-use-at-your-own-risk_/utils/check.js';
import { createSequelizeInstance, expectsql, getTestDialect, sequelize } from '../../support';

const dialect = sequelize.dialect;
const dialectName = getTestDialect();
const notSupportedError = new Error(`removeColumnQuery is not supported in ${dialectName}.`);

describe('QueryGenerator#removeColumnQuery', () => {
  const queryGenerator = sequelize.getQueryInterface().queryGenerator;

  it('generates a query that drops a column', () => {
    expectsql(() => queryGenerator.removeColumnQuery('myTable', 'myColumn'), {
      default: 'ALTER TABLE [myTable] DROP COLUMN [myColumn];',
      'mariadb mysql snowflake': 'ALTER TABLE [myTable] DROP [myColumn];',
      sqlite: notSupportedError,
    });
  });

  it('produces a query that drops a column with ifExists', () => {
    expectsql(() => queryGenerator.removeColumnQuery('myTable', 'myColumn', { ifExists: true }), {
      default: buildInvalidOptionReceivedError('removeColumnQuery', dialectName, ['ifExists']),
      mariadb: 'ALTER TABLE `myTable` DROP IF EXISTS `myColumn`;',
<<<<<<< HEAD
      'cockroachdb postgres mssql': 'ALTER TABLE [myTable] DROP COLUMN IF EXISTS [myColumn];',
=======
      'postgres mssql': 'ALTER TABLE [myTable] DROP COLUMN IF EXISTS [myColumn];',
      sqlite: notSupportedError,
>>>>>>> 7022c482
    });
  });

  it('generates a query that drops a column from a model', () => {
    const MyModel = sequelize.define('MyModel', {});

    expectsql(() => queryGenerator.removeColumnQuery(MyModel, 'myColumn'), {
      default: 'ALTER TABLE [MyModels] DROP COLUMN [myColumn];',
      'mariadb mysql snowflake': 'ALTER TABLE [MyModels] DROP [myColumn];',
      sqlite: notSupportedError,
    });
  });

  it('generates a query that drops a column with schema', () => {
    expectsql(() => queryGenerator.removeColumnQuery({ tableName: 'myTable', schema: 'mySchema' }, 'myColumn'), {
      default: 'ALTER TABLE [mySchema].[myTable] DROP COLUMN [myColumn];',
      'mariadb mysql snowflake': 'ALTER TABLE [mySchema].[myTable] DROP [myColumn];',
      sqlite: notSupportedError,
    });
  });

  it('generates a query that drops a column with default schema', () => {
    expectsql(() => queryGenerator.removeColumnQuery({ tableName: 'myTable', schema: dialect.getDefaultSchema() }, 'myColumn'), {
      default: 'ALTER TABLE [myTable] DROP COLUMN [myColumn];',
      'mariadb mysql snowflake': 'ALTER TABLE [myTable] DROP [myColumn];',
      sqlite: notSupportedError,
    });
  });

  it('generates a query that drops a column from a table and globally set schema', () => {
    const sequelizeSchema = createSequelizeInstance({ schema: 'mySchema' });
    const queryGeneratorSchema = sequelizeSchema.getQueryInterface().queryGenerator;

    expectsql(() => queryGeneratorSchema.removeColumnQuery('myTable', 'myColumn'), {
      default: 'ALTER TABLE [mySchema].[myTable] DROP COLUMN [myColumn];',
      'mariadb mysql snowflake': 'ALTER TABLE [mySchema].[myTable] DROP [myColumn];',
      sqlite: notSupportedError,
    });
  });

  it('generates a query that drops a column with schema and custom delimiter argument', () => {
    // This test is only relevant for dialects that do not support schemas
    if (dialect.supports.schemas) {
      return;
    }

    expectsql(() => queryGenerator.removeColumnQuery({ tableName: 'myTable', schema: 'mySchema', delimiter: 'custom' }, 'myColumn'), {
      sqlite: notSupportedError,
    });
  });
});<|MERGE_RESOLUTION|>--- conflicted
+++ resolved
@@ -20,12 +20,8 @@
     expectsql(() => queryGenerator.removeColumnQuery('myTable', 'myColumn', { ifExists: true }), {
       default: buildInvalidOptionReceivedError('removeColumnQuery', dialectName, ['ifExists']),
       mariadb: 'ALTER TABLE `myTable` DROP IF EXISTS `myColumn`;',
-<<<<<<< HEAD
-      'cockroachdb postgres mssql': 'ALTER TABLE [myTable] DROP COLUMN IF EXISTS [myColumn];',
-=======
-      'postgres mssql': 'ALTER TABLE [myTable] DROP COLUMN IF EXISTS [myColumn];',
+      'postgres mssql cockroachdb': 'ALTER TABLE [myTable] DROP COLUMN IF EXISTS [myColumn];',
       sqlite: notSupportedError,
->>>>>>> 7022c482
     });
   });
 
