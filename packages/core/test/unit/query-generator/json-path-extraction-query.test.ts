import { expectPerDialect, sequelize } from '../../support';

const dialect = sequelize.dialect;
const dialectName = dialect.name;

const notSupportedError = new Error(`JSON Paths are not supported in ${dialectName}.`);

describe('QueryGenerator#jsonPathExtractionQuery', () => {
  const queryGenerator = sequelize.queryGenerator;

  if (dialect.supports.jsonExtraction.quoted) {
    it('creates a json extract operation (object)', () => {
      // "jsonPathExtractionQuery" does not quote the first parameter, because the first parameter is *not* an identifier,
      // it can be any SQL expression, e.g. a column name, a function call, a subquery, etc.
      expectPerDialect(() => queryGenerator.jsonPathExtractionQuery(queryGenerator.quoteIdentifier('profile'), ['id'], false), {
        default: notSupportedError,
        mariadb: `json_compact(json_extract(\`profile\`,'$.id'))`,
        'mysql sqlite': `json_extract(\`profile\`,'$.id')`,
        'postgres cockroachdb': `"profile"->'id'`,
      });
    });

    it('creates a json extract operation (array)', () => {
      expectPerDialect(() => queryGenerator.jsonPathExtractionQuery(queryGenerator.quoteIdentifier('profile'), [0], false), {
        default: notSupportedError,
        mariadb: `json_compact(json_extract(\`profile\`,'$[0]'))`,
        'mysql sqlite': `json_extract(\`profile\`,'$[0]')`,
        'postgres cockroachdb': `"profile"->0`,
      });
    });

    it('creates a nested json extract operation', () => {
      expectPerDialect(() => queryGenerator.jsonPathExtractionQuery(queryGenerator.quoteIdentifier('profile'), ['id', 'username', 0, '0', 'name'], false), {
        default: notSupportedError,
        mariadb: `json_compact(json_extract(\`profile\`,'$.id.username[0]."0".name'))`,
        'mysql sqlite': `json_extract(\`profile\`,'$.id.username[0]."0".name')`,
<<<<<<< HEAD
        'postgres cockroachdb': `"profile"#>ARRAY['id','username','0','0','name']`,
=======
        postgres: `"profile"#>ARRAY['id','username','0','0','name']::VARCHAR(255)[]`,
>>>>>>> 68fb37e2
      });
    });

    it(`escapes characters such as ", $, and '`, () => {
      expectPerDialect(() => queryGenerator.jsonPathExtractionQuery(queryGenerator.quoteIdentifier('profile'), [`"`, `'`, `$`], false), {
        default: notSupportedError,
        mysql: `json_extract(\`profile\`,'$."\\\\""."\\'"."$"')`,
        mariadb: `json_compact(json_extract(\`profile\`,'$."\\\\""."\\'"."$"'))`,
        sqlite: `json_extract(\`profile\`,'$."\\""."''"."$"')`,
<<<<<<< HEAD
        'postgres cockroachdb': `"profile"#>ARRAY['"','''','$']`,
=======
        postgres: `"profile"#>ARRAY['"','''','$']::VARCHAR(255)[]`,
>>>>>>> 68fb37e2
      });
    });
  }

  if (dialect.supports.jsonExtraction.unquoted) {
    it('creates a json extract+unquote operation (object)', () => {
      // "jsonPathExtractionQuery" does not quote the first parameter, because the first parameter is *not* an identifier,
      // it can be any SQL expression, e.g. a column name, a function call, a subquery, etc.
      expectPerDialect(() => queryGenerator.jsonPathExtractionQuery(queryGenerator.quoteIdentifier('profile'), ['id'], true), {
        default: notSupportedError,
        mssql: `JSON_VALUE([profile], N'$.id')`,
        'mariadb mysql sqlite': `json_unquote(json_extract(\`profile\`,'$.id'))`,
        'postgres cockroachdb': `"profile"->>'id'`,
      });
    });

    it('creates a json extract+unquote operation (array)', () => {
      expectPerDialect(() => queryGenerator.jsonPathExtractionQuery(queryGenerator.quoteIdentifier('profile'), [0], true), {
        default: notSupportedError,
        mssql: `JSON_VALUE([profile], N'$[0]')`,
        'mariadb mysql sqlite': `json_unquote(json_extract(\`profile\`,'$[0]'))`,
        'postgres cockroachdb': `"profile"->>0`,
      });
    });

    it('creates a nested json extract+unquote operation', () => {
      expectPerDialect(() => queryGenerator.jsonPathExtractionQuery(queryGenerator.quoteIdentifier('profile'), ['id', 'username', 0, '0', 'name'], true), {
        default: notSupportedError,
        mssql: `JSON_VALUE([profile], N'$.id.username[0]."0".name')`,
        'mysql mariadb sqlite': `json_unquote(json_extract(\`profile\`,'$.id.username[0]."0".name'))`,
<<<<<<< HEAD
        'postgres cockroachdb': `"profile"#>>ARRAY['id','username','0','0','name']`,
=======
        postgres: `"profile"#>>ARRAY['id','username','0','0','name']::VARCHAR(255)[]`,
>>>>>>> 68fb37e2
      });
    });
  }
});<|MERGE_RESOLUTION|>--- conflicted
+++ resolved
@@ -34,11 +34,7 @@
         default: notSupportedError,
         mariadb: `json_compact(json_extract(\`profile\`,'$.id.username[0]."0".name'))`,
         'mysql sqlite': `json_extract(\`profile\`,'$.id.username[0]."0".name')`,
-<<<<<<< HEAD
-        'postgres cockroachdb': `"profile"#>ARRAY['id','username','0','0','name']`,
-=======
-        postgres: `"profile"#>ARRAY['id','username','0','0','name']::VARCHAR(255)[]`,
->>>>>>> 68fb37e2
+        'postgres cockroachdb': `"profile"#>ARRAY['id','username','0','0','name']::VARCHAR(255)[]`,
       });
     });
 
@@ -48,11 +44,7 @@
         mysql: `json_extract(\`profile\`,'$."\\\\""."\\'"."$"')`,
         mariadb: `json_compact(json_extract(\`profile\`,'$."\\\\""."\\'"."$"'))`,
         sqlite: `json_extract(\`profile\`,'$."\\""."''"."$"')`,
-<<<<<<< HEAD
-        'postgres cockroachdb': `"profile"#>ARRAY['"','''','$']`,
-=======
-        postgres: `"profile"#>ARRAY['"','''','$']::VARCHAR(255)[]`,
->>>>>>> 68fb37e2
+        'postgres cockroachdb': `"profile"#>ARRAY['"','''','$']::VARCHAR(255)[]`,
       });
     });
   }
@@ -83,11 +75,7 @@
         default: notSupportedError,
         mssql: `JSON_VALUE([profile], N'$.id.username[0]."0".name')`,
         'mysql mariadb sqlite': `json_unquote(json_extract(\`profile\`,'$.id.username[0]."0".name'))`,
-<<<<<<< HEAD
-        'postgres cockroachdb': `"profile"#>>ARRAY['id','username','0','0','name']`,
-=======
-        postgres: `"profile"#>>ARRAY['id','username','0','0','name']::VARCHAR(255)[]`,
->>>>>>> 68fb37e2
+        'postgres cockroachdb': `"profile"#>>ARRAY['id','username','0','0','name']::VARCHAR(255)[]`,
       });
     });
   }
