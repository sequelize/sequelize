--- conflicted
+++ resolved
@@ -15,7 +15,7 @@
       default: notSupportedError,
       mariadb: `json_compact(json_extract(\`profile\`,'$.id'))`,
       'mysql sqlite': `json_extract(\`profile\`,'$.id')`,
-      postgres: `"profile"->'id'`,
+      'postgres cockroachdb': `"profile"->'id'`,
     });
   });
 
@@ -24,7 +24,7 @@
       default: notSupportedError,
       mariadb: `json_compact(json_extract(\`profile\`,'$[0]'))`,
       'mysql sqlite': `json_extract(\`profile\`,'$[0]')`,
-      postgres: `"profile"->0`,
+      'postgres cockroachdb': `"profile"->0`,
     });
   });
 
@@ -33,25 +33,17 @@
       default: notSupportedError,
       mariadb: `json_compact(json_extract(\`profile\`,'$.id.username[0]."0".name'))`,
       'mysql sqlite': `json_extract(\`profile\`,'$.id.username[0]."0".name')`,
-      postgres: `"profile"#>ARRAY['id','username','0','0','name']`,
+      'postgres cockroachdb': `"profile"#>ARRAY['id','username','0','0','name']`,
     });
   });
 
   it(`escapes characters such as ", $, and '`, () => {
     expectPerDialect(() => queryGenerator.jsonPathExtractionQuery(queryGenerator.quoteIdentifier('profile'), [`"`, `'`, `$`], false), {
       default: notSupportedError,
-<<<<<<< HEAD
-      // TODO: mariadb should be consistent with mysql
-      mariadb: 'json_unquote(json_extract(`profile`,\'$.id\'))',
-      mysql: 'json_unquote(json_extract(`profile`,\'$.\\"id\\"\'))',
-      'postgres cockroachdb': `("profile"#>'{id}')`,
-      sqlite: 'json_extract(`profile`,\'$.id\')',
-=======
       mysql: `json_extract(\`profile\`,'$."\\\\""."\\'"."$"')`,
       mariadb: `json_compact(json_extract(\`profile\`,'$."\\\\""."\\'"."$"'))`,
       sqlite: `json_extract(\`profile\`,'$."\\""."''"."$"')`,
-      postgres: `"profile"#>ARRAY['"','''','$']`,
->>>>>>> 243ca2b0
+      'postgres cockroachdb': `"profile"#>ARRAY['"','''','$']`,
     });
   });
 
@@ -60,45 +52,24 @@
     // it can be any SQL expression, e.g. a column name, a function call, a subquery, etc.
     expectPerDialect(() => queryGenerator.jsonPathExtractionQuery(queryGenerator.quoteIdentifier('profile'), ['id'], true), {
       default: notSupportedError,
-<<<<<<< HEAD
-      mariadb: 'json_unquote(json_extract(`profile`,\'$.id\'))',
-      mysql: 'json_unquote(json_extract(`profile`,\'$.\\"id\\"\'))',
-      'postgres cockroachdb': `("profile"#>>'{id}')`,
-      sqlite: 'json_extract(`profile`,\'$.id\')',
-=======
       'mariadb mysql sqlite': `json_unquote(json_extract(\`profile\`,'$.id'))`,
-      postgres: `"profile"->>'id'`,
->>>>>>> 243ca2b0
+      'postgres cockroachdb': `"profile"->>'id'`,
     });
   });
 
   it('creates a json extract+unquote operation (array)', () => {
     expectPerDialect(() => queryGenerator.jsonPathExtractionQuery(queryGenerator.quoteIdentifier('profile'), [0], true), {
       default: notSupportedError,
-<<<<<<< HEAD
-      mariadb: 'json_unquote(json_extract(`profile`,\'$.id\'))',
-      mysql: 'json_unquote(json_extract(`profile`,\'$.\\"id\\"\'))',
-      'postgres cockroachdb': `("profile"#>>'{id}')`,
-      sqlite: 'json_extract(`profile`,\'$.id\')',
-=======
       'mariadb mysql sqlite': `json_unquote(json_extract(\`profile\`,'$[0]'))`,
-      postgres: `"profile"->>0`,
->>>>>>> 243ca2b0
+      'postgres cockroachdb': `"profile"->>0`,
     });
   });
 
   it('creates a nested json extract+unquote operation', () => {
     expectPerDialect(() => queryGenerator.jsonPathExtractionQuery(queryGenerator.quoteIdentifier('profile'), ['id', 'username', 0, '0', 'name'], true), {
       default: notSupportedError,
-<<<<<<< HEAD
-      mariadb: 'json_unquote(json_extract(`profile`,\'$.id.username\'))',
-      mysql: 'json_unquote(json_extract(`profile`,\'$.\\"id\\".\\"username\\"\'))',
-      'postgres cockroachdb': `("profile"#>>'{id,username}')`,
-      sqlite: 'json_extract(`profile`,\'$.id.username\')',
-=======
       'mysql mariadb sqlite': `json_unquote(json_extract(\`profile\`,'$.id.username[0]."0".name'))`,
-      postgres: `"profile"#>>ARRAY['id','username','0','0','name']`,
->>>>>>> 243ca2b0
+      'postgres cockroachdb': `"profile"#>>ARRAY['id','username','0','0','name']`,
     });
   });
 });