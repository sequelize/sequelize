import { expectPerDialect, sequelize } from '../../support';

const dialect = sequelize.dialect;
const dialectName = dialect.name;

const notSupportedError = new Error(`JSON Paths are not supported in ${dialectName}.`);

describe('QueryGenerator#jsonPathExtractionQuery', () => {
  const queryGenerator = sequelize.queryGenerator;

  if (dialect.supports.jsonExtraction.quoted) {
    it('creates a json extract operation (object)', () => {
      // "jsonPathExtractionQuery" does not quote the first parameter, because the first parameter is *not* an identifier,
      // it can be any SQL expression, e.g. a column name, a function call, a subquery, etc.
<<<<<<< HEAD
      expectPerDialect(() => queryGenerator.jsonPathExtractionQuery(queryGenerator.quoteIdentifier('profile'), ['id'], false), {
        default: notSupportedError,
        mariadb: `json_compact(json_extract(\`profile\`,'$.id'))`,
        'mysql sqlite': `json_extract(\`profile\`,'$.id')`,
        postgres: `"profile"->'id'`,
        oracle: `json_value("profile",'$."id"')`,
      });
    });

    it('creates a json extract operation (array)', () => {
      expectPerDialect(() => queryGenerator.jsonPathExtractionQuery(queryGenerator.quoteIdentifier('profile'), [0], false), {
        default: notSupportedError,
        mariadb: `json_compact(json_extract(\`profile\`,'$[0]'))`,
        'mysql sqlite': `json_extract(\`profile\`,'$[0]')`,
        postgres: `"profile"->0`,
        oracle: `json_value("profile",'$[0]')`,
      });
    });

    it('creates a nested json extract operation', () => {
      expectPerDialect(() => queryGenerator.jsonPathExtractionQuery(queryGenerator.quoteIdentifier('profile'), ['id', 'username', 0, '0', 'name'], false), {
        default: notSupportedError,
        mariadb: `json_compact(json_extract(\`profile\`,'$.id.username[0]."0".name'))`,
        'mysql sqlite': `json_extract(\`profile\`,'$.id.username[0]."0".name')`,
        postgres: `"profile"#>ARRAY['id','username','0','0','name']::VARCHAR(255)[]`,
        oracle: `json_value("profile",'$."id"."username"[0][0]."name"')`,
      });
    });

    it(`escapes characters such as ", $, and '`, () => {
      expectPerDialect(() => queryGenerator.jsonPathExtractionQuery(queryGenerator.quoteIdentifier('profile'), [`"`, `'`, `$`], false), {
        default: notSupportedError,
        mysql: `json_extract(\`profile\`,'$."\\\\""."\\'"."$"')`,
        mariadb: `json_compact(json_extract(\`profile\`,'$."\\\\""."\\'"."$"'))`,
        sqlite: `json_extract(\`profile\`,'$."\\""."''"."$"')`,
        postgres: `"profile"#>ARRAY['"','''','$']::VARCHAR(255)[]`,
        oracle: `json_value("profile",'$.""."\'\'"."$"')`,
      });
=======
      expectPerDialect(
        () =>
          queryGenerator.jsonPathExtractionQuery(
            queryGenerator.quoteIdentifier('profile'),
            ['id'],
            false,
          ),
        {
          default: notSupportedError,
          mariadb: `json_compact(json_extract(\`profile\`,'$.id'))`,
          'mysql sqlite': `json_extract(\`profile\`,'$.id')`,
          postgres: `"profile"->'id'`,
        },
      );
    });

    it('creates a json extract operation (array)', () => {
      expectPerDialect(
        () =>
          queryGenerator.jsonPathExtractionQuery(
            queryGenerator.quoteIdentifier('profile'),
            [0],
            false,
          ),
        {
          default: notSupportedError,
          mariadb: `json_compact(json_extract(\`profile\`,'$[0]'))`,
          'mysql sqlite': `json_extract(\`profile\`,'$[0]')`,
          postgres: `"profile"->0`,
        },
      );
    });

    it('creates a nested json extract operation', () => {
      expectPerDialect(
        () =>
          queryGenerator.jsonPathExtractionQuery(
            queryGenerator.quoteIdentifier('profile'),
            ['id', 'username', 0, '0', 'name'],
            false,
          ),
        {
          default: notSupportedError,
          mariadb: `json_compact(json_extract(\`profile\`,'$.id.username[0]."0".name'))`,
          'mysql sqlite': `json_extract(\`profile\`,'$.id.username[0]."0".name')`,
          postgres: `"profile"#>ARRAY['id','username','0','0','name']::VARCHAR(255)[]`,
        },
      );
    });

    it(`escapes characters such as ", $, and '`, () => {
      expectPerDialect(
        () =>
          queryGenerator.jsonPathExtractionQuery(
            queryGenerator.quoteIdentifier('profile'),
            [`"`, `'`, `$`],
            false,
          ),
        {
          default: notSupportedError,
          mysql: `json_extract(\`profile\`,'$."\\\\""."\\'"."$"')`,
          mariadb: `json_compact(json_extract(\`profile\`,'$."\\\\""."\\'"."$"'))`,
          sqlite: `json_extract(\`profile\`,'$."\\""."''"."$"')`,
          postgres: `"profile"#>ARRAY['"','''','$']::VARCHAR(255)[]`,
        },
      );
>>>>>>> e632284c
    });
  }

  if (dialect.supports.jsonExtraction.unquoted) {
    it('creates a json extract+unquote operation (object)', () => {
      // "jsonPathExtractionQuery" does not quote the first parameter, because the first parameter is *not* an identifier,
      // it can be any SQL expression, e.g. a column name, a function call, a subquery, etc.
      expectPerDialect(
        () =>
          queryGenerator.jsonPathExtractionQuery(
            queryGenerator.quoteIdentifier('profile'),
            ['id'],
            true,
          ),
        {
          default: notSupportedError,
          mssql: `JSON_VALUE([profile], N'$.id')`,
          'mariadb mysql sqlite': `json_unquote(json_extract(\`profile\`,'$.id'))`,
          postgres: `"profile"->>'id'`,
        },
      );
    });

    it('creates a json extract+unquote operation (array)', () => {
      expectPerDialect(
        () =>
          queryGenerator.jsonPathExtractionQuery(
            queryGenerator.quoteIdentifier('profile'),
            [0],
            true,
          ),
        {
          default: notSupportedError,
          mssql: `JSON_VALUE([profile], N'$[0]')`,
          'mariadb mysql sqlite': `json_unquote(json_extract(\`profile\`,'$[0]'))`,
          postgres: `"profile"->>0`,
        },
      );
    });

    it('creates a nested json extract+unquote operation', () => {
      expectPerDialect(
        () =>
          queryGenerator.jsonPathExtractionQuery(
            queryGenerator.quoteIdentifier('profile'),
            ['id', 'username', 0, '0', 'name'],
            true,
          ),
        {
          default: notSupportedError,
          mssql: `JSON_VALUE([profile], N'$.id.username[0]."0".name')`,
          'mysql mariadb sqlite': `json_unquote(json_extract(\`profile\`,'$.id.username[0]."0".name'))`,
          postgres: `"profile"#>>ARRAY['id','username','0','0','name']::VARCHAR(255)[]`,
        },
      );
    });
  }
});<|MERGE_RESOLUTION|>--- conflicted
+++ resolved
@@ -12,46 +12,6 @@
     it('creates a json extract operation (object)', () => {
       // "jsonPathExtractionQuery" does not quote the first parameter, because the first parameter is *not* an identifier,
       // it can be any SQL expression, e.g. a column name, a function call, a subquery, etc.
-<<<<<<< HEAD
-      expectPerDialect(() => queryGenerator.jsonPathExtractionQuery(queryGenerator.quoteIdentifier('profile'), ['id'], false), {
-        default: notSupportedError,
-        mariadb: `json_compact(json_extract(\`profile\`,'$.id'))`,
-        'mysql sqlite': `json_extract(\`profile\`,'$.id')`,
-        postgres: `"profile"->'id'`,
-        oracle: `json_value("profile",'$."id"')`,
-      });
-    });
-
-    it('creates a json extract operation (array)', () => {
-      expectPerDialect(() => queryGenerator.jsonPathExtractionQuery(queryGenerator.quoteIdentifier('profile'), [0], false), {
-        default: notSupportedError,
-        mariadb: `json_compact(json_extract(\`profile\`,'$[0]'))`,
-        'mysql sqlite': `json_extract(\`profile\`,'$[0]')`,
-        postgres: `"profile"->0`,
-        oracle: `json_value("profile",'$[0]')`,
-      });
-    });
-
-    it('creates a nested json extract operation', () => {
-      expectPerDialect(() => queryGenerator.jsonPathExtractionQuery(queryGenerator.quoteIdentifier('profile'), ['id', 'username', 0, '0', 'name'], false), {
-        default: notSupportedError,
-        mariadb: `json_compact(json_extract(\`profile\`,'$.id.username[0]."0".name'))`,
-        'mysql sqlite': `json_extract(\`profile\`,'$.id.username[0]."0".name')`,
-        postgres: `"profile"#>ARRAY['id','username','0','0','name']::VARCHAR(255)[]`,
-        oracle: `json_value("profile",'$."id"."username"[0][0]."name"')`,
-      });
-    });
-
-    it(`escapes characters such as ", $, and '`, () => {
-      expectPerDialect(() => queryGenerator.jsonPathExtractionQuery(queryGenerator.quoteIdentifier('profile'), [`"`, `'`, `$`], false), {
-        default: notSupportedError,
-        mysql: `json_extract(\`profile\`,'$."\\\\""."\\'"."$"')`,
-        mariadb: `json_compact(json_extract(\`profile\`,'$."\\\\""."\\'"."$"'))`,
-        sqlite: `json_extract(\`profile\`,'$."\\""."''"."$"')`,
-        postgres: `"profile"#>ARRAY['"','''','$']::VARCHAR(255)[]`,
-        oracle: `json_value("profile",'$.""."\'\'"."$"')`,
-      });
-=======
       expectPerDialect(
         () =>
           queryGenerator.jsonPathExtractionQuery(
@@ -64,6 +24,7 @@
           mariadb: `json_compact(json_extract(\`profile\`,'$.id'))`,
           'mysql sqlite': `json_extract(\`profile\`,'$.id')`,
           postgres: `"profile"->'id'`,
+          oracle: `json_value("profile",'$."id"')`,
         },
       );
     });
@@ -81,6 +42,7 @@
           mariadb: `json_compact(json_extract(\`profile\`,'$[0]'))`,
           'mysql sqlite': `json_extract(\`profile\`,'$[0]')`,
           postgres: `"profile"->0`,
+          oracle: `json_value("profile",'$[0]')`,
         },
       );
     });
@@ -98,6 +60,7 @@
           mariadb: `json_compact(json_extract(\`profile\`,'$.id.username[0]."0".name'))`,
           'mysql sqlite': `json_extract(\`profile\`,'$.id.username[0]."0".name')`,
           postgres: `"profile"#>ARRAY['id','username','0','0','name']::VARCHAR(255)[]`,
+          oracle: `json_value("profile",'$."id"."username"[0][0]."name"')`,
         },
       );
     });
@@ -116,9 +79,9 @@
           mariadb: `json_compact(json_extract(\`profile\`,'$."\\\\""."\\'"."$"'))`,
           sqlite: `json_extract(\`profile\`,'$."\\""."''"."$"')`,
           postgres: `"profile"#>ARRAY['"','''','$']::VARCHAR(255)[]`,
+          oracle: `json_value("profile",'$.""."\'\'"."$"')`,
         },
       );
->>>>>>> e632284c
     });
   }
 
