--- conflicted
+++ resolved
@@ -198,16 +198,7 @@
       default: buildInvalidOptionReceivedError('createTableQuery', dialectName, ['comment']),
       'mariadb mysql': 'CREATE TABLE IF NOT EXISTS `myTable` (`myColumn` DATE COMMENT Foo) ENGINE=InnoDB COMMENT \'Bar\';',
       postgres: `CREATE TABLE IF NOT EXISTS "myTable" ("myColumn" DATE); COMMENT ON TABLE "myTable" IS 'Bar'; COMMENT ON COLUMN "myTable"."myColumn" IS 'Foo';`,
-<<<<<<< HEAD
-      mssql: `IF OBJECT_ID(N'[myTable]', 'U') IS NULL CREATE TABLE [myTable] ([myColumn] DATE);
-        EXEC sp_addextendedproperty @name = N'MS_Description', @value = N'Foo', @level0type = N'Schema', @level0name = N'dbo',
-        @level1type = N'Table', @level1name = [myTable], @level2type = N'Column', @level2name = [myColumn];`,
-      sqlite: 'CREATE TABLE IF NOT EXISTS `myTable` (`myColumn` DATE COMMENT Foo);',
-      db2: `CREATE TABLE IF NOT EXISTS "myTable" ("myColumn" DATE); -- 'Foo', TableName = "myTable", ColumnName = "myColumn";`,
-      ibmi: `BEGIN DECLARE CONTINUE HANDLER FOR SQLSTATE VALUE '42710' BEGIN END; CREATE TABLE "myTable" ("myColumn" DATE COMMENT Foo); END`,
-=======
       snowflake: `CREATE TABLE IF NOT EXISTS "myTable" ("myColumn" DATE COMMENT Foo) COMMENT 'Bar';`,
->>>>>>> 845acd31
     });
   });
 
