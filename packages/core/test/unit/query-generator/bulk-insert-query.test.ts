--- conflicted
+++ resolved
@@ -1,23 +1,11 @@
 import { DataTypes, literal } from '@sequelize/core';
-<<<<<<< HEAD
-import { expectsql, sequelize, getTestDialect } from '../../support';
+import { beforeAll2, expectsql, sequelize, getTestDialect } from '../../support';
 
 const dialect = getTestDialect();
-=======
-import { beforeAll2, expectsql, sequelize } from '../../support';
->>>>>>> 92af3b0c
 
 describe('QueryGenerator#bulkInsertQuery', () => {
   const queryGenerator = sequelize.queryGenerator;
 
-<<<<<<< HEAD
-  const User = sequelize.define('User', {
-    firstName: DataTypes.STRING,
-  }, { timestamps: false });
-  
-  // The Oracle dialect doesn't support replacements for bulkInsert
-  (dialect !== 'oracle' ? it : it.skip)('parses named replacements in literals', async () => {
-=======
   const vars = beforeAll2(() => {
     const User = sequelize.define('User', {
       firstName: DataTypes.STRING,
@@ -26,10 +14,10 @@
     return { User };
   });
 
-  it('parses named replacements in literals', async () => {
+  // The Oracle dialect doesn't support replacements for bulkInsert
+  (dialect !== 'oracle' ? it : it.skip)('parses named replacements in literals', async () => {
     const { User } = vars;
 
->>>>>>> 92af3b0c
     const sql = queryGenerator.bulkInsertQuery(User.table, [{
       firstName: literal(':injection'),
     }], {
