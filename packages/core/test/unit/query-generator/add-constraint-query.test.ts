--- conflicted
+++ resolved
@@ -560,13 +560,8 @@
           }),
         {
           default: `ALTER TABLE [myTable] ADD CONSTRAINT [myTable_otherId_otherTable_fk] FOREIGN KEY ([otherId]) REFERENCES [otherTable] ([id]) ON UPDATE CASCADE`,
-<<<<<<< HEAD
-          sqlite: notSupportedError,
+          sqlite3: notSupportedError,
           'db2 ibmi oracle': onUpdateNotSupportedError,
-=======
-          sqlite3: notSupportedError,
-          'db2 ibmi': onUpdateNotSupportedError,
->>>>>>> 9da3489b
         },
       );
     });
