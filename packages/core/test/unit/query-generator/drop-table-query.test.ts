import { buildInvalidOptionReceivedError } from '@sequelize/core/_non-semver-use-at-your-own-risk_/utils/check.js';
import { createSequelizeInstance, expectsql, getTestDialect, sequelize } from '../../support';

const dialectName = getTestDialect();
const dialect = sequelize.dialect;

describe('QueryGenerator#dropTableQuery', () => {
  const queryGenerator = sequelize.queryGenerator;

  it('produces a query that drops a table', () => {
    expectsql(() => queryGenerator.dropTableQuery('myTable'), {
      default: `DROP TABLE IF EXISTS [myTable]`,
    });
  });

  it('produces a query that drops a table with cascade', () => {
    expectsql(() => queryGenerator.dropTableQuery('myTable', { cascade: true }), {
      default: buildInvalidOptionReceivedError('dropTableQuery', dialectName, ['cascade']),
<<<<<<< HEAD
      'postgres cockroachdb': `DROP TABLE IF EXISTS "myTable" CASCADE;`,
=======
      'postgres snowflake': `DROP TABLE IF EXISTS "myTable" CASCADE`,
>>>>>>> 68fb37e2
    });
  });

  it('produces a query that drops a table from a model', () => {
    const MyModel = sequelize.define('MyModel', {});

    expectsql(() => queryGenerator.dropTableQuery(MyModel), {
      default: `DROP TABLE IF EXISTS [MyModels]`,
    });
  });

  it('produces a query that drops a table with schema', () => {
    expectsql(() => queryGenerator.dropTableQuery({ tableName: 'myTable', schema: 'mySchema' }), {
      default: `DROP TABLE IF EXISTS [mySchema].[myTable]`,
      sqlite: 'DROP TABLE IF EXISTS `mySchema.myTable`',
    });
  });

  it('produces a query that drops a table with default schema', () => {
    expectsql(() => queryGenerator.dropTableQuery({ tableName: 'myTable', schema: dialect.getDefaultSchema() }), {
      default: `DROP TABLE IF EXISTS [myTable]`,
    });
  });

  it('produces a query that drops a table from a table and globally set schema', () => {
    const sequelizeSchema = createSequelizeInstance({ schema: 'mySchema' });
    const queryGeneratorSchema = sequelizeSchema.queryGenerator;

    expectsql(() => queryGeneratorSchema.dropTableQuery('myTable'), {
      default: `DROP TABLE IF EXISTS [mySchema].[myTable]`,
      sqlite: 'DROP TABLE IF EXISTS `mySchema.myTable`',
    });
  });

  it('produces a query that drops a table with schema and custom delimiter argument', () => {
    // This test is only relevant for dialects that do not support schemas
    if (dialect.supports.schemas) {
      return;
    }

    expectsql(() => queryGenerator.dropTableQuery({ tableName: 'myTable', schema: 'mySchema', delimiter: 'custom' }), {
      sqlite: 'DROP TABLE IF EXISTS `mySchemacustommyTable`',
    });
  });
});<|MERGE_RESOLUTION|>--- conflicted
+++ resolved
@@ -16,11 +16,7 @@
   it('produces a query that drops a table with cascade', () => {
     expectsql(() => queryGenerator.dropTableQuery('myTable', { cascade: true }), {
       default: buildInvalidOptionReceivedError('dropTableQuery', dialectName, ['cascade']),
-<<<<<<< HEAD
-      'postgres cockroachdb': `DROP TABLE IF EXISTS "myTable" CASCADE;`,
-=======
-      'postgres snowflake': `DROP TABLE IF EXISTS "myTable" CASCADE`,
->>>>>>> 68fb37e2
+      'postgres snowflake cockroachdb': `DROP TABLE IF EXISTS "myTable" CASCADE`,
     });
   });
 
