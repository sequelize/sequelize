import { buildInvalidOptionReceivedError } from '@sequelize/core/_non-semver-use-at-your-own-risk_/utils/check.js';
import { createSequelizeInstance, expectsql, getTestDialect, sequelize } from '../../support';

const dialectName = getTestDialect();
const dialect = sequelize.dialect;

describe('QueryGenerator#dropTableQuery', () => {
  const queryGenerator = sequelize.getQueryInterface().queryGenerator;

  it('produces a query that drops a table', () => {
    expectsql(() => queryGenerator.dropTableQuery('myTable'), {
      default: `DROP TABLE IF EXISTS [myTable];`,
      mssql: `IF OBJECT_ID('[myTable]', 'U') IS NOT NULL DROP TABLE [myTable];`,
    });
  });

  it('produces a query that drops a table with cascade', () => {
    expectsql(() => queryGenerator.dropTableQuery('myTable', { cascade: true }), {
      default: buildInvalidOptionReceivedError('dropTableQuery', dialectName, ['cascade']),
      'postgres cockroachdb': `DROP TABLE IF EXISTS "myTable" CASCADE;`,
    });
  });

  it('produces a query that drops a table from a model', () => {
    const MyModel = sequelize.define('MyModel', {});

    expectsql(() => queryGenerator.dropTableQuery(MyModel), {
      default: `DROP TABLE IF EXISTS [MyModels];`,
      mssql: `IF OBJECT_ID('[MyModels]', 'U') IS NOT NULL DROP TABLE [MyModels];`,
    });
  });

  it('produces a query that drops a table with schema', () => {
    expectsql(() => queryGenerator.dropTableQuery({ tableName: 'myTable', schema: 'mySchema' }), {
      default: `DROP TABLE IF EXISTS [mySchema].[myTable];`,
      mssql: `IF OBJECT_ID('[mySchema].[myTable]', 'U') IS NOT NULL DROP TABLE [mySchema].[myTable];`,
      sqlite: 'DROP TABLE IF EXISTS `mySchema.myTable`;',
    });
  });

  it('produces a query that drops a table with default schema', () => {
    expectsql(() => queryGenerator.dropTableQuery({ tableName: 'myTable', schema: dialect.getDefaultSchema() }), {
      default: `DROP TABLE IF EXISTS [myTable];`,
      mssql: `IF OBJECT_ID('[myTable]', 'U') IS NOT NULL DROP TABLE [myTable];`,
    });
  });

  it('produces a query that drops a table from a table and globally set schema', () => {
    const sequelizeSchema = createSequelizeInstance({ schema: 'mySchema' });
    const queryGeneratorSchema = sequelizeSchema.getQueryInterface().queryGenerator;

    expectsql(() => queryGeneratorSchema.dropTableQuery('myTable'), {
      default: `DROP TABLE IF EXISTS [mySchema].[myTable];`,
      mssql: `IF OBJECT_ID('[mySchema].[myTable]', 'U') IS NOT NULL DROP TABLE [mySchema].[myTable];`,
      sqlite: 'DROP TABLE IF EXISTS `mySchema.myTable`;',
    });
  });

<<<<<<< HEAD
  it('produces a DROP TABLE query with schema and cascade', () => {
    expectsql(() => queryGenerator.dropTableQuery({ tableName: 'myTable', schema: 'mySchema' }, { cascade: true }), {
      default: buildInvalidOptionReceivedError('dropTableQuery', dialectName, ['cascade']),
      'postgres cockroachdb': `DROP TABLE IF EXISTS "mySchema"."myTable" CASCADE;`,
=======
  it('produces a query that drops a table with schema and custom delimiter argument', () => {
    // This test is only relevant for dialects that do not support schemas
    if (dialect.supports.schemas) {
      return;
    }

    expectsql(() => queryGenerator.dropTableQuery({ tableName: 'myTable', schema: 'mySchema', delimiter: 'custom' }), {
      sqlite: 'DROP TABLE IF EXISTS `mySchemacustommyTable`;',
>>>>>>> 243ca2b0
    });
  });
});<|MERGE_RESOLUTION|>--- conflicted
+++ resolved
@@ -56,12 +56,6 @@
     });
   });
 
-<<<<<<< HEAD
-  it('produces a DROP TABLE query with schema and cascade', () => {
-    expectsql(() => queryGenerator.dropTableQuery({ tableName: 'myTable', schema: 'mySchema' }, { cascade: true }), {
-      default: buildInvalidOptionReceivedError('dropTableQuery', dialectName, ['cascade']),
-      'postgres cockroachdb': `DROP TABLE IF EXISTS "mySchema"."myTable" CASCADE;`,
-=======
   it('produces a query that drops a table with schema and custom delimiter argument', () => {
     // This test is only relevant for dialects that do not support schemas
     if (dialect.supports.schemas) {
@@ -70,7 +64,6 @@
 
     expectsql(() => queryGenerator.dropTableQuery({ tableName: 'myTable', schema: 'mySchema', delimiter: 'custom' }), {
       sqlite: 'DROP TABLE IF EXISTS `mySchemacustommyTable`;',
->>>>>>> 243ca2b0
     });
   });
 });