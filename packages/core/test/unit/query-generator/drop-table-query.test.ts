import { buildInvalidOptionReceivedError } from '@sequelize/core/_non-semver-use-at-your-own-risk_/utils/check.js';
import { createSequelizeInstance, expectsql, getTestDialect, sequelize } from '../../support';

const dialectName = getTestDialect();
const dialect = sequelize.dialect;

describe('QueryGenerator#dropTableQuery', () => {
  const queryGenerator = sequelize.queryGenerator;

  it('produces a query that drops a table', () => {
    expectsql(() => queryGenerator.dropTableQuery('myTable'), {
      default: `DROP TABLE IF EXISTS [myTable]`,
      oracle: `BEGIN EXECUTE IMMEDIATE 'DROP TABLE "myTable" CASCADE CONSTRAINTS PURGE'; EXCEPTION WHEN OTHERS THEN IF SQLCODE != -942 THEN RAISE; END IF; END;`,
    });
  });

  it('produces a query that drops a table with cascade', () => {
    expectsql(() => queryGenerator.dropTableQuery('myTable', { cascade: true }), {
      default: buildInvalidOptionReceivedError('dropTableQuery', dialectName, ['cascade']),
      'postgres snowflake': `DROP TABLE IF EXISTS "myTable" CASCADE`,
      oracle: `BEGIN EXECUTE IMMEDIATE 'DROP TABLE "myTable" CASCADE CONSTRAINTS PURGE'; EXCEPTION WHEN OTHERS THEN IF SQLCODE != -942 THEN RAISE; END IF; END;`,
    });
  });

  it('produces a query that drops a table from a model', () => {
    const MyModel = sequelize.define('MyModel', {});

    expectsql(() => queryGenerator.dropTableQuery(MyModel), {
      default: `DROP TABLE IF EXISTS [MyModels]`,
      oracle: `BEGIN EXECUTE IMMEDIATE 'DROP TABLE "MyModels" CASCADE CONSTRAINTS PURGE'; EXCEPTION WHEN OTHERS THEN IF SQLCODE != -942 THEN RAISE; END IF; END;`,
    });
  });

  it('produces a query that drops a table from a model definition', () => {
    const MyModel = sequelize.define('MyModel', {});
    const myDefinition = MyModel.modelDefinition;

    expectsql(() => queryGenerator.dropTableQuery(myDefinition), {
      default: `DROP TABLE IF EXISTS [MyModels]`,
      oracle: `BEGIN EXECUTE IMMEDIATE 'DROP TABLE "MyModels" CASCADE CONSTRAINTS PURGE'; EXCEPTION WHEN OTHERS THEN IF SQLCODE != -942 THEN RAISE; END IF; END;`
    });
  });

  it('produces a query that drops a table with schema', () => {
    expectsql(() => queryGenerator.dropTableQuery({ tableName: 'myTable', schema: 'mySchema' }), {
      default: `DROP TABLE IF EXISTS [mySchema].[myTable]`,
<<<<<<< HEAD
      sqlite: 'DROP TABLE IF EXISTS `mySchema.myTable`',
      oracle: `BEGIN EXECUTE IMMEDIATE 'DROP TABLE "mySchema"."myTable" CASCADE CONSTRAINTS PURGE'; EXCEPTION WHEN OTHERS THEN IF SQLCODE != -942 THEN RAISE; END IF; END;`,
=======
      sqlite3: 'DROP TABLE IF EXISTS `mySchema.myTable`',
>>>>>>> 9da3489b
    });
  });

  it('produces a query that drops a table with default schema', () => {
    expectsql(
      () =>
        queryGenerator.dropTableQuery({ tableName: 'myTable', schema: dialect.getDefaultSchema() }),
      {
        default: `DROP TABLE IF EXISTS [myTable]`,
        oracle: `BEGIN EXECUTE IMMEDIATE 'DROP TABLE "myTable" CASCADE CONSTRAINTS PURGE'; EXCEPTION WHEN OTHERS THEN IF SQLCODE != -942 THEN RAISE; END IF; END;`,
      },
    );
  });

  it('produces a query that drops a table from a table and globally set schema', () => {
    const sequelizeSchema = createSequelizeInstance({ schema: 'mySchema' });
    const queryGeneratorSchema = sequelizeSchema.queryGenerator;

    expectsql(() => queryGeneratorSchema.dropTableQuery('myTable'), {
      default: `DROP TABLE IF EXISTS [mySchema].[myTable]`,
<<<<<<< HEAD
      sqlite: 'DROP TABLE IF EXISTS `mySchema.myTable`',
      oracle: `BEGIN EXECUTE IMMEDIATE 'DROP TABLE "mySchema"."myTable" CASCADE CONSTRAINTS PURGE'; EXCEPTION WHEN OTHERS THEN IF SQLCODE != -942 THEN RAISE; END IF; END;`,
=======
      sqlite3: 'DROP TABLE IF EXISTS `mySchema.myTable`',
>>>>>>> 9da3489b
    });
  });

  it('produces a query that drops a table with schema and custom delimiter argument', () => {
    // This test is only relevant for dialects that do not support schemas
    if (dialect.supports.schemas) {
      return;
    }

    expectsql(
      () =>
        queryGenerator.dropTableQuery({
          tableName: 'myTable',
          schema: 'mySchema',
          delimiter: 'custom',
        }),
      {
        sqlite3: 'DROP TABLE IF EXISTS `mySchemacustommyTable`',
      },
    );
  });
});<|MERGE_RESOLUTION|>--- conflicted
+++ resolved
@@ -44,12 +44,8 @@
   it('produces a query that drops a table with schema', () => {
     expectsql(() => queryGenerator.dropTableQuery({ tableName: 'myTable', schema: 'mySchema' }), {
       default: `DROP TABLE IF EXISTS [mySchema].[myTable]`,
-<<<<<<< HEAD
-      sqlite: 'DROP TABLE IF EXISTS `mySchema.myTable`',
+      sqlite3: 'DROP TABLE IF EXISTS `mySchema.myTable`',
       oracle: `BEGIN EXECUTE IMMEDIATE 'DROP TABLE "mySchema"."myTable" CASCADE CONSTRAINTS PURGE'; EXCEPTION WHEN OTHERS THEN IF SQLCODE != -942 THEN RAISE; END IF; END;`,
-=======
-      sqlite3: 'DROP TABLE IF EXISTS `mySchema.myTable`',
->>>>>>> 9da3489b
     });
   });
 
@@ -70,12 +66,8 @@
 
     expectsql(() => queryGeneratorSchema.dropTableQuery('myTable'), {
       default: `DROP TABLE IF EXISTS [mySchema].[myTable]`,
-<<<<<<< HEAD
-      sqlite: 'DROP TABLE IF EXISTS `mySchema.myTable`',
+      sqlite3: 'DROP TABLE IF EXISTS `mySchema.myTable`',
       oracle: `BEGIN EXECUTE IMMEDIATE 'DROP TABLE "mySchema"."myTable" CASCADE CONSTRAINTS PURGE'; EXCEPTION WHEN OTHERS THEN IF SQLCODE != -942 THEN RAISE; END IF; END;`,
-=======
-      sqlite3: 'DROP TABLE IF EXISTS `mySchema.myTable`',
->>>>>>> 9da3489b
     });
   });
 
