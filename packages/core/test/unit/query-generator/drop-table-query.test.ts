--- conflicted
+++ resolved
@@ -50,20 +50,14 @@
   });
 
   it('produces a query that drops a table with default schema', () => {
-<<<<<<< HEAD
-    expectsql(() => queryGenerator.dropTableQuery({ tableName: 'myTable', schema: dialect.getDefaultSchema() }), {
-      default: `DROP TABLE IF EXISTS [myTable]`,
-      oracle: `BEGIN EXECUTE IMMEDIATE 'DROP TABLE "myTable" CASCADE CONSTRAINTS PURGE'; EXCEPTION WHEN OTHERS THEN IF SQLCODE != -942 THEN RAISE; END IF; END;`,
-    });
-=======
     expectsql(
       () =>
         queryGenerator.dropTableQuery({ tableName: 'myTable', schema: dialect.getDefaultSchema() }),
       {
         default: `DROP TABLE IF EXISTS [myTable]`,
+        oracle: `BEGIN EXECUTE IMMEDIATE 'DROP TABLE "myTable" CASCADE CONSTRAINTS PURGE'; EXCEPTION WHEN OTHERS THEN IF SQLCODE != -942 THEN RAISE; END IF; END;`,
       },
     );
->>>>>>> e632284c
   });
 
   it('produces a query that drops a table from a table and globally set schema', () => {
