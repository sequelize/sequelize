--- conflicted
+++ resolved
@@ -19,12 +19,7 @@
   it('omits quotes if quoteIdentifiers is false', async () => {
     expectsql(() => noQuoteQueryGenerator.dropDatabaseQuery('myDatabase'), {
       default: notSupportedError,
-<<<<<<< HEAD
       'postgres snowflake cockroachdb': 'DROP DATABASE IF EXISTS myDatabase;',
-      // TODO: mssql does not respect quoteIdentifiers in this method
-=======
-      'postgres snowflake': 'DROP DATABASE IF EXISTS myDatabase;',
->>>>>>> 243ca2b0
       mssql: `IF EXISTS (SELECT * FROM sys.databases WHERE name = 'myDatabase' ) BEGIN DROP DATABASE [myDatabase] ; END;`,
     });
   });
