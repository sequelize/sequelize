--- conflicted
+++ resolved
@@ -523,12 +523,6 @@
     });
 
     it('generates a constraint snippet for a foreign key constraint with on update', () => {
-<<<<<<< HEAD
-      expectsql(() => internals.getConstraintSnippet('myTable', { type: 'FOREIGN KEY', fields: ['otherId'], references: { table: 'otherTable', field: 'id' }, onUpdate: 'CASCADE' }), {
-        default: `CONSTRAINT [myTable_otherId_otherTable_fk] FOREIGN KEY ([otherId]) REFERENCES [otherTable] ([id]) ON UPDATE CASCADE`,
-        'db2 ibmi oracle': onUpdateNotSupportedError,
-      });
-=======
       expectsql(
         () =>
           internals.getConstraintSnippet('myTable', {
@@ -539,10 +533,9 @@
           }),
         {
           default: `CONSTRAINT [myTable_otherId_otherTable_fk] FOREIGN KEY ([otherId]) REFERENCES [otherTable] ([id]) ON UPDATE CASCADE`,
-          'db2 ibmi': onUpdateNotSupportedError,
-        },
-      );
->>>>>>> e632284c
+          'db2 ibmi oracle': onUpdateNotSupportedError,
+        },
+      );
     });
 
     it('throws an error if no references is defined', () => {
