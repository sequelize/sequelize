import { expect } from 'chai';
import type { InferAttributes, Model } from '@sequelize/core';
import { Op, DataTypes, or, sql as sqlTag } from '@sequelize/core';
import { _validateIncludedElements } from '@sequelize/core/_non-semver-use-at-your-own-risk_/model-internals.js';
import { expectsql, sequelize } from '../../support';

const { attribute, col, cast, where, fn, literal } = sqlTag;

describe('QueryGenerator#selectQuery', () => {
  const queryGenerator = sequelize.getQueryInterface().queryGenerator;

  interface TUser extends Model<InferAttributes<TUser>> {
    username: string;
  }

  const User = sequelize.define<TUser>('User', {
    username: DataTypes.STRING,
  }, { timestamps: true });

  interface TProject extends Model<InferAttributes<TProject>> {
    duration: bigint;
  }

  const Project = sequelize.define<TProject>('Project', {
    duration: DataTypes.BIGINT,
  }, { timestamps: false });

  const ProjectContributor = sequelize.define('ProjectContributor', {}, { timestamps: false });

  // project owners
  User.hasMany(Project, { as: 'projects' });
  Project.belongsTo(User, { as: 'owner' });

  // project contributors
  Project.belongsToMany(User, {
    through: ProjectContributor,
    as: 'contributors',
  });

  it('supports offset without limit', () => {
    const sql = queryGenerator.selectQuery(User.table, {
      model: User,
      attributes: ['id'],
      offset: 1,
    }, User);

    expectsql(sql, {
      postgres: `SELECT "id" FROM "Users" AS "User" OFFSET 1;`,
      mysql: 'SELECT `id` FROM `Users` AS `User` LIMIT 18446744073709551615 OFFSET 1;',
      mariadb: 'SELECT `id` FROM `Users` AS `User` LIMIT 18446744073709551615 OFFSET 1;',
      sqlite: 'SELECT `id` FROM `Users` AS `User` LIMIT -1 OFFSET 1;',
      snowflake: 'SELECT "id" FROM "Users" AS "User" LIMIT NULL OFFSET 1;',
      db2: `SELECT "id" FROM "Users" AS "User" OFFSET 1 ROWS;`,
      ibmi: 'SELECT "id" FROM "Users" AS "User" OFFSET 1 ROWS',
      mssql: `SELECT [id] FROM [Users] AS [User] ORDER BY [User].[id] OFFSET 1 ROWS;`,
    });
  });

  it('supports querying for bigint values', () => {
    const sql = queryGenerator.selectQuery(Project.tableName, {
      model: Project,
      attributes: ['id'],
      where: {
        duration: { [Op.eq]: 9_007_199_254_740_993n },
      },
    }, Project);

    expectsql(sql, {
      postgres: `SELECT "id" FROM "Projects" AS "Project" WHERE "Project"."duration" = 9007199254740993;`,
      mysql: 'SELECT `id` FROM `Projects` AS `Project` WHERE `Project`.`duration` = 9007199254740993;',
      mariadb: 'SELECT `id` FROM `Projects` AS `Project` WHERE `Project`.`duration` = 9007199254740993;',
      sqlite: 'SELECT `id` FROM `Projects` AS `Project` WHERE `Project`.`duration` = 9007199254740993;',
      snowflake: 'SELECT "id" FROM "Projects" AS "Project" WHERE "Project"."duration" = 9007199254740993;',
      db2: `SELECT "id" FROM "Projects" AS "Project" WHERE "Project"."duration" = 9007199254740993;`,
      ibmi: `SELECT "id" FROM "Projects" AS "Project" WHERE "Project"."duration" = 9007199254740993`,
      mssql: `SELECT [id] FROM [Projects] AS [Project] WHERE [Project].[duration] = 9007199254740993;`,
    });
  });

  it('supports cast in attributes', () => {
    const sql = queryGenerator.selectQuery(User.table, {
      model: User,
      attributes: [
        'id',
        [cast(col('createdAt'), 'varchar'), 'createdAt'],
      ],
    }, User);

    expectsql(sql, {
      default: `SELECT [id], CAST([createdAt] AS VARCHAR) AS [createdAt] FROM [Users] AS [User];`,
    });
  });

  it('supports empty where object', () => {
    const sql = queryGenerator.selectQuery(User.table, {
      model: User,
      attributes: [
        'id',
      ],
      where: {},
    }, User);

    expectsql(sql, {
      default: `SELECT [id] FROM [Users] AS [User];`,
    });
  });

  it('escapes WHERE clause correctly', () => {
    const sql = queryGenerator.selectQuery(User.table, {
      model: User,
      attributes: [
        'id',
      ],
      where: { username: 'foo\';DROP TABLE mySchema.myTable;' },
    }, User);

    expectsql(sql, {
      default: `SELECT [id] FROM [Users] AS [User] WHERE [User].[username] = 'foo'';DROP TABLE mySchema.myTable;';`,
      'mysql mariadb': `SELECT [id] FROM [Users] AS [User] WHERE [User].[username] = 'foo\\';DROP TABLE mySchema.myTable;';`,
      mssql: `SELECT [id] FROM [Users] AS [User] WHERE [User].[username] = N'foo'';DROP TABLE mySchema.myTable;';`,
    });
  });

  if (sequelize.dialect.supports.jsonOperations) {
    it('accepts json paths in attributes', () => {
      const sql = queryGenerator.selectQuery(User.table, {
        model: User,
        attributes: [
          [attribute('data.email'), 'email'],
        ],
      }, User);

      expectsql(sql, {
        postgres: `SELECT "data"->'email' AS "email" FROM "Users" AS "User";`,
        mariadb: `SELECT json_compact(json_extract(\`data\`,'$.email')) AS \`email\` FROM \`Users\` AS \`User\`;`,
        'sqlite mysql': `SELECT json_extract([data],'$.email') AS [email] FROM [Users] AS [User];`,
      });

    });
  }

  describe('replacements', () => {
    it('parses named replacements in literals', () => {
      // The goal of this test is to test that :replacements are parsed in literals in as many places as possible

      const sql = queryGenerator.selectQuery(User.table, {
        model: User,
        attributes: [
          [fn('uppercase', literal(':attr')), 'id'],
          literal(':attr2'),
        ],
        where: {
          username: or(
            { [Op.eq]: literal(':data') },
            where(fn('uppercase', cast(literal(':data'), 'string')), Op.eq, literal(':data')),
          ),
        },
        having: {
          username: {
            [Op.eq]: literal(':data'),
          },
        },
        order: literal(':order'),
        limit: literal(':limit'),
        offset: literal(':offset'),
        group: literal(':group'),
        replacements: {
          attr: 'id',
          attr2: 'id2',
          data: 'repl1',
          order: 'repl2',
          limit: 'repl3',
          offset: 'repl4',
          group: 'the group',
        },
      }, User);

      expectsql(sql, {
        default: `
          SELECT uppercase('id') AS [id], 'id2'
          FROM [Users] AS [User]
          WHERE [User].[username] = 'repl1' OR [User].[username] = (uppercase(CAST('repl1' AS STRING)) = 'repl1')
          GROUP BY 'the group'
          HAVING [User].[username] = 'repl1'
          ORDER BY 'repl2'
          LIMIT 'repl3'
          OFFSET 'repl4';
        `,
        mssql: `
          SELECT uppercase(N'id') AS [id], N'id2'
          FROM [Users] AS [User]
          WHERE [User].[username] = N'repl1' OR [User].[username] = (uppercase(CAST(N'repl1' AS STRING)) = N'repl1')
          GROUP BY N'the group'
          HAVING [User].[username] = N'repl1'
          ORDER BY N'repl2'
          OFFSET N'repl4' ROWS
          FETCH NEXT N'repl3' ROWS ONLY;
        `,
        'db2 ibmi': `
          SELECT uppercase('id') AS "id", 'id2'
          FROM "Users" AS "User"
          WHERE "User"."username" = 'repl1' OR "User"."username" = (uppercase(CAST('repl1' AS STRING)) = 'repl1')
          GROUP BY 'the group'
          HAVING "User"."username" = 'repl1'
          ORDER BY 'repl2'
          OFFSET 'repl4' ROWS
          FETCH NEXT 'repl3' ROWS ONLY;
        `,
      });
    });

    // see the unit tests of 'injectReplacements' for more
    it('does not parse replacements in strings in literals', () => {
      // The goal of this test is to test that :replacements are parsed in literals in as many places as possible

      const sql = queryGenerator.selectQuery(User.table, {
        model: User,
        attributes: [literal('id')],
        where: literal(`id = ':id'`),
        replacements: {
          id: 1,
        },
      }, User);

      expectsql(sql, {
        default: `SELECT id FROM [Users] AS [User] WHERE id = ':id';`,
      });
    });

    it('parses named replacements in literals in includes', () => {
      const sql = queryGenerator.selectQuery(User.table, {
        model: User,
        attributes: ['id'],
        include: _validateIncludedElements({
          model: User,
          include: [{
            association: User.associations.projects,
            attributes: [['id', 'id'], literal(':data'), [literal(':data'), 'id2']],
            on: literal(':on'),
            where: literal(':where'),
            include: [{
              association: Project.associations.owner,
              attributes: [literal(':data2')],
            }],
          }],
        }).include,
        replacements: {
          data: 'repl1',
          data2: 'repl2',
          on: 'on',
          where: 'where',
        },
      }, User);

      expectsql(sql, {
        default: `
          SELECT
            [User].[id],
            [projects].[id] AS [projects.id],
            'repl1',
            'repl1' AS [projects.id2],
            [projects->owner].[id] AS [projects.owner.id],
            'repl2'
          FROM [Users] AS [User]
          INNER JOIN [Projects] AS [projects]
            ON 'on' AND 'where'
          LEFT OUTER JOIN [Users] AS [projects->owner]
            ON [projects].[ownerId] = [projects->owner].[id];
        `,
        mssql: `
          SELECT
            [User].[id],
            [projects].[id] AS [projects.id],
            N'repl1',
            N'repl1' AS [projects.id2],
            [projects->owner].[id] AS [projects.owner.id],
            N'repl2'
          FROM [Users] AS [User]
          INNER JOIN [Projects] AS [projects]
            ON N'on' AND N'where'
          LEFT OUTER JOIN [Users] AS [projects->owner]
            ON [projects].[ownerId] = [projects->owner].[id];
        `,
        ibmi: `
          SELECT
            "User"."id",
            "projects"."id" AS "projects.id",
            'repl1',
            'repl1' AS "projects.id2",
            "projects->owner"."id" AS "projects.owner.id",
            'repl2'
          FROM "Users" AS "User"
          INNER JOIN "Projects" AS "projects"
            ON 'on' AND 'where'
          LEFT OUTER JOIN "Users" AS "projects->owner"
            ON "projects"."ownerId" = "projects->owner"."id"
        `,
      });
    });

    it(`parses named replacements in belongsToMany includes' through tables`, () => {
      const sql = queryGenerator.selectQuery(Project.tableName, {
        model: Project,
        attributes: ['id'],
        include: _validateIncludedElements({
          model: Project,
          include: [{
            attributes: ['id'],
            association: Project.associations.contributors,
            through: {
              where: literal(':where'),
            },
          }],
        }).include,
        replacements: {
          where: 'where',
        },
      }, Project);

      expectsql(sql, {
        default: `
          SELECT
            [Project].[id],
            [contributors].[id] AS [contributors.id],
            [contributors->ProjectContributor].[UserId] AS [contributors.ProjectContributor.UserId],
            [contributors->ProjectContributor].[ProjectId] AS [contributors.ProjectContributor.ProjectId]
          FROM [Projects] AS [Project]
          LEFT OUTER JOIN (
            [ProjectContributors] AS [contributors->ProjectContributor]
            INNER JOIN [Users] AS [contributors]
            ON [contributors].[id] = [contributors->ProjectContributor].[UserId]
            AND 'where'
          )
          ON [Project].[id] = [contributors->ProjectContributor].[ProjectId];
        `,
        mssql: `
          SELECT
            [Project].[id],
            [contributors].[id] AS [contributors.id],
            [contributors->ProjectContributor].[UserId] AS [contributors.ProjectContributor.UserId],
            [contributors->ProjectContributor].[ProjectId] AS [contributors.ProjectContributor.ProjectId]
          FROM [Projects] AS [Project]
          LEFT OUTER JOIN (
            [ProjectContributors] AS [contributors->ProjectContributor]
            INNER JOIN [Users] AS [contributors]
            ON [contributors].[id] = [contributors->ProjectContributor].[UserId]
            AND N'where'
          )
          ON [Project].[id] = [contributors->ProjectContributor].[ProjectId];
        `,
      });
    });

    it('parses named replacements in literals in includes (subQuery)', () => {
      const sql = queryGenerator.selectQuery(User.table, {
        model: User,
        attributes: ['id'],
        include: _validateIncludedElements({
          model: User,
          include: [{
            association: User.associations.projects,
            attributes: [['id', 'id'], literal(':data'), [literal(':data'), 'id2']],
            on: literal(':on'),
            where: literal(':where'),
            include: [{
              association: Project.associations.owner,
              attributes: [literal(':data2')],
            }],
          }],
        }).include,
        limit: literal(':limit'),
        offset: literal(':offset'),
        order: literal(':order'),
        subQuery: true,
        replacements: {
          data: 'repl1',
          data2: 'repl2',
          on: 'on',
          where: 'where',
          limit: 'limit',
          offset: 'offset',
          order: 'order',
        },
      }, User);

      expectsql(sql, {
        default: `
          SELECT
            [User].*,
            [projects].[id] AS [projects.id],
            'repl1',
            'repl1' AS [projects.id2],
            [projects->owner].[id] AS [projects.owner.id],
            'repl2'
          FROM (
            SELECT [User].[id]
            FROM [Users] AS [User]
            ORDER BY 'order'
            LIMIT 'limit'
            OFFSET 'offset'
          ) AS [User]
          INNER JOIN [Projects] AS [projects]
            ON 'on' AND 'where'
          LEFT OUTER JOIN [Users] AS [projects->owner]
            ON [projects].[ownerId] = [projects->owner].[id]
          ORDER BY 'order';
        `,
        mssql: `
          SELECT
            [User].*,
            [projects].[id] AS [projects.id],
            N'repl1',
            N'repl1' AS [projects.id2],
            [projects->owner].[id] AS [projects.owner.id],
            N'repl2'
          FROM (
            SELECT [User].[id]
            FROM [Users] AS [User]
            ORDER BY N'order'
            OFFSET N'offset' ROWS
            FETCH NEXT N'limit' ROWS ONLY
          ) AS [User]
          INNER JOIN [Projects] AS [projects]
            ON N'on' AND N'where'
          LEFT OUTER JOIN [Users] AS [projects->owner]
            ON [projects].[ownerId] = [projects->owner].[id]
          ORDER BY N'order';
        `,
        db2: `
          SELECT
            "User".*,
            "projects"."id" AS "projects.id",
            'repl1',
            'repl1' AS "projects.id2",
            "projects->owner"."id" AS "projects.owner.id",
            'repl2' FROM (
              SELECT "User"."id"
              FROM "Users" AS "User"
              ORDER BY 'order'
              OFFSET 'offset' ROWS
              FETCH NEXT 'limit' ROWS ONLY
            ) AS "User"
            INNER JOIN "Projects" AS "projects"
              ON 'on' AND 'where'
            LEFT OUTER JOIN "Users" AS "projects->owner"
              ON "projects"."ownerId" = "projects->owner"."id"
            ORDER BY 'order';
        `,
        ibmi: `
          SELECT
            "User".*,
            "projects"."id" AS "projects.id",
            'repl1',
            'repl1' AS "projects.id2",
            "projects->owner"."id" AS "projects.owner.id",
            'repl2' FROM (
              SELECT "User"."id"
              FROM "Users" AS "User"
              ORDER BY 'order'
              OFFSET 'offset' ROWS
              FETCH NEXT 'limit' ROWS ONLY
            ) AS "User"
            INNER JOIN "Projects" AS "projects"
              ON 'on' AND 'where'
            LEFT OUTER JOIN "Users" AS "projects->owner"
              ON "projects"."ownerId" = "projects->owner"."id"
            ORDER BY 'order'
        `,
      });
    });

    it('rejects positional replacements, because their execution order is hard to determine', () => {
      expect(
        () => queryGenerator.selectQuery(User.table, {
          model: User,
          where: {
            username: {
              [Op.eq]: literal('?'),
            },
          },
          replacements: ['repl1', 'repl2', 'repl3'],
        }, User),
      ).to.throwWithCause(`The following literal includes positional replacements (?).
Only named replacements (:name) are allowed in literal() because we cannot guarantee the order in which they will be evaluated:
➜ literal("?")`);
    });

    it(`always escapes the attribute if it's provided as a string`, () => {
      const sql = queryGenerator.selectQuery(User.table, {
        model: User,
        attributes: [
          // these used to have special escaping logic, now they're always escaped like any other strings. col, fn, and literal can be used for advanced logic.
          ['count(*)', 'count'],
          '.*',
          '*',
          [literal('count(*)'), 'literal_count'],
          [fn('count', '*'), 'fn_count_str'],
          [fn('count', col('*')), 'fn_count_col'],
          [fn('count', literal('*')), 'fn_count_lit'],
          [col('a.b'), 'col_a_b'],
          [col('a.*'), 'col_a_all'],
          [col('*'), 'col_all'],
        ],
      }, User);

      expectsql(sql, {
        default: `
          SELECT
            [count(*)] AS [count],
            [.*],
            [*],
            count(*) AS [literal_count],
            count('*') AS [fn_count_str],
            count(*) AS [fn_count_col],
            count(*) AS [fn_count_lit],
            [a].[b] AS [col_a_b],
            [a].* AS [col_a_all],
            * AS [col_all]
          FROM [Users] AS [User];`,
        mssql: `
          SELECT
            [count(*)] AS [count],
            [.*],
            [*],
            count(*) AS [literal_count],
            count(N'*') AS [fn_count_str],
            count(*) AS [fn_count_col],
            count(*) AS [fn_count_lit],
            [a].[b] AS [col_a_b],
            [a].* AS [col_a_all],
            * AS [col_all]
          FROM [Users] AS [User];`,
      });
    });

    it('supports a "having" option', () => {
      const sql = queryGenerator.selectQuery(User.table, {
        model: User,
        attributes: [
          literal('*'),
          [fn('YEAR', col('createdAt')), 'creationYear'],
        ],
        group: ['creationYear', 'title'],
        having: { creationYear: { [Op.gt]: 2002 } },
      }, User);

      expectsql(sql, {
        default: `SELECT *, YEAR([createdAt]) AS [creationYear] FROM [Users] AS [User] GROUP BY [creationYear], [title] HAVING [User].[creationYear] > 2002;`,
      });
    });
  });

  describe('previously supported values', () => {
    it('raw replacements for where', () => {
      expect(() => {
        queryGenerator.selectQuery('User', {
          attributes: ['*'],
          // @ts-expect-error -- this is not a valid value anymore
          where: ['name IN (?)', [1, 'test', 3, 'derp']],
        });
      }).to.throwWithCause(Error, `Invalid Query: expected a plain object, an array or a sequelize SQL method but got 'name IN (?)'`);
    });

    it('raw replacements for nested where', () => {
      expect(() => {
        queryGenerator.selectQuery('User', {
          attributes: ['*'],
          // @ts-expect-error -- this is not a valid value anymore
          where: [['name IN (?)', [1, 'test', 3, 'derp']]],
        });
      }).to.throwWithCause(Error, `Invalid Query: expected a plain object, an array or a sequelize SQL method but got 'name IN (?)'`);
    });

    it('raw replacements for having', () => {
      expect(() => {
        queryGenerator.selectQuery('User', {
          attributes: ['*'],
          // @ts-expect-error -- this is not a valid value anymore
          having: ['name IN (?)', [1, 'test', 3, 'derp']],
        });
      }).to.throwWithCause(Error, `Invalid Query: expected a plain object, an array or a sequelize SQL method but got 'name IN (?)'`);
    });

    it('raw replacements for nested having', () => {
      expect(() => {
        queryGenerator.selectQuery('User', {
          attributes: ['*'],
          // @ts-expect-error -- this is not a valid value anymore
          having: [['name IN (?)', [1, 'test', 3, 'derp']]],
        });
      }).to.throwWithCause(Error, `Invalid Query: expected a plain object, an array or a sequelize SQL method but got 'name IN (?)'`);
    });

    it('raw string from where', () => {
      expect(() => {
        queryGenerator.selectQuery('User', {
          attributes: ['*'],
          // @ts-expect-error -- this is not a valid value anymore
          where: `name = 'something'`,
        });
      }).to.throwWithCause(Error, 'Support for `{ where: \'raw query\' }` has been removed.');
    });

    it('raw string from having', () => {
      expect(() => {
        queryGenerator.selectQuery('User', {
          attributes: ['*'],
          // @ts-expect-error -- this is not a valid value anymore
          having: `name = 'something'`,
        });
      }).to.throwWithCause(Error, 'Support for `{ where: \'raw query\' }` has been removed.');
    });

    it('rejects where: null', () => {
      expect(() => {
        queryGenerator.selectQuery('User', {
          attributes: ['*'],
          // @ts-expect-error -- this is not a valid value anymore
          where: null,
        });
      }).to.throwWithCause(Error, `Invalid Query: expected a plain object, an array or a sequelize SQL method but got null`);
    });

    it('rejects where: primitive', () => {
      expect(() => {
        queryGenerator.selectQuery('User', {
          attributes: ['*'],
          // @ts-expect-error -- this is not a valid value anymore
          where: 1,
        });
      }).to.throwWithCause(Error, `Invalid Query: expected a plain object, an array or a sequelize SQL method but got 1`);
    });

    it('rejects where: array of primitives', () => {
      expect(() => {
        queryGenerator.selectQuery('User', {
          attributes: ['*'],
          // @ts-expect-error -- this is not a valid value anymore
          where: [''],
        });
      }).to.throwWithCause(Error, `Invalid Query: expected a plain object, an array or a sequelize SQL method but got ''`);
    });
  });

  describe('minifyAliases', () => {
    it('minifies custom attributes', () => {
<<<<<<< HEAD
      const sql = minifyQueryGenerator.selectQuery(User.table, {
=======
      const sql = queryGenerator.selectQuery(User.tableName, {
        minifyAliases: true,
>>>>>>> d0d2a668
        model: User,
        attributes: [
          [literal('1'), 'customAttr'],
        ],
        order: ['customAttr'],
        group: ['customAttr'],
      }, User);

      expectsql(sql, {
        default: `SELECT 1 AS [_0] FROM [Users] AS [User] GROUP BY [_0] ORDER BY [_0];`,
      });
    });
  });
});<|MERGE_RESOLUTION|>--- conflicted
+++ resolved
@@ -644,12 +644,8 @@
 
   describe('minifyAliases', () => {
     it('minifies custom attributes', () => {
-<<<<<<< HEAD
-      const sql = minifyQueryGenerator.selectQuery(User.table, {
-=======
-      const sql = queryGenerator.selectQuery(User.tableName, {
+      const sql = queryGenerator.selectQuery(User.table, {
         minifyAliases: true,
->>>>>>> d0d2a668
         model: User,
         attributes: [
           [literal('1'), 'customAttr'],
