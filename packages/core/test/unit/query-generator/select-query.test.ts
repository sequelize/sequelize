--- conflicted
+++ resolved
@@ -56,24 +56,15 @@
     return { User, Project, ProjectContributor };
   });
 
-<<<<<<< HEAD
-  it('supports offset without limit', () => {
-    const { User } = vars;
-
-    const sql = queryGenerator.selectQuery(User.table, {
-      model: User,
-      attributes: ['id'],
-      offset: 1,
-    }, User);
-=======
   describe('limit/offset', () => {
     it('supports offset without limit', () => {
+      const { User } = vars;
+
       const sql = queryGenerator.selectQuery(User.table, {
         model: User,
         attributes: ['id'],
         offset: 1,
       }, User);
->>>>>>> ddce3b46
 
       expectsql(sql, {
         sqlite: 'SELECT `id` FROM `Users` AS `User` ORDER BY `User`.`id` LIMIT -1 OFFSET 1;',
@@ -85,6 +76,8 @@
     });
 
     it('support limit without offset', () => {
+      const { User } = vars;
+
       const sql = queryGenerator.selectQuery(User.table, {
         model: User,
         attributes: ['id'],
@@ -99,6 +92,8 @@
     });
 
     it('supports offset and limit', () => {
+      const { User } = vars;
+
       const sql = queryGenerator.selectQuery(User.table, {
         model: User,
         attributes: ['id'],
@@ -113,6 +108,8 @@
     });
 
     it('ignores 0 as offset with a limit', () => {
+      const { User } = vars;
+
       const sql = queryGenerator.selectQuery(User.table, {
         model: User,
         attributes: ['id'],
@@ -128,6 +125,8 @@
     });
 
     it('ignores 0 as offset without a limit', () => {
+      const { User } = vars;
+
       const sql = queryGenerator.selectQuery(User.table, {
         model: User,
         attributes: ['id'],
@@ -140,6 +139,8 @@
     });
 
     it('support 0 as limit', () => {
+      const { User } = vars;
+
       expectsql(() => queryGenerator.selectQuery(User.table, {
         model: User,
         attributes: ['id'],
@@ -152,6 +153,8 @@
     });
 
     it('escapes limit', () => {
+      const { User } = vars;
+
       const sql = queryGenerator.selectQuery(User.table, {
         model: User,
         attributes: ['id'],
@@ -168,6 +171,8 @@
     });
 
     it('escapes offset', () => {
+      const { User } = vars;
+
       const sql = queryGenerator.selectQuery(User.table, {
         model: User,
         attributes: ['id'],
