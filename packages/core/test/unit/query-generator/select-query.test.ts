--- conflicted
+++ resolved
@@ -180,18 +180,6 @@
     it('support 0 as limit', () => {
       const { User } = vars;
 
-<<<<<<< HEAD
-      expectsql(() => queryGenerator.selectQuery(User.table, {
-        model: User,
-        attributes: ['id'],
-        limit: 0,
-      }, User), {
-        default: `SELECT [id] FROM [Users] AS [User] ORDER BY [User].[id] LIMIT 0;`,
-        mssql: new Error(`LIMIT 0 is not supported by ${dialectName} dialect.`),
-        'db2 ibmi': `SELECT "id" FROM "Users" AS "User" ORDER BY "User"."id" FETCH NEXT 0 ROWS ONLY;`,
-        oracle: `SELECT "id" FROM "Users" "User" ORDER BY "User"."id";`,
-      });
-=======
       expectsql(
         () =>
           queryGenerator.selectQuery(
@@ -207,9 +195,9 @@
           default: `SELECT [id] FROM [Users] AS [User] ORDER BY [User].[id] LIMIT 0;`,
           mssql: new Error(`LIMIT 0 is not supported by ${dialectName} dialect.`),
           'db2 ibmi': `SELECT "id" FROM "Users" AS "User" ORDER BY "User"."id" FETCH NEXT 0 ROWS ONLY;`,
-        },
-      );
->>>>>>> e632284c
+          oracle: `SELECT "id" FROM "Users" "User" ORDER BY "User"."id";`,
+        },
+      );
     });
 
     it('escapes limit', () => {
@@ -230,13 +218,9 @@
         default: `SELECT [id] FROM [Users] AS [User] ORDER BY [User].[id] LIMIT ''';DELETE FROM user';`,
         mssql: `SELECT [id] FROM [Users] AS [User] ORDER BY [User].[id] OFFSET 0 ROWS FETCH NEXT N''';DELETE FROM user' ROWS ONLY;`,
         'db2 ibmi': `SELECT "id" FROM "Users" AS "User" ORDER BY "User"."id" FETCH NEXT ''';DELETE FROM user' ROWS ONLY;`,
-<<<<<<< HEAD
-        'mariadb mysql': 'SELECT `id` FROM `Users` AS `User` ORDER BY `User`.`id` LIMIT \'\\\';DELETE FROM user\';',
-        oracle: `SELECT "id" FROM "Users" "User" ORDER BY "User"."id" OFFSET 0 ROWS FETCH NEXT ''';DELETE FROM user' ROWS ONLY;`,
-=======
         'mariadb mysql':
           "SELECT `id` FROM `Users` AS `User` ORDER BY `User`.`id` LIMIT '\\';DELETE FROM user';",
->>>>>>> e632284c
+        oracle: `SELECT "id" FROM "Users" "User" ORDER BY "User"."id" OFFSET 0 ROWS FETCH NEXT ''';DELETE FROM user' ROWS ONLY;`,
       });
     });
 
@@ -259,13 +243,9 @@
         default: `SELECT [id] FROM [Users] AS [User] ORDER BY [User].[id] LIMIT 10 OFFSET ''';DELETE FROM user';`,
         mssql: `SELECT [id] FROM [Users] AS [User] ORDER BY [User].[id] OFFSET N''';DELETE FROM user' ROWS FETCH NEXT 10 ROWS ONLY;`,
         'db2 ibmi': `SELECT "id" FROM "Users" AS "User" ORDER BY "User"."id" OFFSET ''';DELETE FROM user' ROWS FETCH NEXT 10 ROWS ONLY;`,
-<<<<<<< HEAD
-        'mariadb mysql': 'SELECT `id` FROM `Users` AS `User` ORDER BY `User`.`id` LIMIT 10 OFFSET \'\\\';DELETE FROM user\';',
-        oracle: `SELECT "id" FROM "Users" "User" ORDER BY "User"."id" OFFSET ''';DELETE FROM user' ROWS FETCH NEXT 10 ROWS ONLY;`,
-=======
         'mariadb mysql':
           "SELECT `id` FROM `Users` AS `User` ORDER BY `User`.`id` LIMIT 10 OFFSET '\\';DELETE FROM user';",
->>>>>>> e632284c
+        oracle: `SELECT "id" FROM "Users" "User" ORDER BY "User"."id" OFFSET ''';DELETE FROM user' ROWS FETCH NEXT 10 ROWS ONLY;`,
       });
     });
   });
