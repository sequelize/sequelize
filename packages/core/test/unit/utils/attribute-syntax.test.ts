--- conflicted
+++ resolved
@@ -23,13 +23,6 @@
 
   it('throws for unbalanced association syntax', () => {
     // The error points at the erroneous character each time, but we only test the first one
-<<<<<<< HEAD
-    expect(() => parseAttributeSyntax('foo$')).to.throwWithCause(`Failed to fully parse syntax of attribute. Parse error at index 3:
-foo$
-   ^`);
-
-    expect(() => parseAttributeSyntax('$foo')).to.throwWithCause(`Failed to parse syntax of attribute. Parse error at index 5:
-=======
     expect(() => parseAttributeSyntax('foo$')).to
       .throwWithCause(`Failed to parse syntax of attribute. Parse error at index 3:
 foo$
@@ -37,7 +30,6 @@
 
     expect(() => parseAttributeSyntax('$foo')).to
       .throwWithCause(`Failed to parse syntax of attribute. Parse error at index 4:
->>>>>>> 49049a6a
 $foo
      ^`);
   });
@@ -71,22 +63,14 @@
   it('treats everything after ::/: as a cast/modifier', () => {
     // "json.property" is treated as a cast, not a JSON path
     // but it's not a valid cast, so it will throw
-<<<<<<< HEAD
-    expect(() => parseAttributeSyntax('textAttr::json.property')).to.throwWithCause(`Failed to fully parse syntax of attribute. Parse error at index 14:
-=======
     expect(() => parseAttributeSyntax('textAttr::json.property')).to
       .throwWithCause(`Failed to parse syntax of attribute. Parse error at index 14:
->>>>>>> 49049a6a
 textAttr::json.property
               ^`);
 
     // "json.property" is treated as a modifier (which does not exist and will throw), not a JSON path
-<<<<<<< HEAD
-    expect(() => parseAttributeSyntax('textAttr:json.property')).to.throwWithCause(`Failed to fully parse syntax of attribute. Parse error at index 13:
-=======
     expect(() => parseAttributeSyntax('textAttr:json.property')).to
       .throwWithCause(`Failed to parse syntax of attribute. Parse error at index 13:
->>>>>>> 49049a6a
 textAttr:json.property
              ^`);
   });
