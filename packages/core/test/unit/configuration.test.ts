import { Sequelize } from '@sequelize/core';
import { PostgresDialect } from '@sequelize/postgres';
import { expect } from 'chai';
import sinon from 'sinon';
import {
  allowDeprecationsInSuite,
  createSequelizeInstance,
  getTestDialectClass,
  sequelize,
} from '../support';

const dialect = getTestDialectClass();
const dialectName = sequelize.dialect.name;

describe('Sequelize constructor', () => {
  allowDeprecationsInSuite(['SEQUELIZE0027']);

  it('throws when no dialect is supplied', () => {
    expect(() => {
      // @ts-expect-error -- testing that this throws when the "dialect" option is missing
      new Sequelize({});
    }).to.throw(Error);
  });

  it('throws when an invalid dialect is supplied', () => {
    expect(() => {
      // @ts-expect-error -- testing that this throws
      new Sequelize({ dialect: 'some-fancy-dialect' });
    }).to.throw(
      Error,
      'The dialect some-fancy-dialect is not natively supported. Native dialects: mariadb, mssql, mysql, postgres, sqlite3, ibmi, db2 and snowflake.',
    );
  });

  it('works when dialect is supplied', () => {
    expect(() => {
      new Sequelize({
        dialect,
      });
    }).not.to.throw();
  });

  it('throws if pool:false', () => {
    expect(() => {
      new Sequelize({
        dialect,
        // @ts-expect-error -- we're testing that this throws an error
        pool: false,
      });
    }).to.throw(
      'Setting the "pool" option to "false" is not supported since Sequelize 4. To disable the pool, set the "pool"."max" option to 1.',
    );
  });

  it('warns if the database version is not supported', () => {
    const stub = sinon.stub(process, 'emitWarning');
    try {
      createSequelizeInstance({ databaseVersion: '0.0.1' });
      expect(stub.getCalls()[0].args[0]).to.contain(
        'This database engine version is not supported, please update your database server.',
      );
    } finally {
      stub.restore();
    }
  });

  describe('Network Connections', () => {
    // This test suite runs only for postgres but the logic is the same for every dialect
    if (dialectName !== 'postgres') {
      return;
    }

    it('should correctly set the host and the port', () => {
      const localSequelize = new Sequelize({
        dialect: PostgresDialect,
        host: '127.0.0.1',
        port: 1234,
      });
      expect(localSequelize.options.replication.write.port).to.equal(1234);
      expect(localSequelize.options.replication.write.host).to.equal('127.0.0.1');
    });

    it('accepts a single URI parameter', () => {
      const newSequelize = new Sequelize({
        dialect: PostgresDialect,
        url: `${dialectName}://user:pass@example.com:9821/dbname`,
      });

      const replication = newSequelize.options.replication;

      expect(replication.write).to.deep.eq({
        database: 'dbname',
        user: 'user',
        password: 'pass',
        host: 'example.com',
        port: 9821,
      });

<<<<<<< HEAD
    it('supports not providing username, password, or port', () => {
      const sequelize = new Sequelize(`${dialect}://example.com/dbname`);
      const config = sequelize.config;

      const defaultPort: Record<DialectName, number> = {
        postgres: 5432,
        db2: 3306,
        ibmi: 25_000,
        mariadb: 3306,
        mssql: 1433,
        mysql: 3306,
        snowflake: 3306,
        sqlite: 0,
        oracle: 1521,
      };

      expect(config.replication.write).to.deep.eq({
        database: 'dbname',
        host: 'example.com',
        port: defaultPort[dialect],
        protocol: 'tcp',
        ssl: undefined,
        username: undefined,
        password: null,
        dialectOptions: {},
      });
=======
      expect(replication.read).to.deep.eq([]);
>>>>>>> 9da3489b
    });

    it('supports not providing username, password, or port in URI, but providing them in the option bag', () => {
      const options = {
        port: 10,
        user: 'root',
        password: 'pass',
        database: 'dbname',
      };

      const newSequelize = new Sequelize({
        dialect: PostgresDialect,
        url: `${dialectName}://example.com/dbname`,
        ...options,
      });

      expect(newSequelize.options.replication.write).to.deep.eq({
        host: 'example.com',
        ...options,
      });
    });

    it('supports connection strings in replication options', async () => {
      const url = `${dialectName}://username:password@host:1234/database`;

      const newSequelize = new Sequelize<PostgresDialect>({
        dialect: PostgresDialect,
        replication: {
          write: url,
          read: [url],
        },
      });

      const options = {
        host: 'host',
        database: 'database',
        port: 1234,
        user: 'username',
        password: 'password',
      };

      expect(newSequelize.options.replication.write).to.deep.eq(options);
      expect(newSequelize.options.replication.read).to.deep.eq([options]);
    });

    it('prioritizes the option bag over the URI', () => {
      const newSequelize = new Sequelize<PostgresDialect>({
        dialect: PostgresDialect,
        url: `${dialectName}://localhost:9821/dbname?ssl=true`,
        host: 'localhost2',
        user: 'username2',
        password: 'password2',
        ssl: false,
        port: 2000,
        database: 'dbname2',
      });

      const replication = newSequelize.options.replication;

      expect(replication.write).to.deep.eq({
        database: 'dbname2',
        host: 'localhost2',
        password: 'password2',
        port: 2000,
        ssl: false,
        user: 'username2',
      });
      expect(replication.read).to.deep.eq([]);
    });
  });
});<|MERGE_RESOLUTION|>--- conflicted
+++ resolved
@@ -28,7 +28,7 @@
       new Sequelize({ dialect: 'some-fancy-dialect' });
     }).to.throw(
       Error,
-      'The dialect some-fancy-dialect is not natively supported. Native dialects: mariadb, mssql, mysql, postgres, sqlite3, ibmi, db2 and snowflake.',
+      'The dialect some-fancy-dialect is not natively supported. Native dialects: mariadb, mssql, mysql, postgres, sqlite3, ibmi, db2, oracle and snowflake.',
     );
   });
 
@@ -96,36 +96,7 @@
         port: 9821,
       });
 
-<<<<<<< HEAD
-    it('supports not providing username, password, or port', () => {
-      const sequelize = new Sequelize(`${dialect}://example.com/dbname`);
-      const config = sequelize.config;
-
-      const defaultPort: Record<DialectName, number> = {
-        postgres: 5432,
-        db2: 3306,
-        ibmi: 25_000,
-        mariadb: 3306,
-        mssql: 1433,
-        mysql: 3306,
-        snowflake: 3306,
-        sqlite: 0,
-        oracle: 1521,
-      };
-
-      expect(config.replication.write).to.deep.eq({
-        database: 'dbname',
-        host: 'example.com',
-        port: defaultPort[dialect],
-        protocol: 'tcp',
-        ssl: undefined,
-        username: undefined,
-        password: null,
-        dialectOptions: {},
-      });
-=======
       expect(replication.read).to.deep.eq([]);
->>>>>>> 9da3489b
     });
 
     it('supports not providing username, password, or port in URI, but providing them in the option bag', () => {
