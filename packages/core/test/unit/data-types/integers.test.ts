--- conflicted
+++ resolved
@@ -507,55 +507,10 @@
         new Error(`${dialectName} does not support the BIGINT.UNSIGNED data type.
 See https://sequelize.org/docs/v7/models/data-types/ for a list of supported data types.`);
 
-<<<<<<< HEAD
-    testDataTypeSql('BIGINT', DataTypes.BIGINT, {
-      default: 'BIGINT',
-      'sqlite snowflake': 'INTEGER',
-      oracle: 'NUMBER(19, 0)',
-    });
-
-    testDataTypeSql('BIGINT.UNSIGNED', DataTypes.BIGINT.UNSIGNED, {
-      default: unsignedUnsupportedError,
-      'mysql mariadb': 'BIGINT UNSIGNED',
-      // INTEGER in snowflake goes up to 99999999999999999999999999999999999999, which is enough to store an unsigned 64-bit integer.
-      snowflake: 'INTEGER',
-      oracle: 'NUMBER(19, 0)',
-    });
-
-    testDataTypeSql('BIGINT.UNSIGNED.ZEROFILL', DataTypes.BIGINT.UNSIGNED.ZEROFILL, {
-      default: zeroFillUnsupportedError,
-      'mysql mariadb': 'BIGINT UNSIGNED ZEROFILL',
-    });
-
-    testDataTypeSql('BIGINT(11)', DataTypes.BIGINT(11), {
-      default: 'BIGINT',
-      'sqlite snowflake': 'INTEGER',
-      'mysql mariadb': 'BIGINT(11)',
-      oracle: 'NUMBER(19, 0)',
-    });
-
-    testDataTypeSql('BIGINT({ length: 11 })', DataTypes.BIGINT({ length: 11 }), {
-      default: 'BIGINT',
-      'sqlite snowflake': 'INTEGER',
-      'mysql mariadb': 'BIGINT(11)',
-      oracle: 'NUMBER(19, 0)',
-    });
-
-    testDataTypeSql('BIGINT(11).UNSIGNED', DataTypes.BIGINT(11).UNSIGNED, {
-      // There is no type big enough to hold values between 0 & 2^32-1
-      default: unsignedUnsupportedError,
-      'mysql mariadb': 'BIGINT(11) UNSIGNED',
-      snowflake: 'INTEGER',
-      oracle: 'NUMBER(19, 0)',
-    });
-
-    testDataTypeSql('BIGINT(11).UNSIGNED.ZEROFILL', DataTypes.BIGINT(11).UNSIGNED.ZEROFILL, {
-      default: zeroFillUnsupportedError,
-      'mysql mariadb': 'BIGINT(11) UNSIGNED ZEROFILL',
-=======
       testDataTypeSql('BIGINT', DataTypes.BIGINT, {
         default: 'BIGINT',
         'sqlite snowflake': 'INTEGER',
+        oracle: 'NUMBER(19, 0)',
       });
 
       testDataTypeSql('BIGINT.UNSIGNED', DataTypes.BIGINT.UNSIGNED, {
@@ -563,6 +518,7 @@
         'mysql mariadb': 'BIGINT UNSIGNED',
         // INTEGER in snowflake goes up to 99999999999999999999999999999999999999, which is enough to store an unsigned 64-bit integer.
         snowflake: 'INTEGER',
+        oracle: 'NUMBER(19, 0)',
       });
 
       testDataTypeSql('BIGINT.UNSIGNED.ZEROFILL', DataTypes.BIGINT.UNSIGNED.ZEROFILL, {
@@ -574,12 +530,14 @@
         default: 'BIGINT',
         'sqlite snowflake': 'INTEGER',
         'mysql mariadb': 'BIGINT(11)',
+        oracle: 'NUMBER(19, 0)',
       });
 
       testDataTypeSql('BIGINT({ length: 11 })', DataTypes.BIGINT({ length: 11 }), {
         default: 'BIGINT',
         'sqlite snowflake': 'INTEGER',
         'mysql mariadb': 'BIGINT(11)',
+        oracle: 'NUMBER(19, 0)',
       });
 
       testDataTypeSql('BIGINT(11).UNSIGNED', DataTypes.BIGINT(11).UNSIGNED, {
@@ -587,6 +545,7 @@
         default: unsignedUnsupportedError,
         'mysql mariadb': 'BIGINT(11) UNSIGNED',
         snowflake: 'INTEGER',
+        oracle: 'NUMBER(19, 0)',
       });
 
       testDataTypeSql('BIGINT(11).UNSIGNED.ZEROFILL', DataTypes.BIGINT(11).UNSIGNED.ZEROFILL, {
@@ -603,7 +562,6 @@
         default: zeroFillUnsupportedError,
         'mysql mariadb': 'BIGINT(11) UNSIGNED ZEROFILL',
       });
->>>>>>> fdd26193
     });
 
     describe('validate', () => {
