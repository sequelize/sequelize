import { DataTypes, ValidationErrorItem } from '@sequelize/core';
import { expect } from 'chai';
import { sequelize } from '../../support';
import { testDataTypeSql } from './_utils';

const dialect = sequelize.dialect;
const dialectName = dialect.name;

describe('DataTypes.TINYINT', () => {
  describe('toSql', () => {
    const zeroFillUnsupportedError =
      new Error(`${dialectName} does not support the TINYINT.ZEROFILL data type.
See https://sequelize.org/docs/v7/models/data-types/ for a list of supported data types.`);

    const cases = [
      {
        title: 'TINYINT',
        dataType: DataTypes.TINYINT,
        expect: {
          // TINYINT in mssql is UNSIGNED. For the signed version, we fallback to TINYINT + check constraint
          'mssql postgres db2 ibmi': 'SMALLINT',
          'mysql mariadb': 'TINYINT',
<<<<<<< HEAD
          'sqlite snowflake': 'INTEGER',
          oracle: 'NUMBER(3)',
=======
          'sqlite3 snowflake': 'INTEGER',
>>>>>>> 9da3489b
        },
      },
      {
        // This option (length) is ignored when unavailable.
        title: 'TINYINT(2)',
        dataType: DataTypes.TINYINT(2),
        expect: {
          'mssql postgres db2 ibmi': 'SMALLINT',
          'mysql mariadb': 'TINYINT(2)',
<<<<<<< HEAD
          'sqlite snowflake': 'INTEGER',
          oracle: 'NUMBER(3)',
=======
          'sqlite3 snowflake': 'INTEGER',
>>>>>>> 9da3489b
        },
      },
      {
        title: 'TINYINT({ length: 2 })',
        dataType: DataTypes.TINYINT({ length: 2 }),
        expect: {
          'mssql postgres db2 ibmi': 'SMALLINT',
          'mysql mariadb': 'TINYINT(2)',
<<<<<<< HEAD
          'sqlite snowflake': 'INTEGER',
          oracle: 'NUMBER(3)',
=======
          'sqlite3 snowflake': 'INTEGER',
>>>>>>> 9da3489b
        },
      },
      {
        title: 'TINYINT.UNSIGNED',
        dataType: DataTypes.TINYINT.UNSIGNED,
        expect: {
          // Fallback to bigger type + check constraint
          'postgres db2 ibmi': 'SMALLINT',
          'mysql mariadb': 'TINYINT UNSIGNED',
          // sqlite3 & snowflake only supports INTEGER as a column type
          'sqlite3 snowflake': 'INTEGER',
          // TINYINT is unsigned in mssql
          mssql: 'TINYINT',
          oracle: 'NUMBER(3)',
        },
      },
      {
        title: 'TINYINT(2).UNSIGNED',
        dataType: DataTypes.TINYINT(2).UNSIGNED,
        expect: {
          'postgres db2 ibmi': 'SMALLINT',
          'mysql mariadb': 'TINYINT(2) UNSIGNED',
          'sqlite3 snowflake': 'INTEGER',
          mssql: 'TINYINT',
          oracle: 'NUMBER(3)',
        },
      },
      {
        title: 'TINYINT.UNSIGNED.ZEROFILL',
        dataType: DataTypes.TINYINT.UNSIGNED.ZEROFILL,
        expect: {
          default: zeroFillUnsupportedError,
          'mysql mariadb': 'TINYINT UNSIGNED ZEROFILL',
        },
      },
      {
        title: 'TINYINT(2).UNSIGNED.ZEROFILL',
        dataType: DataTypes.TINYINT(2).UNSIGNED.ZEROFILL,
        expect: {
          default: zeroFillUnsupportedError,
          'mysql mariadb': 'TINYINT(2) UNSIGNED ZEROFILL',
        },
      },
      {
        title: 'TINYINT.ZEROFILL',
        dataType: DataTypes.TINYINT.ZEROFILL,
        expect: {
          default: zeroFillUnsupportedError,
          'mysql mariadb': 'TINYINT ZEROFILL',
        },
      },
      {
        title: 'TINYINT(2).ZEROFILL',
        dataType: DataTypes.TINYINT(2).ZEROFILL,
        expect: {
          default: zeroFillUnsupportedError,
          'mysql mariadb': 'TINYINT(2) ZEROFILL',
        },
      },
      {
        title: 'TINYINT.ZEROFILL.UNSIGNED',
        dataType: DataTypes.TINYINT.ZEROFILL.UNSIGNED,
        expect: {
          default: zeroFillUnsupportedError,
          'mysql mariadb': 'TINYINT UNSIGNED ZEROFILL',
        },
      },
      {
        title: 'TINYINT(2).ZEROFILL.UNSIGNED',
        dataType: DataTypes.TINYINT(2).ZEROFILL.UNSIGNED,
        expect: {
          default: zeroFillUnsupportedError,
          'mysql mariadb': 'TINYINT(2) UNSIGNED ZEROFILL',
        },
      },
    ];

    for (const row of cases) {
      testDataTypeSql(row.title, row.dataType, row.expect);
    }
  });

  describe('validate', () => {
    it('should throw an error if `value` is invalid', () => {
      const type = DataTypes.TINYINT();

      expect(() => {
        type.validate('foobar');
      }).to.throw(ValidationErrorItem, `'foobar' is not a valid tinyint`);

      expect(() => {
        type.validate(123.45);
      }).to.throw(ValidationErrorItem, '123.45 is not a valid tinyint');
    });

    it('should not throw if `value` is an integer', () => {
      const type = DataTypes.TINYINT();

      expect(() => type.validate(-128)).not.to.throw();
      expect(() => type.validate('127')).not.to.throw();
    });
  });
});

describe('DataTypes.SMALLINT', () => {
  describe('toSql', () => {
    const zeroFillUnsupportedError =
      new Error(`${dialectName} does not support the SMALLINT.ZEROFILL data type.
See https://sequelize.org/docs/v7/models/data-types/ for a list of supported data types.`);

    const cases = [
      {
        title: 'SMALLINT',
        dataType: DataTypes.SMALLINT,
        expect: {
          default: 'SMALLINT',
<<<<<<< HEAD
          'sqlite snowflake': 'INTEGER',
          oracle: 'SMALLINT',
=======
          'sqlite3 snowflake': 'INTEGER',
>>>>>>> 9da3489b
        },
      },
      {
        title: 'SMALLINT(4)',
        dataType: DataTypes.SMALLINT(4),
        expect: {
          default: 'SMALLINT',
          'sqlite3 snowflake': 'INTEGER',
          'mysql mariadb': 'SMALLINT(4)',
          oracle: 'NUMBER(4,0)',
        },
      },
      {
        title: 'SMALLINT({ length: 4 })',
        dataType: DataTypes.SMALLINT({ length: 4 }),
        expect: {
          default: 'SMALLINT',
          'sqlite3 snowflake': 'INTEGER',
          'mysql mariadb': 'SMALLINT(4)',
          oracle: 'NUMBER(4,0)',
        },
      },
      {
        title: 'SMALLINT.UNSIGNED',
        dataType: DataTypes.SMALLINT.UNSIGNED,
        expect: {
          'mysql mariadb': 'SMALLINT UNSIGNED',
          // sqlite3 & snowflake only supports INTEGER as a column type
          'sqlite3 snowflake': 'INTEGER',
          'postgres db2 ibmi': 'INTEGER',
          mssql: 'INT',
          oracle: 'SMALLINT',
        },
      },
      {
        title: 'SMALLINT(4).UNSIGNED',
        dataType: DataTypes.SMALLINT(4).UNSIGNED,
        expect: {
          'mysql mariadb': 'SMALLINT(4) UNSIGNED',
          'sqlite3 snowflake': 'INTEGER',
          'postgres db2 ibmi': 'INTEGER',
          mssql: 'INT',
          oracle: 'NUMBER(4,0)',
        },
      },
      {
        title: 'SMALLINT.UNSIGNED.ZEROFILL',
        dataType: DataTypes.SMALLINT.UNSIGNED.ZEROFILL,
        expect: {
          default: zeroFillUnsupportedError,
          'mysql mariadb': 'SMALLINT UNSIGNED ZEROFILL',
        },
      },
      {
        title: 'SMALLINT(4).UNSIGNED.ZEROFILL',
        dataType: DataTypes.SMALLINT(4).UNSIGNED.ZEROFILL,
        expect: {
          default: zeroFillUnsupportedError,
          'mysql mariadb': 'SMALLINT(4) UNSIGNED ZEROFILL',
        },
      },
      {
        title: 'SMALLINT.ZEROFILL',
        dataType: DataTypes.SMALLINT.ZEROFILL,
        expect: {
          default: zeroFillUnsupportedError,
          'mysql mariadb': 'SMALLINT ZEROFILL',
        },
      },
      {
        title: 'SMALLINT(4).ZEROFILL',
        dataType: DataTypes.SMALLINT(4).ZEROFILL,
        expect: {
          default: zeroFillUnsupportedError,
          'mysql mariadb': 'SMALLINT(4) ZEROFILL',
        },
      },
      {
        title: 'SMALLINT.ZEROFILL.UNSIGNED',
        dataType: DataTypes.SMALLINT.ZEROFILL.UNSIGNED,
        expect: {
          default: zeroFillUnsupportedError,
          'mysql mariadb': 'SMALLINT UNSIGNED ZEROFILL',
        },
      },
      {
        title: 'SMALLINT(4).ZEROFILL.UNSIGNED',
        dataType: DataTypes.SMALLINT(4).ZEROFILL.UNSIGNED,
        expect: {
          default: zeroFillUnsupportedError,
          'mysql mariadb': 'SMALLINT(4) UNSIGNED ZEROFILL',
        },
      },
    ];

    for (const row of cases) {
      testDataTypeSql(row.title, row.dataType, row.expect);
    }
  });

  describe('validate', () => {
    it('should throw an error if `value` is invalid', () => {
      const type = DataTypes.SMALLINT();

      expect(() => {
        type.validate('foobar');
      }).to.throw(ValidationErrorItem, `'foobar' is not a valid smallint`);

      expect(() => {
        type.validate(123.45);
      }).to.throw(ValidationErrorItem, '123.45 is not a valid smallint');
    });

    it('should not throw if `value` is an integer', () => {
      const type = DataTypes.SMALLINT();

      expect(() => type.validate(-32_768)).not.to.throw();
      expect(() => type.validate('32767')).not.to.throw();
    });
  });
});

describe('DataTypes.MEDIUMINT', () => {
  describe('toSql', () => {
    const zeroFillUnsupportedError =
      new Error(`${dialectName} does not support the MEDIUMINT.ZEROFILL data type.
See https://sequelize.org/docs/v7/models/data-types/ for a list of supported data types.`);

    const cases = [
      {
        title: 'MEDIUMINT',
        dataType: DataTypes.MEDIUMINT,
        expect: {
          'mariadb mysql': 'MEDIUMINT',
          // falls back to larger type + CHECK constraint
<<<<<<< HEAD
          'db2 ibmi mssql postgres snowflake sqlite': 'INTEGER',
          oracle: 'NUMBER(8)',
=======
          'db2 ibmi mssql postgres snowflake sqlite3': 'INTEGER',
>>>>>>> 9da3489b
        },
      },
      {
        title: 'MEDIUMINT(2)',
        dataType: DataTypes.MEDIUMINT(2),
        expect: {
          'mariadb mysql': 'MEDIUMINT(2)',
<<<<<<< HEAD
          'db2 ibmi mssql postgres snowflake sqlite': 'INTEGER',
          oracle: 'NUMBER(8)',
=======
          'db2 ibmi mssql postgres snowflake sqlite3': 'INTEGER',
>>>>>>> 9da3489b
        },
      },
      {
        title: 'MEDIUMINT({ length: 2 })',
        dataType: DataTypes.MEDIUMINT({ length: 2 }),
        expect: {
          'mariadb mysql': 'MEDIUMINT(2)',
<<<<<<< HEAD
          'db2 ibmi mssql postgres snowflake sqlite': 'INTEGER',
          oracle: 'NUMBER(8)',
=======
          'db2 ibmi mssql postgres snowflake sqlite3': 'INTEGER',
>>>>>>> 9da3489b
        },
      },
      {
        title: 'MEDIUMINT.UNSIGNED',
        dataType: DataTypes.MEDIUMINT.UNSIGNED,
        expect: {
          'mariadb mysql': 'MEDIUMINT UNSIGNED',
<<<<<<< HEAD
          'db2 ibmi mssql postgres snowflake sqlite': 'INTEGER',
          oracle: 'NUMBER(8)',
=======
          'db2 ibmi mssql postgres snowflake sqlite3': 'INTEGER',
>>>>>>> 9da3489b
        },
      },
      {
        title: 'MEDIUMINT(2).UNSIGNED',
        dataType: DataTypes.MEDIUMINT(2).UNSIGNED,
        expect: {
          'mariadb mysql': 'MEDIUMINT(2) UNSIGNED',
<<<<<<< HEAD
          'db2 ibmi mssql postgres snowflake sqlite': 'INTEGER',
          oracle: 'NUMBER(8)',
=======
          'db2 ibmi mssql postgres snowflake sqlite3': 'INTEGER',
>>>>>>> 9da3489b
        },
      },
      {
        title: 'MEDIUMINT.UNSIGNED.ZEROFILL',
        dataType: DataTypes.MEDIUMINT.UNSIGNED.ZEROFILL,
        expect: {
          default: zeroFillUnsupportedError,
          'mariadb mysql': 'MEDIUMINT UNSIGNED ZEROFILL',
        },
      },
      {
        title: 'MEDIUMINT(2).UNSIGNED.ZEROFILL',
        dataType: DataTypes.MEDIUMINT(2).UNSIGNED.ZEROFILL,
        expect: {
          default: zeroFillUnsupportedError,
          'mariadb mysql': 'MEDIUMINT(2) UNSIGNED ZEROFILL',
        },
      },
      {
        title: 'MEDIUMINT.ZEROFILL',
        dataType: DataTypes.MEDIUMINT.ZEROFILL,
        expect: {
          default: zeroFillUnsupportedError,
          'mariadb mysql': 'MEDIUMINT ZEROFILL',
        },
      },
      {
        title: 'MEDIUMINT(2).ZEROFILL',
        dataType: DataTypes.MEDIUMINT(2).ZEROFILL,
        expect: {
          default: zeroFillUnsupportedError,
          'mariadb mysql': 'MEDIUMINT(2) ZEROFILL',
        },
      },
      {
        title: 'MEDIUMINT.ZEROFILL.UNSIGNED',
        dataType: DataTypes.MEDIUMINT.ZEROFILL.UNSIGNED,
        expect: {
          default: zeroFillUnsupportedError,
          'mariadb mysql': 'MEDIUMINT UNSIGNED ZEROFILL',
        },
      },
      {
        title: 'MEDIUMINT(2).ZEROFILL.UNSIGNED',
        dataType: DataTypes.MEDIUMINT(2).ZEROFILL.UNSIGNED,
        expect: {
          default: zeroFillUnsupportedError,
          'mariadb mysql': 'MEDIUMINT(2) UNSIGNED ZEROFILL',
        },
      },
    ];

    for (const row of cases) {
      testDataTypeSql(row.title, row.dataType, row.expect);
    }
  });

  describe('validate', () => {
    it('should throw an error if `value` is invalid', () => {
      const type = DataTypes.MEDIUMINT();

      expect(() => {
        type.validate('foobar');
      }).to.throw(ValidationErrorItem, `'foobar' is not a valid mediumint`);

      expect(() => {
        type.validate(123.45);
      }).to.throw(ValidationErrorItem, '123.45 is not a valid mediumint');
    });

    it('should not throw if `value` is an integer', () => {
      const type = DataTypes.MEDIUMINT();

      expect(() => type.validate(-8_388_608)).not.to.throw();
      expect(() => type.validate('8388607')).not.to.throw();
    });
  });
});

describe('DataTypes.INTEGER', () => {
  describe('toSql', () => {
    const zeroFillUnsupportedError =
      new Error(`${dialectName} does not support the INTEGER.ZEROFILL data type.
See https://sequelize.org/docs/v7/models/data-types/ for a list of supported data types.`);

    testDataTypeSql('INTEGER', DataTypes.INTEGER, {
      default: 'INTEGER',
    });

    testDataTypeSql('INTEGER.UNSIGNED', DataTypes.INTEGER.UNSIGNED, {
      // sqlite & snowflake are both 64 bits integers (actually snowflake accepts up to 99999999999999999999999999999999999999)
<<<<<<< HEAD
      'sqlite oracle snowflake': 'INTEGER',
=======
      'sqlite3 snowflake': 'INTEGER',
>>>>>>> 9da3489b
      'mysql mariadb': 'INTEGER UNSIGNED',
      'ibmi postgres db2 mssql': 'BIGINT',
    });

    testDataTypeSql('INTEGER.UNSIGNED.ZEROFILL', DataTypes.INTEGER.UNSIGNED.ZEROFILL, {
      default: zeroFillUnsupportedError,
      'mariadb mysql': 'INTEGER UNSIGNED ZEROFILL',
    });

    testDataTypeSql('INTEGER(11)', DataTypes.INTEGER(11), {
      default: 'INTEGER',
      'mysql mariadb': 'INTEGER(11)',
      oracle: 'NUMBER(11,0)',
    });

    testDataTypeSql('INTEGER({ length: 11 })', DataTypes.INTEGER({ length: 11 }), {
      default: 'INTEGER',
      'mysql mariadb': 'INTEGER(11)',
      oracle: 'NUMBER(11,0)',
    });

    testDataTypeSql('INTEGER(11).UNSIGNED', DataTypes.INTEGER(11).UNSIGNED, {
      'mysql mariadb': 'INTEGER(11) UNSIGNED',
      'sqlite3 snowflake': 'INTEGER',
      'ibmi postgres db2 mssql': 'BIGINT',
      oracle: 'NUMBER(11,0)',
    });

    testDataTypeSql('INTEGER(11).UNSIGNED.ZEROFILL', DataTypes.INTEGER(11).UNSIGNED.ZEROFILL, {
      default: zeroFillUnsupportedError,
      'mysql mariadb': 'INTEGER(11) UNSIGNED ZEROFILL',
    });

    testDataTypeSql('INTEGER(11).ZEROFILL', DataTypes.INTEGER(11).ZEROFILL, {
      default: zeroFillUnsupportedError,
      'mysql mariadb': 'INTEGER(11) ZEROFILL',
    });

    testDataTypeSql('INTEGER(11).ZEROFILL.UNSIGNED', DataTypes.INTEGER(11).ZEROFILL.UNSIGNED, {
      default: zeroFillUnsupportedError,
      'mysql mariadb': 'INTEGER(11) UNSIGNED ZEROFILL',
    });
  });

  describe('validate', () => {
    it('should throw an error if `value` is invalid', () => {
      const type = DataTypes.INTEGER();

      expect(() => {
        type.validate('foobar');
      }).to.throw(ValidationErrorItem, `'foobar' is not a valid integer`);

      expect(() => {
        type.validate('123.45');
      }).to.throw(ValidationErrorItem, `'123.45' is not a valid integer`);

      expect(() => {
        type.validate(123.45);
      }).to.throw(ValidationErrorItem, '123.45 is not a valid integer');
    });

    it('should not throw if `value` is a valid integer', () => {
      const type = DataTypes.INTEGER();

      expect(() => type.validate('12345')).not.to.throw();
      expect(() => type.validate(12_345)).not.to.throw();
      expect(() => type.validate(12_345n)).not.to.throw();
    });
  });
});

if (dialect.supports.dataTypes.BIGINT) {
  describe('DataTypes.BIGINT', () => {
    describe('toSql', () => {
      const zeroFillUnsupportedError =
        new Error(`${dialectName} does not support the BIGINT.ZEROFILL data type.
See https://sequelize.org/docs/v7/models/data-types/ for a list of supported data types.`);
      const unsignedUnsupportedError =
        new Error(`${dialectName} does not support the BIGINT.UNSIGNED data type.
See https://sequelize.org/docs/v7/models/data-types/ for a list of supported data types.`);

      testDataTypeSql('BIGINT', DataTypes.BIGINT, {
        default: 'BIGINT',
<<<<<<< HEAD
        'sqlite snowflake': 'INTEGER',
        oracle: 'NUMBER(19, 0)',
=======
        'sqlite3 snowflake': 'INTEGER',
>>>>>>> 9da3489b
      });

      testDataTypeSql('BIGINT.UNSIGNED', DataTypes.BIGINT.UNSIGNED, {
        default: unsignedUnsupportedError,
        'mysql mariadb': 'BIGINT UNSIGNED',
        // INTEGER in snowflake goes up to 99999999999999999999999999999999999999, which is enough to store an unsigned 64-bit integer.
        snowflake: 'INTEGER',
        oracle: 'NUMBER(19, 0)',
      });

      testDataTypeSql('BIGINT.UNSIGNED.ZEROFILL', DataTypes.BIGINT.UNSIGNED.ZEROFILL, {
        default: zeroFillUnsupportedError,
        'mysql mariadb': 'BIGINT UNSIGNED ZEROFILL',
      });

      testDataTypeSql('BIGINT(11)', DataTypes.BIGINT(11), {
        default: 'BIGINT',
        'sqlite3 snowflake': 'INTEGER',
        'mysql mariadb': 'BIGINT(11)',
        oracle: 'NUMBER(19, 0)',
      });

      testDataTypeSql('BIGINT({ length: 11 })', DataTypes.BIGINT({ length: 11 }), {
        default: 'BIGINT',
        'sqlite3 snowflake': 'INTEGER',
        'mysql mariadb': 'BIGINT(11)',
        oracle: 'NUMBER(19, 0)',
      });

      testDataTypeSql('BIGINT(11).UNSIGNED', DataTypes.BIGINT(11).UNSIGNED, {
        // There is no type big enough to hold values between 0 & 2^32-1
        default: unsignedUnsupportedError,
        'mysql mariadb': 'BIGINT(11) UNSIGNED',
        snowflake: 'INTEGER',
        oracle: 'NUMBER(19, 0)',
      });

      testDataTypeSql('BIGINT(11).UNSIGNED.ZEROFILL', DataTypes.BIGINT(11).UNSIGNED.ZEROFILL, {
        default: zeroFillUnsupportedError,
        'mysql mariadb': 'BIGINT(11) UNSIGNED ZEROFILL',
      });

      testDataTypeSql('BIGINT(11).ZEROFILL', DataTypes.BIGINT(11).ZEROFILL, {
        default: zeroFillUnsupportedError,
        'mysql mariadb': 'BIGINT(11) ZEROFILL',
      });

      testDataTypeSql('BIGINT(11).ZEROFILL.UNSIGNED', DataTypes.BIGINT(11).ZEROFILL.UNSIGNED, {
        default: zeroFillUnsupportedError,
        'mysql mariadb': 'BIGINT(11) UNSIGNED ZEROFILL',
      });
    });

    describe('validate', () => {
      it('should throw an error if `value` is invalid', () => {
        const type = DataTypes.BIGINT().toDialectDataType(dialect);

        expect(() => {
          type.validate('foobar');
        }).to.throw(
          ValidationErrorItem,
          `'foobar' is not a valid ${type.toString().toLowerCase()}`,
        );

        expect(() => {
          type.validate(123.45);
        }).to.throw(ValidationErrorItem, `123.45 is not a valid ${type.toString().toLowerCase()}`);
      });

      it('should not throw if `value` is an integer', () => {
        const type = DataTypes.BIGINT();

        expect(() => type.validate('9223372036854775807')).not.to.throw();
      });
    });
  });
}<|MERGE_RESOLUTION|>--- conflicted
+++ resolved
@@ -20,12 +20,8 @@
           // TINYINT in mssql is UNSIGNED. For the signed version, we fallback to TINYINT + check constraint
           'mssql postgres db2 ibmi': 'SMALLINT',
           'mysql mariadb': 'TINYINT',
-<<<<<<< HEAD
-          'sqlite snowflake': 'INTEGER',
+          'sqlite3 snowflake': 'INTEGER',
           oracle: 'NUMBER(3)',
-=======
-          'sqlite3 snowflake': 'INTEGER',
->>>>>>> 9da3489b
         },
       },
       {
@@ -35,12 +31,8 @@
         expect: {
           'mssql postgres db2 ibmi': 'SMALLINT',
           'mysql mariadb': 'TINYINT(2)',
-<<<<<<< HEAD
-          'sqlite snowflake': 'INTEGER',
+          'sqlite3 snowflake': 'INTEGER',
           oracle: 'NUMBER(3)',
-=======
-          'sqlite3 snowflake': 'INTEGER',
->>>>>>> 9da3489b
         },
       },
       {
@@ -49,12 +41,8 @@
         expect: {
           'mssql postgres db2 ibmi': 'SMALLINT',
           'mysql mariadb': 'TINYINT(2)',
-<<<<<<< HEAD
-          'sqlite snowflake': 'INTEGER',
+          'sqlite3 snowflake': 'INTEGER',
           oracle: 'NUMBER(3)',
-=======
-          'sqlite3 snowflake': 'INTEGER',
->>>>>>> 9da3489b
         },
       },
       {
@@ -171,12 +159,8 @@
         dataType: DataTypes.SMALLINT,
         expect: {
           default: 'SMALLINT',
-<<<<<<< HEAD
-          'sqlite snowflake': 'INTEGER',
+          'sqlite3 snowflake': 'INTEGER',
           oracle: 'SMALLINT',
-=======
-          'sqlite3 snowflake': 'INTEGER',
->>>>>>> 9da3489b
         },
       },
       {
@@ -312,12 +296,8 @@
         expect: {
           'mariadb mysql': 'MEDIUMINT',
           // falls back to larger type + CHECK constraint
-<<<<<<< HEAD
-          'db2 ibmi mssql postgres snowflake sqlite': 'INTEGER',
+          'db2 ibmi mssql postgres snowflake sqlite3': 'INTEGER',
           oracle: 'NUMBER(8)',
-=======
-          'db2 ibmi mssql postgres snowflake sqlite3': 'INTEGER',
->>>>>>> 9da3489b
         },
       },
       {
@@ -325,12 +305,8 @@
         dataType: DataTypes.MEDIUMINT(2),
         expect: {
           'mariadb mysql': 'MEDIUMINT(2)',
-<<<<<<< HEAD
-          'db2 ibmi mssql postgres snowflake sqlite': 'INTEGER',
+          'db2 ibmi mssql postgres snowflake sqlite3': 'INTEGER',
           oracle: 'NUMBER(8)',
-=======
-          'db2 ibmi mssql postgres snowflake sqlite3': 'INTEGER',
->>>>>>> 9da3489b
         },
       },
       {
@@ -338,12 +314,8 @@
         dataType: DataTypes.MEDIUMINT({ length: 2 }),
         expect: {
           'mariadb mysql': 'MEDIUMINT(2)',
-<<<<<<< HEAD
-          'db2 ibmi mssql postgres snowflake sqlite': 'INTEGER',
+          'db2 ibmi mssql postgres snowflake sqlite3': 'INTEGER',
           oracle: 'NUMBER(8)',
-=======
-          'db2 ibmi mssql postgres snowflake sqlite3': 'INTEGER',
->>>>>>> 9da3489b
         },
       },
       {
@@ -351,12 +323,8 @@
         dataType: DataTypes.MEDIUMINT.UNSIGNED,
         expect: {
           'mariadb mysql': 'MEDIUMINT UNSIGNED',
-<<<<<<< HEAD
-          'db2 ibmi mssql postgres snowflake sqlite': 'INTEGER',
+          'db2 ibmi mssql postgres snowflake sqlite3': 'INTEGER',
           oracle: 'NUMBER(8)',
-=======
-          'db2 ibmi mssql postgres snowflake sqlite3': 'INTEGER',
->>>>>>> 9da3489b
         },
       },
       {
@@ -364,12 +332,8 @@
         dataType: DataTypes.MEDIUMINT(2).UNSIGNED,
         expect: {
           'mariadb mysql': 'MEDIUMINT(2) UNSIGNED',
-<<<<<<< HEAD
-          'db2 ibmi mssql postgres snowflake sqlite': 'INTEGER',
+          'db2 ibmi mssql postgres snowflake sqlite3': 'INTEGER',
           oracle: 'NUMBER(8)',
-=======
-          'db2 ibmi mssql postgres snowflake sqlite3': 'INTEGER',
->>>>>>> 9da3489b
         },
       },
       {
@@ -461,11 +425,7 @@
 
     testDataTypeSql('INTEGER.UNSIGNED', DataTypes.INTEGER.UNSIGNED, {
       // sqlite & snowflake are both 64 bits integers (actually snowflake accepts up to 99999999999999999999999999999999999999)
-<<<<<<< HEAD
-      'sqlite oracle snowflake': 'INTEGER',
-=======
-      'sqlite3 snowflake': 'INTEGER',
->>>>>>> 9da3489b
+      'sqlite3 oracle snowflake': 'INTEGER',
       'mysql mariadb': 'INTEGER UNSIGNED',
       'ibmi postgres db2 mssql': 'BIGINT',
     });
@@ -549,12 +509,8 @@
 
       testDataTypeSql('BIGINT', DataTypes.BIGINT, {
         default: 'BIGINT',
-<<<<<<< HEAD
-        'sqlite snowflake': 'INTEGER',
+        'sqlite3 snowflake': 'INTEGER',
         oracle: 'NUMBER(19, 0)',
-=======
-        'sqlite3 snowflake': 'INTEGER',
->>>>>>> 9da3489b
       });
 
       testDataTypeSql('BIGINT.UNSIGNED', DataTypes.BIGINT.UNSIGNED, {
