--- conflicted
+++ resolved
@@ -35,22 +35,15 @@
     oracle: 'BINARY_DOUBLE',
   });
 
-<<<<<<< HEAD
-  testDataTypeSql('REAL({ precision: 11, scale: 12 }).UNSIGNED', DataTypes.REAL({ precision: 11, scale: 12 }).UNSIGNED, {
-    default: 'REAL(11, 12) UNSIGNED',
-    'sqlite snowflake ibmi db2 mssql postgres': 'REAL',
-    oracle: 'BINARY_DOUBLE',
-  });
-=======
   testDataTypeSql(
     'REAL({ precision: 11, scale: 12 }).UNSIGNED',
     DataTypes.REAL({ precision: 11, scale: 12 }).UNSIGNED,
     {
       default: 'REAL(11, 12) UNSIGNED',
       'sqlite snowflake ibmi db2 mssql postgres': 'REAL',
+      oracle: 'BINARY_DOUBLE',
     },
   );
->>>>>>> e632284c
 
   testDataTypeSql('REAL(11, 12).UNSIGNED.ZEROFILL', DataTypes.REAL(11, 12).UNSIGNED.ZEROFILL, {
     default: zeroFillUnsupportedError,
@@ -172,14 +165,6 @@
     oracle: 'BINARY_FLOAT',
   });
 
-<<<<<<< HEAD
-  testDataTypeSql('FLOAT({ length: 11, decimals: 12 }).UNSIGNED', DataTypes.FLOAT({ precision: 11, scale: 12 }).UNSIGNED, {
-    'mysql mariadb': 'FLOAT(11, 12) UNSIGNED',
-    snowflake: 'FLOAT',
-    'postgres mssql sqlite db2 ibmi': 'REAL',
-    oracle: 'BINARY_FLOAT',
-  });
-=======
   testDataTypeSql(
     'FLOAT({ length: 11, decimals: 12 }).UNSIGNED',
     DataTypes.FLOAT({ precision: 11, scale: 12 }).UNSIGNED,
@@ -187,9 +172,9 @@
       'mysql mariadb': 'FLOAT(11, 12) UNSIGNED',
       snowflake: 'FLOAT',
       'postgres mssql sqlite db2 ibmi': 'REAL',
+      oracle: 'BINARY_FLOAT',
     },
   );
->>>>>>> e632284c
 
   testDataTypeSql('FLOAT(11, 12).UNSIGNED.ZEROFILL', DataTypes.FLOAT(11, 12).UNSIGNED.ZEROFILL, {
     default: zeroFillUnsupportedError,
@@ -261,22 +246,15 @@
     oracle: 'NUMBER(10, 2)',
   });
 
-<<<<<<< HEAD
-  testDataTypeSql('DECIMAL({ precision: 10, scale: 2 })', DataTypes.DECIMAL({ precision: 10, scale: 2 }), {
-    default: 'DECIMAL(10, 2)',
-    sqlite: unsupportedError,
-    oracle: 'NUMBER(10, 2)',
-  });
-=======
   testDataTypeSql(
     'DECIMAL({ precision: 10, scale: 2 })',
     DataTypes.DECIMAL({ precision: 10, scale: 2 }),
     {
       default: 'DECIMAL(10, 2)',
       sqlite: unsupportedError,
+      oracle: 'NUMBER(10, 2)',
     },
   );
->>>>>>> e632284c
 
   testDataTypeSql('DECIMAL(10, 2).UNSIGNED', DataTypes.DECIMAL(10, 2).UNSIGNED, {
     default: 'DECIMAL(10, 2)',
@@ -291,14 +269,6 @@
     'mysql mariadb': 'DECIMAL(10, 2) UNSIGNED ZEROFILL',
   });
 
-<<<<<<< HEAD
-  testDataTypeSql('DECIMAL({ precision: 10, scale: 2 }).UNSIGNED', DataTypes.DECIMAL({ precision: 10, scale: 2 }).UNSIGNED, {
-    default: 'DECIMAL(10, 2)',
-    'mysql mariadb': 'DECIMAL(10, 2) UNSIGNED',
-    sqlite: unsupportedError,
-    oracle: 'NUMBER(10, 2)',
-  });
-=======
   testDataTypeSql(
     'DECIMAL({ precision: 10, scale: 2 }).UNSIGNED',
     DataTypes.DECIMAL({ precision: 10, scale: 2 }).UNSIGNED,
@@ -306,9 +276,9 @@
       default: 'DECIMAL(10, 2)',
       'mysql mariadb': 'DECIMAL(10, 2) UNSIGNED',
       sqlite: unsupportedError,
+      oracle: 'NUMBER(10, 2)',
     },
   );
->>>>>>> e632284c
 
   it('requires both scale & precision to be specified', () => {
     expect(() => DataTypes.DECIMAL(10)).to.throw(
