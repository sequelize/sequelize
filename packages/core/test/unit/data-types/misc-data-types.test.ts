--- conflicted
+++ resolved
@@ -49,13 +49,8 @@
     const enumType = User.getAttributes().anEnum.type;
     assert(typeof enumType !== 'string');
 
-<<<<<<< HEAD
-    expectsql(enumType.toSql({ dialect }), {
+    expectsql(enumType.toSql(), {
       'postgres cockroachdb': '"public"."enum_Users_anEnum"',
-=======
-    expectsql(enumType.toSql(), {
-      postgres: '"public"."enum_Users_anEnum"',
->>>>>>> 243ca2b0
       'mysql mariadb': `ENUM('value 1', 'value 2')`,
       // SQL Server does not support enums, we use text + a check constraint instead
       mssql: `NVARCHAR(255)`,
