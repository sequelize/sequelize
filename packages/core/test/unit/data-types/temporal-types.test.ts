--- conflicted
+++ resolved
@@ -16,12 +16,8 @@
       postgres: 'TIMESTAMP WITH TIME ZONE',
       mssql: 'DATETIMEOFFSET',
       'mariadb mysql': 'DATETIME',
-<<<<<<< HEAD
-      sqlite: 'TEXT',
+      sqlite3: 'TEXT',
       oracle: 'TIMESTAMP WITH LOCAL TIME ZONE',
-=======
-      sqlite3: 'TEXT',
->>>>>>> 9da3489b
     });
 
     testDataTypeSql('DATE(0)', DataTypes.DATE(0), {
@@ -29,12 +25,8 @@
       mssql: 'DATETIMEOFFSET(0)',
       'mariadb mysql': 'DATETIME(0)',
       'db2 ibmi snowflake': 'TIMESTAMP(0)',
-<<<<<<< HEAD
-      sqlite: 'TEXT',
+      sqlite3: 'TEXT',
       oracle: 'TIMESTAMP WITH LOCAL TIME ZONE',
-=======
-      sqlite3: 'TEXT',
->>>>>>> 9da3489b
     });
 
     testDataTypeSql('DATE(6)', DataTypes.DATE(6), {
@@ -43,12 +35,8 @@
       mssql: 'DATETIMEOFFSET(6)',
       mariadb: 'DATETIME(6)',
       mysql: 'DATETIME(6)',
-<<<<<<< HEAD
-      sqlite: 'TEXT',
+      sqlite3: 'TEXT',
       oracle: 'TIMESTAMP WITH LOCAL TIME ZONE',
-=======
-      sqlite3: 'TEXT',
->>>>>>> 9da3489b
     });
   });
 
