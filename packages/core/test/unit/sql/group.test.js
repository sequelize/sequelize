'use strict';

const { DataTypes } = require('@sequelize/core');
const { beforeAll2, expectsql, sequelize } = require('../../support');

const sql = sequelize.dialect.queryGenerator;

describe('QueryGenerator#selectQuery with "group"', () => {
  function expectSelect(options, expectation) {
    const model = options.model;

    return expectsql(
      sql.selectQuery(options.table || (model && model.table), options, options.model),
      expectation,
    );
  }

  const vars = beforeAll2(() => {
    const User = sequelize.define('User', {
      name: {
        type: DataTypes.STRING,
        field: 'name',
        allowNull: false,
      },
    });

    return { User };
  });

  it('supports simple GROUP BY', () => {
    const { User } = vars;

<<<<<<< HEAD
    expectSelect({
      model: User,
      group: ['name'],
    }, {
      default: 'SELECT * FROM `Users` AS `User` GROUP BY `name`;',
      postgres: 'SELECT * FROM "Users" AS "User" GROUP BY "name";',
      db2: 'SELECT * FROM "Users" AS "User" GROUP BY "name";',
      ibmi: 'SELECT * FROM "Users" AS "User" GROUP BY "name"',
      mssql: 'SELECT * FROM [Users] AS [User] GROUP BY [name];',
      snowflake: 'SELECT * FROM "Users" AS "User" GROUP BY "name";',
      oracle: `SELECT * FROM "Users" "User" GROUP BY "name";`,
    });
=======
    expectSelect(
      {
        model: User,
        group: ['name'],
      },
      {
        default: 'SELECT * FROM `Users` AS `User` GROUP BY `name`;',
        postgres: 'SELECT * FROM "Users" AS "User" GROUP BY "name";',
        db2: 'SELECT * FROM "Users" AS "User" GROUP BY "name";',
        ibmi: 'SELECT * FROM "Users" AS "User" GROUP BY "name"',
        mssql: 'SELECT * FROM [Users] AS [User] GROUP BY [name];',
        snowflake: 'SELECT * FROM "Users" AS "User" GROUP BY "name";',
      },
    );
>>>>>>> e632284c
  });

  it('does not add GROUP BY if it is empty', () => {
    const { User } = vars;

<<<<<<< HEAD
    expectSelect({
      model: User,
      group: [],
    }, {
      default: 'SELECT * FROM `Users` AS `User`;',
      postgres: 'SELECT * FROM "Users" AS "User";',
      db2: 'SELECT * FROM "Users" AS "User";',
      ibmi: 'SELECT * FROM "Users" AS "User"',
      mssql: 'SELECT * FROM [Users] AS [User];',
      snowflake: 'SELECT * FROM "Users" AS "User";',
      oracle: `SELECT * FROM "Users" "User";`
    });
=======
    expectSelect(
      {
        model: User,
        group: [],
      },
      {
        default: 'SELECT * FROM `Users` AS `User`;',
        postgres: 'SELECT * FROM "Users" AS "User";',
        db2: 'SELECT * FROM "Users" AS "User";',
        ibmi: 'SELECT * FROM "Users" AS "User"',
        mssql: 'SELECT * FROM [Users] AS [User];',
        snowflake: 'SELECT * FROM "Users" AS "User";',
      },
    );
>>>>>>> e632284c
  });
});<|MERGE_RESOLUTION|>--- conflicted
+++ resolved
@@ -30,20 +30,6 @@
   it('supports simple GROUP BY', () => {
     const { User } = vars;
 
-<<<<<<< HEAD
-    expectSelect({
-      model: User,
-      group: ['name'],
-    }, {
-      default: 'SELECT * FROM `Users` AS `User` GROUP BY `name`;',
-      postgres: 'SELECT * FROM "Users" AS "User" GROUP BY "name";',
-      db2: 'SELECT * FROM "Users" AS "User" GROUP BY "name";',
-      ibmi: 'SELECT * FROM "Users" AS "User" GROUP BY "name"',
-      mssql: 'SELECT * FROM [Users] AS [User] GROUP BY [name];',
-      snowflake: 'SELECT * FROM "Users" AS "User" GROUP BY "name";',
-      oracle: `SELECT * FROM "Users" "User" GROUP BY "name";`,
-    });
-=======
     expectSelect(
       {
         model: User,
@@ -56,28 +42,14 @@
         ibmi: 'SELECT * FROM "Users" AS "User" GROUP BY "name"',
         mssql: 'SELECT * FROM [Users] AS [User] GROUP BY [name];',
         snowflake: 'SELECT * FROM "Users" AS "User" GROUP BY "name";',
+        oracle: `SELECT * FROM "Users" "User" GROUP BY "name";`,
       },
     );
->>>>>>> e632284c
   });
 
   it('does not add GROUP BY if it is empty', () => {
     const { User } = vars;
 
-<<<<<<< HEAD
-    expectSelect({
-      model: User,
-      group: [],
-    }, {
-      default: 'SELECT * FROM `Users` AS `User`;',
-      postgres: 'SELECT * FROM "Users" AS "User";',
-      db2: 'SELECT * FROM "Users" AS "User";',
-      ibmi: 'SELECT * FROM "Users" AS "User"',
-      mssql: 'SELECT * FROM [Users] AS [User];',
-      snowflake: 'SELECT * FROM "Users" AS "User";',
-      oracle: `SELECT * FROM "Users" "User";`
-    });
-=======
     expectSelect(
       {
         model: User,
@@ -90,8 +62,8 @@
         ibmi: 'SELECT * FROM "Users" AS "User"',
         mssql: 'SELECT * FROM [Users] AS [User];',
         snowflake: 'SELECT * FROM "Users" AS "User";',
+        oracle: `SELECT * FROM "Users" "User";`
       },
     );
->>>>>>> e632284c
   });
 });