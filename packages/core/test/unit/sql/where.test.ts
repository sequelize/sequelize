--- conflicted
+++ resolved
@@ -400,51 +400,6 @@
         },
       );
 
-<<<<<<< HEAD
-      testSql({
-        stringAttr: 'here is a null char: \0',
-      }, {
-        default: '[stringAttr] = \'here is a null char: \\0\'',
-        snowflake: '"stringAttr" = \'here is a null char: \0\'',
-        mssql: '[stringAttr] = N\'here is a null char: \0\'',
-        db2: '"stringAttr" = \'here is a null char: \0\'',
-        ibmi: '"stringAttr" = \'here is a null char: \0\'',
-        sqlite: '`stringAttr` = \'here is a null char: \0\'',
-        oracle: `"stringAttr" = 'here is a null char: \0'`,
-      });
-
-      testSql({
-        dateAttr: 1_356_998_400_000,
-      }, {
-        default: `[dateAttr] = '2013-01-01 00:00:00.000 +00:00'`,
-        'mariadb mysql': `\`dateAttr\` = '2013-01-01 00:00:00.000'`,
-        mssql: `[dateAttr] = N'2013-01-01 00:00:00.000 +00:00'`,
-        'db2 snowflake ibmi': `"dateAttr" = '2013-01-01 00:00:00.000'`,
-        oracle: `"dateAttr" = TO_TIMESTAMP_TZ('2013-01-01 00:00:00.000 +00:00', 'YYYY-MM-DD HH24:MI:SS.FFTZH:TZM')`,
-      });
-
-      describe('Buffer', () => {
-        testSql({ binaryAttr: Buffer.from('Sequelize') }, {
-          ibmi: `"binaryAttr" = BLOB(X'53657175656c697a65')`,
-          postgres: `"binaryAttr" = '\\x53657175656c697a65'`,
-          'sqlite mariadb mysql': '`binaryAttr` = X\'53657175656c697a65\'',
-          db2: `"binaryAttr" = BLOB('Sequelize')`,
-          snowflake: `"binaryAttr" = X'53657175656c697a65'`,
-          mssql: '[binaryAttr] = 0x53657175656c697a65',
-          oracle: `"binaryAttr" = '53657175656c697a65'`,
-        });
-
-        // Including a quote (') to ensure dialects that don't convert to hex are safe from SQL injection.
-        testSql({ binaryAttr: [Buffer.from(`Seque'lize1`), Buffer.from('Sequelize2')] }, {
-          ibmi: `"binaryAttr" IN (BLOB(X'5365717565276c697a6531'), BLOB(X'53657175656c697a6532'))`,
-          postgres: `"binaryAttr" IN ('\\x5365717565276c697a6531', '\\x53657175656c697a6532')`,
-          'sqlite mariadb mysql': '`binaryAttr` IN (X\'5365717565276c697a6531\', X\'53657175656c697a6532\')',
-          db2: `"binaryAttr" IN (BLOB('Seque''lize1'), BLOB('Sequelize2'))`,
-          snowflake: `"binaryAttr" IN (X'5365717565276c697a6531', X'53657175656c697a6532')`,
-          mssql: '[binaryAttr] IN (0x5365717565276c697a6531, 0x53657175656c697a6532)',
-          oracle: `"binaryAttr" IN ('5365717565276c697a6531', '53657175656c697a6532')`,
-        });
-=======
       testSql(
         {
           stringAttr: 'here is a null char: \0',
@@ -456,6 +411,7 @@
           db2: '"stringAttr" = \'here is a null char: \0\'',
           ibmi: '"stringAttr" = \'here is a null char: \0\'',
           sqlite: "`stringAttr` = 'here is a null char: \0'",
+          oracle: `"stringAttr" = 'here is a null char: \0'`,
         },
       );
 
@@ -468,6 +424,7 @@
           'mariadb mysql': `\`dateAttr\` = '2013-01-01 00:00:00.000'`,
           mssql: `[dateAttr] = N'2013-01-01 00:00:00.000 +00:00'`,
           'db2 snowflake ibmi': `"dateAttr" = '2013-01-01 00:00:00.000'`,
+          oracle: `"dateAttr" = TO_TIMESTAMP_TZ('2013-01-01 00:00:00.000 +00:00', 'YYYY-MM-DD HH24:MI:SS.FFTZH:TZM')`,
         },
       );
 
@@ -481,6 +438,7 @@
             db2: `"binaryAttr" = BLOB('Sequelize')`,
             snowflake: `"binaryAttr" = X'53657175656c697a65'`,
             mssql: '[binaryAttr] = 0x53657175656c697a65',
+            oracle: `"binaryAttr" = '53657175656c697a65'`,
           },
         );
 
@@ -495,9 +453,9 @@
             db2: `"binaryAttr" IN (BLOB('Seque''lize1'), BLOB('Sequelize2'))`,
             snowflake: `"binaryAttr" IN (X'5365717565276c697a6531', X'53657175656c697a6532')`,
             mssql: '[binaryAttr] IN (0x5365717565276c697a6531, 0x53657175656c697a6532)',
-          },
-        );
->>>>>>> e632284c
+            oracle: `"binaryAttr" IN ('5365717565276c697a6531', '53657175656c697a6532')`,
+          },
+        );
       });
     });
 
@@ -572,15 +530,6 @@
         },
       );
 
-<<<<<<< HEAD
-      testSql({ booleanAttr: true }, {
-        default: `[booleanAttr] = true`,
-        mssql: '[booleanAttr] = 1',
-        sqlite: '`booleanAttr` = 1',
-        ibmi: '"booleanAttr" = 1',
-        oracle: `"booleanAttr" = 1`,
-      });
-=======
       testSql(
         { booleanAttr: true },
         {
@@ -588,9 +537,9 @@
           mssql: '[booleanAttr] = 1',
           sqlite: '`booleanAttr` = 1',
           ibmi: '"booleanAttr" = 1',
-        },
-      );
->>>>>>> e632284c
+          oracle: `"booleanAttr" = 1`,
+        },
+      );
 
       testSql(
         {
@@ -619,15 +568,6 @@
         },
       );
 
-<<<<<<< HEAD
-      testSql({ dateAttr: new Date('2021-01-01T00:00:00Z') }, {
-        default: `[dateAttr] = '2021-01-01 00:00:00.000 +00:00'`,
-        mssql: `[dateAttr] = N'2021-01-01 00:00:00.000 +00:00'`,
-        'mariadb mysql': `\`dateAttr\` = '2021-01-01 00:00:00.000'`,
-        'db2 ibmi snowflake': `"dateAttr" = '2021-01-01 00:00:00.000'`,
-        oracle: `"dateAttr" = TO_TIMESTAMP_TZ('2021-01-01 00:00:00.000 +00:00', 'YYYY-MM-DD HH24:MI:SS.FFTZH:TZM')`,
-      });
-=======
       testSql(
         { dateAttr: new Date('2021-01-01T00:00:00Z') },
         {
@@ -635,9 +575,9 @@
           mssql: `[dateAttr] = N'2021-01-01 00:00:00.000 +00:00'`,
           'mariadb mysql': `\`dateAttr\` = '2021-01-01 00:00:00.000'`,
           'db2 ibmi snowflake': `"dateAttr" = '2021-01-01 00:00:00.000'`,
-        },
-      );
->>>>>>> e632284c
+          oracle: `"dateAttr" = TO_TIMESTAMP_TZ('2021-01-01 00:00:00.000 +00:00', 'YYYY-MM-DD HH24:MI:SS.FFTZH:TZM')`,
+        },
+      );
 
       testSql(
         { intAttr1: { [Op.col]: 'intAttr2' } },
@@ -850,21 +790,14 @@
         );
       }
 
-<<<<<<< HEAD
-      testSql({ booleanAttr: { [Op.eq]: true } }, {
-        default: '[booleanAttr] = true',
-        'mssql sqlite ibmi': '[booleanAttr] = 1',
-        oracle: `"booleanAttr" = 1`,
-      });
-=======
       testSql(
         { booleanAttr: { [Op.eq]: true } },
         {
           default: '[booleanAttr] = true',
           'mssql sqlite ibmi': '[booleanAttr] = 1',
-        },
-      );
->>>>>>> e632284c
+          oracle: `"booleanAttr" = 1`,
+        },
+      );
 
       testSequelizeValueMethods(Op.eq, '=');
       testSupportsAnyAll(Op.eq, '=', [2, 3, 4]);
@@ -894,21 +827,14 @@
         },
       );
 
-<<<<<<< HEAD
-      testSql({ booleanAttr: { [Op.ne]: true } }, {
-        default: '[booleanAttr] != true',
-        'mssql ibmi sqlite': '[booleanAttr] != 1',
-        oracle: `"booleanAttr" != 1`,
-      });
-=======
       testSql(
         { booleanAttr: { [Op.ne]: true } },
         {
           default: '[booleanAttr] != true',
           'mssql ibmi sqlite': '[booleanAttr] != 1',
-        },
-      );
->>>>>>> e632284c
+          oracle: `"booleanAttr" != 1`,
+        },
+      );
 
       testSequelizeValueMethods(Op.ne, '!=');
       testSupportsAnyAll(Op.ne, '!=', [2, 3, 4]);
@@ -939,24 +865,12 @@
         },
       );
 
-<<<<<<< HEAD
-      testSql({ booleanAttr: { [Op.is]: false } }, {
-        default: '[booleanAttr] IS false',
-        'mssql ibmi sqlite': '[booleanAttr] IS 0',
-        oracle: `"booleanAttr" IS 0`,
-      });
-
-      testSql({ booleanAttr: { [Op.is]: true } }, {
-        default: '[booleanAttr] IS true',
-        'mssql ibmi sqlite': '[booleanAttr] IS 1',
-        oracle: `"booleanAttr" IS 1`,
-      });
-=======
       testSql(
         { booleanAttr: { [Op.is]: false } },
         {
           default: '[booleanAttr] IS false',
           'mssql ibmi sqlite': '[booleanAttr] IS 0',
+          oracle: `"booleanAttr" IS 0`,
         },
       );
 
@@ -965,9 +879,9 @@
         {
           default: '[booleanAttr] IS true',
           'mssql ibmi sqlite': '[booleanAttr] IS 1',
-        },
-      );
->>>>>>> e632284c
+          oracle: `"booleanAttr" IS 1`,
+        },
+      );
 
       testSql(
         // @ts-expect-error -- not supported, testing that it throws
@@ -1057,24 +971,12 @@
         },
       );
 
-<<<<<<< HEAD
-      testSql({ booleanAttr: { [Op.isNot]: false } }, {
-        default: '[booleanAttr] IS NOT false',
-        'mssql ibmi sqlite': '[booleanAttr] IS NOT 0',
-        oracle: `"booleanAttr" IS NOT 0`,
-      });
-
-      testSql({ booleanAttr: { [Op.isNot]: true } }, {
-        default: '[booleanAttr] IS NOT true',
-        'mssql ibmi sqlite': '[booleanAttr] IS NOT 1',
-        oracle: `"booleanAttr" IS NOT 1`,
-      });
-=======
       testSql(
         { booleanAttr: { [Op.isNot]: false } },
         {
           default: '[booleanAttr] IS NOT false',
           'mssql ibmi sqlite': '[booleanAttr] IS NOT 0',
+          oracle: `"booleanAttr" IS NOT 0`,
         },
       );
 
@@ -1083,9 +985,9 @@
         {
           default: '[booleanAttr] IS NOT true',
           'mssql ibmi sqlite': '[booleanAttr] IS NOT 1',
-        },
-      );
->>>>>>> e632284c
+          oracle: `"booleanAttr" IS NOT 1`,
+        },
+      );
     });
 
     describe('Op.not', () => {
@@ -1128,22 +1030,6 @@
         },
       );
 
-<<<<<<< HEAD
-      testSql({ booleanAttr: { [Op.not]: false } }, {
-        default: 'NOT ([booleanAttr] = false)',
-        mssql: 'NOT ([booleanAttr] = 0)',
-        ibmi: 'NOT ("booleanAttr" = 0)',
-        sqlite: 'NOT (`booleanAttr` = 0)',
-        oracle: `NOT ("booleanAttr" = 0)`,
-      });
-
-      testSql({ booleanAttr: { [Op.not]: true } }, {
-        default: 'NOT ([booleanAttr] = true)',
-        mssql: 'NOT ([booleanAttr] = 1)',
-        'ibmi oracle': 'NOT ("booleanAttr" = 1)',
-        sqlite: 'NOT (`booleanAttr` = 1)',
-      });
-=======
       testSql(
         { booleanAttr: { [Op.not]: false } },
         {
@@ -1151,6 +1037,7 @@
           mssql: 'NOT ([booleanAttr] = 0)',
           ibmi: 'NOT ("booleanAttr" = 0)',
           sqlite: 'NOT (`booleanAttr` = 0)',
+          oracle: `NOT ("booleanAttr" = 0)`,
         },
       );
 
@@ -1163,7 +1050,6 @@
           sqlite: 'NOT (`booleanAttr` = 1)',
         },
       );
->>>>>>> e632284c
 
       testSql(
         { intAttr1: { [Op.not]: 1 } },
@@ -1207,15 +1093,6 @@
       );
 
       if (dialectSupportsJsonOperations() && dialectSupportsJsonQuotedExtraction()) {
-<<<<<<< HEAD
-        testSql({ [Op.not]: json('data.key', 10) }, {
-          postgres: `NOT ("data"->'key' = '10')`,
-          sqlite: `NOT (json_extract(\`data\`,'$.key') = '10')`,
-          mariadb: `NOT (json_compact(json_extract(\`data\`,'$.key')) = '10')`,
-          mysql: `NOT (json_extract(\`data\`,'$.key') = CAST('10' AS JSON))`,
-          oracle: `NOT (json_value("data",'$."key"') = '10')`,
-        });
-=======
         testSql(
           { [Op.not]: json('data.key', 10) },
           {
@@ -1223,9 +1100,9 @@
             sqlite: `NOT (json_extract(\`data\`,'$.key') = '10')`,
             mariadb: `NOT (json_compact(json_extract(\`data\`,'$.key')) = '10')`,
             mysql: `NOT (json_extract(\`data\`,'$.key') = CAST('10' AS JSON))`,
-          },
-        );
->>>>>>> e632284c
+            oracle: `NOT (json_value("data",'$."key"') = '10')`,
+          },
+        );
       }
 
       testSql(
@@ -3019,23 +2896,15 @@
           const ignore: TestModelWhere = { '$doesNotExist$.nested': 'value' };
         }
 
-<<<<<<< HEAD
-        testSql({ jsonAttr: 'value' }, {
-          default: `[jsonAttr] = '"value"'`,
-          mysql: `\`jsonAttr\` = CAST('"value"' AS JSON)`,
-          mssql: `[jsonAttr] = N'"value"'`,
-          oracle: `"jsonAttr" = 'value'`,
-        });
-=======
         testSql(
           { jsonAttr: 'value' },
           {
             default: `[jsonAttr] = '"value"'`,
             mysql: `\`jsonAttr\` = CAST('"value"' AS JSON)`,
             mssql: `[jsonAttr] = N'"value"'`,
-          },
-        );
->>>>>>> e632284c
+            oracle: `"jsonAttr" = 'value'`,
+          },
+        );
 
         testSql(
           { jsonAttr: null },
@@ -3077,51 +2946,6 @@
         );
 
         if (dialectSupportsJsonQuotedExtraction()) {
-<<<<<<< HEAD
-          testSql({ 'jsonAttr.nested': 'value' }, {
-            postgres: `"jsonAttr"->'nested' = '"value"'`,
-            sqlite: `json_extract(\`jsonAttr\`,'$.nested') = '"value"'`,
-            mariadb: `json_compact(json_extract(\`jsonAttr\`,'$.nested')) = '"value"'`,
-            mysql: `json_extract(\`jsonAttr\`,'$.nested') = CAST('"value"' AS JSON)`,
-            oracle: `json_value("jsonAttr",'$."nested"') = 'value'`,
-          });
-
-          testSql({ 'jsonAttr.nested': null }, {
-            default: new Error('You must be explicit'),
-          });
-
-          testSql({ 'jsonAttr.nested': JSON_NULL }, {
-            postgres: `"jsonAttr"->'nested' = 'null'`,
-            sqlite: `json_extract(\`jsonAttr\`,'$.nested') = 'null'`,
-            mariadb: `json_compact(json_extract(\`jsonAttr\`,'$.nested')) = 'null'`,
-            mysql: `json_extract(\`jsonAttr\`,'$.nested') = CAST('null' AS JSON)`,
-            oracle: `json_value("jsonAttr",'$."nested"') = 'null'`,
-          });
-
-          testSql({ 'jsonAttr.nested': SQL_NULL }, {
-            postgres: `"jsonAttr"->'nested' IS NULL`,
-            sqlite: `json_extract(\`jsonAttr\`,'$.nested') IS NULL`,
-            mariadb: `json_compact(json_extract(\`jsonAttr\`,'$.nested')) IS NULL`,
-            mysql: `json_extract(\`jsonAttr\`,'$.nested') IS NULL`,
-            oracle: `json_value("jsonAttr",'$."nested"') IS NULL`,
-          });
-
-          testSql({ 'jsonAttr.nested': { [Op.eq]: null } }, {
-            postgres: `"jsonAttr"->'nested' = 'null'`,
-            sqlite: `json_extract(\`jsonAttr\`,'$.nested') = 'null'`,
-            mariadb: `json_compact(json_extract(\`jsonAttr\`,'$.nested')) = 'null'`,
-            mysql: `json_extract(\`jsonAttr\`,'$.nested') = CAST('null' AS JSON)`,
-            oracle: `json_value("jsonAttr",'$."nested"') = 'null'`,
-          });
-
-          testSql({ 'jsonAttr.nested': { [Op.is]: null } }, {
-            postgres: `"jsonAttr"->'nested' IS NULL`,
-            sqlite: `json_extract(\`jsonAttr\`,'$.nested') IS NULL`,
-            mariadb: `json_compact(json_extract(\`jsonAttr\`,'$.nested')) IS NULL`,
-            mysql: `json_extract(\`jsonAttr\`,'$.nested') IS NULL`,
-            oracle: `json_value("jsonAttr",'$."nested"') IS NULL`,
-          });
-=======
           testSql(
             { 'jsonAttr.nested': 'value' },
             {
@@ -3129,6 +2953,7 @@
               sqlite: `json_extract(\`jsonAttr\`,'$.nested') = '"value"'`,
               mariadb: `json_compact(json_extract(\`jsonAttr\`,'$.nested')) = '"value"'`,
               mysql: `json_extract(\`jsonAttr\`,'$.nested') = CAST('"value"' AS JSON)`,
+              oracle: `json_value("jsonAttr",'$."nested"') = 'value'`,
             },
           );
 
@@ -3146,6 +2971,7 @@
               sqlite: `json_extract(\`jsonAttr\`,'$.nested') = 'null'`,
               mariadb: `json_compact(json_extract(\`jsonAttr\`,'$.nested')) = 'null'`,
               mysql: `json_extract(\`jsonAttr\`,'$.nested') = CAST('null' AS JSON)`,
+              oracle: `json_value("jsonAttr",'$."nested"') = 'null'`,
             },
           );
 
@@ -3156,6 +2982,7 @@
               sqlite: `json_extract(\`jsonAttr\`,'$.nested') IS NULL`,
               mariadb: `json_compact(json_extract(\`jsonAttr\`,'$.nested')) IS NULL`,
               mysql: `json_extract(\`jsonAttr\`,'$.nested') IS NULL`,
+              oracle: `json_value("jsonAttr",'$."nested"') IS NULL`,
             },
           );
 
@@ -3166,6 +2993,7 @@
               sqlite: `json_extract(\`jsonAttr\`,'$.nested') = 'null'`,
               mariadb: `json_compact(json_extract(\`jsonAttr\`,'$.nested')) = 'null'`,
               mysql: `json_extract(\`jsonAttr\`,'$.nested') = CAST('null' AS JSON)`,
+              oracle: `json_value("jsonAttr",'$."nested"') = 'null'`,
             },
           );
 
@@ -3176,9 +3004,9 @@
               sqlite: `json_extract(\`jsonAttr\`,'$.nested') IS NULL`,
               mariadb: `json_compact(json_extract(\`jsonAttr\`,'$.nested')) IS NULL`,
               mysql: `json_extract(\`jsonAttr\`,'$.nested') IS NULL`,
-            },
-          );
->>>>>>> e632284c
+              oracle: `json_value("jsonAttr",'$."nested"') IS NULL`,
+            },
+          );
 
           testSql(where('value', Op.eq, attribute('jsonAttr.nested')), {
             postgres: `'"value"' = "jsonAttr"->'nested'`,
@@ -3188,35 +3016,6 @@
             oracle: `'value' = json_value("jsonAttr",'$."nested"')`,
           });
 
-<<<<<<< HEAD
-          testSql({ 'jsonAttr.nested.twice': 'value' }, {
-            postgres: `"jsonAttr"#>ARRAY['nested','twice']::VARCHAR(255)[] = '"value"'`,
-            sqlite: `json_extract(\`jsonAttr\`,'$.nested.twice') = '"value"'`,
-            mariadb: `json_compact(json_extract(\`jsonAttr\`,'$.nested.twice')) = '"value"'`,
-            mysql: `json_extract(\`jsonAttr\`,'$.nested.twice') = CAST('"value"' AS JSON)`,
-            oracle: `json_value("jsonAttr",'$."nested"."twice"') = 'value'`,
-          });
-
-          testSql({
-            jsonAttr: { nested: 'value' },
-          }, {
-            postgres: `"jsonAttr"->'nested' = '"value"'`,
-            sqlite: `json_extract(\`jsonAttr\`,'$.nested') = '"value"'`,
-            mariadb: `json_compact(json_extract(\`jsonAttr\`,'$.nested')) = '"value"'`,
-            mysql: `json_extract(\`jsonAttr\`,'$.nested') = CAST('"value"' AS JSON)`,
-            oracle: `json_value("jsonAttr",'$."nested"') = 'value'`,
-          });
-
-          testSql({
-            'jsonAttr.nested': { twice: 'value' },
-          }, {
-            postgres: `"jsonAttr"#>ARRAY['nested','twice']::VARCHAR(255)[] = '"value"'`,
-            sqlite: `json_extract(\`jsonAttr\`,'$.nested.twice') = '"value"'`,
-            mariadb: `json_compact(json_extract(\`jsonAttr\`,'$.nested.twice')) = '"value"'`,
-            mysql: `json_extract(\`jsonAttr\`,'$.nested.twice') = CAST('"value"' AS JSON)`,
-            oracle: `json_value("jsonAttr",'$."nested"."twice"') = 'value'`,
-          });
-=======
           testSql(
             { 'jsonAttr.nested.twice': 'value' },
             {
@@ -3224,6 +3023,7 @@
               sqlite: `json_extract(\`jsonAttr\`,'$.nested.twice') = '"value"'`,
               mariadb: `json_compact(json_extract(\`jsonAttr\`,'$.nested.twice')) = '"value"'`,
               mysql: `json_extract(\`jsonAttr\`,'$.nested.twice') = CAST('"value"' AS JSON)`,
+              oracle: `json_value("jsonAttr",'$."nested"."twice"') = 'value'`,
             },
           );
 
@@ -3236,9 +3036,9 @@
               sqlite: `json_extract(\`jsonAttr\`,'$.nested') = '"value"'`,
               mariadb: `json_compact(json_extract(\`jsonAttr\`,'$.nested')) = '"value"'`,
               mysql: `json_extract(\`jsonAttr\`,'$.nested') = CAST('"value"' AS JSON)`,
-            },
-          );
->>>>>>> e632284c
+              oracle: `json_value("jsonAttr",'$."nested"') = 'value'`,
+            },
+          );
 
           testSql(
             {
@@ -3249,50 +3049,10 @@
               sqlite: `json_extract(\`jsonAttr\`,'$.nested.twice') = '"value"'`,
               mariadb: `json_compact(json_extract(\`jsonAttr\`,'$.nested.twice')) = '"value"'`,
               mysql: `json_extract(\`jsonAttr\`,'$.nested.twice') = CAST('"value"' AS JSON)`,
-            },
-          );
-
-<<<<<<< HEAD
-          testSql({
-            'jsonAttr.nested': { [Op.ne]: 'value' },
-          }, {
-            postgres: `"jsonAttr"->'nested' != '"value"'`,
-            sqlite: `json_extract(\`jsonAttr\`,'$.nested') != '"value"'`,
-            mariadb: `json_compact(json_extract(\`jsonAttr\`,'$.nested')) != '"value"'`,
-            mysql: `json_extract(\`jsonAttr\`,'$.nested') != CAST('"value"' AS JSON)`,
-            oracle: `json_value("jsonAttr",'$."nested"') != 'value'`,
-          });
-
-          testSql({
-            '$jsonAttr$.nested': 'value',
-          }, {
-            postgres: `"jsonAttr"->'nested' = '"value"'`,
-            sqlite: `json_extract(\`jsonAttr\`,'$.nested') = '"value"'`,
-            mariadb: `json_compact(json_extract(\`jsonAttr\`,'$.nested')) = '"value"'`,
-            mysql: `json_extract(\`jsonAttr\`,'$.nested') = CAST('"value"' AS JSON)`,
-            oracle: `json_value("jsonAttr",'$."nested"') = 'value'`,
-          });
-
-          testSql({
-            '$association.jsonAttr$.nested': 'value',
-          }, {
-            postgres: `"association"."jsonAttr"->'nested' = '"value"'`,
-            sqlite: `json_extract(\`association\`.\`jsonAttr\`,'$.nested') = '"value"'`,
-            mariadb: `json_compact(json_extract(\`association\`.\`jsonAttr\`,'$.nested')) = '"value"'`,
-            mysql: `json_extract(\`association\`.\`jsonAttr\`,'$.nested') = CAST('"value"' AS JSON)`,
-            oracle: `json_value("association"."jsonAttr",'$."nested"') = 'value'`,
-          });
-
-          testSql({
-            'jsonAttr.nested::STRING': 'value',
-          }, {
-            // with the left value cast to a string, we serialize the right value as a string, not as a JSON value
-            postgres: `CAST("jsonAttr"->'nested' AS STRING) = 'value'`,
-            mariadb: `CAST(json_compact(json_extract(\`jsonAttr\`,'$.nested')) AS STRING) = 'value'`,
-            'sqlite mysql': `CAST(json_extract(\`jsonAttr\`,'$.nested') AS STRING) = 'value'`,
-            oracle: `CAST(json_value("jsonAttr",'$."nested"') AS STRING) = 'value'`,
-          });
-=======
+              oracle: `json_value("jsonAttr",'$."nested"."twice"') = 'value'`,
+            },
+          );
+
           testSql(
             {
               jsonAttr: { [Op.eq]: { key: 'value' } },
@@ -3312,6 +3072,7 @@
               sqlite: `json_extract(\`jsonAttr\`,'$.nested') != '"value"'`,
               mariadb: `json_compact(json_extract(\`jsonAttr\`,'$.nested')) != '"value"'`,
               mysql: `json_extract(\`jsonAttr\`,'$.nested') != CAST('"value"' AS JSON)`,
+              oracle: `json_value("jsonAttr",'$."nested"') != 'value'`,
             },
           );
 
@@ -3324,6 +3085,7 @@
               sqlite: `json_extract(\`jsonAttr\`,'$.nested') = '"value"'`,
               mariadb: `json_compact(json_extract(\`jsonAttr\`,'$.nested')) = '"value"'`,
               mysql: `json_extract(\`jsonAttr\`,'$.nested') = CAST('"value"' AS JSON)`,
+              oracle: `json_value("jsonAttr",'$."nested"') = 'value'`,
             },
           );
 
@@ -3336,9 +3098,9 @@
               sqlite: `json_extract(\`association\`.\`jsonAttr\`,'$.nested') = '"value"'`,
               mariadb: `json_compact(json_extract(\`association\`.\`jsonAttr\`,'$.nested')) = '"value"'`,
               mysql: `json_extract(\`association\`.\`jsonAttr\`,'$.nested') = CAST('"value"' AS JSON)`,
-            },
-          );
->>>>>>> e632284c
+              oracle: `json_value("association"."jsonAttr",'$."nested"') = 'value'`,
+            },
+          );
 
           testSql(
             {
@@ -3349,82 +3111,10 @@
               postgres: `CAST("jsonAttr"->'nested' AS STRING) = 'value'`,
               mariadb: `CAST(json_compact(json_extract(\`jsonAttr\`,'$.nested')) AS STRING) = 'value'`,
               'sqlite mysql': `CAST(json_extract(\`jsonAttr\`,'$.nested') AS STRING) = 'value'`,
-            },
-          );
-
-<<<<<<< HEAD
-          testSql({
-            '$association.jsonAttr$.nested.deep::STRING': 'value',
-          }, {
-            postgres: `CAST("association"."jsonAttr"#>ARRAY['nested','deep']::VARCHAR(255)[] AS STRING) = 'value'`,
-            mariadb: `CAST(json_compact(json_extract(\`association\`.\`jsonAttr\`,'$.nested.deep')) AS STRING) = 'value'`,
-            'sqlite mysql': `CAST(json_extract(\`association\`.\`jsonAttr\`,'$.nested.deep') AS STRING) = 'value'`,
-            oracle: `CAST(json_value("association"."jsonAttr",'$."nested"."deep"') AS STRING) = 'value'`,
-          });
-
-          testSql({
-            $jsonAttr$: { 'nested::string': 'value' },
-          }, {
-            postgres: `CAST("jsonAttr"->'nested' AS STRING) = 'value'`,
-            mariadb: `CAST(json_compact(json_extract(\`jsonAttr\`,'$.nested')) AS STRING) = 'value'`,
-            'sqlite mysql': `CAST(json_extract(\`jsonAttr\`,'$.nested') AS STRING) = 'value'`,
-            oracle: `CAST(json_value("jsonAttr",'$."nested"') AS STRING) = 'value'`,
-          });
-
-          testSql({ 'jsonAttr.nested.attribute': 4 }, {
-            postgres: `"jsonAttr"#>ARRAY['nested','attribute']::VARCHAR(255)[] = '4'`,
-            sqlite: `json_extract(\`jsonAttr\`,'$.nested.attribute') = '4'`,
-            mariadb: `json_compact(json_extract(\`jsonAttr\`,'$.nested.attribute')) = '4'`,
-            mysql: `json_extract(\`jsonAttr\`,'$.nested.attribute') = CAST('4' AS JSON)`,
-            oracle: `json_value("jsonAttr",'$."nested"."attribute"') = '4'`,
-          });
-
-          // 0 is treated as a string key here, not an array index
-          testSql({ 'jsonAttr.0': 4 }, {
-            postgres: `"jsonAttr"->'0' = '4'`,
-            sqlite: `json_extract(\`jsonAttr\`,'$."0"') = '4'`,
-            mariadb: `json_compact(json_extract(\`jsonAttr\`,'$."0"')) = '4'`,
-            mysql: `json_extract(\`jsonAttr\`,'$."0"') = CAST('4' AS JSON)`,
-            oracle: `json_value("jsonAttr",'$[0]') = '4'`,
-          });
-
-          // 0 is treated as an index here, not a string key
-          testSql({ 'jsonAttr[0]': 4 }, {
-            postgres: `"jsonAttr"->0 = '4'`,
-
-            // these tests cannot be deduplicated because [0] will be replaced by `0` by expectsql
-            sqlite: `json_extract(\`jsonAttr\`,'$[0]') = '4'`,
-            mariadb: `json_compact(json_extract(\`jsonAttr\`,'$[0]')) = '4'`,
-            mysql: `json_extract(\`jsonAttr\`,'$[0]') = CAST('4' AS JSON)`,
-            oracle: `json_value("jsonAttr",'$[0]') = '4'`,
-          });
-
-          testSql({ 'jsonAttr.0.attribute': 4 }, {
-            postgres: `"jsonAttr"#>ARRAY['0','attribute']::VARCHAR(255)[] = '4'`,
-            sqlite: `json_extract(\`jsonAttr\`,'$."0".attribute') = '4'`,
-            mariadb: `json_compact(json_extract(\`jsonAttr\`,'$."0".attribute')) = '4'`,
-            mysql: `json_extract(\`jsonAttr\`,'$."0".attribute') = CAST('4' AS JSON)`,
-            oracle: `json_value("jsonAttr",'$[0]."attribute"') = '4'`,
-          });
-
-          // Regression test: https://github.com/sequelize/sequelize/issues/8718
-          testSql({ jsonAttr: { 'hyphenated-key': 4 } }, {
-            postgres: `"jsonAttr"->'hyphenated-key' = '4'`,
-            sqlite: `json_extract(\`jsonAttr\`,'$."hyphenated-key"') = '4'`,
-            mariadb: `json_compact(json_extract(\`jsonAttr\`,'$."hyphenated-key"')) = '4'`,
-            mysql: `json_extract(\`jsonAttr\`,'$."hyphenated-key"') = CAST('4' AS JSON)`,
-            oracle: `json_value("jsonAttr",'$."hyphenated-key"') = '4'`,
-          });
-
-          // SQL injection test
-          testSql({ jsonAttr: { '"a\')) AS DECIMAL) = 1 DELETE YOLO INJECTIONS; -- "': 1 } }, {
-            postgres: `"jsonAttr"->'a'')) AS DECIMAL) = 1 DELETE YOLO INJECTIONS; -- ' = '1'`,
-            mysql: `json_extract(\`jsonAttr\`,'$."a\\')) AS DECIMAL) = 1 DELETE YOLO INJECTIONS; -- "') = CAST('1' AS JSON)`,
-            sqlite: `json_extract(\`jsonAttr\`,'$."a'')) AS DECIMAL) = 1 DELETE YOLO INJECTIONS; -- "') = '1'`,
-            mariadb: `json_compact(json_extract(\`jsonAttr\`,'$."a\\')) AS DECIMAL) = 1 DELETE YOLO INJECTIONS; -- "')) = '1'`,
-            oracle: `json_value("jsonAttr",'$."a'')) AS DECIMAL) = 1 DELETE YOLO INJECTIONS; -- "') = '1'`,
-          });
-=======
+              oracle: `CAST(json_value("jsonAttr",'$."nested"') AS STRING) = 'value'`,
+            },
+          );
+
           testSql(
             {
               '$association.jsonAttr$.nested::STRING': {
@@ -3444,6 +3134,7 @@
               postgres: `CAST("association"."jsonAttr"#>ARRAY['nested','deep']::VARCHAR(255)[] AS STRING) = 'value'`,
               mariadb: `CAST(json_compact(json_extract(\`association\`.\`jsonAttr\`,'$.nested.deep')) AS STRING) = 'value'`,
               'sqlite mysql': `CAST(json_extract(\`association\`.\`jsonAttr\`,'$.nested.deep') AS STRING) = 'value'`,
+              oracle: `CAST(json_value("association"."jsonAttr",'$."nested"."deep"') AS STRING) = 'value'`,
             },
           );
 
@@ -3455,6 +3146,7 @@
               postgres: `CAST("jsonAttr"->'nested' AS STRING) = 'value'`,
               mariadb: `CAST(json_compact(json_extract(\`jsonAttr\`,'$.nested')) AS STRING) = 'value'`,
               'sqlite mysql': `CAST(json_extract(\`jsonAttr\`,'$.nested') AS STRING) = 'value'`,
+              oracle: `CAST(json_value("jsonAttr",'$."nested"') AS STRING) = 'value'`,
             },
           );
 
@@ -3465,6 +3157,7 @@
               sqlite: `json_extract(\`jsonAttr\`,'$.nested.attribute') = '4'`,
               mariadb: `json_compact(json_extract(\`jsonAttr\`,'$.nested.attribute')) = '4'`,
               mysql: `json_extract(\`jsonAttr\`,'$.nested.attribute') = CAST('4' AS JSON)`,
+              oracle: `json_value("jsonAttr",'$."nested"."attribute"') = '4'`,
             },
           );
 
@@ -3476,6 +3169,7 @@
               sqlite: `json_extract(\`jsonAttr\`,'$."0"') = '4'`,
               mariadb: `json_compact(json_extract(\`jsonAttr\`,'$."0"')) = '4'`,
               mysql: `json_extract(\`jsonAttr\`,'$."0"') = CAST('4' AS JSON)`,
+              oracle: `json_value("jsonAttr",'$[0]') = '4'`,
             },
           );
 
@@ -3489,6 +3183,7 @@
               sqlite: `json_extract(\`jsonAttr\`,'$[0]') = '4'`,
               mariadb: `json_compact(json_extract(\`jsonAttr\`,'$[0]')) = '4'`,
               mysql: `json_extract(\`jsonAttr\`,'$[0]') = CAST('4' AS JSON)`,
+              oracle: `json_value("jsonAttr",'$[0]') = '4'`,
             },
           );
 
@@ -3499,6 +3194,7 @@
               sqlite: `json_extract(\`jsonAttr\`,'$."0".attribute') = '4'`,
               mariadb: `json_compact(json_extract(\`jsonAttr\`,'$."0".attribute')) = '4'`,
               mysql: `json_extract(\`jsonAttr\`,'$."0".attribute') = CAST('4' AS JSON)`,
+              oracle: `json_value("jsonAttr",'$[0]."attribute"') = '4'`,
             },
           );
 
@@ -3510,6 +3206,7 @@
               sqlite: `json_extract(\`jsonAttr\`,'$."hyphenated-key"') = '4'`,
               mariadb: `json_compact(json_extract(\`jsonAttr\`,'$."hyphenated-key"')) = '4'`,
               mysql: `json_extract(\`jsonAttr\`,'$."hyphenated-key"') = CAST('4' AS JSON)`,
+              oracle: `json_value("jsonAttr",'$."hyphenated-key"') = '4'`,
             },
           );
 
@@ -3521,36 +3218,20 @@
               mysql: `json_extract(\`jsonAttr\`,'$."a\\')) AS DECIMAL) = 1 DELETE YOLO INJECTIONS; -- "') = CAST('1' AS JSON)`,
               sqlite: `json_extract(\`jsonAttr\`,'$."a'')) AS DECIMAL) = 1 DELETE YOLO INJECTIONS; -- "') = '1'`,
               mariadb: `json_compact(json_extract(\`jsonAttr\`,'$."a\\')) AS DECIMAL) = 1 DELETE YOLO INJECTIONS; -- "')) = '1'`,
-            },
-          );
->>>>>>> e632284c
+              oracle: `json_value("jsonAttr",'$."a'')) AS DECIMAL) = 1 DELETE YOLO INJECTIONS; -- "') = '1'`,
+            },
+          );
 
           testSql(
             { 'jsonAttr[0].nested.attribute': 4 },
             {
               postgres: `"jsonAttr"#>ARRAY['0','nested','attribute']::VARCHAR(255)[] = '4'`,
 
-<<<<<<< HEAD
-            // these tests cannot be deduplicated because [0] will be replaced by `0` by expectsql
-            sqlite: `json_extract(\`jsonAttr\`,'$[0].nested.attribute') = '4'`,
-            mariadb: `json_compact(json_extract(\`jsonAttr\`,'$[0].nested.attribute')) = '4'`,
-            mysql: `json_extract(\`jsonAttr\`,'$[0].nested.attribute') = CAST('4' AS JSON)`,
-            oracle: `json_value("jsonAttr",'$[0]."nested"."attribute"') = '4'`,
-          });
-
-          // aliases attribute -> column correctly
-          testSql({ 'aliasedJsonAttr.nested.attribute': 4 }, {
-            postgres: `"aliased_json"#>ARRAY['nested','attribute']::VARCHAR(255)[] = '4'`,
-            sqlite: `json_extract(\`aliased_json\`,'$.nested.attribute') = '4'`,
-            mariadb: `json_compact(json_extract(\`aliased_json\`,'$.nested.attribute')) = '4'`,
-            mysql: `json_extract(\`aliased_json\`,'$.nested.attribute') = CAST('4' AS JSON)`,
-            oracle: `json_value("aliased_json",'$."nested"."attribute"') = '4'`,
-          });
-=======
               // these tests cannot be deduplicated because [0] will be replaced by `0` by expectsql
               sqlite: `json_extract(\`jsonAttr\`,'$[0].nested.attribute') = '4'`,
               mariadb: `json_compact(json_extract(\`jsonAttr\`,'$[0].nested.attribute')) = '4'`,
               mysql: `json_extract(\`jsonAttr\`,'$[0].nested.attribute') = CAST('4' AS JSON)`,
+              oracle: `json_value("jsonAttr",'$[0]."nested"."attribute"') = '4'`,
             },
           );
 
@@ -3562,9 +3243,9 @@
               sqlite: `json_extract(\`aliased_json\`,'$.nested.attribute') = '4'`,
               mariadb: `json_compact(json_extract(\`aliased_json\`,'$.nested.attribute')) = '4'`,
               mysql: `json_extract(\`aliased_json\`,'$.nested.attribute') = CAST('4' AS JSON)`,
-            },
-          );
->>>>>>> e632284c
+              oracle: `json_value("aliased_json",'$."nested"."attribute"') = '4'`,
+            },
+          );
         }
 
         if (dialectSupportsJsonUnquotedExtraction()) {
