import type {
  AttributeNames,
  Attributes,
  Cast,
  Col,
  Fn,
  InferAttributes,
  Literal,
  Range,
  WhereOperators,
  WhereOptions,
} from '@sequelize/core';
import { DataTypes, JSON_NULL, Model, Op, SQL_NULL, and, json, or, sql } from '@sequelize/core';
import type { FormatWhereOptions } from '@sequelize/core/_non-semver-use-at-your-own-risk_/abstract-dialect/query-generator-typescript.js';
import { expect } from 'chai';
import { expectTypeOf } from 'expect-type';
import attempt from 'lodash/attempt';
import util from 'node:util';
import { createTester, expectsql, getTestDialectTeaser, sequelize } from '../../support';

const { literal, col, where, fn, cast, attribute } = sql;

const queryGen = sequelize.dialect.queryGenerator;

// Notice: [] will be replaced by dialect specific tick/quote character
// when there is no dialect specific expectation but only a default expectation

// TODO: fix and resolve any .skip test

type Expectations = {
  [dialectName: string]: string | Error;
};

const dialectSupportsBigInt = () => sequelize.dialect.supports.dataTypes.BIGINT;
const dialectSupportsArray = () => sequelize.dialect.supports.dataTypes.ARRAY;
const dialectSupportsRange = () => sequelize.dialect.supports.dataTypes.RANGE;
const dialectSupportsJsonB = () => sequelize.dialect.supports.dataTypes.JSONB;
const dialectSupportsJson = () => sequelize.dialect.supports.dataTypes.JSON;
const dialectSupportsJsonOperations = () => sequelize.dialect.supports.jsonOperations;
const dialectSupportsJsonQuotedExtraction = () => sequelize.dialect.supports.jsonExtraction.quoted;
const dialectSupportsJsonUnquotedExtraction = () =>
  sequelize.dialect.supports.jsonExtraction.unquoted;

interface SomeInterface {
  foo: string;
}

class TestModel extends Model<InferAttributes<TestModel>> {
  declare intAttr1: number;
  declare intAttr2: number;

  declare nullableIntAttr: number | null;

  declare intArrayAttr: number[];
  declare intRangeAttr: Range<number>;
  declare dateRangeAttr: Range<Date>;

  declare stringAttr: string;
  declare binaryAttr: Buffer;
  declare dateAttr: Date;
  declare booleanAttr: boolean;
  declare bigIntAttr: bigint;

  declare jsonAttr: object | null;
  declare jsonbAttr: object | null;

  declare aliasedInt: number;
  declare aliasedJsonAttr: object;
  declare aliasedJsonbAttr: object;

  declare jsonbTypeLiteralAttr: { foo: string };
  declare jsonbInterfaceAttr: SomeInterface;

  declare uuidAttr: string;
}

type TestModelWhere = WhereOptions<Attributes<TestModel>>;

describe(getTestDialectTeaser('SQL'), () => {
  before(() => {
    TestModel.init(
      {
        intAttr1: DataTypes.INTEGER,
        intAttr2: DataTypes.INTEGER,
        nullableIntAttr: DataTypes.INTEGER,

        ...(dialectSupportsArray() && {
          intArrayAttr: DataTypes.ARRAY(DataTypes.INTEGER),
          intRangeAttr: DataTypes.RANGE(DataTypes.INTEGER),
          dateRangeAttr: DataTypes.RANGE(DataTypes.DATE(3)),
        }),

        stringAttr: DataTypes.STRING,
        binaryAttr: DataTypes.BLOB,
        dateAttr: DataTypes.DATE(3),
        booleanAttr: DataTypes.BOOLEAN,
        ...(dialectSupportsBigInt() && { bigIntAttr: DataTypes.BIGINT }),

        aliasedInt: { type: DataTypes.INTEGER, field: 'aliased_int' },

        ...(dialectSupportsJson() && {
          jsonAttr: { type: DataTypes.JSON },
          aliasedJsonAttr: { type: DataTypes.JSON, field: 'aliased_json' },
        }),

        ...(dialectSupportsJsonB() && {
          jsonbAttr: { type: DataTypes.JSONB },
          aliasedJsonbAttr: { type: DataTypes.JSONB, field: 'aliased_jsonb' },
          jsonbTypeLiteralAttr: { type: DataTypes.JSONB },
          jsonbInterfaceAttr: { type: DataTypes.JSONB },
        }),

        uuidAttr: DataTypes.UUID,
      },
      { sequelize },
    );
  });

  describe('whereQuery', () => {
    it('prefixes its output with WHERE when it is not empty', () => {
      expectsql(queryGen.whereQuery({ firstName: 'abc' }), {
        default: `WHERE [firstName] = 'abc'`,
        mssql: `WHERE [firstName] = N'abc'`,
      });
    });

    it('returns an empty string if the input results in an empty query', () => {
      expectsql(queryGen.whereQuery({ firstName: { [Op.notIn]: [] } }), {
        default: '',
      });
    });
  });

  describe('whereItemsQuery', () => {
    type IncludesType<Haystack, Needle> = Needle extends any
      ? Extract<Haystack, Needle> extends never
        ? false
        : true
      : never;

    /**
     * 'OperatorsSupportingSequelizeValueMethods' lists all operators
     * that accept values: `col()`, `literal()`, `fn()`, `cast()`, and { [Op.col] }
     */
    type OperatorsSupportingSequelizeValueMethods = keyof {
      [Key in keyof WhereOperators<number> as IncludesType<
        WhereOperators<number>[Key],
        Col | Literal | Fn | Cast | { [Op.col]: string }
      > extends true
        ? Key
        : never]: WhereOperators<number>[Key];
    };

    /**
     * Tests whether an operator is compatible with the 5 sequelize methods that can be used as values:
     * - col()
     * - literal()
     * - fn()
     * - cast()
     * - legacy Op.col
     *
     * If there is a typescript error on the operator passed to this function, then
     * the typings in {@link WhereOperators} for the provided operator are incorrect.
     *
     * @param operator
     * @param sqlOperator
     */
    function testSequelizeValueMethods(
      operator: OperatorsSupportingSequelizeValueMethods,
      sqlOperator: string,
    ): void {
      testSql(
        { intAttr1: { [operator]: { [Op.col]: 'intAttr2' } } },
        {
          default: `[intAttr1] ${sqlOperator} [intAttr2]`,
        },
      );

      testSql(
        { intAttr1: { [operator]: col('intAttr2') } },
        {
          default: `[intAttr1] ${sqlOperator} [intAttr2]`,
        },
      );

      testSql(
        { intAttr1: { [operator]: literal('literal') } },
        {
          default: `[intAttr1] ${sqlOperator} literal`,
        },
      );

      testSql(
        { intAttr1: { [operator]: fn('NOW') } },
        {
          default: `[intAttr1] ${sqlOperator} NOW()`,
        },
      );

      testSql(
        { intAttr1: { [operator]: fn('SUM', { [Op.col]: 'intAttr2' }) } },
        {
          default: `[intAttr1] ${sqlOperator} SUM([intAttr2])`,
        },
      );

      testSql(
        { intAttr1: { [operator]: cast(col('intAttr2'), 'string') } },
        {
          default: `[intAttr1] ${sqlOperator} CAST([intAttr2] AS STRING)`,
        },
      );

      testSql(
        { intAttr1: { [operator]: cast({ [Op.col]: 'intAttr2' }, 'string') } },
        {
          default: `[intAttr1] ${sqlOperator} CAST([intAttr2] AS STRING)`,
        },
      );

      testSql(
        { intAttr1: { [operator]: cast(12, 'string') } },
        {
          default: `[intAttr1] ${sqlOperator} CAST(12 AS STRING)`,
        },
      );
    }

    /**
     * 'OperatorsSupportingSequelizeValueMethods' lists all operators
     * that accept values: `col()`, `literal()`, `fn()`, `cast()`, and { [Op.col] }
     */
    type OperatorsSupportingAnyAll<AttributeType> = keyof {
      [Key in keyof WhereOperators<AttributeType> as IncludesType<
        WhereOperators<AttributeType>[Key],
        | { [Op.all]: any[] | Literal | { [Op.values]: any[] } }
        | { [Op.any]: any[] | Literal | { [Op.values]: any[] } }
      > extends true
        ? Key
        : never]: WhereOperators<AttributeType>[Key];
    };

    /**
     * Tests whether an operator is compatible with:
     * - Op.any (+ Op.values)
     * - Op.all (+ Op.values)
     *
     * If there is a typescript error on the operator passed to this function, then
     * the typings in {@link WhereOperators} for the provided operator are incorrect.
     *
     * @param operator
     * @param sqlOperator
     * @param testWithValues
     * @param attributeName
     */
    function testSupportsAnyAll<TestWithValue>(
      operator: OperatorsSupportingAnyAll<TestWithValue>,
      sqlOperator: string,
      testWithValues: TestWithValue[],
      attributeName: AttributeNames<TestModel> = 'intAttr1',
    ) {
      if (!dialectSupportsArray()) {
        return;
      }

      const arrayOperators: Array<[jsOp: symbol, sqlOp: string]> = [
        [Op.any, 'ANY'],
        [Op.all, 'ALL'],
      ];

      for (const [arrayOperator, arraySqlOperator] of arrayOperators) {
        testSql(
          { [attributeName]: { [operator]: { [arrayOperator]: testWithValues } } },
          {
            default: `[${attributeName}] ${sqlOperator} ${arraySqlOperator} (ARRAY[${testWithValues.map(v => util.inspect(v)).join(',')}])`,
            postgres: `"${attributeName}" ${sqlOperator} ${arraySqlOperator} (ARRAY[${testWithValues.map(v => util.inspect(v)).join(',')}]${attributeName === 'stringAttr' ? '::VARCHAR(255)[]' : ''})`,
          },
        );

        testSql(
          { [attributeName]: { [operator]: { [arrayOperator]: literal('literal') } } },
          {
            default: `[${attributeName}] ${sqlOperator} ${arraySqlOperator} (literal)`,
          },
        );

        // e.g. "col" LIKE ANY (VALUES ("col2"))
        testSql(
          {
            [attributeName]: {
              [operator]: {
                [arrayOperator]: {
                  [Op.values]: [
                    literal('literal'),
                    fn('UPPER', col('col2')),
                    col('col3'),
                    cast(col('col'), 'string'),
                    testWithValues[0],
                  ],
                },
              },
            },
          },
          {
            default: `[${attributeName}] ${sqlOperator} ${arraySqlOperator} (VALUES (literal), (UPPER("col2")), ("col3"), (CAST("col" AS STRING)), (${util.inspect(testWithValues[0])}))`,
          },
        );
      }
    }

    const testSql = createTester(
      (it, whereObj: TestModelWhere, expectations: Expectations, options?: FormatWhereOptions) => {
        it(
          util.inspect(whereObj, { depth: 10 }) + (options ? `, ${util.inspect(options)}` : ''),
          () => {
            const sqlOrError = attempt(() =>
              queryGen.whereItemsQuery(whereObj, {
                ...options,
                model: TestModel,
              }),
            );

            return expectsql(sqlOrError, expectations);
          },
        );
      },
    );

    // "where" is typically optional. If the user sets it to undefined, we treat is as if the option was not set.
    testSql(undefined, {
      default: '',
    });

    testSql(
      {},
      {
        default: '',
      },
    );

    testSql([], {
      default: '',
    });

    // @ts-expect-error -- not supported, testing that it throws
    testSql(null, {
      default:
        new Error(`Invalid value received for the "where" option. Refer to the sequelize documentation to learn which values the "where" option accepts.
Value: null
Caused by: Invalid Query: expected a plain object, an array or a sequelize SQL method but got null`),
    });

    // @ts-expect-error -- not supported, testing that it throws
    testSql(10, {
      default:
        new Error(`Invalid value received for the "where" option. Refer to the sequelize documentation to learn which values the "where" option accepts.
Value: 10
Caused by: Invalid Query: expected a plain object, an array or a sequelize SQL method but got 10`),
    });

    testSql(
      { intAttr1: undefined },
      {
        default:
          new Error(`Invalid value received for the "where" option. Refer to the sequelize documentation to learn which values the "where" option accepts.
Value: { intAttr1: undefined }
Caused by: "undefined" cannot be escaped`),
      },
    );

    testSql(
      // @ts-expect-error -- user does not exist
      { intAttr1: 1, user: undefined },
      { default: new Error('"undefined" cannot be escaped') },
    );

    testSql(
      { intAttr1: 1 },
      {
        default: '[User].[intAttr1] = 1',
      },
      { mainAlias: 'User' },
    );

    testSql(
      { dateAttr: { $gte: '2022-11-06' } },
      { default: new Error(`{ '$gte': '2022-11-06' } is not a valid date`) },
    );

    testSql(literal('raw sql'), {
      default: 'raw sql',
    });

    describe('value serialization', () => {
      // string
      testSql(
        { stringAttr: '1' },
        {
          default: `[stringAttr] = '1'`,
          mssql: `[stringAttr] = N'1'`,
        },
      );

      testSql(
        {
          stringAttr: 'here is a null char: \0',
        },
        {
          default: "[stringAttr] = 'here is a null char: \\0'",
          snowflake: '"stringAttr" = \'here is a null char: \0\'',
          mssql: "[stringAttr] = N'here is a null char: \0'",
          db2: '"stringAttr" = \'here is a null char: \0\'',
          ibmi: '"stringAttr" = \'here is a null char: \0\'',
<<<<<<< HEAD
          sqlite: "`stringAttr` = 'here is a null char: \0'",
          oracle: `"stringAttr" = 'here is a null char: \0'`,
=======
          sqlite3: "`stringAttr` = 'here is a null char: \0'",
>>>>>>> 9da3489b
        },
      );

      testSql(
        {
          dateAttr: 1_356_998_400_000,
        },
        {
          default: `[dateAttr] = '2013-01-01 00:00:00.000 +00:00'`,
          'mariadb mysql': `\`dateAttr\` = '2013-01-01 00:00:00.000'`,
          mssql: `[dateAttr] = N'2013-01-01 00:00:00.000 +00:00'`,
          'db2 snowflake ibmi': `"dateAttr" = '2013-01-01 00:00:00.000'`,
          oracle: `"dateAttr" = TO_TIMESTAMP_TZ('2013-01-01 00:00:00.000 +00:00', 'YYYY-MM-DD HH24:MI:SS.FFTZH:TZM')`,
        },
      );

      describe('Buffer', () => {
        testSql(
          { binaryAttr: Buffer.from('Sequelize') },
          {
            ibmi: `"binaryAttr" = BLOB(X'53657175656c697a65')`,
            postgres: `"binaryAttr" = '\\x53657175656c697a65'`,
            'sqlite3 mariadb mysql': "`binaryAttr` = X'53657175656c697a65'",
            db2: `"binaryAttr" = BLOB('Sequelize')`,
            snowflake: `"binaryAttr" = X'53657175656c697a65'`,
            mssql: '[binaryAttr] = 0x53657175656c697a65',
            oracle: `"binaryAttr" = '53657175656c697a65'`,
          },
        );

        // Including a quote (') to ensure dialects that don't convert to hex are safe from SQL injection.
        testSql(
          { binaryAttr: [Buffer.from(`Seque'lize1`), Buffer.from('Sequelize2')] },
          {
            ibmi: `"binaryAttr" IN (BLOB(X'5365717565276c697a6531'), BLOB(X'53657175656c697a6532'))`,
            postgres: `"binaryAttr" IN ('\\x5365717565276c697a6531', '\\x53657175656c697a6532')`,
            'sqlite3 mariadb mysql':
              "`binaryAttr` IN (X'5365717565276c697a6531', X'53657175656c697a6532')",
            db2: `"binaryAttr" IN (BLOB('Seque''lize1'), BLOB('Sequelize2'))`,
            snowflake: `"binaryAttr" IN (X'5365717565276c697a6531', X'53657175656c697a6532')`,
            mssql: '[binaryAttr] IN (0x5365717565276c697a6531, 0x53657175656c697a6532)',
            oracle: `"binaryAttr" IN ('5365717565276c697a6531', '53657175656c697a6532')`,
          },
        );
      });
    });

    describe('implicit operator', () => {
      testSql(
        { intAttr1: 1 },
        {
          default: '[intAttr1] = 1',
        },
      );

      testSql(
        { stringAttr: '1' },
        {
          default: `[stringAttr] = '1'`,
          mssql: `[stringAttr] = N'1'`,
        },
      );

      testSql(
        { intAttr1: [1, 2] },
        {
          default: '[intAttr1] IN (1, 2)',
        },
      );

      testSql(
        { stringAttr: ['1', '2'] },
        {
          default: `[stringAttr] IN ('1', '2')`,
          mssql: `[stringAttr] IN (N'1', N'2')`,
        },
      );

      testSql(
        { intAttr1: ['not-an-int'] },
        { default: new Error(`'not-an-int' is not a valid integer`) },
      );

      testSql(
        { 'stringAttr::integer': 1 },
        {
          default: 'CAST([stringAttr] AS INTEGER) = 1',
        },
      );

      testSql(
        { $intAttr1$: 1 },
        {
          default: '[intAttr1] = 1',
        },
      );

      testSql(
        { '$stringAttr$::integer': 1 },
        {
          default: 'CAST([stringAttr] AS INTEGER) = 1',
        },
      );

      testSql(
        { '$association.attribute$': 1 },
        {
          default: '[association].[attribute] = 1',
        },
      );

      testSql(
        { '$association.attribute$::integer': 1 },
        {
          default: 'CAST([association].[attribute] AS INTEGER) = 1',
        },
      );

      testSql(
        { booleanAttr: true },
        {
          default: `[booleanAttr] = true`,
          mssql: '[booleanAttr] = 1',
          sqlite3: '`booleanAttr` = 1',
          ibmi: '"booleanAttr" = 1',
          oracle: `"booleanAttr" = 1`,
        },
      );

      testSql(
        {
          stringAttr: 'a project',
          intAttr1: {
            [Op.or]: [[1, 2, 3], { [Op.gt]: 10 }],
          },
        },
        {
          default: "[stringAttr] = 'a project' AND ([intAttr1] IN (1, 2, 3) OR [intAttr1] > 10)",
          mssql: "[stringAttr] = N'a project' AND ([intAttr1] IN (1, 2, 3) OR [intAttr1] > 10)",
        },
      );

      testSql(
        { nullableIntAttr: null },
        {
          default: '[nullableIntAttr] IS NULL',
        },
      );

      testSql(
        { nullableIntAttr: SQL_NULL },
        {
          default: '[nullableIntAttr] IS NULL',
        },
      );

      testSql(
        { dateAttr: new Date('2021-01-01T00:00:00Z') },
        {
          default: `[dateAttr] = '2021-01-01 00:00:00.000 +00:00'`,
          mssql: `[dateAttr] = N'2021-01-01 00:00:00.000 +00:00'`,
          'mariadb mysql': `\`dateAttr\` = '2021-01-01 00:00:00.000'`,
          'db2 ibmi snowflake': `"dateAttr" = '2021-01-01 00:00:00.000'`,
          oracle: `"dateAttr" = TO_TIMESTAMP_TZ('2021-01-01 00:00:00.000 +00:00', 'YYYY-MM-DD HH24:MI:SS.FFTZH:TZM')`,
        },
      );

      testSql(
        { intAttr1: { [Op.col]: 'intAttr2' } },
        {
          default: '[intAttr1] = [intAttr2]',
        },
      );

      testSql(
        { intAttr1: col('intAttr2') },
        {
          default: '[intAttr1] = [intAttr2]',
        },
      );

      testSql(
        { intAttr1: literal('literal') },
        {
          default: '[intAttr1] = literal',
        },
      );

      testSql(
        { stringAttr: fn('UPPER', col('stringAttr')) },
        {
          default: '[stringAttr] = UPPER([stringAttr])',
        },
      );

      testSql(
        { stringAttr: fn('UPPER', { [Op.col]: 'stringAttr' }) },
        {
          default: '[stringAttr] = UPPER([stringAttr])',
        },
      );

      testSql(
        { stringAttr: cast(col('intAttr1'), 'string') },
        {
          default: '[stringAttr] = CAST([intAttr1] AS STRING)',
        },
      );

      testSql(
        { stringAttr: cast({ [Op.col]: 'intAttr1' }, 'string') },
        {
          default: '[stringAttr] = CAST([intAttr1] AS STRING)',
        },
      );

      testSql(
        { stringAttr: cast('abc', 'string') },
        {
          default: `[stringAttr] = CAST('abc' AS STRING)`,
          mssql: `[stringAttr] = CAST(N'abc' AS STRING)`,
        },
      );

      if (dialectSupportsArray()) {
        testSql(
          { intArrayAttr: [1, 2] },
          {
            default: `[intArrayAttr] = ARRAY[1,2]`,
          },
        );

        testSql(
          { intArrayAttr: [] },
          {
            default: `[intArrayAttr] = ARRAY[]::INTEGER[]`,
          },
        );

        // when using arrays, Op.in is never included
        testSql(
          // @ts-expect-error -- Omitting the operator with an array attribute is always Op.eq, never Op.in
          { intArrayAttr: [[1, 2]] },
          { default: new Error('[ 1, 2 ] is not a valid integer') },
        );

        testSql(
          { intAttr1: { [Op.any]: [2, 3, 4] } },
          {
            default: '[intAttr1] = ANY (ARRAY[2,3,4])',
          },
        );

        testSql(
          { intAttr1: { [Op.any]: literal('literal') } },
          {
            default: '[intAttr1] = ANY (literal)',
          },
        );

        testSql(
          { intAttr1: { [Op.any]: { [Op.values]: [col('col')] } } },
          {
            default: '[intAttr1] = ANY (VALUES ([col]))',
          },
        );

        testSql(
          { intAttr1: { [Op.all]: [2, 3, 4] } },
          {
            default: '[intAttr1] = ALL (ARRAY[2,3,4])',
          },
        );

        testSql(
          { intAttr1: { [Op.all]: literal('literal') } },
          {
            default: '[intAttr1] = ALL (literal)',
          },
        );

        testSql(
          { intAttr1: { [Op.all]: { [Op.values]: [col('col')] } } },
          {
            default: '[intAttr1] = ALL (VALUES ([col]))',
          },
        );

        // e.g. "col" LIKE ANY (VALUES ("col2"))
        testSql(
          {
            intAttr1: {
              [Op.any]: {
                [Op.values]: [
                  literal('literal'),
                  fn('UPPER', col('col2')),
                  col('col3'),
                  cast(col('col'), 'string'),
                  1,
                ],
              },
            },
          },
          {
            default: `[intAttr1] = ANY (VALUES (literal), (UPPER([col2])), ([col3]), (CAST([col] AS STRING)), (1))`,
          },
        );
      }
    });

    describe('Op.eq', () => {
      testSql(
        { intAttr1: { [Op.eq]: 1 } },
        {
          default: '[intAttr1] = 1',
        },
      );

      testSql(
        { 'intAttr1::integer': { [Op.eq]: 1 } },
        {
          default: 'CAST([intAttr1] AS INTEGER) = 1',
        },
      );

      testSql(
        { $intAttr1$: { [Op.eq]: 1 } },
        {
          default: '[intAttr1] = 1',
        },
      );

      testSql(
        { '$intAttr1$::integer': { [Op.eq]: 1 } },
        {
          default: 'CAST([intAttr1] AS INTEGER) = 1',
        },
      );

      testSql(
        { '$association.attribute$': { [Op.eq]: 1 } },
        {
          default: '[association].[attribute] = 1',
        },
      );

      testSql(
        { '$association.attribute$::integer': { [Op.eq]: 1 } },
        {
          default: `CAST([association].[attribute] AS INTEGER) = 1`,
        },
      );

      if (dialectSupportsArray()) {
        // @ts-expect-error -- intArrayAttr is not an array
        const ignore: TestModelWhere = { intAttr1: { [Op.eq]: [1, 2] } };

        testSql(
          { intArrayAttr: { [Op.eq]: [1, 2] } },
          {
            default: '[intArrayAttr] = ARRAY[1,2]',
          },
        );
      }

      {
        // @ts-expect-error -- intAttr1 is not nullable
        const ignore: TestModelWhere = { intAttr1: { [Op.eq]: null } };

        // this one is
        testSql(
          { nullableIntAttr: { [Op.eq]: null } },
          {
            default: '[nullableIntAttr] IS NULL',
          },
        );
      }

      testSql(
        { booleanAttr: { [Op.eq]: true } },
        {
          default: '[booleanAttr] = true',
<<<<<<< HEAD
          'mssql sqlite ibmi': '[booleanAttr] = 1',
          oracle: `"booleanAttr" = 1`,
=======
          'mssql sqlite3 ibmi': '[booleanAttr] = 1',
>>>>>>> 9da3489b
        },
      );

      testSequelizeValueMethods(Op.eq, '=');
      testSupportsAnyAll(Op.eq, '=', [2, 3, 4]);
    });

    describe('Op.ne', () => {
      testSql(
        { intAttr1: { [Op.ne]: 1 } },
        {
          default: '[intAttr1] != 1',
        },
      );

      if (dialectSupportsArray()) {
        testSql(
          { intArrayAttr: { [Op.ne]: [1, 2] } },
          {
            default: '[intArrayAttr] != ARRAY[1,2]',
          },
        );
      }

      testSql(
        { nullableIntAttr: { [Op.ne]: null } },
        {
          default: '[nullableIntAttr] IS NOT NULL',
        },
      );

      testSql(
        { booleanAttr: { [Op.ne]: true } },
        {
          default: '[booleanAttr] != true',
<<<<<<< HEAD
          'mssql ibmi sqlite': '[booleanAttr] != 1',
          oracle: `"booleanAttr" != 1`,
=======
          'mssql ibmi sqlite3': '[booleanAttr] != 1',
>>>>>>> 9da3489b
        },
      );

      testSequelizeValueMethods(Op.ne, '!=');
      testSupportsAnyAll(Op.ne, '!=', [2, 3, 4]);
    });

    describe('Op.is', () => {
      {
        // @ts-expect-error -- intAttr is not nullable
        const ignore: TestModelWhere = { intAttr: { [Op.is]: null } };
      }

      {
        // @ts-expect-error -- stringAttr is not a boolean
        const ignore: TestModelWhere = { stringAttr: { [Op.is]: true } };
      }

      testSql(
        { nullableIntAttr: { [Op.is]: null } },
        {
          default: '[nullableIntAttr] IS NULL',
        },
      );

      testSql(
        { nullableIntAttr: { [Op.is]: SQL_NULL } },
        {
          default: '[nullableIntAttr] IS NULL',
        },
      );

      testSql(
        { booleanAttr: { [Op.is]: false } },
        {
          default: '[booleanAttr] IS false',
<<<<<<< HEAD
          'mssql ibmi sqlite': '[booleanAttr] IS 0',
          oracle: `"booleanAttr" IS 0`,
=======
          'mssql ibmi sqlite3': '[booleanAttr] IS 0',
>>>>>>> 9da3489b
        },
      );

      testSql(
        { booleanAttr: { [Op.is]: true } },
        {
          default: '[booleanAttr] IS true',
<<<<<<< HEAD
          'mssql ibmi sqlite': '[booleanAttr] IS 1',
          oracle: `"booleanAttr" IS 1`,
=======
          'mssql ibmi sqlite3': '[booleanAttr] IS 1',
>>>>>>> 9da3489b
        },
      );

      testSql(
        // @ts-expect-error -- not supported, testing that it throws
        { intAttr1: { [Op.is]: 1 } },
        {
          default: new Error(
            'Operators Op.is and Op.isNot can only be used with null, true, false or a literal.',
          ),
        },
      );

      testSql(
        // @ts-expect-error -- not supported, testing that it throws
        { intAttr1: { [Op.is]: { [Op.col]: 'intAttr2' } } },
        {
          default: new Error(
            'Operators Op.is and Op.isNot can only be used with null, true, false or a literal.',
          ),
        },
      );

      testSql(
        // @ts-expect-error -- not supported, testing that it throws
        { intAttr1: { [Op.is]: col('intAttr2') } },
        {
          default: new Error(
            'Operators Op.is and Op.isNot can only be used with null, true, false or a literal.',
          ),
        },
      );

      testSql(
        { intAttr1: { [Op.is]: literal('UNKNOWN') } },
        {
          default: '[intAttr1] IS UNKNOWN',
        },
      );

      testSql(
        // @ts-expect-error -- not supported, testing that it throws
        { intAttr1: { [Op.is]: fn('UPPER', col('intAttr2')) } },
        {
          default: new Error(
            'Operators Op.is and Op.isNot can only be used with null, true, false or a literal.',
          ),
        },
      );

      testSql(
        // @ts-expect-error -- not supported, testing that it throws
        { intAttr1: { [Op.is]: cast(col('intAttr2'), 'boolean') } },
        {
          default: new Error(
            'Operators Op.is and Op.isNot can only be used with null, true, false or a literal.',
          ),
        },
      );

      if (dialectSupportsArray()) {
        testSql(
          // @ts-expect-error -- not supported, testing that it throws
          { intAttr1: { [Op.is]: { [Op.any]: [2, 3] } } },
          {
            default: new Error(
              'Operators Op.is and Op.isNot can only be used with null, true, false or a literal.',
            ),
          },
        );

        testSql(
          // @ts-expect-error -- not supported, testing that it throws
          { intAttr1: { [Op.is]: { [Op.all]: [2, 3, 4] } } },
          {
            default: new Error(
              'Operators Op.is and Op.isNot can only be used with null, true, false or a literal.',
            ),
          },
        );
      }
    });

    describe('Op.isNot', () => {
      testSql(
        { nullableIntAttr: { [Op.isNot]: null } },
        {
          default: '[nullableIntAttr] IS NOT NULL',
        },
      );

      testSql(
        { booleanAttr: { [Op.isNot]: false } },
        {
          default: '[booleanAttr] IS NOT false',
<<<<<<< HEAD
          'mssql ibmi sqlite': '[booleanAttr] IS NOT 0',
          oracle: `"booleanAttr" IS NOT 0`,
=======
          'mssql ibmi sqlite3': '[booleanAttr] IS NOT 0',
>>>>>>> 9da3489b
        },
      );

      testSql(
        { booleanAttr: { [Op.isNot]: true } },
        {
          default: '[booleanAttr] IS NOT true',
<<<<<<< HEAD
          'mssql ibmi sqlite': '[booleanAttr] IS NOT 1',
          oracle: `"booleanAttr" IS NOT 1`,
=======
          'mssql ibmi sqlite3': '[booleanAttr] IS NOT 1',
>>>>>>> 9da3489b
        },
      );
    });

    describe('Op.not', () => {
      testSql(
        { [Op.not]: {} },
        {
          default: '',
        },
      );

      testSql(
        {
          [Op.not]: {
            [Op.not]: {},
          },
        },
        {
          default: '',
        },
      );

      testSql(
        { [Op.not]: [] },
        {
          default: '',
        },
      );

      testSql(
        { nullableIntAttr: { [Op.not]: {} } },
        {
          default: '',
        },
      );

      testSql(
        { nullableIntAttr: { [Op.not]: null } },
        {
          default: 'NOT ([nullableIntAttr] IS NULL)',
        },
      );

      testSql(
        { booleanAttr: { [Op.not]: false } },
        {
          default: 'NOT ([booleanAttr] = false)',
          mssql: 'NOT ([booleanAttr] = 0)',
          ibmi: 'NOT ("booleanAttr" = 0)',
<<<<<<< HEAD
          sqlite: 'NOT (`booleanAttr` = 0)',
          oracle: `NOT ("booleanAttr" = 0)`,
=======
          sqlite3: 'NOT (`booleanAttr` = 0)',
>>>>>>> 9da3489b
        },
      );

      testSql(
        { booleanAttr: { [Op.not]: true } },
        {
          default: 'NOT ([booleanAttr] = true)',
          mssql: 'NOT ([booleanAttr] = 1)',
          ibmi: 'NOT ("booleanAttr" = 1)',
<<<<<<< HEAD
          sqlite: 'NOT (`booleanAttr` = 1)',
          oracle: 'NOT ("booleanAttr" = 1)',
=======
          sqlite3: 'NOT (`booleanAttr` = 1)',
>>>>>>> 9da3489b
        },
      );

      testSql(
        { intAttr1: { [Op.not]: 1 } },
        {
          default: 'NOT ([intAttr1] = 1)',
        },
      );

      testSql(
        { intAttr1: { [Op.not]: [1, 2] } },
        {
          default: 'NOT ([intAttr1] IN (1, 2))',
        },
      );

      {
        // @ts-expect-error -- not a valid query: attribute does not exist.
        const ignore: TestModelWhere = { [Op.not]: { doesNotExist: 5 } };
      }

      testSql(
        { [Op.not]: { intAttr1: 5 } },
        {
          default: 'NOT ([intAttr1] = 5)',
        },
      );

      testSql(
        { [Op.not]: { intAttr1: { [Op.gt]: 5 } } },
        {
          default: 'NOT ([intAttr1] > 5)',
        },
      );

      testSql(
        { [Op.not]: where(col('intAttr1'), Op.eq, '5') },
        {
          default: `NOT ([intAttr1] = '5')`,
          mssql: `NOT ([intAttr1] = N'5')`,
        },
      );

      if (dialectSupportsJsonOperations() && dialectSupportsJsonQuotedExtraction()) {
        testSql(
          { [Op.not]: json('data.key', 10) },
          {
            postgres: `NOT ("data"->'key' = '10')`,
            sqlite3: `NOT (json_extract(\`data\`,'$.key') = '10')`,
            mariadb: `NOT (json_compact(json_extract(\`data\`,'$.key')) = '10')`,
            mysql: `NOT (json_extract(\`data\`,'$.key') = CAST('10' AS JSON))`,
            oracle: `NOT (json_value("data",'$."key"') = '10')`,
          },
        );
      }

      testSql(
        { intAttr1: { [Op.not]: { [Op.gt]: 5 } } },
        {
          default: 'NOT ([intAttr1] > 5)',
        },
      );
    });

    function describeComparisonSuite(
      operator: typeof Op.gt | typeof Op.gte | typeof Op.lt | typeof Op.lte,
      sqlOperator: string,
    ) {
      // ensure gte, gt, lte, lt support the same typings, so we only have to test their typings once.
      // unfortunately, at time of writing (TS 4.5.5), TypeScript
      //  does not detect an error in `{ [operator]: null }`
      //  but it does detect an error in { [Op.gt]: null }`
      expectTypeOf<WhereOperators[typeof Op.gte]>().toEqualTypeOf<WhereOperators[typeof Op.gt]>();
      expectTypeOf<WhereOperators[typeof Op.lt]>().toEqualTypeOf<WhereOperators[typeof Op.gt]>();
      expectTypeOf<WhereOperators[typeof Op.lte]>().toEqualTypeOf<WhereOperators[typeof Op.gt]>();

      describe(`Op.${operator.description}`, () => {
        {
          const ignore: TestModelWhere = { intAttr1: { [Op.gt]: 1 } };
          testSql(
            { intAttr1: { [operator]: 1 } },
            {
              default: `[intAttr1] ${sqlOperator} 1`,
            },
          );
        }

        {
          const ignore: TestModelWhere = { stringAttr: { [Op.gt]: 'abc' } };
          testSql(
            { stringAttr: { [operator]: 'abc' } },
            {
              default: `[stringAttr] ${sqlOperator} 'abc'`,
              mssql: `[stringAttr] ${sqlOperator} N'abc'`,
            },
          );
        }

        if (dialectSupportsArray()) {
          const ignore: TestModelWhere = { intArrayAttr: { [Op.gt]: [1, 2] } };
          testSql(
            { intArrayAttr: { [operator]: [1, 2] } },
            {
              default: `[intArrayAttr] ${sqlOperator} ARRAY[1,2]`,
            },
          );
        }

        expectTypeOf({ intAttr1: { [Op.gt]: null } }).not.toMatchTypeOf<WhereOperators>();
        testSql(
          { intAttr1: { [operator]: null } },
          {
            default: `[intAttr1] ${sqlOperator} NULL`,
          },
        );

        testSequelizeValueMethods(operator, sqlOperator);
        testSupportsAnyAll(operator, sqlOperator, [2, 3, 4]);
      });
    }

    describeComparisonSuite(Op.gt, '>');
    describeComparisonSuite(Op.gte, '>=');
    describeComparisonSuite(Op.lt, '<');
    describeComparisonSuite(Op.lte, '<=');

    function describeBetweenSuite(
      operator: typeof Op.between | typeof Op.notBetween,
      sqlOperator: string,
    ) {
      // ensure between and notBetween support the same typings, so we only have to test their typings once.
      // unfortunately, at time of writing (TS 4.5.5), TypeScript
      //  does not detect an error in `{ [operator]: null }`
      //  but it does detect an error in { [Op.gt]: null }`
      expectTypeOf<WhereOperators[typeof Op.between]>().toEqualTypeOf<
        WhereOperators[typeof Op.notBetween]
      >();

      describe(`Op.${operator.description}`, () => {
        expectTypeOf({ id: { [Op.between]: [1, 2] } }).toMatchTypeOf<TestModelWhere>();
        expectTypeOf({
          id: { [Op.between]: [new Date(), new Date()] },
        }).toMatchTypeOf<TestModelWhere>();
        expectTypeOf({ id: { [Op.between]: ['a', 'b'] } }).toMatchTypeOf<TestModelWhere>();

        // expectTypeOf doesn't work with this one:
        {
          const ignoreRight: TestModelWhere = {
            intAttr1: { [Op.between]: [1, 2] },
          };

          testSql(
            { intAttr1: { [operator]: [1, 2] } },
            {
              default: `[intAttr1] ${sqlOperator} 1 AND 2`,
            },
          );

          // @ts-expect-error -- must pass exactly 2 items
          const ignoreWrong: TestModelWhere = { intAttr1: { [Op.between]: [1, 2, 3] } };

          // @ts-expect-error -- must pass exactly 2 items
          const ignoreWrong2: TestModelWhere = { intAttr1: { [Op.between]: [1] } };

          testSql(
            { intAttr1: { [operator]: [1] } },
            {
              default: new Error(
                'Operators Op.between and Op.notBetween must be used with an array of two values, or a literal.',
              ),
            },
          );

          // @ts-expect-error -- must pass exactly 2 items
          const ignoreWrong3: TestModelWhere = { intAttr1: { [Op.between]: [] } };
        }

        if (dialectSupportsArray()) {
          {
            const ignoreRight: TestModelWhere = {
              intArrayAttr: {
                [Op.between]: [
                  [1, 2],
                  [3, 4],
                ],
              },
            };
            testSql(
              {
                intArrayAttr: {
                  [operator]: [
                    [1, 2],
                    [3, 4],
                  ],
                },
              },
              {
                default: `[intArrayAttr] ${sqlOperator} ARRAY[1,2] AND ARRAY[3,4]`,
              },
            );
          }

          {
            // @ts-expect-error -- this is not valid because intAttr1 is not an array and cannot be compared to arrays
            const ignore: TestModelWhere = {
              intAttr1: {
                [Op.between]: [
                  [1, 2],
                  [3, 4],
                ],
              },
            };
          }
        }

        {
          const ignoreRight: TestModelWhere = {
            intAttr1: { [Op.between]: [col('col1'), col('col2')] },
          };
          testSql(
            { intAttr1: { [operator]: [col('col1'), col('col2')] } },
            {
              default: `[intAttr1] ${sqlOperator} [col1] AND [col2]`,
            },
          );
        }

        {
          const ignoreRight: TestModelWhere = {
            intAttr1: { [Op.between]: [literal('literal1'), literal('literal2')] },
          };
          testSql(
            { intAttr1: { [operator]: [literal('literal1'), literal('literal2')] } },
            {
              default: `[intAttr1] ${sqlOperator} literal1 AND literal2`,
            },
          );
        }

        {
          const ignoreRight: TestModelWhere = {
            intAttr1: { [Op.between]: [fn('NOW'), fn('NOW')] },
          };
          testSql(
            { intAttr1: { [operator]: [fn('NOW'), fn('NOW')] } },
            {
              default: `[intAttr1] ${sqlOperator} NOW() AND NOW()`,
            },
          );
        }

        {
          const ignoreRight: TestModelWhere = {
            intAttr1: { [Op.between]: [{ [Op.col]: 'col1' }, { [Op.col]: 'col2' }] },
          };
          testSql(
            { intAttr1: { [operator]: [{ [Op.col]: 'col1' }, { [Op.col]: 'col2' }] } },
            {
              default: `[intAttr1] ${sqlOperator} [col1] AND [col2]`,
            },
          );
        }

        {
          const ignoreRight: TestModelWhere = {
            intAttr1: { [Op.between]: [cast(col('col'), 'string'), cast(col('col'), 'string')] },
          };
          testSql(
            { intAttr1: { [operator]: [cast(col('col'), 'string'), cast(col('col'), 'string')] } },
            {
              default: `[intAttr1] ${sqlOperator} CAST([col] AS STRING) AND CAST([col] AS STRING)`,
            },
          );
        }

        {
          const ignoreRight: TestModelWhere = {
            intAttr1: { [Op.between]: literal('literal1 AND literal2') },
          };
          testSql(
            { intAttr1: { [operator]: literal('literal1 AND literal2') } },
            {
              default: `[intAttr1] ${sqlOperator} literal1 AND literal2`,
            },
          );
        }
      });
    }

    describeBetweenSuite(Op.between, 'BETWEEN');
    describeBetweenSuite(Op.notBetween, 'NOT BETWEEN');

    function describeInSuite(
      operator: typeof Op.in | typeof Op.notIn,
      sqlOperator: string,
      extraTests: () => void,
    ): void {
      // ensure between and notBetween support the same typings, so we only have to test their typings once.
      // unfortunately, at time of writing (TS 4.5.5), TypeScript
      //  does not detect an error in `{ [operator]: null }`
      //  but it does detect an error in { [Op.gt]: null }`
      expectTypeOf<WhereOperators[typeof Op.between]>().toEqualTypeOf<
        WhereOperators[typeof Op.notBetween]
      >();

      describe(`Op.${operator.description}`, () => {
        {
          const ignoreRight: TestModelWhere = { intAttr1: { [Op.in]: [1, 2, 3] } };
          testSql(
            { intAttr1: { [operator]: [1, 2, 3] } },
            {
              default: `[intAttr1] ${sqlOperator} (1, 2, 3)`,
            },
          );
        }

        if (dialectSupportsArray()) {
          {
            // valid
            const ignore: TestModelWhere = {
              intArrayAttr: {
                [Op.in]: [
                  [1, 2],
                  [3, 4],
                ],
              },
            };
            testSql(
              {
                intArrayAttr: {
                  [operator]: [
                    [1, 2],
                    [3, 4],
                  ],
                },
              },
              {
                default: `[intArrayAttr] ${sqlOperator} (ARRAY[1,2], ARRAY[3,4])`,
              },
            );
          }

          {
            // @ts-expect-error -- intAttr1 is not an array
            const ignore: TestModelWhere = {
              intAttr1: {
                [Op.in]: [
                  [1, 2],
                  [3, 4],
                ],
              },
            };
            testSql(
              {
                intArrayAttr: {
                  [operator]: [
                    [1, 2],
                    [3, 4],
                  ],
                },
              },
              {
                default: `[intArrayAttr] ${sqlOperator} (ARRAY[1,2], ARRAY[3,4])`,
              },
            );
          }
        }

        {
          // @ts-expect-error -- this is invalid because intAttr1 is not an array and cannot be compared to arrays.
          const ignore: TestModelWhere = {
            intAttr1: {
              [Op.in]: [
                [1, 2],
                [3, 4],
              ],
            },
          };
        }

        {
          // @ts-expect-error -- not supported, testing that it throws
          const ignoreWrong: TestModelWhere = { intAttr1: { [Op.in]: 1 } };
          testSql(
            { intAttr1: { [operator]: 1 } },
            {
              default: new Error(
                'Operators Op.in and Op.notIn must be called with an array of values, or a literal',
              ),
            },
          );
        }

        {
          // @ts-expect-error -- not supported, testing that it throws
          const ignoreWrong: TestModelWhere = { intAttr1: { [Op.in]: col('col2') } };
          testSql(
            { intAttr1: { [operator]: col('col1') } },
            {
              default: new Error(
                'Operators Op.in and Op.notIn must be called with an array of values, or a literal',
              ),
            },
          );
        }

        {
          const ignoreRight: TestModelWhere = { intAttr1: { [Op.in]: [col('col1'), col('col2')] } };
          testSql(
            { intAttr1: { [operator]: [col('col1'), col('col2')] } },
            {
              default: `[intAttr1] ${sqlOperator} ([col1], [col2])`,
            },
          );
        }

        {
          const ignoreRight: TestModelWhere = {
            intAttr1: { [Op.in]: [literal('literal1'), literal('literal2')] },
          };
          testSql(
            { intAttr1: { [operator]: [literal('literal1'), literal('literal2')] } },
            {
              default: `[intAttr1] ${sqlOperator} (literal1, literal2)`,
            },
          );
        }

        {
          const ignoreRight: TestModelWhere = { intAttr1: { [Op.in]: [fn('NOW'), fn('NOW')] } };
          testSql(
            { intAttr1: { [operator]: [fn('NOW'), fn('NOW')] } },
            {
              default: `[intAttr1] ${sqlOperator} (NOW(), NOW())`,
            },
          );
        }

        {
          const ignoreRight: TestModelWhere = {
            intAttr1: { [Op.in]: [{ [Op.col]: 'col1' }, { [Op.col]: 'col2' }] },
          };
          testSql(
            { intAttr1: { [operator]: [{ [Op.col]: 'col1' }, { [Op.col]: 'col2' }] } },
            {
              default: `[intAttr1] ${sqlOperator} ([col1], [col2])`,
            },
          );
        }

        {
          const ignoreRight: TestModelWhere = {
            intAttr1: { [Op.in]: [cast(col('col'), 'string'), cast(col('col'), 'string')] },
          };
          testSql(
            { intAttr1: { [operator]: [cast(col('col'), 'string'), cast(col('col'), 'string')] } },
            {
              default: `[intAttr1] ${sqlOperator} (CAST([col] AS STRING), CAST([col] AS STRING))`,
            },
          );
        }

        {
          const ignoreRight: TestModelWhere = { intAttr1: { [Op.in]: literal('literal') } };
          testSql(
            { intAttr1: { [operator]: literal('literal') } },
            {
              default: `[intAttr1] ${sqlOperator} literal`,
            },
          );
        }

        {
          // @ts-expect-error -- Op.all is not compatible with Op.in
          const ignoreWrong: TestModelWhere = { intAttr1: { [Op.in]: { [Op.all]: [] } } };
        }

        extraTests();
      });
    }

    describeInSuite(Op.in, 'IN', () => {
      testSql(
        { intAttr1: { [Op.in]: [] } },
        {
          default: '[intAttr1] IN (NULL)',
        },
      );
    });

    describeInSuite(Op.notIn, 'NOT IN', () => {
      testSql(
        { intAttr1: { [Op.notIn]: [] } },
        {
          default: '',
        },
      );
    });

    function describeLikeSuite(
      operator: typeof Op.like | typeof Op.notLike | typeof Op.iLike | typeof Op.notILike,
      sqlOperator: string,
    ) {
      // ensure like ops support the same typings, so we only have to test their typings once.
      // unfortunately, at time of writing (TS 4.5.5), TypeScript
      //  does not detect an error in `{ [operator]: null }`
      //  but it does detect an error in { [Op.iLike]: null }`
      expectTypeOf<WhereOperators[typeof Op.notLike]>().toEqualTypeOf<
        WhereOperators[typeof Op.like]
      >();
      expectTypeOf<WhereOperators[typeof Op.iLike]>().toEqualTypeOf<
        WhereOperators[typeof Op.like]
      >();
      expectTypeOf<WhereOperators[typeof Op.notILike]>().toEqualTypeOf<
        WhereOperators[typeof Op.like]
      >();

      describe(`Op.${operator.description}`, () => {
        expectTypeOf({ stringAttr: { [Op.like]: '%id' } }).toMatchTypeOf<TestModelWhere>();
        testSql(
          { stringAttr: { [operator]: '%id' } },
          {
            default: `[stringAttr] ${sqlOperator} '%id'`,
            mssql: `[stringAttr] ${sqlOperator} N'%id'`,
          },
        );

        // This test checks that the right data type is used to stringify the right operand
        testSql(
          { 'intAttr1::text': { [operator]: '%id' } },
          {
            default: `CAST([intAttr1] AS TEXT) ${sqlOperator} '%id'`,
            mssql: `CAST([intAttr1] AS TEXT) ${sqlOperator} N'%id'`,
          },
        );

        testSequelizeValueMethods(operator, sqlOperator);
        testSupportsAnyAll(operator, sqlOperator, ['a', 'b', 'c'], 'stringAttr');
      });
    }

    describeLikeSuite(Op.like, 'LIKE');
    describeLikeSuite(Op.notLike, 'NOT LIKE');
    describeLikeSuite(Op.iLike, 'ILIKE');
    describeLikeSuite(Op.notILike, 'NOT ILIKE');

    function describeOverlapSuite(
      operator: typeof Op.overlap | typeof Op.contains | typeof Op.contained,
      sqlOperator: string,
    ) {
      expectTypeOf<WhereOperators[typeof Op.contains]>().toEqualTypeOf<
        WhereOperators[typeof Op.overlap]
      >();
      expectTypeOf<WhereOperators[typeof Op.contained]>().toEqualTypeOf<
        WhereOperators[typeof Op.overlap]
      >();

      if (dialectSupportsArray()) {
        describe(`Op.${operator.description} on ARRAY`, () => {
          {
            const ignoreRight: TestModelWhere = { intArrayAttr: { [Op.overlap]: [1, 2, 3] } };
            testSql(
              { intArrayAttr: { [operator]: [1, 2, 3] } },
              {
                default: `[intArrayAttr] ${sqlOperator} ARRAY[1,2,3]`,
              },
            );
          }

          testSequelizeValueMethods(operator, sqlOperator);
          // ARRAY Overlap ARRAY doesn't support ANY or ALL, except with VALUES
          // testSupportsAnyAll(operator, sqlOperator, [[1, 2], [1, 2]]);

          {
            const ignore: TestModelWhere = {
              // @ts-expect-error -- cannot compare an array with a range!
              intArrayAttr: { [Op.overlap]: [1, { value: 2, inclusive: true }] },
            };
            testSql(
              { intArrayAttr: { [operator]: [1, { value: 2, inclusive: true }] } },
              {
                default: new Error('{ value: 2, inclusive: true } is not a valid integer'),
              },
            );
          }

          {
            // @ts-expect-error -- not supported, testing that it throws
            const ignoreWrong: TestModelWhere = { intArrayAttr: { [Op.overlap]: [col('col')] } };
            testSql(
              { intArrayAttr: { [operator]: [col('col')] } },
              {
                default: new Error(`Col { identifiers: [ 'col' ] } is not a valid integer`),
              },
            );
          }

          {
            const ignoreWrong: TestModelWhere = {
              // @ts-expect-error -- not supported, testing that it throws
              intArrayAttr: { [Op.overlap]: [{ [Op.col]: 'col' }] },
            };
            testSql(
              { intArrayAttr: { [operator]: [{ [Op.col]: 'col' }] } },
              {
                default: new Error(`{ [Symbol(col)]: 'col' } is not a valid integer`),
              },
            );
          }

          {
            // @ts-expect-error -- not supported, testing that it throws
            const ignoreWrong: TestModelWhere = {
              intArrayAttr: { [Op.overlap]: [literal('literal')] },
            };
            testSql(
              { intArrayAttr: { [operator]: [literal('literal')] } },
              {
                default: new Error(`Literal { val: [ 'literal' ] } is not a valid integer`),
              },
            );
          }
        });
      }

      if (dialectSupportsRange()) {
        describe(`Op.${operator.description} on RANGE`, () => {
          {
            const ignoreRight: TestModelWhere = { intRangeAttr: { [Op.overlap]: [1, 2] } };
            testSql(
              { intRangeAttr: { [operator]: [1, 2] } },
              {
                default: `[intRangeAttr] ${sqlOperator} '[1,2)'::int4range`,
              },
            );
          }

          {
            const ignoreRight: TestModelWhere = {
              intRangeAttr: { [Op.overlap]: [1, { value: 2, inclusive: true }] },
            };
            testSql(
              { intRangeAttr: { [operator]: [1, { value: 2, inclusive: true }] } },
              {
                // used 'postgres' because otherwise range is transformed to "1,2"
                postgres: `"intRangeAttr" ${sqlOperator} '[1,2]'::int4range`,
              },
            );
          }

          {
            const ignoreRight: TestModelWhere = {
              intRangeAttr: { [Op.overlap]: [{ value: 1, inclusive: false }, 2] },
            };
            testSql(
              { intRangeAttr: { [operator]: [{ value: 1, inclusive: false }, 2] } },
              {
                default: `[intRangeAttr] ${sqlOperator} '(1,2)'::int4range`,
              },
            );
          }

          {
            const ignoreRight: TestModelWhere = {
              intRangeAttr: {
                [Op.overlap]: [
                  { value: 1, inclusive: false },
                  { value: 2, inclusive: false },
                ],
              },
            };
            testSql(
              {
                intRangeAttr: {
                  [operator]: [
                    { value: 1, inclusive: false },
                    { value: 2, inclusive: false },
                  ],
                },
              },
              {
                default: `[intRangeAttr] ${sqlOperator} '(1,2)'::int4range`,
              },
            );
          }

          {
            // unbounded range (right)
            const ignoreRight: TestModelWhere = { intRangeAttr: { [Op.overlap]: [10, null] } };
            testSql(
              {
                intRangeAttr: { [operator]: [10, null] },
              },
              {
                postgres: `"intRangeAttr" ${sqlOperator} '[10,)'::int4range`,
              },
            );
          }

          {
            // unbounded range (left)
            const ignoreRight: TestModelWhere = { intRangeAttr: { [Op.overlap]: [null, 10] } };
            testSql(
              {
                intRangeAttr: { [operator]: [null, 10] },
              },
              {
                postgres: `"intRangeAttr" ${sqlOperator} '[,10)'::int4range`,
              },
            );
          }

          {
            // unbounded range (left)
            const ignoreRight: TestModelWhere = { intRangeAttr: { [Op.overlap]: [null, null] } };
            testSql(
              {
                intRangeAttr: { [operator]: [null, null] },
              },
              {
                postgres: `"intRangeAttr" ${sqlOperator} '[,)'::int4range`,
              },
            );
          }

          {
            const ignoreRight: TestModelWhere = {
              dateRangeAttr: { [Op.overlap]: [Number.NEGATIVE_INFINITY, Number.POSITIVE_INFINITY] },
            };

            testSql(
              {
                dateRangeAttr: {
                  [operator]: [Number.NEGATIVE_INFINITY, Number.POSITIVE_INFINITY],
                },
              },
              {
                postgres: `"dateRangeAttr" ${sqlOperator} '[-infinity,infinity)'::tstzrange`,
              },
            );
          }

          {
            // empty range
            const ignoreRight: TestModelWhere = { dateRangeAttr: { [Op.overlap]: [] } };

            testSql(
              {
                dateRangeAttr: { [operator]: [] },
              },
              {
                postgres: `"dateRangeAttr" ${sqlOperator} 'empty'::tstzrange`,
              },
            );
          }

          {
            // @ts-expect-error -- 'intRangeAttr' is a range, but right-hand side is a regular Array
            const ignore: TestModelWhere = { intRangeAttr: { [Op.overlap]: [1, 2, 3] } };
            testSql(
              { intRangeAttr: { [operator]: [1, 2, 3] } },
              {
                default: new Error(
                  'A range must either be an array with two elements, or an empty array for the empty range. Got [ 1, 2, 3 ].',
                ),
              },
            );
          }

          testSequelizeValueMethods(operator, sqlOperator);
          testSupportsAnyAll(operator, sqlOperator, [1, 2]);
        });
      }
    }

    describeOverlapSuite(Op.overlap, '&&');
    describeOverlapSuite(Op.contains, '@>');

    if (dialectSupportsRange()) {
      describe('RANGE Op.contains ELEMENT', () => {
        testSql(
          {
            intRangeAttr: { [Op.contains]: 1 },
          },
          {
            postgres: `"intRangeAttr" @> 1`,
          },
        );

        testSql(
          // @ts-expect-error -- `ARRAY Op.contains ELEMENT` is not a valid query
          { intArrayAttr: { [Op.contains]: 1 } },
          {
            default: new Error('1 is not a valid array'),
          },
        );
      });
    }

    describeOverlapSuite(Op.contained, '<@');

    describe('ELEMENT Op.contained RANGE', () => {
      if (!dialectSupportsRange()) {
        return;
      }

      testSql(
        {
          intAttr1: { [Op.contained]: [1, 2] },
        },
        {
          postgres: `"intAttr1" <@ '[1,2)'::int4range`,
        },
      );

      testSql(
        {
          bigIntAttr: { [Op.contained]: [1, 2] },
        },
        {
          postgres: `"bigIntAttr" <@ '[1,2)'::int8range`,
        },
      );

      testSql(
        {
          dateAttr: {
            [Op.contained]: [new Date('2020-01-01T00:00:00Z'), new Date('2021-01-01T00:00:00Z')],
          },
        },
        {
          postgres: `"dateAttr" <@ '[2020-01-01 00:00:00.000 +00:00,2021-01-01 00:00:00.000 +00:00)'::tstzrange`,
        },
      );

      /*
      TODO:
      numrange — Range of numeric
      tsrange — Range of timestamp without time zone
      daterange — Range of date
       */
    });

    describe('Op.startsWith', () => {
      // TODO: use implementation not based on "LIKE"
      //  mysql, mariadb: locate()
      //  postgres:, ^@
      //  snowflake, ibmi, db2: position()
      //  mssql: CHARINDEX()
      //  sqlite: INSTR()

      testSql(
        {
          stringAttr: {
            [Op.startsWith]: 'swagger',
          },
        },
        {
          default: `[stringAttr] LIKE 'swagger%'`,
          mssql: `[stringAttr] LIKE N'swagger%'`,
        },
      );

      testSql(
        {
          stringAttr: {
            [Op.startsWith]: "sql'injection",
          },
        },
        {
          default: `[stringAttr] LIKE 'sql''injection%'`,
          mysql: `\`stringAttr\` LIKE 'sql\\'injection%'`,
          mariadb: `\`stringAttr\` LIKE 'sql\\'injection%'`,
          mssql: `[stringAttr] LIKE N'sql''injection%'`,
        },
      );

      // startsWith should escape anything that has special meaning in LIKE
      testSql.skip(
        {
          stringAttr: {
            [Op.startsWith]: 'like%injection',
          },
        },
        {
          default: String.raw`[stringAttr] LIKE 'sql\%injection%' ESCAPE '\'`,
          mssql: String.raw`[stringAttr] LIKE N'sql\%injection%' ESCAPE '\'`,
        },
      );

      testSql(
        {
          stringAttr: {
            [Op.startsWith]: literal('$bind'),
          },
        },
        {
          default: `[stringAttr] LIKE CONCAT($bind, '%')`,
          mssql: `[stringAttr] LIKE CONCAT($bind, N'%')`,
        },
      );

      testSql(
        {
          stringAttr: {
            [Op.startsWith]: col('username'),
          },
        },
        {
          default: `[stringAttr] LIKE CONCAT([username], '%')`,
          mssql: `[stringAttr] LIKE CONCAT([username], N'%')`,
        },
      );

      testSql(
        {
          stringAttr: {
            [Op.startsWith]: { [Op.col]: 'username' },
          },
        },
        {
          default: `[stringAttr] LIKE CONCAT([username], '%')`,
          mssql: `[stringAttr] LIKE CONCAT([username], N'%')`,
        },
      );

      testSql(
        {
          stringAttr: {
            [Op.startsWith]: fn('NOW'),
          },
        },
        {
          default: `[stringAttr] LIKE CONCAT(NOW(), '%')`,
          mssql: `[stringAttr] LIKE CONCAT(NOW(), N'%')`,
        },
      );

      testSql(
        {
          stringAttr: {
            [Op.startsWith]: cast(fn('NOW'), 'string'),
          },
        },
        {
          default: `[stringAttr] LIKE CONCAT(CAST(NOW() AS STRING), '%')`,
          mssql: `[stringAttr] LIKE CONCAT(CAST(NOW() AS STRING), N'%')`,
        },
      );

      // these cannot be compatible because it's not possible to provide a ESCAPE clause (although the default ESCAPe is '\')

      testSql(
        // @ts-expect-error -- startsWith is not compatible with Op.any
        { stringAttr: { [Op.startsWith]: { [Op.any]: ['test'] } } },
        {
          default: new Error(
            `{ [Symbol(any)]: [ 'test' ] } is not a valid string. Only the string type is accepted for non-binary strings.`,
          ),
        },
      );

      testSql(
        // @ts-expect-error -- startsWith is not compatible with Op.all
        { stringAttr: { [Op.startsWith]: { [Op.all]: ['test'] } } },
        {
          default: new Error(
            `{ [Symbol(all)]: [ 'test' ] } is not a valid string. Only the string type is accepted for non-binary strings.`,
          ),
        },
      );
    });

    describe('Op.endsWith', () => {
      testSql(
        {
          stringAttr: {
            [Op.endsWith]: 'swagger',
          },
        },
        {
          default: `[stringAttr] LIKE '%swagger'`,
          mssql: `[stringAttr] LIKE N'%swagger'`,
        },
      );

      testSql(
        {
          stringAttr: {
            [Op.endsWith]: "sql'injection",
          },
        },
        {
          default: `[stringAttr] LIKE '%sql''injection'`,
          mysql: `\`stringAttr\` LIKE '%sql\\'injection'`,
          mariadb: `\`stringAttr\` LIKE '%sql\\'injection'`,
          mssql: `[stringAttr] LIKE N'%sql''injection'`,
        },
      );

      // endsWith should escape anything that has special meaning in LIKE
      testSql.skip(
        {
          stringAttr: {
            [Op.endsWith]: 'like%injection',
          },
        },
        {
          default: String.raw`[stringAttr] LIKE '%sql\%injection' ESCAPE '\'`,
          mssql: String.raw`[stringAttr] LIKE N'%sql\%injection' ESCAPE '\'`,
        },
      );

      testSql(
        {
          stringAttr: {
            [Op.endsWith]: literal('$bind'),
          },
        },
        {
          default: `[stringAttr] LIKE CONCAT('%', $bind)`,
          mssql: `[stringAttr] LIKE CONCAT(N'%', $bind)`,
        },
      );

      testSql(
        {
          stringAttr: {
            [Op.endsWith]: col('username'),
          },
        },
        {
          default: `[stringAttr] LIKE CONCAT('%', [username])`,
          mssql: `[stringAttr] LIKE CONCAT(N'%', [username])`,
        },
      );

      testSql(
        {
          stringAttr: {
            [Op.endsWith]: { [Op.col]: 'username' },
          },
        },
        {
          default: `[stringAttr] LIKE CONCAT('%', [username])`,
          mssql: `[stringAttr] LIKE CONCAT(N'%', [username])`,
        },
      );

      testSql(
        {
          stringAttr: {
            [Op.endsWith]: fn('NOW'),
          },
        },
        {
          default: `[stringAttr] LIKE CONCAT('%', NOW())`,
          mssql: `[stringAttr] LIKE CONCAT(N'%', NOW())`,
        },
      );

      testSql(
        {
          stringAttr: {
            [Op.endsWith]: cast(fn('NOW'), 'string'),
          },
        },
        {
          default: `[stringAttr] LIKE CONCAT('%', CAST(NOW() AS STRING))`,
          mssql: `[stringAttr] LIKE CONCAT(N'%', CAST(NOW() AS STRING))`,
        },
      );

      // these cannot be compatible because it's not possible to provide a ESCAPE clause (although the default ESCAPE is '\')
      testSql(
        // @ts-expect-error -- startsWith is not compatible with Op.any
        { stringAttr: { [Op.endsWith]: { [Op.any]: ['test'] } } },
        {
          default: new Error(
            `{ [Symbol(any)]: [ 'test' ] } is not a valid string. Only the string type is accepted for non-binary strings.`,
          ),
        },
      );

      testSql(
        // @ts-expect-error -- startsWith is not compatible with Op.all
        { stringAttr: { [Op.endsWith]: { [Op.all]: ['test'] } } },
        {
          default: new Error(
            `{ [Symbol(all)]: [ 'test' ] } is not a valid string. Only the string type is accepted for non-binary strings.`,
          ),
        },
      );
    });

    describe('Op.substring', () => {
      // TODO: use implementation not based on "LIKE"
      //  mysql, mariadb: locate()
      //  postgres:, position()
      //  snowflake, ibmi, db2: position()
      //  mssql: CHARINDEX()
      //  sqlite: INSTR()

      testSql(
        {
          stringAttr: {
            [Op.substring]: 'swagger',
          },
        },
        {
          default: `[stringAttr] LIKE '%swagger%'`,
          mssql: `[stringAttr] LIKE N'%swagger%'`,
        },
      );

      testSql(
        {
          stringAttr: {
            [Op.substring]: "sql'injection",
          },
        },
        {
          default: `[stringAttr] LIKE '%sql''injection%'`,
          mysql: `\`stringAttr\` LIKE '%sql\\'injection%'`,
          mariadb: `\`stringAttr\` LIKE '%sql\\'injection%'`,
          mssql: `[stringAttr] LIKE N'%sql''injection%'`,
        },
      );

      // substring should escape anything that has special meaning in LIKE
      testSql.skip(
        {
          stringAttr: {
            [Op.substring]: 'like%injection',
          },
        },
        {
          default: String.raw`[stringAttr] LIKE '%sql\%injection%' ESCAPE '\'`,
          mssql: String.raw`[stringAttr] LIKE N'%sql\%injection%' ESCAPE '\'`,
        },
      );

      testSql(
        {
          stringAttr: {
            [Op.substring]: literal('$bind'),
          },
        },
        {
          default: `[stringAttr] LIKE CONCAT('%', $bind, '%')`,
          mssql: `[stringAttr] LIKE CONCAT(N'%', $bind, N'%')`,
        },
      );

      testSql(
        {
          stringAttr: {
            [Op.substring]: col('username'),
          },
        },
        {
          default: `[stringAttr] LIKE CONCAT('%', [username], '%')`,
          mssql: `[stringAttr] LIKE CONCAT(N'%', [username], N'%')`,
        },
      );

      testSql(
        {
          stringAttr: {
            [Op.substring]: { [Op.col]: 'username' },
          },
        },
        {
          default: `[stringAttr] LIKE CONCAT('%', [username], '%')`,
          mssql: `[stringAttr] LIKE CONCAT(N'%', [username], N'%')`,
        },
      );

      testSql(
        {
          stringAttr: {
            [Op.substring]: fn('NOW'),
          },
        },
        {
          default: `[stringAttr] LIKE CONCAT('%', NOW(), '%')`,
          mssql: `[stringAttr] LIKE CONCAT(N'%', NOW(), N'%')`,
        },
      );

      testSql(
        {
          stringAttr: {
            [Op.substring]: cast(fn('NOW'), 'string'),
          },
        },
        {
          default: `[stringAttr] LIKE CONCAT('%', CAST(NOW() AS STRING), '%')`,
          mssql: `[stringAttr] LIKE CONCAT(N'%', CAST(NOW() AS STRING), N'%')`,
        },
      );

      // these cannot be compatible because it's not possible to provide a ESCAPE clause (although the default ESCAPE is '\')
      testSql(
        // @ts-expect-error -- startsWith is not compatible with Op.any
        { stringAttr: { [Op.substring]: { [Op.any]: ['test'] } } },
        {
          default: new Error(
            `{ [Symbol(any)]: [ 'test' ] } is not a valid string. Only the string type is accepted for non-binary strings.`,
          ),
        },
      );

      testSql(
        // @ts-expect-error -- startsWith is not compatible with Op.all
        { stringAttr: { [Op.substring]: { [Op.all]: ['test'] } } },
        {
          default: new Error(
            `{ [Symbol(all)]: [ 'test' ] } is not a valid string. Only the string type is accepted for non-binary strings.`,
          ),
        },
      );
    });

    describe('Op.notStartsWith', () => {
      testSql(
        {
          stringAttr: {
            [Op.notStartsWith]: 'swagger',
          },
        },
        {
          default: `[stringAttr] NOT LIKE 'swagger%'`,
          mssql: `[stringAttr] NOT LIKE N'swagger%'`,
        },
      );

      testSql(
        {
          stringAttr: {
            [Op.notStartsWith]: "sql'injection",
          },
        },
        {
          default: `[stringAttr] NOT LIKE 'sql''injection%'`,
          mysql: `\`stringAttr\` NOT LIKE 'sql\\'injection%'`,
          mariadb: `\`stringAttr\` NOT LIKE 'sql\\'injection%'`,
          mssql: `[stringAttr] NOT LIKE N'sql''injection%'`,
        },
      );

      // startsWith should escape anything that has special meaning in LIKE
      testSql.skip(
        {
          stringAttr: {
            [Op.notStartsWith]: 'like%injection',
          },
        },
        {
          default: String.raw`[stringAttr] NOT LIKE 'sql\%injection%' ESCAPE '\'`,
          mssql: String.raw`[stringAttr] NOT LIKE N'sql\%injection%' ESCAPE '\'`,
        },
      );

      testSql(
        {
          stringAttr: {
            [Op.notStartsWith]: literal('$bind'),
          },
        },
        {
          default: `[stringAttr] NOT LIKE CONCAT($bind, '%')`,
          mssql: `[stringAttr] NOT LIKE CONCAT($bind, N'%')`,
        },
      );

      testSql(
        {
          stringAttr: {
            [Op.notStartsWith]: col('username'),
          },
        },
        {
          default: `[stringAttr] NOT LIKE CONCAT([username], '%')`,
          mssql: `[stringAttr] NOT LIKE CONCAT([username], N'%')`,
        },
      );

      testSql(
        {
          stringAttr: {
            [Op.notStartsWith]: { [Op.col]: 'username' },
          },
        },
        {
          default: `[stringAttr] NOT LIKE CONCAT([username], '%')`,
          mssql: `[stringAttr] NOT LIKE CONCAT([username], N'%')`,
        },
      );

      testSql(
        {
          stringAttr: {
            [Op.notStartsWith]: fn('NOW'),
          },
        },
        {
          default: `[stringAttr] NOT LIKE CONCAT(NOW(), '%')`,
          mssql: `[stringAttr] NOT LIKE CONCAT(NOW(), N'%')`,
        },
      );

      testSql(
        {
          stringAttr: {
            [Op.notStartsWith]: cast(fn('NOW'), 'string'),
          },
        },
        {
          default: `[stringAttr] NOT LIKE CONCAT(CAST(NOW() AS STRING), '%')`,
          mssql: `[stringAttr] NOT LIKE CONCAT(CAST(NOW() AS STRING), N'%')`,
        },
      );

      // these cannot be compatible because it's not possible to provide a ESCAPE clause (although the default ESCAPe is '\')
      testSql(
        // @ts-expect-error -- notStartsWith is not compatible with Op.any
        { stringAttr: { [Op.notStartsWith]: { [Op.any]: ['test'] } } },
        {
          default: new Error(
            `{ [Symbol(any)]: [ 'test' ] } is not a valid string. Only the string type is accepted for non-binary strings.`,
          ),
        },
      );

      testSql(
        // @ts-expect-error -- notStartsWith is not compatible with Op.all
        { stringAttr: { [Op.notStartsWith]: { [Op.all]: ['test'] } } },
        {
          default: new Error(
            `{ [Symbol(all)]: [ 'test' ] } is not a valid string. Only the string type is accepted for non-binary strings.`,
          ),
        },
      );
    });

    describe('Op.notEndsWith', () => {
      testSql(
        {
          stringAttr: {
            [Op.notEndsWith]: 'swagger',
          },
        },
        {
          default: `[stringAttr] NOT LIKE '%swagger'`,
          mssql: `[stringAttr] NOT LIKE N'%swagger'`,
        },
      );

      testSql(
        {
          stringAttr: {
            [Op.notEndsWith]: "sql'injection",
          },
        },
        {
          default: `[stringAttr] NOT LIKE '%sql''injection'`,
          mysql: `\`stringAttr\` NOT LIKE '%sql\\'injection'`,
          mariadb: `\`stringAttr\` NOT LIKE '%sql\\'injection'`,
          mssql: `[stringAttr] NOT LIKE N'%sql''injection'`,
        },
      );

      // notEndsWith should escape anything that has special meaning in LIKE
      testSql.skip(
        {
          stringAttr: {
            [Op.notEndsWith]: 'like%injection',
          },
        },
        {
          default: String.raw`[stringAttr] NOT LIKE '%sql\%injection' ESCAPE '\'`,
          mssql: String.raw`[stringAttr] NOT LIKE N'%sql\%injection' ESCAPE '\'`,
        },
      );

      testSql(
        {
          stringAttr: {
            [Op.notEndsWith]: literal('$bind'),
          },
        },
        {
          default: `[stringAttr] NOT LIKE CONCAT('%', $bind)`,
          mssql: `[stringAttr] NOT LIKE CONCAT(N'%', $bind)`,
        },
      );

      testSql(
        {
          stringAttr: {
            [Op.notEndsWith]: col('username'),
          },
        },
        {
          default: `[stringAttr] NOT LIKE CONCAT('%', [username])`,
          mssql: `[stringAttr] NOT LIKE CONCAT(N'%', [username])`,
        },
      );

      testSql(
        {
          stringAttr: {
            [Op.notEndsWith]: { [Op.col]: 'username' },
          },
        },
        {
          default: `[stringAttr] NOT LIKE CONCAT('%', [username])`,
          mssql: `[stringAttr] NOT LIKE CONCAT(N'%', [username])`,
        },
      );

      testSql(
        {
          stringAttr: {
            [Op.notEndsWith]: fn('NOW'),
          },
        },
        {
          default: `[stringAttr] NOT LIKE CONCAT('%', NOW())`,
          mssql: `[stringAttr] NOT LIKE CONCAT(N'%', NOW())`,
        },
      );

      testSql(
        {
          stringAttr: {
            [Op.notEndsWith]: cast(fn('NOW'), 'string'),
          },
        },
        {
          default: `[stringAttr] NOT LIKE CONCAT('%', CAST(NOW() AS STRING))`,
          mssql: `[stringAttr] NOT LIKE CONCAT(N'%', CAST(NOW() AS STRING))`,
        },
      );

      // these cannot be compatible because it's not possible to provide a ESCAPE clause (although the default ESCAPE is '\')
      testSql(
        // @ts-expect-error -- notEndsWith is not compatible with Op.any
        { stringAttr: { [Op.notEndsWith]: { [Op.any]: ['test'] } } },
        {
          default: new Error(
            `{ [Symbol(any)]: [ 'test' ] } is not a valid string. Only the string type is accepted for non-binary strings.`,
          ),
        },
      );

      testSql(
        // @ts-expect-error -- notEndsWith is not compatible with Op.all
        { stringAttr: { [Op.notEndsWith]: { [Op.all]: ['test'] } } },
        {
          default: new Error(
            `{ [Symbol(all)]: [ 'test' ] } is not a valid string. Only the string type is accepted for non-binary strings.`,
          ),
        },
      );
    });

    describe('Op.notSubstring', () => {
      testSql(
        {
          stringAttr: {
            [Op.notSubstring]: 'swagger',
          },
        },
        {
          default: `[stringAttr] NOT LIKE '%swagger%'`,
          mssql: `[stringAttr] NOT LIKE N'%swagger%'`,
        },
      );

      testSql(
        {
          stringAttr: {
            [Op.notSubstring]: "sql'injection",
          },
        },
        {
          default: `[stringAttr] NOT LIKE '%sql''injection%'`,
          mysql: `\`stringAttr\` NOT LIKE '%sql\\'injection%'`,
          mariadb: `\`stringAttr\` NOT LIKE '%sql\\'injection%'`,
          mssql: `[stringAttr] NOT LIKE N'%sql''injection%'`,
        },
      );

      // notSubstring should escape anything that has special meaning in LIKE
      testSql.skip(
        {
          stringAttr: {
            [Op.notSubstring]: 'like%injection',
          },
        },
        {
          default: String.raw`[stringAttr] NOT LIKE '%sql\%injection%' ESCAPE '\'`,
          mssql: String.raw`[stringAttr] NOT LIKE N'%sql\%injection%' ESCAPE '\'`,
        },
      );

      testSql(
        {
          stringAttr: {
            [Op.notSubstring]: literal('$bind'),
          },
        },
        {
          default: `[stringAttr] NOT LIKE CONCAT('%', $bind, '%')`,
          mssql: `[stringAttr] NOT LIKE CONCAT(N'%', $bind, N'%')`,
        },
      );

      testSql(
        {
          stringAttr: {
            [Op.notSubstring]: col('username'),
          },
        },
        {
          default: `[stringAttr] NOT LIKE CONCAT('%', [username], '%')`,
          mssql: `[stringAttr] NOT LIKE CONCAT(N'%', [username], N'%')`,
        },
      );

      testSql(
        {
          stringAttr: {
            [Op.notSubstring]: { [Op.col]: 'username' },
          },
        },
        {
          default: `[stringAttr] NOT LIKE CONCAT('%', [username], '%')`,
          mssql: `[stringAttr] NOT LIKE CONCAT(N'%', [username], N'%')`,
        },
      );

      testSql(
        {
          stringAttr: {
            [Op.notSubstring]: fn('NOW'),
          },
        },
        {
          default: `[stringAttr] NOT LIKE CONCAT('%', NOW(), '%')`,
          mssql: `[stringAttr] NOT LIKE CONCAT(N'%', NOW(), N'%')`,
        },
      );

      testSql(
        {
          stringAttr: {
            [Op.notSubstring]: cast(fn('NOW'), 'string'),
          },
        },
        {
          default: `[stringAttr] NOT LIKE CONCAT('%', CAST(NOW() AS STRING), '%')`,
          mssql: `[stringAttr] NOT LIKE CONCAT(N'%', CAST(NOW() AS STRING), N'%')`,
        },
      );

      // these cannot be compatible because it's not possible to provide a ESCAPE clause (although the default ESCAPE is '\')
      testSql(
        // @ts-expect-error -- notSubstring is not compatible with Op.any
        { stringAttr: { [Op.notSubstring]: { [Op.any]: ['test'] } } },
        {
          default: new Error(
            `{ [Symbol(any)]: [ 'test' ] } is not a valid string. Only the string type is accepted for non-binary strings.`,
          ),
        },
      );

      testSql(
        // @ts-expect-error -- notSubstring is not compatible with Op.all
        { stringAttr: { [Op.notSubstring]: { [Op.all]: ['test'] } } },
        {
          default: new Error(
            `{ [Symbol(all)]: [ 'test' ] } is not a valid string. Only the string type is accepted for non-binary strings.`,
          ),
        },
      );
    });

    function describeRegexpSuite(
      operator: typeof Op.regexp | typeof Op.iRegexp | typeof Op.notRegexp | typeof Op.notIRegexp,
      sqlOperator: string,
    ) {
      expectTypeOf<WhereOperators[typeof Op.iRegexp]>().toEqualTypeOf<
        WhereOperators[typeof Op.regexp]
      >();
      expectTypeOf<WhereOperators[typeof Op.notRegexp]>().toEqualTypeOf<
        WhereOperators[typeof Op.regexp]
      >();
      expectTypeOf<WhereOperators[typeof Op.notIRegexp]>().toEqualTypeOf<
        WhereOperators[typeof Op.regexp]
      >();

      describe(`Op.${operator.description}`, () => {
        {
          const ignore: TestModelWhere = { stringAttr: { [Op.regexp]: '^sw.*r$' } };
        }

        testSql(
          { stringAttr: { [operator]: '^sw.*r$' } },
          {
            default: `[stringAttr] ${sqlOperator} '^sw.*r$'`,
          },
        );

        testSql(
          { stringAttr: { [operator]: '^new\nline$' } },
          {
            default: `[stringAttr] ${sqlOperator} '^new\nline$'`,
            mariadb: `\`stringAttr\` ${sqlOperator} '^new\\nline$'`,
            mysql: `\`stringAttr\` ${sqlOperator} '^new\\nline$'`,
          },
        );

        testSequelizeValueMethods(operator, sqlOperator);
        testSupportsAnyAll(operator, sqlOperator, ['^a$', '^b$'], 'stringAttr');
      });
    }

    if (sequelize.dialect.supports.REGEXP) {
      describeRegexpSuite(Op.regexp, sequelize.dialect.name === 'postgres' ? '~' : 'REGEXP');
      describeRegexpSuite(
        Op.notRegexp,
        sequelize.dialect.name === 'postgres' ? '!~' : 'NOT REGEXP',
      );
    }

    if (sequelize.dialect.supports.IREGEXP) {
      describeRegexpSuite(Op.iRegexp, '~*');
      describeRegexpSuite(Op.notIRegexp, '!~*');
    }

    if (sequelize.dialect.supports.dataTypes.TSVECTOR) {
      describe('Op.match', () => {
        testSql(
          { stringAttr: { [Op.match]: fn('to_tsvector', 'swagger') } },
          {
            default: `[stringAttr] @@ to_tsvector('swagger')`,
          },
        );

        testSequelizeValueMethods(Op.match, '@@');
        // TODO
        // testSupportsAnyAll(Op.match, '@@', [fn('to_tsvector', 'a'), fn('to_tsvector', 'b')]);
      });
    }

    function describeAdjacentRangeSuite(
      operator:
        | typeof Op.adjacent
        | typeof Op.strictLeft
        | typeof Op.strictRight
        | typeof Op.noExtendLeft
        | typeof Op.noExtendRight,
      sqlOperator: string,
    ) {
      if (!dialectSupportsRange()) {
        return;
      }

      expectTypeOf<WhereOperators[typeof Op.strictLeft]>().toEqualTypeOf<
        WhereOperators[typeof Op.adjacent]
      >();
      expectTypeOf<WhereOperators[typeof Op.strictRight]>().toEqualTypeOf<
        WhereOperators[typeof Op.adjacent]
      >();
      expectTypeOf<WhereOperators[typeof Op.noExtendLeft]>().toEqualTypeOf<
        WhereOperators[typeof Op.adjacent]
      >();
      expectTypeOf<WhereOperators[typeof Op.noExtendRight]>().toEqualTypeOf<
        WhereOperators[typeof Op.adjacent]
      >();

      describe(`RANGE Op.${operator.description} RANGE`, () => {
        {
          const ignoreRight: TestModelWhere = { intRangeAttr: { [Op.adjacent]: [1, 2] } };
          testSql(
            { intRangeAttr: { [operator]: [1, 2] } },
            {
              default: `[intRangeAttr] ${sqlOperator} '[1,2)'::int4range`,
            },
          );
        }

        {
          const ignoreRight: TestModelWhere = {
            intRangeAttr: { [Op.adjacent]: [1, { value: 2, inclusive: true }] },
          };
          testSql(
            { intRangeAttr: { [operator]: [1, { value: 2, inclusive: true }] } },
            {
              // used 'postgres' because otherwise range is transformed to "1,2"
              postgres: `"intRangeAttr" ${sqlOperator} '[1,2]'::int4range`,
            },
          );
        }

        {
          const ignoreRight: TestModelWhere = {
            intRangeAttr: { [Op.adjacent]: [{ value: 1, inclusive: false }, 2] },
          };
          testSql(
            { intRangeAttr: { [operator]: [{ value: 1, inclusive: false }, 2] } },
            {
              default: `[intRangeAttr] ${sqlOperator} '(1,2)'::int4range`,
            },
          );
        }

        {
          const ignoreRight: TestModelWhere = {
            intRangeAttr: {
              [Op.adjacent]: [
                { value: 1, inclusive: false },
                { value: 2, inclusive: false },
              ],
            },
          };
          testSql(
            {
              intRangeAttr: {
                [operator]: [
                  { value: 1, inclusive: false },
                  { value: 2, inclusive: false },
                ],
              },
            },
            {
              default: `[intRangeAttr] ${sqlOperator} '(1,2)'::int4range`,
            },
          );
        }

        {
          // unbounded range (right)
          const ignoreRight: TestModelWhere = { intRangeAttr: { [Op.adjacent]: [10, null] } };
          testSql(
            {
              intRangeAttr: { [operator]: [10, null] },
            },
            {
              postgres: `"intRangeAttr" ${sqlOperator} '[10,)'::int4range`,
            },
          );
        }

        {
          // unbounded range (left)
          const ignoreRight: TestModelWhere = { intRangeAttr: { [Op.adjacent]: [null, 10] } };
          testSql(
            {
              intRangeAttr: { [operator]: [null, 10] },
            },
            {
              postgres: `"intRangeAttr" ${sqlOperator} '[,10)'::int4range`,
            },
          );
        }

        {
          // unbounded range (left)
          const ignoreRight: TestModelWhere = { intRangeAttr: { [Op.adjacent]: [null, null] } };
          testSql(
            {
              intRangeAttr: { [operator]: [null, null] },
            },
            {
              postgres: `"intRangeAttr" ${sqlOperator} '[,)'::int4range`,
            },
          );
        }

        {
          const ignoreRight: TestModelWhere = {
            dateRangeAttr: { [Op.adjacent]: [Number.NEGATIVE_INFINITY, Number.POSITIVE_INFINITY] },
          };

          testSql(
            {
              dateRangeAttr: {
                [operator]: [Number.NEGATIVE_INFINITY, Number.POSITIVE_INFINITY],
              },
            },
            {
              postgres: `"dateRangeAttr" ${sqlOperator} '[-infinity,infinity)'::tstzrange`,
            },
          );
        }

        {
          // empty range
          const ignoreRight: TestModelWhere = { dateRangeAttr: { [Op.adjacent]: [] } };

          testSql(
            {
              dateRangeAttr: { [operator]: [] },
            },
            {
              postgres: `"dateRangeAttr" ${sqlOperator} 'empty'::tstzrange`,
            },
          );
        }

        {
          // @ts-expect-error -- 'intRangeAttr' is a range, but right-hand side is a regular Array
          const ignore: TestModelWhere = { intRangeAttr: { [Op.overlap]: [1, 2, 3] } };
          testSql(
            { intRangeAttr: { [operator]: [1, 2, 3] } },
            {
              default: new Error(
                'A range must either be an array with two elements, or an empty array for the empty range. Got [ 1, 2, 3 ].',
              ),
            },
          );
        }
      });
    }

    describeAdjacentRangeSuite(Op.adjacent, '-|-');
    describeAdjacentRangeSuite(Op.strictLeft, '<<');
    describeAdjacentRangeSuite(Op.strictRight, '>>');
    describeAdjacentRangeSuite(Op.noExtendLeft, '&>');
    describeAdjacentRangeSuite(Op.noExtendRight, '&<');

    if (sequelize.dialect.supports.jsonOperations) {
      describe('JSON Operations', () => {
        {
          // @ts-expect-error -- attribute 'doesNotExist' does not exist.
          const ignore: TestModelWhere = { 'doesNotExist.nested': 'value' };
        }

        {
          // @ts-expect-error -- attribute 'doesNotExist' does not exist.
          const ignore: TestModelWhere = { '$doesNotExist$.nested': 'value' };
        }

        testSql(
          { jsonAttr: 'value' },
          {
            default: `[jsonAttr] = '"value"'`,
            mysql: `\`jsonAttr\` = CAST('"value"' AS JSON)`,
            mssql: `[jsonAttr] = N'"value"'`,
            oracle: `"jsonAttr" = 'value'`,
          },
        );

        testSql(
          { jsonAttr: null },
          {
            default: new Error('You must be explicit'),
          },
        );

        testSql(
          { jsonAttr: { [Op.eq]: null } },
          {
            default: `[jsonAttr] = 'null'`,
            mysql: `\`jsonAttr\` = CAST('null' AS JSON)`,
            mssql: `[jsonAttr] = N'null'`,
          },
        );

        testSql(
          { jsonAttr: { [Op.is]: null } },
          {
            default: `[jsonAttr] IS NULL`,
          },
        );

        testSql(
          { jsonAttr: JSON_NULL },
          {
            default: `[jsonAttr] = 'null'`,
            mysql: `\`jsonAttr\` = CAST('null' AS JSON)`,
            mssql: `[jsonAttr] = N'null'`,
          },
        );

        testSql(
          { jsonAttr: SQL_NULL },
          {
            default: `[jsonAttr] IS NULL`,
          },
        );

        if (dialectSupportsJsonQuotedExtraction()) {
          testSql(
            { 'jsonAttr.nested': 'value' },
            {
              postgres: `"jsonAttr"->'nested' = '"value"'`,
              sqlite3: `json_extract(\`jsonAttr\`,'$.nested') = '"value"'`,
              mariadb: `json_compact(json_extract(\`jsonAttr\`,'$.nested')) = '"value"'`,
              mysql: `json_extract(\`jsonAttr\`,'$.nested') = CAST('"value"' AS JSON)`,
              oracle: `json_value("jsonAttr",'$."nested"') = 'value'`,
            },
          );

          testSql(
            { 'jsonAttr.nested': null },
            {
              default: new Error('You must be explicit'),
            },
          );

          testSql(
            { 'jsonAttr.nested': JSON_NULL },
            {
              postgres: `"jsonAttr"->'nested' = 'null'`,
              sqlite3: `json_extract(\`jsonAttr\`,'$.nested') = 'null'`,
              mariadb: `json_compact(json_extract(\`jsonAttr\`,'$.nested')) = 'null'`,
              mysql: `json_extract(\`jsonAttr\`,'$.nested') = CAST('null' AS JSON)`,
              oracle: `json_value("jsonAttr",'$."nested"') = 'null'`,
            },
          );

          testSql(
            { 'jsonAttr.nested': SQL_NULL },
            {
              postgres: `"jsonAttr"->'nested' IS NULL`,
              sqlite3: `json_extract(\`jsonAttr\`,'$.nested') IS NULL`,
              mariadb: `json_compact(json_extract(\`jsonAttr\`,'$.nested')) IS NULL`,
              mysql: `json_extract(\`jsonAttr\`,'$.nested') IS NULL`,
              oracle: `json_value("jsonAttr",'$."nested"') IS NULL`,
            },
          );

          testSql(
            { 'jsonAttr.nested': { [Op.eq]: null } },
            {
              postgres: `"jsonAttr"->'nested' = 'null'`,
              sqlite3: `json_extract(\`jsonAttr\`,'$.nested') = 'null'`,
              mariadb: `json_compact(json_extract(\`jsonAttr\`,'$.nested')) = 'null'`,
              mysql: `json_extract(\`jsonAttr\`,'$.nested') = CAST('null' AS JSON)`,
              oracle: `json_value("jsonAttr",'$."nested"') = 'null'`,
            },
          );

          testSql(
            { 'jsonAttr.nested': { [Op.is]: null } },
            {
              postgres: `"jsonAttr"->'nested' IS NULL`,
              sqlite3: `json_extract(\`jsonAttr\`,'$.nested') IS NULL`,
              mariadb: `json_compact(json_extract(\`jsonAttr\`,'$.nested')) IS NULL`,
              mysql: `json_extract(\`jsonAttr\`,'$.nested') IS NULL`,
              oracle: `json_value("jsonAttr",'$."nested"') IS NULL`,
            },
          );

          testSql(where('value', Op.eq, attribute('jsonAttr.nested')), {
            postgres: `'"value"' = "jsonAttr"->'nested'`,
            sqlite3: `'"value"' = json_extract(\`jsonAttr\`,'$.nested')`,
            mariadb: `'"value"' = json_compact(json_extract(\`jsonAttr\`,'$.nested'))`,
            mysql: `CAST('"value"' AS JSON) = json_extract(\`jsonAttr\`,'$.nested')`,
            oracle: `'value' = json_value("jsonAttr",'$."nested"')`,
          });

          testSql(
            { 'jsonAttr.nested.twice': 'value' },
            {
              postgres: `"jsonAttr"#>ARRAY['nested','twice']::VARCHAR(255)[] = '"value"'`,
              sqlite3: `json_extract(\`jsonAttr\`,'$.nested.twice') = '"value"'`,
              mariadb: `json_compact(json_extract(\`jsonAttr\`,'$.nested.twice')) = '"value"'`,
              mysql: `json_extract(\`jsonAttr\`,'$.nested.twice') = CAST('"value"' AS JSON)`,
              oracle: `json_value("jsonAttr",'$."nested"."twice"') = 'value'`,
            },
          );

          testSql(
            {
              jsonAttr: { nested: 'value' },
            },
            {
              postgres: `"jsonAttr"->'nested' = '"value"'`,
              sqlite3: `json_extract(\`jsonAttr\`,'$.nested') = '"value"'`,
              mariadb: `json_compact(json_extract(\`jsonAttr\`,'$.nested')) = '"value"'`,
              mysql: `json_extract(\`jsonAttr\`,'$.nested') = CAST('"value"' AS JSON)`,
              oracle: `json_value("jsonAttr",'$."nested"') = 'value'`,
            },
          );

          testSql(
            {
              'jsonAttr.nested': { twice: 'value' },
            },
            {
              postgres: `"jsonAttr"#>ARRAY['nested','twice']::VARCHAR(255)[] = '"value"'`,
              sqlite3: `json_extract(\`jsonAttr\`,'$.nested.twice') = '"value"'`,
              mariadb: `json_compact(json_extract(\`jsonAttr\`,'$.nested.twice')) = '"value"'`,
              mysql: `json_extract(\`jsonAttr\`,'$.nested.twice') = CAST('"value"' AS JSON)`,
              oracle: `json_value("jsonAttr",'$."nested"."twice"') = 'value'`,
            },
          );

          testSql(
            {
              jsonAttr: { [Op.eq]: { key: 'value' } },
            },
            {
              default: `[jsonAttr] = '{"key":"value"}'`,
              mysql: `\`jsonAttr\` = CAST('{"key":"value"}' AS JSON)`,
            },
          );

          testSql(
            {
              'jsonAttr.nested': { [Op.ne]: 'value' },
            },
            {
              postgres: `"jsonAttr"->'nested' != '"value"'`,
              sqlite3: `json_extract(\`jsonAttr\`,'$.nested') != '"value"'`,
              mariadb: `json_compact(json_extract(\`jsonAttr\`,'$.nested')) != '"value"'`,
              mysql: `json_extract(\`jsonAttr\`,'$.nested') != CAST('"value"' AS JSON)`,
              oracle: `json_value("jsonAttr",'$."nested"') != 'value'`,
            },
          );

          testSql(
            {
              '$jsonAttr$.nested': 'value',
            },
            {
              postgres: `"jsonAttr"->'nested' = '"value"'`,
              sqlite3: `json_extract(\`jsonAttr\`,'$.nested') = '"value"'`,
              mariadb: `json_compact(json_extract(\`jsonAttr\`,'$.nested')) = '"value"'`,
              mysql: `json_extract(\`jsonAttr\`,'$.nested') = CAST('"value"' AS JSON)`,
              oracle: `json_value("jsonAttr",'$."nested"') = 'value'`,
            },
          );

          testSql(
            {
              '$association.jsonAttr$.nested': 'value',
            },
            {
              postgres: `"association"."jsonAttr"->'nested' = '"value"'`,
              sqlite3: `json_extract(\`association\`.\`jsonAttr\`,'$.nested') = '"value"'`,
              mariadb: `json_compact(json_extract(\`association\`.\`jsonAttr\`,'$.nested')) = '"value"'`,
              mysql: `json_extract(\`association\`.\`jsonAttr\`,'$.nested') = CAST('"value"' AS JSON)`,
              oracle: `json_value("association"."jsonAttr",'$."nested"') = 'value'`,
            },
          );

          testSql(
            {
              'jsonAttr.nested::STRING': 'value',
            },
            {
              // with the left value cast to a string, we serialize the right value as a string, not as a JSON value
              postgres: `CAST("jsonAttr"->'nested' AS STRING) = 'value'`,
              mariadb: `CAST(json_compact(json_extract(\`jsonAttr\`,'$.nested')) AS STRING) = 'value'`,
<<<<<<< HEAD
              'sqlite mysql': `CAST(json_extract(\`jsonAttr\`,'$.nested') AS STRING) = 'value'`,
              oracle: `CAST(json_value("jsonAttr",'$."nested"') AS STRING) = 'value'`,
=======
              'sqlite3 mysql': `CAST(json_extract(\`jsonAttr\`,'$.nested') AS STRING) = 'value'`,
>>>>>>> 9da3489b
            },
          );

          testSql(
            {
              '$association.jsonAttr$.nested::STRING': {
                attribute: 'value',
              },
            },
            {
              default: new Error(`Could not guess type of value { attribute: 'value' }`),
            },
          );

          testSql(
            {
              '$association.jsonAttr$.nested.deep::STRING': 'value',
            },
            {
              postgres: `CAST("association"."jsonAttr"#>ARRAY['nested','deep']::VARCHAR(255)[] AS STRING) = 'value'`,
              mariadb: `CAST(json_compact(json_extract(\`association\`.\`jsonAttr\`,'$.nested.deep')) AS STRING) = 'value'`,
<<<<<<< HEAD
              'sqlite mysql': `CAST(json_extract(\`association\`.\`jsonAttr\`,'$.nested.deep') AS STRING) = 'value'`,
              oracle: `CAST(json_value("association"."jsonAttr",'$."nested"."deep"') AS STRING) = 'value'`,
=======
              'sqlite3 mysql': `CAST(json_extract(\`association\`.\`jsonAttr\`,'$.nested.deep') AS STRING) = 'value'`,
>>>>>>> 9da3489b
            },
          );

          testSql(
            {
              $jsonAttr$: { 'nested::string': 'value' },
            },
            {
              postgres: `CAST("jsonAttr"->'nested' AS STRING) = 'value'`,
              mariadb: `CAST(json_compact(json_extract(\`jsonAttr\`,'$.nested')) AS STRING) = 'value'`,
<<<<<<< HEAD
              'sqlite mysql': `CAST(json_extract(\`jsonAttr\`,'$.nested') AS STRING) = 'value'`,
              oracle: `CAST(json_value("jsonAttr",'$."nested"') AS STRING) = 'value'`,
=======
              'sqlite3 mysql': `CAST(json_extract(\`jsonAttr\`,'$.nested') AS STRING) = 'value'`,
>>>>>>> 9da3489b
            },
          );

          testSql(
            { 'jsonAttr.nested.attribute': 4 },
            {
              postgres: `"jsonAttr"#>ARRAY['nested','attribute']::VARCHAR(255)[] = '4'`,
              sqlite3: `json_extract(\`jsonAttr\`,'$.nested.attribute') = '4'`,
              mariadb: `json_compact(json_extract(\`jsonAttr\`,'$.nested.attribute')) = '4'`,
              mysql: `json_extract(\`jsonAttr\`,'$.nested.attribute') = CAST('4' AS JSON)`,
              oracle: `json_value("jsonAttr",'$."nested"."attribute"') = '4'`,
            },
          );

          // 0 is treated as a string key here, not an array index
          testSql(
            { 'jsonAttr.0': 4 },
            {
              postgres: `"jsonAttr"->'0' = '4'`,
              sqlite3: `json_extract(\`jsonAttr\`,'$."0"') = '4'`,
              mariadb: `json_compact(json_extract(\`jsonAttr\`,'$."0"')) = '4'`,
              mysql: `json_extract(\`jsonAttr\`,'$."0"') = CAST('4' AS JSON)`,
              oracle: `json_value("jsonAttr",'$[0]') = '4'`,
            },
          );

          // 0 is treated as an index here, not a string key
          testSql(
            { 'jsonAttr[0]': 4 },
            {
              postgres: `"jsonAttr"->0 = '4'`,

              // these tests cannot be deduplicated because [0] will be replaced by `0` by expectsql
              sqlite3: `json_extract(\`jsonAttr\`,'$[0]') = '4'`,
              mariadb: `json_compact(json_extract(\`jsonAttr\`,'$[0]')) = '4'`,
              mysql: `json_extract(\`jsonAttr\`,'$[0]') = CAST('4' AS JSON)`,
              oracle: `json_value("jsonAttr",'$[0]') = '4'`,
            },
          );

          testSql(
            { 'jsonAttr.0.attribute': 4 },
            {
              postgres: `"jsonAttr"#>ARRAY['0','attribute']::VARCHAR(255)[] = '4'`,
              sqlite3: `json_extract(\`jsonAttr\`,'$."0".attribute') = '4'`,
              mariadb: `json_compact(json_extract(\`jsonAttr\`,'$."0".attribute')) = '4'`,
              mysql: `json_extract(\`jsonAttr\`,'$."0".attribute') = CAST('4' AS JSON)`,
              oracle: `json_value("jsonAttr",'$[0]."attribute"') = '4'`,
            },
          );

          // Regression test: https://github.com/sequelize/sequelize/issues/8718
          testSql(
            { jsonAttr: { 'hyphenated-key': 4 } },
            {
              postgres: `"jsonAttr"->'hyphenated-key' = '4'`,
              sqlite3: `json_extract(\`jsonAttr\`,'$."hyphenated-key"') = '4'`,
              mariadb: `json_compact(json_extract(\`jsonAttr\`,'$."hyphenated-key"')) = '4'`,
              mysql: `json_extract(\`jsonAttr\`,'$."hyphenated-key"') = CAST('4' AS JSON)`,
              oracle: `json_value("jsonAttr",'$."hyphenated-key"') = '4'`,
            },
          );

          // SQL injection test
          testSql(
            { jsonAttr: { '"a\')) AS DECIMAL) = 1 DELETE YOLO INJECTIONS; -- "': 1 } },
            {
              postgres: `"jsonAttr"->'a'')) AS DECIMAL) = 1 DELETE YOLO INJECTIONS; -- ' = '1'`,
              mysql: `json_extract(\`jsonAttr\`,'$."a\\')) AS DECIMAL) = 1 DELETE YOLO INJECTIONS; -- "') = CAST('1' AS JSON)`,
              sqlite3: `json_extract(\`jsonAttr\`,'$."a'')) AS DECIMAL) = 1 DELETE YOLO INJECTIONS; -- "') = '1'`,
              mariadb: `json_compact(json_extract(\`jsonAttr\`,'$."a\\')) AS DECIMAL) = 1 DELETE YOLO INJECTIONS; -- "')) = '1'`,
              oracle: `json_value("jsonAttr",'$."a'')) AS DECIMAL) = 1 DELETE YOLO INJECTIONS; -- "') = '1'`,
            },
          );

          testSql(
            { 'jsonAttr[0].nested.attribute': 4 },
            {
              postgres: `"jsonAttr"#>ARRAY['0','nested','attribute']::VARCHAR(255)[] = '4'`,

              // these tests cannot be deduplicated because [0] will be replaced by `0` by expectsql
              sqlite3: `json_extract(\`jsonAttr\`,'$[0].nested.attribute') = '4'`,
              mariadb: `json_compact(json_extract(\`jsonAttr\`,'$[0].nested.attribute')) = '4'`,
              mysql: `json_extract(\`jsonAttr\`,'$[0].nested.attribute') = CAST('4' AS JSON)`,
              oracle: `json_value("jsonAttr",'$[0]."nested"."attribute"') = '4'`,
            },
          );

          // aliases attribute -> column correctly
          testSql(
            { 'aliasedJsonAttr.nested.attribute': 4 },
            {
              postgres: `"aliased_json"#>ARRAY['nested','attribute']::VARCHAR(255)[] = '4'`,
              sqlite3: `json_extract(\`aliased_json\`,'$.nested.attribute') = '4'`,
              mariadb: `json_compact(json_extract(\`aliased_json\`,'$.nested.attribute')) = '4'`,
              mysql: `json_extract(\`aliased_json\`,'$.nested.attribute') = CAST('4' AS JSON)`,
              oracle: `json_value("aliased_json",'$."nested"."attribute"') = '4'`,
            },
          );
        }

        if (dialectSupportsJsonUnquotedExtraction()) {
          testSql(
            { 'jsonAttr:unquote': 0 },
            {
              postgres: `"jsonAttr"#>>ARRAY[]::TEXT[] = 0`,
              mssql: `JSON_VALUE([jsonAttr]) = 0`,
              'sqlite3 mysql mariadb': `json_unquote([jsonAttr]) = 0`,
            },
          );

          testSql(
            { 'jsonAttr.key:unquote': 0 },
            {
              postgres: `"jsonAttr"->>'key' = 0`,
              mssql: `JSON_VALUE([jsonAttr], N'$.key') = 0`,
              'sqlite3 mysql mariadb': `json_unquote(json_extract([jsonAttr],'$.key')) = 0`,
            },
          );

          testSql(
            { 'jsonAttr.nested.key:unquote': 0 },
            {
              postgres: `"jsonAttr"#>>ARRAY['nested','key']::VARCHAR(255)[] = 0`,
              mssql: `JSON_VALUE([jsonAttr], N'$.nested.key') = 0`,
              'sqlite3 mysql mariadb': `json_unquote(json_extract([jsonAttr],'$.nested.key')) = 0`,
            },
          );

          testSql(
            { 'jsonAttr[0]:unquote': 0 },
            {
              postgres: `"jsonAttr"->>0 = 0`,

              // must be separate because [0] will be replaced by `0` by expectsql
              sqlite3: `json_unquote(json_extract(\`jsonAttr\`,'$[0]')) = 0`,
              mysql: `json_unquote(json_extract(\`jsonAttr\`,'$[0]')) = 0`,
              mariadb: `json_unquote(json_extract(\`jsonAttr\`,'$[0]')) = 0`,
              mssql: `JSON_VALUE([jsonAttr], N'$[0]') = 0`,
            },
          );
        }
      });
    }

    if (dialectSupportsJsonB()) {
      describe('JSONB', () => {
        testSql(
          {
            jsonbAttr: {
              [Op.anyKeyExists]: ['a', 'b'],
            },
          },
          {
            default: `[jsonbAttr] ?| ARRAY['a','b']`,
          },
        );

        testSql(
          {
            jsonbAttr: {
              [Op.allKeysExist]: ['a', 'b'],
            },
          },
          {
            default: `[jsonbAttr] ?& ARRAY['a','b']`,
          },
        );

        testSql(
          {
            jsonbAttr: {
              [Op.anyKeyExists]: literal(
                `ARRAY(SELECT jsonb_array_elements_text('ARRAY["a","b"]'))`,
              ),
            },
          },
          {
            default: `[jsonbAttr] ?| ARRAY(SELECT jsonb_array_elements_text('ARRAY["a","b"]'))`,
          },
        );

        testSql(
          {
            jsonbAttr: {
              [Op.allKeysExist]: literal(
                `ARRAY(SELECT jsonb_array_elements_text('ARRAY["a","b"]'))`,
              ),
            },
          },
          {
            default: `[jsonbAttr] ?& ARRAY(SELECT jsonb_array_elements_text('ARRAY["a","b"]'))`,
          },
        );

        testSql(
          {
            jsonbAttr: {
              [Op.anyKeyExists]: col('label'),
            },
          },
          {
            default: `[jsonbAttr] ?| "label"`,
          },
        );

        testSql(
          {
            jsonbAttr: {
              [Op.allKeysExist]: col('labels'),
            },
          },
          {
            default: `[jsonbAttr] ?& "labels"`,
          },
        );

        testSql(
          {
            jsonbAttr: {
              [Op.anyKeyExists]: cast(col('labels'), 'STRING[]'),
            },
          },
          {
            default: `[jsonbAttr] ?| CAST("labels" AS STRING[])`,
          },
        );

        testSql(
          {
            jsonbAttr: {
              [Op.allKeysExist]: cast(col('labels'), 'STRING[]'),
            },
          },
          {
            default: `[jsonbAttr] ?& CAST("labels" AS STRING[])`,
          },
        );

        testSql(
          {
            jsonbAttr: {
              [Op.anyKeyExists]: [],
            },
          },
          {
            default: `[jsonbAttr] ?| ARRAY[]::TEXT[]`,
          },
        );

        testSql(
          {
            jsonbAttr: {
              [Op.allKeysExist]: [],
            },
          },
          {
            default: `[jsonbAttr] ?& ARRAY[]::TEXT[]`,
          },
        );

        testSql(
          {
            jsonbAttr: {
              [Op.anyKeyExists]: fn('get_label'),
            },
          },
          {
            default: `[jsonbAttr] ?| get_label()`,
          },
        );

        testSql(
          {
            jsonbAttr: {
              [Op.allKeysExist]: fn('get_labels'),
            },
          },
          {
            default: `[jsonbAttr] ?& get_labels()`,
          },
        );

        testSql(
          // @ts-expect-error -- typings for `json` are broken, but `json()` is deprecated
          { id: { [Op.eq]: json('profile.id') } },
          {
            default: `"id" = "profile"->'id'`,
          },
        );

        testSql(
          // @ts-expect-error -- typings for `json` are broken, but `json()` is deprecated
          json('profile.id', cast('12346-78912', 'text')),
          {
            postgres: `"User"."profile"->'id' = CAST('12346-78912' AS TEXT)`,
          },
          {
            mainAlias: 'User',
          },
        );

        testSql(
          json({ profile: { id: '12346-78912', name: 'test' } }),
          {
            postgres: `"User"."profile"->'id' = '"12346-78912"' AND "User"."profile"->'name' = '"test"'`,
          },
          {
            mainAlias: 'User',
          },
        );

        testSql(
          {
            jsonbAttr: {
              nested: {
                attribute: 'value',
              },
            },
          },
          {
            postgres: `"User"."jsonbAttr"#>ARRAY['nested','attribute']::VARCHAR(255)[] = '"value"'`,
          },
          {
            mainAlias: 'User',
          },
        );

        testSql(
          {
            jsonbAttr: {
              nested: {
                [Op.in]: [1, 2],
              },
            },
          },
          {
            postgres: `"jsonbAttr"->'nested' IN ('1', '2')`,
          },
        );

        testSql(
          {
            'jsonbAttr.nested.attribute': {
              [Op.in]: [3, 7],
            },
          },
          {
            postgres: `"jsonbAttr"#>ARRAY['nested','attribute']::VARCHAR(255)[] IN ('3', '7')`,
          },
        );

        testSql(
          {
            jsonbAttr: {
              nested: {
                [Op.between]: [1, 2],
              },
            },
          },
          {
            postgres: `"jsonbAttr"->'nested' BETWEEN '1' AND '2'`,
          },
        );

        testSql(
          {
            jsonbAttr: {
              price: 5,
              name: 'Product',
            },
          },
          {
            postgres: `"jsonbAttr"->'price' = '5' AND "jsonbAttr"->'name' = '"Product"'`,
          },
        );

        testSql(
          {
            jsonbAttr: {
              name: {
                last: 'Simpson',
              },
              employment: {
                [Op.ne]: 'None',
              },
            },
          },
          {
            postgres: `"User"."jsonbAttr"#>ARRAY['name','last']::VARCHAR(255)[] = '"Simpson"' AND "User"."jsonbAttr"->'employment' != '"None"'`,
          },
          {
            mainAlias: 'User',
          },
        );

        const dt = new Date();
        const jsonDt = JSON.stringify(dt);
        testSql(
          {
            jsonbAttr: {
              nested: {
                attribute: {
                  [Op.gt]: dt,
                },
              },
            },
          },
          {
            postgres: `"jsonbAttr"#>ARRAY['nested','attribute']::VARCHAR(255)[] > ${queryGen.escape(jsonDt)}`,
          },
        );

        testSql(
          {
            jsonbAttr: {
              nested: {
                attribute: true,
              },
            },
          },
          {
            postgres: `"jsonbAttr"#>ARRAY['nested','attribute']::VARCHAR(255)[] = 'true'`,
          },
        );

        testSql(
          {
            jsonbAttr: {
              [Op.contains]: { company: 'Magnafone' },
            },
          },
          {
            default: `[jsonbAttr] @> '{"company":"Magnafone"}'`,
          },
        );

        testSql(
          {
            jsonbTypeLiteralAttr: { [Op.contains]: { foo: 'bar' } },
          },
          {
            postgres: '"jsonbTypeLiteralAttr" @> \'{"foo":"bar"}\'',
          },
        );

        testSql(
          {
            // @ts-expect-error -- key `bad` isn't known
            jsonbTypeLiteralAttr: { [Op.contains]: { bad: 'bad' } },
          },
          {
            postgres: '"jsonbTypeLiteralAttr" @> \'{"bad":"bad"}\'',
          },
        );

        testSql(
          {
            jsonbInterfaceAttr: { [Op.contains]: { foo: 'bar' } },
          },
          {
            postgres: '"jsonbInterfaceAttr" @> \'{"foo":"bar"}\'',
          },
        );

        testSql(
          {
            // @ts-expect-error -- key `bad` isn't known
            jsonbInterfaceAttr: { [Op.contains]: { bad: 'bad' } },
          },
          {
            postgres: '"jsonbInterfaceAttr" @> \'{"bad":"bad"}\'',
          },
        );

        // aliases correctly

        testSql(
          { aliasedJsonbAttr: { key: 'value' } },
          {
            postgres: `"aliased_jsonb"->'key' = '"value"'`,
          },
        );
      });
    }

    testSql(
      {
        stringAttr: 'a project',
        [Op.or]: [{ intAttr1: [1, 2, 3] }, { intAttr1: { [Op.gt]: 10 } }],
      },
      {
        default: "([intAttr1] IN (1, 2, 3) OR [intAttr1] > 10) AND [stringAttr] = 'a project'",
        mssql: "([intAttr1] IN (1, 2, 3) OR [intAttr1] > 10) AND [stringAttr] = N'a project'",
      },
    );

    describe('Op.and', () => {
      it('and() is the same as Op.and', () => {
        expect(util.inspect(and('a', 'b'))).to.deep.equal(util.inspect({ [Op.and]: ['a', 'b'] }));
      });

      testSql(and([]), {
        default: '',
      });

      testSql(and({}), {
        default: '',
      });

      // by default: it already is Op.and
      testSql(
        { intAttr1: 1, intAttr2: 2 },
        {
          default: `[intAttr1] = 1 AND [intAttr2] = 2`,
        },
      );

      // top-level array is Op.and
      testSql([{ intAttr1: 1 }, { intAttr1: 2 }], {
        default: `[intAttr1] = 1 AND [intAttr1] = 2`,
      });

      // $intAttr1$ doesn't override intAttr1
      testSql(
        { intAttr1: 1, $intAttr1$: 2 },
        {
          default: `[intAttr1] = 1 AND [intAttr1] = 2`,
        },
      );

      // can pass a simple object
      testSql(
        { [Op.and]: { intAttr1: 1, intAttr2: 2 } },
        {
          default: `[intAttr1] = 1 AND [intAttr2] = 2`,
        },
      );

      // can pass an array
      testSql(
        { [Op.and]: [{ intAttr1: 1, intAttr2: 2 }, { stringAttr: '' }] },
        {
          default: `([intAttr1] = 1 AND [intAttr2] = 2) AND [stringAttr] = ''`,
          mssql: `([intAttr1] = 1 AND [intAttr2] = 2) AND [stringAttr] = N''`,
        },
      );

      // can be used on attribute
      testSql(
        { intAttr1: { [Op.and]: [1, { [Op.gt]: 1 }] } },
        {
          default: `[intAttr1] = 1 AND [intAttr1] > 1`,
        },
      );

      testSql(
        // @ts-expect-error -- cannot be used after operator
        { intAttr1: { [Op.gt]: { [Op.and]: [1, 2] } } },
        {
          default: new Error(`{ [Symbol(and)]: [ 1, 2 ] } is not a valid integer`),
        },
      );
    });

    describe('Op.or', () => {
      it('or() is the same as Op.or', () => {
        expect(util.inspect(or('a', 'b'))).to.deep.equal(util.inspect({ [Op.or]: ['a', 'b'] }));
      });

      testSql(or([]), {
        default: '',
      });

      testSql(or({}), {
        default: '',
      });

      // can pass a simple object
      testSql(
        { [Op.or]: { intAttr1: 1, intAttr2: 2 } },
        {
          default: `[intAttr1] = 1 OR [intAttr2] = 2`,
        },
      );

      // can pass an array
      testSql(
        { [Op.or]: [{ intAttr1: 1, intAttr2: 2 }, { stringAttr: '' }] },
        {
          default: `([intAttr1] = 1 AND [intAttr2] = 2) OR [stringAttr] = ''`,
          mssql: `([intAttr1] = 1 AND [intAttr2] = 2) OR [stringAttr] = N''`,
        },
      );

      // can be used on attribute
      testSql(
        { intAttr1: { [Op.or]: [1, { [Op.gt]: 1 }] } },
        {
          default: `[intAttr1] = 1 OR [intAttr1] > 1`,
        },
      );

      testSql(
        // @ts-expect-error -- cannot be used after operator
        { intAttr1: { [Op.gt]: { [Op.or]: [1, 2] } } },
        {
          default: new Error(`{ [Symbol(or)]: [ 1, 2 ] } is not a valid integer`),
        },
      );

      testSql(
        {
          [Op.or]: {
            intAttr1: [1, 3],
            intAttr2: {
              [Op.in]: [2, 4],
            },
          },
        },
        {
          default: '[intAttr1] IN (1, 3) OR [intAttr2] IN (2, 4)',
        },
      );
    });

    describe('Op.{and,or,not} combinations', () => {
      // both can be used in the same object
      testSql(
        {
          [Op.and]: { intAttr1: 1, intAttr2: 2 },
          [Op.or]: { intAttr1: 1, intAttr2: 2 },
        },
        {
          default: `([intAttr1] = 1 AND [intAttr2] = 2) AND ([intAttr1] = 1 OR [intAttr2] = 2)`,
        },
      );

      // Op.or only applies to its direct Array, the nested array is still Op.and
      testSql(
        {
          [Op.or]: [[{ intAttr1: 1 }, { intAttr1: 2 }], { intAttr1: 3 }],
        },
        {
          default: '([intAttr1] = 1 AND [intAttr1] = 2) OR [intAttr1] = 3',
        },
      );

      // can be nested *after* attribute
      testSql(
        {
          intAttr1: {
            [Op.and]: [1, 2, { [Op.or]: [3, 4] }, { [Op.not]: 5 }, [6, 7]],
          },
        },
        {
          default:
            '[intAttr1] = 1 AND [intAttr1] = 2 AND ([intAttr1] = 3 OR [intAttr1] = 4) AND NOT ([intAttr1] = 5) AND [intAttr1] IN (6, 7)',
        },
      );

      // can be nested
      testSql(
        {
          [Op.not]: {
            [Op.and]: {
              [Op.or]: {
                [Op.and]: {
                  intAttr1: 1,
                  intAttr2: 2,
                },
              },
            },
          },
        },
        {
          default: 'NOT ([intAttr1] = 1 AND [intAttr2] = 2)',
        },
      );

      testSql(
        {
          [Op.not]: {
            [Op.or]: {
              [Op.and]: {
                intAttr1: 1,
                intAttr2: 2,
              },
              [Op.or]: {
                intAttr1: 1,
                intAttr2: 2,
              },
            },
          },
        },
        {
          default:
            'NOT (([intAttr1] = 1 AND [intAttr2] = 2) OR ([intAttr1] = 1 OR [intAttr2] = 2))',
        },
      );

      // Op.not, Op.and, Op.or can reside on the same object as attributes
      testSql(
        {
          intAttr1: 1,
          [Op.not]: {
            intAttr1: { [Op.eq]: 2 },
            [Op.and]: {
              intAttr1: 3,
              [Op.or]: {
                intAttr1: 4,
                [Op.and]: {
                  intAttr1: 5,
                  intAttr2: 6,
                },
              },
            },
          },
        },
        {
          default:
            '(NOT (((([intAttr1] = 5 AND [intAttr2] = 6) OR [intAttr1] = 4) AND [intAttr1] = 3) AND [intAttr1] = 2)) AND [intAttr1] = 1',
        },
      );
    });

    describe('where()', () => {
      {
        // @ts-expect-error -- 'intAttr1' is not a boolean and cannot be compared to the output of 'where'
        const ignore: TestModelWhere = { intAttr1: where(fn('lower', col('name')), null) };
      }

      testSql(
        { booleanAttr: where(fn('lower', col('name')), null) },
        {
          default: `[booleanAttr] = (lower([name]) IS NULL)`,
        },
      );

      testSql(
        { booleanAttr: where(fn('lower', col('name')), null) },
        {
          default: `[booleanAttr] = (lower([name]) IS NULL)`,
        },
      );

      describe('where(leftOperand, operator, rightOperand)', () => {
        testSql(where(col('name'), Op.eq, fn('NOW')), {
          default: '[name] = NOW()',
        });

        // some dialects support having a filter inside aggregate functions:
        //  https://github.com/sequelize/sequelize/issues/6666
        testSql(where(fn('sum', { id: 1 }), Op.eq, 1), {
          default: 'sum([id] = 1) = 1',
        });

        // some dialects support having a filter inside aggregate functions, but require casting:
        //  https://github.com/sequelize/sequelize/issues/6666
        testSql(where(fn('sum', cast({ id: 1 }, 'int')), Op.eq, 1), {
          default: 'sum(CAST(([id] = 1) AS INT)) = 1',
        });

        // comparing the output of `where` to `where`
        testSql(where(where(col('col'), Op.eq, '1'), Op.eq, where(col('col'), Op.eq, '2')), {
          default: `([col] = '1') = ([col] = '2')`,
          mssql: `([col] = N'1') = ([col] = N'2')`,
        });

        testSql(where(1, Op.eq, 2), {
          default: '1 = 2',
        });

        testSql(where(1, Op.eq, col('col')), {
          default: '1 = [col]',
        });

        testSql(where('string', Op.eq, col('col')), {
          default: `'string' = [col]`,
          mssql: `N'string' = [col]`,
        });

        testSql(where('a', Op.eq, 'b'), {
          default: `'a' = 'b'`,
          mssql: `N'a' = N'b'`,
        });

        it('does not allow string operators', () => {
          // @ts-expect-error -- testing that this errors
          expect(() => where(fn('SUM', col('hours')), '>', 0)).to.throw(
            'where(left, operator, right) does not accept a string as the operator',
          );
        });

        testSql(where(fn('SUM', col('hours')), Op.gt, 0), {
          default: 'SUM([hours]) > 0',
        });

        testSql(where(fn('lower', col('name')), Op.ne, null), {
          default: 'lower([name]) IS NOT NULL',
        });

        // @ts-expect-error -- While these are supported for backwards compatibility, they are not documented. Users should use isNot
        testSql(where(fn('lower', col('name')), Op.not, null), {
          default: 'NOT (lower([name]) IS NULL)',
        });

        testSql(where(fn('lower', col('name')), Op.isNot, null), {
          default: 'lower([name]) IS NOT NULL',
        });

        testSql(where(col('hours'), Op.between, [0, 5]), {
          default: '[hours] BETWEEN 0 AND 5',
        });

        testSql(where(col('hours'), Op.notBetween, [0, 5]), {
          default: '[hours] NOT BETWEEN 0 AND 5',
        });

        testSql(where({ [Op.col]: 'hours' }, Op.notBetween, [0, 5]), {
          default: '[hours] NOT BETWEEN 0 AND 5',
        });

        testSql(where(cast({ [Op.col]: 'hours' }, 'integer'), Op.notBetween, [0, 5]), {
          default: 'CAST([hours] AS INTEGER) NOT BETWEEN 0 AND 5',
        });

        testSql(where(fn('SUM', { [Op.col]: 'hours' }), Op.notBetween, [0, 5]), {
          default: 'SUM([hours]) NOT BETWEEN 0 AND 5',
        });

        testSql(where(literal(`'hours'`), Op.eq, 'hours'), {
          default: `'hours' = 'hours'`,
          mssql: `'hours' = N'hours'`,
        });

        testSql(where(col('col'), Op.eq, { [Op.in]: [1, 2] }), {
          default: new Error('Could not guess type of value { [Symbol(in)]: [ 1, 2 ] }'),
        });
      });

      describe('where(leftOperand, whereAttributeHashValue)', () => {
        testSql(where(fn('lower', col('name')), null), {
          default: 'lower([name]) IS NULL',
        });

        testSql(where(cast(col('name'), 'int'), { [Op.eq]: 10 }), {
          default: 'CAST([name] AS INT) = 10',
        });

        testSql(where(literal('abc'), { [Op.eq]: 10 }), {
          default: 'abc = 10',
        });

        testSql(where(col('name'), { [Op.eq]: '123', [Op.not]: { [Op.eq]: '456' } }), {
          default: `[name] = '123' AND NOT ([name] = '456')`,
          mssql: `[name] = N'123' AND NOT ([name] = N'456')`,
        });

        testSql(where(col('name'), or({ [Op.eq]: '123', [Op.not]: { [Op.eq]: '456' } })), {
          default: `[name] = '123' OR NOT ([name] = '456')`,
          mssql: `[name] = N'123' OR NOT ([name] = N'456')`,
        });

        testSql(
          // Note: using `col()`, the following is not treated as a json.path.
          //   (yes, it's inconsistant with regular attribute notation. attr could be a good replacement)
          where(col('attribute.path'), 10),
          {
            default: '[attribute].[path] = 10',
          },
        );

        testSql(
          // Note: using `col()`, the following is not treated as a nested.attribute.path.
          //   (yes, it's inconsistant with regular attribute notation. attr could be a good replacement)
          where(col('$attribute.path$'), 10),
          {
            default: '[$attribute].[path$] = 10',
          },
        );

        testSql(where(col('col'), { [Op.and]: [1, 2] }), {
          default: '[col] = 1 AND [col] = 2',
        });

        if (dialectSupportsJsonOperations() && dialectSupportsJsonQuotedExtraction()) {
          testSql(where(col('col'), { jsonPath: 'value' }), {
            postgres: `"col"->'jsonPath' = '"value"'`,
            sqlite3: `json_extract(\`col\`,'$.jsonPath') = '"value"'`,
            mariadb: `json_compact(json_extract(\`col\`,'$.jsonPath')) = '"value"'`,
            mysql: `json_extract(\`col\`,'$.jsonPath') = CAST('"value"' AS JSON)`,
            oracle: `json_value("col",'$."jsonPath"') = 'value'`,
          });
        }
      });
    });
  });
});<|MERGE_RESOLUTION|>--- conflicted
+++ resolved
@@ -411,12 +411,8 @@
           mssql: "[stringAttr] = N'here is a null char: \0'",
           db2: '"stringAttr" = \'here is a null char: \0\'',
           ibmi: '"stringAttr" = \'here is a null char: \0\'',
-<<<<<<< HEAD
-          sqlite: "`stringAttr` = 'here is a null char: \0'",
+          sqlite3: "`stringAttr` = 'here is a null char: \0'",
           oracle: `"stringAttr" = 'here is a null char: \0'`,
-=======
-          sqlite3: "`stringAttr` = 'here is a null char: \0'",
->>>>>>> 9da3489b
         },
       );
 
@@ -799,12 +795,8 @@
         { booleanAttr: { [Op.eq]: true } },
         {
           default: '[booleanAttr] = true',
-<<<<<<< HEAD
-          'mssql sqlite ibmi': '[booleanAttr] = 1',
+          'mssql sqlite3 ibmi': '[booleanAttr] = 1',
           oracle: `"booleanAttr" = 1`,
-=======
-          'mssql sqlite3 ibmi': '[booleanAttr] = 1',
->>>>>>> 9da3489b
         },
       );
 
@@ -840,12 +832,8 @@
         { booleanAttr: { [Op.ne]: true } },
         {
           default: '[booleanAttr] != true',
-<<<<<<< HEAD
-          'mssql ibmi sqlite': '[booleanAttr] != 1',
+          'mssql ibmi sqlite3': '[booleanAttr] != 1',
           oracle: `"booleanAttr" != 1`,
-=======
-          'mssql ibmi sqlite3': '[booleanAttr] != 1',
->>>>>>> 9da3489b
         },
       );
 
@@ -882,12 +870,8 @@
         { booleanAttr: { [Op.is]: false } },
         {
           default: '[booleanAttr] IS false',
-<<<<<<< HEAD
-          'mssql ibmi sqlite': '[booleanAttr] IS 0',
+          'mssql ibmi sqlite3': '[booleanAttr] IS 0',
           oracle: `"booleanAttr" IS 0`,
-=======
-          'mssql ibmi sqlite3': '[booleanAttr] IS 0',
->>>>>>> 9da3489b
         },
       );
 
@@ -895,12 +879,8 @@
         { booleanAttr: { [Op.is]: true } },
         {
           default: '[booleanAttr] IS true',
-<<<<<<< HEAD
-          'mssql ibmi sqlite': '[booleanAttr] IS 1',
+          'mssql ibmi sqlite3': '[booleanAttr] IS 1',
           oracle: `"booleanAttr" IS 1`,
-=======
-          'mssql ibmi sqlite3': '[booleanAttr] IS 1',
->>>>>>> 9da3489b
         },
       );
 
@@ -996,12 +976,8 @@
         { booleanAttr: { [Op.isNot]: false } },
         {
           default: '[booleanAttr] IS NOT false',
-<<<<<<< HEAD
-          'mssql ibmi sqlite': '[booleanAttr] IS NOT 0',
+          'mssql ibmi sqlite3': '[booleanAttr] IS NOT 0',
           oracle: `"booleanAttr" IS NOT 0`,
-=======
-          'mssql ibmi sqlite3': '[booleanAttr] IS NOT 0',
->>>>>>> 9da3489b
         },
       );
 
@@ -1009,12 +985,8 @@
         { booleanAttr: { [Op.isNot]: true } },
         {
           default: '[booleanAttr] IS NOT true',
-<<<<<<< HEAD
-          'mssql ibmi sqlite': '[booleanAttr] IS NOT 1',
+          'mssql ibmi sqlite3': '[booleanAttr] IS NOT 1',
           oracle: `"booleanAttr" IS NOT 1`,
-=======
-          'mssql ibmi sqlite3': '[booleanAttr] IS NOT 1',
->>>>>>> 9da3489b
         },
       );
     });
@@ -1065,12 +1037,8 @@
           default: 'NOT ([booleanAttr] = false)',
           mssql: 'NOT ([booleanAttr] = 0)',
           ibmi: 'NOT ("booleanAttr" = 0)',
-<<<<<<< HEAD
-          sqlite: 'NOT (`booleanAttr` = 0)',
+          sqlite3: 'NOT (`booleanAttr` = 0)',
           oracle: `NOT ("booleanAttr" = 0)`,
-=======
-          sqlite3: 'NOT (`booleanAttr` = 0)',
->>>>>>> 9da3489b
         },
       );
 
@@ -1080,12 +1048,8 @@
           default: 'NOT ([booleanAttr] = true)',
           mssql: 'NOT ([booleanAttr] = 1)',
           ibmi: 'NOT ("booleanAttr" = 1)',
-<<<<<<< HEAD
-          sqlite: 'NOT (`booleanAttr` = 1)',
+          sqlite3: 'NOT (`booleanAttr` = 1)',
           oracle: 'NOT ("booleanAttr" = 1)',
-=======
-          sqlite3: 'NOT (`booleanAttr` = 1)',
->>>>>>> 9da3489b
         },
       );
 
@@ -3148,12 +3112,8 @@
               // with the left value cast to a string, we serialize the right value as a string, not as a JSON value
               postgres: `CAST("jsonAttr"->'nested' AS STRING) = 'value'`,
               mariadb: `CAST(json_compact(json_extract(\`jsonAttr\`,'$.nested')) AS STRING) = 'value'`,
-<<<<<<< HEAD
-              'sqlite mysql': `CAST(json_extract(\`jsonAttr\`,'$.nested') AS STRING) = 'value'`,
+              'sqlite3 mysql': `CAST(json_extract(\`jsonAttr\`,'$.nested') AS STRING) = 'value'`,
               oracle: `CAST(json_value("jsonAttr",'$."nested"') AS STRING) = 'value'`,
-=======
-              'sqlite3 mysql': `CAST(json_extract(\`jsonAttr\`,'$.nested') AS STRING) = 'value'`,
->>>>>>> 9da3489b
             },
           );
 
@@ -3175,12 +3135,8 @@
             {
               postgres: `CAST("association"."jsonAttr"#>ARRAY['nested','deep']::VARCHAR(255)[] AS STRING) = 'value'`,
               mariadb: `CAST(json_compact(json_extract(\`association\`.\`jsonAttr\`,'$.nested.deep')) AS STRING) = 'value'`,
-<<<<<<< HEAD
-              'sqlite mysql': `CAST(json_extract(\`association\`.\`jsonAttr\`,'$.nested.deep') AS STRING) = 'value'`,
+              'sqlite3 mysql': `CAST(json_extract(\`association\`.\`jsonAttr\`,'$.nested.deep') AS STRING) = 'value'`,
               oracle: `CAST(json_value("association"."jsonAttr",'$."nested"."deep"') AS STRING) = 'value'`,
-=======
-              'sqlite3 mysql': `CAST(json_extract(\`association\`.\`jsonAttr\`,'$.nested.deep') AS STRING) = 'value'`,
->>>>>>> 9da3489b
             },
           );
 
@@ -3191,12 +3147,8 @@
             {
               postgres: `CAST("jsonAttr"->'nested' AS STRING) = 'value'`,
               mariadb: `CAST(json_compact(json_extract(\`jsonAttr\`,'$.nested')) AS STRING) = 'value'`,
-<<<<<<< HEAD
-              'sqlite mysql': `CAST(json_extract(\`jsonAttr\`,'$.nested') AS STRING) = 'value'`,
+              'sqlite3 mysql': `CAST(json_extract(\`jsonAttr\`,'$.nested') AS STRING) = 'value'`,
               oracle: `CAST(json_value("jsonAttr",'$."nested"') AS STRING) = 'value'`,
-=======
-              'sqlite3 mysql': `CAST(json_extract(\`jsonAttr\`,'$.nested') AS STRING) = 'value'`,
->>>>>>> 9da3489b
             },
           );
 
