'use strict';

const Support = require('../../support');
const { DataTypes } = require('@sequelize/core');

const expectsql = Support.expectsql;
const current = Support.sequelize;
const sql = current.dialect.queryGenerator;

// Notice: [] will be replaced by dialect specific tick/quote character when there is not dialect specific expectation but only a default expectation

describe(Support.getTestDialectTeaser('SQL'), () => {
  describe('update', () => {
    it('supports returning false', () => {
      const User = Support.sequelize.define(
        'user',
        {
          username: {
            type: DataTypes.STRING,
            field: 'user_name',
          },
        },
        {
          timestamps: false,
        },
      );

      const options = {
        returning: false,
      };
      expectsql(
        sql.updateQuery(
          User.table,
          { user_name: 'triggertest' },
          { id: 2 },
          options,
          User.getAttributes(),
        ),
        {
          query: {
            db2: 'SELECT * FROM FINAL TABLE (UPDATE "users" SET "user_name"=$sequelize_1 WHERE "id" = $sequelize_2);',
            ibmi: 'UPDATE "users" SET "user_name"=$sequelize_1 WHERE "id" = $sequelize_2',
            oracle: `UPDATE "users" SET "user_name"=:1 WHERE "id" = :2`,
            default: 'UPDATE [users] SET [user_name]=$sequelize_1 WHERE [id] = $sequelize_2',
          },
          bind: {
            default: { sequelize_1: 'triggertest', sequelize_2: 2 },
          },
        },
      );
    });

    it('with temp table for trigger', () => {
      const User = Support.sequelize.define(
        'user',
        {
          username: {
            type: DataTypes.STRING,
            field: 'user_name',
          },
        },
        {
          timestamps: false,
          hasTrigger: true,
        },
      );

      const options = {
        returning: true,
        hasTrigger: true,
      };
      expectsql(
        sql.updateQuery(
          User.table,
          { user_name: 'triggertest' },
          { id: 2 },
          options,
          User.getAttributes(),
        ),
        {
          query: {
            ibmi: 'UPDATE "users" SET "user_name"=$sequelize_1 WHERE "id" = $sequelize_2',
            mssql:
              'DECLARE @tmp TABLE ([id] INTEGER,[user_name] NVARCHAR(255)); UPDATE [users] SET [user_name]=$sequelize_1 OUTPUT INSERTED.[id], INSERTED.[user_name] INTO @tmp WHERE [id] = $sequelize_2; SELECT * FROM @tmp',
            postgres:
              'UPDATE "users" SET "user_name"=$sequelize_1 WHERE "id" = $sequelize_2 RETURNING "id", "user_name"',
            db2: 'SELECT * FROM FINAL TABLE (UPDATE "users" SET "user_name"=$sequelize_1 WHERE "id" = $sequelize_2);',
            snowflake: 'UPDATE "users" SET "user_name"=$sequelize_1 WHERE "id" = $sequelize_2',
            oracle: `UPDATE "users" SET "user_name"=:1 WHERE "id" = :2`,
            default: 'UPDATE `users` SET `user_name`=$sequelize_1 WHERE `id` = $sequelize_2',
          },
          bind: {
            default: { sequelize_1: 'triggertest', sequelize_2: 2 },
          },
        },
      );
    });

    it('works with limit', () => {
      const User = Support.sequelize.define(
        'User',
        {
          username: {
            type: DataTypes.STRING,
          },
          userId: {
            type: DataTypes.INTEGER,
          },
        },
        {
          timestamps: false,
        },
      );

<<<<<<< HEAD
      expectsql(sql.updateQuery(User.table, { username: 'new.username' }, { username: 'username' }, { limit: 1 }), {
        query: {
          ibmi: 'UPDATE "Users" SET "username"=$sequelize_1 WHERE "username" = $sequelize_2',
          mssql: 'UPDATE TOP(1) [Users] SET [username]=$sequelize_1 WHERE [username] = $sequelize_2',
          mariadb: 'UPDATE `Users` SET `username`=$sequelize_1 WHERE `username` = $sequelize_2 LIMIT 1',
          mysql: 'UPDATE `Users` SET `username`=$sequelize_1 WHERE `username` = $sequelize_2 LIMIT 1',
          sqlite: 'UPDATE `Users` SET `username`=$sequelize_1 WHERE rowid IN (SELECT rowid FROM `Users` WHERE `username` = $sequelize_2 LIMIT 1)',
          db2: 'SELECT * FROM FINAL TABLE (UPDATE (SELECT * FROM "Users" WHERE "username" = $sequelize_2 FETCH NEXT 1 ROWS ONLY) SET "username"=$sequelize_1);',
          snowflake: 'UPDATE "Users" SET "username"=$sequelize_1 WHERE "username" = $sequelize_2 LIMIT 1',
          oracle: `UPDATE "Users" SET "username"=:1 WHERE "username" = :2 AND rownum <= 1`,
          default: 'UPDATE [Users] SET [username]=$sequelize_1 WHERE [username] = $sequelize_2',
        },
        bind: {
          default: { sequelize_1: 'new.username', sequelize_2: 'username' },
=======
      expectsql(
        sql.updateQuery(
          User.table,
          { username: 'new.username' },
          { username: 'username' },
          { limit: 1 },
        ),
        {
          query: {
            ibmi: 'UPDATE "Users" SET "username"=$sequelize_1 WHERE "username" = $sequelize_2',
            mssql:
              'UPDATE TOP(1) [Users] SET [username]=$sequelize_1 WHERE [username] = $sequelize_2',
            mariadb:
              'UPDATE `Users` SET `username`=$sequelize_1 WHERE `username` = $sequelize_2 LIMIT 1',
            mysql:
              'UPDATE `Users` SET `username`=$sequelize_1 WHERE `username` = $sequelize_2 LIMIT 1',
            sqlite:
              'UPDATE `Users` SET `username`=$sequelize_1 WHERE rowid IN (SELECT rowid FROM `Users` WHERE `username` = $sequelize_2 LIMIT 1)',
            db2: 'SELECT * FROM FINAL TABLE (UPDATE (SELECT * FROM "Users" WHERE "username" = $sequelize_2 FETCH NEXT 1 ROWS ONLY) SET "username"=$sequelize_1);',
            snowflake:
              'UPDATE "Users" SET "username"=$sequelize_1 WHERE "username" = $sequelize_2 LIMIT 1',
            default: 'UPDATE [Users] SET [username]=$sequelize_1 WHERE [username] = $sequelize_2',
          },
          bind: {
            default: { sequelize_1: 'new.username', sequelize_2: 'username' },
          },
>>>>>>> e632284c
        },
      );
    });
  });
});<|MERGE_RESOLUTION|>--- conflicted
+++ resolved
@@ -112,22 +112,6 @@
         },
       );
 
-<<<<<<< HEAD
-      expectsql(sql.updateQuery(User.table, { username: 'new.username' }, { username: 'username' }, { limit: 1 }), {
-        query: {
-          ibmi: 'UPDATE "Users" SET "username"=$sequelize_1 WHERE "username" = $sequelize_2',
-          mssql: 'UPDATE TOP(1) [Users] SET [username]=$sequelize_1 WHERE [username] = $sequelize_2',
-          mariadb: 'UPDATE `Users` SET `username`=$sequelize_1 WHERE `username` = $sequelize_2 LIMIT 1',
-          mysql: 'UPDATE `Users` SET `username`=$sequelize_1 WHERE `username` = $sequelize_2 LIMIT 1',
-          sqlite: 'UPDATE `Users` SET `username`=$sequelize_1 WHERE rowid IN (SELECT rowid FROM `Users` WHERE `username` = $sequelize_2 LIMIT 1)',
-          db2: 'SELECT * FROM FINAL TABLE (UPDATE (SELECT * FROM "Users" WHERE "username" = $sequelize_2 FETCH NEXT 1 ROWS ONLY) SET "username"=$sequelize_1);',
-          snowflake: 'UPDATE "Users" SET "username"=$sequelize_1 WHERE "username" = $sequelize_2 LIMIT 1',
-          oracle: `UPDATE "Users" SET "username"=:1 WHERE "username" = :2 AND rownum <= 1`,
-          default: 'UPDATE [Users] SET [username]=$sequelize_1 WHERE [username] = $sequelize_2',
-        },
-        bind: {
-          default: { sequelize_1: 'new.username', sequelize_2: 'username' },
-=======
       expectsql(
         sql.updateQuery(
           User.table,
@@ -149,12 +133,12 @@
             db2: 'SELECT * FROM FINAL TABLE (UPDATE (SELECT * FROM "Users" WHERE "username" = $sequelize_2 FETCH NEXT 1 ROWS ONLY) SET "username"=$sequelize_1);',
             snowflake:
               'UPDATE "Users" SET "username"=$sequelize_1 WHERE "username" = $sequelize_2 LIMIT 1',
+              oracle: `UPDATE "Users" SET "username"=:1 WHERE "username" = :2 AND rownum <= 1`,
             default: 'UPDATE [Users] SET [username]=$sequelize_1 WHERE [username] = $sequelize_2',
           },
           bind: {
             default: { sequelize_1: 'new.username', sequelize_2: 'username' },
           },
->>>>>>> e632284c
         },
       );
     });
