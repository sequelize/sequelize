--- conflicted
+++ resolved
@@ -330,84 +330,21 @@
           // main order as string
           'createdAt',
         ],
-<<<<<<< HEAD
-
-        // through model object as array with direction
-        [Task, Project, 'createdAt', 'ASC'],
-        // through model object as array without direction
-        [Task, Project, 'createdAt'],
-
-        // model object as array with direction
-        [Task, 'createdAt', 'ASC'],
-        // model object as array without direction
-        [Task, 'createdAt'],
-
-        // through association object as array with direction
-        [Subtask.associations.Task, Task.associations.Project, 'createdAt', 'ASC'],
-        // through association object as array without direction
-        [Subtask.associations.Task, Task.associations.Project, 'createdAt'],
-
-        // association object as array with direction
-        [Subtask.associations.Task, 'createdAt', 'ASC'],
-        // association object as array without direction
-        [Subtask.associations.Task, 'createdAt'],
-
-        // through association name order as array with direction
-        ['Task', 'Project', 'createdAt', 'ASC'],
-        // through association name as array without direction
-        ['Task', 'Project', 'createdAt'],
-
-        // association name as array with direction
-        ['Task', 'createdAt', 'ASC'],
-        // association name as array without direction
-        ['Task', 'createdAt'],
-
-        // main order as array with direction
-        ['createdAt', 'ASC'],
-        // main order as array without direction
-        ['createdAt'],
-        // main order as string
-        'createdAt',
-      ],
-    }, {
-      default: 'SELECT [Subtask].[id], [Subtask].[name], [Subtask].[createdAt], [Task].[id] AS [Task.id], [Task].[name] AS [Task.name], [Task].[created_at] AS [Task.createdAt], [Task->Project].[id] AS [Task.Project.id], [Task->Project].[name] AS [Task.Project.name], [Task->Project].[created_at] AS [Task.Project.createdAt] FROM [subtask] AS [Subtask] INNER JOIN [task] AS [Task] ON [Subtask].[task_id] = [Task].[id] INNER JOIN [project] AS [Task->Project] ON [Task].[project_id] = [Task->Project].[id] ORDER BY [Task->Project].[created_at] ASC, [Task->Project].[created_at], [Task].[created_at] ASC, [Task].[created_at], [Task->Project].[created_at] ASC, [Task->Project].[created_at], [Task].[created_at] ASC, [Task].[created_at], [Task->Project].[created_at] ASC, [Task->Project].[created_at], [Task].[created_at] ASC, [Task].[created_at], [Task->Project].[created_at] ASC, [Task->Project].[created_at], [Task].[created_at] ASC, [Task].[created_at], [Subtask].[created_at] ASC, [Subtask].[created_at], [Subtask].[created_at];',
-      postgres: 'SELECT "Subtask"."id", "Subtask"."name", "Subtask"."createdAt", "Task"."id" AS "Task.id", "Task"."name" AS "Task.name", "Task"."created_at" AS "Task.createdAt", "Task->Project"."id" AS "Task.Project.id", "Task->Project"."name" AS "Task.Project.name", "Task->Project"."created_at" AS "Task.Project.createdAt" FROM "subtask" AS "Subtask" INNER JOIN "task" AS "Task" ON "Subtask"."task_id" = "Task"."id" INNER JOIN "project" AS "Task->Project" ON "Task"."project_id" = "Task->Project"."id" ORDER BY "Task->Project"."created_at" ASC, "Task->Project"."created_at", "Task"."created_at" ASC, "Task"."created_at", "Task->Project"."created_at" ASC, "Task->Project"."created_at", "Task"."created_at" ASC, "Task"."created_at", "Task->Project"."created_at" ASC, "Task->Project"."created_at", "Task"."created_at" ASC, "Task"."created_at", "Task->Project"."created_at" ASC, "Task->Project"."created_at", "Task"."created_at" ASC, "Task"."created_at", "Subtask"."created_at" ASC, "Subtask"."created_at", "Subtask"."created_at";',
-      oracle: `SELECT "Subtask"."id", "Subtask"."name", "Subtask"."createdAt", "Task"."id" AS "Task.id", "Task"."name" AS "Task.name", "Task"."created_at" AS "Task.createdAt", "Task->Project"."id" AS "Task.Project.id", "Task->Project"."name" AS "Task.Project.name", "Task->Project"."created_at" AS "Task.Project.createdAt" FROM "subtask" "Subtask" INNER JOIN "task" "Task" ON "Subtask"."task_id" = "Task"."id" INNER JOIN "project" "Task->Project" ON "Task"."project_id" = "Task->Project"."id" ORDER BY "Task->Project"."created_at" ASC, "Task->Project"."created_at", "Task"."created_at" ASC, "Task"."created_at", "Task->Project"."created_at" ASC, "Task->Project"."created_at", "Task"."created_at" ASC, "Task"."created_at", "Task->Project"."created_at" ASC, "Task->Project"."created_at", "Task"."created_at" ASC, "Task"."created_at", "Task->Project"."created_at" ASC, "Task->Project"."created_at", "Task"."created_at" ASC, "Task"."created_at", "Subtask"."created_at" ASC, "Subtask"."created_at", "Subtask"."created_at";`,
-    });
-=======
       },
       {
         default:
           'SELECT [Subtask].[id], [Subtask].[name], [Subtask].[createdAt], [Task].[id] AS [Task.id], [Task].[name] AS [Task.name], [Task].[created_at] AS [Task.createdAt], [Task->Project].[id] AS [Task.Project.id], [Task->Project].[name] AS [Task.Project.name], [Task->Project].[created_at] AS [Task.Project.createdAt] FROM [subtask] AS [Subtask] INNER JOIN [task] AS [Task] ON [Subtask].[task_id] = [Task].[id] INNER JOIN [project] AS [Task->Project] ON [Task].[project_id] = [Task->Project].[id] ORDER BY [Task->Project].[created_at] ASC, [Task->Project].[created_at], [Task].[created_at] ASC, [Task].[created_at], [Task->Project].[created_at] ASC, [Task->Project].[created_at], [Task].[created_at] ASC, [Task].[created_at], [Task->Project].[created_at] ASC, [Task->Project].[created_at], [Task].[created_at] ASC, [Task].[created_at], [Task->Project].[created_at] ASC, [Task->Project].[created_at], [Task].[created_at] ASC, [Task].[created_at], [Subtask].[created_at] ASC, [Subtask].[created_at], [Subtask].[created_at];',
         postgres:
           'SELECT "Subtask"."id", "Subtask"."name", "Subtask"."createdAt", "Task"."id" AS "Task.id", "Task"."name" AS "Task.name", "Task"."created_at" AS "Task.createdAt", "Task->Project"."id" AS "Task.Project.id", "Task->Project"."name" AS "Task.Project.name", "Task->Project"."created_at" AS "Task.Project.createdAt" FROM "subtask" AS "Subtask" INNER JOIN "task" AS "Task" ON "Subtask"."task_id" = "Task"."id" INNER JOIN "project" AS "Task->Project" ON "Task"."project_id" = "Task->Project"."id" ORDER BY "Task->Project"."created_at" ASC, "Task->Project"."created_at", "Task"."created_at" ASC, "Task"."created_at", "Task->Project"."created_at" ASC, "Task->Project"."created_at", "Task"."created_at" ASC, "Task"."created_at", "Task->Project"."created_at" ASC, "Task->Project"."created_at", "Task"."created_at" ASC, "Task"."created_at", "Task->Project"."created_at" ASC, "Task->Project"."created_at", "Task"."created_at" ASC, "Task"."created_at", "Subtask"."created_at" ASC, "Subtask"."created_at", "Subtask"."created_at";',
-      },
-    );
->>>>>>> e632284c
+        oracle: 
+          `SELECT "Subtask"."id", "Subtask"."name", "Subtask"."createdAt", "Task"."id" AS "Task.id", "Task"."name" AS "Task.name", "Task"."created_at" AS "Task.createdAt", "Task->Project"."id" AS "Task.Project.id", "Task->Project"."name" AS "Task.Project.name", "Task->Project"."created_at" AS "Task.Project.createdAt" FROM "subtask" "Subtask" INNER JOIN "task" "Task" ON "Subtask"."task_id" = "Task"."id" INNER JOIN "project" "Task->Project" ON "Task"."project_id" = "Task->Project"."id" ORDER BY "Task->Project"."created_at" ASC, "Task->Project"."created_at", "Task"."created_at" ASC, "Task"."created_at", "Task->Project"."created_at" ASC, "Task->Project"."created_at", "Task"."created_at" ASC, "Task"."created_at", "Task->Project"."created_at" ASC, "Task->Project"."created_at", "Task"."created_at" ASC, "Task"."created_at", "Task->Project"."created_at" ASC, "Task->Project"."created_at", "Task"."created_at" ASC, "Task"."created_at", "Subtask"."created_at" ASC, "Subtask"."created_at", "Subtask"."created_at";`,
+      },
+    );
   });
 
   it('supports random ordering', () => {
     const { Subtask } = vars;
 
-<<<<<<< HEAD
-    expectSelect({
-      model: Subtask,
-      attributes: ['id', 'name'],
-      order: [
-        Support.sequelize.random(),
-      ],
-    }, {
-      ibmi: 'SELECT "id", "name" FROM "subtask" AS "Subtask" ORDER BY RAND()',
-      mssql: 'SELECT [id], [name] FROM [subtask] AS [Subtask] ORDER BY RAND();',
-      db2: 'SELECT "id", "name" FROM "subtask" AS "Subtask" ORDER BY RAND();',
-      mariadb: 'SELECT `id`, `name` FROM `subtask` AS `Subtask` ORDER BY RAND();',
-      mysql: 'SELECT `id`, `name` FROM `subtask` AS `Subtask` ORDER BY RAND();',
-      postgres: 'SELECT "id", "name" FROM "subtask" AS "Subtask" ORDER BY RANDOM();',
-      snowflake: 'SELECT "id", "name" FROM "subtask" AS "Subtask" ORDER BY RANDOM();',
-      sqlite: 'SELECT `id`, `name` FROM `subtask` AS `Subtask` ORDER BY RANDOM();',
-      oracle: `SELECT "id", "name" FROM "subtask" "Subtask" ORDER BY RAND();`,
-    });
-=======
     expectSelect(
       {
         model: Subtask,
@@ -423,9 +360,9 @@
         postgres: 'SELECT "id", "name" FROM "subtask" AS "Subtask" ORDER BY RANDOM();',
         snowflake: 'SELECT "id", "name" FROM "subtask" AS "Subtask" ORDER BY RANDOM();',
         sqlite: 'SELECT `id`, `name` FROM `subtask` AS `Subtask` ORDER BY RANDOM();',
-      },
-    );
->>>>>>> e632284c
+        oracle: `SELECT "id", "name" FROM "subtask" "Subtask" ORDER BY RAND();`,
+      },
+    );
   });
 
   describe('Invalid', () => {
