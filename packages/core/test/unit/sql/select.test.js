'use strict';

const Support = require('../../support');
const { DataTypes, Op } = require('@sequelize/core');
const util = require('node:util');
const { _validateIncludedElements } = require('@sequelize/core/_non-semver-use-at-your-own-risk_/model-internals.js');

const expectsql = Support.expectsql;
const current = Support.sequelize;
const sql = current.dialect.queryGenerator;

const TICK_LEFT = Support.sequelize.dialect.TICK_CHAR_LEFT;
const TICK_RIGHT = Support.sequelize.dialect.TICK_CHAR_RIGHT;

// Notice: [] will be replaced by dialect specific tick/quote character when there is not dialect specific expectation but only a default expectation

describe(Support.getTestDialectTeaser('SQL'), () => {
  describe('select', () => {
    const testsql = function (options, expectation, testFunction = it) {
      const model = options.model;

      testFunction(util.inspect(options, { depth: 2 }), () => {
        return expectsql(
          () => sql.selectQuery(
            options.table || model && model.getTableName(),
            options,
            options.model,
          ),
          expectation,
        );
      });
    };

    testsql.only = (options, expectation) => testsql(options, expectation, it.only);

    testsql({
      table: 'User',
      attributes: [
        'email',
        ['first_name', 'firstName'],
      ],
      where: {
        email: 'jon.snow@gmail.com',
      },
      order: [
        ['email', 'DESC'],
      ],
      limit: 10,
    }, {
      default: 'SELECT [email], [first_name] AS [firstName] FROM [User] WHERE [User].[email] = \'jon.snow@gmail.com\' ORDER BY [email] DESC LIMIT 10;',
      db2: 'SELECT "email", "first_name" AS "firstName" FROM "User" WHERE "User"."email" = \'jon.snow@gmail.com\' ORDER BY "email" DESC FETCH NEXT 10 ROWS ONLY;',
      mssql: 'SELECT [email], [first_name] AS [firstName] FROM [User] WHERE [User].[email] = N\'jon.snow@gmail.com\' ORDER BY [email] DESC OFFSET 0 ROWS FETCH NEXT 10 ROWS ONLY;',
      ibmi: 'SELECT "email", "first_name" AS "firstName" FROM "User" WHERE "User"."email" = \'jon.snow@gmail.com\' ORDER BY "email" DESC FETCH NEXT 10 ROWS ONLY',
      oracle: `SELECT "email", "first_name" AS "firstName" FROM "User" WHERE "User"."email" = 'jon.snow@gmail.com' ORDER BY "email" DESC OFFSET 0 ROWS FETCH NEXT 10 ROWS ONLY;`,
    });

    testsql({
      table: 'User',
      attributes: [
        'email',
        ['first_name', 'firstName'],
        ['last_name', 'lastName'],
      ],
      order: [
        ['last_name', 'ASC'],
      ],
      groupedLimit: {
        limit: 3,
        on: 'companyId',
        values: [
          1,
          5,
        ],
      },
    }, {
      default: `SELECT [User].* FROM (${
        [
          `SELECT * FROM (SELECT [email], [first_name] AS [firstName], [last_name] AS [lastName] FROM [User] WHERE [User].[companyId] = 1 ORDER BY [last_name] ASC LIMIT 3) AS sub`,
          `SELECT * FROM (SELECT [email], [first_name] AS [firstName], [last_name] AS [lastName] FROM [User] WHERE [User].[companyId] = 5 ORDER BY [last_name] ASC LIMIT 3) AS sub`,
        ].join(current.dialect.supports['UNION ALL'] ? ' UNION ALL ' : ' UNION ')
      }) AS [User];`,
      'db2 ibmi': `SELECT [User].* FROM (${
        [
          `SELECT * FROM (SELECT "email", "first_name" AS "firstName", "last_name" AS "lastName" FROM "User" WHERE "User"."companyId" = 1 ORDER BY "last_name" ASC FETCH NEXT 3 ROWS ONLY) AS sub`,
          `SELECT * FROM (SELECT "email", "first_name" AS "firstName", "last_name" AS "lastName" FROM "User" WHERE "User"."companyId" = 5 ORDER BY "last_name" ASC FETCH NEXT 3 ROWS ONLY) AS sub`,
        ].join(current.dialect.supports['UNION ALL'] ? ' UNION ALL ' : ' UNION ')
      }) AS [User];`,
      mssql: `SELECT [User].* FROM (${
        [
          `SELECT * FROM (SELECT [email], [first_name] AS [firstName], [last_name] AS [lastName] FROM [User] WHERE [User].[companyId] = 1 ORDER BY [last_name] ASC OFFSET 0 ROWS FETCH NEXT 3 ROWS ONLY) AS sub`,
          `SELECT * FROM (SELECT [email], [first_name] AS [firstName], [last_name] AS [lastName] FROM [User] WHERE [User].[companyId] = 5 ORDER BY [last_name] ASC OFFSET 0 ROWS FETCH NEXT 3 ROWS ONLY) AS sub`,
        ].join(current.dialect.supports['UNION ALL'] ? ' UNION ALL ' : ' UNION ')
      }) AS [User];`,
      oracle: `SELECT "User".* FROM (${
        [
          `SELECT * FROM (SELECT "email", "first_name" AS "firstName", "last_name" AS "lastName" FROM "User" WHERE "User"."companyId" = 1 ORDER BY "last_name" ASC OFFSET 0 ROWS FETCH NEXT 3 ROWS ONLY) sub`,
          `SELECT * FROM (SELECT "email", "first_name" AS "firstName", "last_name" AS "lastName" FROM "User" WHERE "User"."companyId" = 5 ORDER BY "last_name" ASC OFFSET 0 ROWS FETCH NEXT 3 ROWS ONLY) sub`,
        ].join(current.dialect.supports['UNION ALL'] ? ' UNION ALL ' : ' UNION ')
        }) "User" ORDER BY "last_name" ASC;`,
    });

    (function () {
      const User = Support.sequelize.define('user', {
        id: {
          type: DataTypes.INTEGER,
          primaryKey: true,
          autoIncrement: true,
          field: 'id_user',
        },
      });
      const Project = Support.sequelize.define('project', {
        title: DataTypes.STRING,
      });

      const ProjectUser = Support.sequelize.define('project_user', {
        userId: {
          type: DataTypes.INTEGER,
          field: 'user_id',
        },
        projectId: {
          type: DataTypes.INTEGER,
          field: 'project_id',
        },
      }, { timestamps: false });

      User.Projects = User.belongsToMany(Project, { through: ProjectUser });
      Project.belongsToMany(User, { through: ProjectUser });

      testsql({
        table: User.getTableName(),
        model: User,
        attributes: [
          ['id_user', 'id'],
        ],
        order: [
          ['last_name', 'ASC'],
        ],
        groupedLimit: {
          limit: 3,
          on: User.Projects,
          values: [
            1,
            5,
          ],
        },
      }, {
        default: `SELECT [user].* FROM (${
          [
            `SELECT * FROM (
              SELECT [user].[id_user] AS [id], [user].[last_name] AS [subquery_order_0], [project_user].[user_id] AS [project_user.userId], [project_user].[project_id] AS [project_user.projectId]
              FROM [users] AS [user]
              INNER JOIN [project_users] AS [project_user]
                ON [user].[id_user] = [project_user].[user_id]
                AND [project_user].[project_id] = 1
              ORDER BY [subquery_order_0] ASC LIMIT 3
            ) AS sub`,
            `SELECT * FROM (
              SELECT [user].[id_user] AS [id], [user].[last_name] AS [subquery_order_0], [project_user].[user_id] AS [project_user.userId], [project_user].[project_id] AS [project_user.projectId]
              FROM [users] AS [user]
              INNER JOIN [project_users] AS [project_user]
                ON [user].[id_user] = [project_user].[user_id]
                AND [project_user].[project_id] = 5
              ORDER BY [subquery_order_0] ASC LIMIT 3
            ) AS sub`,
          ].join(current.dialect.supports['UNION ALL'] ? ' UNION ALL ' : ' UNION ')
        }) AS [user] ORDER BY [subquery_order_0] ASC;`,
        'db2 ibmi': `SELECT [user].* FROM (${
          [
            `SELECT * FROM (
              SELECT [user].[id_user] AS [id], [user].[last_name] AS [subquery_order_0], [project_user].[user_id] AS [project_user.userId], [project_user].[project_id] AS [project_user.projectId]
              FROM [users] AS [user]
              INNER JOIN [project_users] AS [project_user]
                ON [user].[id_user] = [project_user].[user_id]
                AND [project_user].[project_id] = 1
              ORDER BY [subquery_order_0] ASC FETCH NEXT 3 ROWS ONLY
            ) AS sub`,
            `SELECT * FROM (
              SELECT [user].[id_user] AS [id], [user].[last_name] AS [subquery_order_0], [project_user].[user_id] AS [project_user.userId], [project_user].[project_id] AS [project_user.projectId]
              FROM [users] AS [user]
              INNER JOIN [project_users] AS [project_user]
                ON [user].[id_user] = [project_user].[user_id]
                AND [project_user].[project_id] = 5
              ORDER BY [subquery_order_0] ASC FETCH NEXT 3 ROWS ONLY
            ) AS sub`,
          ].join(current.dialect.supports['UNION ALL'] ? ' UNION ALL ' : ' UNION ')
        }) AS [user] ORDER BY [subquery_order_0] ASC;`,
        mssql: `SELECT [user].* FROM (${
          [
            `SELECT * FROM (
              SELECT [user].[id_user] AS [id], [user].[last_name] AS [subquery_order_0], [project_user].[user_id] AS [project_user.userId], [project_user].[project_id] AS [project_user.projectId]
              FROM [users] AS [user]
              INNER JOIN [project_users] AS [project_user]
                ON [user].[id_user] = [project_user].[user_id]
                AND [project_user].[project_id] = 1
              ORDER BY [subquery_order_0] ASC OFFSET 0 ROWS FETCH NEXT 3 ROWS ONLY
            ) AS sub`,
            `SELECT * FROM (
              SELECT [user].[id_user] AS [id], [user].[last_name] AS [subquery_order_0], [project_user].[user_id] AS [project_user.userId], [project_user].[project_id] AS [project_user.projectId]
              FROM [users] AS [user]
              INNER JOIN [project_users] AS [project_user]
                ON [user].[id_user] = [project_user].[user_id]
                AND [project_user].[project_id] = 5
              ORDER BY [subquery_order_0] ASC OFFSET 0 ROWS FETCH NEXT 3 ROWS ONLY
            ) AS sub`,
          ].join(current.dialect.supports['UNION ALL'] ? ' UNION ALL ' : ' UNION ')
        }) AS [user] ORDER BY [subquery_order_0] ASC;`,
        oracle: `SELECT "user".* FROM (${
          [
            `SELECT * FROM (
              SELECT "user"."id_user" AS "id", "user"."last_name" AS "subquery_order_0", "project_user"."user_id" AS "project_user.userId", "project_user"."project_id" AS "project_user.projectId"
              FROM "users" "user"
              INNER JOIN "project_users" "project_user"
                ON "user"."id_user" = "project_user"."user_id"
                AND "project_user"."project_id" = 1
              ORDER BY "subquery_order_0" ASC OFFSET 0 ROWS FETCH NEXT 3 ROWS ONLY
            ) sub`,
            `SELECT * FROM (
              SELECT "user"."id_user" AS "id", "user"."last_name" AS "subquery_order_0", "project_user"."user_id" AS "project_user.userId", "project_user"."project_id" AS "project_user.projectId"
              FROM "users" "user" 
              INNER JOIN "project_users" "project_user" 
                ON "user"."id_user" = "project_user"."user_id"
                AND "project_user"."project_id" = 5 
              ORDER BY "subquery_order_0" ASC OFFSET 0 ROWS FETCH NEXT 3 ROWS ONLY
              ) sub`
          ].join(current.dialect.supports['UNION ALL'] ? ' UNION ALL ' : ' UNION ')
        }) "user" ORDER BY "subquery_order_0" ASC;`,
      });

      testsql({
        table: User.getTableName(),
        model: User,
        attributes: [
          ['id_user', 'id'],
        ],
        order: [
          ['last_name', 'ASC'],
        ],
        groupedLimit: {
          limit: 3,
          through: {
            where: {
              status: 1,
            },
          },
          on: User.Projects,
          values: [
            1,
            5,
          ],
        },
      }, {
        default: `SELECT [user].* FROM (${
          [
            `SELECT * FROM (
              SELECT [user].[id_user] AS [id], [user].[last_name] AS [subquery_order_0], [project_user].[user_id] AS [project_user.userId], [project_user].[project_id] AS [project_user.projectId]
              FROM [users] AS [user]
              INNER JOIN [project_users] AS [project_user]
                ON [user].[id_user] = [project_user].[user_id]
                AND ([project_user].[project_id] = 1
                AND [project_user].[status] = 1)
              ORDER BY [subquery_order_0] ASC LIMIT 3
            ) AS sub`,
            `SELECT * FROM (
              SELECT [user].[id_user] AS [id], [user].[last_name] AS [subquery_order_0], [project_user].[user_id] AS [project_user.userId], [project_user].[project_id] AS [project_user.projectId]
              FROM [users] AS [user]
              INNER JOIN [project_users] AS [project_user]
                ON [user].[id_user] = [project_user].[user_id]
                AND ([project_user].[project_id] = 5
                AND [project_user].[status] = 1)
              ORDER BY [subquery_order_0] ASC LIMIT 3
            ) AS sub`,
          ].join(current.dialect.supports['UNION ALL'] ? ' UNION ALL ' : ' UNION ')
        }) AS [user] ORDER BY [subquery_order_0] ASC;`,
        'db2 ibmi': `SELECT [user].* FROM (${
          [
            `SELECT * FROM (
              SELECT [user].[id_user] AS [id], [user].[last_name] AS [subquery_order_0], [project_user].[user_id] AS [project_user.userId], [project_user].[project_id] AS [project_user.projectId]
              FROM [users] AS [user]
              INNER JOIN [project_users] AS [project_user]
                ON [user].[id_user] = [project_user].[user_id]
                AND ([project_user].[project_id] = 1
                AND [project_user].[status] = 1)
              ORDER BY [subquery_order_0] ASC FETCH NEXT 3 ROWS ONLY
            ) AS sub`,
            `SELECT * FROM (
              SELECT [user].[id_user] AS [id], [user].[last_name] AS [subquery_order_0], [project_user].[user_id] AS [project_user.userId], [project_user].[project_id] AS [project_user.projectId]
              FROM [users] AS [user]
              INNER JOIN [project_users] AS [project_user]
                ON [user].[id_user] = [project_user].[user_id]
                AND ([project_user].[project_id] = 5
                AND [project_user].[status] = 1)
              ORDER BY [subquery_order_0] ASC FETCH NEXT 3 ROWS ONLY
            ) AS sub`,
          ].join(current.dialect.supports['UNION ALL'] ? ' UNION ALL ' : ' UNION ')
        }) AS [user] ORDER BY [subquery_order_0] ASC;`,
        mssql: `SELECT [user].* FROM (${
          [
            `SELECT * FROM (
              SELECT [user].[id_user] AS [id], [user].[last_name] AS [subquery_order_0], [project_user].[user_id] AS [project_user.userId], [project_user].[project_id] AS [project_user.projectId]
              FROM [users] AS [user]
              INNER JOIN [project_users] AS [project_user]
                ON [user].[id_user] = [project_user].[user_id]
                AND ([project_user].[project_id] = 1
                AND [project_user].[status] = 1)
              ORDER BY [subquery_order_0] ASC OFFSET 0 ROWS FETCH NEXT 3 ROWS ONLY
            ) AS sub`,
            `SELECT * FROM (
              SELECT [user].[id_user] AS [id], [user].[last_name] AS [subquery_order_0], [project_user].[user_id] AS [project_user.userId], [project_user].[project_id] AS [project_user.projectId]
              FROM [users] AS [user]
              INNER JOIN [project_users] AS [project_user]
                ON [user].[id_user] = [project_user].[user_id]
                AND ([project_user].[project_id] = 5
                AND [project_user].[status] = 1)
              ORDER BY [subquery_order_0] ASC OFFSET 0 ROWS FETCH NEXT 3 ROWS ONLY
            ) AS sub`,
          ].join(current.dialect.supports['UNION ALL'] ? ' UNION ALL ' : ' UNION ')
        }) AS [user] ORDER BY [subquery_order_0] ASC;`,
        oracle: `SELECT "user".* FROM (${
          [
            `SELECT * FROM (
            SELECT "user"."id_user" AS "id", "user"."last_name" AS "subquery_order_0", "project_user"."user_id" AS "project_user.userId", "project_user"."project_id" AS "project_user.projectId"
            FROM "users" "user" 
            INNER JOIN "project_users" "project_user" 
              ON "user"."id_user" = "project_user"."user_id"
              AND ("project_user"."project_id" = 1 AND "project_user"."status" = 1)
            ORDER BY "subquery_order_0" ASC OFFSET 0 ROWS FETCH NEXT 3 ROWS ONLY
            ) sub`,
            `SELECT * FROM (
              SELECT "user"."id_user" AS "id", "user"."last_name" AS "subquery_order_0", "project_user"."user_id" AS "project_user.userId", "project_user"."project_id" AS "project_user.projectId"
              FROM "users" "user"
              INNER JOIN "project_users" "project_user"
                ON "user"."id_user" = "project_user"."user_id" 
                AND ("project_user"."project_id" = 5 AND "project_user"."status" = 1)
              ORDER BY "subquery_order_0" ASC OFFSET 0 ROWS FETCH NEXT 3 ROWS ONLY
            ) sub`
          ].join(current.dialect.supports['UNION ALL'] ? ' UNION ALL ' : ' UNION ')
        }) "user" ORDER BY "subquery_order_0" ASC;`,
      });

      testsql({
        table: User.getTableName(),
        model: User,
        attributes: [
          ['id_user', 'id'],
        ],
        order: [
          ['id_user', 'ASC'],
        ],
        where: {
          age: {
            [Op.gte]: 21,
          },
        },
        groupedLimit: {
          limit: 3,
          on: User.Projects,
          values: [
            1,
            5,
          ],
        },
      }, {
        default: `SELECT [user].* FROM (${
          [
            `SELECT * FROM (
               SELECT [user].[id_user] AS [id], [user].[id_user] AS [subquery_order_0], [project_user].[user_id] AS [project_user.userId], [project_user].[project_id] AS [project_user.projectId]
               FROM [users] AS [user]
               INNER JOIN [project_users] AS [project_user]
                 ON [user].[id_user] = [project_user].[user_id]
                 AND [project_user].[project_id] = 1
               WHERE [user].[age] >= 21
               ORDER BY [subquery_order_0] ASC LIMIT 3
            ) AS sub`,
            `SELECT * FROM (
              SELECT [user].[id_user] AS [id], [user].[id_user] AS [subquery_order_0], [project_user].[user_id] AS [project_user.userId], [project_user].[project_id] AS [project_user.projectId]
              FROM [users] AS [user]
              INNER JOIN [project_users] AS [project_user]
                ON [user].[id_user] = [project_user].[user_id]
                AND [project_user].[project_id] = 5
              WHERE [user].[age] >= 21
              ORDER BY [subquery_order_0] ASC LIMIT 3
            ) AS sub`,
          ].join(current.dialect.supports['UNION ALL'] ? ' UNION ALL ' : ' UNION ')
        }) AS [user] ORDER BY [subquery_order_0] ASC;`,
        'db2 ibmi': `SELECT [user].* FROM (${
          [
            `SELECT * FROM (
               SELECT [user].[id_user] AS [id], [user].[id_user] AS [subquery_order_0], [project_user].[user_id] AS [project_user.userId], [project_user].[project_id] AS [project_user.projectId]
               FROM [users] AS [user]
               INNER JOIN [project_users] AS [project_user]
                 ON [user].[id_user] = [project_user].[user_id]
                 AND [project_user].[project_id] = 1
               WHERE [user].[age] >= 21
               ORDER BY [subquery_order_0] ASC FETCH NEXT 3 ROWS ONLY
            ) AS sub`,
            `SELECT * FROM (
              SELECT [user].[id_user] AS [id], [user].[id_user] AS [subquery_order_0], [project_user].[user_id] AS [project_user.userId], [project_user].[project_id] AS [project_user.projectId]
              FROM [users] AS [user]
              INNER JOIN [project_users] AS [project_user]
                ON [user].[id_user] = [project_user].[user_id]
                AND [project_user].[project_id] = 5
              WHERE [user].[age] >= 21
              ORDER BY [subquery_order_0] ASC FETCH NEXT 3 ROWS ONLY
            ) AS sub`,
          ].join(current.dialect.supports['UNION ALL'] ? ' UNION ALL ' : ' UNION ')
        }) AS [user] ORDER BY [subquery_order_0] ASC;`,
        mssql: `SELECT [user].* FROM (${
          [
            `SELECT * FROM (
               SELECT [user].[id_user] AS [id], [user].[id_user] AS [subquery_order_0], [project_user].[user_id] AS [project_user.userId], [project_user].[project_id] AS [project_user.projectId]
               FROM [users] AS [user]
               INNER JOIN [project_users] AS [project_user]
                 ON [user].[id_user] = [project_user].[user_id]
                 AND [project_user].[project_id] = 1
               WHERE [user].[age] >= 21
               ORDER BY [subquery_order_0] ASC OFFSET 0 ROWS FETCH NEXT 3 ROWS ONLY
            ) AS sub`,
            `SELECT * FROM (
              SELECT [user].[id_user] AS [id], [user].[id_user] AS [subquery_order_0], [project_user].[user_id] AS [project_user.userId], [project_user].[project_id] AS [project_user.projectId]
              FROM [users] AS [user]
              INNER JOIN [project_users] AS [project_user]
                ON [user].[id_user] = [project_user].[user_id]
                AND [project_user].[project_id] = 5
              WHERE [user].[age] >= 21
              ORDER BY [subquery_order_0] ASC OFFSET 0 ROWS FETCH NEXT 3 ROWS ONLY
            ) AS sub`,
          ].join(current.dialect.supports['UNION ALL'] ? ' UNION ALL ' : ' UNION ')
        }) AS [user] ORDER BY [subquery_order_0] ASC;`,
        oracle: `SELECT "user".* FROM (${
          [
            `SELECT * FROM (
              SELECT "user"."id_user" AS "id", "user"."id_user" AS "subquery_order_0", "project_user"."user_id" AS "project_user.userId", "project_user"."project_id" AS "project_user.projectId"
              FROM "users" "user" 
              INNER JOIN "project_users" "project_user"
                ON "user"."id_user" = "project_user"."user_id"
                AND "project_user"."project_id" = 1 WHERE "user"."age" >= 21 
              ORDER BY "subquery_order_0" ASC OFFSET 0 ROWS FETCH NEXT 3 ROWS ONLY
            ) sub`,
            `SELECT * FROM (
              SELECT "user"."id_user" AS "id", "user"."id_user" AS "subquery_order_0", "project_user"."user_id" AS "project_user.userId", "project_user"."project_id" AS "project_user.projectId"
              FROM "users" "user" 
              INNER JOIN "project_users" "project_user"
                ON "user"."id_user" = "project_user"."user_id"
                AND "project_user"."project_id" = 5
              WHERE "user"."age" >= 21
              ORDER BY "subquery_order_0" ASC OFFSET 0 ROWS FETCH NEXT 3 ROWS ONLY
            ) sub`,
          ].join(current.dialect.supports['UNION ALL'] ? ' UNION ALL ' : ' UNION ')
        }) "user" ORDER BY "subquery_order_0" ASC;`,
      });
    }());

    (function () {
      const User = Support.sequelize.define('user', {
        id: {
          type: DataTypes.INTEGER,
          primaryKey: true,
          autoIncrement: true,
          field: 'id_user',
        },
        email: DataTypes.STRING,
        firstName: {
          type: DataTypes.STRING,
          field: 'first_name',
        },
        lastName: {
          type: DataTypes.STRING,
          field: 'last_name',
        },
      },
      {
        tableName: 'users',
      });
      const Post = Support.sequelize.define('Post', {
        title: DataTypes.STRING,
        userId: {
          type: DataTypes.INTEGER,
          field: 'user_id',
        },
      },
      {
        tableName: 'post',
      });

      User.Posts = User.hasMany(Post, { foreignKey: 'userId', as: 'POSTS' });

      const Comment = Support.sequelize.define('Comment', {
        title: DataTypes.STRING,
        postId: {
          type: DataTypes.INTEGER,
          field: 'post_id',
        },
      },
      {
        tableName: 'comment',
      });

      Post.Comments = Post.hasMany(Comment, { foreignKey: 'postId', as: 'COMMENTS' });

      const include = _validateIncludedElements({
        include: [{
          attributes: ['title'],
          association: User.Posts,
        }],
        model: User,
      }).include;

      testsql({
        table: User.getTableName(),
        model: User,
        include,
        attributes: [
          ['id_user', 'id'],
          'email',
          ['first_name', 'firstName'],
          ['last_name', 'lastName'],
        ],
        order: [
          ['last_name', 'ASC'],
        ],
        groupedLimit: {
          limit: 3,
          on: 'companyId',
          values: [
            1,
            5,
          ],
        },
      }, {
        default: `SELECT [user].*, [POSTS].[id] AS [POSTS.id], [POSTS].[title] AS [POSTS.title] FROM (${
          [
            `SELECT * FROM (SELECT [id_user] AS [id], [email], [first_name] AS [firstName], [last_name] AS [lastName] FROM [users] AS [user] WHERE [user].[companyId] = 1 ORDER BY [lastName] ASC LIMIT 3) AS sub`,
            `SELECT * FROM (SELECT [id_user] AS [id], [email], [first_name] AS [firstName], [last_name] AS [lastName] FROM [users] AS [user] WHERE [user].[companyId] = 5 ORDER BY [lastName] ASC LIMIT 3) AS sub`,
          ].join(current.dialect.supports['UNION ALL'] ? ' UNION ALL ' : ' UNION ')
        }) AS [user] LEFT OUTER JOIN [post] AS [POSTS] ON [user].[id] = [POSTS].[user_id];`,
        'db2 ibmi': `SELECT [user].*, [POSTS].[id] AS [POSTS.id], [POSTS].[title] AS [POSTS.title] FROM (${
          [
            `SELECT * FROM (SELECT [id_user] AS [id], [email], [first_name] AS [firstName], [last_name] AS [lastName] FROM [users] AS [user] WHERE [user].[companyId] = 1 ORDER BY [lastName] ASC FETCH NEXT 3 ROWS ONLY) AS sub`,
            `SELECT * FROM (SELECT [id_user] AS [id], [email], [first_name] AS [firstName], [last_name] AS [lastName] FROM [users] AS [user] WHERE [user].[companyId] = 5 ORDER BY [lastName] ASC FETCH NEXT 3 ROWS ONLY) AS sub`,
          ].join(current.dialect.supports['UNION ALL'] ? ' UNION ALL ' : ' UNION ')
        }) AS [user] LEFT OUTER JOIN [post] AS [POSTS] ON [user].[id] = [POSTS].[user_id];`,
        mssql: `SELECT [user].*, [POSTS].[id] AS [POSTS.id], [POSTS].[title] AS [POSTS.title] FROM (${
          [
            `SELECT * FROM (SELECT [id_user] AS [id], [email], [first_name] AS [firstName], [last_name] AS [lastName] FROM [users] AS [user] WHERE [user].[companyId] = 1 ORDER BY [lastName] ASC OFFSET 0 ROWS FETCH NEXT 3 ROWS ONLY) AS sub`,
            `SELECT * FROM (SELECT [id_user] AS [id], [email], [first_name] AS [firstName], [last_name] AS [lastName] FROM [users] AS [user] WHERE [user].[companyId] = 5 ORDER BY [lastName] ASC OFFSET 0 ROWS FETCH NEXT 3 ROWS ONLY) AS sub`,
          ].join(current.dialect.supports['UNION ALL'] ? ' UNION ALL ' : ' UNION ')
        }) AS [user] LEFT OUTER JOIN [post] AS [POSTS] ON [user].[id] = [POSTS].[user_id];`,
        oracle: `SELECT "user".*, "POSTS"."id" AS "POSTS.id", "POSTS"."title" AS "POSTS.title" FROM (${
          [
            `SELECT * FROM (SELECT "id_user" AS "id", "email", "first_name" AS "firstName", "last_name" AS "lastName" FROM "users" "user" WHERE "user"."companyId" = 1 ORDER BY "lastName" ASC OFFSET 0 ROWS FETCH NEXT 3 ROWS ONLY) sub`,
            `SELECT * FROM (SELECT "id_user" AS "id", "email", "first_name" AS "firstName", "last_name" AS "lastName" FROM "users" "user" WHERE "user"."companyId" = 5 ORDER BY "lastName" ASC OFFSET 0 ROWS FETCH NEXT 3 ROWS ONLY) sub`,
          ].join(current.dialect.supports['UNION ALL'] ? ' UNION ALL ' : ' UNION ')
        }) "user" LEFT OUTER JOIN "post" "POSTS" ON "user"."id" = "POSTS"."user_id" ORDER BY "lastName" ASC;`,
      });

      testsql({
        table: User.getTableName(),
        model: User,
        include,
        attributes: [
          ['id_user', 'id'],
          'email',
          ['first_name', 'firstName'],
          ['last_name', 'lastName'],
        ],
        // [last_name] is not wrapped in a literal, so it's a column name and must be escaped
        // as [[[last_name]]]
        order: [['[last_name]'.replaceAll('[', Support.sequelize.dialect.TICK_CHAR_LEFT).replaceAll(']', Support.sequelize.dialect.TICK_CHAR_RIGHT), 'ASC']],
        limit: 30,
        offset: 10,
        hasMultiAssociation: true, // must be set only for mssql dialect here
        subQuery: true,
      }, {
        default: `SELECT [user].*, [POSTS].[id] AS [POSTS.id], [POSTS].[title] AS [POSTS.title] FROM (SELECT [user].[id_user] AS [id], [user].[email], [user].[first_name] AS [firstName], [user].[last_name] AS [lastName] FROM [users] AS [user] ORDER BY [user].${TICK_LEFT}${TICK_LEFT}${TICK_LEFT}last_name${TICK_RIGHT}${TICK_RIGHT}${TICK_RIGHT} ASC LIMIT 30 OFFSET 10) AS [user] LEFT OUTER JOIN [post] AS [POSTS] ON [user].[id_user] = [POSTS].[user_id] ORDER BY [user].${TICK_LEFT}${TICK_LEFT}${TICK_LEFT}last_name${TICK_RIGHT}${TICK_RIGHT}${TICK_RIGHT} ASC;`,
        'db2 ibmi mssql': `SELECT [user].*, [POSTS].[id] AS [POSTS.id], [POSTS].[title] AS [POSTS.title] FROM (SELECT [user].[id_user] AS [id], [user].[email], [user].[first_name] AS [firstName], [user].[last_name] AS [lastName] FROM [users] AS [user] ORDER BY [user].${TICK_LEFT}${TICK_LEFT}${TICK_LEFT}last_name${TICK_RIGHT}${TICK_RIGHT}${TICK_RIGHT} ASC OFFSET 10 ROWS FETCH NEXT 30 ROWS ONLY) AS [user] LEFT OUTER JOIN [post] AS [POSTS] ON [user].[id_user] = [POSTS].[user_id] ORDER BY [user].${TICK_LEFT}${TICK_LEFT}${TICK_LEFT}last_name${TICK_RIGHT}${TICK_RIGHT}${TICK_RIGHT} ASC;`,
        oracle: `SELECT "user".*, "POSTS"."id" AS "POSTS.id", "POSTS"."title" AS "POSTS.title" FROM (SELECT "user"."id_user" AS "id", "user"."email", "user"."first_name" AS "firstName", "user"."last_name" AS "lastName" FROM "users" "user" ORDER BY "user".${TICK_LEFT}${TICK_LEFT}${TICK_LEFT}last_name${TICK_RIGHT}${TICK_RIGHT}${TICK_RIGHT} ASC OFFSET 10 ROWS FETCH NEXT 30 ROWS ONLY) "user" LEFT OUTER JOIN "post" "POSTS" ON "user"."id_user" = "POSTS"."user_id" ORDER BY "user".${TICK_LEFT}${TICK_LEFT}${TICK_LEFT}last_name${TICK_RIGHT}${TICK_RIGHT}${TICK_RIGHT} ASC;`
      });

      // By default, SELECT with include of a multi association & limit will be ran as a subQuery
      //  This checks the result when the query is forced to be ran without a subquery
      testsql({
        table: User.getTableName(),
        model: User,
        include,
        attributes: [
          ['id_user', 'id'],
          'email',
          ['first_name', 'firstName'],
          ['last_name', 'lastName'],
        ],
        // [last_name] is not wrapped in a literal, so it's a column name and must be escaped
        // as [[[last_name]]]
        order: [['[last_name]'.replaceAll('[', Support.sequelize.dialect.TICK_CHAR_LEFT).replaceAll(']', Support.sequelize.dialect.TICK_CHAR_RIGHT), 'ASC']],
        limit: 30,
        offset: 10,
        hasMultiAssociation: true, // must be set only for mssql dialect here
        subQuery: false,
      }, {
        default: `SELECT [user].[id_user] AS [id], [user].[email], [user].[first_name] AS [firstName], [user].[last_name] AS [lastName], [POSTS].[id] AS [POSTS.id], [POSTS].[title] AS [POSTS.title]
          FROM [users] AS [user] LEFT OUTER JOIN [post] AS [POSTS]
          ON [user].[id_user] = [POSTS].[user_id]
          ORDER BY [user].${TICK_LEFT}${TICK_LEFT}${TICK_LEFT}last_name${TICK_RIGHT}${TICK_RIGHT}${TICK_RIGHT} ASC LIMIT 30 OFFSET 10;`,
        'db2 ibmi mssql': `SELECT [user].[id_user] AS [id], [user].[email], [user].[first_name] AS [firstName], [user].[last_name] AS [lastName], [POSTS].[id] AS [POSTS.id], [POSTS].[title] AS [POSTS.title]
          FROM [users] AS [user] LEFT OUTER JOIN [post] AS [POSTS]
          ON [user].[id_user] = [POSTS].[user_id]
<<<<<<< HEAD
          ORDER BY [user].${TICK_LEFT}${TICK_LEFT}${TICK_LEFT}last_name${TICK_RIGHT}${TICK_RIGHT}${TICK_RIGHT} ASC OFFSET 10 ROWS FETCH NEXT 30 ROWS ONLY;`),
        oracle: Support.minifySql(`SELECT "user"."id_user" AS "id", "user"."email", "user"."first_name" AS "firstName", "user"."last_name" AS "lastName", "POSTS"."id" AS "POSTS.id", "POSTS"."title" AS "POSTS.title"
          FROM "users" "user" LEFT OUTER JOIN "post" "POSTS"
          ON "user"."id_user" = "POSTS"."user_id"
          ORDER BY "user".${TICK_LEFT}${TICK_LEFT}${TICK_LEFT}last_name${TICK_RIGHT}${TICK_RIGHT}${TICK_RIGHT} ASC OFFSET 10 ROWS FETCH NEXT 30 ROWS ONLY;`),
=======
          ORDER BY [user].${TICK_LEFT}${TICK_LEFT}${TICK_LEFT}last_name${TICK_RIGHT}${TICK_RIGHT}${TICK_RIGHT} ASC OFFSET 10 ROWS FETCH NEXT 30 ROWS ONLY;`,
>>>>>>> e245cbbd
      });

      const nestedInclude = _validateIncludedElements({
        include: [{
          attributes: ['title'],
          association: User.Posts,
          include: [{
            attributes: ['title'],
            association: Post.Comments,
          }],
        }],
        model: User,
      }).include;

      testsql({
        table: User.getTableName(),
        model: User,
        include: nestedInclude,
        attributes: [
          ['id_user', 'id'],
          'email',
          ['first_name', 'firstName'],
          ['last_name', 'lastName'],
        ],
        order: [
          ['last_name', 'ASC'],
        ],
        groupedLimit: {
          limit: 3,
          on: 'companyId',
          values: [
            1,
            5,
          ],
        },
      }, {
        default: `SELECT [user].*, [POSTS].[id] AS [POSTS.id], [POSTS].[title] AS [POSTS.title], [POSTS->COMMENTS].[id] AS [POSTS.COMMENTS.id], [POSTS->COMMENTS].[title] AS [POSTS.COMMENTS.title] FROM (${
          [
            `SELECT * FROM (SELECT [id_user] AS [id], [email], [first_name] AS [firstName], [last_name] AS [lastName] FROM [users] AS [user] WHERE [user].[companyId] = 1 ORDER BY [lastName] ASC LIMIT 3) AS sub`,
            `SELECT * FROM (SELECT [id_user] AS [id], [email], [first_name] AS [firstName], [last_name] AS [lastName] FROM [users] AS [user] WHERE [user].[companyId] = 5 ORDER BY [lastName] ASC LIMIT 3) AS sub`,
          ].join(current.dialect.supports['UNION ALL'] ? ' UNION ALL ' : ' UNION ')
        }) AS [user] LEFT OUTER JOIN [post] AS [POSTS] ON [user].[id] = [POSTS].[user_id] LEFT OUTER JOIN [comment] AS [POSTS->COMMENTS] ON [POSTS].[id] = [POSTS->COMMENTS].[post_id];`,
        'db2 ibmi': `SELECT [user].*, [POSTS].[id] AS [POSTS.id], [POSTS].[title] AS [POSTS.title], [POSTS->COMMENTS].[id] AS [POSTS.COMMENTS.id], [POSTS->COMMENTS].[title] AS [POSTS.COMMENTS.title] FROM (${
          [
            `SELECT * FROM (SELECT [id_user] AS [id], [email], [first_name] AS [firstName], [last_name] AS [lastName] FROM [users] AS [user] WHERE [user].[companyId] = 1 ORDER BY [lastName] ASC FETCH NEXT 3 ROWS ONLY) AS sub`,
            `SELECT * FROM (SELECT [id_user] AS [id], [email], [first_name] AS [firstName], [last_name] AS [lastName] FROM [users] AS [user] WHERE [user].[companyId] = 5 ORDER BY [lastName] ASC FETCH NEXT 3 ROWS ONLY) AS sub`,
          ].join(current.dialect.supports['UNION ALL'] ? ' UNION ALL ' : ' UNION ')
        }) AS [user] LEFT OUTER JOIN [post] AS [POSTS] ON [user].[id] = [POSTS].[user_id] LEFT OUTER JOIN [comment] AS [POSTS->COMMENTS] ON [POSTS].[id] = [POSTS->COMMENTS].[post_id];`,
        mssql: `SELECT [user].*, [POSTS].[id] AS [POSTS.id], [POSTS].[title] AS [POSTS.title], [POSTS->COMMENTS].[id] AS [POSTS.COMMENTS.id], [POSTS->COMMENTS].[title] AS [POSTS.COMMENTS.title] FROM (${
          [
            `SELECT * FROM (SELECT [id_user] AS [id], [email], [first_name] AS [firstName], [last_name] AS [lastName] FROM [users] AS [user] WHERE [user].[companyId] = 1 ORDER BY [lastName] ASC OFFSET 0 ROWS FETCH NEXT 3 ROWS ONLY) AS sub`,
            `SELECT * FROM (SELECT [id_user] AS [id], [email], [first_name] AS [firstName], [last_name] AS [lastName] FROM [users] AS [user] WHERE [user].[companyId] = 5 ORDER BY [lastName] ASC OFFSET 0 ROWS FETCH NEXT 3 ROWS ONLY) AS sub`,
          ].join(current.dialect.supports['UNION ALL'] ? ' UNION ALL ' : ' UNION ')
        }) AS [user] LEFT OUTER JOIN [post] AS [POSTS] ON [user].[id] = [POSTS].[user_id] LEFT OUTER JOIN [comment] AS [POSTS->COMMENTS] ON [POSTS].[id] = [POSTS->COMMENTS].[post_id];`,
        oracle: `SELECT "user".*, "POSTS"."id" AS "POSTS.id", "POSTS"."title" AS "POSTS.title", "POSTS->COMMENTS"."id" AS "POSTS.COMMENTS.id", "POSTS->COMMENTS"."title" AS "POSTS.COMMENTS.title" FROM (${
          [
            `SELECT * FROM (SELECT "id_user" AS "id", "email", "first_name" AS "firstName", "last_name" AS "lastName" FROM "users" "user" WHERE "user"."companyId" = 1 ORDER BY "lastName" ASC OFFSET 0 ROWS FETCH NEXT 3 ROWS ONLY) sub`,
            `SELECT * FROM (SELECT "id_user" AS "id", "email", "first_name" AS "firstName", "last_name" AS "lastName" FROM "users" "user" WHERE "user"."companyId" = 5 ORDER BY "lastName" ASC OFFSET 0 ROWS FETCH NEXT 3 ROWS ONLY) sub`
          ].join(current.dialect.supports['UNION ALL'] ? ' UNION ALL ' : ' UNION ')
        }) "user" LEFT OUTER JOIN "post" "POSTS" ON "user"."id" = "POSTS"."user_id" LEFT OUTER JOIN "comment" "POSTS->COMMENTS" ON "POSTS"."id" = "POSTS->COMMENTS"."post_id" ORDER BY "lastName" ASC;`,
      });
    }());

    it('include (left outer join)', () => {
      const User = Support.sequelize.define('User', {
        name: DataTypes.STRING,
        age: DataTypes.INTEGER,
      },
      {
        freezeTableName: true,
      });
      const Post = Support.sequelize.define('Post', {
        title: DataTypes.STRING,
      },
      {
        freezeTableName: true,
      });

      User.Posts = User.hasMany(Post, { foreignKey: 'user_id' });

      expectsql(sql.selectQuery('User', {
        attributes: ['name', 'age'],
        include: _validateIncludedElements({
          include: [{
            attributes: ['title'],
            association: User.Posts,
          }],
          model: User,
        }).include,
        model: User,
      }, User), {
<<<<<<< HEAD
        ibmi: 'SELECT "User"."name", "User"."age", "Posts"."id" AS "Posts.id", "Posts"."title" AS "Posts.title" FROM "User" AS "User" LEFT OUTER JOIN "Post" AS "Posts" ON "User"."id" = "Posts"."user_id"',
        oracle: `SELECT "User"."name", "User"."age", "Posts"."id" AS "Posts.id", "Posts"."title" AS "Posts.title" FROM "User" "User" LEFT OUTER JOIN "Post" "Posts" ON "User"."id" = "Posts"."user_id";`,
        default: 'SELECT [User].[name], [User].[age], [Posts].[id] AS [Posts.id], [Posts].[title] AS [Posts.title] FROM [User] AS [User] LEFT OUTER JOIN [Post] AS [Posts] ON [User].[id] = [Posts].[user_id];',
=======
        ibmi: 'SELECT "User"."name", "User"."age", "posts"."id" AS "posts.id", "posts"."title" AS "posts.title" FROM "User" AS "User" LEFT OUTER JOIN "Post" AS "posts" ON "User"."id" = "posts"."user_id"',
        default: 'SELECT [User].[name], [User].[age], [posts].[id] AS [posts.id], [posts].[title] AS [posts.title] FROM [User] AS [User] LEFT OUTER JOIN [Post] AS [posts] ON [User].[id] = [posts].[user_id];',
>>>>>>> e245cbbd
      });
    });

    it('include (right outer join)', () => {
      const User = Support.sequelize.define('User', {
        name: DataTypes.STRING,
        age: DataTypes.INTEGER,
      },
      {
        freezeTableName: true,
      });
      const Post = Support.sequelize.define('Post', {
        title: DataTypes.STRING,
      },
      {
        freezeTableName: true,
      });

      User.Posts = User.hasMany(Post, { foreignKey: 'user_id' });

      expectsql(sql.selectQuery('User', {
        attributes: ['name', 'age'],
        include: _validateIncludedElements({
          include: [{
            attributes: ['title'],
            association: User.Posts,
            right: true,
          }],
          model: User,
        }).include,
        model: User,
      }, User), {
<<<<<<< HEAD
        default: `SELECT [User].[name], [User].[age], [Posts].[id] AS [Posts.id], [Posts].[title] AS [Posts.title] FROM [User] AS [User] ${current.dialect.supports['RIGHT JOIN'] ? 'RIGHT' : 'LEFT'} OUTER JOIN [Post] AS [Posts] ON [User].[id] = [Posts].[user_id];`,
        oracle: `SELECT "User"."name", "User"."age", "Posts"."id" AS "Posts.id", "Posts"."title" AS "Posts.title" FROM "User" "User" ${current.dialect.supports['RIGHT JOIN'] ? 'RIGHT' : 'LEFT'} OUTER JOIN "Post" "Posts" ON "User"."id" = "Posts"."user_id";`,
=======
        default: `SELECT [User].[name], [User].[age], [posts].[id] AS [posts.id], [posts].[title] AS [posts.title] FROM [User] AS [User] ${current.dialect.supports['RIGHT JOIN'] ? 'RIGHT' : 'LEFT'} OUTER JOIN [Post] AS [posts] ON [User].[id] = [posts].[user_id];`,
>>>>>>> e245cbbd
      });
    });

    it('include through (right outer join)', () => {
      const User = Support.sequelize.define('user', {
        id: {
          type: DataTypes.INTEGER,
          primaryKey: true,
          autoIncrement: true,
          field: 'id_user',
        },
      });
      const Project = Support.sequelize.define('project', {
        title: DataTypes.STRING,
      });

      const ProjectUser = Support.sequelize.define('project_user', {
        userId: {
          type: DataTypes.INTEGER,
          field: 'user_id',
        },
        projectId: {
          type: DataTypes.INTEGER,
          field: 'project_id',
        },
      }, { timestamps: false });

      User.belongsToMany(Project, { through: ProjectUser });
      Project.belongsToMany(User, { through: ProjectUser });

      expectsql(sql.selectQuery('User', {
        attributes: ['id_user', 'id'],
        include: _validateIncludedElements({
          include: [{
            model: Project,
            right: true,
          }],
          model: User,
        }).include,
        model: User,
        // the order here is important, because a different piece of code is responsible for naming the through table name in ORDER BY
        //  than in LEFT JOIN
        order: [
          ['projects', ProjectUser, 'userId', 'ASC'],
        ],
      }, User), {
        default: `
          SELECT [user].[id_user],
                 [user].[id],
                 [projects].[id] AS [projects.id],
                 [projects].[title] AS [projects.title],
                 [projects].[createdAt] AS [projects.createdAt],
                 [projects].[updatedAt] AS [projects.updatedAt],
                 [projects->project_user].[user_id] AS [projects.project_user.userId],
                 [projects->project_user].[project_id] AS [projects.project_user.projectId]
          FROM [User] AS [user]
          ${current.dialect.supports['RIGHT JOIN'] ? 'RIGHT' : 'LEFT'} OUTER JOIN (
            [project_users] AS [projects->project_user]
            INNER JOIN [projects] AS [projects]
              ON [projects].[id] = [projects->project_user].[project_id]
          )
            ON [user].[id_user] = [projects->project_user].[user_id]
            ORDER BY [projects->project_user].[user_id] ASC;`,
        oracle: `
          SELECT "user"."id_user",
                  "user"."id",
                  "projects"."id" AS "projects.id",
                  "projects"."title" AS "projects.title",
                  "projects"."createdAt" AS "projects.createdAt",
                  "projects"."updatedAt" AS "projects.updatedAt", 
                  "projects->project_user"."user_id" AS "projects.project_user.userId",
                  "projects->project_user"."project_id" AS "projects.project_user.projectId"
          FROM "User" "user" 
          ${current.dialect.supports['RIGHT JOIN'] ? 'RIGHT' : 'LEFT'} OUTER JOIN (
            "project_users" "projects->project_user"
            INNER JOIN "projects" "projects"
              ON "projects"."id" = "projects->project_user"."project_id"
          ) 
            ON "user"."id_user" = "projects->project_user"."user_id"
            ORDER BY "projects->project_user"."user_id" ASC;`,
      });
    });

    describe('include (subQuery alias)', () => {
      const User = Support.sequelize.define('User', {
        name: DataTypes.STRING,
        age: DataTypes.INTEGER,
      },
      {
        freezeTableName: true,
      });
      const Post = Support.sequelize.define('Post', {
        title: DataTypes.STRING,
      },
      {
        freezeTableName: true,
      });

      User.Posts = User.hasMany(Post, { foreignKey: 'user_id', as: 'postaliasname' });

      it('w/o filters', () => {
        expectsql(sql.selectQuery('User', {
          table: User.getTableName(),
          model: User,
          attributes: ['name', 'age'],
          include: _validateIncludedElements({
            model: User,
            include: [{
              attributes: ['title'],
              association: User.Posts,
              subQuery: true,
              required: true,
            }],
            as: 'User',
          }).include,
          subQuery: true,
        }, User), {
          default: 'SELECT [User].* FROM '
            + '(SELECT [User].[name], [User].[age], [User].[id], [postaliasname].[id] AS [postaliasname.id], [postaliasname].[title] AS [postaliasname.title] FROM [User] AS [User] '
            + 'INNER JOIN [Post] AS [postaliasname] ON [User].[id] = [postaliasname].[user_id] '
            + `WHERE ( SELECT [user_id] FROM [Post] AS [postaliasname] WHERE [postaliasname].[user_id] = [User].[id] ORDER BY [postaliasname].[id] LIMIT 1) IS NOT NULL) AS [User];`,
          'db2 ibmi': 'SELECT [User].* FROM '
            + '(SELECT [User].[name], [User].[age], [User].[id], [postaliasname].[id] AS [postaliasname.id], [postaliasname].[title] AS [postaliasname.title] FROM [User] AS [User] '
            + 'INNER JOIN [Post] AS [postaliasname] ON [User].[id] = [postaliasname].[user_id] '
            + `WHERE ( SELECT [user_id] FROM [Post] AS [postaliasname] WHERE [postaliasname].[user_id] = [User].[id] ORDER BY [postaliasname].[id] FETCH NEXT 1 ROWS ONLY) IS NOT NULL) AS [User];`,
          mssql: 'SELECT [User].* FROM '
            + '(SELECT [User].[name], [User].[age], [User].[id], [postaliasname].[id] AS [postaliasname.id], [postaliasname].[title] AS [postaliasname.title] FROM [User] AS [User] '
            + 'INNER JOIN [Post] AS [postaliasname] ON [User].[id] = [postaliasname].[user_id] '
            + `WHERE ( SELECT [user_id] 
              FROM [Post] AS [postaliasname] WHERE [postaliasname].[user_id] = [User].[id] ORDER BY [postaliasname].[id] OFFSET 0 ROWS FETCH NEXT 1 ROWS ONLY) IS NOT NULL) AS [User];`,
          oracle: `SELECT "User".* FROM `
            + `(SELECT "User"."name", "User"."age", "User"."id", "postaliasname"."id" AS "postaliasname.id", "postaliasname"."title" AS "postaliasname.title" FROM "User" "User" `
            + `INNER JOIN "Post" "postaliasname" ON "User"."id" = "postaliasname"."user_id" `
            + `WHERE (SELECT "user_id" FROM "Post" "postaliasname" WHERE "postaliasname"."user_id" = "User"."id" ORDER BY "postaliasname"."id" OFFSET 0 ROWS FETCH NEXT 1 ROWS ONLY) IS NOT NULL) "User";`,
        });
      });

      it('w/ nested column filter', () => {
        expectsql(() => sql.selectQuery('User', {
          table: User.getTableName(),
          model: User,
          attributes: ['name', 'age'],
          where: { '$postaliasname.title$': 'test' },
          include: _validateIncludedElements({
            model: User,
            include: [{
              attributes: ['title'],
              association: User.Posts,
              subQuery: true,
              required: true,
            }],
            as: 'User',
          }).include,
          subQuery: true,
        }, User), {
          default: 'SELECT [User].* FROM '
            + '(SELECT [User].[name], [User].[age], [User].[id], [postaliasname].[id] AS [postaliasname.id], [postaliasname].[title] AS [postaliasname.title] FROM [User] AS [User] '
            + 'INNER JOIN [Post] AS [postaliasname] ON [User].[id] = [postaliasname].[user_id] '
            + `WHERE [postaliasname].[title] = ${sql.escape('test')} AND ( SELECT [user_id] FROM [Post] AS [postaliasname] WHERE [postaliasname].[user_id] = [User].[id] ORDER BY [postaliasname].[id] LIMIT 1) IS NOT NULL) AS [User];`,
          'db2 ibmi': 'SELECT [User].* FROM '
            + '(SELECT [User].[name], [User].[age], [User].[id], [postaliasname].[id] AS [postaliasname.id], [postaliasname].[title] AS [postaliasname.title] FROM [User] AS [User] '
            + 'INNER JOIN [Post] AS [postaliasname] ON [User].[id] = [postaliasname].[user_id] '
            + `WHERE [postaliasname].[title] = ${sql.escape('test')} AND ( SELECT [user_id] FROM [Post] AS [postaliasname] WHERE [postaliasname].[user_id] = [User].[id] ORDER BY [postaliasname].[id] FETCH NEXT 1 ROWS ONLY) IS NOT NULL) AS [User];`,
          mssql: 'SELECT [User].* FROM '
            + '(SELECT [User].[name], [User].[age], [User].[id], [postaliasname].[id] AS [postaliasname.id], [postaliasname].[title] AS [postaliasname.title] FROM [User] AS [User] '
            + 'INNER JOIN [Post] AS [postaliasname] ON [User].[id] = [postaliasname].[user_id] '
            + `WHERE [postaliasname].[title] = ${sql.escape('test')} AND ( SELECT [user_id] FROM [Post] AS [postaliasname] WHERE [postaliasname].[user_id] = [User].[id] ORDER BY [postaliasname].[id] OFFSET 0 ROWS FETCH NEXT 1 ROWS ONLY) IS NOT NULL) AS [User];`,
          oracle: `SELECT "User".* FROM `
            + `(SELECT "User"."name", "User"."age", "User"."id", "postaliasname"."id" AS "postaliasname.id", "postaliasname"."title" AS "postaliasname.title" FROM "User" "User" `
            + `INNER JOIN "Post" "postaliasname" ON "User"."id" = "postaliasname"."user_id" `
            + `WHERE "postaliasname"."title" = 'test' AND (SELECT "user_id" FROM "Post" "postaliasname" WHERE "postaliasname"."user_id" = "User"."id" ORDER BY "postaliasname"."id" OFFSET 0 ROWS FETCH NEXT 1 ROWS ONLY) IS NOT NULL) "User";`,
        });
      });
    });

    it('include w/ subQuery + nested filter + paging', () => {
      const User = Support.sequelize.define('User', {
        scopeId: DataTypes.INTEGER,
      });

      const Company = Support.sequelize.define('Company', {
        name: DataTypes.STRING,
        public: DataTypes.BOOLEAN,
        scopeId: DataTypes.INTEGER,
      });

      const Profession = Support.sequelize.define('Profession', {
        name: DataTypes.STRING,
        scopeId: DataTypes.INTEGER,
      });

      User.Company = User.belongsTo(Company, { foreignKey: 'companyId' });
      User.Profession = User.belongsTo(Profession, { foreignKey: 'professionId' });
      Company.Users = Company.hasMany(User, { as: 'Users', foreignKey: 'companyId' });
      Profession.Users = Profession.hasMany(User, { as: 'Users', foreignKey: 'professionId' });

      expectsql(sql.selectQuery('Company', {
        table: Company.getTableName(),
        model: Company,
        attributes: ['name', 'public'],
        where: { '$Users.profession.name$': 'test', [Op.and]: { scopeId: [42] } },
        include: _validateIncludedElements({
          include: [{
            association: Company.Users,
            attributes: [],
            include: [{
              association: User.Profession,
              attributes: [],
              required: true,
            }],
            subQuery: true,
            required: true,
          }],
          model: Company,
        }).include,
        limit: 5,
        offset: 0,
        subQuery: true,
      }, Company), {
        default: 'SELECT [Company].* FROM ('
          + 'SELECT [Company].[name], [Company].[public], [Company].[id] FROM [Company] AS [Company] '
          + 'INNER JOIN [Users] AS [Users] ON [Company].[id] = [Users].[companyId] '
          + 'INNER JOIN [Professions] AS [Users->profession] ON [Users].[professionId] = [Users->profession].[id] '
          + `WHERE ([Company].[scopeId] IN (42) AND [Users->profession].[name] = ${sql.escape('test')}) AND ( `
          + 'SELECT [Users].[companyId] FROM [Users] AS [Users] '
          + 'INNER JOIN [Professions] AS [profession] ON [Users].[professionId] = [profession].[id] '
          + `WHERE [Users].[companyId] = [Company].[id] ORDER BY [Users].[id] LIMIT 1`
          + `) IS NOT NULL ORDER BY [Company].[id] LIMIT 5) AS [Company];`,
        'db2 ibmi': 'SELECT [Company].* FROM ('
          + 'SELECT [Company].[name], [Company].[public], [Company].[id] FROM [Company] AS [Company] '
          + 'INNER JOIN [Users] AS [Users] ON [Company].[id] = [Users].[companyId] '
          + 'INNER JOIN [Professions] AS [Users->profession] ON [Users].[professionId] = [Users->profession].[id] '
          + `WHERE ([Company].[scopeId] IN (42) AND [Users->profession].[name] = ${sql.escape('test')}) AND ( `
          + 'SELECT [Users].[companyId] FROM [Users] AS [Users] '
          + 'INNER JOIN [Professions] AS [profession] ON [Users].[professionId] = [profession].[id] '
          + `WHERE [Users].[companyId] = [Company].[id] ORDER BY [Users].[id] FETCH NEXT 1 ROWS ONLY`
          + `) IS NOT NULL ORDER BY [Company].[id] FETCH NEXT 5 ROWS ONLY) AS [Company];`,
        mssql: 'SELECT [Company].* FROM ('
          + 'SELECT [Company].[name], [Company].[public], [Company].[id] FROM [Company] AS [Company] '
          + 'INNER JOIN [Users] AS [Users] ON [Company].[id] = [Users].[companyId] '
          + 'INNER JOIN [Professions] AS [Users->profession] ON [Users].[professionId] = [Users->profession].[id] '
          + `WHERE ([Company].[scopeId] IN (42) AND [Users->profession].[name] = ${sql.escape('test')}) AND ( `
          + 'SELECT [Users].[companyId] FROM [Users] AS [Users] '
          + 'INNER JOIN [Professions] AS [profession] ON [Users].[professionId] = [profession].[id] '
          + `WHERE [Users].[companyId] = [Company].[id] ORDER BY [Users].[id] OFFSET 0 ROWS FETCH NEXT 1 ROWS ONLY`
          + `) IS NOT NULL ORDER BY [Company].[id] OFFSET 0 ROWS FETCH NEXT 5 ROWS ONLY) AS [Company];`,
        oracle: `SELECT "Company".* FROM (`
          + `SELECT "Company"."name", "Company"."public", "Company"."id" FROM "Company" "Company" `
          + `INNER JOIN "Users" "Users" ON "Company"."id" = "Users"."companyId" `
          + `INNER JOIN "Professions" "Users->Profession" ON "Users"."professionId" = "Users->Profession"."id" `
          + `WHERE ("Company"."scopeId" IN (42) AND "Users->Profession"."name" = 'test') AND (`
          + `SELECT "Users"."companyId" FROM "Users" "Users" `
          + `INNER JOIN "Professions" "Profession" ON "Users"."professionId" = "Profession"."id" `
          + `WHERE "Users"."companyId" = "Company"."id" ORDER BY "Users"."id" OFFSET 0 ROWS FETCH NEXT 1 ROWS ONLY`
          + `) IS NOT NULL ORDER BY "Company"."id" OFFSET 0 ROWS FETCH NEXT 5 ROWS ONLY) "Company";`,
      });
    });

    it('properly stringify IN values as per field definition', () => {
      const User = Support.sequelize.define('User', {
        name: DataTypes.STRING,
        age: DataTypes.INTEGER,
        data: DataTypes.BLOB,
      }, {
        freezeTableName: true,
      });

      expectsql(sql.selectQuery('User', {
        attributes: ['name', 'age', 'data'],
        where: {
          data: ['123'],
        },
      }, User), {
        ibmi: `SELECT "name", "age", "data" FROM "User" AS "User" WHERE "User"."data" IN (BLOB(X'313233'))`,
        db2: `SELECT "name", "age", "data" FROM "User" AS "User" WHERE "User"."data" IN (BLOB('123'));`,
        postgres: `SELECT "name", "age", "data" FROM "User" AS "User" WHERE "User"."data" IN ('\\x313233');`,
        snowflake: `SELECT "name", "age", "data" FROM "User" AS "User" WHERE "User"."data" IN (X'313233');`,
        'mariadb mysql sqlite': 'SELECT `name`, `age`, `data` FROM `User` AS `User` WHERE `User`.`data` IN (X\'313233\');',
        mssql: 'SELECT [name], [age], [data] FROM [User] AS [User] WHERE [User].[data] IN (0x313233);',
        oracle: `SELECT "name", "age", "data" FROM "User" "User" WHERE "User"."data" IN ('313233');`,
      });
    });

    describe('attribute escaping', () => {
      it('plain attributes (1)', () => {
        expectsql(sql.selectQuery('User', {
          attributes: [
            '* FROM [User];'
              .replaceAll('[', Support.sequelize.dialect.TICK_CHAR_LEFT)
              .replaceAll(']', Support.sequelize.dialect.TICK_CHAR_RIGHT),
          ],
        }), {
          default: `SELECT ${TICK_LEFT}* FROM ${TICK_LEFT}${TICK_LEFT}User${TICK_RIGHT}${TICK_RIGHT};${TICK_RIGHT} FROM ${TICK_LEFT}User${TICK_RIGHT};`,
        });
      });

      it('plain attributes (2)', () => {
        expectsql(sql.selectQuery('User', {
          attributes: ['* FROM User; DELETE FROM User;SELECT id'],
        }), {
          default: 'SELECT [* FROM User; DELETE FROM User;SELECT id] FROM [User];',
          ibmi: 'SELECT "* FROM User; DELETE FROM User;SELECT id" FROM "User"',
        });
      });

      it('plain attributes (3)', () => {
        expectsql(sql.selectQuery('User', {
          attributes: [`a', * FROM User; DELETE FROM User;SELECT id`],
        }), {
          default: `SELECT [a', * FROM User; DELETE FROM User;SELECT id] FROM [User];`,
          mssql: `SELECT [a', * FROM User; DELETE FROM User;SELECT id] FROM [User];`,
          ibmi: `SELECT "a', * FROM User; DELETE FROM User;SELECT id" FROM "User"`,
        });
      });

      it('plain attributes (4)', () => {
        expectsql(sql.selectQuery('User', {
          attributes: ['*, COUNT(*) FROM User; DELETE FROM User;SELECT id'],
        }), {
          default: 'SELECT [*, COUNT(*) FROM User; DELETE FROM User;SELECT id] FROM [User];',
          ibmi: 'SELECT "*, COUNT(*) FROM User; DELETE FROM User;SELECT id" FROM "User"',
        });
      });

      it('aliased attributes (1)', () => {
        expectsql(sql.selectQuery('User', {
          attributes: [
            // this is not wrapped in `literal()`, so it's a column name.
            // [ & ] will be escaped as [[ & ]]
            [
              '* FROM [User]; DELETE FROM [User];SELECT [id]'
                .replaceAll('[', Support.sequelize.dialect.TICK_CHAR_LEFT)
                .replaceAll(']', Support.sequelize.dialect.TICK_CHAR_RIGHT),
              'myCol',
            ],
          ],
        }), {
          default: `SELECT [* FROM ${TICK_LEFT}${TICK_LEFT}User${TICK_RIGHT}${TICK_RIGHT}; DELETE FROM ${TICK_LEFT}${TICK_LEFT}User${TICK_RIGHT}${TICK_RIGHT};SELECT ${TICK_LEFT}${TICK_LEFT}id${TICK_RIGHT}${TICK_RIGHT}${TICK_RIGHT} AS ${TICK_LEFT}myCol] FROM [User];`,
          ibmi: 'SELECT "* FROM ""User""; DELETE FROM ""User"";SELECT ""id""" AS "myCol" FROM "User"',
        });
      });

      it('aliased attributes (2)', () => {
        expectsql(sql.selectQuery('User', {
          attributes: [
            ['* FROM User; DELETE FROM User;SELECT id', 'myCol'],
          ],
        }), {
          default: 'SELECT [* FROM User; DELETE FROM User;SELECT id] AS [myCol] FROM [User];',
          ibmi: 'SELECT "* FROM User; DELETE FROM User;SELECT id" AS "myCol" FROM "User"',
        });
      });

      it('aliased attributes (3)', () => {
        expectsql(sql.selectQuery('User', {
          attributes: [
            ['id', '* FROM User; DELETE FROM User;SELECT id'],
          ],
        }), {
          default: 'SELECT [id] AS [* FROM User; DELETE FROM User;SELECT id] FROM [User];',
          ibmi: 'SELECT "id" AS "* FROM User; DELETE FROM User;SELECT id" FROM "User"',
        });
      });

      it('attributes from includes', () => {
        const User = Support.sequelize.define('User', {
          name: DataTypes.STRING,
          age: DataTypes.INTEGER,
        },
        {
          freezeTableName: true,
        });
        const Post = Support.sequelize.define('Post', {
          title: DataTypes.STRING,
        },
        {
          freezeTableName: true,
        });

        // association name is Pascal case to test quoteIdentifier: false
        User.Posts = User.hasMany(Post, { foreignKey: 'user_id', as: 'Posts' });

        expectsql(sql.selectQuery('User', {
          attributes: ['name', 'age'],
          include: _validateIncludedElements({
            include: [{
              attributes: [
                // this is not wrapped in `literal()`, so it's a column name.
                // [ & ] will be escaped as [[ & ]]
                '* FROM [User]; DELETE FROM [User];SELECT [id]'
                  .replaceAll('[', TICK_LEFT)
                  .replaceAll(']', TICK_RIGHT),
              ],
              association: User.Posts,
            }],
            model: User,
          }).include,
          model: User,
        }, User), {
          // expectsql fails with consecutive TICKS so we add the dialect-specific one ourself
          default: `SELECT [User].[name], [User].[age], [Posts].[id] AS [Posts.id], [Posts].[* FROM ${TICK_LEFT}${TICK_LEFT}User${TICK_RIGHT}${TICK_RIGHT}; DELETE FROM ${TICK_LEFT}${TICK_LEFT}User${TICK_RIGHT}${TICK_RIGHT};SELECT ${TICK_LEFT}${TICK_LEFT}id${TICK_RIGHT}${TICK_RIGHT}${TICK_RIGHT} AS ${TICK_LEFT}Posts.* FROM ${TICK_LEFT}${TICK_LEFT}User${TICK_RIGHT}${TICK_RIGHT}; DELETE FROM ${TICK_LEFT}${TICK_LEFT}User${TICK_RIGHT}${TICK_RIGHT};SELECT ${TICK_LEFT}${TICK_LEFT}id${TICK_RIGHT}${TICK_RIGHT}${TICK_RIGHT} FROM ${TICK_LEFT}User] AS [User] LEFT OUTER JOIN [Post] AS [Posts] ON [User].[id] = [Posts].[user_id];`,
          ibmi: 'SELECT "User"."name", "User"."age", "Posts"."id" AS "Posts.id", "Posts"."* FROM ""User""; DELETE FROM ""User"";SELECT ""id""" AS "Posts.* FROM ""User""; DELETE FROM ""User"";SELECT ""id""" FROM "User" AS "User" LEFT OUTER JOIN "Post" AS "Posts" ON "User"."id" = "Posts"."user_id"',
          oracle: `SELECT "User"."name", "User"."age", "Posts"."id" AS "Posts.id", "Posts"."* FROM ${TICK_LEFT}${TICK_LEFT}User${TICK_RIGHT}${TICK_RIGHT}; DELETE FROM ${TICK_LEFT}${TICK_LEFT}User${TICK_RIGHT}${TICK_RIGHT};SELECT ${TICK_LEFT}${TICK_LEFT}id${TICK_RIGHT}${TICK_RIGHT}${TICK_RIGHT} AS ${TICK_LEFT}Posts.* FROM ${TICK_LEFT}${TICK_LEFT}User${TICK_RIGHT}${TICK_RIGHT}; DELETE FROM ${TICK_LEFT}${TICK_LEFT}User${TICK_RIGHT}${TICK_RIGHT};SELECT ${TICK_LEFT}${TICK_LEFT}id${TICK_RIGHT}${TICK_RIGHT}${TICK_RIGHT} FROM ${TICK_LEFT}User" "User" LEFT OUTER JOIN "Post" "Posts" ON "User"."id" = "Posts"."user_id";`,
        });

        expectsql(sql.selectQuery('User', {
          attributes: ['name', 'age'],
          include: _validateIncludedElements({
            include: [{
              attributes: [
                // this is not wrapped in `literal()`, so it's a column name.
                // [ & ] will be escaped as [[ & ]]
                ['* FROM [User]; DELETE FROM [User];SELECT [id]'
                  .replaceAll('[', Support.sequelize.dialect.TICK_CHAR_LEFT)
                  .replaceAll(']', Support.sequelize.dialect.TICK_CHAR_RIGHT), 'data'],
              ],
              association: User.Posts,
            }],
            model: User,
          }).include,
          model: User,
        }, User), {
          // expectsql fails with consecutive TICKS so we add the dialect-specific one ourself
          default: `SELECT [User].[name], [User].[age], [Posts].[id] AS [Posts.id], [Posts].[* FROM ${TICK_LEFT}${TICK_LEFT}User${TICK_RIGHT}${TICK_RIGHT}; DELETE FROM ${TICK_LEFT}${TICK_LEFT}User${TICK_RIGHT}${TICK_RIGHT};SELECT ${TICK_LEFT}${TICK_LEFT}id${TICK_RIGHT}${TICK_RIGHT}${TICK_RIGHT} AS ${TICK_LEFT}Posts.data] FROM [User] AS [User] LEFT OUTER JOIN [Post] AS [Posts] ON [User].[id] = [Posts].[user_id];`,
          ibmi: 'SELECT "User"."name", "User"."age", "Posts"."id" AS "Posts.id", "Posts"."* FROM ""User""; DELETE FROM ""User"";SELECT ""id""" AS "Posts.data" FROM "User" AS "User" LEFT OUTER JOIN "Post" AS "Posts" ON "User"."id" = "Posts"."user_id"',
          oracle: `SELECT "User"."name", "User"."age", "Posts"."id" AS "Posts.id", "Posts"."* FROM ${TICK_LEFT}${TICK_LEFT}User${TICK_RIGHT}${TICK_RIGHT}; DELETE FROM ${TICK_LEFT}${TICK_LEFT}User${TICK_RIGHT}${TICK_RIGHT};SELECT ${TICK_LEFT}${TICK_LEFT}id${TICK_RIGHT}${TICK_RIGHT}${TICK_RIGHT} AS ${TICK_LEFT}Posts.data" FROM "User" "User" LEFT OUTER JOIN "Post" "Posts" ON "User"."id" = "Posts"."user_id";`,
        });

        expectsql(sql.selectQuery('User', {
          attributes: ['name', 'age'],
          include: _validateIncludedElements({
            include: [{
              attributes: [
                ['* FROM User; DELETE FROM User;SELECT id', 'data'],
              ],
              association: User.Posts,
            }],
            model: User,
          }).include,
          model: User,
        }, User), {
          ibmi: 'SELECT "User"."name", "User"."age", "Posts"."id" AS "Posts.id", "Posts"."* FROM User; DELETE FROM User;SELECT id" AS "Posts.data" FROM "User" AS "User" LEFT OUTER JOIN "Post" AS "Posts" ON "User"."id" = "Posts"."user_id"',
          oracle: `SELECT "User"."name", "User"."age", "Posts"."id" AS "Posts.id", "Posts"."* FROM User; DELETE FROM User;SELECT id" AS "Posts.data" FROM "User" "User" LEFT OUTER JOIN "Post" "Posts" ON "User"."id" = "Posts"."user_id";`,
          default: 'SELECT [User].[name], [User].[age], [Posts].[id] AS [Posts.id], [Posts].[* FROM User; DELETE FROM User;SELECT id] AS [Posts.data] FROM [User] AS [User] LEFT OUTER JOIN [Post] AS [Posts] ON [User].[id] = [Posts].[user_id];',
        });
      });
    });
  });

  describe('quoteIdentifiers: false', () => {
    beforeEach(() => {
      sql.options.quoteIdentifiers = false;
    });
    afterEach(() => {
      sql.options.quoteIdentifiers = true;
    });

    it('*', () => {
      expectsql(sql.selectQuery('User'), {
        default: 'SELECT * FROM [User];',
        ibmi: 'SELECT * FROM "User"',
        postgres: 'SELECT * FROM "User";',
        snowflake: 'SELECT * FROM User;',
      });
    });

    it('with attributes', () => {
      expectsql(sql.selectQuery('User', {
        attributes: ['name', 'age'],
      }), {
        default: 'SELECT [name], [age] FROM [User];',
        ibmi: 'SELECT "name", "age" FROM "User"',
        'postgres oracle': 'SELECT name, age FROM "User";',
        snowflake: 'SELECT name, age FROM User;',
      });
    });

    it('include (left outer join)', () => {
      const User = Support.sequelize.define('User', {
        name: DataTypes.STRING,
        age: DataTypes.INTEGER,
      },
      {
        freezeTableName: true,
      });
      const Post = Support.sequelize.define('Post', {
        title: DataTypes.STRING,
      },
      {
        freezeTableName: true,
      });

      // association name is Pascal case to test quoteIdentifier: false
      User.Posts = User.hasMany(Post, { foreignKey: 'user_id', as: 'Posts' });

      expectsql(sql.selectQuery('User', {
        attributes: ['name', 'age'],
        include: _validateIncludedElements({
          include: [{
            attributes: ['title'],
            association: User.Posts,
          }],
          model: User,
        }).include,
        model: User,
      }, User), {
        default: 'SELECT [User].[name], [User].[age], [Posts].[id] AS [Posts.id], [Posts].[title] AS [Posts.title] FROM [User] AS [User] LEFT OUTER JOIN [Post] AS [Posts] ON [User].[id] = [Posts].[user_id];',
        ibmi: 'SELECT "User"."name", "User"."age", "Posts"."id" AS "Posts.id", "Posts"."title" AS "Posts.title" FROM "User" AS "User" LEFT OUTER JOIN "Post" AS "Posts" ON "User"."id" = "Posts"."user_id"',
        postgres: 'SELECT "User".name, "User".age, Posts.id AS "Posts.id", Posts.title AS "Posts.title" FROM "User" AS "User" LEFT OUTER JOIN Post AS Posts ON "User".id = Posts.user_id;',
        snowflake: 'SELECT User.name, User.age, Posts.id AS "Posts.id", Posts.title AS "Posts.title" FROM User AS User LEFT OUTER JOIN Post AS Posts ON User.id = Posts.user_id;',
        oracle: `SELECT "User".name, "User".age, Posts.id AS "Posts.id", Posts.title AS "Posts.title" FROM "User" "User" LEFT OUTER JOIN Post Posts ON "User".id = Posts.user_id;`
      });
    });

    it('nested include (left outer join)', () => {
      const User = Support.sequelize.define('User', {
        name: DataTypes.STRING,
        age: DataTypes.INTEGER,
      },
      {
        freezeTableName: true,
      });
      const Post = Support.sequelize.define('Post', {
        title: DataTypes.STRING,
      },
      {
        freezeTableName: true,
      });
      const Comment = Support.sequelize.define('Comment', {
        title: DataTypes.STRING,
      },
      {
        freezeTableName: true,
      });

      // association names are Pascal case to test quoteIdentifier: false
      User.Posts = User.hasMany(Post, { foreignKey: 'user_id', as: 'Posts' });
      Post.Comments = Post.hasMany(Comment, { foreignKey: 'post_id', as: 'Comments' });

      expectsql(sql.selectQuery('User', {
        attributes: ['name', 'age'],
        include: _validateIncludedElements({
          include: [{
            attributes: ['title'],
            association: User.Posts,
            include: [
              {
                model: Comment,
              },
            ],
          }],
          model: User,
        }).include,
        model: User,
      }, User), {
        default: 'SELECT [User].[name], [User].[age], [Posts].[id] AS [Posts.id], [Posts].[title] AS [Posts.title], [Posts->Comments].[id] AS [Posts.Comments.id], [Posts->Comments].[title] AS [Posts.Comments.title], [Posts->Comments].[createdAt] AS [Posts.Comments.createdAt], [Posts->Comments].[updatedAt] AS [Posts.Comments.updatedAt], [Posts->Comments].[post_id] AS [Posts.Comments.post_id] FROM [User] AS [User] LEFT OUTER JOIN [Post] AS [Posts] ON [User].[id] = [Posts].[user_id] LEFT OUTER JOIN [Comment] AS [Posts->Comments] ON [Posts].[id] = [Posts->Comments].[post_id];',
        ibmi: 'SELECT "User"."name", "User"."age", "Posts"."id" AS "Posts.id", "Posts"."title" AS "Posts.title", "Posts->Comments"."id" AS "Posts.Comments.id", "Posts->Comments"."title" AS "Posts.Comments.title", "Posts->Comments"."createdAt" AS "Posts.Comments.createdAt", "Posts->Comments"."updatedAt" AS "Posts.Comments.updatedAt", "Posts->Comments"."post_id" AS "Posts.Comments.post_id" FROM "User" AS "User" LEFT OUTER JOIN "Post" AS "Posts" ON "User"."id" = "Posts"."user_id" LEFT OUTER JOIN "Comment" AS "Posts->Comments" ON "Posts"."id" = "Posts->Comments"."post_id"',
        postgres: 'SELECT "User".name, "User".age, Posts.id AS "Posts.id", Posts.title AS "Posts.title", "Posts->Comments".id AS "Posts.Comments.id", "Posts->Comments".title AS "Posts.Comments.title", "Posts->Comments".createdAt AS "Posts.Comments.createdAt", "Posts->Comments".updatedAt AS "Posts.Comments.updatedAt", "Posts->Comments".post_id AS "Posts.Comments.post_id" FROM "User" AS "User" LEFT OUTER JOIN Post AS Posts ON "User".id = Posts.user_id LEFT OUTER JOIN Comment AS "Posts->Comments" ON Posts.id = "Posts->Comments".post_id;',
        snowflake: 'SELECT User.name, User.age, Posts.id AS "Posts.id", Posts.title AS "Posts.title", "Posts->Comments".id AS "Posts.Comments.id", "Posts->Comments".title AS "Posts.Comments.title", "Posts->Comments".createdAt AS "Posts.Comments.createdAt", "Posts->Comments".updatedAt AS "Posts.Comments.updatedAt", "Posts->Comments".post_id AS "Posts.Comments.post_id" FROM User AS User LEFT OUTER JOIN Post AS Posts ON User.id = Posts.user_id LEFT OUTER JOIN Comment AS "Posts->Comments" ON Posts.id = "Posts->Comments".post_id;',
        oracle: `SELECT "User".name, "User".age, Posts.id AS "Posts.id", Posts.title AS "Posts.title", "Posts->Comments".id AS "Posts.Comments.id", "Posts->Comments".title AS "Posts.Comments.title", "Posts->Comments".createdAt AS "Posts.Comments.createdAt", "Posts->Comments".updatedAt AS "Posts.Comments.updatedAt", "Posts->Comments".post_id AS "Posts.Comments.post_id" FROM "User" "User" LEFT OUTER JOIN Post Posts ON "User".id = Posts.user_id LEFT OUTER JOIN "Comment" "Posts->Comments" ON Posts.id = "Posts->Comments".post_id;`,
      });
    });

    it('attributes with dot notation', () => {
      const User = Support.sequelize.define('User', {
        name: DataTypes.STRING,
        age: DataTypes.INTEGER,
        statuslabel: {
          field: 'status.label',
          type: DataTypes.STRING,
        },
      }, {
        freezeTableName: true,
      });
      const Post = Support.sequelize.define('Post', {
        title: DataTypes.STRING,
        statuslabel: {
          field: 'status.label',
          type: DataTypes.STRING,
        },
      }, {
        freezeTableName: true,
      });

      // association name is Pascal case to test quoteIdentifier: false
      User.Posts = User.hasMany(Post, { foreignKey: 'user_id', as: 'Posts' });

      expectsql(sql.selectQuery('User', {
        attributes: ['name', 'age', ['status.label', 'statuslabel']],
        include: _validateIncludedElements({
          include: [{
            attributes: ['title', ['status.label', 'statuslabel']],
            association: User.Posts,
          }],
          model: User,
        }).include,
        model: User,
        dotNotation: true,
      }, User), {
        default: 'SELECT [User].[name], [User].[age], [User].[status.label] AS [statuslabel], [Posts].[id] AS [Posts.id], [Posts].[title] AS [Posts.title], [Posts].[status.label] AS [Posts.statuslabel] FROM [User] AS [User] LEFT OUTER JOIN [Post] AS [Posts] ON [User].[id] = [Posts].[user_id];',
        postgres: 'SELECT "User".name, "User".age, "User"."status.label" AS statuslabel, Posts.id AS "Posts.id", Posts.title AS "Posts.title", Posts."status.label" AS "Posts.statuslabel" FROM "User" AS "User" LEFT OUTER JOIN Post AS Posts ON "User".id = Posts.user_id;',
        snowflake: 'SELECT User.name, User.age, User."status.label" AS statuslabel, Posts.id AS "Posts.id", Posts.title AS "Posts.title", Posts."status.label" AS "Posts.statuslabel" FROM User AS User LEFT OUTER JOIN Post AS Posts ON User.id = Posts.user_id;',
        oracle: `SELECT "User".name, "User".age, "User"."status.label" AS statuslabel, Posts.id AS "Posts.id", Posts.title AS "Posts.title", Posts."status.label" AS "Posts.statuslabel" FROM "User" "User" LEFT OUTER JOIN Post Posts ON "User".id = Posts.user_id;`,
      });
    });
  });
});<|MERGE_RESOLUTION|>--- conflicted
+++ resolved
@@ -603,15 +603,11 @@
         'db2 ibmi mssql': `SELECT [user].[id_user] AS [id], [user].[email], [user].[first_name] AS [firstName], [user].[last_name] AS [lastName], [POSTS].[id] AS [POSTS.id], [POSTS].[title] AS [POSTS.title]
           FROM [users] AS [user] LEFT OUTER JOIN [post] AS [POSTS]
           ON [user].[id_user] = [POSTS].[user_id]
-<<<<<<< HEAD
-          ORDER BY [user].${TICK_LEFT}${TICK_LEFT}${TICK_LEFT}last_name${TICK_RIGHT}${TICK_RIGHT}${TICK_RIGHT} ASC OFFSET 10 ROWS FETCH NEXT 30 ROWS ONLY;`),
+          ORDER BY [user].${TICK_LEFT}${TICK_LEFT}${TICK_LEFT}last_name${TICK_RIGHT}${TICK_RIGHT}${TICK_RIGHT} ASC OFFSET 10 ROWS FETCH NEXT 30 ROWS ONLY;`,
         oracle: Support.minifySql(`SELECT "user"."id_user" AS "id", "user"."email", "user"."first_name" AS "firstName", "user"."last_name" AS "lastName", "POSTS"."id" AS "POSTS.id", "POSTS"."title" AS "POSTS.title"
           FROM "users" "user" LEFT OUTER JOIN "post" "POSTS"
           ON "user"."id_user" = "POSTS"."user_id"
           ORDER BY "user".${TICK_LEFT}${TICK_LEFT}${TICK_LEFT}last_name${TICK_RIGHT}${TICK_RIGHT}${TICK_RIGHT} ASC OFFSET 10 ROWS FETCH NEXT 30 ROWS ONLY;`),
-=======
-          ORDER BY [user].${TICK_LEFT}${TICK_LEFT}${TICK_LEFT}last_name${TICK_RIGHT}${TICK_RIGHT}${TICK_RIGHT} ASC OFFSET 10 ROWS FETCH NEXT 30 ROWS ONLY;`,
->>>>>>> e245cbbd
       });
 
       const nestedInclude = _validateIncludedElements({
@@ -703,14 +699,9 @@
         }).include,
         model: User,
       }, User), {
-<<<<<<< HEAD
-        ibmi: 'SELECT "User"."name", "User"."age", "Posts"."id" AS "Posts.id", "Posts"."title" AS "Posts.title" FROM "User" AS "User" LEFT OUTER JOIN "Post" AS "Posts" ON "User"."id" = "Posts"."user_id"',
+        ibmi: 'SELECT "User"."name", "User"."age", "posts"."id" AS "posts.id", "posts"."title" AS "posts.title" FROM "User" AS "User" LEFT OUTER JOIN "Post" AS "posts" ON "User"."id" = "posts"."user_id"',
         oracle: `SELECT "User"."name", "User"."age", "Posts"."id" AS "Posts.id", "Posts"."title" AS "Posts.title" FROM "User" "User" LEFT OUTER JOIN "Post" "Posts" ON "User"."id" = "Posts"."user_id";`,
-        default: 'SELECT [User].[name], [User].[age], [Posts].[id] AS [Posts.id], [Posts].[title] AS [Posts.title] FROM [User] AS [User] LEFT OUTER JOIN [Post] AS [Posts] ON [User].[id] = [Posts].[user_id];',
-=======
-        ibmi: 'SELECT "User"."name", "User"."age", "posts"."id" AS "posts.id", "posts"."title" AS "posts.title" FROM "User" AS "User" LEFT OUTER JOIN "Post" AS "posts" ON "User"."id" = "posts"."user_id"',
         default: 'SELECT [User].[name], [User].[age], [posts].[id] AS [posts.id], [posts].[title] AS [posts.title] FROM [User] AS [User] LEFT OUTER JOIN [Post] AS [posts] ON [User].[id] = [posts].[user_id];',
->>>>>>> e245cbbd
       });
     });
 
@@ -743,12 +734,8 @@
         }).include,
         model: User,
       }, User), {
-<<<<<<< HEAD
-        default: `SELECT [User].[name], [User].[age], [Posts].[id] AS [Posts.id], [Posts].[title] AS [Posts.title] FROM [User] AS [User] ${current.dialect.supports['RIGHT JOIN'] ? 'RIGHT' : 'LEFT'} OUTER JOIN [Post] AS [Posts] ON [User].[id] = [Posts].[user_id];`,
+        default: `SELECT [User].[name], [User].[age], [posts].[id] AS [posts.id], [posts].[title] AS [posts.title] FROM [User] AS [User] ${current.dialect.supports['RIGHT JOIN'] ? 'RIGHT' : 'LEFT'} OUTER JOIN [Post] AS [posts] ON [User].[id] = [posts].[user_id];`,
         oracle: `SELECT "User"."name", "User"."age", "Posts"."id" AS "Posts.id", "Posts"."title" AS "Posts.title" FROM "User" "User" ${current.dialect.supports['RIGHT JOIN'] ? 'RIGHT' : 'LEFT'} OUTER JOIN "Post" "Posts" ON "User"."id" = "Posts"."user_id";`,
-=======
-        default: `SELECT [User].[name], [User].[age], [posts].[id] AS [posts.id], [posts].[title] AS [posts.title] FROM [User] AS [User] ${current.dialect.supports['RIGHT JOIN'] ? 'RIGHT' : 'LEFT'} OUTER JOIN [Post] AS [posts] ON [User].[id] = [posts].[user_id];`,
->>>>>>> e245cbbd
       });
     });
 
