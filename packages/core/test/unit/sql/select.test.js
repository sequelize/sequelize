--- conflicted
+++ resolved
@@ -971,26 +971,12 @@
               'SELECT [User].* FROM ' +
               '(SELECT [User].[name], [User].[age], [User].[id], [postaliasname].[id] AS [postaliasname.id], [postaliasname].[title] AS [postaliasname.title] FROM [User] AS [User] ' +
               'INNER JOIN [Post] AS [postaliasname] ON [User].[id] = [postaliasname].[user_id] ' +
-<<<<<<< HEAD
-              `WHERE ( SELECT [user_id] FROM [Post] AS [postaliasname] WHERE [postaliasname].[user_id] = [User].[id] ORDER BY [postaliasname].[id] LIMIT 1) IS NOT NULL) AS [User];`,
-            'db2 ibmi':
-              'SELECT [User].* FROM ' +
-              '(SELECT [User].[name], [User].[age], [User].[id], [postaliasname].[id] AS [postaliasname.id], [postaliasname].[title] AS [postaliasname.title] FROM [User] AS [User] ' +
-              'INNER JOIN [Post] AS [postaliasname] ON [User].[id] = [postaliasname].[user_id] ' +
-              `WHERE ( SELECT [user_id] FROM [Post] AS [postaliasname] WHERE [postaliasname].[user_id] = [User].[id] ORDER BY [postaliasname].[id] FETCH NEXT 1 ROWS ONLY) IS NOT NULL) AS [User];`,
-            mssql:
-              'SELECT [User].* FROM ' +
-              '(SELECT [User].[name], [User].[age], [User].[id], [postaliasname].[id] AS [postaliasname.id], [postaliasname].[title] AS [postaliasname.title] FROM [User] AS [User] ' +
-              'INNER JOIN [Post] AS [postaliasname] ON [User].[id] = [postaliasname].[user_id] ' +
-              `WHERE ( SELECT [user_id] FROM [Post] AS [postaliasname] WHERE [postaliasname].[user_id] = [User].[id] ORDER BY [postaliasname].[id] OFFSET 0 ROWS FETCH NEXT 1 ROWS ONLY) IS NOT NULL) AS [User];`,
+              `WHERE EXISTS ( SELECT [user_id] FROM [Post] AS [postaliasname] WHERE [postaliasname].[user_id] = [User].[id]) ) AS [User];`,
             oracle:
               `SELECT "User".* FROM ` +
               `(SELECT "User"."name", "User"."age", "User"."id", "postaliasname"."id" AS "postaliasname.id", "postaliasname"."title" AS "postaliasname.title" FROM "User" "User" ` +
               `INNER JOIN "Post" "postaliasname" ON "User"."id" = "postaliasname"."user_id" ` +
               `WHERE (SELECT "user_id" FROM "Post" "postaliasname" WHERE "postaliasname"."user_id" = "User"."id" ORDER BY "postaliasname"."id" OFFSET 0 ROWS FETCH NEXT 1 ROWS ONLY) IS NOT NULL) "User";`,
-=======
-              `WHERE EXISTS ( SELECT [user_id] FROM [Post] AS [postaliasname] WHERE [postaliasname].[user_id] = [User].[id]) ) AS [User];`,
->>>>>>> c92cdf56
           },
         );
       });
@@ -1028,26 +1014,12 @@
               'SELECT [User].* FROM ' +
               '(SELECT [User].[name], [User].[age], [User].[id], [postaliasname].[id] AS [postaliasname.id], [postaliasname].[title] AS [postaliasname.title] FROM [User] AS [User] ' +
               'INNER JOIN [Post] AS [postaliasname] ON [User].[id] = [postaliasname].[user_id] ' +
-<<<<<<< HEAD
-              `WHERE [postaliasname].[title] = ${sql.escape('test')} AND ( SELECT [user_id] FROM [Post] AS [postaliasname] WHERE [postaliasname].[user_id] = [User].[id] ORDER BY [postaliasname].[id] LIMIT 1) IS NOT NULL) AS [User];`,
-            'db2 ibmi':
-              'SELECT [User].* FROM ' +
-              '(SELECT [User].[name], [User].[age], [User].[id], [postaliasname].[id] AS [postaliasname.id], [postaliasname].[title] AS [postaliasname.title] FROM [User] AS [User] ' +
-              'INNER JOIN [Post] AS [postaliasname] ON [User].[id] = [postaliasname].[user_id] ' +
-              `WHERE [postaliasname].[title] = ${sql.escape('test')} AND ( SELECT [user_id] FROM [Post] AS [postaliasname] WHERE [postaliasname].[user_id] = [User].[id] ORDER BY [postaliasname].[id] FETCH NEXT 1 ROWS ONLY) IS NOT NULL) AS [User];`,
-            mssql:
-              'SELECT [User].* FROM ' +
-              '(SELECT [User].[name], [User].[age], [User].[id], [postaliasname].[id] AS [postaliasname.id], [postaliasname].[title] AS [postaliasname.title] FROM [User] AS [User] ' +
-              'INNER JOIN [Post] AS [postaliasname] ON [User].[id] = [postaliasname].[user_id] ' +
-              `WHERE [postaliasname].[title] = ${sql.escape('test')} AND ( SELECT [user_id] FROM [Post] AS [postaliasname] WHERE [postaliasname].[user_id] = [User].[id] ORDER BY [postaliasname].[id] OFFSET 0 ROWS FETCH NEXT 1 ROWS ONLY) IS NOT NULL) AS [User];`,
+              `WHERE [postaliasname].[title] = ${sql.escape('test')} AND EXISTS ( SELECT [user_id] FROM [Post] AS [postaliasname] WHERE [postaliasname].[user_id] = [User].[id]) ) AS [User];`,
             oracle:
               `SELECT "User".* FROM ` +
               `(SELECT "User"."name", "User"."age", "User"."id", "postaliasname"."id" AS "postaliasname.id", "postaliasname"."title" AS "postaliasname.title" FROM "User" "User" ` +
               `INNER JOIN "Post" "postaliasname" ON "User"."id" = "postaliasname"."user_id" ` +
               `WHERE "postaliasname"."title" = 'test' AND (SELECT "user_id" FROM "Post" "postaliasname" WHERE "postaliasname"."user_id" = "User"."id" ORDER BY "postaliasname"."id" OFFSET 0 ROWS FETCH NEXT 1 ROWS ONLY) IS NOT NULL) "User";`,
-=======
-              `WHERE [postaliasname].[title] = ${sql.escape('test')} AND EXISTS ( SELECT [user_id] FROM [Post] AS [postaliasname] WHERE [postaliasname].[user_id] = [User].[id]) ) AS [User];`,
->>>>>>> c92cdf56
           },
         );
       });
@@ -1134,9 +1106,8 @@
             `WHERE ([Company].[scopeId] IN (42) AND [Users->profession].[name] = ${sql.escape('test')}) AND ` +
             'EXISTS ( SELECT [Users].[companyId] FROM [Users] AS [Users] ' +
             'INNER JOIN [Professions] AS [profession] ON [Users].[professionId] = [profession].[id] ' +
-<<<<<<< HEAD
-            `WHERE [Users].[companyId] = [Company].[id] ORDER BY [Users].[id] OFFSET 0 ROWS FETCH NEXT 1 ROWS ONLY` +
-            `) IS NOT NULL ORDER BY [Company].[id] OFFSET 0 ROWS FETCH NEXT 5 ROWS ONLY) AS [Company];`,
+            `WHERE [Users].[companyId] = [Company].[id] ) ` +
+            `ORDER BY [Company].[id] OFFSET 0 ROWS FETCH NEXT 5 ROWS ONLY) AS [Company];`,
           oracle:
             `SELECT "Company".* FROM (` +
             `SELECT "Company"."name", "Company"."public", "Company"."id" FROM "Company" "Company" ` +
@@ -1147,10 +1118,6 @@
             `INNER JOIN "Professions" "profession" ON "Users"."professionId" = "profession"."id" ` +
             `WHERE "Users"."companyId" = "Company"."id" ORDER BY "Users"."id" OFFSET 0 ROWS FETCH NEXT 1 ROWS ONLY` +
             `) IS NOT NULL ORDER BY "Company"."id" OFFSET 0 ROWS FETCH NEXT 5 ROWS ONLY) "Company";`,
-=======
-            `WHERE [Users].[companyId] = [Company].[id] ) ` +
-            `ORDER BY [Company].[id] OFFSET 0 ROWS FETCH NEXT 5 ROWS ONLY) AS [Company];`,
->>>>>>> c92cdf56
         },
       );
     });
