--- conflicted
+++ resolved
@@ -98,21 +98,6 @@
     it('defaults the schema to the one set in the Sequelize options', () => {
       const User = customSequelize.define('User', {}, { timestamps: false });
 
-<<<<<<< HEAD
-      return expectsql(customSql.addColumnQuery(User.getTableName(), 'level_id', customSequelize.normalizeAttribute({
-        type: DataTypes.FLOAT,
-        allowNull: false,
-      })), {
-        'mariadb mysql': 'ALTER TABLE `custom`.`Users` ADD `level_id` FLOAT NOT NULL;',
-        postgres: 'ALTER TABLE "custom"."Users" ADD COLUMN "level_id" REAL NOT NULL;',
-        sqlite: 'ALTER TABLE `custom.Users` ADD `level_id` REAL NOT NULL;',
-        mssql: 'ALTER TABLE [custom].[Users] ADD [level_id] REAL NOT NULL;',
-        db2: 'ALTER TABLE "custom"."Users" ADD "level_id" REAL NOT NULL;',
-        snowflake: 'ALTER TABLE "custom"."Users" ADD "level_id" FLOAT NOT NULL;',
-        ibmi: 'ALTER TABLE "custom"."Users" ADD "level_id" REAL NOT NULL',
-        oracle: 'ALTER TABLE "custom"."Users" ADD "level_id" BINARY_FLOAT NOT NULL;',
-      });
-=======
       return expectsql(
         customSql.addColumnQuery(
           User.table,
@@ -130,9 +115,9 @@
           db2: 'ALTER TABLE "custom"."Users" ADD "level_id" REAL NOT NULL;',
           snowflake: 'ALTER TABLE "custom"."Users" ADD "level_id" FLOAT NOT NULL;',
           ibmi: 'ALTER TABLE "custom"."Users" ADD "level_id" REAL NOT NULL',
+          oracle: 'ALTER TABLE "custom"."Users" ADD "level_id" BINARY_FLOAT NOT NULL;',
         },
       );
->>>>>>> e632284c
     });
   });
 });