'use strict';

const sinon = require('sinon');
const { sequelize, expectsql, beforeAll2 } = require('../../support');
const { DataTypes } = require('@sequelize/core');

describe('QueryInterface#changeColumn', () => {
  if (sequelize.dialect.name === 'sqlite') {
    return;
  }

  const vars = beforeAll2(() => {
    const User = sequelize.define('users', {
      id: {
        type: DataTypes.INTEGER,
        primaryKey: true,
        autoIncrement: true,
      },
      level_id: {
        type: DataTypes.INTEGER,
      },
    }, { timestamps: false });

    const stub = sinon.stub(sequelize, 'queryRaw').resolvesArg(0);

    return { User, stub };
  });

  beforeEach(() => {
    vars.stub.resetHistory();
  });

  after(() => {
    vars.stub.restore();
  });

  it('properly generate alter queries', async () => {
    const { User } = vars;

    const sql = await sequelize.queryInterface.changeColumn(User.getTableName(), 'level_id', {
      type: DataTypes.FLOAT,
      allowNull: false,
    });

<<<<<<< HEAD
      it('properly generate alter queries', () => {
        return current.queryInterface.changeColumn(Model.getTableName(), 'level_id', {
          type: DataTypes.FLOAT,
          allowNull: false,
        }).then(sql => {
          expectsql(sql, {
            ibmi: 'ALTER TABLE "users" ALTER COLUMN "level_id" SET DATA TYPE REAL NOT NULL',
            mssql: 'ALTER TABLE [users] ALTER COLUMN [level_id] REAL NOT NULL;',
            db2: 'ALTER TABLE "users" ALTER COLUMN "level_id" SET DATA TYPE REAL ALTER COLUMN "level_id" SET NOT NULL;',
            mariadb: 'ALTER TABLE `users` CHANGE `level_id` `level_id` FLOAT NOT NULL;',
            mysql: 'ALTER TABLE `users` CHANGE `level_id` `level_id` FLOAT NOT NULL;',
            postgres: 'ALTER TABLE "users" ALTER COLUMN "level_id" SET NOT NULL;ALTER TABLE "users" ALTER COLUMN "level_id" DROP DEFAULT;ALTER TABLE "users" ALTER COLUMN "level_id" TYPE REAL;',
            snowflake: 'ALTER TABLE "users" ALTER COLUMN "level_id" SET NOT NULL;ALTER TABLE "users" ALTER COLUMN "level_id" DROP DEFAULT;ALTER TABLE "users" ALTER COLUMN "level_id" TYPE FLOAT;',
            oracle: `DECLARE CONS_NAME VARCHAR2(200); BEGIN BEGIN EXECUTE IMMEDIATE 'ALTER TABLE "users" MODIFY "level_id" BINARY_FLOAT NOT NULL'; EXCEPTION WHEN OTHERS THEN IF SQLCODE = -1442 OR SQLCODE = -1451 THEN EXECUTE IMMEDIATE 'ALTER TABLE "users" MODIFY "level_id" BINARY_FLOAT '; ELSE RAISE; END IF; END; END;`,
          });
        });
      });

      it('properly generate alter queries for foreign keys', () => {
        return current.queryInterface.changeColumn(Model.getTableName(), 'level_id', {
          type: DataTypes.INTEGER,
          references: {
            table: 'level',
            key: 'id',
          },
          onUpdate: 'cascade',
          onDelete: 'cascade',
        }).then(sql => {
          expectsql(sql, {
            ibmi: 'ALTER TABLE "users" ADD CONSTRAINT "level_id" FOREIGN KEY ("level_id") REFERENCES "level" ("id") ON DELETE CASCADE',
            mssql: 'ALTER TABLE [users] ADD FOREIGN KEY ([level_id]) REFERENCES [level] ([id]) ON DELETE CASCADE;',
            db2: 'ALTER TABLE "users" ADD CONSTRAINT "level_id_foreign_idx" FOREIGN KEY ("level_id") REFERENCES "level" ("id") ON DELETE CASCADE;',
            mariadb: 'ALTER TABLE `users` ADD FOREIGN KEY (`level_id`) REFERENCES `level` (`id`) ON DELETE CASCADE ON UPDATE CASCADE;',
            mysql: 'ALTER TABLE `users` ADD FOREIGN KEY (`level_id`) REFERENCES `level` (`id`) ON DELETE CASCADE ON UPDATE CASCADE;',
            postgres: 'ALTER TABLE "users"  ADD FOREIGN KEY ("level_id") REFERENCES "level" ("id") ON DELETE CASCADE ON UPDATE CASCADE;',
            snowflake: 'ALTER TABLE "users"  ADD FOREIGN KEY ("level_id") REFERENCES "level" ("id") ON DELETE CASCADE ON UPDATE CASCADE;',
            oracle: `DECLARE CONS_NAME VARCHAR2(200); BEGIN BEGIN SELECT constraint_name INTO cons_name
              FROM
                (SELECT DISTINCT cc.owner, cc.table_name, cc.constraint_name, cc.column_name AS cons_columns FROM all_cons_columns cc, all_constraints c WHERE cc.owner = c.owner AND cc.table_name = c.table_name AND cc.constraint_name = c.constraint_name AND c.constraint_type = 'R' GROUP BY cc.owner, cc.table_name, cc.constraint_name, cc.column_name)
                WHERE owner = '${current.dialect.getDefaultSchema()}' AND table_name = 'users' AND cons_columns = 'level_id' ;
                EXCEPTION WHEN NO_DATA_FOUND THEN CONS_NAME := NULL; END; IF CONS_NAME IS NOT NULL THEN EXECUTE IMMEDIATE 'ALTER TABLE "users" DROP CONSTRAINT "'||CONS_NAME||'"'; END IF; 
                EXECUTE IMMEDIATE 'ALTER TABLE "users" ADD FOREIGN KEY ("level_id") REFERENCES "level" ("id") ON DELETE CASCADE'; END;`,
          });
        });
      });
=======
    expectsql(sql, {
      ibmi: 'ALTER TABLE "users" ALTER COLUMN "level_id" SET DATA TYPE REAL NOT NULL',
      mssql: 'ALTER TABLE [users] ALTER COLUMN [level_id] REAL NOT NULL;',
      db2: 'ALTER TABLE "users" ALTER COLUMN "level_id" SET DATA TYPE REAL ALTER COLUMN "level_id" SET NOT NULL;',
      mariadb: 'ALTER TABLE `users` CHANGE `level_id` `level_id` FLOAT NOT NULL;',
      mysql: 'ALTER TABLE `users` CHANGE `level_id` `level_id` FLOAT NOT NULL;',
      postgres: 'ALTER TABLE "users" ALTER COLUMN "level_id" SET NOT NULL;ALTER TABLE "users" ALTER COLUMN "level_id" DROP DEFAULT;ALTER TABLE "users" ALTER COLUMN "level_id" TYPE REAL;',
      snowflake: 'ALTER TABLE "users" ALTER COLUMN "level_id" SET NOT NULL;ALTER TABLE "users" ALTER COLUMN "level_id" DROP DEFAULT;ALTER TABLE "users" ALTER COLUMN "level_id" TYPE FLOAT;',
    });
  });

  it('properly generate alter queries for foreign keys', async () => {
    const { User } = vars;

    const sql = await sequelize.queryInterface.changeColumn(User.getTableName(), 'level_id', {
      type: DataTypes.INTEGER,
      references: {
        table: 'level',
        key: 'id',
      },
      onUpdate: 'cascade',
      onDelete: 'cascade',
    });
>>>>>>> 92af3b0c

    expectsql(sql, {
      ibmi: 'ALTER TABLE "users" ADD CONSTRAINT "level_id" FOREIGN KEY ("level_id") REFERENCES "level" ("id") ON DELETE CASCADE',
      mssql: 'ALTER TABLE [users] ADD FOREIGN KEY ([level_id]) REFERENCES [level] ([id]) ON DELETE CASCADE;',
      db2: 'ALTER TABLE "users" ADD CONSTRAINT "level_id_foreign_idx" FOREIGN KEY ("level_id") REFERENCES "level" ("id") ON DELETE CASCADE;',
      mariadb: 'ALTER TABLE `users` ADD FOREIGN KEY (`level_id`) REFERENCES `level` (`id`) ON DELETE CASCADE ON UPDATE CASCADE;',
      mysql: 'ALTER TABLE `users` ADD FOREIGN KEY (`level_id`) REFERENCES `level` (`id`) ON DELETE CASCADE ON UPDATE CASCADE;',
      postgres: 'ALTER TABLE "users"  ADD FOREIGN KEY ("level_id") REFERENCES "level" ("id") ON DELETE CASCADE ON UPDATE CASCADE;',
      snowflake: 'ALTER TABLE "users"  ADD FOREIGN KEY ("level_id") REFERENCES "level" ("id") ON DELETE CASCADE ON UPDATE CASCADE;',
    });
  });
});<|MERGE_RESOLUTION|>--- conflicted
+++ resolved
@@ -42,53 +42,6 @@
       allowNull: false,
     });
 
-<<<<<<< HEAD
-      it('properly generate alter queries', () => {
-        return current.queryInterface.changeColumn(Model.getTableName(), 'level_id', {
-          type: DataTypes.FLOAT,
-          allowNull: false,
-        }).then(sql => {
-          expectsql(sql, {
-            ibmi: 'ALTER TABLE "users" ALTER COLUMN "level_id" SET DATA TYPE REAL NOT NULL',
-            mssql: 'ALTER TABLE [users] ALTER COLUMN [level_id] REAL NOT NULL;',
-            db2: 'ALTER TABLE "users" ALTER COLUMN "level_id" SET DATA TYPE REAL ALTER COLUMN "level_id" SET NOT NULL;',
-            mariadb: 'ALTER TABLE `users` CHANGE `level_id` `level_id` FLOAT NOT NULL;',
-            mysql: 'ALTER TABLE `users` CHANGE `level_id` `level_id` FLOAT NOT NULL;',
-            postgres: 'ALTER TABLE "users" ALTER COLUMN "level_id" SET NOT NULL;ALTER TABLE "users" ALTER COLUMN "level_id" DROP DEFAULT;ALTER TABLE "users" ALTER COLUMN "level_id" TYPE REAL;',
-            snowflake: 'ALTER TABLE "users" ALTER COLUMN "level_id" SET NOT NULL;ALTER TABLE "users" ALTER COLUMN "level_id" DROP DEFAULT;ALTER TABLE "users" ALTER COLUMN "level_id" TYPE FLOAT;',
-            oracle: `DECLARE CONS_NAME VARCHAR2(200); BEGIN BEGIN EXECUTE IMMEDIATE 'ALTER TABLE "users" MODIFY "level_id" BINARY_FLOAT NOT NULL'; EXCEPTION WHEN OTHERS THEN IF SQLCODE = -1442 OR SQLCODE = -1451 THEN EXECUTE IMMEDIATE 'ALTER TABLE "users" MODIFY "level_id" BINARY_FLOAT '; ELSE RAISE; END IF; END; END;`,
-          });
-        });
-      });
-
-      it('properly generate alter queries for foreign keys', () => {
-        return current.queryInterface.changeColumn(Model.getTableName(), 'level_id', {
-          type: DataTypes.INTEGER,
-          references: {
-            table: 'level',
-            key: 'id',
-          },
-          onUpdate: 'cascade',
-          onDelete: 'cascade',
-        }).then(sql => {
-          expectsql(sql, {
-            ibmi: 'ALTER TABLE "users" ADD CONSTRAINT "level_id" FOREIGN KEY ("level_id") REFERENCES "level" ("id") ON DELETE CASCADE',
-            mssql: 'ALTER TABLE [users] ADD FOREIGN KEY ([level_id]) REFERENCES [level] ([id]) ON DELETE CASCADE;',
-            db2: 'ALTER TABLE "users" ADD CONSTRAINT "level_id_foreign_idx" FOREIGN KEY ("level_id") REFERENCES "level" ("id") ON DELETE CASCADE;',
-            mariadb: 'ALTER TABLE `users` ADD FOREIGN KEY (`level_id`) REFERENCES `level` (`id`) ON DELETE CASCADE ON UPDATE CASCADE;',
-            mysql: 'ALTER TABLE `users` ADD FOREIGN KEY (`level_id`) REFERENCES `level` (`id`) ON DELETE CASCADE ON UPDATE CASCADE;',
-            postgres: 'ALTER TABLE "users"  ADD FOREIGN KEY ("level_id") REFERENCES "level" ("id") ON DELETE CASCADE ON UPDATE CASCADE;',
-            snowflake: 'ALTER TABLE "users"  ADD FOREIGN KEY ("level_id") REFERENCES "level" ("id") ON DELETE CASCADE ON UPDATE CASCADE;',
-            oracle: `DECLARE CONS_NAME VARCHAR2(200); BEGIN BEGIN SELECT constraint_name INTO cons_name
-              FROM
-                (SELECT DISTINCT cc.owner, cc.table_name, cc.constraint_name, cc.column_name AS cons_columns FROM all_cons_columns cc, all_constraints c WHERE cc.owner = c.owner AND cc.table_name = c.table_name AND cc.constraint_name = c.constraint_name AND c.constraint_type = 'R' GROUP BY cc.owner, cc.table_name, cc.constraint_name, cc.column_name)
-                WHERE owner = '${current.dialect.getDefaultSchema()}' AND table_name = 'users' AND cons_columns = 'level_id' ;
-                EXCEPTION WHEN NO_DATA_FOUND THEN CONS_NAME := NULL; END; IF CONS_NAME IS NOT NULL THEN EXECUTE IMMEDIATE 'ALTER TABLE "users" DROP CONSTRAINT "'||CONS_NAME||'"'; END IF; 
-                EXECUTE IMMEDIATE 'ALTER TABLE "users" ADD FOREIGN KEY ("level_id") REFERENCES "level" ("id") ON DELETE CASCADE'; END;`,
-          });
-        });
-      });
-=======
     expectsql(sql, {
       ibmi: 'ALTER TABLE "users" ALTER COLUMN "level_id" SET DATA TYPE REAL NOT NULL',
       mssql: 'ALTER TABLE [users] ALTER COLUMN [level_id] REAL NOT NULL;',
@@ -97,6 +50,7 @@
       mysql: 'ALTER TABLE `users` CHANGE `level_id` `level_id` FLOAT NOT NULL;',
       postgres: 'ALTER TABLE "users" ALTER COLUMN "level_id" SET NOT NULL;ALTER TABLE "users" ALTER COLUMN "level_id" DROP DEFAULT;ALTER TABLE "users" ALTER COLUMN "level_id" TYPE REAL;',
       snowflake: 'ALTER TABLE "users" ALTER COLUMN "level_id" SET NOT NULL;ALTER TABLE "users" ALTER COLUMN "level_id" DROP DEFAULT;ALTER TABLE "users" ALTER COLUMN "level_id" TYPE FLOAT;',
+      oracle: `DECLARE CONS_NAME VARCHAR2(200); BEGIN BEGIN EXECUTE IMMEDIATE 'ALTER TABLE "users" MODIFY "level_id" BINARY_FLOAT NOT NULL'; EXCEPTION WHEN OTHERS THEN IF SQLCODE = -1442 OR SQLCODE = -1451 THEN EXECUTE IMMEDIATE 'ALTER TABLE "users" MODIFY "level_id" BINARY_FLOAT '; ELSE RAISE; END IF; END; END;`,
     });
   });
 
@@ -112,7 +66,6 @@
       onUpdate: 'cascade',
       onDelete: 'cascade',
     });
->>>>>>> 92af3b0c
 
     expectsql(sql, {
       ibmi: 'ALTER TABLE "users" ADD CONSTRAINT "level_id" FOREIGN KEY ("level_id") REFERENCES "level" ("id") ON DELETE CASCADE',
@@ -122,6 +75,12 @@
       mysql: 'ALTER TABLE `users` ADD FOREIGN KEY (`level_id`) REFERENCES `level` (`id`) ON DELETE CASCADE ON UPDATE CASCADE;',
       postgres: 'ALTER TABLE "users"  ADD FOREIGN KEY ("level_id") REFERENCES "level" ("id") ON DELETE CASCADE ON UPDATE CASCADE;',
       snowflake: 'ALTER TABLE "users"  ADD FOREIGN KEY ("level_id") REFERENCES "level" ("id") ON DELETE CASCADE ON UPDATE CASCADE;',
+      oracle: `DECLARE CONS_NAME VARCHAR2(200); BEGIN BEGIN SELECT constraint_name INTO cons_name
+        FROM
+          (SELECT DISTINCT cc.owner, cc.table_name, cc.constraint_name, cc.column_name AS cons_columns FROM all_cons_columns cc, all_constraints c WHERE cc.owner = c.owner AND cc.table_name = c.table_name AND cc.constraint_name = c.constraint_name AND c.constraint_type = 'R' GROUP BY cc.owner, cc.table_name, cc.constraint_name, cc.column_name)
+          WHERE owner = '${sequelize.dialect.getDefaultSchema()}' AND table_name = 'users' AND cons_columns = 'level_id' ;
+          EXCEPTION WHEN NO_DATA_FOUND THEN CONS_NAME := NULL; END; IF CONS_NAME IS NOT NULL THEN EXECUTE IMMEDIATE 'ALTER TABLE "users" DROP CONSTRAINT "'||CONS_NAME||'"'; END IF; 
+          EXECUTE IMMEDIATE 'ALTER TABLE "users" ADD FOREIGN KEY ("level_id") REFERENCES "level" ("id") ON DELETE CASCADE'; END;`,
     });
   });
 });