'use strict';

const Support = require('../../support');
const { literal, Op } = require('@sequelize/core');

const expectsql = Support.expectsql;
const current = Support.sequelize;
const sql = current.dialect.queryGenerator;

// Notice: [] will be replaced by dialect specific tick/quote character when there is not dialect specific expectation but only a default expectation

const TICK_LEFT = Support.sequelize.dialect.TICK_CHAR_LEFT;
const TICK_RIGHT = Support.sequelize.dialect.TICK_CHAR_RIGHT;

describe(Support.getTestDialectTeaser('SQL'), () => {
  if (current.dialect.name === 'snowflake') {
    return;
  }

  describe('addIndex', () => {
    it('naming', () => {
      expectsql(sql.addIndexQuery('table', ['column1', 'column2'], {}, 'table'), {
        default: 'CREATE INDEX [table_column1_column2] ON [table] ([column1], [column2])',
        'mariadb mysql':
          'ALTER TABLE `table` ADD INDEX `table_column1_column2` (`column1`, `column2`)',
      });

      if (current.dialect.supports.schemas) {
        expectsql(sql.addIndexQuery('schema.table', ['column1', 'column2'], {}), {
          default:
            'CREATE INDEX [schema_table_column1_column2] ON [schema.table] ([column1], [column2])',
          'mariadb mysql':
            'ALTER TABLE `schema.table` ADD INDEX `schema_table_column1_column2` (`column1`, `column2`)',
        });

        expectsql(
          sql.addIndexQuery(
            {
              schema: 'schema',
              tableName: 'table',
            },
            ['column1', 'column2'],
            {},
            'schema_table',
          ),
          {
            default:
              'CREATE INDEX [schema_table_column1_column2] ON [schema].[table] ([column1], [column2])',
            db2: 'CREATE INDEX "schema"."schema_table_column1_column2" ON "schema"."table" ("column1", "column2")',
            'mariadb mysql':
              'ALTER TABLE `schema`.`table` ADD INDEX `schema_table_column1_column2` (`column1`, `column2`)',
          },
        );

        expectsql(
          sql.addIndexQuery(
            // quoteTable will produce '"schema"."table"'
            // that is a perfectly valid table name, so passing it to quoteTable again (through addIndexQuery) must produce this:
            // '"""schema"".""table"""'
            // the double-quotes are duplicated because they are escaped
            sql.quoteTable({
              schema: 'schema',
              tableName: 'table',
            }),
            ['column1', 'column2'],
            {},
          ),
          {
            // using TICK variables directly because it's impossible for expectsql to know whether the TICK inside ticks is meant to be a tick or just part of the string
            default: `CREATE INDEX ${TICK_LEFT}${TICK_LEFT}${TICK_LEFT}schema${TICK_RIGHT}${TICK_RIGHT}_${TICK_LEFT}${TICK_LEFT}table${TICK_RIGHT}${TICK_RIGHT}_column1_column2${TICK_RIGHT} ON ${TICK_LEFT}${TICK_LEFT}${TICK_LEFT}schema${TICK_RIGHT}${TICK_RIGHT}.${TICK_LEFT}${TICK_LEFT}table${TICK_RIGHT}${TICK_RIGHT}${TICK_RIGHT} ([column1], [column2])`,
            'mariadb mysql':
              'ALTER TABLE ```schema``.``table``` ADD INDEX ```schema``_``table``_column1_column2` (`column1`, `column2`)',
          },
        );
      }
    });

    it('type and using', () => {
<<<<<<< HEAD
      expectsql(sql.addIndexQuery('User', ['fieldC'], {
        type: 'FULLTEXT',
        concurrently: true,
      }), {
        ibmi: 'CREATE INDEX "user_field_c" ON "User" ("fieldC")',
        sqlite: 'CREATE INDEX `user_field_c` ON `User` (`fieldC`)',
        db2: 'CREATE INDEX "user_field_c" ON "User" ("fieldC")',
        mssql: 'CREATE FULLTEXT INDEX [user_field_c] ON [User] ([fieldC])',
        postgres: 'CREATE INDEX CONCURRENTLY "user_field_c" ON "User" ("fieldC")',
        mariadb: 'ALTER TABLE `User` ADD FULLTEXT INDEX `user_field_c` (`fieldC`)',
        mysql: 'ALTER TABLE `User` ADD FULLTEXT INDEX `user_field_c` (`fieldC`)',
        oracle: `CREATE INDEX "user_field_c" ON "User" ("fieldC")`,
      });
=======
      expectsql(
        sql.addIndexQuery('User', ['fieldC'], {
          type: 'FULLTEXT',
          concurrently: true,
        }),
        {
          ibmi: 'CREATE INDEX "user_field_c" ON "User" ("fieldC")',
          sqlite: 'CREATE INDEX `user_field_c` ON `User` (`fieldC`)',
          db2: 'CREATE INDEX "user_field_c" ON "User" ("fieldC")',
          mssql: 'CREATE FULLTEXT INDEX [user_field_c] ON [User] ([fieldC])',
          postgres: 'CREATE INDEX CONCURRENTLY "user_field_c" ON "User" ("fieldC")',
          mariadb: 'ALTER TABLE `User` ADD FULLTEXT INDEX `user_field_c` (`fieldC`)',
          mysql: 'ALTER TABLE `User` ADD FULLTEXT INDEX `user_field_c` (`fieldC`)',
        },
      );
>>>>>>> e632284c

      expectsql(
        sql.addIndexQuery(
          'User',
          ['fieldB', { attribute: 'fieldA', collate: 'en_US', order: 'DESC', length: 5 }],
          {
            name: 'a_b_uniq',
            unique: true,
            using: 'BTREE',
            parser: 'foo',
          },
        ),
        {
          sqlite:
            'CREATE UNIQUE INDEX `a_b_uniq` ON `User` (`fieldB`, `fieldA` COLLATE `en_US` DESC)',
          mssql: 'CREATE UNIQUE INDEX [a_b_uniq] ON [User] ([fieldB], [fieldA] DESC)',
          db2: 'CREATE UNIQUE INDEX "a_b_uniq" ON "User" ("fieldB", "fieldA" DESC)',
          ibmi: `BEGIN
      DECLARE CONTINUE HANDLER FOR SQLSTATE VALUE '42891'
        BEGIN END;
        ALTER TABLE "User" ADD CONSTRAINT "a_b_uniq" UNIQUE ("fieldB", "fieldA" DESC);
      END`,
<<<<<<< HEAD
        postgres: 'CREATE UNIQUE INDEX "a_b_uniq" ON "User" USING BTREE ("fieldB", "fieldA" COLLATE "en_US" DESC)',
        mariadb: 'ALTER TABLE `User` ADD UNIQUE INDEX `a_b_uniq` USING BTREE (`fieldB`, `fieldA`(5) DESC) WITH PARSER foo',
        mysql: 'ALTER TABLE `User` ADD UNIQUE INDEX `a_b_uniq` USING BTREE (`fieldB`, `fieldA`(5) DESC) WITH PARSER foo',
        oracle: `CREATE UNIQUE INDEX "a_b_uniq" ON "User" ("fieldB", "fieldA" DESC)`,
      });
    });

    it('POJO field', () => {
      expectsql(sql.addIndexQuery('table', [{ name: 'column', collate: 'BINARY', length: 5, order: 'DESC' }], {}, 'table'), {
        default: 'CREATE INDEX [table_column] ON [table] ([column] COLLATE [BINARY] DESC)',
        mssql: 'CREATE INDEX [table_column] ON [table] ([column] DESC)',
        db2: 'CREATE INDEX "table_column" ON "table" ("column" DESC)',
        ibmi: 'CREATE INDEX "table_column" ON "table" ("column" DESC)',
        mariadb: 'ALTER TABLE `table` ADD INDEX `table_column` (`column`(5) DESC)',
        mysql: 'ALTER TABLE `table` ADD INDEX `table_column` (`column`(5) DESC)',
        oracle: `CREATE INDEX "table_column" ON "table" ("column" DESC)`,
      });
=======
          postgres:
            'CREATE UNIQUE INDEX "a_b_uniq" ON "User" USING BTREE ("fieldB", "fieldA" COLLATE "en_US" DESC)',
          mariadb:
            'ALTER TABLE `User` ADD UNIQUE INDEX `a_b_uniq` USING BTREE (`fieldB`, `fieldA`(5) DESC) WITH PARSER foo',
          mysql:
            'ALTER TABLE `User` ADD UNIQUE INDEX `a_b_uniq` USING BTREE (`fieldB`, `fieldA`(5) DESC) WITH PARSER foo',
        },
      );
    });

    it('POJO field', () => {
      expectsql(
        sql.addIndexQuery(
          'table',
          [{ name: 'column', collate: 'BINARY', length: 5, order: 'DESC' }],
          {},
          'table',
        ),
        {
          default: 'CREATE INDEX [table_column] ON [table] ([column] COLLATE [BINARY] DESC)',
          mssql: 'CREATE INDEX [table_column] ON [table] ([column] DESC)',
          db2: 'CREATE INDEX "table_column" ON "table" ("column" DESC)',
          ibmi: 'CREATE INDEX "table_column" ON "table" ("column" DESC)',
          mariadb: 'ALTER TABLE `table` ADD INDEX `table_column` (`column`(5) DESC)',
          mysql: 'ALTER TABLE `table` ADD INDEX `table_column` (`column`(5) DESC)',
        },
      );
>>>>>>> e632284c
    });

    it('function', () => {
      expectsql(
        sql.addIndexQuery('table', [current.fn('UPPER', current.col('test'))], { name: 'myindex' }),
        {
          default: 'CREATE INDEX [myindex] ON [table] (UPPER([test]))',
          mariadb: 'ALTER TABLE `table` ADD INDEX `myindex` (UPPER(`test`))',
          mysql: 'ALTER TABLE `table` ADD INDEX `myindex` (UPPER(`test`))',
        },
      );
    });

    if (current.dialect.supports.index.using === 2) {
      it('USING', () => {
        expectsql(
          sql.addIndexQuery('table', {
            fields: ['event'],
            using: 'gin',
          }),
          {
            postgres: 'CREATE INDEX "table_event" ON "table" USING gin ("event")',
          },
        );
      });
    }

    if (current.dialect.supports.index.where) {
      it('WHERE', () => {
        expectsql(
          sql.addIndexQuery('table', {
            fields: ['type'],
            where: {
              type: 'public',
            },
          }),
          {
            ibmi: 'CREATE INDEX "table_type" ON "table" ("type") WHERE "type" = \'public\'',
            sqlite: "CREATE INDEX `table_type` ON `table` (`type`) WHERE `type` = 'public'",
            db2: 'CREATE INDEX "table_type" ON "table" ("type") WHERE "type" = \'public\'',
            postgres: 'CREATE INDEX "table_type" ON "table" ("type") WHERE "type" = \'public\'',
            mssql: "CREATE INDEX [table_type] ON [table] ([type]) WHERE [type] = N'public'",
          },
        );

        expectsql(
          sql.addIndexQuery('table', {
            fields: ['type'],
            where: {
              type: {
                [Op.or]: ['group', 'private'],
              },
            },
          }),
          {
            ibmi: 'CREATE INDEX "table_type" ON "table" ("type") WHERE "type" = \'group\' OR "type" = \'private\'',
            sqlite:
              "CREATE INDEX `table_type` ON `table` (`type`) WHERE `type` = 'group' OR `type` = 'private'",
            db2: 'CREATE INDEX "table_type" ON "table" ("type") WHERE "type" = \'group\' OR "type" = \'private\'',
            postgres:
              'CREATE INDEX "table_type" ON "table" ("type") WHERE "type" = \'group\' OR "type" = \'private\'',
            mssql:
              "CREATE INDEX [table_type] ON [table] ([type]) WHERE [type] = N'group' OR [type] = N'private'",
          },
        );

        expectsql(
          sql.addIndexQuery('table', {
            fields: ['type'],
            where: {
              type: {
                [Op.ne]: null,
              },
            },
          }),
          {
            ibmi: 'CREATE INDEX "table_type" ON "table" ("type") WHERE "type" IS NOT NULL',
            sqlite: 'CREATE INDEX `table_type` ON `table` (`type`) WHERE `type` IS NOT NULL',
            db2: 'CREATE INDEX "table_type" ON "table" ("type") WHERE "type" IS NOT NULL',
            postgres: 'CREATE INDEX "table_type" ON "table" ("type") WHERE "type" IS NOT NULL',
            mssql: 'CREATE INDEX [table_type] ON [table] ([type]) WHERE [type] IS NOT NULL',
          },
        );
      });
    }

    if (current.dialect.supports.dataTypes.JSONB) {
      it('operator', () => {
        expectsql(
          sql.addIndexQuery('table', {
            fields: ['event'],
            using: 'gin',
            operator: 'jsonb_path_ops',
          }),
          {
            postgres: 'CREATE INDEX "table_event" ON "table" USING gin ("event" jsonb_path_ops)',
          },
        );
      });
    }

    if (current.dialect.supports.index.operator) {
      it('operator with multiple fields', () => {
        expectsql(
          sql.addIndexQuery('table', {
            fields: ['column1', 'column2'],
            using: 'gist',
            operator: 'inet_ops',
          }),
          {
            postgres:
              'CREATE INDEX "table_column1_column2" ON "table" USING gist ("column1" inet_ops, "column2" inet_ops)',
          },
        );
      });
      it('operator in fields', () => {
        expectsql(
          sql.addIndexQuery('table', {
            fields: [
              {
                name: 'column',
                operator: 'inet_ops',
              },
            ],
            using: 'gist',
          }),
          {
            postgres: 'CREATE INDEX "table_column" ON "table" USING gist ("column" inet_ops)',
          },
        );
      });
      it('operator in fields with order', () => {
        expectsql(
          sql.addIndexQuery('table', {
            fields: [
              {
                name: 'column',
                order: 'DESC',
                operator: 'inet_ops',
              },
            ],
            using: 'gist',
          }),
          {
            postgres: 'CREATE INDEX "table_column" ON "table" USING gist ("column" inet_ops DESC)',
          },
        );
      });
      it('operator in multiple fields #1', () => {
        expectsql(
          sql.addIndexQuery('table', {
            fields: [
              {
                name: 'column1',
                order: 'DESC',
                operator: 'inet_ops',
              },
              'column2',
            ],
            using: 'gist',
          }),
          {
            postgres:
              'CREATE INDEX "table_column1_column2" ON "table" USING gist ("column1" inet_ops DESC, "column2")',
          },
        );
      });
      it('operator in multiple fields #2', () => {
        expectsql(
          sql.addIndexQuery('table', {
            fields: [
              {
                name: 'path',
                operator: 'text_pattern_ops',
              },
              'level',
              {
                name: 'name',
                operator: 'varchar_pattern_ops',
              },
            ],
            using: 'btree',
          }),
          {
            postgres:
              'CREATE INDEX "table_path_level_name" ON "table" USING btree ("path" text_pattern_ops, "level", "name" varchar_pattern_ops)',
          },
        );
      });
    }

    it('include columns with unique index', () => {
      expectsql(
        () =>
          sql.addIndexQuery('User', {
            name: 'email_include_name',
            fields: ['email'],
            include: ['first_name', 'last_name'],
            unique: true,
          }),
        {
          default: new Error(
            `The include attribute for indexes is not supported by ${current.dialect.name} dialect`,
          ),
          mssql:
            'CREATE UNIQUE INDEX [email_include_name] ON [User] ([email]) INCLUDE ([first_name], [last_name])',
          'db2 postgres':
            'CREATE UNIQUE INDEX "email_include_name" ON "User" ("email") INCLUDE ("first_name", "last_name")',
        },
      );
    });

    it('include columns with non-unique index', () => {
      expectsql(
        () =>
          sql.addIndexQuery('User', {
            name: 'email_include_name',
            fields: ['email'],
            include: ['first_name', 'last_name'],
          }),
        {
          db2: new Error('DB2 does not support non-unique indexes with INCLUDE syntax.'),
          default: new Error(
            `The include attribute for indexes is not supported by ${current.dialect.name} dialect`,
          ),
          mssql:
            'CREATE INDEX [email_include_name] ON [User] ([email]) INCLUDE ([first_name], [last_name])',
          postgres:
            'CREATE INDEX "email_include_name" ON "User" ("email") INCLUDE ("first_name", "last_name")',
        },
      );
    });

    it('include columns using a liternal with non-unique index', () => {
      expectsql(
        () =>
          sql.addIndexQuery('User', {
            name: 'email_include_name',
            fields: ['email'],
            include: literal('(first_name, last_name)'),
          }),
        {
          db2: new Error('DB2 does not support non-unique indexes with INCLUDE syntax.'),
          default: new Error(
            `The include attribute for indexes is not supported by ${current.dialect.name} dialect`,
          ),
          mssql:
            'CREATE INDEX [email_include_name] ON [User] ([email]) INCLUDE (first_name, last_name)',
          postgres:
            'CREATE INDEX "email_include_name" ON "User" ("email") INCLUDE (first_name, last_name)',
        },
      );
    });

    it('include columns using an array of liternals with non-unique index', () => {
      expectsql(
        () =>
          sql.addIndexQuery('User', {
            name: 'email_include_name',
            fields: ['email'],
            include: [literal('first_name'), literal('last_name')],
          }),
        {
          db2: new Error('DB2 does not support non-unique indexes with INCLUDE syntax.'),
          default: new Error(
            `The include attribute for indexes is not supported by ${current.dialect.name} dialect`,
          ),
          mssql:
            'CREATE INDEX [email_include_name] ON [User] ([email]) INCLUDE (first_name, last_name)',
          postgres:
            'CREATE INDEX "email_include_name" ON "User" ("email") INCLUDE (first_name, last_name)',
        },
      );
    });
  });
});<|MERGE_RESOLUTION|>--- conflicted
+++ resolved
@@ -76,21 +76,6 @@
     });
 
     it('type and using', () => {
-<<<<<<< HEAD
-      expectsql(sql.addIndexQuery('User', ['fieldC'], {
-        type: 'FULLTEXT',
-        concurrently: true,
-      }), {
-        ibmi: 'CREATE INDEX "user_field_c" ON "User" ("fieldC")',
-        sqlite: 'CREATE INDEX `user_field_c` ON `User` (`fieldC`)',
-        db2: 'CREATE INDEX "user_field_c" ON "User" ("fieldC")',
-        mssql: 'CREATE FULLTEXT INDEX [user_field_c] ON [User] ([fieldC])',
-        postgres: 'CREATE INDEX CONCURRENTLY "user_field_c" ON "User" ("fieldC")',
-        mariadb: 'ALTER TABLE `User` ADD FULLTEXT INDEX `user_field_c` (`fieldC`)',
-        mysql: 'ALTER TABLE `User` ADD FULLTEXT INDEX `user_field_c` (`fieldC`)',
-        oracle: `CREATE INDEX "user_field_c" ON "User" ("fieldC")`,
-      });
-=======
       expectsql(
         sql.addIndexQuery('User', ['fieldC'], {
           type: 'FULLTEXT',
@@ -104,9 +89,9 @@
           postgres: 'CREATE INDEX CONCURRENTLY "user_field_c" ON "User" ("fieldC")',
           mariadb: 'ALTER TABLE `User` ADD FULLTEXT INDEX `user_field_c` (`fieldC`)',
           mysql: 'ALTER TABLE `User` ADD FULLTEXT INDEX `user_field_c` (`fieldC`)',
-        },
-      );
->>>>>>> e632284c
+          oracle: `CREATE INDEX "user_field_c" ON "User" ("fieldC")`,
+        },
+      );
 
       expectsql(
         sql.addIndexQuery(
@@ -129,31 +114,13 @@
         BEGIN END;
         ALTER TABLE "User" ADD CONSTRAINT "a_b_uniq" UNIQUE ("fieldB", "fieldA" DESC);
       END`,
-<<<<<<< HEAD
-        postgres: 'CREATE UNIQUE INDEX "a_b_uniq" ON "User" USING BTREE ("fieldB", "fieldA" COLLATE "en_US" DESC)',
-        mariadb: 'ALTER TABLE `User` ADD UNIQUE INDEX `a_b_uniq` USING BTREE (`fieldB`, `fieldA`(5) DESC) WITH PARSER foo',
-        mysql: 'ALTER TABLE `User` ADD UNIQUE INDEX `a_b_uniq` USING BTREE (`fieldB`, `fieldA`(5) DESC) WITH PARSER foo',
-        oracle: `CREATE UNIQUE INDEX "a_b_uniq" ON "User" ("fieldB", "fieldA" DESC)`,
-      });
-    });
-
-    it('POJO field', () => {
-      expectsql(sql.addIndexQuery('table', [{ name: 'column', collate: 'BINARY', length: 5, order: 'DESC' }], {}, 'table'), {
-        default: 'CREATE INDEX [table_column] ON [table] ([column] COLLATE [BINARY] DESC)',
-        mssql: 'CREATE INDEX [table_column] ON [table] ([column] DESC)',
-        db2: 'CREATE INDEX "table_column" ON "table" ("column" DESC)',
-        ibmi: 'CREATE INDEX "table_column" ON "table" ("column" DESC)',
-        mariadb: 'ALTER TABLE `table` ADD INDEX `table_column` (`column`(5) DESC)',
-        mysql: 'ALTER TABLE `table` ADD INDEX `table_column` (`column`(5) DESC)',
-        oracle: `CREATE INDEX "table_column" ON "table" ("column" DESC)`,
-      });
-=======
           postgres:
             'CREATE UNIQUE INDEX "a_b_uniq" ON "User" USING BTREE ("fieldB", "fieldA" COLLATE "en_US" DESC)',
           mariadb:
             'ALTER TABLE `User` ADD UNIQUE INDEX `a_b_uniq` USING BTREE (`fieldB`, `fieldA`(5) DESC) WITH PARSER foo',
           mysql:
             'ALTER TABLE `User` ADD UNIQUE INDEX `a_b_uniq` USING BTREE (`fieldB`, `fieldA`(5) DESC) WITH PARSER foo',
+          oracle: `CREATE UNIQUE INDEX "a_b_uniq" ON "User" ("fieldB", "fieldA" DESC)`,
         },
       );
     });
@@ -173,9 +140,9 @@
           ibmi: 'CREATE INDEX "table_column" ON "table" ("column" DESC)',
           mariadb: 'ALTER TABLE `table` ADD INDEX `table_column` (`column`(5) DESC)',
           mysql: 'ALTER TABLE `table` ADD INDEX `table_column` (`column`(5) DESC)',
-        },
-      );
->>>>>>> e632284c
+          oracle: `CREATE INDEX "table_column" ON "table" ("column" DESC)`,
+        },
+      );
     });
 
     it('function', () => {
