--- conflicted
+++ resolved
@@ -206,12 +206,8 @@
         ],
       },
       {
-<<<<<<< HEAD
-        default: `${current.dialect.supports['RIGHT JOIN'] ? 'RIGHT' : 'LEFT'} OUTER JOIN [company] AS [Company] ON [User].[companyId] = [Company].[id]`,
+        default: `${sequelize.dialect.supports['RIGHT JOIN'] ? 'RIGHT' : 'LEFT'} OUTER JOIN [company] AS [Company] ON [User].[companyId] = [Company].[id]`,
         oracle: `RIGHT OUTER JOIN "company" "Company" ON "User"."companyId" = "Company"."id"`,
-=======
-        default: `${sequelize.dialect.supports['RIGHT JOIN'] ? 'RIGHT' : 'LEFT'} OUTER JOIN [company] AS [Company] ON [User].[companyId] = [Company].[id]`,
->>>>>>> 92af3b0c
       },
     );
   });
