--- conflicted
+++ resolved
@@ -37,13 +37,8 @@
   });
 
   it('supports numbers in the dot notation', () => {
-<<<<<<< HEAD
-    expectsql(queryGenerator.escape(json('profile.id.0.1')), {
+    expectsql(() => queryGenerator.escape(json('profile.id.0.1')), {
       'postgres cockroachdb': `"profile"#>ARRAY['id','0','1']`,
-=======
-    expectsql(() => queryGenerator.escape(json('profile.id.0.1')), {
-      postgres: `"profile"#>ARRAY['id','0','1']`,
->>>>>>> 7022c482
       mariadb: `json_compact(json_extract(\`profile\`,'$.id."0"."1"'))`,
       'sqlite mysql': `json_extract(\`profile\`,'$.id."0"."1"')`,
     });
@@ -75,13 +70,8 @@
   // });
 
   it('accepts a nested condition object', () => {
-<<<<<<< HEAD
-    expectsql(queryGenerator.escape(json({ profile: { id: 1 } })), {
+    expectsql(() => queryGenerator.escape(json({ profile: { id: 1 } })), {
       'postgres cockroachdb': `"profile"->'id' = '1'`,
-=======
-    expectsql(() => queryGenerator.escape(json({ profile: { id: 1 } })), {
-      postgres: `"profile"->'id' = '1'`,
->>>>>>> 7022c482
       sqlite: `json_extract(\`profile\`,'$.id') = '1'`,
       mariadb: `json_compact(json_extract(\`profile\`,'$.id')) = '1'`,
       mysql: `json_extract(\`profile\`,'$.id') = CAST('1' AS JSON)`,
@@ -89,13 +79,8 @@
   });
 
   it('accepts multiple condition object', () => {
-<<<<<<< HEAD
-    expectsql(queryGenerator.escape(json({ property: { value: 1 }, another: { value: 'string' } })), {
+    expectsql(() => queryGenerator.escape(json({ property: { value: 1 }, another: { value: 'string' } })), {
       'postgres cockroachdb': `"property"->'value' = '1' AND "another"->'value' = '"string"'`,
-=======
-    expectsql(() => queryGenerator.escape(json({ property: { value: 1 }, another: { value: 'string' } })), {
-      postgres: `"property"->'value' = '1' AND "another"->'value' = '"string"'`,
->>>>>>> 7022c482
       sqlite: `json_extract(\`property\`,'$.value') = '1' AND json_extract(\`another\`,'$.value') = '"string"'`,
       mariadb: `json_compact(json_extract(\`property\`,'$.value')) = '1' AND json_compact(json_extract(\`another\`,'$.value')) = '"string"'`,
       mysql: `json_extract(\`property\`,'$.value') = CAST('1' AS JSON) AND json_extract(\`another\`,'$.value') = CAST('"string"' AS JSON)`,
@@ -103,13 +88,8 @@
   });
 
   it('can be used inside of where', () => {
-<<<<<<< HEAD
-    expectsql(queryGenerator.escape(where(json('profile.id'), '1')), {
+    expectsql(() => queryGenerator.escape(where(json('profile.id'), '1')), {
       'postgres cockroachdb': `"profile"->'id' = '"1"'`,
-=======
-    expectsql(() => queryGenerator.escape(where(json('profile.id'), '1')), {
-      postgres: `"profile"->'id' = '"1"'`,
->>>>>>> 7022c482
       sqlite: `json_extract(\`profile\`,'$.id') = '"1"'`,
       mariadb: `json_compact(json_extract(\`profile\`,'$.id')) = '"1"'`,
       mysql: `json_extract(\`profile\`,'$.id') = CAST('"1"' AS JSON)`,
