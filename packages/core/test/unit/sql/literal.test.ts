import { Op, cast, fn, json, where } from '@sequelize/core';
import { expectsql, sequelize } from '../../support';

const dialect = sequelize.dialect;
const queryGenerator = sequelize.queryGenerator;

describe('json', () => {
  if (!dialect.supports.jsonOperations || !dialect.supports.jsonExtraction.quoted) {
    return;
  }

  it('supports WhereOptions', () => {
    const conditions = {
      metadata: {
        language: 'icelandic',
        pg_rating: { dk: 'G' },
      },
      another_json_field: { x: 1 },
    };

    expectsql(() => queryGenerator.escape(json(conditions)), {
      postgres: `("metadata"->'language' = '"icelandic"' AND "metadata"#>ARRAY['pg_rating','dk']::VARCHAR(255)[] = '"G"') AND "another_json_field"->'x' = '1'`,
      sqlite3: `(json_extract(\`metadata\`,'$.language') = '"icelandic"' AND json_extract(\`metadata\`,'$.pg_rating.dk') = '"G"') AND json_extract(\`another_json_field\`,'$.x') = '1'`,
      mariadb: `(json_compact(json_extract(\`metadata\`,'$.language')) = '"icelandic"' AND json_compact(json_extract(\`metadata\`,'$.pg_rating.dk')) = '"G"') AND json_compact(json_extract(\`another_json_field\`,'$.x')) = '1'`,
      mysql: `(json_extract(\`metadata\`,'$.language') = CAST('"icelandic"' AS JSON) AND json_extract(\`metadata\`,'$.pg_rating.dk') = CAST('"G"' AS JSON)) AND json_extract(\`another_json_field\`,'$.x') = CAST('1' AS JSON)`,
      oracle: `(json_value("metadata",'$."language"') = 'icelandic' AND json_value("metadata",'$."pg_rating"."dk"') = 'G') AND json_value("another_json_field",'$."x"') = '1'`,
    });
  });

  it('supports the json path notation', () => {
    const path = 'metadata.pg_rating.dk';

    expectsql(() => queryGenerator.escape(json(path)), {
      postgres: `"metadata"#>ARRAY['pg_rating','dk']::VARCHAR(255)[]`,
      mariadb: `json_compact(json_extract(\`metadata\`,'$.pg_rating.dk'))`,
<<<<<<< HEAD
      'sqlite mysql': `json_extract(\`metadata\`,'$.pg_rating.dk')`,
      oracle: `json_value("metadata",'$."pg_rating"."dk"')`,
=======
      'sqlite3 mysql': `json_extract(\`metadata\`,'$.pg_rating.dk')`,
>>>>>>> 9da3489b
    });
  });

  it('supports numbers in the dot notation', () => {
    expectsql(() => queryGenerator.escape(json('profile.id.0.1')), {
      postgres: `"profile"#>ARRAY['id','0','1']::VARCHAR(255)[]`,
      mariadb: `json_compact(json_extract(\`profile\`,'$.id."0"."1"'))`,
<<<<<<< HEAD
      'sqlite mysql': `json_extract(\`profile\`,'$.id."0"."1"')`,
      oracle: `json_value("profile",'$."id"[0][1]')`,
=======
      'sqlite3 mysql': `json_extract(\`profile\`,'$.id."0"."1"')`,
>>>>>>> 9da3489b
    });
  });

  it('can take a value to compare against', () => {
    const path = 'metadata.pg_rating.is';
    const value = 'U';

    expectsql(() => queryGenerator.escape(json(path, value)), {
      postgres: `"metadata"#>ARRAY['pg_rating','is']::VARCHAR(255)[] = '"U"'`,
      sqlite3: `json_extract(\`metadata\`,'$.pg_rating.is') = '"U"'`,
      mariadb: `json_compact(json_extract(\`metadata\`,'$.pg_rating.is')) = '"U"'`,
      mysql: `json_extract(\`metadata\`,'$.pg_rating.is') = CAST('"U"' AS JSON)`,
      oracle: `json_value("metadata",'$."pg_rating"."is"') = 'U'`,
    });
  });

  // TODO: add a way to let `where` know what the type of the value is in raw queries
  // it('accepts a condition object', () => {
  //   expectsql(queryGenerator.escape(json({ id: 1 })), {
  //     postgres: `"id" = '1'`,
  //   });
  // });
  //
  // it('column named "json"', () => {
  //   expectsql(queryGenerator.escape(where(json('json'), Op.eq, {})), {
  //     postgres: `("json"#>>'{}') = '{}'`,
  //   });
  // });

  it('accepts a nested condition object', () => {
    expectsql(() => queryGenerator.escape(json({ profile: { id: 1 } })), {
      postgres: `"profile"->'id' = '1'`,
      sqlite3: `json_extract(\`profile\`,'$.id') = '1'`,
      mariadb: `json_compact(json_extract(\`profile\`,'$.id')) = '1'`,
      mysql: `json_extract(\`profile\`,'$.id') = CAST('1' AS JSON)`,
      oracle: `json_value("profile",'$."id"') = '1'`,
    });
  });

  it('accepts multiple condition object', () => {
    expectsql(
      () => queryGenerator.escape(json({ property: { value: 1 }, another: { value: 'string' } })),
      {
        postgres: `"property"->'value' = '1' AND "another"->'value' = '"string"'`,
        sqlite3: `json_extract(\`property\`,'$.value') = '1' AND json_extract(\`another\`,'$.value') = '"string"'`,
        mariadb: `json_compact(json_extract(\`property\`,'$.value')) = '1' AND json_compact(json_extract(\`another\`,'$.value')) = '"string"'`,
        mysql: `json_extract(\`property\`,'$.value') = CAST('1' AS JSON) AND json_extract(\`another\`,'$.value') = CAST('"string"' AS JSON)`,
        oracle: `json_value("property",'$."value"') = '1' AND json_value("another",'$."value"') = 'string'`,
      },
    );
  });

  it('can be used inside of where', () => {
    expectsql(() => queryGenerator.escape(where(json('profile.id'), '1')), {
      postgres: `"profile"->'id' = '"1"'`,
      sqlite3: `json_extract(\`profile\`,'$.id') = '"1"'`,
      mariadb: `json_compact(json_extract(\`profile\`,'$.id')) = '"1"'`,
      mysql: `json_extract(\`profile\`,'$.id') = CAST('"1"' AS JSON)`,
      oracle: `json_value("profile",'$."id"') = '1'`,
    });
  });
});

describe('cast', () => {
  it('accepts condition object (auto casting)', () => {
    expectsql(
      () =>
        queryGenerator.escape(
          fn(
            'SUM',
            cast(
              {
                [Op.or]: {
                  foo: 'foo',
                  bar: 'bar',
                },
              },
              'int',
            ),
          ),
        ),
      {
        default: `SUM(CAST(([foo] = 'foo' OR [bar] = 'bar') AS INT))`,
        mssql: `SUM(CAST(([foo] = N'foo' OR [bar] = N'bar') AS INT))`,
      },
    );
  });
});

describe('fn', () => {
  // this was a band-aid over a deeper problem ('$bind' being considered to be a bind parameter when it's a string), which has been fixed
  it('should not escape $ in fn() arguments', () => {
    const out = queryGenerator.escape(fn('upper', '$user'));

    expectsql(out, {
      default: `upper('$user')`,
      mssql: `upper(N'$user')`,
    });
  });

  it('accepts all sorts of values as arguments', () => {
    const out = queryGenerator.escape(
      fn(
        'concat',
        'user',
        1,
        true,
        new Date(Date.UTC(2011, 2, 27, 10, 1, 55)),
        fn('lower', 'user'),
      ),
    );

    expectsql(out, {
      postgres: `concat('user', 1, true, '2011-03-27 10:01:55.000 +00:00', lower('user'))`,
      mssql: `concat(N'user', 1, 1, N'2011-03-27 10:01:55.000 +00:00', lower(N'user'))`,
      sqlite3: `concat('user', 1, 1, '2011-03-27 10:01:55.000 +00:00', lower('user'))`,
      ibmi: `concat('user', 1, 1, '2011-03-27 10:01:55.000', lower('user'))`,
      oracle: `concat('user', 1, 1, TO_TIMESTAMP_TZ('2011-03-27 10:01:55.000 +00:00', 'YYYY-MM-DD HH24:MI:SS.FFTZH:TZM'), lower('user'))`,
      default: `concat('user', 1, true, '2011-03-27 10:01:55.000', lower('user'))`,
    });
  });

  it('accepts arrays', () => {
    if (!dialect.supports.dataTypes.ARRAY) {
      return;
    }

    const out = queryGenerator.escape(fn('concat', ['abc']));

    expectsql(out, {
      default: `concat(ARRAY['abc'])`,
      postgres: `concat(ARRAY['abc']::VARCHAR(255)[])`,
    });
  });
});<|MERGE_RESOLUTION|>--- conflicted
+++ resolved
@@ -33,12 +33,8 @@
     expectsql(() => queryGenerator.escape(json(path)), {
       postgres: `"metadata"#>ARRAY['pg_rating','dk']::VARCHAR(255)[]`,
       mariadb: `json_compact(json_extract(\`metadata\`,'$.pg_rating.dk'))`,
-<<<<<<< HEAD
-      'sqlite mysql': `json_extract(\`metadata\`,'$.pg_rating.dk')`,
+      'sqlite3 mysql': `json_extract(\`metadata\`,'$.pg_rating.dk')`,
       oracle: `json_value("metadata",'$."pg_rating"."dk"')`,
-=======
-      'sqlite3 mysql': `json_extract(\`metadata\`,'$.pg_rating.dk')`,
->>>>>>> 9da3489b
     });
   });
 
@@ -46,12 +42,8 @@
     expectsql(() => queryGenerator.escape(json('profile.id.0.1')), {
       postgres: `"profile"#>ARRAY['id','0','1']::VARCHAR(255)[]`,
       mariadb: `json_compact(json_extract(\`profile\`,'$.id."0"."1"'))`,
-<<<<<<< HEAD
-      'sqlite mysql': `json_extract(\`profile\`,'$.id."0"."1"')`,
+      'sqlite3 mysql': `json_extract(\`profile\`,'$.id."0"."1"')`,
       oracle: `json_value("profile",'$."id"[0][1]')`,
-=======
-      'sqlite3 mysql': `json_extract(\`profile\`,'$.id."0"."1"')`,
->>>>>>> 9da3489b
     });
   });
 
