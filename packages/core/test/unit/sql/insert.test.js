'use strict';

const Support = require('../../support');
const { DataTypes } = require('@sequelize/core');
const { expect } = require('chai');

const expectsql = Support.expectsql;
const current = Support.sequelize;
const sql = current.dialect.queryGenerator;
const dialect = current.dialect;

// Notice: [] will be replaced by dialect specific tick/quote character when there is not dialect specific expectation but only a default expectation

describe(Support.getTestDialectTeaser('SQL'), () => {
  describe('insert', () => {
    it('with temp table for trigger', () => {
      const User = Support.sequelize.define(
        'user',
        {
          username: {
            type: DataTypes.STRING,
            field: 'user_name',
          },
        },
        {
          timestamps: false,
          hasTrigger: true,
        },
      );

      const options = {
        returning: true,
        hasTrigger: true,
      };
      expectsql(
        sql.insertQuery(User.table, { user_name: 'triggertest' }, User.getAttributes(), options),
        {
          query: {
            ibmi: 'SELECT * FROM FINAL TABLE (INSERT INTO "users" ("user_name") VALUES ($sequelize_1))',
            mssql:
              'DECLARE @tmp TABLE ([id] INTEGER,[user_name] NVARCHAR(255)); INSERT INTO [users] ([user_name]) OUTPUT INSERTED.[id], INSERTED.[user_name] INTO @tmp VALUES ($sequelize_1); SELECT * FROM @tmp;',
            postgres:
              'INSERT INTO "users" ("user_name") VALUES ($sequelize_1) RETURNING "id", "user_name";',
            db2: 'SELECT * FROM FINAL TABLE (INSERT INTO "users" ("user_name") VALUES ($sequelize_1));',
            snowflake: 'INSERT INTO "users" ("user_name") VALUES ($sequelize_1);',
            oracle: `INSERT INTO "users" ("user_name") VALUES (:1) RETURNING "id", "user_name" INTO :2,:3;`,
            default: 'INSERT INTO `users` (`user_name`) VALUES ($sequelize_1);',
          },
          bind: { sequelize_1: 'triggertest' },
        },
      );
    });

    it('allow insert primary key with 0', () => {
      const M = Support.sequelize.define('m', {
        id: {
          type: DataTypes.INTEGER,
          primaryKey: true,
          autoIncrement: true,
        },
      });

<<<<<<< HEAD
      expectsql(sql.insertQuery(M.table, { id: 0 }, M.getAttributes()),
        {
          query: {
            mssql: 'SET IDENTITY_INSERT [ms] ON; INSERT INTO [ms] ([id]) VALUES ($sequelize_1); SET IDENTITY_INSERT [ms] OFF;',
            db2: 'SELECT * FROM FINAL TABLE (INSERT INTO "ms" ("id") VALUES ($sequelize_1));',
            ibmi: 'SELECT * FROM FINAL TABLE (INSERT INTO "ms" ("id") VALUES ($sequelize_1))',
            postgres: 'INSERT INTO "ms" ("id") VALUES ($sequelize_1);',
            snowflake: 'INSERT INTO "ms" ("id") VALUES ($sequelize_1);',
            oracle: `INSERT INTO "ms" ("id") VALUES (:1);`,
            default: 'INSERT INTO `ms` (`id`) VALUES ($sequelize_1);',
          },
          bind: { sequelize_1: 0 },
        });
=======
      expectsql(sql.insertQuery(M.table, { id: 0 }, M.getAttributes()), {
        query: {
          mssql:
            'SET IDENTITY_INSERT [ms] ON; INSERT INTO [ms] ([id]) VALUES ($sequelize_1); SET IDENTITY_INSERT [ms] OFF;',
          db2: 'SELECT * FROM FINAL TABLE (INSERT INTO "ms" ("id") VALUES ($sequelize_1));',
          ibmi: 'SELECT * FROM FINAL TABLE (INSERT INTO "ms" ("id") VALUES ($sequelize_1))',
          postgres: 'INSERT INTO "ms" ("id") VALUES ($sequelize_1);',
          snowflake: 'INSERT INTO "ms" ("id") VALUES ($sequelize_1);',
          default: 'INSERT INTO `ms` (`id`) VALUES ($sequelize_1);',
        },
        bind: { sequelize_1: 0 },
      });
>>>>>>> e632284c
    });

    it(
      current.dialect.supports.inserts.onConflictWhere
        ? 'adds conflictWhere clause to generated queries'
        : 'throws error if conflictWhere is provided',
      () => {
        const User = Support.sequelize.define(
          'user',
          {
            username: {
              type: DataTypes.STRING,
              field: 'user_name',
              primaryKey: true,
            },
            password: {
              type: DataTypes.STRING,
              field: 'pass_word',
            },
            createdAt: {
              type: DataTypes.DATE,
              field: 'created_at',
            },
            updatedAt: {
              type: DataTypes.DATE,
              field: 'updated_at',
            },
          },
          {
            timestamps: true,
          },
        );

        const upsertKeys = ['user_name'];

        let result;

        try {
          result = sql.insertQuery(
            User.table,
            { user_name: 'testuser', pass_word: '12345' },
            User.fieldRawAttributesMap,
            {
              updateOnDuplicate: ['user_name', 'pass_word', 'updated_at'],
              conflictWhere: {
                user_name: 'test where value',
              },
              upsertKeys,
            },
          );
        } catch (error) {
          result = error;
        }

        expectsql(result, {
          default: new Error('missing dialect support for conflictWhere option'),
          'postgres sqlite': `INSERT INTO [users] ([user_name],[pass_word]) VALUES ($sequelize_1,$sequelize_2) ON CONFLICT ([user_name]) WHERE [user_name] = 'test where value' DO UPDATE SET [user_name]=EXCLUDED.[user_name],[pass_word]=EXCLUDED.[pass_word],[updated_at]=EXCLUDED.[updated_at];`,
        });
      },
    );
  });

  describe('dates', () => {
    if (!dialect.supports.globalTimeZoneConfig) {
      it('rejects specifying the global timezone option', () => {
        expect(() => Support.createSequelizeInstance({ timezone: 'CET' })).to.throw(
          'Setting a custom timezone is not supported',
        );
      });
    } else {
      it('supports the global timezone option', () => {
        const timezoneSequelize = Support.createSequelizeInstance({
          timezone: 'CET',
        });

        const User = timezoneSequelize.define(
          'user',
          {
            date: {
              type: DataTypes.DATE(3),
            },
          },
          {
            timestamps: false,
          },
        );

        expectsql(
          timezoneSequelize.dialect.queryGenerator.insertQuery(
            User.table,
            { date: new Date(Date.UTC(2015, 0, 20)) },
            User.getAttributes(),
            {},
          ),
          {
            query: {
              default: 'INSERT INTO [users] ([date]) VALUES ($sequelize_1);',
              oracle: `INSERT INTO "users" ("date") VALUES (:1);`,
            },
            bind: {
              // these dialects change the DB-side timezone, and the input doesn't specify the timezone offset, so we have to offset the value ourselves
              // because it will be interpreted as CET by the dialect.
              snowflake: { sequelize_1: '2015-01-20 01:00:00.000' },
              mysql: { sequelize_1: '2015-01-20 01:00:00.000' },
              mariadb: { sequelize_1: '2015-01-20 01:00:00.000' },
              // These dialects do specify the offset, so they can use whichever offset they want.
              postgres: { sequelize_1: '2015-01-20 01:00:00.000 +01:00' },
              oracle: { sequelize_1: new Date(Date.UTC(2015, 0, 20)) },
            },
          },
        );
      });
    }

    it('formats the date correctly when inserting', () => {
      const User = current.define(
        'user',
        {
          date: {
            type: DataTypes.DATE(3),
          },
        },
        {
          timestamps: false,
        },
      );

      expectsql(
        current.dialect.queryGenerator.insertQuery(
          User.table,
          { date: new Date(Date.UTC(2015, 0, 20)) },
          User.getAttributes(),
          {},
        ),
        {
          query: {
            ibmi: 'SELECT * FROM FINAL TABLE (INSERT INTO "users" ("date") VALUES ($sequelize_1))',
            postgres: 'INSERT INTO "users" ("date") VALUES ($sequelize_1);',
            db2: 'SELECT * FROM FINAL TABLE (INSERT INTO "users" ("date") VALUES ($sequelize_1));',
            snowflake: 'INSERT INTO "users" ("date") VALUES ($sequelize_1);',
            mssql: 'INSERT INTO [users] ([date]) VALUES ($sequelize_1);',
            oracle: `INSERT INTO "users" ("date") VALUES (:1);`,
            default: 'INSERT INTO `users` (`date`) VALUES ($sequelize_1);',
          },
          bind: {
            ibmi: { sequelize_1: '2015-01-20 00:00:00.000' },
            db2: { sequelize_1: '2015-01-20 00:00:00.000' },
            snowflake: { sequelize_1: '2015-01-20 00:00:00.000' },
            mysql: { sequelize_1: '2015-01-20 00:00:00.000' },
            mariadb: { sequelize_1: '2015-01-20 00:00:00.000' },
            sqlite: { sequelize_1: '2015-01-20 00:00:00.000 +00:00' },
            mssql: { sequelize_1: '2015-01-20 00:00:00.000 +00:00' },
            postgres: { sequelize_1: '2015-01-20 00:00:00.000 +00:00' },
            oracle: {sequelize_1: new Date(Date.UTC(2015, 0, 20)) }
          },
        },
      );
    });

    it('formats date correctly when sub-second precision is explicitly specified', () => {
      const User = current.define(
        'user',
        {
          date: {
            type: DataTypes.DATE(3),
          },
        },
        {
          timestamps: false,
        },
      );

      expectsql(
        current.dialect.queryGenerator.insertQuery(
          User.table,
          { date: new Date(Date.UTC(2015, 0, 20, 1, 2, 3, 89)) },
          User.getAttributes(),
          {},
        ),
        {
          query: {
            ibmi: 'SELECT * FROM FINAL TABLE (INSERT INTO "users" ("date") VALUES ($sequelize_1))',
            postgres: 'INSERT INTO "users" ("date") VALUES ($sequelize_1);',
            db2: 'SELECT * FROM FINAL TABLE (INSERT INTO "users" ("date") VALUES ($sequelize_1));',
            snowflake: 'INSERT INTO "users" ("date") VALUES ($sequelize_1);',
            mssql: 'INSERT INTO [users] ([date]) VALUES ($sequelize_1);',
            oracle: `INSERT INTO "users" ("date") VALUES (:1);`,
            default: 'INSERT INTO `users` (`date`) VALUES ($sequelize_1);',
          },
          bind: {
            ibmi: { sequelize_1: '2015-01-20 01:02:03.089' },
            db2: { sequelize_1: '2015-01-20 01:02:03.089' },
            snowflake: { sequelize_1: '2015-01-20 01:02:03.089' },
            mariadb: { sequelize_1: '2015-01-20 01:02:03.089' },
            mysql: { sequelize_1: '2015-01-20 01:02:03.089' },
            sqlite: { sequelize_1: '2015-01-20 01:02:03.089 +00:00' },
            postgres: { sequelize_1: '2015-01-20 01:02:03.089 +00:00' },
            mssql: { sequelize_1: '2015-01-20 01:02:03.089 +00:00' },
            oracle: { sequelize_1:new Date(Date.UTC(2015, 0, 20, 1, 2, 3, 89)) },
          },
        },
      );
    });
  });

  describe('strings', () => {
    it('formats null characters correctly when inserting', () => {
      const User = Support.sequelize.define(
        'user',
        {
<<<<<<< HEAD
          query: {
            ibmi: 'SELECT * FROM FINAL TABLE (INSERT INTO "users" ("user_name") VALUES ($sequelize_1))',
            postgres: 'INSERT INTO "users" ("user_name") VALUES ($sequelize_1);',
            db2: 'SELECT * FROM FINAL TABLE (INSERT INTO "users" ("user_name") VALUES ($sequelize_1));',
            snowflake: 'INSERT INTO "users" ("user_name") VALUES ($sequelize_1);',
            mssql: 'INSERT INTO [users] ([user_name]) VALUES ($sequelize_1);',
            oracle: `INSERT INTO "users" ("user_name") VALUES (:1);`,
            default: 'INSERT INTO `users` (`user_name`) VALUES ($sequelize_1);',
=======
          username: {
            type: DataTypes.STRING,
            field: 'user_name',
>>>>>>> e632284c
          },
        },
        {
          timestamps: false,
        },
      );

      expectsql(sql.insertQuery(User.table, { user_name: 'null\0test' }, User.getAttributes()), {
        query: {
          ibmi: 'SELECT * FROM FINAL TABLE (INSERT INTO "users" ("user_name") VALUES ($sequelize_1))',
          postgres: 'INSERT INTO "users" ("user_name") VALUES ($sequelize_1);',
          db2: 'SELECT * FROM FINAL TABLE (INSERT INTO "users" ("user_name") VALUES ($sequelize_1));',
          snowflake: 'INSERT INTO "users" ("user_name") VALUES ($sequelize_1);',
          mssql: 'INSERT INTO [users] ([user_name]) VALUES ($sequelize_1);',
          default: 'INSERT INTO `users` (`user_name`) VALUES ($sequelize_1);',
        },
        bind: {
          postgres: { sequelize_1: 'null\u0000test' },
          default: { sequelize_1: 'null\0test' },
        },
      });
    });
  });

  describe('bulkCreate', () => {
    it('bulk create with onDuplicateKeyUpdate', () => {
      const User = Support.sequelize.define(
        'user',
        {
          username: {
            type: DataTypes.STRING,
            field: 'user_name',
            primaryKey: true,
          },
          password: {
            type: DataTypes.STRING,
            field: 'pass_word',
          },
          createdAt: {
            field: 'created_at',
          },
          updatedAt: {
            field: 'updated_at',
          },
        },
        {
          timestamps: true,
        },
      );

      // mapping primary keys to their "field" override values
      const primaryKeys = User.primaryKeyAttributes.map(
        attr => User.getAttributes()[attr].field || attr,
      );

      expectsql(
        sql.bulkInsertQuery(
          User.table,
          [{ user_name: 'testuser', pass_word: '12345' }],
          { updateOnDuplicate: ['user_name', 'pass_word', 'updated_at'], upsertKeys: primaryKeys },
          User.fieldRawAttributesMap,
        ),
        {
          default: "INSERT INTO `users` (`user_name`,`pass_word`) VALUES ('testuser','12345');",
          ibmi: 'SELECT * FROM FINAL TABLE (INSERT INTO "users" ("user_name","pass_word") VALUES (\'testuser\',\'12345\'))',
          snowflake:
            'INSERT INTO "users" ("user_name","pass_word") VALUES (\'testuser\',\'12345\');',
          postgres:
            'INSERT INTO "users" ("user_name","pass_word") VALUES (\'testuser\',\'12345\') ON CONFLICT ("user_name") DO UPDATE SET "user_name"=EXCLUDED."user_name","pass_word"=EXCLUDED."pass_word","updated_at"=EXCLUDED."updated_at";',
          mssql: "INSERT INTO [users] ([user_name],[pass_word]) VALUES (N'testuser',N'12345');",
          db2: 'INSERT INTO "users" ("user_name","pass_word") VALUES (\'testuser\',\'12345\');',
<<<<<<< HEAD
          mariadb: 'INSERT INTO `users` (`user_name`,`pass_word`) VALUES (\'testuser\',\'12345\') ON DUPLICATE KEY UPDATE `user_name`=VALUES(`user_name`),`pass_word`=VALUES(`pass_word`),`updated_at`=VALUES(`updated_at`);',
          mysql: 'INSERT INTO `users` (`user_name`,`pass_word`) VALUES (\'testuser\',\'12345\') ON DUPLICATE KEY UPDATE `user_name`=VALUES(`user_name`),`pass_word`=VALUES(`pass_word`),`updated_at`=VALUES(`updated_at`);',
          sqlite: 'INSERT INTO `users` (`user_name`,`pass_word`) VALUES (\'testuser\',\'12345\') ON CONFLICT (`user_name`) DO UPDATE SET `user_name`=EXCLUDED.`user_name`,`pass_word`=EXCLUDED.`pass_word`,`updated_at`=EXCLUDED.`updated_at`;',
          oracle: `INSERT INTO "users" ("user_name","pass_word") VALUES (:1,:2)`,
        });
=======
          mariadb:
            "INSERT INTO `users` (`user_name`,`pass_word`) VALUES ('testuser','12345') ON DUPLICATE KEY UPDATE `user_name`=VALUES(`user_name`),`pass_word`=VALUES(`pass_word`),`updated_at`=VALUES(`updated_at`);",
          mysql:
            "INSERT INTO `users` (`user_name`,`pass_word`) VALUES ('testuser','12345') ON DUPLICATE KEY UPDATE `user_name`=VALUES(`user_name`),`pass_word`=VALUES(`pass_word`),`updated_at`=VALUES(`updated_at`);",
          sqlite:
            "INSERT INTO `users` (`user_name`,`pass_word`) VALUES ('testuser','12345') ON CONFLICT (`user_name`) DO UPDATE SET `user_name`=EXCLUDED.`user_name`,`pass_word`=EXCLUDED.`pass_word`,`updated_at`=EXCLUDED.`updated_at`;",
        },
      );
>>>>>>> e632284c
    });

    (dialect.name != 'oracle' ? it : it.skip)('allow bulk insert primary key with 0', () => {
      const M = Support.sequelize.define('m', {
        id: {
          type: DataTypes.INTEGER,
          primaryKey: true,
          autoIncrement: true,
        },
      });

      expectsql(
        sql.bulkInsertQuery(M.table, [{ id: 0 }, { id: null }], {}, M.fieldRawAttributesMap),
        {
          query: {
            mssql:
              'SET IDENTITY_INSERT [ms] ON; INSERT INTO [ms] DEFAULT VALUES;INSERT INTO [ms] ([id]) VALUES (0),(NULL); SET IDENTITY_INSERT [ms] OFF;',
            postgres: 'INSERT INTO "ms" ("id") VALUES (0),(DEFAULT);',
            db2: 'INSERT INTO "ms" VALUES (1);INSERT INTO "ms" ("id") VALUES (0),(NULL);',
            ibmi: 'SELECT * FROM FINAL TABLE (INSERT INTO "ms" ("id") VALUES (0),(DEFAULT))',
            snowflake: 'INSERT INTO "ms" ("id") VALUES (0),(NULL);',
            default: 'INSERT INTO `ms` (`id`) VALUES (0),(NULL);',
          },
        },
      );
    });

    if (current.dialect.supports.inserts.updateOnDuplicate) {
      it('correctly generates SQL for conflictWhere', () => {
        const User = Support.sequelize.define(
          'user',
          {
            username: {
              type: DataTypes.STRING,
              field: 'user_name',
              primaryKey: true,
            },
            password: {
              type: DataTypes.STRING,
              field: 'pass_word',
            },
            createdAt: {
              type: DataTypes.DATE,
              field: 'created_at',
            },
            updatedAt: {
              type: DataTypes.DATE,
              field: 'updated_at',
            },
            deletedAt: {
              type: DataTypes.DATE,
              field: 'deleted_at',
            },
          },
          {
            timestamps: true,
          },
        );

        // mapping primary keys to their "field" override values
        const primaryKeys = User.primaryKeyAttributes.map(
          attr => User.getAttributes()[attr].field || attr,
        );

        let result;

        try {
          result = sql.bulkInsertQuery(
            User.table,
            [{ user_name: 'testuser', pass_word: '12345' }],
            {
              updateOnDuplicate: ['user_name', 'pass_word', 'updated_at'],
              upsertKeys: primaryKeys,
              conflictWhere: { deleted_at: null },
            },
            User.fieldRawAttributesMap,
          );
        } catch (error) {
          result = error;
        }

        expectsql(result, {
          default: new Error(`conflictWhere not supported for dialect ${dialect.name}`),
          'postgres sqlite':
            "INSERT INTO [users] ([user_name],[pass_word]) VALUES ('testuser','12345') ON CONFLICT ([user_name]) WHERE [deleted_at] IS NULL DO UPDATE SET [user_name]=EXCLUDED.[user_name],[pass_word]=EXCLUDED.[pass_word],[updated_at]=EXCLUDED.[updated_at];",
        });
      });
    }
  });
});<|MERGE_RESOLUTION|>--- conflicted
+++ resolved
@@ -60,21 +60,6 @@
         },
       });
 
-<<<<<<< HEAD
-      expectsql(sql.insertQuery(M.table, { id: 0 }, M.getAttributes()),
-        {
-          query: {
-            mssql: 'SET IDENTITY_INSERT [ms] ON; INSERT INTO [ms] ([id]) VALUES ($sequelize_1); SET IDENTITY_INSERT [ms] OFF;',
-            db2: 'SELECT * FROM FINAL TABLE (INSERT INTO "ms" ("id") VALUES ($sequelize_1));',
-            ibmi: 'SELECT * FROM FINAL TABLE (INSERT INTO "ms" ("id") VALUES ($sequelize_1))',
-            postgres: 'INSERT INTO "ms" ("id") VALUES ($sequelize_1);',
-            snowflake: 'INSERT INTO "ms" ("id") VALUES ($sequelize_1);',
-            oracle: `INSERT INTO "ms" ("id") VALUES (:1);`,
-            default: 'INSERT INTO `ms` (`id`) VALUES ($sequelize_1);',
-          },
-          bind: { sequelize_1: 0 },
-        });
-=======
       expectsql(sql.insertQuery(M.table, { id: 0 }, M.getAttributes()), {
         query: {
           mssql:
@@ -83,11 +68,11 @@
           ibmi: 'SELECT * FROM FINAL TABLE (INSERT INTO "ms" ("id") VALUES ($sequelize_1))',
           postgres: 'INSERT INTO "ms" ("id") VALUES ($sequelize_1);',
           snowflake: 'INSERT INTO "ms" ("id") VALUES ($sequelize_1);',
+          oracle: `INSERT INTO "ms" ("id") VALUES (:1);`,
           default: 'INSERT INTO `ms` (`id`) VALUES ($sequelize_1);',
         },
         bind: { sequelize_1: 0 },
       });
->>>>>>> e632284c
     });
 
     it(
@@ -298,20 +283,9 @@
       const User = Support.sequelize.define(
         'user',
         {
-<<<<<<< HEAD
-          query: {
-            ibmi: 'SELECT * FROM FINAL TABLE (INSERT INTO "users" ("user_name") VALUES ($sequelize_1))',
-            postgres: 'INSERT INTO "users" ("user_name") VALUES ($sequelize_1);',
-            db2: 'SELECT * FROM FINAL TABLE (INSERT INTO "users" ("user_name") VALUES ($sequelize_1));',
-            snowflake: 'INSERT INTO "users" ("user_name") VALUES ($sequelize_1);',
-            mssql: 'INSERT INTO [users] ([user_name]) VALUES ($sequelize_1);',
-            oracle: `INSERT INTO "users" ("user_name") VALUES (:1);`,
-            default: 'INSERT INTO `users` (`user_name`) VALUES ($sequelize_1);',
-=======
           username: {
             type: DataTypes.STRING,
             field: 'user_name',
->>>>>>> e632284c
           },
         },
         {
@@ -326,6 +300,7 @@
           db2: 'SELECT * FROM FINAL TABLE (INSERT INTO "users" ("user_name") VALUES ($sequelize_1));',
           snowflake: 'INSERT INTO "users" ("user_name") VALUES ($sequelize_1);',
           mssql: 'INSERT INTO [users] ([user_name]) VALUES ($sequelize_1);',
+          oracle: `INSERT INTO "users" ("user_name") VALUES (:1);`,
           default: 'INSERT INTO `users` (`user_name`) VALUES ($sequelize_1);',
         },
         bind: {
@@ -383,22 +358,15 @@
             'INSERT INTO "users" ("user_name","pass_word") VALUES (\'testuser\',\'12345\') ON CONFLICT ("user_name") DO UPDATE SET "user_name"=EXCLUDED."user_name","pass_word"=EXCLUDED."pass_word","updated_at"=EXCLUDED."updated_at";',
           mssql: "INSERT INTO [users] ([user_name],[pass_word]) VALUES (N'testuser',N'12345');",
           db2: 'INSERT INTO "users" ("user_name","pass_word") VALUES (\'testuser\',\'12345\');',
-<<<<<<< HEAD
-          mariadb: 'INSERT INTO `users` (`user_name`,`pass_word`) VALUES (\'testuser\',\'12345\') ON DUPLICATE KEY UPDATE `user_name`=VALUES(`user_name`),`pass_word`=VALUES(`pass_word`),`updated_at`=VALUES(`updated_at`);',
-          mysql: 'INSERT INTO `users` (`user_name`,`pass_word`) VALUES (\'testuser\',\'12345\') ON DUPLICATE KEY UPDATE `user_name`=VALUES(`user_name`),`pass_word`=VALUES(`pass_word`),`updated_at`=VALUES(`updated_at`);',
-          sqlite: 'INSERT INTO `users` (`user_name`,`pass_word`) VALUES (\'testuser\',\'12345\') ON CONFLICT (`user_name`) DO UPDATE SET `user_name`=EXCLUDED.`user_name`,`pass_word`=EXCLUDED.`pass_word`,`updated_at`=EXCLUDED.`updated_at`;',
-          oracle: `INSERT INTO "users" ("user_name","pass_word") VALUES (:1,:2)`,
-        });
-=======
           mariadb:
             "INSERT INTO `users` (`user_name`,`pass_word`) VALUES ('testuser','12345') ON DUPLICATE KEY UPDATE `user_name`=VALUES(`user_name`),`pass_word`=VALUES(`pass_word`),`updated_at`=VALUES(`updated_at`);",
           mysql:
             "INSERT INTO `users` (`user_name`,`pass_word`) VALUES ('testuser','12345') ON DUPLICATE KEY UPDATE `user_name`=VALUES(`user_name`),`pass_word`=VALUES(`pass_word`),`updated_at`=VALUES(`updated_at`);",
           sqlite:
             "INSERT INTO `users` (`user_name`,`pass_word`) VALUES ('testuser','12345') ON CONFLICT (`user_name`) DO UPDATE SET `user_name`=EXCLUDED.`user_name`,`pass_word`=EXCLUDED.`pass_word`,`updated_at`=EXCLUDED.`updated_at`;",
-        },
-      );
->>>>>>> e632284c
+          oracle: `INSERT INTO "users" ("user_name","pass_word") VALUES (:1,:2)`,
+        },
+      );
     });
 
     (dialect.name != 'oracle' ? it : it.skip)('allow bulk insert primary key with 0', () => {
