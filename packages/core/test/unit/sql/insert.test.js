--- conflicted
+++ resolved
@@ -5,13 +5,8 @@
 const { expect } = require('chai');
 
 const expectsql = Support.expectsql;
-<<<<<<< HEAD
-const current = Support.sequelize;
-const sql = current.dialect.queryGenerator;
-=======
 const current   = Support.sequelize;
 const sql       = current.dialect.queryGenerator;
->>>>>>> 9c74baa8
 const dialect = current.dialect;
 
 // Notice: [] will be replaced by dialect specific tick/quote character when there is not dialect specific expectation but only a default expectation
