--- conflicted
+++ resolved
@@ -164,14 +164,10 @@
     await repository._UNSTABLE_destroy([instance1, instance2]);
 
     expect(beforeDestroyManySpy.callCount).to.eq(1);
-<<<<<<< HEAD
     expect(beforeDestroyManySpy.getCall(0).args).to.deep.eq([
       [instance1, instance2],
       { manualOnDelete: 'paranoid' },
     ]);
-=======
-    expect(beforeDestroyManySpy.getCall(0).args).to.deep.eq([[instance1, instance2], {}]);
->>>>>>> 87bec358
 
     expect(afterDestroyManySpy.callCount).to.eq(1);
     expect(afterDestroyManySpy.getCall(0).args).to.deep.eq([
