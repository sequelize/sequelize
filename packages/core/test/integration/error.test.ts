--- conflicted
+++ resolved
@@ -483,15 +483,10 @@
         await expect(User.create({ name: 'jan' })).to.be.rejectedWith(UniqueConstraintError);
 
         // And when the model is not passed at all
-<<<<<<< HEAD
         if (['db2', 'ibmi', 'oracle'].includes(dialect)) {
-          await expect(sequelize.query('INSERT INTO "users" ("name") VALUES (\'jan\')')).to.be.rejectedWith(UniqueConstraintError);
-=======
-        if (['db2', 'ibmi'].includes(dialect)) {
           await expect(
             sequelize.query('INSERT INTO "users" ("name") VALUES (\'jan\')'),
           ).to.be.rejectedWith(UniqueConstraintError);
->>>>>>> e632284c
         } else {
           await expect(
             sequelize.query("INSERT INTO users (name) VALUES ('jan')"),
