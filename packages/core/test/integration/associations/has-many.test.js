--- conflicted
+++ resolved
@@ -697,80 +697,6 @@
       });
     });
 
-<<<<<<< HEAD
-=======
-    describe('setAssociations', () => {
-      if (current.dialect.supports.transactions) {
-        it('supports transactions', async function () {
-          const sequelize = await Support.createSingleTransactionalTestSequelizeInstance(this.sequelize);
-          const Article = sequelize.define('Article', { title: DataTypes.STRING });
-          const Label = sequelize.define('Label', { text: DataTypes.STRING });
-
-          Article.hasMany(Label);
-
-          await sequelize.sync({ force: true });
-
-          const [article, label, t] = await Promise.all([
-            Article.create({ title: 'foo' }),
-            Label.create({ text: 'bar' }),
-            sequelize.startUnmanagedTransaction(),
-          ]);
-
-          await article.setLabels([label], { transaction: t });
-          const labels0 = await Label.findAll({ where: { ArticleId: article.id }, transaction: undefined });
-          expect(labels0.length).to.equal(0);
-
-          const labels = await Label.findAll({ where: { ArticleId: article.id }, transaction: t });
-          expect(labels.length).to.equal(1);
-          await t.rollback();
-        });
-      }
-
-      it('clears associations when passing null to the set-method', async function () {
-        const User = this.sequelize.define('User', { username: DataTypes.STRING });
-        const Task = this.sequelize.define('Task', { title: DataTypes.STRING });
-
-        Task.hasMany(User);
-
-        await this.sequelize.sync({ force: true });
-
-        const [user, task] = await Promise.all([
-          User.create({ username: 'foo' }),
-          Task.create({ title: 'task' }),
-        ]);
-
-        await task.setUsers([user]);
-        const users0 = await task.getUsers();
-        expect(users0).to.have.length(1);
-
-        await task.setUsers(null);
-        const users = await task.getUsers();
-        expect(users).to.have.length(0);
-      });
-
-      it('supports passing the primary key instead of an object', async function () {
-        const Article = this.sequelize.define('Article', { title: DataTypes.STRING });
-        const Label = this.sequelize.define('Label', { text: DataTypes.STRING });
-
-        Article.hasMany(Label);
-
-        await this.sequelize.sync({ force: true });
-
-        const [article, label1, label2] = await Promise.all([
-          Article.create({}),
-          Label.create({ text: 'label one' }),
-          Label.create({ text: 'label two' }),
-        ]);
-
-        await article.addLabel(label1.id);
-        await article.setLabels([label2.id]);
-        const labels = await article.getLabels();
-        expect(labels).to.have.length(1);
-        expect(labels[0].text).to.equal('label two');
-      });
-    });
-
->>>>>>> 12e0346c
     describe('addAssociations', () => {
       if (current.dialect.supports.transactions) {
         it('supports transactions', async function () {
