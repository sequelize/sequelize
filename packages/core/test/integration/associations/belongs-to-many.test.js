--- conflicted
+++ resolved
@@ -38,12 +38,8 @@
 
     if (current.dialect.supports.transactions) {
       it('supports transactions', async function () {
-<<<<<<< HEAD
         let article; let label; let t;
-        const sequelize = await Support.prepareTransactionTest(this.sequelize);
-=======
         const sequelize = await Support.createSingleTransactionalTestSequelizeInstance(this.sequelize);
->>>>>>> 243ca2b0
         const Article = sequelize.define('Article', { title: DataTypes.STRING });
         const Label = sequelize.define('Label', { text: DataTypes.STRING });
 
@@ -66,9 +62,8 @@
           ]);
         }
 
-<<<<<<< HEAD
         await article.setLabels([label], { transaction: t });
-        if (current.dialect.name !== 'cockroachdb') {
+        if (dialect !== 'cockroachdb') {
           const articles0 = await Article.findAll({ transaction: t });
           const labels0 = await articles0[0].getLabels();
           expect(labels0).to.have.length(0);
@@ -78,19 +73,6 @@
         const labels = await articles[0].getLabels({ transaction: t });
         expect(labels).to.have.length(1);
         await t.rollback();
-=======
-        try {
-          await article.setLabels([label], { transaction: t });
-          const articles0 = await Article.findAll({ transaction: t });
-          const labels0 = await articles0[0].getLabels();
-          expect(labels0).to.have.length(0);
-          const articles = await Article.findAll({ transaction: t });
-          const labels = await articles[0].getLabels({ transaction: t });
-          expect(labels).to.have.length(1);
-        } finally {
-          await t.rollback();
-        }
->>>>>>> 243ca2b0
       });
     }
 
@@ -1296,12 +1278,9 @@
 
     if (current.dialect.supports.transactions) {
       it('supports transactions', async function () {
-<<<<<<< HEAD
         let article; let label; let t;
-        const sequelize = await Support.prepareTransactionTest(this.sequelize);
-=======
+
         const sequelize = await Support.createSingleTransactionalTestSequelizeInstance(this.sequelize);
->>>>>>> 243ca2b0
         const Article = sequelize.define('Article', { title: DataTypes.STRING });
         const Label = sequelize.define('Label', { text: DataTypes.STRING });
 
@@ -1324,32 +1303,20 @@
           ]);
         }
 
-<<<<<<< HEAD
-        t = await sequelize.startUnmanagedTransaction();
-        await article.setLabels([label], { transaction: t });
-        if (current.dialect.name !== 'cockroachdb') {
-          const articles0 = await Article.findAll({ transaction: t });
-          const labels0 = await articles0[0].getLabels();
-          expect(labels0).to.have.length(0);
-        }
-
-        const articles = await Article.findAll({ transaction: t });
-        const labels = await articles[0].getLabels({ transaction: t });
-        expect(labels).to.have.length(1);
-        await t.rollback();
-=======
         try {
           await article.setLabels([label], { transaction: t });
-          const articles0 = await Article.findAll({ transaction: t });
-          const labels0 = await articles0[0].getLabels();
-          expect(labels0).to.have.length(0);
+          if (dialect !== 'cockroachdb') {
+            const articles0 = await Article.findAll({ transaction: t });
+            const labels0 = await articles0[0].getLabels();
+            expect(labels0).to.have.length(0);
+          }
+
           const articles = await Article.findAll({ transaction: t });
           const labels = await articles[0].getLabels({ transaction: t });
           expect(labels).to.have.length(1);
         } finally {
           await t.rollback();
         }
->>>>>>> 243ca2b0
       });
     }
 
@@ -1772,114 +1739,120 @@
       expect(tasks[0].title).to.equal('wat');
     });
 
-    // it('using scope to set associations', async function () {
-    //  const ItemTag = this.sequelize.define('ItemTag', {
-    //    id: { type: DataTypes.INTEGER, primaryKey: true, autoIncrement: true },
-    //    tag_id: { type: DataTypes.INTEGER, unique: false },
-    //    taggable: { type: DataTypes.STRING },
-    //    taggable_id: { type: DataTypes.INTEGER, unique: false },
-    //  });
-    //  const Tag = this.sequelize.define('Tag', {
-    //    id: { type: DataTypes.INTEGER, primaryKey: true, autoIncrement: true },
-    //    name: DataTypes.STRING,
-    //  });
-    //  const Comment = this.sequelize.define('Comment', {
-    //    id: { type: DataTypes.INTEGER, primaryKey: true, autoIncrement: true },
-    //    name: DataTypes.STRING,
-    //  });
-    //  const Post = this.sequelize.define('Post', {
-    //    id: { type: DataTypes.INTEGER, primaryKey: true, autoIncrement: true },
-    //    name: DataTypes.STRING,
-    //  });
-
-    //  Post.belongsToMany(Tag, {
-    //    through: { model: ItemTag, unique: false, scope: { taggable: 'post' } },
-    //    foreignKey: 'taggable_id',
-    //  });
-
-    //  Comment.belongsToMany(Tag, {
-    //    through: { model: ItemTag, unique: false, scope: { taggable: 'comment' } },
-    //    foreignKey: 'taggable_id',
-    //    // taggable_id already references Post, we can't make it reference Comment
-    //    foreignKeyConstraints: false,
-    //  });
-
-    //  await this.sequelize.sync({ force: true });
-
-    //  const [post, comment, tag] = await Promise.all([
-    //    Post.create({ name: 'post1' }),
-    //    Comment.create({ name: 'comment1' }),
-    //    Tag.create({ name: 'tag1' }),
-    //  ]);
-
-    //  this.post = post;
-    //  this.comment = comment;
-    //  this.tag = tag;
-    //  await this.post.setTags([this.tag]);
-    //  await this.comment.setTags([this.tag]);
-
-    //  const [postTags, commentTags] = await Promise.all([
-    //    this.post.getTags(),
-    //    this.comment.getTags(),
-    //  ]);
-
-    //  expect(postTags).to.have.length(1);
-    //  expect(commentTags).to.have.length(1);
-    // });
-
-    // it('updating association via set associations with scope', async function () {
-    //  const ItemTag = this.sequelize.define('ItemTag', {
-    //    id: { type: DataTypes.INTEGER, primaryKey: true, autoIncrement: true },
-    //    tag_id: { type: DataTypes.INTEGER, unique: false },
-    //    taggable: { type: DataTypes.STRING },
-    //    taggable_id: { type: DataTypes.INTEGER, unique: false },
-    //  });
-    //  const Tag = this.sequelize.define('Tag', {
-    //    id: { type: DataTypes.INTEGER, primaryKey: true, autoIncrement: true },
-    //    name: DataTypes.STRING,
-    //  });
-    //  const Comment = this.sequelize.define('Comment', {
-    //    id: { type: DataTypes.INTEGER, primaryKey: true, autoIncrement: true },
-    //    name: DataTypes.STRING,
-    //  });
-    //  const Post = this.sequelize.define('Post', {
-    //    id: { type: DataTypes.INTEGER, primaryKey: true, autoIncrement: true },
-    //    name: DataTypes.STRING,
-    //  });
-
-    //  Post.belongsToMany(Tag, {
-    //    through: { model: ItemTag, unique: false, scope: { taggable: 'post' } },
-    //    foreignKey: 'taggable_id',
-    //  });
-
-    //  Comment.belongsToMany(Tag, {
-    //    through: { model: ItemTag, unique: false, scope: { taggable: 'comment' } },
-    //    foreignKey: 'taggable_id',
-    //    // taggable_id already references Post, we can't make it reference Comment
-    //    foreignKeyConstraints: false,
-    //  });
-
-    //  await this.sequelize.sync({ force: true });
-
-    //  const [post, comment, tag, secondTag] = await Promise.all([
-    //    Post.create({ name: 'post1' }),
-    //    Comment.create({ name: 'comment1' }),
-    //    Tag.create({ name: 'tag1' }),
-    //    Tag.create({ name: 'tag2' }),
-    //  ]);
-
-    //  await post.setTags([tag, secondTag]);
-    //  await comment.setTags([tag, secondTag]);
-    //  await post.setTags([tag]);
-
-    //  const [postTags, commentTags] = await Promise.all([
-    //    post.getTags(),
-    //    comment.getTags(),
-    //  ]);
-
-    //  expect(postTags).to.have.length(1);
-    //  expect(commentTags).to.have.length(2);
-    // });
+    // Scope association fails when we use UUID ref: https://github.com/sequelize/sequelize/issues/13072
+    if (dialect !== 'cockroachdb') {
+      it('using scope to set associations', async function () {
+        const ItemTag = this.sequelize.define('ItemTag', {
+          id: { type: DataTypes.INTEGER, primaryKey: true, autoIncrement: true },
+          tag_id: { type: DataTypes.INTEGER, unique: false },
+          taggable: { type: DataTypes.STRING },
+          taggable_id: { type: DataTypes.INTEGER, unique: false },
+        });
+        const Tag = this.sequelize.define('Tag', {
+          id: { type: DataTypes.INTEGER, primaryKey: true, autoIncrement: true },
+          name: DataTypes.STRING,
+        });
+        const Comment = this.sequelize.define('Comment', {
+          id: { type: DataTypes.INTEGER, primaryKey: true, autoIncrement: true },
+          name: DataTypes.STRING,
+        });
+        const Post = this.sequelize.define('Post', {
+          id: { type: DataTypes.INTEGER, primaryKey: true, autoIncrement: true },
+          name: DataTypes.STRING,
+        });
+
+        Post.belongsToMany(Tag, {
+          through: { model: ItemTag, unique: false, scope: { taggable: 'post' } },
+          foreignKey: 'taggable_id',
+        });
+
+        Comment.belongsToMany(Tag, {
+          through: { model: ItemTag, unique: false, scope: { taggable: 'comment' } },
+          foreignKey: 'taggable_id',
+          // taggable_id already references Post, we can't make it reference Comment
+          foreignKeyConstraints: false,
+        });
+
+        await this.sequelize.sync({ force: true });
+
+        const [post, comment, tag] = await Promise.all([
+          Post.create({ name: 'post1' }),
+          Comment.create({ name: 'comment1' }),
+          Tag.create({ name: 'tag1' }),
+        ]);
+
+        this.post = post;
+        this.comment = comment;
+        this.tag = tag;
+        await this.post.setTags([this.tag]);
+        await this.comment.setTags([this.tag]);
+
+        const [postTags, commentTags] = await Promise.all([
+          this.post.getTags(),
+          this.comment.getTags(),
+        ]);
+
+        expect(postTags).to.have.length(1);
+        expect(commentTags).to.have.length(1);
+      });
+    }
+
+    // Scope association fails when we use UUID ref: https://github.com/sequelize/sequelize/issues/13072
+    if (dialect !== 'cockroachdb') {
+      it('updating association via set associations with scope', async function () {
+        const ItemTag = this.sequelize.define('ItemTag', {
+          id: { type: DataTypes.INTEGER, primaryKey: true, autoIncrement: true },
+          tag_id: { type: DataTypes.INTEGER, unique: false },
+          taggable: { type: DataTypes.STRING },
+          taggable_id: { type: DataTypes.INTEGER, unique: false },
+        });
+        const Tag = this.sequelize.define('Tag', {
+          id: { type: DataTypes.INTEGER, primaryKey: true, autoIncrement: true },
+          name: DataTypes.STRING,
+        });
+        const Comment = this.sequelize.define('Comment', {
+          id: { type: DataTypes.INTEGER, primaryKey: true, autoIncrement: true },
+          name: DataTypes.STRING,
+        });
+        const Post = this.sequelize.define('Post', {
+          id: { type: DataTypes.INTEGER, primaryKey: true, autoIncrement: true },
+          name: DataTypes.STRING,
+        });
+
+        Post.belongsToMany(Tag, {
+          through: { model: ItemTag, unique: false, scope: { taggable: 'post' } },
+          foreignKey: 'taggable_id',
+        });
+
+        Comment.belongsToMany(Tag, {
+          through: { model: ItemTag, unique: false, scope: { taggable: 'comment' } },
+          foreignKey: 'taggable_id',
+          // taggable_id already references Post, we can't make it reference Comment
+          foreignKeyConstraints: false,
+        });
+
+        await this.sequelize.sync({ force: true });
+
+        const [post, comment, tag, secondTag] = await Promise.all([
+          Post.create({ name: 'post1' }),
+          Comment.create({ name: 'comment1' }),
+          Tag.create({ name: 'tag1' }),
+          Tag.create({ name: 'tag2' }),
+        ]);
+
+        await post.setTags([tag, secondTag]);
+        await comment.setTags([tag, secondTag]);
+        await post.setTags([tag]);
+
+        const [postTags, commentTags] = await Promise.all([
+          post.getTags(),
+          comment.getTags(),
+        ]);
+
+        expect(postTags).to.have.length(1);
+        expect(commentTags).to.have.length(2);
+      });
+    }
 
     it('should catch EmptyResultError when rejectOnEmpty is set', async function () {
       const User = this.sequelize.define(
@@ -1945,7 +1918,7 @@
 
         const t = await sequelize.startUnmanagedTransaction();
         await task.createUser({ username: 'foo' }, { transaction: t });
-        if (current.dialect.name !== 'cockroachdb') {
+        if (dialect !== 'cockroachdb') {
           const users0 = await task.getUsers();
           expect(users0).to.have.length(0);
         }
@@ -2031,12 +2004,9 @@
 
     if (current.dialect.supports.transactions) {
       it('supports transactions', async function () {
-<<<<<<< HEAD
         let user; let task; let t;
-        const sequelize = await Support.prepareTransactionTest(this.sequelize);
-=======
+
         const sequelize = await Support.createSingleTransactionalTestSequelizeInstance(this.sequelize);
->>>>>>> 243ca2b0
         const User = sequelize.define('User', { username: DataTypes.STRING });
         const Task = sequelize.define('Task', { title: DataTypes.STRING });
 
@@ -2071,12 +2041,9 @@
       });
 
       it('supports transactions when updating a through model', async function () {
-<<<<<<< HEAD
         let user; let task; let t;
-        const sequelize = await Support.prepareTransactionTest(this.sequelize);
-=======
+
         const sequelize = await Support.createSingleTransactionalTestSequelizeInstance(this.sequelize);
->>>>>>> 243ca2b0
         const User = sequelize.define('User', { username: DataTypes.STRING });
         const Task = sequelize.define('Task', { title: DataTypes.STRING });
 
