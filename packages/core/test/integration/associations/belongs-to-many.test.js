'use strict';

const chai = require('chai');

const expect = chai.expect;
const Support = require('../support');
const { DataTypes, Sequelize, Op } = require('@sequelize/core');
const assert = require('node:assert');
const sinon = require('sinon');

const current = Support.sequelize;
const dialect = Support.getTestDialect();

describe(Support.getTestDialectTeaser('BelongsToMany'), () => {
  Support.setResetMode('drop');

  describe('getAssociations', () => {
    beforeEach(async function () {
      this.User = this.sequelize.define('User', { username: DataTypes.STRING });
      this.Task = this.sequelize.define('Task', { title: DataTypes.STRING, active: DataTypes.BOOLEAN });

      this.User.belongsToMany(this.Task, { through: 'UserTasks' });
      this.Task.belongsToMany(this.User, { through: 'UserTasks' });

      await this.sequelize.sync({ force: true });

      const [john, task1, task2] = await Promise.all([
        this.User.create({ username: 'John' }),
        this.Task.create({ title: 'Get rich', active: true }),
        this.Task.create({ title: 'Die trying', active: false }),
      ]);

      this.tasks = [task1, task2];
      this.user = john;

      return john.setTasks([task1, task2]);
    });

    if (current.dialect.supports.transactions) {
      it('supports transactions', async function () {
        const sequelize = await Support.createSingleTransactionalTestSequelizeInstance(this.sequelize);
        const Article = sequelize.define('Article', { title: DataTypes.STRING });
        const Label = sequelize.define('Label', { text: DataTypes.STRING });

        Article.belongsToMany(Label, { through: 'ArticleLabels' });
        Label.belongsToMany(Article, { through: 'ArticleLabels' });

        await sequelize.sync({ force: true });

        const [article, label, t] = await Promise.all([
          Article.create({ title: 'foo' }),
          Label.create({ text: 'bar' }),
          sequelize.startUnmanagedTransaction(),
        ]);

        try {
          await article.setLabels([label], { transaction: t });
          const articles0 = await Article.findAll({ transaction: t });
          const labels0 = await articles0[0].getLabels();
          expect(labels0).to.have.length(0);
          const articles = await Article.findAll({ transaction: t });
          const labels = await articles[0].getLabels({ transaction: t });
          expect(labels).to.have.length(1);
        } finally {
          await t.rollback();
        }
      });
    }

    it('gets all associated objects with all fields', async function () {
      const john = await this.User.findOne({ where: { username: 'John' } });
      const tasks = await john.getTasks();
      for (const attributeName of this.Task.modelDefinition.attributes.keys()) {
        expect(tasks[0]).to.have.property(attributeName);
      }
    });

    it('gets all associated objects when no options are passed', async function () {
      const john = await this.User.findOne({ where: { username: 'John' } });
      const tasks = await john.getTasks();
      expect(tasks).to.have.length(2);
    });

    it('only get objects that fulfill the options', async function () {
      const john = await this.User.findOne({ where: { username: 'John' } });

      const tasks = await john.getTasks({
        where: {
          active: true,
        },
      });

      expect(tasks).to.have.length(1);
    });

    it('supports a where not in', async function () {
      const john = await this.User.findOne({
        where: {
          username: 'John',
        },
      });

      const tasks = await john.getTasks({
        where: {
          title: {
            [Op.not]: ['Get rich'],
          },
        },
      });

      expect(tasks).to.have.length(1);
    });

    it('supports a where not in on the primary key', async function () {
      const john = await this.User.findOne({
        where: {
          username: 'John',
        },
      });

      const tasks = await john.getTasks({
        where: {
          id: {
            [Op.not]: [this.tasks[0].get('id')],
          },
        },
      });

      expect(tasks).to.have.length(1);
    });

    it('only gets objects that fulfill options with a formatted value', async function () {
      const john = await this.User.findOne({ where: { username: 'John' } });
      const tasks = await john.getTasks({ where: { active: true } });
      expect(tasks).to.have.length(1);
    });

    it('get associated objects with an eager load', async function () {
      const john = await this.User.findOne({ where: { username: 'John' }, include: [this.Task] });
      expect(john.Tasks).to.have.length(2);
    });

    it('get associated objects with an eager load with conditions but not required', async function () {
      const Label = this.sequelize.define('Label', { title: DataTypes.STRING, isActive: DataTypes.BOOLEAN });
      const Task = this.Task;
      const User = this.User;

      Task.hasMany(Label);
      Label.belongsTo(Task);

      await Label.sync({ force: true });

      const john = await User.findOne({
        where: { username: 'John' },
        include: [
          {
            model: Task, required: false, include: [
              { model: Label, required: false, where: { isActive: true } },
            ],
          },
        ],
      });

      expect(john.Tasks).to.have.length(2);
    });

    if (current.dialect.supports.schemas) {
      it('should support schemas', async function () {
        const AcmeUser = this.sequelize.define('User', {
          username: DataTypes.STRING,
        }).schema('acme', '_');
        const AcmeProject = this.sequelize.define('Project', {
          title: DataTypes.STRING,
          active: DataTypes.BOOLEAN,
        }).schema('acme', '_');
        const AcmeProjectUsers = this.sequelize.define('ProjectUsers', {
          status: DataTypes.STRING,
          data: DataTypes.INTEGER,
        }).schema('acme', '_');

        AcmeUser.belongsToMany(AcmeProject, { through: AcmeProjectUsers });
        AcmeProject.belongsToMany(AcmeUser, { through: AcmeProjectUsers });

        await Support.dropTestSchemas(this.sequelize);
        await this.sequelize.createSchema('acme');

        await Promise.all([
          AcmeUser.sync({ force: true }),
          AcmeProject.sync({ force: true }),
        ]);

        await AcmeProjectUsers.sync({ force: true });
        const u = await AcmeUser.create();
        const p = await AcmeProject.create();
        await u.addProject(p, { through: { status: 'active', data: 42 } });
        const projects = await u.getProjects();
        expect(projects).to.have.length(1);
        const project = projects[0];

        expect(project.UserProject).to.be.ok;
        expect(project.status).not.to.exist;
        expect(project.UserProject.status).to.equal('active');
        await this.sequelize.dropSchema('acme');
<<<<<<< HEAD
        const schemas = await this.sequelize.showAllSchemas();
        if (['postgres', 'mssql', 'mariadb', 'ibmi', 'cockroachdb'].includes(dialect)) {
=======
        const schemas = await this.sequelize.queryInterface.listSchemas();
        if (['postgres', 'mssql', 'mariadb', 'ibmi'].includes(dialect)) {
>>>>>>> 9c74baa8
          expect(schemas).to.not.have.property('acme');
        }
      });
    }

    it('supports custom primary keys and foreign keys', async function () {
      const User = this.sequelize.define('User', {
        id_user: {
          type: DataTypes.UUID,
          primaryKey: true,
          defaultValue: DataTypes.UUIDV4,
          allowNull: false,
        },
      }, {
        tableName: 'tbl_user',
      });

      const Group = this.sequelize.define('Group', {
        id_group: {
          type: DataTypes.UUID,
          allowNull: false,
          primaryKey: true,
          defaultValue: DataTypes.UUIDV4,
        },
      }, {
        tableName: 'tbl_group',
      });

      const User_has_Group = this.sequelize.define('User_has_Group', {}, {
        tableName: 'tbl_user_has_group',
      });

      User.belongsToMany(Group, {
        as: 'groups',
        through: User_has_Group,
        foreignKey: 'id_user',
        otherKey: 'id_group',
        inverse: { as: 'users' },
      });

      await this.sequelize.sync({ force: true });
      const [user0, group] = await Promise.all([User.create(), Group.create()]);
      await user0.addGroup(group);

      const user = await User.findOne({
        where: {},
      });

      await user.getGroups();
    });

    it('supports primary key attributes with different field and attribute names', async function () {
      const User = this.sequelize.define('User', {
        userSecondId: {
          type: DataTypes.UUID,
          allowNull: false,
          primaryKey: true,
          defaultValue: DataTypes.UUIDV4,
          field: 'user_id',
        },
      }, {
        tableName: 'tbl_user',
      });

      const Group = this.sequelize.define('Group', {
        groupSecondId: {
          type: DataTypes.UUID,
          allowNull: false,
          primaryKey: true,
          defaultValue: DataTypes.UUIDV4,
          field: 'group_id',
        },
      }, {
        tableName: 'tbl_group',
      });

      const User_has_Group = this.sequelize.define('User_has_Group', {}, {
        tableName: 'tbl_user_has_group',
      });

      User.belongsToMany(Group, { through: User_has_Group });
      Group.belongsToMany(User, { through: User_has_Group });

      await this.sequelize.sync({ force: true });
      const [user0, group] = await Promise.all([User.create(), Group.create()]);
      await user0.addGroup(group);

      const [user, users] = await Promise.all([User.findOne({
        where: {},
        include: [Group],
      }), User.findAll({
        include: [Group],
      })]);

      expect(user.Groups.length).to.equal(1);
      expect(user.Groups[0].User_has_Group.UserUserSecondId).to.be.ok;
      if (dialect === 'db2') {
        expect(user.Groups[0].User_has_Group.UserUserSecondId).to.deep.equal(user.userSecondId);
      } else {
        expect(user.Groups[0].User_has_Group.UserUserSecondId).to.equal(user.userSecondId);
      }

      expect(user.Groups[0].User_has_Group.GroupGroupSecondId).to.be.ok;
      if (dialect === 'db2') {
        expect(user.Groups[0].User_has_Group.GroupGroupSecondId).to.deep.equal(user.Groups[0].groupSecondId);
      } else {
        expect(user.Groups[0].User_has_Group.GroupGroupSecondId).to.equal(user.Groups[0].groupSecondId);
      }

      expect(users.length).to.equal(1);
      expect(users[0].toJSON()).to.be.eql(user.toJSON());
    });

    it('supports non primary key attributes for joins (sourceKey only)', async function () {
      const User = this.sequelize.define('User', {
        id: {
          type: DataTypes.UUID,
          allowNull: false,
          primaryKey: true,
          defaultValue: DataTypes.UUIDV4,
          field: 'user_id',
        },
        userSecondId: {
          type: DataTypes.UUID,
          allowNull: false,
          defaultValue: DataTypes.UUIDV4,
          field: 'user_second_id',
        },
      }, {
        tableName: 'tbl_user',
        indexes: [
          {
            unique: true,
            fields: ['user_second_id'],
          },
        ],
      });

      const Group = this.sequelize.define('Group', {
        id: {
          type: DataTypes.UUID,
          allowNull: false,
          primaryKey: true,
          defaultValue: DataTypes.UUIDV4,
          field: 'group_id',
        },
        groupSecondId: {
          type: DataTypes.UUID,
          allowNull: false,
          defaultValue: DataTypes.UUIDV4,
          field: 'group_second_id',
        },
      }, {
        tableName: 'tbl_group',
        indexes: [
          {
            unique: true,
            fields: ['group_second_id'],
          },
        ],
      });

      User.belongsToMany(Group, { through: 'usergroups', sourceKey: 'userSecondId', targetKey: 'groupSecondId' });

      await this.sequelize.sync({ force: true });
      const [user1, user2, group1, group2] = await Promise.all([User.create(), User.create(), Group.create(), Group.create()]);
      await Promise.all([user1.addGroup(group1), user2.addGroup(group2)]);

      const [users, groups] = await Promise.all([User.findAll({
        where: {},
        include: [Group],
      }), Group.findAll({
        include: [User],
      })]);
      // Need to add db2 condition for the same. referred to issue: https://github.com/chaijs/chai/issues/102
      expect(users.length).to.equal(2);
      expect(users[0].Groups.length).to.equal(1);
      expect(users[1].Groups.length).to.equal(1);
      expect(users[0].Groups[0].usergroups.UserUserSecondId).to.be.ok;
      if (dialect === 'db2') {
        expect(users[0].Groups[0].usergroups.UserUserSecondId).to.deep.equal(users[0].userSecondId);
      } else {
        expect(users[0].Groups[0].usergroups.UserUserSecondId).to.equal(users[0].userSecondId);
      }

      expect(users[0].Groups[0].usergroups.GroupGroupSecondId).to.be.ok;
      if (dialect === 'db2') {
        expect(users[0].Groups[0].usergroups.GroupGroupSecondId).to.deep.equal(users[0].Groups[0].groupSecondId);
      } else {
        expect(users[0].Groups[0].usergroups.GroupGroupSecondId).to.equal(users[0].Groups[0].groupSecondId);
      }

      expect(users[1].Groups[0].usergroups.UserUserSecondId).to.be.ok;
      if (dialect === 'db2') {
        expect(users[1].Groups[0].usergroups.UserUserSecondId).to.deep.equal(users[1].userSecondId);
      } else {
        expect(users[1].Groups[0].usergroups.UserUserSecondId).to.equal(users[1].userSecondId);
      }

      expect(users[1].Groups[0].usergroups.GroupGroupSecondId).to.be.ok;
      if (dialect === 'db2') {
        expect(users[1].Groups[0].usergroups.GroupGroupSecondId).to.deep.equal(users[1].Groups[0].groupSecondId);
      } else {
        expect(users[1].Groups[0].usergroups.GroupGroupSecondId).to.equal(users[1].Groups[0].groupSecondId);
      }

      expect(groups.length).to.equal(2);
      expect(groups[0].Users.length).to.equal(1);
      expect(groups[1].Users.length).to.equal(1);
      expect(groups[0].Users[0].usergroups.GroupGroupSecondId).to.be.ok;
      if (dialect === 'db2') {
        expect(groups[0].Users[0].usergroups.GroupGroupSecondId).to.deep.equal(groups[0].groupSecondId);
      } else {
        expect(groups[0].Users[0].usergroups.GroupGroupSecondId).to.equal(groups[0].groupSecondId);
      }

      expect(groups[0].Users[0].usergroups.UserUserSecondId).to.be.ok;
      if (dialect === 'db2') {
        expect(groups[0].Users[0].usergroups.UserUserSecondId).to.deep.equal(groups[0].Users[0].userSecondId);
      } else {
        expect(groups[0].Users[0].usergroups.UserUserSecondId).to.equal(groups[0].Users[0].userSecondId);
      }

      expect(groups[1].Users[0].usergroups.GroupGroupSecondId).to.be.ok;
      if (dialect === 'db2') {
        expect(groups[1].Users[0].usergroups.GroupGroupSecondId).to.deep.equal(groups[1].groupSecondId);
      } else {
        expect(groups[1].Users[0].usergroups.GroupGroupSecondId).to.equal(groups[1].groupSecondId);
      }

      expect(groups[1].Users[0].usergroups.UserUserSecondId).to.be.ok;
      if (dialect === 'db2') {
        expect(groups[1].Users[0].usergroups.UserUserSecondId).to.deep.equal(groups[1].Users[0].userSecondId);
      } else {
        expect(groups[1].Users[0].usergroups.UserUserSecondId).to.equal(groups[1].Users[0].userSecondId);
      }
    });

    it('supports non primary key attributes for joins (targetKey only)', async function () {
      const User = this.sequelize.define('User', {
        id: {
          type: DataTypes.UUID,
          allowNull: false,
          primaryKey: true,
          defaultValue: DataTypes.UUIDV4,
          field: 'user_id',
        },
        userSecondId: {
          type: DataTypes.UUID,
          allowNull: false,
          defaultValue: DataTypes.UUIDV4,
          field: 'user_second_id',
        },
      }, {
        tableName: 'tbl_user',
        indexes: [
          {
            unique: true,
            fields: ['user_second_id'],
          },
        ],
      });

      const Group = this.sequelize.define('Group', {
        id: {
          type: DataTypes.UUID,
          allowNull: false,
          primaryKey: true,
          defaultValue: DataTypes.UUIDV4,
          field: 'group_id',
        },
      }, {
        tableName: 'tbl_group',
        indexes: [
          {
            unique: true,
            fields: ['group_id'],
          },
        ],
      });

      User.belongsToMany(Group, { through: 'usergroups', sourceKey: 'userSecondId' });
      Group.belongsToMany(User, { through: 'usergroups', targetKey: 'userSecondId' });

      await this.sequelize.sync({ force: true });
      const [user1, user2, group1, group2] = await Promise.all([User.create(), User.create(), Group.create(), Group.create()]);
      await Promise.all([user1.addGroup(group1), user2.addGroup(group2)]);

      const [users, groups] = await Promise.all([User.findAll({
        where: {},
        include: [Group],
      }), Group.findAll({
        include: [User],
      })]);

      expect(users.length).to.equal(2);
      expect(users[0].Groups.length).to.equal(1);
      expect(users[1].Groups.length).to.equal(1);
      expect(users[0].Groups[0].usergroups.UserUserSecondId).to.be.ok;
      if (dialect === 'db2') {
        expect(users[0].Groups[0].usergroups.UserUserSecondId).to.deep.equal(users[0].userSecondId);
      } else {
        expect(users[0].Groups[0].usergroups.UserUserSecondId).to.equal(users[0].userSecondId);
      }

      expect(users[0].Groups[0].usergroups.GroupId).to.be.ok;
      if (dialect === 'db2') {
        expect(users[0].Groups[0].usergroups.GroupId).to.deep.equal(users[0].Groups[0].id);
      } else {
        expect(users[0].Groups[0].usergroups.GroupId).to.equal(users[0].Groups[0].id);
      }

      expect(users[1].Groups[0].usergroups.UserUserSecondId).to.be.ok;
      if (dialect === 'db2') {
        expect(users[1].Groups[0].usergroups.UserUserSecondId).to.deep.equal(users[1].userSecondId);
      } else {
        expect(users[1].Groups[0].usergroups.UserUserSecondId).to.equal(users[1].userSecondId);
      }

      expect(users[1].Groups[0].usergroups.GroupId).to.be.ok;
      if (dialect === 'db2') {
        expect(users[1].Groups[0].usergroups.GroupId).to.deep.equal(users[1].Groups[0].id);
      } else {
        expect(users[1].Groups[0].usergroups.GroupId).to.equal(users[1].Groups[0].id);
      }

      expect(groups.length).to.equal(2);
      expect(groups[0].Users.length).to.equal(1);
      expect(groups[1].Users.length).to.equal(1);
      expect(groups[0].Users[0].usergroups.GroupId).to.be.ok;
      if (dialect === 'db2') {
        expect(groups[0].Users[0].usergroups.GroupId).to.deep.equal(groups[0].id);
      } else {
        expect(groups[0].Users[0].usergroups.GroupId).to.equal(groups[0].id);
      }

      expect(groups[0].Users[0].usergroups.UserUserSecondId).to.be.ok;
      if (dialect === 'db2') {
        expect(groups[0].Users[0].usergroups.UserUserSecondId).to.deep.equal(groups[0].Users[0].userSecondId);
      } else {
        expect(groups[0].Users[0].usergroups.UserUserSecondId).to.equal(groups[0].Users[0].userSecondId);
      }

      expect(groups[1].Users[0].usergroups.GroupId).to.be.ok;
      if (dialect === 'db2') {
        expect(groups[1].Users[0].usergroups.GroupId).to.deep.equal(groups[1].id);
      } else {
        expect(groups[1].Users[0].usergroups.GroupId).to.equal(groups[1].id);
      }

      expect(groups[1].Users[0].usergroups.UserUserSecondId).to.be.ok;
      if (dialect === 'db2') {
        expect(groups[1].Users[0].usergroups.UserUserSecondId).to.deep.equal(groups[1].Users[0].userSecondId);
      } else {
        expect(groups[1].Users[0].usergroups.UserUserSecondId).to.equal(groups[1].Users[0].userSecondId);
      }
    });

    it('supports non primary key attributes for joins (sourceKey and targetKey)', async function () {
      const User = this.sequelize.define('User', {
        id: {
          type: DataTypes.UUID,
          allowNull: false,
          primaryKey: true,
          defaultValue: DataTypes.UUIDV4,
          field: 'user_id',
        },
        userSecondId: {
          type: DataTypes.UUID,
          allowNull: false,
          defaultValue: DataTypes.UUIDV4,
          field: 'user_second_id',
        },
      }, {
        tableName: 'tbl_user',
        indexes: [
          {
            unique: true,
            fields: ['user_second_id'],
          },
        ],
      });

      const Group = this.sequelize.define('Group', {
        id: {
          type: DataTypes.UUID,
          allowNull: false,
          primaryKey: true,
          defaultValue: DataTypes.UUIDV4,
          field: 'group_id',
        },
        groupSecondId: {
          type: DataTypes.UUID,
          allowNull: false,
          defaultValue: DataTypes.UUIDV4,
          field: 'group_second_id',
        },
      }, {
        tableName: 'tbl_group',
        indexes: [
          {
            unique: true,
            fields: ['group_second_id'],
          },
        ],
      });

      User.belongsToMany(Group, { through: 'usergroups', sourceKey: 'userSecondId', targetKey: 'groupSecondId' });
      Group.belongsToMany(User, { through: 'usergroups', sourceKey: 'groupSecondId', targetKey: 'userSecondId' });

      await this.sequelize.sync({ force: true });
      const [user1, user2, group1, group2] = await Promise.all([User.create(), User.create(), Group.create(), Group.create()]);
      await Promise.all([user1.addGroup(group1), user2.addGroup(group2)]);

      const [users, groups] = await Promise.all([User.findAll({
        where: {},
        include: [Group],
      }), Group.findAll({
        include: [User],
      })]);

      expect(users.length).to.equal(2);
      expect(users[0].Groups.length).to.equal(1);
      expect(users[1].Groups.length).to.equal(1);
      expect(users[0].Groups[0].usergroups.UserUserSecondId).to.be.ok;
      if (dialect === 'db2') {
        expect(users[0].Groups[0].usergroups.UserUserSecondId).to.deep.equal(users[0].userSecondId);
      } else {
        expect(users[0].Groups[0].usergroups.UserUserSecondId).to.equal(users[0].userSecondId);
      }

      expect(users[0].Groups[0].usergroups.GroupGroupSecondId).to.be.ok;
      if (dialect === 'db2') {
        expect(users[0].Groups[0].usergroups.GroupGroupSecondId).to.deep.equal(users[0].Groups[0].groupSecondId);
      } else {
        expect(users[0].Groups[0].usergroups.GroupGroupSecondId).to.equal(users[0].Groups[0].groupSecondId);
      }

      expect(users[1].Groups[0].usergroups.UserUserSecondId).to.be.ok;
      if (dialect === 'db2') {
        expect(users[1].Groups[0].usergroups.UserUserSecondId).to.deep.equal(users[1].userSecondId);
      } else {
        expect(users[1].Groups[0].usergroups.UserUserSecondId).to.equal(users[1].userSecondId);
      }

      expect(users[1].Groups[0].usergroups.GroupGroupSecondId).to.be.ok;
      if (dialect === 'db2') {
        expect(users[1].Groups[0].usergroups.GroupGroupSecondId).to.deep.equal(users[1].Groups[0].groupSecondId);
      } else {
        expect(users[1].Groups[0].usergroups.GroupGroupSecondId).to.equal(users[1].Groups[0].groupSecondId);
      }

      expect(groups.length).to.equal(2);
      expect(groups[0].Users.length).to.equal(1);
      expect(groups[1].Users.length).to.equal(1);
      expect(groups[0].Users[0].usergroups.GroupGroupSecondId).to.be.ok;
      if (dialect === 'db2') {
        expect(groups[0].Users[0].usergroups.GroupGroupSecondId).to.deep.equal(groups[0].groupSecondId);
      } else {
        expect(groups[0].Users[0].usergroups.GroupGroupSecondId).to.equal(groups[0].groupSecondId);
      }

      expect(groups[0].Users[0].usergroups.UserUserSecondId).to.be.ok;
      if (dialect === 'db2') {
        expect(groups[0].Users[0].usergroups.UserUserSecondId).to.deep.equal(groups[0].Users[0].userSecondId);
      } else {
        expect(groups[0].Users[0].usergroups.UserUserSecondId).to.equal(groups[0].Users[0].userSecondId);
      }

      expect(groups[1].Users[0].usergroups.GroupGroupSecondId).to.be.ok;
      if (dialect === 'db2') {
        expect(groups[1].Users[0].usergroups.GroupGroupSecondId).to.deep.equal(groups[1].groupSecondId);
      } else {
        expect(groups[1].Users[0].usergroups.GroupGroupSecondId).to.equal(groups[1].groupSecondId);
      }

      expect(groups[1].Users[0].usergroups.UserUserSecondId).to.be.ok;
      if (dialect === 'db2') {
        expect(groups[1].Users[0].usergroups.UserUserSecondId).to.deep.equal(groups[1].Users[0].userSecondId);
      } else {
        expect(groups[1].Users[0].usergroups.UserUserSecondId).to.equal(groups[1].Users[0].userSecondId);
      }
    });

    it('supports non primary key attributes for joins (custom through model)', async function () {
      const User = this.sequelize.define('User', {
        id: {
          type: DataTypes.UUID,
          allowNull: false,
          primaryKey: true,
          defaultValue: DataTypes.UUIDV4,
          field: 'user_id',
        },
        userSecondId: {
          type: DataTypes.UUID,
          allowNull: false,
          defaultValue: DataTypes.UUIDV4,
          field: 'user_second_id',
        },
      }, {
        tableName: 'tbl_user',
        indexes: [
          {
            unique: true,
            fields: ['user_second_id'],
          },
        ],
      });

      const Group = this.sequelize.define('Group', {
        id: {
          type: DataTypes.UUID,
          allowNull: false,
          primaryKey: true,
          defaultValue: DataTypes.UUIDV4,
          field: 'group_id',
        },
        groupSecondId: {
          type: DataTypes.UUID,
          allowNull: false,
          defaultValue: DataTypes.UUIDV4,
          field: 'group_second_id',
        },
      }, {
        tableName: 'tbl_group',
        indexes: [
          {
            unique: true,
            fields: ['group_second_id'],
          },
        ],
      });

      const User_has_Group = this.sequelize.define('User_has_Group', {}, {
        tableName: 'tbl_user_has_group',
        indexes: [
          {
            unique: true,
            fields: ['UserUserSecondId', 'GroupGroupSecondId'],
            name: 'UserHasGroup_Second_Unique',
          },
        ],
      });

      User.belongsToMany(Group, { through: User_has_Group, sourceKey: 'userSecondId', targetKey: 'groupSecondId' });

      await this.sequelize.sync({ force: true });
      const [user1, user2, group1, group2] = await Promise.all([User.create(), User.create(), Group.create(), Group.create()]);
      await Promise.all([user1.addGroup(group1), user2.addGroup(group2)]);

      const [users, groups] = await Promise.all([User.findAll({
        where: {},
        include: [Group],
      }), Group.findAll({
        include: [User],
      })]);

      expect(users.length).to.equal(2);
      expect(users[0].Groups.length).to.equal(1);
      expect(users[1].Groups.length).to.equal(1);
      expect(users[0].Groups[0].User_has_Group.UserUserSecondId).to.be.ok;
      if (dialect === 'db2') {
        expect(users[0].Groups[0].User_has_Group.UserUserSecondId).to.deep.equal(users[0].userSecondId);
      } else {
        expect(users[0].Groups[0].User_has_Group.UserUserSecondId).to.equal(users[0].userSecondId);
      }

      expect(users[0].Groups[0].User_has_Group.GroupGroupSecondId).to.be.ok;
      if (dialect === 'db2') {
        expect(users[0].Groups[0].User_has_Group.GroupGroupSecondId).to.deep.equal(users[0].Groups[0].groupSecondId);
      } else {
        expect(users[0].Groups[0].User_has_Group.GroupGroupSecondId).to.equal(users[0].Groups[0].groupSecondId);
      }

      expect(users[1].Groups[0].User_has_Group.UserUserSecondId).to.be.ok;
      if (dialect === 'db2') {
        expect(users[1].Groups[0].User_has_Group.UserUserSecondId).to.deep.equal(users[1].userSecondId);
      } else {
        expect(users[1].Groups[0].User_has_Group.UserUserSecondId).to.equal(users[1].userSecondId);
      }

      expect(users[1].Groups[0].User_has_Group.GroupGroupSecondId).to.be.ok;
      if (dialect === 'db2') {
        expect(users[1].Groups[0].User_has_Group.GroupGroupSecondId).to.deep.equal(users[1].Groups[0].groupSecondId);
      } else {
        expect(users[1].Groups[0].User_has_Group.GroupGroupSecondId).to.equal(users[1].Groups[0].groupSecondId);
      }

      expect(groups.length).to.equal(2);
      expect(groups[0].Users.length).to.equal(1);
      expect(groups[1].Users.length).to.equal(1);
      expect(groups[0].Users[0].User_has_Group.GroupGroupSecondId).to.be.ok;
      if (dialect === 'db2') {
        expect(groups[0].Users[0].User_has_Group.GroupGroupSecondId).to.deep.equal(groups[0].groupSecondId);
      } else {
        expect(groups[0].Users[0].User_has_Group.GroupGroupSecondId).to.equal(groups[0].groupSecondId);
      }

      expect(groups[0].Users[0].User_has_Group.UserUserSecondId).to.be.ok;
      if (dialect === 'db2') {
        expect(groups[0].Users[0].User_has_Group.UserUserSecondId).to.deep.equal(groups[0].Users[0].userSecondId);
      } else {
        expect(groups[0].Users[0].User_has_Group.UserUserSecondId).to.equal(groups[0].Users[0].userSecondId);
      }

      expect(groups[1].Users[0].User_has_Group.GroupGroupSecondId).to.be.ok;
      if (dialect === 'db2') {
        expect(groups[1].Users[0].User_has_Group.GroupGroupSecondId).to.deep.equal(groups[1].groupSecondId);
      } else {
        expect(groups[1].Users[0].User_has_Group.GroupGroupSecondId).to.equal(groups[1].groupSecondId);
      }

      expect(groups[1].Users[0].User_has_Group.UserUserSecondId).to.be.ok;
      if (dialect === 'db2') {
        expect(groups[1].Users[0].User_has_Group.UserUserSecondId).to.deep.equal(groups[1].Users[0].userSecondId);
      } else {
        expect(groups[1].Users[0].User_has_Group.UserUserSecondId).to.equal(groups[1].Users[0].userSecondId);
      }
    });

    it('supports non primary key attributes for joins for getting associations (sourceKey/targetKey)', async function () {
      const User = this.sequelize.define('User', {
        userId: {
          type: DataTypes.UUID,
          allowNull: false,
          primaryKey: true,
          defaultValue: DataTypes.UUIDV4,
        },
        userSecondId: {
          type: DataTypes.UUID,
          allowNull: false,
          defaultValue: DataTypes.UUIDV4,
          field: 'user_second_id',
        },
      }, {
        tableName: 'tbl_user',
        indexes: [
          {
            unique: true,
            fields: ['user_second_id'],
          },
        ],
      });

      const Group = this.sequelize.define('Group', {
        groupId: {
          type: DataTypes.UUID,
          allowNull: false,
          primaryKey: true,
          defaultValue: DataTypes.UUIDV4,
        },
        groupSecondId: {
          type: DataTypes.UUID,
          allowNull: false,
          defaultValue: DataTypes.UUIDV4,
          field: 'group_second_id',
        },
      }, {
        tableName: 'tbl_group',
        indexes: [
          {
            unique: true,
            fields: ['group_second_id'],
          },
        ],
      });

      User.belongsToMany(Group, { through: 'usergroups', sourceKey: 'userSecondId', targetKey: 'groupSecondId' });
      Group.belongsToMany(User, { through: 'usergroups', sourceKey: 'groupSecondId', targetKey: 'userSecondId' });

      await this.sequelize.sync({ force: true });
      const [user1, user2, group1, group2] = await Promise.all([User.create(), User.create(), Group.create(), Group.create()]);
      await Promise.all([user1.addGroup(group1), user2.addGroup(group2)]);

      const [groups1, groups2, users1, users2] = await Promise.all(
        [user1.getGroups(), user2.getGroups(), group1.getUsers(), group2.getUsers()],
      );

      expect(groups1.length).to.equal(1);
      expect(groups1[0].id).to.equal(group1.id);
      expect(groups2.length).to.equal(1);
      expect(groups2[0].id).to.equal(group2.id);
      expect(users1.length).to.equal(1);
      expect(users1[0].id).to.equal(user1.id);
      expect(users2.length).to.equal(1);
      expect(users2[0].id).to.equal(user2.id);
    });

    it('supports non primary key attributes for joins (custom foreignKey)', async function () {
      const User = this.sequelize.define('User', {
        id: {
          type: DataTypes.UUID,
          allowNull: false,
          primaryKey: true,
          defaultValue: DataTypes.UUIDV4,
          field: 'user_id',
        },
        userSecondId: {
          type: DataTypes.UUID,
          allowNull: false,
          defaultValue: DataTypes.UUIDV4,
          field: 'user_second_id',
        },
      }, {
        tableName: 'tbl_user',
        indexes: [
          {
            unique: true,
            fields: ['user_second_id'],
          },
        ],
      });

      const Group = this.sequelize.define('Group', {
        id: {
          type: DataTypes.UUID,
          allowNull: false,
          primaryKey: true,
          defaultValue: DataTypes.UUIDV4,
          field: 'group_id',
        },
        groupSecondId: {
          type: DataTypes.UUID,
          allowNull: false,
          defaultValue: DataTypes.UUIDV4,
          field: 'group_second_id',
        },
      }, {
        tableName: 'tbl_group',
        indexes: [
          {
            unique: true,
            fields: ['group_second_id'],
          },
        ],
      });

      User.belongsToMany(Group, {
        through: 'usergroups',
        foreignKey: 'userId2',
        otherKey: 'groupId2',
        sourceKey: 'userSecondId',
        targetKey: 'groupSecondId',
      });

      await this.sequelize.sync({ force: true });
      const [user1, user2, group1, group2] = await Promise.all([User.create(), User.create(), Group.create(), Group.create()]);
      await Promise.all([user1.addGroup(group1), user2.addGroup(group2)]);

      const [users, groups] = await Promise.all([User.findAll({
        where: {},
        include: [Group],
      }), Group.findAll({
        include: [User],
      })]);

      expect(users.length).to.equal(2);
      expect(users[0].Groups.length).to.equal(1);
      expect(users[1].Groups.length).to.equal(1);
      expect(users[0].Groups[0].usergroups.userId2).to.be.ok;
      if (dialect === 'db2') {
        expect(users[0].Groups[0].usergroups.userId2).to.deep.equal(users[0].userSecondId);
      } else {
        expect(users[0].Groups[0].usergroups.userId2).to.equal(users[0].userSecondId);
      }

      expect(users[0].Groups[0].usergroups.groupId2).to.be.ok;
      if (dialect === 'db2') {
        expect(users[0].Groups[0].usergroups.groupId2).to.deep.equal(users[0].Groups[0].groupSecondId);
      } else {
        expect(users[0].Groups[0].usergroups.groupId2).to.equal(users[0].Groups[0].groupSecondId);
      }

      expect(users[1].Groups[0].usergroups.userId2).to.be.ok;
      if (dialect === 'db2') {
        expect(users[1].Groups[0].usergroups.userId2).to.deep.equal(users[1].userSecondId);
      } else {
        expect(users[1].Groups[0].usergroups.userId2).to.equal(users[1].userSecondId);
      }

      expect(users[1].Groups[0].usergroups.groupId2).to.be.ok;
      if (dialect === 'db2') {
        expect(users[1].Groups[0].usergroups.groupId2).to.deep.equal(users[1].Groups[0].groupSecondId);
      } else {
        expect(users[1].Groups[0].usergroups.groupId2).to.equal(users[1].Groups[0].groupSecondId);
      }

      expect(groups.length).to.equal(2);
      expect(groups[0].Users.length).to.equal(1);
      expect(groups[1].Users.length).to.equal(1);
      expect(groups[0].Users[0].usergroups.groupId2).to.be.ok;
      if (dialect === 'db2') {
        expect(groups[0].Users[0].usergroups.groupId2).to.deep.equal(groups[0].groupSecondId);
      } else {
        expect(groups[0].Users[0].usergroups.groupId2).to.equal(groups[0].groupSecondId);
      }

      expect(groups[0].Users[0].usergroups.userId2).to.be.ok;
      if (dialect === 'db2') {
        expect(groups[0].Users[0].usergroups.userId2).to.deep.equal(groups[0].Users[0].userSecondId);
      } else {
        expect(groups[0].Users[0].usergroups.userId2).to.equal(groups[0].Users[0].userSecondId);
      }

      expect(groups[1].Users[0].usergroups.groupId2).to.be.ok;
      if (dialect === 'db2') {
        expect(groups[1].Users[0].usergroups.groupId2).to.deep.equal(groups[1].groupSecondId);
      } else {
        expect(groups[1].Users[0].usergroups.groupId2).to.equal(groups[1].groupSecondId);
      }

      expect(groups[1].Users[0].usergroups.userId2).to.be.ok;
      if (dialect === 'db2') {
        expect(groups[1].Users[0].usergroups.userId2).to.deep.equal(groups[1].Users[0].userSecondId);
      } else {
        expect(groups[1].Users[0].usergroups.userId2).to.equal(groups[1].Users[0].userSecondId);
      }
    });

    it('supports non primary key attributes for joins (custom foreignKey, custom through model)', async function () {
      const User = this.sequelize.define('User', {
        id: {
          type: DataTypes.UUID,
          allowNull: false,
          primaryKey: true,
          defaultValue: DataTypes.UUIDV4,
          field: 'user_id',
        },
        userSecondId: {
          type: DataTypes.UUID,
          allowNull: false,
          defaultValue: DataTypes.UUIDV4,
          field: 'user_second_id',
        },
      }, {
        tableName: 'tbl_user',
        indexes: [
          {
            unique: true,
            fields: ['user_second_id'],
          },
        ],
      });

      const Group = this.sequelize.define('Group', {
        id: {
          type: DataTypes.UUID,
          allowNull: false,
          primaryKey: true,
          defaultValue: DataTypes.UUIDV4,
          field: 'group_id',
        },
        groupSecondId: {
          type: DataTypes.UUID,
          allowNull: false,
          defaultValue: DataTypes.UUIDV4,
          field: 'group_second_id',
        },
      }, {
        tableName: 'tbl_group',
        indexes: [
          {
            unique: true,
            fields: ['group_second_id'],
          },
        ],
      });

      const User_has_Group = this.sequelize.define('User_has_Group', {
        userId2: {
          type: DataTypes.UUID,
          allowNull: false,
          field: 'user_id2',
        },
        groupId2: {
          type: DataTypes.UUID,
          allowNull: false,
          field: 'group_id2',
        },
      }, {
        tableName: 'tbl_user_has_group',
        indexes: [
          {
            unique: true,
            fields: ['user_id2', 'group_id2'],
          },
        ],
      });

      User.belongsToMany(Group, {
        through: User_has_Group,
        foreignKey: 'userId2',
        otherKey: 'groupId2',
        sourceKey: 'userSecondId',
        targetKey: 'groupSecondId',
      });

      await this.sequelize.sync({ force: true });
      const [user1, user2, group1, group2] = await Promise.all([User.create(), User.create(), Group.create(), Group.create()]);
      await Promise.all([user1.addGroup(group1), user2.addGroup(group2)]);

      const [users, groups] = await Promise.all([User.findAll({
        where: {},
        include: [Group],
      }), Group.findAll({
        include: [User],
      })]);

      expect(users.length).to.equal(2);
      expect(users[0].Groups.length).to.equal(1);
      expect(users[1].Groups.length).to.equal(1);
      expect(users[0].Groups[0].User_has_Group.userId2).to.be.ok;
      if (dialect === 'db2') {
        expect(users[0].Groups[0].User_has_Group.userId2).to.deep.equal(users[0].userSecondId);
      } else {
        expect(users[0].Groups[0].User_has_Group.userId2).to.equal(users[0].userSecondId);
      }

      expect(users[0].Groups[0].User_has_Group.groupId2).to.be.ok;
      if (dialect === 'db2') {
        expect(users[0].Groups[0].User_has_Group.groupId2).to.deep.equal(users[0].Groups[0].groupSecondId);
      } else {
        expect(users[0].Groups[0].User_has_Group.groupId2).to.equal(users[0].Groups[0].groupSecondId);
      }

      expect(users[1].Groups[0].User_has_Group.userId2).to.be.ok;
      if (dialect === 'db2') {
        expect(users[1].Groups[0].User_has_Group.userId2).to.deep.equal(users[1].userSecondId);
      } else {
        expect(users[1].Groups[0].User_has_Group.userId2).to.equal(users[1].userSecondId);
      }

      expect(users[1].Groups[0].User_has_Group.groupId2).to.be.ok;
      if (dialect === 'db2') {
        expect(users[1].Groups[0].User_has_Group.groupId2).to.deep.equal(users[1].Groups[0].groupSecondId);
      } else {
        expect(users[1].Groups[0].User_has_Group.groupId2).to.equal(users[1].Groups[0].groupSecondId);
      }

      expect(groups.length).to.equal(2);
      expect(groups[0].Users.length).to.equal(1);
      expect(groups[1].Users.length).to.equal(1);
      expect(groups[0].Users[0].User_has_Group.groupId2).to.be.ok;
      if (dialect === 'db2') {
        expect(groups[0].Users[0].User_has_Group.groupId2).to.deep.equal(groups[0].groupSecondId);
      } else {
        expect(groups[0].Users[0].User_has_Group.groupId2).to.equal(groups[0].groupSecondId);
      }

      expect(groups[0].Users[0].User_has_Group.userId2).to.be.ok;
      if (dialect === 'db2') {
        expect(groups[0].Users[0].User_has_Group.userId2).to.deep.equal(groups[0].Users[0].userSecondId);
      } else {
        expect(groups[0].Users[0].User_has_Group.userId2).to.equal(groups[0].Users[0].userSecondId);
      }

      expect(groups[1].Users[0].User_has_Group.groupId2).to.be.ok;
      if (dialect === 'db2') {
        expect(groups[1].Users[0].User_has_Group.groupId2).to.deep.equal(groups[1].groupSecondId);
      } else {
        expect(groups[1].Users[0].User_has_Group.groupId2).to.equal(groups[1].groupSecondId);
      }

      expect(groups[1].Users[0].User_has_Group.userId2).to.be.ok;
      if (dialect === 'db2') {
        expect(groups[1].Users[0].User_has_Group.userId2).to.deep.equal(groups[1].Users[0].userSecondId);
      } else {
        expect(groups[1].Users[0].User_has_Group.userId2).to.equal(groups[1].Users[0].userSecondId);
      }
    });

    it('supports primary key attributes with different field names where parent include is required', async function () {
      const User = this.sequelize.define('User', {
        id: {
          type: DataTypes.UUID,
          allowNull: false,
          primaryKey: true,
          defaultValue: DataTypes.UUIDV4,
          field: 'user_id',
        },
      }, {
        tableName: 'tbl_user',
      });

      const Company = this.sequelize.define('Company', {
        id: {
          type: DataTypes.UUID,
          allowNull: false,
          primaryKey: true,
          defaultValue: DataTypes.UUIDV4,
          field: 'company_id',
        },
      }, {
        tableName: 'tbl_company',
      });

      const Group = this.sequelize.define('Group', {
        id: {
          type: DataTypes.UUID,
          allowNull: false,
          primaryKey: true,
          defaultValue: DataTypes.UUIDV4,
          field: 'group_id',
        },
      }, {
        tableName: 'tbl_group',
      });

      const Company_has_Group = this.sequelize.define('Company_has_Group', {}, {
        tableName: 'tbl_company_has_group',
      });

      User.belongsTo(Company);
      Company.hasMany(User);
      Company.belongsToMany(Group, { through: Company_has_Group });
      Group.belongsToMany(Company, { through: Company_has_Group });

      await this.sequelize.sync({ force: true });
      const [user, group, company] = await Promise.all([User.create(), Group.create(), Company.create()]);
      await Promise.all([user.setCompany(company), company.addGroup(group)]);

      await Promise.all([User.findOne({
        where: {},
        include: [
          { model: Company, include: [Group] },
        ],
      }), User.findAll({
        include: [
          { model: Company, include: [Group] },
        ],
      }), User.findOne({
        where: {},
        include: [
          { model: Company, required: true, include: [Group] },
        ],
      }), User.findAll({
        include: [
          { model: Company, required: true, include: [Group] },
        ],
      })]);
    });
  });

  describe('hasAssociations', () => {
    beforeEach(function () {
      this.Article = this.sequelize.define('Article', {
        pk: {
          type: DataTypes.INTEGER,
          autoIncrement: true,
          primaryKey: true,
        },
        title: DataTypes.STRING,
      });
      this.Label = this.sequelize.define('Label', {
        sk: {
          type: DataTypes.INTEGER,
          autoIncrement: true,
          primaryKey: true,
        },
        text: DataTypes.STRING,
      });
      this.ArticleLabel = this.sequelize.define('ArticleLabel');
    });

    if (current.dialect.supports.transactions) {
      it('supports transactions', async function () {
        const sequelize = await Support.createSingleTransactionalTestSequelizeInstance(this.sequelize);
        const Article = sequelize.define('Article', { title: DataTypes.STRING });
        const Label = sequelize.define('Label', { text: DataTypes.STRING });

        Article.belongsToMany(Label, { through: 'ArticleLabels' });
        Label.belongsToMany(Article, { through: 'ArticleLabels' });

        await sequelize.sync({ force: true });

        const [article, label, t] = await Promise.all([
          Article.create({ title: 'foo' }),
          Label.create({ text: 'bar' }),
          sequelize.startUnmanagedTransaction(),
        ]);

        try {
          await article.setLabels([label], { transaction: t });
          const articles0 = await Article.findAll({ transaction: t });
          const labels0 = await articles0[0].getLabels();
          expect(labels0).to.have.length(0);
          const articles = await Article.findAll({ transaction: t });
          const labels = await articles[0].getLabels({ transaction: t });
          expect(labels).to.have.length(1);
        } finally {
          await t.rollback();
        }
      });
    }

    it('answers false if only some labels have been assigned', async function () {
      this.Article.belongsToMany(this.Label, { through: this.ArticleLabel });
      this.Label.belongsToMany(this.Article, { through: this.ArticleLabel });

      await this.sequelize.sync({ force: true });

      const [article, label1, label2] = await Promise.all([
        this.Article.create({ title: 'Article' }),
        this.Label.create({ text: 'Awesomeness' }),
        this.Label.create({ text: 'Epicness' }),
      ]);

      await article.addLabel(label1);
      const result = await article.hasLabels([label1, label2]);
      expect(result).to.be.false;
    });

    it('answers false if only some labels have been assigned when passing a primary key instead of an object', async function () {
      this.Article.belongsToMany(this.Label, { through: this.ArticleLabel });
      this.Label.belongsToMany(this.Article, { through: this.ArticleLabel });

      await this.sequelize.sync({ force: true });

      const [article, label1, label2] = await Promise.all([
        this.Article.create({ title: 'Article' }),
        this.Label.create({ text: 'Awesomeness' }),
        this.Label.create({ text: 'Epicness' }),
      ]);

      await article.addLabels([label1]);

      const result = await article.hasLabels([
        label1[this.Label.primaryKeyAttribute],
        label2[this.Label.primaryKeyAttribute],
      ]);

      expect(result).to.be.false;
    });

    it('answers true if all label have been assigned', async function () {
      this.Article.belongsToMany(this.Label, { through: this.ArticleLabel });
      this.Label.belongsToMany(this.Article, { through: this.ArticleLabel });

      await this.sequelize.sync({ force: true });

      const [article, label1, label2] = await Promise.all([
        this.Article.create({ title: 'Article' }),
        this.Label.create({ text: 'Awesomeness' }),
        this.Label.create({ text: 'Epicness' }),
      ]);

      await article.setLabels([label1, label2]);
      const result = await article.hasLabels([label1, label2]);
      expect(result).to.be.true;
    });

    it('answers true if all label have been assigned when passing a primary key instead of an object', async function () {
      this.Article.belongsToMany(this.Label, { through: this.ArticleLabel });
      this.Label.belongsToMany(this.Article, { through: this.ArticleLabel });

      await this.sequelize.sync({ force: true });

      const [article, label1, label2] = await Promise.all([
        this.Article.create({ title: 'Article' }),
        this.Label.create({ text: 'Awesomeness' }),
        this.Label.create({ text: 'Epicness' }),
      ]);

      await article.setLabels([label1, label2]);

      const result = await article.hasLabels([
        label1[this.Label.primaryKeyAttribute],
        label2[this.Label.primaryKeyAttribute],
      ]);

      expect(result).to.be.true;
    });

    it('answers true for labels that have been assigned multitple times', async function () {
      this.ArticleLabel = this.sequelize.define('ArticleLabel', {
        id: {
          primaryKey: true,
          type: DataTypes.INTEGER,
          autoIncrement: true,
        },
        relevance: {
          type: DataTypes.FLOAT,
          validate: {
            min: 0,
            max: 1,
          },
        },
      });

      this.Article.belongsToMany(this.Label, { through: { model: this.ArticleLabel, unique: false } });
      this.Label.belongsToMany(this.Article, { through: { model: this.ArticleLabel, unique: false } });

      await this.sequelize.sync({ force: true });

      const [article0, label10, label20] = await Promise.all([
        this.Article.create({ title: 'Article' }),
        this.Label.create({ text: 'Awesomeness' }),
        this.Label.create({ text: 'Epicness' }),
      ]);

      const [article, label1, label2] = await Promise.all([
        article0,
        label10,
        label20,
        article0.addLabel(label10, {
          through: { relevance: 1 },
        }),
        article0.addLabel(label20, {
          through: { relevance: 0.54 },
        }),
        article0.addLabel(label20, {
          through: { relevance: 0.99 },
        }),
      ]);

      const result = await article.hasLabels([label1, label2]);

      await expect(result).to.be.true;
    });

    it('answers true for labels that have been assigned multitple times when passing a primary key instead of an object', async function () {
      this.ArticleLabel = this.sequelize.define('ArticleLabel', {
        id: {
          primaryKey: true,
          type: DataTypes.INTEGER,
          autoIncrement: true,
        },
        relevance: {
          type: DataTypes.FLOAT,
          validate: {
            min: 0,
            max: 1,
          },
        },
      });

      this.Article.belongsToMany(this.Label, { through: { model: this.ArticleLabel, unique: false } });
      this.Label.belongsToMany(this.Article, { through: { model: this.ArticleLabel, unique: false } });

      await this.sequelize.sync({ force: true });

      const [article0, label10, label20] = await Promise.all([
        this.Article.create({ title: 'Article' }),
        this.Label.create({ text: 'Awesomeness' }),
        this.Label.create({ text: 'Epicness' }),
      ]);

      const [article, label1, label2] = await Promise.all([
        article0,
        label10,
        label20,
        article0.addLabel(label10, {
          through: { relevance: 1 },
        }),
        article0.addLabel(label20, {
          through: { relevance: 0.54 },
        }),
        article0.addLabel(label20, {
          through: { relevance: 0.99 },
        }),
      ]);

      const result = await article.hasLabels([
        label1[this.Label.primaryKeyAttribute],
        label2[this.Label.primaryKeyAttribute],
      ]);

      await expect(result).to.be.true;
    });
  });

  describe('hasAssociations with binary key', () => {
    beforeEach(function () {
      const keyDataType = ['mysql', 'mariadb', 'db2', 'ibmi'].includes(dialect) ? 'BINARY(255)' : DataTypes.BLOB('tiny');
      this.Article = this.sequelize.define('Article', {
        id: {
          type: keyDataType,
          primaryKey: true,
        },
      });
      this.Label = this.sequelize.define('Label', {
        id: {
          type: keyDataType,
          primaryKey: true,
        },
      });
      this.ArticleLabel = this.sequelize.define('ArticleLabel');

      this.Article.belongsToMany(this.Label, { through: this.ArticleLabel });
      this.Label.belongsToMany(this.Article, { through: this.ArticleLabel });

      return this.sequelize.sync({ force: true });
    });

    // article.hasLabels returns false for db2 despite article has label
    // Problably due to binary id. Hence, disabling it for db2 dialect
    if (dialect !== 'db2') {
      it('answers true for labels that have been assigned', async function () {
        const [article, label] = await Promise.all([
          this.Article.create({
            // note that mariadb appends binary values at the end https://mariadb.com/kb/en/binary/
            id: Buffer.alloc(255),
          }),
          this.Label.create({
            id: Buffer.alloc(255),
          }),
        ]);

        await article.addLabel(label);
        const result = await article.hasLabels([label]);
        await expect(result).to.be.true;
      });
    }

    it('answer false for labels that have not been assigned', async function () {
      const [article, label] = await Promise.all([
        this.Article.create({
          id: Buffer.alloc(255),
        }),
        this.Label.create({
          id: Buffer.alloc(255),
        }),
      ]);

      const result = await article.hasLabels([label]);
      expect(result).to.be.false;
    });
  });

  describe('countAssociations', () => {
    beforeEach(async function () {
      this.User = this.sequelize.define('User', {
        username: DataTypes.STRING,
      });
      this.Task = this.sequelize.define('Task', {
        title: DataTypes.STRING,
        active: DataTypes.BOOLEAN,
      });
      this.UserTask = this.sequelize.define('UserTask', {
        id: {
          type: DataTypes.INTEGER,
          primaryKey: true,
          autoIncrement: true,
        },
        started: {
          type: DataTypes.BOOLEAN,
          defaultValue: false,
        },
      });

      this.User.belongsToMany(this.Task, { through: this.UserTask });
      this.Task.belongsToMany(this.User, { through: this.UserTask });

      await this.sequelize.sync({ force: true });

      const [john, task1, task2] = await Promise.all([
        this.User.create({ username: 'John' }),
        this.Task.create({ title: 'Get rich', active: true }),
        this.Task.create({ title: 'Die trying', active: false }),
      ]);

      this.tasks = [task1, task2];
      this.user = john;

      return john.setTasks([task1, task2]);
    });

    it('should count all associations', async function () {
      expect(await this.user.countTasks({})).to.equal(2);
    });

    it('should count filtered associations', async function () {
      expect(await this.user.countTasks({ where: { active: true } })).to.equal(1);
    });

    it('should count scoped associations', async function () {
      this.User.belongsToMany(this.Task, {
        as: 'activeTasks',
        through: this.UserTask,
        scope: {
          active: true,
        },
      });

      expect(await this.user.countActiveTasks({})).to.equal(1);
    });

    it('should count scoped through associations', async function () {
      this.User.belongsToMany(this.Task, {
        as: 'startedTasks',
        inverse: {
          as: 'startedUsers',
        },
        through: {
          model: this.UserTask,
          scope: {
            started: true,
          },
        },
      });

      for (let i = 0; i < 2; i++) {
        await this.user.addTask(await this.Task.create(), {
          through: { started: true },
        });
      }

      expect(await this.user.countStartedTasks({})).to.equal(2);
    });
  });

  describe('setAssociations', () => {
    it('clears associations when passing null to the set-method', async function () {
      const User = this.sequelize.define('User', { username: DataTypes.STRING });
      const Task = this.sequelize.define('Task', { title: DataTypes.STRING });

      User.belongsToMany(Task, { through: 'UserTasks' });
      Task.belongsToMany(User, { through: 'UserTasks' });

      await this.sequelize.sync({ force: true });

      const [user, task] = await Promise.all([
        User.create({ username: 'foo' }),
        Task.create({ title: 'task' }),
      ]);

      await task.setUsers([user]);
      const _users0 = await task.getUsers();
      expect(_users0).to.have.length(1);

      await task.setUsers(null);
      const _users = await task.getUsers();
      expect(_users).to.have.length(0);
    });

    it('should be able to set twice with custom primary keys', async function () {
      const User = this.sequelize.define('User', {
        uid: { type: DataTypes.INTEGER, primaryKey: true, autoIncrement: true },
        username: DataTypes.STRING,
      });
      const Task = this.sequelize.define('Task', {
        tid: { type: DataTypes.INTEGER, primaryKey: true, autoIncrement: true },
        title: DataTypes.STRING,
      });

      User.belongsToMany(Task, { through: 'UserTasks' });
      Task.belongsToMany(User, { through: 'UserTasks' });

      await this.sequelize.sync({ force: true });

      const [user1, user2, task] = await Promise.all([
        User.create({ username: 'foo' }),
        User.create({ username: 'bar' }),
        Task.create({ title: 'task' }),
      ]);

      await task.setUsers([user1]);
      user2.user_has_task = { usertitle: 'Something' };
      await task.setUsers([user1, user2]);
      const _users = await task.getUsers();
      expect(_users).to.have.length(2);
    });

    it('joins an association with custom primary keys', async function () {
      const Group = this.sequelize.define('group', {
        group_id: { type: DataTypes.INTEGER, primaryKey: true },
        name: DataTypes.STRING(64),
      });
      const Member = this.sequelize.define('member', {
        member_id: { type: DataTypes.INTEGER, primaryKey: true },
        email: DataTypes.STRING(64),
      });

      Group.belongsToMany(Member, { through: 'group_members', foreignKey: 'group_id', otherKey: 'member_id' });
      Member.belongsToMany(Group, { through: 'group_members', foreignKey: 'member_id', otherKey: 'group_id' });

      await this.sequelize.sync({ force: true });

      const [group0, member] = await Promise.all([
        Group.create({ group_id: 1, name: 'Group1' }),
        Member.create({ member_id: 10, email: 'team@sequelizejs.com' }),
      ]);

      await group0.addMember(member);
      const group = group0;
      const members = await group.getMembers();
      expect(members).to.be.instanceof(Array);
      expect(members).to.have.length(1);
      expect(members[0].member_id).to.equal(10);
      expect(members[0].email).to.equal('team@sequelizejs.com');
    });

    it('supports passing the primary key instead of an object', async function () {
      const User = this.sequelize.define('User', { username: DataTypes.STRING });
      const Task = this.sequelize.define('Task', { title: DataTypes.STRING });

      User.belongsToMany(Task, { through: 'UserTasks' });
      Task.belongsToMany(User, { through: 'UserTasks' });

      await this.sequelize.sync({ force: true });

      const [user, task1, task2] = await Promise.all([
        User.create({ id: 12 }),
        Task.create({ id: 50, title: 'get started' }),
        Task.create({ id: 5, title: 'wat' }),
      ]);

      await user.addTask(task1.id);
      await user.setTasks([task2.id]);
      const tasks = await user.getTasks();
      expect(tasks).to.have.length(1);
      expect(tasks[0].title).to.equal('wat');
    });

    it('using scope to set associations', async function () {
      const ItemTag = this.sequelize.define('ItemTag', {
        id: { type: DataTypes.INTEGER, primaryKey: true, autoIncrement: true },
        tag_id: { type: DataTypes.INTEGER, unique: false },
        taggable: { type: DataTypes.STRING },
        taggable_id: { type: DataTypes.INTEGER, unique: false },
      });
      const Tag = this.sequelize.define('Tag', {
        id: { type: DataTypes.INTEGER, primaryKey: true, autoIncrement: true },
        name: DataTypes.STRING,
      });
      const Comment = this.sequelize.define('Comment', {
        id: { type: DataTypes.INTEGER, primaryKey: true, autoIncrement: true },
        name: DataTypes.STRING,
      });
      const Post = this.sequelize.define('Post', {
        id: { type: DataTypes.INTEGER, primaryKey: true, autoIncrement: true },
        name: DataTypes.STRING,
      });

      Post.belongsToMany(Tag, {
        through: { model: ItemTag, unique: false, scope: { taggable: 'post' } },
        foreignKey: 'taggable_id',
      });

      Comment.belongsToMany(Tag, {
        through: { model: ItemTag, unique: false, scope: { taggable: 'comment' } },
        foreignKey: 'taggable_id',
        // taggable_id already references Post, we can't make it reference Comment
        foreignKeyConstraints: false,
      });

      await this.sequelize.sync({ force: true });

      // CockroachDB uses UUID as the default primary key type instead of integer-based auto-incrementing values
      const data = dialect === 'cockroachdb' ? {
        post: { name: 'post1', id: 1 },
        comment: { name: 'comment1', id: 1 },
        tag: { name: 'tag1', id: 1 },
      } : {
        post: { name: 'post1' },
        comment: { name: 'comment1' },
        tag: { name: 'tag1' },
      };

      const [post, comment, tag] = await Promise.all([
        Post.create(data.post),
        Comment.create(data.comment),
        Tag.create(data.tag),
      ]);

      this.post = post;
      this.comment = comment;
      this.tag = tag;
      await this.post.setTags([this.tag]);
      await this.comment.setTags([this.tag]);

      const [postTags, commentTags] = await Promise.all([
        this.post.getTags(),
        this.comment.getTags(),
      ]);

      expect(postTags).to.have.length(1);
      expect(commentTags).to.have.length(1);
    });

    it('updating association via set associations with scope', async function () {
      const ItemTag = this.sequelize.define('ItemTag', {
        id: { type: DataTypes.INTEGER, primaryKey: true, autoIncrement: true },
        tag_id: { type: DataTypes.INTEGER, unique: false },
        taggable: { type: DataTypes.STRING },
        taggable_id: { type: DataTypes.INTEGER, unique: false },
      });
      const Tag = this.sequelize.define('Tag', {
        id: { type: DataTypes.INTEGER, primaryKey: true, autoIncrement: true },
        name: DataTypes.STRING,
      });
      const Comment = this.sequelize.define('Comment', {
        id: { type: DataTypes.INTEGER, primaryKey: true, autoIncrement: true },
        name: DataTypes.STRING,
      });
      const Post = this.sequelize.define('Post', {
        id: { type: DataTypes.INTEGER, primaryKey: true, autoIncrement: true },
        name: DataTypes.STRING,
      });

      Post.belongsToMany(Tag, {
        through: { model: ItemTag, unique: false, scope: { taggable: 'post' } },
        foreignKey: 'taggable_id',
      });

      Comment.belongsToMany(Tag, {
        through: { model: ItemTag, unique: false, scope: { taggable: 'comment' } },
        foreignKey: 'taggable_id',
        // taggable_id already references Post, we can't make it reference Comment
        foreignKeyConstraints: false,
      });

      await this.sequelize.sync({ force: true });

      // CockroachDB uses UUID as the default primary key type instead of integer-based auto-incrementing values
      const data = dialect === 'cockroachdb' ? {
        post: { name: 'post1', id: 1 },
        comment: { name: 'comment1', id: 1 },
        tag: [{ name: 'tag1', id: 1 }, { name: 'tag2', id: 2 }],
      }
      : {
        post: { name: 'post1' },
        comment: { name: 'comment1' },
        tag: [{ name: 'tag1' }, { name: 'tag2' }],
      };

      const [post, comment, tag, secondTag] = await Promise.all([
        Post.create(data.post),
        Comment.create(data.comment),
        Tag.create(data.tag[0]),
        Tag.create(data.tag[1]),
      ]);

      await post.setTags([tag, secondTag]);
      await comment.setTags([tag, secondTag]);
      await post.setTags([tag]);

      const [postTags, commentTags] = await Promise.all([
        post.getTags(),
        comment.getTags(),
      ]);

      expect(postTags).to.have.length(1);
      expect(commentTags).to.have.length(2);
    });

    it('should catch EmptyResultError when rejectOnEmpty is set', async function () {
      const User = this.sequelize.define(
        'User',
        { username: DataTypes.STRING },
        { rejectOnEmpty: true },
      );
      const Task = this.sequelize.define(
        'Task',
        { title: DataTypes.STRING },
      );

      User.belongsToMany(Task, { through: 'UserTasks' });
      Task.belongsToMany(User, { through: 'UserTasks' });

      await this.sequelize.sync({ force: true });

      const [user0, task1, task2] = await Promise.all([
        User.create({ id: 12 }),
        Task.create({ id: 50, title: 'get started' }),
        Task.create({ id: 51, title: 'following up' }),
      ]);

      await user0.setTasks([task1, task2]);
      const user = user0;
      const userTasks = await user.getTasks();
      expect(userTasks).to.be.an('array').that.has.a.lengthOf(2);
      expect(userTasks[0]).to.be.an.instanceOf(Task);
    });
  });

  describe('createAssociations', () => {
    it('creates a new associated object', async function () {
      const User = this.sequelize.define('User', { username: DataTypes.STRING });
      const Task = this.sequelize.define('Task', { title: DataTypes.STRING });

      User.belongsToMany(Task, { through: 'UserTasks' });
      Task.belongsToMany(User, { through: 'UserTasks' });

      await this.sequelize.sync({ force: true });
      const task = await Task.create({ title: 'task' });
      const createdUser = await task.createUser({ username: 'foo' });
      expect(createdUser).to.be.instanceof(User);
      expect(createdUser.username).to.equal('foo');
      const _users = await task.getUsers();
      expect(_users).to.have.length(1);
    });

    if (current.dialect.supports.transactions) {
      it('supports transactions', async function () {
        const sequelize = await Support.createSingleTransactionalTestSequelizeInstance(this.sequelize);
        const User = sequelize.define('User', { username: DataTypes.STRING });
        const Task = sequelize.define('Task', { title: DataTypes.STRING });

        User.belongsToMany(Task, { through: 'UserTasks' });
        Task.belongsToMany(User, { through: 'UserTasks' });

        await sequelize.sync({ force: true });

        const [task, t] = await Promise.all([
          Task.create({ title: 'task' }),
          sequelize.startUnmanagedTransaction(),
        ]);

        await task.createUser({ username: 'foo' }, { transaction: t });
        const users0 = await task.getUsers();
        expect(users0).to.have.length(0);

        const users = await task.getUsers({ transaction: t });
        expect(users).to.have.length(1);
        await t.rollback();
      });
    }

    it('supports setting through table attributes', async function () {
      const User = this.sequelize.define('user', {});
      const Group = this.sequelize.define('group', {});
      const UserGroups = this.sequelize.define('user_groups', {
        isAdmin: DataTypes.BOOLEAN,
      });

      User.belongsToMany(Group, { through: UserGroups });
      Group.belongsToMany(User, { through: UserGroups });

      await this.sequelize.sync({ force: true });
      const group = await Group.create({});

      await Promise.all([
        group.createUser({ id: 1 }, { through: { isAdmin: true } }),
        group.createUser({ id: 2 }, { through: { isAdmin: false } }),
      ]);

      const userGroups = await UserGroups.findAll();
      userGroups.sort((a, b) => {
        return a.userId < b.userId ? -1 : 1;
      });
      expect(userGroups[0].userId).to.equal(1);
      expect(userGroups[0].isAdmin).to.be.ok;
      expect(userGroups[1].userId).to.equal(2);
      expect(userGroups[1].isAdmin).not.to.be.ok;
    });

    it('supports using the field parameter', async function () {
      const User = this.sequelize.define('User', { username: DataTypes.STRING });
      const Task = this.sequelize.define('Task', { title: DataTypes.STRING });

      User.belongsToMany(Task, { through: 'UserTasks' });
      Task.belongsToMany(User, { through: 'UserTasks' });

      await this.sequelize.sync({ force: true });
      const task = await Task.create({ title: 'task' });
      const createdUser = await task.createUser({ username: 'foo' }, { fields: ['username'] });
      expect(createdUser).to.be.instanceof(User);
      expect(createdUser.username).to.equal('foo');
      const _users = await task.getUsers();
      expect(_users).to.have.length(1);
    });
  });

  describe('addAssociations', () => {
    it('supports both single instance and array', async function () {
      const User = this.sequelize.define('User', { username: DataTypes.STRING });
      const Task = this.sequelize.define('Task', { title: DataTypes.STRING });

      User.belongsToMany(Task, { through: 'UserTasks' });
      Task.belongsToMany(User, { through: 'UserTasks' });

      await this.sequelize.sync({ force: true });

      const [user0, task1, task2] = await Promise.all([
        User.create({ id: 12 }),
        Task.create({ id: 50, title: 'get started' }),
        Task.create({ id: 52, title: 'get done' }),
      ]);

      await Promise.all([
        user0.addTask(task1),
        user0.addTask([task2]),
      ]);

      const user = user0;
      const tasks = await user.getTasks();
      expect(tasks).to.have.length(2);
      expect(tasks.find(item => item.title === 'get started')).to.be.ok;
      expect(tasks.find(item => item.title === 'get done')).to.be.ok;
    });

    if (current.dialect.supports.transactions) {
      it('supports transactions', async function () {
        const sequelize = await Support.createSingleTransactionalTestSequelizeInstance(this.sequelize);
        const User = sequelize.define('User', { username: DataTypes.STRING });
        const Task = sequelize.define('Task', { title: DataTypes.STRING });

        User.belongsToMany(Task, { through: 'UserTasks' });
        Task.belongsToMany(User, { through: 'UserTasks' });

        await sequelize.sync({ force: true });

        const [user, task, t] = await Promise.all([
          User.create({ username: 'foo' }),
          Task.create({ title: 'task' }),
          sequelize.startUnmanagedTransaction(),
        ]);

        await task.addUser(user, { transaction: t });
        const hasUser0 = await task.hasUser(user);
        expect(hasUser0).to.be.false;
        const hasUser = await task.hasUser(user, { transaction: t });
        expect(hasUser).to.be.true;
        await t.rollback();
      });

      it('supports transactions when updating a through model', async function () {
        const sequelize = await Support.createSingleTransactionalTestSequelizeInstance(this.sequelize);
        const User = sequelize.define('User', { username: DataTypes.STRING });
        const Task = sequelize.define('Task', { title: DataTypes.STRING });

        const UserTask = sequelize.define('UserTask', {
          status: DataTypes.STRING,
        });

        User.belongsToMany(Task, { through: UserTask });
        Task.belongsToMany(User, { through: UserTask });
        await sequelize.sync({ force: true });

        const [user, task, t] = await Promise.all([
          User.create({ username: 'foo' }),
          Task.create({ title: 'task' }),
          sequelize.startUnmanagedTransaction({ isolationLevel: Sequelize.Transaction.ISOLATION_LEVELS.READ_COMMITTED }),
        ]);

        await task.addUser(user, { through: { status: 'pending' } }); // Create without transaction, so the old value is
        // accesible from outside the transaction
        await task.addUser(user, { transaction: t, through: { status: 'completed' } }); // Add an already exisiting user in
        // a transaction, updating a value
        // in the join table

        const [tasks, transactionTasks] = await Promise.all([
          user.getTasks(),
          user.getTasks({ transaction: t }),
        ]);

        expect(tasks[0].UserTask.status).to.equal('pending');
        expect(transactionTasks[0].UserTask.status).to.equal('completed');

        await t.rollback();
      });
    }

    it('supports passing the primary key instead of an object', async function () {
      const User = this.sequelize.define('User', { username: DataTypes.STRING });
      const Task = this.sequelize.define('Task', { title: DataTypes.STRING });

      User.belongsToMany(Task, { through: 'UserTasks' });
      Task.belongsToMany(User, { through: 'UserTasks' });

      await this.sequelize.sync({ force: true });

      const [user0, task] = await Promise.all([
        User.create({ id: 12 }),
        Task.create({ id: 50, title: 'get started' }),
      ]);

      await user0.addTask(task.id);
      const user = user0;
      const tasks = await user.getTasks();
      expect(tasks[0].title).to.equal('get started');
    });

    it('should not pass indexes to the join table', async function () {
      const User = this.sequelize.define(
        'User',
        { username: DataTypes.STRING },
        {
          indexes: [
            {
              name: 'username_unique',
              unique: true,
              method: 'BTREE',
              fields: ['username'],
            },
          ],
        },
      );
      const Task = this.sequelize.define(
        'Task',
        { title: DataTypes.STRING },
        {
          indexes: [
            {
              name: 'title_index',
              method: 'BTREE',
              fields: ['title'],
            },
          ],
        },
      );
      // create associations
      User.belongsToMany(Task, { through: 'UserTasks' });
      Task.belongsToMany(User, { through: 'UserTasks' });
      await this.sequelize.sync({ force: true });
    });

    it('should catch EmptyResultError when rejectOnEmpty is set', async function () {
      const User = this.sequelize.define(
        'User',
        { username: DataTypes.STRING },
        { rejectOnEmpty: true },
      );
      const Task = this.sequelize.define(
        'Task',
        { title: DataTypes.STRING },
      );

      User.belongsToMany(Task, { through: 'UserTasks' });
      Task.belongsToMany(User, { through: 'UserTasks' });

      await this.sequelize.sync({ force: true });

      const [user0, task] = await Promise.all([
        User.create({ id: 12 }),
        Task.create({ id: 50, title: 'get started' }),
      ]);

      await user0.addTask(task);
      const user = user0;
      const tasks = await user.getTasks();
      expect(tasks[0].title).to.equal('get started');
    });
  });

  describe('addMultipleAssociations', () => {
    it('supports both single instance and array', async function () {
      const User = this.sequelize.define('User', { username: DataTypes.STRING });
      const Task = this.sequelize.define('Task', { title: DataTypes.STRING });

      User.belongsToMany(Task, { through: 'UserTasks' });
      Task.belongsToMany(User, { through: 'UserTasks' });

      await this.sequelize.sync({ force: true });

      const [user0, task1, task2] = await Promise.all([
        User.create({ id: 12 }),
        Task.create({ id: 50, title: 'get started' }),
        Task.create({ id: 52, title: 'get done' }),
      ]);

      await Promise.all([
        user0.addTasks(task1),
        user0.addTasks([task2]),
      ]);

      const user = user0;
      const tasks = await user.getTasks();
      expect(tasks).to.have.length(2);
      expect(tasks.some(item => {
        return item.title === 'get started';
      })).to.be.ok;
      expect(tasks.some(item => {
        return item.title === 'get done';
      })).to.be.ok;
    });

    it('adds associations without removing the current ones', async function () {
      const User = this.sequelize.define('User', { username: DataTypes.STRING });
      const Task = this.sequelize.define('Task', { title: DataTypes.STRING });

      User.belongsToMany(Task, { through: 'UserTasks' });
      Task.belongsToMany(User, { through: 'UserTasks' });

      await this.sequelize.sync({ force: true });

      await User.bulkCreate([
        { username: 'foo ' },
        { username: 'bar ' },
        { username: 'baz ' },
      ]);

      const [task, users1] = await Promise.all([
        Task.create({ title: 'task' }),
        User.findAll(),
      ]);

      const users = users1;
      await task.setUsers([users1[0]]);
      await task.addUsers([users[1], users[2]]);
      const users0 = await task.getUsers();
      expect(users0).to.have.length(3);

      // Re-add user 0's object, this should be harmless
      // Re-add user 0's id, this should be harmless

      await Promise.all([
        expect(task.addUsers([users[0]])).not.to.be.rejected,
        expect(task.addUsers([users[0].id])).not.to.be.rejected,
      ]);

      expect(await task.getUsers()).to.have.length(3);
    });
  });

  describe('through model validations', () => {
    beforeEach(async function () {
      const Project = this.sequelize.define('Project', {
        name: DataTypes.STRING,
      });

      const Employee = this.sequelize.define('Employee', {
        name: DataTypes.STRING,
      });

      const Participation = this.sequelize.define('Participation', {
        role: {
          type: DataTypes.STRING,
          allowNull: false,
          validate: {
            len: {
              args: [2, 50],
              msg: 'too bad',
            },
          },
        },
      });

      Project.belongsToMany(Employee, { as: 'Participants', through: Participation, inverse: { as: 'Projects' } });

      await this.sequelize.sync({ force: true });

      const [project, employee] = await Promise.all([
        Project.create({ name: 'project 1' }),
        Employee.create({ name: 'employee 1' }),
      ]);

      this.project = project;
      this.employee = employee;
    });

    it('runs on add', async function () {
      await expect(this.project.addParticipant(this.employee, { through: { role: '' } })).to.be.rejected;
    });

    it('runs on set', async function () {
      await expect(this.project.setParticipants([this.employee], { through: { role: '' } })).to.be.rejected;
    });

    it('runs on create', async function () {
      await expect(this.project.createParticipant({ name: 'employee 2' }, { through: { role: '' } })).to.be.rejected;
    });
  });

  describe('optimizations using bulk create, destroy and update', () => {
    beforeEach(function () {
      this.User = this.sequelize.define('User', { username: DataTypes.STRING }, { timestamps: false });
      this.Task = this.sequelize.define('Task', { title: DataTypes.STRING }, { timestamps: false });

      this.User.belongsToMany(this.Task, { through: 'UserTasks' });
      this.Task.belongsToMany(this.User, { through: 'UserTasks' });

      return this.sequelize.sync({ force: true });
    });

    it('uses one insert into statement', async function () {
      const spy = sinon.spy();

      const [user, task1, task2] = await Promise.all([
        this.User.create({ username: 'foo' }),
        this.Task.create({ id: 12, title: 'task1' }),
        this.Task.create({ id: 15, title: 'task2' }),
      ]);

      await user.setTasks([task1, task2], {
        logging: spy,
      });

      expect(spy.calledTwice).to.be.ok;
    });

    it('uses one delete from statement', async function () {
      const spy = sinon.spy();

      const [user0, task1, task2] = await Promise.all([
        this.User.create({ username: 'foo' }),
        this.Task.create({ title: 'task1' }),
        this.Task.create({ title: 'task2' }),
      ]);

      await user0.setTasks([task1, task2]);
      const user = user0;

      await user.setTasks(null, {
        logging: spy,
      });

      expect(spy.calledTwice).to.be.ok;
    });
  }); // end optimization using bulk create, destroy and update

  describe('join table creation', () => {
    beforeEach(function () {
      this.User = this.sequelize.define('User',
        { username: DataTypes.STRING },
        { tableName: 'users' });
      this.Task = this.sequelize.define('Task',
        { title: DataTypes.STRING },
        { tableName: 'tasks' });

      this.User.belongsToMany(this.Task, { through: 'user_has_tasks' });
      this.Task.belongsToMany(this.User, { through: 'user_has_tasks' });

      return this.sequelize.sync({ force: true });
    });

    it('should work with non integer primary keys', async function () {
      const Beacons = this.sequelize.define('Beacon', {
        id: {
          primaryKey: true,
          type: DataTypes.UUID,
          defaultValue: DataTypes.UUIDV4,
        },
        name: {
          type: DataTypes.STRING,
        },
      });

      // User not to clash with the beforeEach definition
      const Users = this.sequelize.define('Usar', {
        name: {
          type: DataTypes.STRING,
        },
      });

      Beacons.belongsToMany(Users, { through: 'UserBeacons' });
      Users.belongsToMany(Beacons, { through: 'UserBeacons' });

      await this.sequelize.sync({ force: true });
    });

    it('makes join table non-paranoid by default', () => {
      const paranoidSequelize = Support.createSingleTestSequelizeInstance({
        define: {
          paranoid: true,
        },
      });
      const ParanoidUser = paranoidSequelize.define('ParanoidUser', {});
      const ParanoidTask = paranoidSequelize.define('ParanoidTask', {});

      const taskAssociation = ParanoidUser.belongsToMany(ParanoidTask, { through: 'UserTasks' });
      const userAssociation = ParanoidTask.belongsToMany(ParanoidUser, { through: 'UserTasks' });

      expect(ParanoidUser.options.paranoid).to.be.ok;
      expect(ParanoidTask.options.paranoid).to.be.ok;
      expect(userAssociation.throughModel).to.equal(taskAssociation.throughModel);
      expect(userAssociation.throughModel.options.paranoid).not.to.be.ok;
    });

    it('should allow creation of a paranoid join table', () => {
      const paranoidSequelize = Support.createSingleTestSequelizeInstance({
        define: {
          paranoid: true,
        },
      });
      const ParanoidUser = paranoidSequelize.define('ParanoidUser', {});
      const ParanoidTask = paranoidSequelize.define('ParanoidTask', {});

      const taskAssociation = ParanoidUser.belongsToMany(ParanoidTask, {
        through: {
          model: 'UserTasks',
          paranoid: true,
        },
      });
      const userAssociation = ParanoidTask.belongsToMany(ParanoidUser, {
        through: {
          model: 'UserTasks',
          paranoid: true,
        },
      });

      expect(ParanoidUser.options.paranoid).to.be.ok;
      expect(ParanoidTask.options.paranoid).to.be.ok;
      expect(userAssociation.throughModel).to.equal(taskAssociation.throughModel);
      expect(userAssociation.throughModel.options.paranoid).to.be.ok;
    });
  });

  describe('foreign keys', () => {
    it('generates camelCase foreign keys if underscored is not set on the through model', function () {
      const User = this.sequelize.define('User', {}, {
        tableName: 'users',
        underscored: true,
        timestamps: false,
      });

      const Place = this.sequelize.define('Place', {}, {
        tableName: 'places',
        underscored: true,
        timestamps: false,
      });

      User.belongsToMany(Place, { through: 'user_places' });
      Place.belongsToMany(User, { through: 'user_places' });

      const attributes = this.sequelize.model('user_places').getAttributes();

      expect(attributes.PlaceId.field).to.equal('PlaceId');
      expect(attributes.UserId.field).to.equal('UserId');
    });

    it('generates snake_case foreign keys if underscored is set on the through model', function () {
      const User = this.sequelize.define('User', {}, { timestamps: false });
      const Place = this.sequelize.define('Place', {}, { timestamps: false });
      const UserPlaces = this.sequelize.define('UserPlaces', {}, { underscored: true, timestamps: false });

      User.belongsToMany(Place, { through: UserPlaces });
      Place.belongsToMany(User, { through: UserPlaces });

      const attributes = UserPlaces.getAttributes();

      expect(attributes.PlaceId.field).to.equal('place_id');
      expect(attributes.UserId.field).to.equal('user_id');
    });

    it('should infer otherKey from paired BTM relationship with a through string defined', function () {
      const User = this.sequelize.define('User', {});
      const Place = this.sequelize.define('Place', {});

      const Places = User.belongsToMany(Place, { through: 'user_places', foreignKey: 'user_id', otherKey: 'place_id' });

      expect(Places.foreignKey).to.equal('user_id');
      expect(Places.pairedWith.foreignKey).to.equal('place_id');

      expect(Places.otherKey).to.equal('place_id');
      expect(Places.pairedWith.otherKey).to.equal('user_id');
    });
  });

  describe('foreign key with fields specified', () => {
    beforeEach(function () {
      this.User = this.sequelize.define('User', { name: DataTypes.STRING });
      this.Project = this.sequelize.define('Project', { name: DataTypes.STRING });
      this.Puppy = this.sequelize.define('Puppy', { breed: DataTypes.STRING });

      this.User.belongsToMany(this.Project, {
        through: 'user_projects',
        as: 'Projects',
        inverse: {
          as: 'Users',
        },
        foreignKey: {
          field: 'user_id',
          name: 'userId',
        },
        otherKey: {
          field: 'project_id',
          name: 'projectId',
        },
      });
    });

    it('should correctly get associations even after a child instance is deleted', async function () {
      const spy = sinon.spy();

      await this.sequelize.sync({ force: true });

      const [user3, project1, project2] = await Promise.all([
        this.User.create({ name: 'Matt' }),
        this.Project.create({ name: 'Good Will Hunting' }),
        this.Project.create({ name: 'The Departed' }),
      ]);

      await user3.addProjects([project1, project2], {
        logging: spy,
      });

      const user2 = user3;
      expect(spy).to.have.been.calledTwice;
      spy.resetHistory();

      const [user1, projects0] = await Promise.all([user2, user2.getProjects({
        logging: spy,
      })]);

      expect(spy.calledOnce).to.be.ok;
      const project0 = projects0[0];
      expect(project0).to.be.ok;
      await project0.destroy();
      const user0 = user1;

      const user = await this.User.findOne({
        where: { id: user0.id },
        include: [{ model: this.Project, as: 'Projects' }],
      });

      const projects = user.Projects;
      const project = projects[0];

      expect(project).to.be.ok;
    });

    it('should correctly get associations when doubly linked', async function () {
      const spy = sinon.spy();
      await this.sequelize.sync({ force: true });

      const [user0, project0] = await Promise.all([
        this.User.create({ name: 'Matt' }),
        this.Project.create({ name: 'Good Will Hunting' }),
      ]);

      this.user = user0;
      this.project = project0;
      await user0.addProject(project0, { logging: spy });
      const user = user0;
      expect(spy.calledTwice).to.be.ok; // Once for SELECT, once for INSERT
      spy.resetHistory();

      const projects = await user.getProjects({
        logging: spy,
      });

      const project = projects[0];
      expect(spy.calledOnce).to.be.ok;
      spy.resetHistory();

      expect(project).to.be.ok;

      await this.user.removeProject(project, {
        logging: spy,
      });

      await project;
      expect(spy).to.have.been.calledOnce;
    });

    it('should be able to handle nested includes properly', async function () {
      this.Group = this.sequelize.define('Group', { groupName: DataTypes.STRING });

      this.Group.belongsToMany(this.User, {
        through: 'group_users',
        as: 'Users',
        foreignKey: {
          field: 'group_id',
          name: 'groupId',
        },
        otherKey: {
          field: 'user_id',
          name: 'userId',
        },
      });
      this.User.belongsToMany(this.Group, {
        through: 'group_users',
        as: 'Groups',
        foreignKey: {
          field: 'user_id',
          name: 'userId',
        },
        otherKey: {
          field: 'group_id',
          name: 'groupId',
        },
      });

      await this.sequelize.sync({ force: true });

      const [group1, user0, project0] = await Promise.all([
        this.Group.create({ groupName: 'The Illuminati' }),
        this.User.create({ name: 'Matt' }),
        this.Project.create({ name: 'Good Will Hunting' }),
      ]);

      await user0.addProject(project0);
      await group1.addUser(user0);
      const group0 = group1;

      // get the group and include both the users in the group and their project's
      const groups = await this.Group.findAll({
        where: { id: group0.id },
        include: [
          {
            model: this.User,
            as: 'Users',
            include: [
              { model: this.Project, as: 'Projects' },
            ],
          },
        ],
      });

      const group = groups[0];
      expect(group).to.be.ok;

      const user = group.Users[0];
      expect(user).to.be.ok;

      const project = user.Projects[0];
      expect(project).to.be.ok;
      expect(project.name).to.equal('Good Will Hunting');
    });
  });

  describe('primary key handling for join table', () => {
    beforeEach(function () {
      this.User = this.sequelize.define(
        'User',
        { username: DataTypes.STRING },
        { tableName: 'users' },
      );
      this.Task = this.sequelize.define(
        'Task',
        { title: DataTypes.STRING },
        { tableName: 'tasks' },
      );
    });

    it('removes the primary key if it was added by sequelize', function () {
      this.UserTasks = this.sequelize.define('usertasks', {});

      this.User.belongsToMany(this.Task, { through: this.UserTasks });
      this.Task.belongsToMany(this.User, { through: this.UserTasks });

      expect(Object.keys(this.UserTasks.primaryKeys).sort()).to.deep.equal(['TaskId', 'UserId']);
    });

    it('keeps the primary key if it was added by the user', function () {
      this.UserTasks = this.sequelize.define('UserTask', {
        id: {
          type: DataTypes.INTEGER,
          autoincrement: true,
          primaryKey: true,
        },
      });
      this.UserTasks2 = this.sequelize.define('UserTask2', {
        userTasksId: {
          type: DataTypes.INTEGER,
          autoincrement: true,
          primaryKey: true,
        },
      });

      this.User.belongsToMany(this.Task, { through: this.UserTasks });
      this.User.belongsToMany(this.Task, { through: this.UserTasks2, as: 'otherTasksB', inverse: { as: 'otherUsers' } });

      expect(Object.keys(this.UserTasks.primaryKeys)).to.deep.equal(['id']);
      expect(Object.keys(this.UserTasks2.primaryKeys)).to.deep.equal(['userTasksId']);

      for (const model of [this.UserTasks, this.UserTasks2]) {
        const index = model.getIndexes()[0];

        expect(index.fields.sort()).to.deep.equal(['TaskId', 'UserId']);
      }
    });

    describe('without sync', () => {
      beforeEach(async function () {
        await this.sequelize.queryInterface.createTable('users', {
          id: {
            type: DataTypes.INTEGER,
            primaryKey: true,
            autoIncrement: true,
          },
          username: DataTypes.STRING,
          createdAt: DataTypes.DATE,
          updatedAt: DataTypes.DATE,
        });
        await this.sequelize.queryInterface.createTable('tasks', {
          id: {
            type: DataTypes.INTEGER,
            primaryKey: true,
            autoIncrement: true,
          },
          title: DataTypes.STRING,
          createdAt: DataTypes.DATE,
          updatedAt: DataTypes.DATE,
        });

        return this.sequelize.queryInterface.createTable('users_tasks', {
          TaskId: DataTypes.INTEGER,
          UserId: DataTypes.INTEGER,
          createdAt: DataTypes.DATE,
          updatedAt: DataTypes.DATE,
        });
      });

      it('removes all associations', async function () {
        this.UsersTasks = this.sequelize.define('UsersTasks', {}, { tableName: 'users_tasks' });

        this.User.belongsToMany(this.Task, { through: this.UsersTasks });
        this.Task.belongsToMany(this.User, { through: this.UsersTasks });

        expect(Object.keys(this.UsersTasks.primaryKeys).sort()).to.deep.equal(['TaskId', 'UserId']);

        const [user, task] = await Promise.all([
          this.User.create({ username: 'foo' }),
          this.Task.create({ title: 'foo' }),
        ]);

        await user.addTask(task);
        await user.setTasks(null);

        expect(await user.getTasks()).to.have.length(0);
      });
    });
  });

  describe('through', () => {
    describe('paranoid', () => {
      beforeEach(async function () {
        this.User = this.sequelize.define('User', {});
        this.Project = this.sequelize.define('Project', {});
        this.UserProjects = this.sequelize.define('UserProjects', {}, {
          paranoid: true,
        });

        this.User.belongsToMany(this.Project, { through: this.UserProjects });
        this.Project.belongsToMany(this.User, { through: this.UserProjects });

        await this.sequelize.sync();

        this.users = await Promise.all([
          this.User.create(),
          this.User.create(),
          this.User.create(),
        ]);

        this.projects = await Promise.all([
          this.Project.create(),
          this.Project.create(),
          this.Project.create(),
        ]);
      });

      it('gets only non-deleted records by default', async function () {
        await this.users[0].addProjects(this.projects);
        await this.UserProjects.destroy({
          where: {
            ProjectId: this.projects[0].id,
          },
        });

        const result = await this.users[0].getProjects();

        expect(result.length).to.equal(2);
      });

      it('returns both deleted and non-deleted records with paranoid=false', async function () {
        await this.users[0].addProjects(this.projects);
        await this.UserProjects.destroy({
          where: {
            ProjectId: this.projects[0].id,
          },
        });

        const result = await this.users[0].getProjects({ through: { paranoid: false } });

        expect(result.length).to.equal(3);
      });

      it('hasAssociation also respects paranoid option', async function () {
        await this.users[0].addProjects(this.projects);
        await this.UserProjects.destroy({
          where: {
            ProjectId: this.projects[0].id,
          },
        });

        expect(
          await this.users[0].hasProjects(this.projects[0], { through: { paranoid: false } }),
        ).to.equal(true);

        expect(
          await this.users[0].hasProjects(this.projects[0]),
        ).to.equal(false);

        expect(
          await this.users[0].hasProjects(this.projects[1]),
        ).to.equal(true);

        expect(
          await this.users[0].hasProjects(this.projects),
        ).to.equal(false);
      });
    });

    describe('fetching from join table', () => {
      beforeEach(function () {
        this.User = this.sequelize.define('User', {});
        this.Project = this.sequelize.define('Project', {});
        this.UserProjects = this.sequelize.define('UserProjects', {
          status: DataTypes.STRING,
          data: DataTypes.INTEGER,
        });

        this.User.belongsToMany(this.Project, { through: this.UserProjects });
        this.Project.belongsToMany(this.User, { through: this.UserProjects });

        return this.sequelize.sync();
      });

      it('should contain the data from the join table on .UserProjects a DAO', async function () {
        const [user, project0] = await Promise.all([
          this.User.create(),
          this.Project.create(),
        ]);

        await user.addProject(project0, { through: { status: 'active', data: 42 } });
        const projects = await user.getProjects();
        const project = projects[0];

        expect(project.UserProject).to.be.ok;
        expect(project.status).not.to.exist;
        expect(project.UserProject.status).to.equal('active');
        expect(project.UserProject.data).to.equal(42);
      });

      it('should be able to alias the default name of the join table', async function () {
        const [user, project0] = await Promise.all([
          this.User.create(),
          this.Project.create(),
        ]);

        await user.addProject(project0, { through: { status: 'active', data: 42 } });

        const users = await this.User.findAll({
          include: [{
            model: this.Project,
            through: {
              as: 'myProject',
            },
          }],
        });

        const project = users[0].Projects[0];

        expect(project.UserProjects).not.to.exist;
        expect(project.status).not.to.exist;
        expect(project.myProject).to.be.ok;
        expect(project.myProject.status).to.equal('active');
        expect(project.myProject.data).to.equal(42);
      });

      it('should be able to limit the join table attributes returned', async function () {
        const [user, project0] = await Promise.all([
          this.User.create(),
          this.Project.create(),
        ]);

        await user.addProject(project0, { through: { status: 'active', data: 42 } });
        const projects = await user.getProjects({ joinTableAttributes: ['status'] });
        const project = projects[0];

        expect(project.UserProject).to.be.ok;
        expect(project.status).not.to.exist;
        expect(project.UserProject.status).to.equal('active');
        expect(project.UserProject.data).not.to.exist;
      });
    });

    describe('inserting in join table', () => {
      beforeEach(function () {
        this.User = this.sequelize.define('User', {});
        this.Project = this.sequelize.define('Project', {});
        this.UserProjects = this.sequelize.define('UserProjects', {
          status: DataTypes.STRING,
          data: DataTypes.INTEGER,
        });

        this.User.belongsToMany(this.Project, { through: this.UserProjects });
        this.Project.belongsToMany(this.User, { through: this.UserProjects });

        return this.sequelize.sync();
      });

      describe('add', () => {
        it('should insert data provided on the object into the join table', async function () {
          const [u, p] = await Promise.all([
            this.User.create(),
            this.Project.create(),
          ]);

          p.UserProjects = { status: 'active' };

          await u.addProject(p);
          const up = await this.UserProjects.findOne({ where: { UserId: u.id, ProjectId: p.id } });
          expect(up.status).to.equal('active');
        });

        it('should insert data provided as a second argument into the join table', async function () {
          const [u, p] = await Promise.all([
            this.User.create(),
            this.Project.create(),
          ]);

          await u.addProject(p, { through: { status: 'active' } });
          const up = await this.UserProjects.findOne({ where: { UserId: u.id, ProjectId: p.id } });
          expect(up.status).to.equal('active');
        });

        it('should be able to add twice (second call result in UPDATE call) without any attributes (and timestamps off) on the through model', async function () {
          const Worker = this.sequelize.define('Worker', {}, { timestamps: false });
          const Task = this.sequelize.define('Task', {}, { timestamps: false });
          const WorkerTasks = this.sequelize.define('WorkerTasks', {}, { timestamps: false });

          Worker.belongsToMany(Task, { through: WorkerTasks });
          Task.belongsToMany(Worker, { through: WorkerTasks });

          await this.sequelize.sync({ force: true });
          const worker = await Worker.create({ id: 1337 });
          const task = await Task.create({ id: 7331 });
          await worker.addTask(task);
          await worker.addTask(task);
        });

        it('should be able to add twice (second call result in UPDATE call) with custom primary keys and without any attributes (and timestamps off) on the through model', async function () {
          const Worker = this.sequelize.define('Worker', {
            id: {
              type: DataTypes.INTEGER,
              allowNull: false,
              primaryKey: true,
              autoIncrement: true,
            },
          }, { timestamps: false });
          const Task = this.sequelize.define('Task', {
            id: {
              type: DataTypes.INTEGER,
              allowNull: false,
              primaryKey: true,
              autoIncrement: true,
            },
          }, { timestamps: false });
          const WorkerTasks = this.sequelize.define('WorkerTasks', {
            id: {
              type: DataTypes.INTEGER,
              allowNull: false,
              primaryKey: true,
              autoIncrement: true,
            },
          }, { timestamps: false });

          Worker.belongsToMany(Task, { through: WorkerTasks });
          Task.belongsToMany(Worker, { through: WorkerTasks });

          await this.sequelize.sync({ force: true });
          const worker = await Worker.create({ id: 1337 });
          const task = await Task.create({ id: 7331 });
          await worker.addTask(task);
          await worker.addTask(task);
        });

        it('should be able to create an instance along with its many-to-many association which has an extra column in the junction table', async function () {
          const Foo = this.sequelize.define('foo', { name: DataTypes.STRING });
          const Bar = this.sequelize.define('bar', { name: DataTypes.STRING });
          const FooBar = this.sequelize.define('foobar', { baz: DataTypes.STRING });
          Foo.belongsToMany(Bar, { through: FooBar });
          Bar.belongsToMany(Foo, { through: FooBar });

          await this.sequelize.sync({ force: true });

          const foo0 = await Foo.create({
            name: 'foo...',
            bars: [
              {
                name: 'bar...',
                foobar: {
                  baz: 'baz...',
                },
              },
            ],
          }, {
            include: Bar,
          });

          expect(foo0.name).to.equal('foo...');
          expect(foo0.bars).to.have.length(1);
          expect(foo0.bars[0].name).to.equal('bar...');
          expect(foo0.bars[0].foobar).to.not.equal(null);
          expect(foo0.bars[0].foobar.baz).to.equal('baz...');

          const foo = await Foo.findOne({ include: Bar });
          expect(foo.name).to.equal('foo...');
          expect(foo.bars).to.have.length(1);
          expect(foo.bars[0].name).to.equal('bar...');
          expect(foo.bars[0].foobar).to.not.equal(null);
          expect(foo.bars[0].foobar.baz).to.equal('baz...');
        });
      });

      describe('set', () => {
        it('should be able to combine properties on the associated objects, and default values', async function () {
          await this.Project.bulkCreate([{}, {}]);

          const [user, projects] = await Promise.all([
            this.User.create(),
            await this.Project.findAll(),
          ]);

          const p1 = projects[0];
          const p2 = projects[1];

          p1.UserProjects = { status: 'inactive' };

          await user.setProjects([p1, p2], { through: { status: 'active' } });

          const [up1, up2] = await Promise.all([
            this.UserProjects.findOne({ where: { UserId: user.id, ProjectId: p1.id } }),
            this.UserProjects.findOne({ where: { UserId: user.id, ProjectId: p2.id } }),
          ]);

          expect(up1.status).to.equal('inactive');
          expect(up2.status).to.equal('active');
        });

        it('should be able to set twice (second call result in UPDATE calls) without any attributes (and timestamps off) on the through model', async function () {
          const Worker = this.sequelize.define('Worker', {}, { timestamps: false });
          const Task = this.sequelize.define('Task', {}, { timestamps: false });
          const WorkerTasks = this.sequelize.define('WorkerTasks', {}, { timestamps: false });

          Worker.belongsToMany(Task, { through: WorkerTasks });
          Task.belongsToMany(Worker, { through: WorkerTasks });

          await this.sequelize.sync({ force: true });

          const [worker0, tasks0] = await Promise.all([
            dialect === 'db2' ? Worker.create({ id: 1 }) : Worker.create(),
            Task.bulkCreate([{}, {}]).then(() => {
              return Task.findAll();
            }),
          ]);

          await worker0.setTasks(tasks0);
          const [worker, tasks] = [worker0, tasks0];

          await worker.setTasks(tasks);
        });
      });

      describe('query with through.where', () => {
        it('should support query the through model', async function () {
          const user = await this.User.create();

          await Promise.all([
            user.createProject({}, { through: { status: 'active', data: 1 } }),
            user.createProject({}, { through: { status: 'inactive', data: 2 } }),
            user.createProject({}, { through: { status: 'inactive', data: 3 } }),
          ]);

          const [activeProjects, inactiveProjectCount] = await Promise.all([
            user.getProjects({ through: { where: { status: 'active' } } }),
            user.countProjects({ through: { where: { status: 'inactive' } } }),
          ]);

          expect(activeProjects).to.have.lengthOf(1);
          expect(inactiveProjectCount).to.eql(2);
        });
      });
    });

    describe('removing from the join table', () => {
      it('should remove a single entry without any attributes (and timestamps off) on the through model', async function () {
        const Worker = this.sequelize.define('Worker', {}, { timestamps: false });
        const Task = this.sequelize.define('Task', {}, { timestamps: false });
        const WorkerTasks = this.sequelize.define('WorkerTasks', {}, { timestamps: false });

        Worker.belongsToMany(Task, { through: WorkerTasks });
        Task.belongsToMany(Worker, { through: WorkerTasks });

        // Test setup
        await this.sequelize.sync({ force: true });

        const [worker, tasks0] = await Promise.all([
          dialect === 'db2' ? Worker.create({ id: 1 }) : Worker.create({}),
          Task.bulkCreate([{}, {}, {}]).then(() => {
            return Task.findAll();
          }),
        ]);

        // Set all tasks, then remove one task by instance, then remove one task by id, then return all tasks
        await worker.setTasks(tasks0);

        await worker.removeTask(tasks0[0]);
        await worker.removeTask(tasks0[1].id);
        const tasks = await worker.getTasks();
        expect(tasks.length).to.equal(1);
      });

      it('should remove multiple entries without any attributes (and timestamps off) on the through model', async function () {
        const Worker = this.sequelize.define('Worker', {}, { timestamps: false });
        const Task = this.sequelize.define('Task', {}, { timestamps: false });
        const WorkerTasks = this.sequelize.define('WorkerTasks', {}, { timestamps: false });

        Worker.belongsToMany(Task, { through: WorkerTasks });
        Task.belongsToMany(Worker, { through: WorkerTasks });

        // Test setup
        await this.sequelize.sync({ force: true });

        const [worker, tasks0] = await Promise.all([
          dialect === 'db2' ? Worker.create({ id: 1 }) : Worker.create({}),
          Task.bulkCreate([{}, {}, {}, {}, {}]).then(() => {
            return Task.findAll();
          }),
        ]);

        // Set all tasks, then remove two tasks by instance, then remove two tasks by id, then return all tasks
        await worker.setTasks(tasks0);

        await worker.removeTasks([tasks0[0], tasks0[1]]);
        await worker.removeTasks([tasks0[2].id, tasks0[3].id]);
        const tasks = await worker.getTasks();
        expect(tasks.length).to.equal(1);
      });
    });
  });

  describe('alias', () => {
    it('creates the join table when through is a string', async function () {
      const User = this.sequelize.define('User', {});
      const Group = this.sequelize.define('Group', {});

      User.belongsToMany(Group, { as: 'MyGroups', through: 'group_user' });
      Group.belongsToMany(User, { as: 'MyUsers', through: 'group_user' });

      await this.sequelize.sync({ force: true });
      const result = await this.sequelize.queryInterface.listTables();
      const tableNames = result.map(v => v.tableName);

      expect(tableNames.includes('group_user')).to.be.true;
    });

    it('creates the join table when through is a model', async function () {
      const User = this.sequelize.define('User', {});
      const Group = this.sequelize.define('Group', {});
      const UserGroup = this.sequelize.define('GroupUser', {}, { tableName: 'user_groups' });

      User.belongsToMany(Group, { as: 'MyGroups', through: UserGroup });
      Group.belongsToMany(User, { as: 'MyUsers', through: UserGroup });

      await this.sequelize.sync({ force: true });
      const result = await this.sequelize.queryInterface.listTables();
      const tableNames = result.map(v => v.tableName);

      expect(tableNames).to.include('user_groups');
    });

    it('correctly identifies its counterpart when through is a string', function () {
      const User = this.sequelize.define('User', {});
      const Group = this.sequelize.define('Group', {});

      User.belongsToMany(Group, { as: 'MyGroups', through: 'group_user' });
      Group.belongsToMany(User, { as: 'MyUsers', through: 'group_user' });

      expect(Group.associations.MyUsers.through.model === User.associations.MyGroups.through.model);
      expect(Group.associations.MyUsers.through.model.getAttributes().UserId).to.exist;
      expect(Group.associations.MyUsers.through.model.getAttributes().GroupId).to.exist;
    });

    it('correctly identifies its counterpart when through is a model', function () {
      const User = this.sequelize.define('User', {});
      const Group = this.sequelize.define('Group', {});
      const UserGroup = this.sequelize.define('GroupUser', {}, { tableName: 'user_groups' });

      User.belongsToMany(Group, { as: 'MyGroups', through: UserGroup });
      Group.belongsToMany(User, { as: 'MyUsers', through: UserGroup });

      expect(Group.associations.MyUsers.through.model === User.associations.MyGroups.through.model);

      expect(Group.associations.MyUsers.through.model.getAttributes().UserId).to.exist;
      expect(Group.associations.MyUsers.through.model.getAttributes().GroupId).to.exist;
    });
  });

  describe('multiple hasMany', () => {
    beforeEach(function () {
      this.User = this.sequelize.define('user', { name: DataTypes.STRING });
      this.Project = this.sequelize.define('project', { projectName: DataTypes.STRING });
    });

    describe('project has owners and users and owners and users have projects', () => {
      beforeEach(function () {
        this.Project.belongsToMany(this.User, { as: 'owners', through: 'projectOwners', inverse: { as: 'ownedProjects' } });
        this.Project.belongsToMany(this.User, { as: 'users', through: 'projectUsers', inverse: { as: 'memberProjects' } });

        return this.sequelize.sync({ force: true });
      });

      it('correctly sets user and owner', async function () {
        const p1 = this.Project.build({ projectName: 'p1' });
        const u1 = this.User.build({ name: 'u1' });
        const u2 = this.User.build({ name: 'u2' });

        await p1
          .save();

        await u1.save();
        await u2.save();
        await p1.setUsers([u1]);

        await p1.setOwners([u2]);
      });
    });
  });

  describe('Foreign key constraints', () => {
    beforeEach(function () {
      this.Task = this.sequelize.define('task', { title: DataTypes.STRING });
      this.User = this.sequelize.define('user', { username: DataTypes.STRING });
      this.UserTasks = this.sequelize.define('tasksusers', { userId: DataTypes.INTEGER, taskId: DataTypes.INTEGER });
    });

    it('can cascade deletes both ways by default', async function () {
      this.User.belongsToMany(this.Task, { through: 'tasksusers' });
      this.Task.belongsToMany(this.User, { through: 'tasksusers' });

      await this.sequelize.sync({ force: true });

      const [user1, task1, user2, task2] = await Promise.all([
        this.User.create({ id: 67, username: 'foo' }),
        this.Task.create({ id: 52, title: 'task' }),
        this.User.create({ id: 89, username: 'bar' }),
        this.Task.create({ id: 42, title: 'kast' }),
      ]);

      await Promise.all([
        user1.setTasks([task1]),
        task2.setUsers([user2]),
      ]);

      await Promise.all([
        user1.destroy(),
        task2.destroy(),
      ]);

      const [tu1, tu2] = await Promise.all([
        this.sequelize.model('tasksusers').findAll({ where: { userId: user1.id } }),
        this.sequelize.model('tasksusers').findAll({ where: { taskId: task2.id } }),
        this.User.findOne({
          where: { username: 'Franz Joseph' },
          include: [{
            model: this.Task,
            where: {
              title: {
                [Op.ne]: 'task',
              },
            },
          }],
        }),
      ]);

      expect(tu1).to.have.length(0);
      expect(tu2).to.have.length(0);
    });

    if (current.dialect.supports.constraints.restrict) {

      it('can restrict deletes both ways', async function () {
        this.User.belongsToMany(this.Task, {
          through: 'tasksusers',
          foreignKey: { onDelete: 'RESTRICT' },
          otherKey: { onDelete: 'RESTRICT' },
        });

        await this.sequelize.sync({ force: true });

        const [user1, task1, user2, task2] = await Promise.all([
          this.User.create({ id: 67, username: 'foo' }),
          this.Task.create({ id: 52, title: 'task' }),
          this.User.create({ id: 89, username: 'bar' }),
          this.Task.create({ id: 42, title: 'kast' }),
        ]);

        await Promise.all([
          user1.setTasks([task1]),
          task2.setUsers([user2]),
        ]);

        await Promise.all([
          expect(user1.destroy()).to.have.been.rejectedWith(Sequelize.ForeignKeyConstraintError), // Fails because of
          // RESTRICT constraint
          expect(task2.destroy()).to.have.been.rejectedWith(Sequelize.ForeignKeyConstraintError),
        ]);
      });

      it('can cascade and restrict deletes', async function () {
        this.User.belongsToMany(this.Task, {
          through: 'tasksusers',
          foreignKey: { onDelete: 'RESTRICT' },
          otherKey: { onDelete: 'CASCADE' },
        });

        await this.sequelize.sync({ force: true });

        const [user1, task1, user2, task2] = await Promise.all([
          this.User.create({ id: 67, username: 'foo' }),
          this.Task.create({ id: 52, title: 'task' }),
          this.User.create({ id: 89, username: 'bar' }),
          this.Task.create({ id: 42, title: 'kast' }),
        ]);

        await Promise.all([
          user1.setTasks([task1]),
          task2.setUsers([user2]),
        ]);

        await Promise.all([
          expect(user1.destroy()).to.have.been.rejectedWith(Sequelize.ForeignKeyConstraintError), // Fails because of
          // RESTRICT constraint
          task2.destroy(),
        ]);

        const usertasks = await this.sequelize.model('tasksusers').findAll({ where: { taskId: task2.id } });
        // This should not exist because deletes cascade
        expect(usertasks).to.have.length(0);
      });

    }

    it('should be possible to remove all constraints', async function () {
      this.User.belongsToMany(this.Task, { foreignKeyConstraints: false, through: 'tasksusers', inverse: { foreignKeyConstraints: false } });

      const Through = this.sequelize.model('tasksusers');
      expect(Through.getAttributes().taskId.references).to.eq(undefined, 'Attribute taskId should not be a foreign key');
      expect(Through.getAttributes().userId.references).to.eq(undefined, 'Attribute userId should not be a foreign key');

      await this.sequelize.sync({ force: true });

      const [user1, task1, user2, task2] = await Promise.all([
        this.User.create({ id: 67, username: 'foo' }),
        this.Task.create({ id: 52, title: 'task' }),
        this.User.create({ id: 89, username: 'bar' }),
        this.Task.create({ id: 42, title: 'kast' }),
      ]);

      await Promise.all([
        user1.setTasks([task1]),
        task2.setUsers([user2]),
      ]);

      await Promise.all([
        user1.destroy(),
        task2.destroy(),
      ]);

      const [ut1, ut2] = await Promise.all([
        this.sequelize.model('tasksusers').findAll({ where: { userId: user1.id } }),
        this.sequelize.model('tasksusers').findAll({ where: { taskId: task2.id } }),
      ]);

      expect(ut1).to.have.length(1);
      expect(ut2).to.have.length(1);
    });
  });

  describe('Association options', () => {
    describe('allows the user to provide an attribute definition object as foreignKey', () => {
      it('works when taking a column directly from the object', function () {
        const Project = this.sequelize.define('project', {});
        const User = this.sequelize.define('user', {
          uid: {
            type: DataTypes.INTEGER,
            primaryKey: true,
          },
        });

        const UserProjects = User.belongsToMany(Project, {
          foreignKey: { name: 'user_id', defaultValue: 42 },
          through: 'UserProjects',
        });
        expect(UserProjects.through.model.getAttributes().user_id).to.be.ok;
        const targetTable = UserProjects.through.model.getAttributes().user_id.references.table;
        assert(typeof targetTable === 'object');

        expect(targetTable).to.deep.equal(User.table);
        expect(UserProjects.through.model.getAttributes().user_id.references.key).to.equal('uid');
        expect(UserProjects.through.model.getAttributes().user_id.defaultValue).to.equal(42);
      });
    });

    it('should throw an error if foreignKey and as result in a name clash', function () {
      const User = this.sequelize.define('user', {
        user: DataTypes.INTEGER,
      });

      expect(User.belongsToMany.bind(User, User, { as: 'user', through: 'UserUser' })).to
        .throw('Naming collision between attribute \'user\' and association \'user\' on model user. To remedy this, change the "as" options in your association definition');
    });
  });

  describe('thisAssociations', () => {
    it('should work with this reference', async function () {
      const User = this.sequelize.define('User', {
        name: DataTypes.STRING(100),
      });
      const Follow = this.sequelize.define('Follow');

      User.belongsToMany(User, { through: Follow, as: 'Users', inverse: { as: 'Fans' } });

      await this.sequelize.sync({ force: true });

      const users = await Promise.all([
        User.create({ name: 'Khsama' }),
        User.create({ name: 'Vivek' }),
        User.create({ name: 'Satya' }),
      ]);

      await Promise.all([
        users[0].addFan(users[1]),
        users[1].addUser(users[2]),
        users[2].addFan(users[0]),
      ]);
    });

    it('should work with custom this reference', async function () {
      const User = this.sequelize.define('User', {
        name: DataTypes.STRING(100),
      });
      const UserFollowers = this.sequelize.define('UserFollower');

      User.belongsToMany(User, {
        as: {
          singular: 'Follower',
          plural: 'Followers',
        },
        through: UserFollowers,
        inverse: {
          as: 'Followings',
        },
      });

      User.belongsToMany(User, {
        as: {
          singular: 'Invitee',
          plural: 'Invitees',
        },
        foreignKey: 'InviteeId',
        through: 'Invites',
        inverse: {
          as: 'Hosts',
        },
      });

      await this.sequelize.sync({ force: true });

      const users = await Promise.all([
        User.create({ name: 'Jalrangi' }),
        User.create({ name: 'Sargrahi' }),
      ]);

      await Promise.all([
        users[0].addFollower(users[1]),
        users[1].addFollower(users[0]),
        users[0].addInvitee(users[1]),
        users[1].addInvitee(users[0]),
      ]);
    });
  });

  describe('Eager loading', () => {
    beforeEach(function () {
      this.Individual = this.sequelize.define('individual', {
        name: DataTypes.STRING,
      });
      this.Hat = this.sequelize.define('hat', {
        name: DataTypes.STRING,
      });
      this.Event = this.sequelize.define('event', {});
      this.Individual.belongsToMany(this.Hat, {
        through: this.Event,
        as: {
          singular: 'personwearinghat',
          plural: 'personwearinghats',
        },
      });
      this.Hat.belongsToMany(this.Individual, {
        through: this.Event,
        as: {
          singular: 'hatwornby',
          plural: 'hatwornbys',
        },
      });
    });

    it('should load with an alias', async function () {
      await this.sequelize.sync({ force: true });

      const [individual0, hat0] = await Promise.all([
        this.Individual.create({ name: 'Foo Bar' }),
        this.Hat.create({ name: 'Baz' }),
      ]);

      await individual0.addPersonwearinghat(hat0);

      const individual = await this.Individual.findOne({
        where: { name: 'Foo Bar' },
        include: [{ model: this.Hat, as: 'personwearinghats' }],
      });

      expect(individual.name).to.equal('Foo Bar');
      expect(individual.personwearinghats.length).to.equal(1);
      expect(individual.personwearinghats[0].name).to.equal('Baz');

      const hat = await this.Hat.findOne({
        where: { name: 'Baz' },
        include: [{ model: this.Individual, as: 'hatwornbys' }],
      });

      expect(hat.name).to.equal('Baz');
      expect(hat.hatwornbys.length).to.equal(1);
      expect(hat.hatwornbys[0].name).to.equal('Foo Bar');
    });

    it('should load all', async function () {
      await this.sequelize.sync({ force: true });

      const [individual0, hat0] = await Promise.all([
        this.Individual.create({ name: 'Foo Bar' }),
        this.Hat.create({ name: 'Baz' }),
      ]);

      await individual0.addPersonwearinghat(hat0);

      const individual = await this.Individual.findOne({
        where: { name: 'Foo Bar' },
        include: [{ all: true }],
      });

      expect(individual.name).to.equal('Foo Bar');
      expect(individual.personwearinghats.length).to.equal(1);
      expect(individual.personwearinghats[0].name).to.equal('Baz');

      const hat = await this.Hat.findOne({
        where: { name: 'Baz' },
        include: [{ all: true }],
      });

      expect(hat.name).to.equal('Baz');
      expect(hat.hatwornbys.length).to.equal(1);
      expect(hat.hatwornbys[0].name).to.equal('Foo Bar');
    });
  });

  describe('Disabling default unique constraint', () => {
    beforeEach(function () {
      this.Order = this.sequelize.define('order', {});
      this.Good = this.sequelize.define('good', {
        name: DataTypes.STRING,
      });
      this.OrderItem = this.sequelize.define('orderitem', {
        id: {
          type: DataTypes.INTEGER,
          primaryKey: true,
          autoIncrement: true,
        },
        isUpsell: {
          type: DataTypes.BOOLEAN,
          defaultValue: false,
        },
      });

      this.Order.belongsToMany(this.Good, {
        through: {
          model: this.OrderItem,
          unique: false,
        },
      });
      this.Good.belongsToMany(this.Order, {
        through: {
          model: this.OrderItem,
          unique: false,
        },
      });
    });

    it('should create new relations in parallel', async function () {
      await this.sequelize.sync({ force: true });

      const { Order, Good } = this;

      const order = await Order.create();
      const good = await Good.create({ name: 'Drink' });

      await Promise.all([
        order.addGood(good, {
          through: {
            isUpsell: false,
          },
        }),
        order.addGood(good, {
          through: {
            isUpsell: true,
          },
        }),
      ]);

      const orderGoods = await order.getGoods();

      const [firstGood, secondGood] = orderGoods;

      expect(orderGoods.length).to.equal(2);
      expect(firstGood.orderGood.isUpsell)
        .to.be.not
        .equal(secondGood.orderGood.isUpsell);
    });

    it('should create new relations sequentialy', async function () {
      await this.sequelize.sync({ force: true });

      const { Order, Good } = this;

      const order = await Order.create();
      const good = await Good.create({ name: 'Drink' });

      await order.addGood(good, {
        through: {
          isUpsell: false,
        },
      });
      await order.addGood(good, {
        through: {
          isUpsell: true,
        },
      });

      const orderGoods = await order.getGoods();

      const [firstGood, secondGood] = orderGoods;

      expect(orderGoods.length).to.equal(2);
      expect(firstGood.orderGood.isUpsell)
        .to.be.not
        .equal(secondGood.orderGood.isUpsell);
    });
  });
});<|MERGE_RESOLUTION|>--- conflicted
+++ resolved
@@ -201,13 +201,8 @@
         expect(project.status).not.to.exist;
         expect(project.UserProject.status).to.equal('active');
         await this.sequelize.dropSchema('acme');
-<<<<<<< HEAD
-        const schemas = await this.sequelize.showAllSchemas();
+        const schemas = await this.sequelize.queryInterface.listSchemas();
         if (['postgres', 'mssql', 'mariadb', 'ibmi', 'cockroachdb'].includes(dialect)) {
-=======
-        const schemas = await this.sequelize.queryInterface.listSchemas();
-        if (['postgres', 'mssql', 'mariadb', 'ibmi'].includes(dialect)) {
->>>>>>> 9c74baa8
           expect(schemas).to.not.have.property('acme');
         }
       });
