--- conflicted
+++ resolved
@@ -31,19 +31,12 @@
     }]);
 
     await Project.bulkCreate([{
-<<<<<<< HEAD
-      ...(dialect === 'cockroachdb' && { id: 1 }),
-      UserId: 1,
-      title: 'republic',
-    }, {
-      ...(dialect === 'cockroachdb' && { id: 2 }),
-      UserId: 2,
-=======
+      ...(dialect === 'cockroachdb' && { id: 1 }),
       userId: 1,
       title: 'republic',
     }, {
+      ...(dialect === 'cockroachdb' && { id: 2 }),
       userId: 2,
->>>>>>> 3b834958
       title: 'empire',
     }]);
 
@@ -100,50 +93,30 @@
     }]);
 
     await Project.bulkCreate([{
-<<<<<<< HEAD
-      ...(dialect === 'cockroachdb' && { id: 1 }),
-      UserId: 1,
-      title: 'republic',
-    }, {
-      ...(dialect === 'cockroachdb' && { id: 2 }),
-      UserId: 2,
-=======
+      ...(dialect === 'cockroachdb' && { id: 1 }),
       userId: 1,
       title: 'republic',
     }, {
+      ...(dialect === 'cockroachdb' && { id: 2 }),
       userId: 2,
->>>>>>> 3b834958
       title: 'empire',
     }]);
 
     await Task.bulkCreate([{
-<<<<<<< HEAD
-      ...(dialect === 'cockroachdb' && { id: 1 }),
-      ProjectId: 1,
+      ...(dialect === 'cockroachdb' && { id: 1 }),
+      projectId: 1,
       title: 'fight empire',
     }, {
       ...(dialect === 'cockroachdb' && { id: 2 }),
-      ProjectId: 1,
+      projectId: 1,
       title: 'stablish republic',
     }, {
       ...(dialect === 'cockroachdb' && { id: 3 }),
-      ProjectId: 2,
+      projectId: 2,
       title: 'destroy rebel alliance',
     }, {
       ...(dialect === 'cockroachdb' && { id: 4 }),
-      ProjectId: 2,
-=======
-      projectId: 1,
-      title: 'fight empire',
-    }, {
-      projectId: 1,
-      title: 'stablish republic',
-    }, {
-      projectId: 2,
-      title: 'destroy rebel alliance',
-    }, {
-      projectId: 2,
->>>>>>> 3b834958
+      projectId: 2,
       title: 'rule everything',
     }]);
 
@@ -191,50 +164,31 @@
     }]);
 
     await Project.bulkCreate([{
-<<<<<<< HEAD
-      ...(dialect === 'cockroachdb' && { id: 1 }),
-      UserId: 1,
-      title: 'republic',
-    }, {
-      ...(dialect === 'cockroachdb' && { id: 2 }),
-      UserId: 2,
-=======
+      ...(dialect === 'cockroachdb' && { id: 1 }),
       userId: 1,
       title: 'republic',
     }, {
+      ...(dialect === 'cockroachdb' && { id: 2 }),
       userId: 2,
->>>>>>> 3b834958
       title: 'empire',
     }]);
 
     await Task.bulkCreate([{
-<<<<<<< HEAD
-      ...(dialect === 'cockroachdb' && { id: 1 }),
-      ProjectId: 1,
+      ...(dialect === 'cockroachdb' && { id: 1 }),
+      projectId: 1,
       title: 'fight empire',
     }, {
       ...(dialect === 'cockroachdb' && { id: 2 }),
-      ProjectId: 1,
+
+      projectId: 1,
       title: 'stablish republic',
     }, {
       ...(dialect === 'cockroachdb' && { id: 3 }),
-      ProjectId: 2,
+      projectId: 2,
       title: 'destroy rebel alliance',
     }, {
       ...(dialect === 'cockroachdb' && { id: 4 }),
-      ProjectId: 2,
-=======
-      projectId: 1,
-      title: 'fight empire',
-    }, {
-      projectId: 1,
-      title: 'stablish republic',
-    }, {
-      projectId: 2,
-      title: 'destroy rebel alliance',
-    }, {
-      projectId: 2,
->>>>>>> 3b834958
+      projectId: 2,
       title: 'rule everything',
     }]);
 
