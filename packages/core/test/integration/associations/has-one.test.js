'use strict';

const chai = require('chai');

const expect = chai.expect;
const Support = require('../support');
const { Sequelize, DataTypes } = require('@sequelize/core');

const current = Support.sequelize;
const dialect = Support.getTestDialect();

describe(Support.getTestDialectTeaser('HasOne'), () => {
  describe('get', () => {
    describe('multiple', () => {
      it('should fetch associations for multiple instances', async function () {
        const User = this.sequelize.define('User', {});
        const Player = this.sequelize.define('Player', {});

        Player.User = Player.hasOne(User, { as: 'user' });

        await this.sequelize.sync({ force: true });

        const players = await Promise.all([
          Player.create({
            id: 1,
            user: {},
          }, {
            include: [Player.User],
          }),
          Player.create({
            id: 2,
            user: {},
          }, {
            include: [Player.User],
          }),
          Player.create({
            id: 3,
          }),
        ]);

        const result = await Player.User.get(players);
        expect(result.get(players[0].id).id).to.equal(players[0].user.id);
        expect(result.get(players[1].id).id).to.equal(players[1].user.id);
        expect(result.get(players[2].id)).to.equal(undefined);
      });
    });
  });

  describe('getAssociation', () => {
    if (current.dialect.supports.transactions) {
      it('supports transactions', async function () {
        const sequelize = await Support.createSingleTransactionalTestSequelizeInstance(this.sequelize);
        const User = sequelize.define('User', { username: DataTypes.STRING });
        const Group = sequelize.define('Group', { name: DataTypes.STRING });

        Group.hasOne(User);

        await sequelize.sync({ force: true });
        const fakeUser = await User.create({ username: 'foo' });
        const user = await User.create({ username: 'foo' });
        const group = await Group.create({ name: 'bar' });
        const t = await sequelize.startUnmanagedTransaction();
        await group.setUser(user, { transaction: t });
        const groups = await Group.findAll();
        const associatedUser = await groups[0].getUser();
        expect(associatedUser).to.be.null;
        const groups0 = await Group.findAll({ transaction: t });
        const associatedUser0 = await groups0[0].getUser({ transaction: t });
        expect(associatedUser0).not.to.be.null;
        expect(associatedUser0.id).to.equal(user.id);
        expect(associatedUser0.id).not.to.equal(fakeUser.id);
        await t.rollback();
      });
    }

    it('should be able to handle a where object that\'s a first class citizen.', async function () {
      const User = this.sequelize.define('UserXYZ', { username: DataTypes.STRING });
      const Task = this.sequelize.define('TaskXYZ', { title: DataTypes.STRING, status: DataTypes.STRING });

      User.hasOne(Task);

      await User.sync({ force: true });
      await Task.sync({ force: true });
      const user = await User.create({ username: 'foo' });
      const task = await Task.create({ title: 'task', status: 'inactive' });
      await user.setTaskXYZ(task);
      const task0 = await user.getTaskXYZ({ where: { status: 'active' } });
      expect(task0).to.be.null;
    });

    if (current.dialect.supports.schemas) {
      it('supports schemas', async function () {
        const User = this.sequelize.define('User', { username: DataTypes.STRING }).schema('admin');
        const Group = this.sequelize.define('Group', { name: DataTypes.STRING }).schema('admin');

        Group.hasOne(User);

        await Support.dropTestSchemas(this.sequelize);
        await this.sequelize.createSchema('admin');
        await Group.sync({ force: true });
        await User.sync({ force: true });

        const [fakeUser, user, group] = await Promise.all([
          User.create({ username: 'foo' }),
          User.create({ username: 'foo' }),
          Group.create({ name: 'bar' }),
        ]);

        await group.setUser(user);
        const groups = await Group.findAll();
        const associatedUser = await groups[0].getUser();
        expect(associatedUser).not.to.be.null;
        expect(associatedUser.id).to.equal(user.id);
        expect(associatedUser.id).not.to.equal(fakeUser.id);
        await this.sequelize.dropSchema('admin');
        const schemas = await this.sequelize.showAllSchemas();
        if (['postgres', 'mssql', 'mariadb'].includes(dialect)) {
          expect(schemas).to.not.have.property('admin');
        }
      });
    }
  });

<<<<<<< HEAD
=======
  describe('setAssociation', () => {
    if (current.dialect.supports.transactions) {
      it('supports transactions', async function () {
        const sequelize = await Support.createSingleTransactionalTestSequelizeInstance(this.sequelize);
        const User = sequelize.define('User', { username: DataTypes.STRING });
        const Group = sequelize.define('Group', { name: DataTypes.STRING });

        Group.hasOne(User);

        await sequelize.sync({ force: true });
        const user = await User.create({ username: 'foo' });
        const group = await Group.create({ name: 'bar' });
        const t = await sequelize.startUnmanagedTransaction();
        await group.setUser(user, { transaction: t });
        const groups = await Group.findAll();
        const associatedUser = await groups[0].getUser();
        expect(associatedUser).to.be.null;
        await t.rollback();
      });
    }

    it('can set an association with predefined primary keys', async function () {
      const User = this.sequelize.define('UserXYZZ', { userCoolIdTag: { type: DataTypes.INTEGER, primaryKey: true }, username: DataTypes.STRING });
      const Task = this.sequelize.define('TaskXYZZ', { taskOrSomething: { type: DataTypes.INTEGER, primaryKey: true }, title: DataTypes.STRING });

      User.hasOne(Task, { foreignKey: 'userCoolIdTag' });

      await User.sync({ force: true });
      await Task.sync({ force: true });
      const user = await User.create({ userCoolIdTag: 1, username: 'foo' });
      const task = await Task.create({ taskOrSomething: 1, title: 'bar' });
      await user.setTaskXYZZ(task);
      const task0 = await user.getTaskXYZZ();
      expect(task0).not.to.be.null;

      await user.setTaskXYZZ(null);
      const _task = await user.getTaskXYZZ();
      expect(_task).to.be.null;
    });

    it('clears the association if null is passed', async function () {
      const User = this.sequelize.define('UserXYZ', { username: DataTypes.STRING });
      const Task = this.sequelize.define('TaskXYZ', { title: DataTypes.STRING });

      User.hasOne(Task);

      await User.sync({ force: true });
      await Task.sync({ force: true });
      const user = await User.create({ username: 'foo' });
      const task = await Task.create({ title: 'task' });
      await user.setTaskXYZ(task);
      const task1 = await user.getTaskXYZ();
      expect(task1).not.to.equal(null);

      await user.setTaskXYZ(null);
      const task0 = await user.getTaskXYZ();
      expect(task0).to.equal(null);
    });

    it('should throw a ForeignKeyConstraintError if the associated record does not exist', async function () {
      const User = this.sequelize.define('UserXYZ', { username: DataTypes.STRING });
      const Task = this.sequelize.define('TaskXYZ', { title: DataTypes.STRING });

      User.hasOne(Task);

      await User.sync({ force: true });
      await Task.sync({ force: true });
      await expect(Task.create({ title: 'task', UserXYZId: 5 })).to.be.rejectedWith(Sequelize.ForeignKeyConstraintError);
      const task = await Task.create({ title: 'task' });

      await expect(Task.update({ title: 'taskUpdate', UserXYZId: 5 }, { where: { id: task.id } })).to.be.rejectedWith(Sequelize.ForeignKeyConstraintError);
    });

    it('supports passing the primary key instead of an object', async function () {
      const User = this.sequelize.define('UserXYZ', { username: DataTypes.STRING });
      const Task = this.sequelize.define('TaskXYZ', { title: DataTypes.STRING });

      User.hasOne(Task);

      await this.sequelize.sync({ force: true });
      const user = await User.create({});
      const task = await Task.create({ id: 19, title: 'task it!' });
      await user.setTaskXYZ(task.id);
      const task0 = await user.getTaskXYZ();
      expect(task0.title).to.equal('task it!');
    });

    it('supports updating with a primary key instead of an object', async function () {
      const User = this.sequelize.define('UserXYZ', { username: DataTypes.STRING });
      const Task = this.sequelize.define('TaskXYZ', { title: DataTypes.STRING });

      User.hasOne(Task);

      await this.sequelize.sync({ force: true });

      const [user0, task1] = await Promise.all([
        User.create({ id: 1, username: 'foo' }),
        Task.create({ id: 20, title: 'bar' }),
      ]);

      await user0.setTaskXYZ(task1.id);
      const task0 = await user0.getTaskXYZ();
      expect(task0).not.to.be.null;

      const [user, task2] = await Promise.all([
        user0,
        Task.create({ id: 2, title: 'bar2' }),
      ]);

      await user.setTaskXYZ(task2.id);
      const task = await user.getTaskXYZ();
      expect(task).not.to.be.null;
    });

    it('supports setting same association twice', async function () {
      const Home = this.sequelize.define('home', {});
      const User = this.sequelize.define('user');

      User.hasOne(Home);

      await this.sequelize.sync({ force: true });

      const [home, user] = await Promise.all([
        Home.create(),
        User.create(),
      ]);

      await user.setHome(home);
      await user.setHome(home);
      await expect(user.getHome()).to.eventually.have.property('id', home.get('id'));
    });
  });

>>>>>>> 12e0346c
  describe('createAssociation', () => {
    it('creates an associated model instance', async function () {
      const User = this.sequelize.define('User', { username: DataTypes.STRING });
      const Task = this.sequelize.define('Task', { title: DataTypes.STRING });

      User.hasOne(Task);

      await this.sequelize.sync({ force: true });
      const user = await User.create({ username: 'bob' });
      await user.createTask({ title: 'task' });
      const task = await user.getTask();
      expect(task).not.to.be.null;
      expect(task.title).to.equal('task');
    });

    if (current.dialect.supports.transactions) {
      it('supports transactions', async function () {
        const sequelize = await Support.createSingleTransactionalTestSequelizeInstance(this.sequelize);
        const User = sequelize.define('User', { username: DataTypes.STRING });
        const Group = sequelize.define('Group', { name: DataTypes.STRING });

        User.hasOne(Group);

        await sequelize.sync({ force: true });
        const user = await User.create({ username: 'bob' });
        const t = await sequelize.startUnmanagedTransaction();
        await user.createGroup({ name: 'testgroup' }, { transaction: t });
        const users = await User.findAll();
        const group = await users[0].getGroup();
        expect(group).to.be.null;
        const users0 = await User.findAll({ transaction: t });
        const group0 = await users0[0].getGroup({ transaction: t });
        expect(group0).to.be.not.null;
        await t.rollback();
      });
    }

  });

  describe('foreign key', () => {
    it('throws a ForeignKeyConstraintError if the associated record does not exist', async function () {
      const User = this.sequelize.define('UserXYZ', { username: DataTypes.STRING });
      const Task = this.sequelize.define('TaskXYZ', { title: DataTypes.STRING });

      User.hasOne(Task);

      await User.sync({ force: true });
      await Task.sync({ force: true });
      await expect(Task.create({ title: 'task', UserXYZId: 5 })).to.be.rejectedWith(Sequelize.ForeignKeyConstraintError);
      const task = await Task.create({ title: 'task' });

      await expect(Task.update({ title: 'taskUpdate', UserXYZId: 5 }, { where: { id: task.id } })).to.be.rejectedWith(Sequelize.ForeignKeyConstraintError);
    });

    it('should setup underscored field with foreign keys when using underscored', function () {
      const User = this.sequelize.define('User', { username: DataTypes.STRING }, { underscored: true });
      const Account = this.sequelize.define('Account', { name: DataTypes.STRING }, { underscored: true });

      Account.hasOne(User);

      expect(User.getAttributes().AccountId).to.exist;
      expect(User.getAttributes().AccountId.field).to.equal('account_id');
    });

    it('should use model name when using camelcase', function () {
      const User = this.sequelize.define('User', { username: DataTypes.STRING }, { underscored: false });
      const Account = this.sequelize.define('Account', { name: DataTypes.STRING }, { underscored: false });

      Account.hasOne(User);

      expect(User.getAttributes().AccountId).to.exist;
      expect(User.getAttributes().AccountId.field).to.equal('AccountId');
    });

    it('should support specifying the field of a foreign key', async function () {
      const User = this.sequelize.define('UserXYZ', { username: DataTypes.STRING, gender: DataTypes.STRING });
      const Task = this.sequelize.define('TaskXYZ', { title: DataTypes.STRING, status: DataTypes.STRING });

      Task.hasOne(User, {
        foreignKey: {
          name: 'taskId',
          field: 'task_id',
        },
      });

      expect(User.getAttributes().taskId).to.exist;
      expect(User.getAttributes().taskId.field).to.equal('task_id');
      await Task.sync({ force: true });
      await User.sync({ force: true });

      const [user0, task0] = await Promise.all([
        User.create({ username: 'foo', gender: 'male' }),
        Task.create({ title: 'task', status: 'inactive' }),
      ]);

      await task0.setUserXYZ(user0);
      const user = await task0.getUserXYZ();
      // the sql query should correctly look at task_id instead of taskId
      expect(user).to.not.be.null;

      const task = await Task.findOne({
        where: { title: 'task' },
        include: [User],
      });

      expect(task.UserXYZ).to.exist;
    });

    it('should support custom primary key field name in sub queries', async function () {
      const User = this.sequelize.define('UserXYZ', { username: DataTypes.STRING, gender: DataTypes.STRING });
      const Task = this.sequelize.define('TaskXYZ', {
        id: {
          field: 'Id',
          type: DataTypes.INTEGER,
          autoIncrement: true,
          primaryKey: true,
        }, title: DataTypes.STRING, status: DataTypes.STRING,
      });

      Task.hasOne(User);

      await Task.sync({ force: true });
      await User.sync({ force: true });

      const task0 = await Task.create({ title: 'task', status: 'inactive', User: { username: 'foo', gender: 'male' } }, { include: User });
      await expect(task0.reload({ subQuery: true })).to.not.eventually.be.rejected;
    });
  });

  describe('foreign key constraints', () => {
    it('are enabled by default', async function () {
      const Task = this.sequelize.define('Task', { title: DataTypes.STRING });
      const User = this.sequelize.define('User', { username: DataTypes.STRING });

      User.hasOne(Task); // defaults to set NULL

      await User.sync({ force: true });

      await Task.sync({ force: true });
      const user = await User.create({ username: 'foo' });
      const task = await Task.create({ title: 'task' });
      await user.setTask(task);
      await user.destroy();
      await task.reload();
      expect(task.UserId).to.equal(null);
    });

    it('should be possible to disable them', async function () {
      const Task = this.sequelize.define('Task', { title: DataTypes.STRING });
      const User = this.sequelize.define('User', { username: DataTypes.STRING });

      User.hasOne(Task, { foreignKeyConstraints: false });

      await User.sync({ force: true });
      await Task.sync({ force: true });
      const user = await User.create({ username: 'foo' });
      const task = await Task.create({ title: 'task' });
      await user.setTask(task);
      await user.destroy();
      await task.reload();
      expect(task.UserId).to.equal(user.id);
    });

    it('can cascade deletes', async function () {
      const Task = this.sequelize.define('Task', { title: DataTypes.STRING });
      const User = this.sequelize.define('User', { username: DataTypes.STRING });

      User.hasOne(Task, { foreignKey: { onDelete: 'cascade' } });

      await User.sync({ force: true });
      await Task.sync({ force: true });
      const user = await User.create({ username: 'foo' });
      const task = await Task.create({ title: 'task' });
      await user.setTask(task);
      await user.destroy();
      const tasks = await Task.findAll();
      expect(tasks).to.have.length(0);
    });

    it('works when cascading a delete with hooks but there is no associate (i.e. "has zero")', async function () {
      const Task = this.sequelize.define('Task', { title: DataTypes.STRING });
      const User = this.sequelize.define('User', { username: DataTypes.STRING });

      User.hasOne(Task, { foreignKey: { onDelete: 'cascade' }, hooks: true });

      await User.sync({ force: true });
      await Task.sync({ force: true });
      const user = await User.create({ username: 'foo' });

      await user.destroy();
    });

    // NOTE: mssql does not support changing an autoincrement primary key
    if (!['mssql', 'db2', 'ibmi'].includes(dialect)) {
      it('can cascade updates', async function () {
        const Task = this.sequelize.define('Task', { title: DataTypes.STRING });
        const User = this.sequelize.define('User', { username: DataTypes.STRING });

        User.hasOne(Task, { foreignKey: { onUpdate: 'cascade' } });

        await User.sync({ force: true });
        await Task.sync({ force: true });
        const user = await User.create({ username: 'foo' });
        const task = await Task.create({ title: 'task' });
        await user.setTask(task);

        // Changing the id of a DAO requires a little dance since
        // the `UPDATE` query generated by `save()` uses `id` in the
        // `WHERE` clause

        const tableName = User.getTableName();
        await user.sequelize.getQueryInterface().update(user, tableName, { id: 999 }, { id: user.id });
        const tasks = await Task.findAll();
        expect(tasks).to.have.length(1);
        expect(tasks[0].UserId).to.equal(999);
      });
    }

    if (current.dialect.supports.constraints.restrict) {

      it('can restrict deletes', async function () {
        const Task = this.sequelize.define('Task', { title: DataTypes.STRING });
        const User = this.sequelize.define('User', { username: DataTypes.STRING });

        User.hasOne(Task, { foreignKey: { onDelete: 'restrict' } });

        await User.sync({ force: true });
        await Task.sync({ force: true });
        const user = await User.create({ username: 'foo' });
        const task = await Task.create({ title: 'task' });
        await user.setTask(task);
        await expect(user.destroy()).to.eventually.be.rejectedWith(Sequelize.ForeignKeyConstraintError);
        const tasks = await Task.findAll();
        expect(tasks).to.have.length(1);
      });

      it('can restrict updates', async function () {
        const Task = this.sequelize.define('Task', { title: DataTypes.STRING });
        const User = this.sequelize.define('User', { username: DataTypes.STRING });

        User.hasOne(Task, { foreignKey: { onUpdate: 'restrict' } });

        await User.sync({ force: true });
        await Task.sync({ force: true });
        const user = await User.create({ username: 'foo' });
        const task = await Task.create({ title: 'task' });
        await user.setTask(task);

        // Changing the id of a DAO requires a little dance since
        // the `UPDATE` query generated by `save()` uses `id` in the
        // `WHERE` clause

        const tableName = User.getTableName();

        await expect(
          user.sequelize.getQueryInterface().update(user, tableName, { id: 999 }, { id: user.id }),
        ).to.eventually.be.rejectedWith(Sequelize.ForeignKeyConstraintError);

        // Should fail due to FK restriction
        const tasks = await Task.findAll();

        expect(tasks).to.have.length(1);
      });

    }

  });

  describe('association column', () => {
    it('has correct type for non-id primary keys with non-integer type', async function () {
      const User = this.sequelize.define('UserPKBT', {
        username: {
          type: DataTypes.STRING,
        },
      });

      const Group = this.sequelize.define('GroupPKBT', {
        name: {
          type: DataTypes.STRING,
          primaryKey: true,
        },
      });

      Group.hasOne(User);

      await this.sequelize.sync({ force: true });
      expect(User.getAttributes().GroupPKBTName.type).to.an.instanceof(DataTypes.STRING);
    });

    it('should support a non-primary key as the association column on a target with custom primary key', async function () {
      const User = this.sequelize.define('User', {
        user_name: {
          unique: true,
          type: DataTypes.STRING,
        },
      });

      const Task = this.sequelize.define('Task', {
        title: DataTypes.STRING,
        username: DataTypes.STRING,
      });

      User.hasOne(Task, { foreignKey: 'username', sourceKey: 'user_name' });

      await this.sequelize.sync({ force: true });
      const newUser = await User.create({ user_name: 'bob' });
      const newTask = await Task.create({ title: 'some task' });
      await newUser.setTask(newTask);
      const foundUser = await User.findOne({ where: { user_name: 'bob' } });
      const foundTask = await foundUser.getTask();
      expect(foundTask.title).to.equal('some task');
    });

    it('should support a non-primary unique key as the association column', async function () {
      const User = this.sequelize.define('User', {
        username: {
          type: DataTypes.STRING,
          unique: true,
        },
      });

      const Task = this.sequelize.define('Task', {
        title: DataTypes.STRING,
        username: DataTypes.STRING,
      });

      User.hasOne(Task, { foreignKey: 'username', sourceKey: 'username' });

      await this.sequelize.sync({ force: true });
      const newUser = await User.create({ username: 'bob' });
      const newTask = await Task.create({ title: 'some task' });
      await newUser.setTask(newTask);
      const foundUser = await User.findOne({ where: { username: 'bob' } });
      const foundTask = await foundUser.getTask();
      expect(foundTask.title).to.equal('some task');
    });

    it('should support a non-primary unique key as the association column with a field option', async function () {
      const User = this.sequelize.define('User', {
        username: {
          type: DataTypes.STRING,
          unique: true,
          field: 'the_user_name_field',
        },
      });

      const Task = this.sequelize.define('Task', {
        title: DataTypes.STRING,
        username: DataTypes.STRING,
      });

      User.hasOne(Task, { foreignKey: 'username', sourceKey: 'username' });

      await this.sequelize.sync({ force: true });
      const newUser = await User.create({ username: 'bob' });
      const newTask = await Task.create({ title: 'some task' });
      await newUser.setTask(newTask);
      const foundUser = await User.findOne({ where: { username: 'bob' } });
      const foundTask = await foundUser.getTask();
      expect(foundTask.title).to.equal('some task');
    });
  });

  describe('Association options', () => {
    it('can specify data type for autogenerated relational keys', async function () {
      const User = this.sequelize.define('UserXYZ', { username: DataTypes.STRING });
      const dataTypes = [DataTypes.INTEGER, DataTypes.BIGINT, DataTypes.STRING];
      const Tasks = {};

      await Promise.all(dataTypes.map(async dataType => {
        const tableName = `TaskXYZ_${dataType.getDataTypeId()}`;
        Tasks[dataType] = this.sequelize.define(tableName, { title: DataTypes.STRING });

        User.hasOne(Tasks[dataType], { foreignKey: { name: 'userId', type: dataType }, foreignKeyConstraints: false });

        await Tasks[dataType].sync({ force: true });
        expect(Tasks[dataType].getAttributes().userId.type).to.be.an.instanceof(dataType);
      }));
    });
  });

  describe('Counter part', () => {
    describe('BelongsTo', () => {
      it('should only generate one foreign key', function () {
        const Orders = this.sequelize.define('Orders', {}, { timestamps: false });
        const InternetOrders = this.sequelize.define('InternetOrders', {}, { timestamps: false });

        InternetOrders.belongsTo(Orders, {
          foreignKeyConstraints: true,
          inverse: {
            type: 'hasOne',
          },
        });

        expect(Object.keys(InternetOrders.getAttributes()).length).to.equal(2);
        expect(InternetOrders.getAttributes().OrderId).to.be.ok;
        expect(InternetOrders.getAttributes().OrdersId).not.to.be.ok;
      });
    });
  });

  describe('Eager loading', () => {
    beforeEach(function () {
      this.Individual = this.sequelize.define('individual', {
        name: DataTypes.STRING,
      });
      this.Hat = this.sequelize.define('hat', {
        name: DataTypes.STRING,
      });
      this.Individual.hasOne(this.Hat, {
        as: 'personwearinghat',
      });
    });

    it('should load with an alias', async function () {
      await this.sequelize.sync({ force: true });

      const [individual1, hat] = await Promise.all([
        this.Individual.create({ name: 'Foo Bar' }),
        this.Hat.create({ name: 'Baz' }),
      ]);

      await individual1.setPersonwearinghat(hat);

      const individual0 = await this.Individual.findOne({
        where: { name: 'Foo Bar' },
        include: [{ model: this.Hat, as: 'personwearinghat' }],
      });

      expect(individual0.name).to.equal('Foo Bar');
      expect(individual0.personwearinghat.name).to.equal('Baz');
    });

    it('should load all', async function () {
      await this.sequelize.sync({ force: true });

      const [individual0, hat] = await Promise.all([
        this.Individual.create({ name: 'Foo Bar' }),
        this.Hat.create({ name: 'Baz' }),
      ]);

      await individual0.setPersonwearinghat(hat);

      const individual = await this.Individual.findOne({
        where: { name: 'Foo Bar' },
        include: [{ all: true }],
      });

      expect(individual.name).to.equal('Foo Bar');
      expect(individual.personwearinghat.name).to.equal('Baz');
    });
  });
});<|MERGE_RESOLUTION|>--- conflicted
+++ resolved
@@ -121,142 +121,6 @@
     }
   });
 
-<<<<<<< HEAD
-=======
-  describe('setAssociation', () => {
-    if (current.dialect.supports.transactions) {
-      it('supports transactions', async function () {
-        const sequelize = await Support.createSingleTransactionalTestSequelizeInstance(this.sequelize);
-        const User = sequelize.define('User', { username: DataTypes.STRING });
-        const Group = sequelize.define('Group', { name: DataTypes.STRING });
-
-        Group.hasOne(User);
-
-        await sequelize.sync({ force: true });
-        const user = await User.create({ username: 'foo' });
-        const group = await Group.create({ name: 'bar' });
-        const t = await sequelize.startUnmanagedTransaction();
-        await group.setUser(user, { transaction: t });
-        const groups = await Group.findAll();
-        const associatedUser = await groups[0].getUser();
-        expect(associatedUser).to.be.null;
-        await t.rollback();
-      });
-    }
-
-    it('can set an association with predefined primary keys', async function () {
-      const User = this.sequelize.define('UserXYZZ', { userCoolIdTag: { type: DataTypes.INTEGER, primaryKey: true }, username: DataTypes.STRING });
-      const Task = this.sequelize.define('TaskXYZZ', { taskOrSomething: { type: DataTypes.INTEGER, primaryKey: true }, title: DataTypes.STRING });
-
-      User.hasOne(Task, { foreignKey: 'userCoolIdTag' });
-
-      await User.sync({ force: true });
-      await Task.sync({ force: true });
-      const user = await User.create({ userCoolIdTag: 1, username: 'foo' });
-      const task = await Task.create({ taskOrSomething: 1, title: 'bar' });
-      await user.setTaskXYZZ(task);
-      const task0 = await user.getTaskXYZZ();
-      expect(task0).not.to.be.null;
-
-      await user.setTaskXYZZ(null);
-      const _task = await user.getTaskXYZZ();
-      expect(_task).to.be.null;
-    });
-
-    it('clears the association if null is passed', async function () {
-      const User = this.sequelize.define('UserXYZ', { username: DataTypes.STRING });
-      const Task = this.sequelize.define('TaskXYZ', { title: DataTypes.STRING });
-
-      User.hasOne(Task);
-
-      await User.sync({ force: true });
-      await Task.sync({ force: true });
-      const user = await User.create({ username: 'foo' });
-      const task = await Task.create({ title: 'task' });
-      await user.setTaskXYZ(task);
-      const task1 = await user.getTaskXYZ();
-      expect(task1).not.to.equal(null);
-
-      await user.setTaskXYZ(null);
-      const task0 = await user.getTaskXYZ();
-      expect(task0).to.equal(null);
-    });
-
-    it('should throw a ForeignKeyConstraintError if the associated record does not exist', async function () {
-      const User = this.sequelize.define('UserXYZ', { username: DataTypes.STRING });
-      const Task = this.sequelize.define('TaskXYZ', { title: DataTypes.STRING });
-
-      User.hasOne(Task);
-
-      await User.sync({ force: true });
-      await Task.sync({ force: true });
-      await expect(Task.create({ title: 'task', UserXYZId: 5 })).to.be.rejectedWith(Sequelize.ForeignKeyConstraintError);
-      const task = await Task.create({ title: 'task' });
-
-      await expect(Task.update({ title: 'taskUpdate', UserXYZId: 5 }, { where: { id: task.id } })).to.be.rejectedWith(Sequelize.ForeignKeyConstraintError);
-    });
-
-    it('supports passing the primary key instead of an object', async function () {
-      const User = this.sequelize.define('UserXYZ', { username: DataTypes.STRING });
-      const Task = this.sequelize.define('TaskXYZ', { title: DataTypes.STRING });
-
-      User.hasOne(Task);
-
-      await this.sequelize.sync({ force: true });
-      const user = await User.create({});
-      const task = await Task.create({ id: 19, title: 'task it!' });
-      await user.setTaskXYZ(task.id);
-      const task0 = await user.getTaskXYZ();
-      expect(task0.title).to.equal('task it!');
-    });
-
-    it('supports updating with a primary key instead of an object', async function () {
-      const User = this.sequelize.define('UserXYZ', { username: DataTypes.STRING });
-      const Task = this.sequelize.define('TaskXYZ', { title: DataTypes.STRING });
-
-      User.hasOne(Task);
-
-      await this.sequelize.sync({ force: true });
-
-      const [user0, task1] = await Promise.all([
-        User.create({ id: 1, username: 'foo' }),
-        Task.create({ id: 20, title: 'bar' }),
-      ]);
-
-      await user0.setTaskXYZ(task1.id);
-      const task0 = await user0.getTaskXYZ();
-      expect(task0).not.to.be.null;
-
-      const [user, task2] = await Promise.all([
-        user0,
-        Task.create({ id: 2, title: 'bar2' }),
-      ]);
-
-      await user.setTaskXYZ(task2.id);
-      const task = await user.getTaskXYZ();
-      expect(task).not.to.be.null;
-    });
-
-    it('supports setting same association twice', async function () {
-      const Home = this.sequelize.define('home', {});
-      const User = this.sequelize.define('user');
-
-      User.hasOne(Home);
-
-      await this.sequelize.sync({ force: true });
-
-      const [home, user] = await Promise.all([
-        Home.create(),
-        User.create(),
-      ]);
-
-      await user.setHome(home);
-      await user.setHome(home);
-      await expect(user.getHome()).to.eventually.have.property('id', home.get('id'));
-    });
-  });
-
->>>>>>> 12e0346c
   describe('createAssociation', () => {
     it('creates an associated model instance', async function () {
       const User = this.sequelize.define('User', { username: DataTypes.STRING });
