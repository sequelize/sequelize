'use strict';

const chai = require('chai');

const expect = chai.expect;
const Support = require('../support');
const { Sequelize, DataTypes } = require('@sequelize/core');

const current = Support.sequelize;
const dialect = Support.getTestDialect();

describe(Support.getTestDialectTeaser('HasOne'), () => {
  describe('get', () => {
    describe('multiple', () => {
      it('should fetch associations for multiple instances', async function () {
        const User = this.sequelize.define('User', {});
        const Player = this.sequelize.define('Player', {});

        Player.User = Player.hasOne(User, { as: 'user' });

        await this.sequelize.sync({ force: true });

        const players = await Promise.all([
          Player.create({
            id: 1,
            user: {},
          }, {
            include: [Player.User],
          }),
          Player.create({
            id: 2,
            user: {},
          }, {
            include: [Player.User],
          }),
          Player.create({
            id: 3,
          }),
        ]);

        const result = await Player.User.get(players);
        expect(result.get(players[0].id).id).to.equal(players[0].user.id);
        expect(result.get(players[1].id).id).to.equal(players[1].user.id);
        expect(result.get(players[2].id)).to.equal(undefined);
      });
    });
  });

  describe('getAssociation', () => {
    if (current.dialect.supports.transactions) {
      it('supports transactions', async function () {
        const sequelize = await Support.createSingleTransactionalTestSequelizeInstance(this.sequelize);
        const User = sequelize.define('User', { username: DataTypes.STRING });
        const Group = sequelize.define('Group', { name: DataTypes.STRING });

        Group.hasOne(User);

        await sequelize.sync({ force: true });
        const fakeUser = await User.create({ username: 'foo' });
        const user = await User.create({ username: 'foo' });
        const group = await Group.create({ name: 'bar' });
        const t = await sequelize.startUnmanagedTransaction();
        await group.setUser(user, { transaction: t });
        const groups = await Group.findAll();
        const associatedUser = await groups[0].getUser();
        expect(associatedUser).to.be.null;
        const groups0 = await Group.findAll({ transaction: t });
        const associatedUser0 = await groups0[0].getUser({ transaction: t });
        expect(associatedUser0).not.to.be.null;
        expect(associatedUser0.id).to.equal(user.id);
        expect(associatedUser0.id).not.to.equal(fakeUser.id);
        await t.rollback();
      });
    }

    it('should be able to handle a where object that\'s a first class citizen.', async function () {
      const User = this.sequelize.define('UserXYZ', { username: DataTypes.STRING });
      const Task = this.sequelize.define('TaskXYZ', { title: DataTypes.STRING, status: DataTypes.STRING });

      User.hasOne(Task);

      await User.sync({ force: true });
      await Task.sync({ force: true });
      const user = await User.create({ username: 'foo' });
      const task = await Task.create({ title: 'task', status: 'inactive' });
      await user.setTaskXYZ(task);
      const task0 = await user.getTaskXYZ({ where: { status: 'active' } });
      expect(task0).to.be.null;
    });

    if (current.dialect.supports.schemas) {
      it('supports schemas', async function () {
        const User = this.sequelize.define('User', { username: DataTypes.STRING }).schema('admin');
        const Group = this.sequelize.define('Group', { name: DataTypes.STRING }).schema('admin');

        Group.hasOne(User);

        await Support.dropTestSchemas(this.sequelize);
        await this.sequelize.createSchema('admin');
        await Group.sync({ force: true });
        await User.sync({ force: true });

        const [fakeUser, user, group] = await Promise.all([
          User.create({ username: 'foo' }),
          User.create({ username: 'foo' }),
          Group.create({ name: 'bar' }),
        ]);

        await group.setUser(user);
        const groups = await Group.findAll();
        const associatedUser = await groups[0].getUser();
        expect(associatedUser).not.to.be.null;
        expect(associatedUser.id).to.equal(user.id);
        expect(associatedUser.id).not.to.equal(fakeUser.id);
        await this.sequelize.dropSchema('admin');
<<<<<<< HEAD
        const schemas = await this.sequelize.showAllSchemas();
        if (['postgres', 'mssql', 'mariadb', 'cockroachdb'].includes(dialect)) {
=======
        const schemas = await this.sequelize.queryInterface.listSchemas();
        if (['postgres', 'mssql', 'mariadb'].includes(dialect)) {
>>>>>>> 9c74baa8
          expect(schemas).to.not.have.property('admin');
        }
      });
    }
  });

  describe('createAssociation', () => {
    it('creates an associated model instance', async function () {
      const User = this.sequelize.define('User', { username: DataTypes.STRING });
      const Task = this.sequelize.define('Task', { title: DataTypes.STRING });

      User.hasOne(Task);

      await this.sequelize.sync({ force: true });
      const user = await User.create({ username: 'bob' });
      await user.createTask({ title: 'task' });
      const task = await user.getTask();
      expect(task).not.to.be.null;
      expect(task.title).to.equal('task');
    });

    if (current.dialect.supports.transactions) {
      it('supports transactions', async function () {
        const sequelize = await Support.createSingleTransactionalTestSequelizeInstance(this.sequelize);
        const User = sequelize.define('User', { username: DataTypes.STRING });
        const Group = sequelize.define('Group', { name: DataTypes.STRING });

        User.hasOne(Group);

        await sequelize.sync({ force: true });
        const user = await User.create({ username: 'bob' });
        const t = await sequelize.startUnmanagedTransaction();
        await user.createGroup({ name: 'testgroup' }, { transaction: t });
        const users = await User.findAll();
        const group = await users[0].getGroup();
        expect(group).to.be.null;
        const users0 = await User.findAll({ transaction: t });
        const group0 = await users0[0].getGroup({ transaction: t });
        expect(group0).to.be.not.null;
        await t.rollback();
      });
    }

  });

  describe('foreign key', () => {
    it('throws a ForeignKeyConstraintError if the associated record does not exist', async function () {
      const User = this.sequelize.define('UserXYZ', { username: DataTypes.STRING });
      const Task = this.sequelize.define('TaskXYZ', { title: DataTypes.STRING });

      User.hasOne(Task);

      await User.sync({ force: true });
      await Task.sync({ force: true });
      await expect(Task.create({ title: 'task', UserXYZId: 5 })).to.be.rejectedWith(Sequelize.ForeignKeyConstraintError);
      const task = await Task.create({ title: 'task' });

      await expect(Task.update({ title: 'taskUpdate', UserXYZId: 5 }, { where: { id: task.id } })).to.be.rejectedWith(Sequelize.ForeignKeyConstraintError);
    });

    it('should setup underscored field with foreign keys when using underscored', function () {
      const User = this.sequelize.define('User', { username: DataTypes.STRING }, { underscored: true });
      const Account = this.sequelize.define('Account', { name: DataTypes.STRING }, { underscored: true });

      Account.hasOne(User);

      expect(User.getAttributes().AccountId).to.exist;
      expect(User.getAttributes().AccountId.field).to.equal('account_id');
    });

    it('should use model name when using camelcase', function () {
      const User = this.sequelize.define('User', { username: DataTypes.STRING }, { underscored: false });
      const Account = this.sequelize.define('Account', { name: DataTypes.STRING }, { underscored: false });

      Account.hasOne(User);

      expect(User.getAttributes().AccountId).to.exist;
      expect(User.getAttributes().AccountId.field).to.equal('AccountId');
    });

    it('should support specifying the field of a foreign key', async function () {
      const User = this.sequelize.define('UserXYZ', { username: DataTypes.STRING, gender: DataTypes.STRING });
      const Task = this.sequelize.define('TaskXYZ', { title: DataTypes.STRING, status: DataTypes.STRING });

      Task.hasOne(User, {
        foreignKey: {
          name: 'taskId',
          field: 'task_id',
        },
      });

      expect(User.getAttributes().taskId).to.exist;
      expect(User.getAttributes().taskId.field).to.equal('task_id');
      await Task.sync({ force: true });
      await User.sync({ force: true });

      const [user0, task0] = await Promise.all([
        User.create({ username: 'foo', gender: 'male' }),
        Task.create({ title: 'task', status: 'inactive' }),
      ]);

      await task0.setUserXYZ(user0);
      const user = await task0.getUserXYZ();
      // the sql query should correctly look at task_id instead of taskId
      expect(user).to.not.be.null;

      const task = await Task.findOne({
        where: { title: 'task' },
        include: [User],
      });

      expect(task.UserXYZ).to.exist;
    });

    it('should support custom primary key field name in sub queries', async function () {
      const User = this.sequelize.define('UserXYZ', { username: DataTypes.STRING, gender: DataTypes.STRING });
      const Task = this.sequelize.define('TaskXYZ', {
        id: {
          field: 'Id',
          type: DataTypes.INTEGER,
          autoIncrement: true,
          primaryKey: true,
        }, title: DataTypes.STRING, status: DataTypes.STRING,
      });

      Task.hasOne(User);

      await Task.sync({ force: true });
      await User.sync({ force: true });

      const task0 = await Task.create({ title: 'task', status: 'inactive', User: { username: 'foo', gender: 'male' } }, { include: User });
      await expect(task0.reload({ subQuery: true })).to.not.eventually.be.rejected;
    });
  });

  describe('foreign key constraints', () => {
    it('are enabled by default', async function () {
      const Task = this.sequelize.define('Task', { title: DataTypes.STRING });
      const User = this.sequelize.define('User', { username: DataTypes.STRING });

      User.hasOne(Task); // defaults to set NULL

      await User.sync({ force: true });

      await Task.sync({ force: true });
      const user = await User.create({ username: 'foo' });
      const task = await Task.create({ title: 'task' });
      await user.setTask(task);
      await user.destroy();
      await task.reload();
      expect(task.UserId).to.equal(null);
    });

    it('should be possible to disable them', async function () {
      const Task = this.sequelize.define('Task', { title: DataTypes.STRING });
      const User = this.sequelize.define('User', { username: DataTypes.STRING });

      User.hasOne(Task, { foreignKeyConstraints: false });

      await User.sync({ force: true });
      await Task.sync({ force: true });
      const user = await User.create({ username: 'foo' });
      const task = await Task.create({ title: 'task' });
      await user.setTask(task);
      await user.destroy();
      await task.reload();
      expect(task.UserId).to.equal(user.id);
    });

    it('can cascade deletes', async function () {
      const Task = this.sequelize.define('Task', { title: DataTypes.STRING });
      const User = this.sequelize.define('User', { username: DataTypes.STRING });

      User.hasOne(Task, { foreignKey: { onDelete: 'cascade' } });

      await User.sync({ force: true });
      await Task.sync({ force: true });
      const user = await User.create({ username: 'foo' });
      const task = await Task.create({ title: 'task' });
      await user.setTask(task);
      await user.destroy();
      const tasks = await Task.findAll();
      expect(tasks).to.have.length(0);
    });

    it('works when cascading a delete with hooks but there is no associate (i.e. "has zero")', async function () {
      const Task = this.sequelize.define('Task', { title: DataTypes.STRING });
      const User = this.sequelize.define('User', { username: DataTypes.STRING });

      User.hasOne(Task, { foreignKey: { onDelete: 'cascade' }, hooks: true });

      await User.sync({ force: true });
      await Task.sync({ force: true });
      const user = await User.create({ username: 'foo' });

      await user.destroy();
    });

    // NOTE: mssql does not support changing an autoincrement primary key
    if (!['mssql', 'db2', 'ibmi'].includes(dialect)) {
      it('can cascade updates', async function () {
        const Task = this.sequelize.define('Task', { title: DataTypes.STRING });
        const User = this.sequelize.define('User', { username: DataTypes.STRING });

        User.hasOne(Task, { foreignKey: { onUpdate: 'cascade' } });

        await User.sync({ force: true });
        await Task.sync({ force: true });
        const user = await User.create({ username: 'foo' });
        const task = await Task.create({ title: 'task' });
        await user.setTask(task);

        // Changing the id of a DAO requires a little dance since
        // the `UPDATE` query generated by `save()` uses `id` in the
        // `WHERE` clause

        const tableName = User.getTableName();
        await user.sequelize.queryInterface.update(user, tableName, { id: 999 }, { id: user.id });
        const tasks = await Task.findAll();
        expect(tasks).to.have.length(1);
        expect(tasks[0].UserId).to.equal(999);
      });
    }

    if (current.dialect.supports.constraints.restrict) {

      it('can restrict deletes', async function () {
        const Task = this.sequelize.define('Task', { title: DataTypes.STRING });
        const User = this.sequelize.define('User', { username: DataTypes.STRING });

        User.hasOne(Task, { foreignKey: { onDelete: 'restrict' } });

        await User.sync({ force: true });
        await Task.sync({ force: true });
        const user = await User.create({ username: 'foo' });
        const task = await Task.create({ title: 'task' });
        await user.setTask(task);
        await expect(user.destroy()).to.eventually.be.rejectedWith(Sequelize.ForeignKeyConstraintError);
        const tasks = await Task.findAll();
        expect(tasks).to.have.length(1);
      });

      it('can restrict updates', async function () {
        const Task = this.sequelize.define('Task', { title: DataTypes.STRING });
        const User = this.sequelize.define('User', { username: DataTypes.STRING });

        User.hasOne(Task, { foreignKey: { onUpdate: 'restrict' } });

        await User.sync({ force: true });
        await Task.sync({ force: true });
        const user = await User.create({ username: 'foo' });
        const task = await Task.create({ title: 'task' });
        await user.setTask(task);

        // Changing the id of a DAO requires a little dance since
        // the `UPDATE` query generated by `save()` uses `id` in the
        // `WHERE` clause

        const tableName = User.getTableName();

        await expect(
          user.sequelize.queryInterface.update(user, tableName, { id: 999 }, { id: user.id }),
        ).to.eventually.be.rejectedWith(Sequelize.ForeignKeyConstraintError);

        // Should fail due to FK restriction
        const tasks = await Task.findAll();

        expect(tasks).to.have.length(1);
      });

    }

  });

  describe('association column', () => {
    it('has correct type for non-id primary keys with non-integer type', async function () {
      const User = this.sequelize.define('UserPKBT', {
        username: {
          type: DataTypes.STRING,
        },
      });

      const Group = this.sequelize.define('GroupPKBT', {
        name: {
          type: DataTypes.STRING,
          primaryKey: true,
        },
      });

      Group.hasOne(User);

      await this.sequelize.sync({ force: true });
      expect(User.getAttributes().GroupPKBTName.type).to.an.instanceof(DataTypes.STRING);
    });

    it('should support a non-primary key as the association column on a target with custom primary key', async function () {
      const User = this.sequelize.define('User', {
        user_name: {
          unique: true,
          type: DataTypes.STRING,
        },
      });

      const Task = this.sequelize.define('Task', {
        title: DataTypes.STRING,
        username: DataTypes.STRING,
      });

      User.hasOne(Task, { foreignKey: 'username', sourceKey: 'user_name' });

      await this.sequelize.sync({ force: true });
      const newUser = await User.create({ user_name: 'bob' });
      const newTask = await Task.create({ title: 'some task' });
      await newUser.setTask(newTask);
      const foundUser = await User.findOne({ where: { user_name: 'bob' } });
      const foundTask = await foundUser.getTask();
      expect(foundTask.title).to.equal('some task');
    });

    it('should support a non-primary unique key as the association column', async function () {
      const User = this.sequelize.define('User', {
        username: {
          type: DataTypes.STRING,
          unique: true,
        },
      });

      const Task = this.sequelize.define('Task', {
        title: DataTypes.STRING,
        username: DataTypes.STRING,
      });

      User.hasOne(Task, { foreignKey: 'username', sourceKey: 'username' });

      await this.sequelize.sync({ force: true });
      const newUser = await User.create({ username: 'bob' });
      const newTask = await Task.create({ title: 'some task' });
      await newUser.setTask(newTask);
      const foundUser = await User.findOne({ where: { username: 'bob' } });
      const foundTask = await foundUser.getTask();
      expect(foundTask.title).to.equal('some task');
    });

    it('should support a non-primary unique key as the association column with a field option', async function () {
      const User = this.sequelize.define('User', {
        username: {
          type: DataTypes.STRING,
          unique: true,
          field: 'the_user_name_field',
        },
      });

      const Task = this.sequelize.define('Task', {
        title: DataTypes.STRING,
        username: DataTypes.STRING,
      });

      User.hasOne(Task, { foreignKey: 'username', sourceKey: 'username' });

      await this.sequelize.sync({ force: true });
      const newUser = await User.create({ username: 'bob' });
      const newTask = await Task.create({ title: 'some task' });
      await newUser.setTask(newTask);
      const foundUser = await User.findOne({ where: { username: 'bob' } });
      const foundTask = await foundUser.getTask();
      expect(foundTask.title).to.equal('some task');
    });
  });

  describe('Association options', () => {
    it('can specify data type for autogenerated relational keys', async function () {
      const User = this.sequelize.define('UserXYZ', { username: DataTypes.STRING });
      const dataTypes = [DataTypes.INTEGER, DataTypes.BIGINT, DataTypes.STRING];
      const Tasks = {};

      await Promise.all(dataTypes.map(async dataType => {
        const tableName = `TaskXYZ_${dataType.getDataTypeId()}`;
        Tasks[dataType] = this.sequelize.define(tableName, { title: DataTypes.STRING });

        User.hasOne(Tasks[dataType], { foreignKey: { name: 'userId', type: dataType }, foreignKeyConstraints: false });

        await Tasks[dataType].sync({ force: true });
        expect(Tasks[dataType].getAttributes().userId.type).to.be.an.instanceof(dataType);
      }));
    });
  });

  describe('Counter part', () => {
    describe('BelongsTo', () => {
      it('should only generate one foreign key', function () {
        const Orders = this.sequelize.define('Orders', {}, { timestamps: false });
        const InternetOrders = this.sequelize.define('InternetOrders', {}, { timestamps: false });

        InternetOrders.belongsTo(Orders, {
          foreignKeyConstraints: true,
          inverse: {
            type: 'hasOne',
          },
        });

        expect(Object.keys(InternetOrders.getAttributes()).length).to.equal(2);

        // The model is named incorrectly.
        // The modal name should always be singular, so here sequelize assumes that "Orders" is singular
        expect(InternetOrders.getAttributes().OrdersId).to.be.ok;
        expect(InternetOrders.getAttributes().OrderId).not.to.be.ok;
      });
    });
  });

  describe('Eager loading', () => {
    beforeEach(function () {
      this.Individual = this.sequelize.define('individual', {
        name: DataTypes.STRING,
      });
      this.Hat = this.sequelize.define('hat', {
        name: DataTypes.STRING,
      });
      this.Individual.hasOne(this.Hat, {
        as: 'personwearinghat',
      });
    });

    it('should load with an alias', async function () {
      await this.sequelize.sync({ force: true });

      const [individual1, hat] = await Promise.all([
        this.Individual.create({ name: 'Foo Bar' }),
        this.Hat.create({ name: 'Baz' }),
      ]);

      await individual1.setPersonwearinghat(hat);

      const individual0 = await this.Individual.findOne({
        where: { name: 'Foo Bar' },
        include: [{ model: this.Hat, as: 'personwearinghat' }],
      });

      expect(individual0.name).to.equal('Foo Bar');
      expect(individual0.personwearinghat.name).to.equal('Baz');
    });

    it('should load all', async function () {
      await this.sequelize.sync({ force: true });

      const [individual0, hat] = await Promise.all([
        this.Individual.create({ name: 'Foo Bar' }),
        this.Hat.create({ name: 'Baz' }),
      ]);

      await individual0.setPersonwearinghat(hat);

      const individual = await this.Individual.findOne({
        where: { name: 'Foo Bar' },
        include: [{ all: true }],
      });

      expect(individual.name).to.equal('Foo Bar');
      expect(individual.personwearinghat.name).to.equal('Baz');
    });
  });
});<|MERGE_RESOLUTION|>--- conflicted
+++ resolved
@@ -113,13 +113,8 @@
         expect(associatedUser.id).to.equal(user.id);
         expect(associatedUser.id).not.to.equal(fakeUser.id);
         await this.sequelize.dropSchema('admin');
-<<<<<<< HEAD
-        const schemas = await this.sequelize.showAllSchemas();
+        const schemas = await this.sequelize.queryInterface.listSchemas();
         if (['postgres', 'mssql', 'mariadb', 'cockroachdb'].includes(dialect)) {
-=======
-        const schemas = await this.sequelize.queryInterface.listSchemas();
-        if (['postgres', 'mssql', 'mariadb'].includes(dialect)) {
->>>>>>> 9c74baa8
           expect(schemas).to.not.have.property('admin');
         }
       });
