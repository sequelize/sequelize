'use strict';

const chai = require('chai');
const sinon = require('sinon');

const expect = chai.expect;
const Support = require('../support');
const { DataTypes, Sequelize } = require('@sequelize/core');
const assert = require('node:assert');

const current = Support.sequelize;
const dialect = Support.getTestDialect();

describe(Support.getTestDialectTeaser('BelongsTo'), () => {
  describe('Model.associations', () => {
    it('should store all associations when associating to the same table multiple times', function () {
      const User = this.sequelize.define('User', {});
      const Group = this.sequelize.define('Group', {});

      Group.belongsTo(User);
      Group.belongsTo(User, { foreignKey: 'primaryGroupId', as: 'primaryUsers' });
      Group.belongsTo(User, { foreignKey: 'secondaryGroupId', as: 'secondaryUsers' });

      expect(
        Object.keys(Group.associations),
      ).to.deep.equal(['User', 'primaryUsers', 'secondaryUsers']);
    });
  });

  describe('get', () => {
    describe('multiple', () => {
      it('should fetch associations for multiple instances', async function () {
        const User = this.sequelize.define('User', {});
        const Task = this.sequelize.define('Task', {});

        Task.User = Task.belongsTo(User, { as: 'user' });

        await this.sequelize.sync({ force: true });

        const tasks = await Promise.all([
          Task.create({
            id: 1,
            user: { id: 1 },
          }, {
            include: [Task.User],
          }),
          Task.create({
            id: 2,
            user: { id: 2 },
          }, {
            include: [Task.User],
          }),
          Task.create({
            id: 3,
          }),
        ]);

        const result = await Task.User.get(tasks);
        expect(result.get(tasks[0].id).id).to.equal(tasks[0].user.id);
        expect(result.get(tasks[1].id).id).to.equal(tasks[1].user.id);
        expect(result.get(tasks[2].id)).to.be.undefined;
      });
    });
  });

  describe('getAssociation', () => {
    if (current.dialect.supports.transactions) {
      it('supports transactions', async function () {
        const sequelize = await Support.createSingleTransactionalTestSequelizeInstance(this.sequelize);
        const User = sequelize.define('User', { username: DataTypes.STRING });
        const Group = sequelize.define('Group', { name: DataTypes.STRING });

        Group.belongsTo(User);

        await sequelize.sync({ force: true });
        const user = await User.create({ username: 'foo' });
        const group = await Group.create({ name: 'bar' });
        const t = await sequelize.startUnmanagedTransaction();
        await group.setUser(user, { transaction: t });
        const groups = await Group.findAll();
        const associatedUser = await groups[0].getUser();
        expect(associatedUser).to.be.null;
        const groups0 = await Group.findAll({ transaction: t });
        const associatedUser0 = await groups0[0].getUser({ transaction: t });
        expect(associatedUser0).to.be.not.null;
        await t.rollback();
      });
    }

    it('should be able to handle a where object that\'s a first class citizen.', async function () {
      const User = this.sequelize.define('UserXYZ', { username: DataTypes.STRING, gender: DataTypes.STRING });
      const Task = this.sequelize.define('TaskXYZ', { title: DataTypes.STRING, status: DataTypes.STRING });

      Task.belongsTo(User);

      await User.sync({ force: true });
      // Can't use Promise.all cause of foreign key references
      await Task.sync({ force: true });

      const [userA, , task] = await Promise.all([
        User.create({ username: 'foo', gender: 'male' }),
        User.create({ username: 'bar', gender: 'female' }),
        Task.create({ title: 'task', status: 'inactive' }),
      ]);

      await task.setUserXYZ(userA);
      const user = await task.getUserXYZ({ where: { gender: 'female' } });
      expect(user).to.be.null;
    });

    if (current.dialect.supports.schemas) {
      it('supports schemas', async function () {
        const User = this.sequelize.define('UserXYZ', { username: DataTypes.STRING, gender: DataTypes.STRING }).schema('archive');
        const Task = this.sequelize.define('TaskXYZ', { title: DataTypes.STRING, status: DataTypes.STRING }).schema('archive');

        Task.belongsTo(User);

        await this.sequelize.createSchema('archive');
        await User.sync({ force: true });
        await Task.sync({ force: true });

        const [user0, task] = await Promise.all([
          User.create({ username: 'foo', gender: 'male' }),
          Task.create({ title: 'task', status: 'inactive' }),
        ]);

        await task.setUserXYZ(user0);
        const user = await task.getUserXYZ();
        expect(user).to.be.ok;
        await this.sequelize.queryInterface.dropAllTables({ schema: 'archive' });
        await this.sequelize.dropSchema('archive');
        const schemas = await this.sequelize.queryInterface.listSchemas();
<<<<<<< HEAD
        if (['postgres', 'mssql', 'mariadb', 'cockroachdb'].includes(dialect)) {
          expect(schemas).to.not.have.property('archive');
        }
=======
        expect(schemas).to.not.include('archive');
>>>>>>> d9574f2e
      });

      it('supports schemas when defining custom foreign key attribute #9029', async function () {
        const User = this.sequelize.define('UserXYZ', {
          uid: {
            type: DataTypes.INTEGER,
            primaryKey: true,
            autoIncrement: true,
            allowNull: false,
          },
        }).schema('archive');
        const Task = this.sequelize.define('TaskXYZ', {
          user_id: {
            type: DataTypes.INTEGER,
            references: { model: User, key: 'uid' },
          },
        }).schema('archive');

        Task.belongsTo(User, { foreignKey: 'user_id' });

        await this.sequelize.createSchema('archive');
        await User.sync({ force: true });
        await Task.sync({ force: true });
        const user0 = await User.create({});
        const task = await Task.create({});
        await task.setUserXYZ(user0);
        const user = await task.getUserXYZ();
        expect(user).to.be.ok;
      });
    }
  });

  describe('setAssociation', () => {

    if (current.dialect.supports.transactions) {
      it('supports transactions', async function () {
        const sequelize = await Support.createSingleTransactionalTestSequelizeInstance(this.sequelize);
        const User = sequelize.define('User', { username: DataTypes.STRING });
        const Group = sequelize.define('Group', { name: DataTypes.STRING });

        Group.belongsTo(User);

        await sequelize.sync({ force: true });
        const user = await User.create({ username: 'foo' });
        const group = await Group.create({ name: 'bar' });
        const t = await sequelize.startUnmanagedTransaction();
        await group.setUser(user, { transaction: t });
        const groups = await Group.findAll();
        const associatedUser = await groups[0].getUser();
        expect(associatedUser).to.be.null;
        await t.rollback();
      });
    }

    it('can set the association with declared primary keys...', async function () {
      const User = this.sequelize.define('UserXYZ', { user_id: { type: DataTypes.INTEGER, primaryKey: true }, username: DataTypes.STRING });
      const Task = this.sequelize.define('TaskXYZ', { task_id: { type: DataTypes.INTEGER, primaryKey: true }, title: DataTypes.STRING });

      Task.belongsTo(User, { foreignKey: 'user_id' });

      await this.sequelize.sync({ force: true });
      const user = await User.create({ user_id: 1, username: 'foo' });
      const task = await Task.create({ task_id: 1, title: 'task' });
      await task.setUserXYZ(user);
      const user1 = await task.getUserXYZ();
      expect(user1).not.to.be.null;

      await task.setUserXYZ(null);
      const user0 = await task.getUserXYZ();
      expect(user0).to.be.null;
    });

    it('clears the association if null is passed', async function () {
      const User = this.sequelize.define('UserXYZ', { username: DataTypes.STRING });
      const Task = this.sequelize.define('TaskXYZ', { title: DataTypes.STRING });

      Task.belongsTo(User);

      await this.sequelize.sync({ force: true });
      const user = await User.create({ username: 'foo' });
      const task = await Task.create({ title: 'task' });
      await task.setUserXYZ(user);
      const user1 = await task.getUserXYZ();
      expect(user1).not.to.be.null;

      await task.setUserXYZ(null);
      const user0 = await task.getUserXYZ();
      expect(user0).to.be.null;
    });

    it('should throw a ForeignKeyConstraintError if the associated record does not exist', async function () {
      const User = this.sequelize.define('UserXYZ', { username: DataTypes.STRING });
      const Task = this.sequelize.define('TaskXYZ', { title: DataTypes.STRING });

      Task.belongsTo(User);

      await this.sequelize.sync({ force: true });
      await expect(Task.create({ title: 'task', UserXYZId: 5 })).to.be.rejectedWith(Sequelize.ForeignKeyConstraintError);
      const task = await Task.create({ title: 'task' });

      await expect(Task.update({ title: 'taskUpdate', UserXYZId: 5 }, { where: { id: task.id } })).to.be.rejectedWith(Sequelize.ForeignKeyConstraintError);
    });

    it('supports passing the primary key instead of an object', async function () {
      const User = this.sequelize.define('UserXYZ', { username: DataTypes.STRING });
      const Task = this.sequelize.define('TaskXYZ', { title: DataTypes.STRING });

      Task.belongsTo(User);

      await this.sequelize.sync({ force: true });
      const user = await User.create({ id: 15, username: 'jansemand' });
      const task = await Task.create({});
      await task.setUserXYZ(user.id);
      const user0 = await task.getUserXYZ();
      expect(user0.username).to.equal('jansemand');
    });

    it('should support logging', async function () {
      const User = this.sequelize.define('UserXYZ', { username: DataTypes.STRING });
      const Task = this.sequelize.define('TaskXYZ', { title: DataTypes.STRING });
      const spy = sinon.spy();

      Task.belongsTo(User);

      await this.sequelize.sync({ force: true });
      const user = await User.create();
      const task = await Task.create({});
      await task.setUserXYZ(user, { logging: spy });
      expect(spy.called).to.be.ok;
    });

    it('should not clobber atributes', async function () {
      const Comment = this.sequelize.define('comment', {
        text: DataTypes.STRING,
      });

      const Post = this.sequelize.define('post', {
        title: DataTypes.STRING,
      });

      Post.hasOne(Comment);
      Comment.belongsTo(Post);

      await this.sequelize.sync();

      const post = await Post.create({
        title: 'Post title',
      });

      const comment = await Comment.create({
        text: 'OLD VALUE',
      });

      comment.text = 'UPDATED VALUE';
      await comment.setPost(post);
      expect(comment.text).to.equal('UPDATED VALUE');
    });

    it('should set the foreign key value without saving when using save: false', async function () {
      const Comment = this.sequelize.define('comment', {
        text: DataTypes.STRING,
      });

      const Post = this.sequelize.define('post', {
        title: DataTypes.STRING,
      });

      Post.hasMany(Comment, { foreignKey: 'post_id' });
      Comment.belongsTo(Post, { foreignKey: 'post_id' });

      await this.sequelize.sync({ force: true });
      const [post, comment] = await Promise.all([Post.create(), Comment.create()]);
      expect(comment.get('post_id')).not.to.be.ok;

      const setter = await comment.setPost(post, { save: false });

      expect(setter).to.be.undefined;
      expect(comment.get('post_id')).to.equal(post.get('id'));
      expect(comment.changed('post_id')).to.be.true;
    });

    it('supports setting same association twice', async function () {
      const Home = this.sequelize.define('home', {});
      const User = this.sequelize.define('user');

      Home.belongsTo(User);

      await this.sequelize.sync({ force: true });
      const [home, user] = await Promise.all([
        Home.create(),
        User.create(),
      ]);
      await home.setUser(user);
      expect(await home.getUser()).to.have.property('id', user.id);
    });
  });

  describe('createAssociation', () => {
    it('creates an associated model instance', async function () {
      const User = this.sequelize.define('User', { username: DataTypes.STRING });
      const Task = this.sequelize.define('Task', { title: DataTypes.STRING });

      Task.belongsTo(User);

      await this.sequelize.sync({ force: true });
      const task = await Task.create({ title: 'task' });
      const user = await task.createUser({ username: 'bob' });
      expect(user).not.to.be.null;
      expect(user.username).to.equal('bob');
    });

    if (current.dialect.supports.transactions) {
      it('supports transactions', async function () {
        const sequelize = await Support.createSingleTransactionalTestSequelizeInstance(this.sequelize);
        const User = sequelize.define('User', { username: DataTypes.STRING });
        const Group = sequelize.define('Group', { name: DataTypes.STRING });

        Group.belongsTo(User);

        await sequelize.sync({ force: true });
        const group = await Group.create({ name: 'bar' });
        const t = await sequelize.startUnmanagedTransaction();
        await group.createUser({ username: 'foo' }, { transaction: t });
        const user = await group.getUser();
        expect(user).to.be.null;

        const user0 = await group.getUser({ transaction: t });
        expect(user0).not.to.be.null;

        await t.rollback();
      });
    }
  });

  describe('foreign key', () => {
    it('should setup underscored field with foreign keys when using underscored', function () {
      const User = this.sequelize.define('User', { username: DataTypes.STRING }, { underscored: true });
      const Account = this.sequelize.define('Account', { name: DataTypes.STRING }, { underscored: true });

      User.belongsTo(Account);

      expect(User.getAttributes().AccountId).to.exist;
      expect(User.getAttributes().AccountId.field).to.equal('account_id');
    });

    it('should use model name when using camelcase', function () {
      const User = this.sequelize.define('User', { username: DataTypes.STRING }, { underscored: false });
      const Account = this.sequelize.define('Account', { name: DataTypes.STRING }, { underscored: false });

      User.belongsTo(Account);

      expect(User.getAttributes().AccountId).to.exist;
      expect(User.getAttributes().AccountId.field).to.equal('AccountId');
    });

    it('should support specifying the field of a foreign key', async function () {
      const User = this.sequelize.define('User', { username: DataTypes.STRING }, { underscored: false });
      const Account = this.sequelize.define('Account', { title: DataTypes.STRING }, { underscored: false });

      User.belongsTo(Account, {
        foreignKey: {
          name: 'AccountId',
          field: 'account_id',
        },
      });

      expect(User.getAttributes().AccountId).to.exist;
      expect(User.getAttributes().AccountId.field).to.equal('account_id');

      await Account.sync({ force: true });
      // Can't use Promise.all cause of foreign key references
      await User.sync({ force: true });

      const [user1, account] = await Promise.all([
        User.create({ username: 'foo' }),
        Account.create({ title: 'pepsico' }),
      ]);

      await user1.setAccount(account);
      const user0 = await user1.getAccount();
      expect(user0).to.not.be.null;

      const user = await User.findOne({
        where: { username: 'foo' },
        include: [Account],
      });

      // the sql query should correctly look at account_id instead of AccountId
      expect(user.Account).to.exist;
    });

    it('should set foreignKey on foreign table', async function () {
      const Mail = this.sequelize.define('mail', {}, { timestamps: false });
      const Entry = this.sequelize.define('entry', {}, { timestamps: false });
      const User = this.sequelize.define('user', {}, { timestamps: false });

      Entry.belongsTo(User, {
        as: 'owner',
        foreignKey: {
          name: 'ownerId',
          allowNull: false,
        },
      });
      Entry.belongsTo(Mail, {
        as: 'mail',
        foreignKey: {
          name: 'mailId',
          allowNull: false,
        },
      });
      Mail.belongsToMany(User, {
        as: 'recipients',
        through: {
          model: 'MailRecipients',
          timestamps: false,
        },
        otherKey: {
          name: 'recipientId',
          allowNull: false,
        },
        foreignKey: {
          name: 'mailId',
          allowNull: false,
        },
      });
      Mail.hasMany(Entry, {
        as: 'entries',
        foreignKey: {
          name: 'mailId',
          allowNull: false,
        },
      });
      User.hasMany(Entry, {
        as: 'entries',
        foreignKey: {
          name: 'ownerId',
          allowNull: false,
        },
      });

      await this.sequelize.sync({ force: true });
      await User.create(['db2', 'cockroachdb'].includes(dialect) ? { id: 1 } : {});
      const mail = await Mail.create(['db2', 'cockroachdb'].includes(dialect) ? { id: 1 } : {});
      // CockroachDB uses UUID as the default primary key type instead of integer-based auto-incrementing values
      await Entry.create({ mailId: mail.id, ownerId: 1, ...(dialect === 'cockroachdb' && { id: 1 }) });
      await Entry.create({ mailId: mail.id, ownerId: 1, ...(dialect === 'cockroachdb' && { id: 2 }) });
      // set recipients
      await mail.setRecipients([1]);

      const result = await Entry.findAndCountAll({
        offset: 0,
        limit: 10,
        order: [['id', 'DESC']],
        include: [
          {
            association: Entry.associations.mail,
            include: [
              {
                association: Mail.associations.recipients,
                through: {
                  where: {
                    recipientId: 1,
                  },
                },
                required: true,
              },
            ],
            required: true,
          },
        ],
      });

      expect(result.count).to.equal(2);
      expect(result.rows[0].get({ plain: true })).to.deep.equal(
        {
          id: 2,
          ownerId: 1,
          mailId: 1,
          mail: {
            id: 1,
            recipients: [{
              id: 1,
              MailRecipients: {
                mailId: 1,
                recipientId: 1,
              },
            }],
          },
        },
      );
    });
  });

  describe('foreign key constraints', () => {
    it('are enabled by default', async function () {
      const Task = this.sequelize.define('Task', { title: DataTypes.STRING });
      const User = this.sequelize.define('User', { username: DataTypes.STRING });

      Task.belongsTo(User); // defaults to SET NULL

      await this.sequelize.sync({ force: true });

      const user = await User.create({ username: 'foo' });
      const task = await Task.create({ title: 'task' });
      await task.setUser(user);
      await user.destroy();
      await task.reload();
      expect(task.UserId).to.equal(null);
    });

    it('should be possible to disable them', async function () {
      const Task = this.sequelize.define('Task', { title: DataTypes.STRING });
      const User = this.sequelize.define('User', { username: DataTypes.STRING });

      Task.belongsTo(User, { foreignKeyConstraints: false });

      await this.sequelize.sync({ force: true });
      const user = await User.create({ username: 'foo' });
      const task = await Task.create({ title: 'task' });
      await task.setUser(user);
      await user.destroy();
      await task.reload();
      expect(task.UserId).to.equal(user.id);
    });

    it('can cascade deletes', async function () {
      const Task = this.sequelize.define('Task', { title: DataTypes.STRING });
      const User = this.sequelize.define('User', { username: DataTypes.STRING });

      Task.belongsTo(User, { foreignKey: { onDelete: 'cascade' } });

      await this.sequelize.sync({ force: true });
      const user = await User.create({ username: 'foo' });
      const task = await Task.create({ title: 'task' });
      await task.setUser(user);
      await user.destroy();
      const tasks = await Task.findAll();
      expect(tasks).to.have.length(0);
    });

    if (current.dialect.supports.constraints.restrict) {
      it('can restrict deletes', async function () {
        const Task = this.sequelize.define('Task', { title: DataTypes.STRING });
        const User = this.sequelize.define('User', { username: DataTypes.STRING });

        Task.belongsTo(User, { foreignKey: { onDelete: 'restrict' } });

        await this.sequelize.sync({ force: true });
        const user = await User.create({ username: 'foo' });
        const task = await Task.create({ title: 'task' });
        await task.setUser(user);
        await expect(user.destroy()).to.eventually.be.rejectedWith(Sequelize.ForeignKeyConstraintError);
        const tasks = await Task.findAll();
        expect(tasks).to.have.length(1);
      });

      it('can restrict updates', async function () {
        const Task = this.sequelize.define('Task', { title: DataTypes.STRING });
        const User = this.sequelize.define('User', { username: DataTypes.STRING });

        Task.belongsTo(User, { foreignKey: { onUpdate: 'restrict' } });

        await this.sequelize.sync({ force: true });
        const user = await User.create({ username: 'foo' });
        const task = await Task.create({ title: 'task' });
        await task.setUser(user);

        // Changing the id of a DAO requires a little dance since
        // the `UPDATE` query generated by `save()` uses `id` in the
        // `WHERE` clause

        const tableName = User.getTableName();

        await expect(
          user.sequelize.queryInterface.update(user, tableName, { id: 999 }, { id: user.id }),
        ).to.eventually.be.rejectedWith(Sequelize.ForeignKeyConstraintError);

        // Should fail due to FK restriction
        const tasks = await Task.findAll();

        expect(tasks).to.have.length(1);
      });
    }

    // NOTE: mssql does not support changing an autoincrement primary key
    if (!['mssql', 'db2', 'ibmi'].includes(dialect)) {
      it('can cascade updates', async function () {
        const Task = this.sequelize.define('Task', { title: DataTypes.STRING });
        const User = this.sequelize.define('User', { username: DataTypes.STRING });

        Task.belongsTo(User, { foreignKey: { onUpdate: 'cascade' } });

        await this.sequelize.sync({ force: true });
        const user = await User.create({ username: 'foo' });
        const task = await Task.create({ title: 'task' });
        await task.setUser(user);

        // Changing the id of a DAO requires a little dance since
        // the `UPDATE` query generated by `save()` uses `id` in the
        // `WHERE` clause

        const tableName = User.getTableName();
        await user.sequelize.queryInterface.update(user, tableName, { id: 999 }, { id: user.id });
        const tasks = await Task.findAll();
        expect(tasks).to.have.length(1);
        expect(tasks[0].UserId).to.equal(999);
      });
    }
  });

  describe('association column', () => {
    it('has correct type and name for non-id primary keys with non-integer type', async function () {
      const User = this.sequelize.define('UserPKBT', {
        username: {
          type: DataTypes.STRING,
        },
      });

      const Group = this.sequelize.define('GroupPKBT', {
        name: {
          type: DataTypes.STRING,
          primaryKey: true,
        },
      });

      User.belongsTo(Group);

      await this.sequelize.sync({ force: true });
      expect(User.getAttributes().GroupPKBTName.type).to.an.instanceof(DataTypes.STRING);
    });

    it('should support a non-primary key as the association column on a target without a primary key', async function () {
      const User = this.sequelize.define('User', { username: { type: DataTypes.STRING, unique: true } });
      const Task = this.sequelize.define('Task', { title: DataTypes.STRING });

      User.removeAttribute('id');
      Task.belongsTo(User, { foreignKey: 'user_name', targetKey: 'username' });

      await this.sequelize.sync({ force: true });
      const newUser = await User.create({ username: 'bob' });
      const newTask = await Task.create({ title: 'some task' });
      await newTask.setUser(newUser);
      const foundTask = await Task.findOne({ where: { title: 'some task' } });
      const foundUser = await foundTask.getUser();
      await expect(foundUser.username).to.equal('bob');
      const foreignKeysDescriptions = await this.sequelize.queryInterface.showConstraints(Task, { constraintType: 'FOREIGN KEY' });
      expect(foreignKeysDescriptions[0]).to.deep.include({
        referencedColumnNames: ['username'],
        referencedTableName: 'Users',
        columnNames: ['user_name'],
      });
    });

    it('should support a non-primary unique key as the association column', async function () {
      const User = this.sequelize.define('User', {
        username: {
          type: DataTypes.STRING,
          field: 'user_name',
          unique: true,
        },
      });
      const Task = this.sequelize.define('Task', {
        title: DataTypes.STRING,
      });

      Task.belongsTo(User, { foreignKey: 'user_name', targetKey: 'username' });

      await this.sequelize.sync({ force: true });
      const newUser = await User.create({ username: 'bob' });
      const newTask = await Task.create({ title: 'some task' });
      await newTask.setUser(newUser);
      const foundTask = await Task.findOne({ where: { title: 'some task' } });
      const foundUser = await foundTask.getUser();
      await expect(foundUser.username).to.equal('bob');
      const foreignKeysDescriptions = await this.sequelize.queryInterface.showConstraints(Task, { constraintType: 'FOREIGN KEY' });
      expect(foreignKeysDescriptions[0]).to.deep.include({
        referencedColumnNames: ['user_name'],
        referencedTableName: 'Users',
        columnNames: ['user_name'],
      });
    });

    it('should support a non-primary key as the association column with a field option', async function () {
      const User = this.sequelize.define('User', {
        username: {
          type: DataTypes.STRING,
          field: 'the_user_name_field',
          unique: true,
        },
      });
      const Task = this.sequelize.define('Task', { title: DataTypes.STRING });

      User.removeAttribute('id');
      Task.belongsTo(User, { foreignKey: 'user_name', targetKey: 'username' });

      await this.sequelize.sync({ force: true });
      const newUser = await User.create({ username: 'bob' });
      const newTask = await Task.create({ title: 'some task' });
      await newTask.setUser(newUser);
      const foundTask = await Task.findOne({ where: { title: 'some task' } });
      const foundUser = await foundTask.getUser();
      await expect(foundUser.username).to.equal('bob');
      const foreignKeysDescriptions = await this.sequelize.queryInterface.showConstraints(Task, { constraintType: 'FOREIGN KEY' });
      expect(foreignKeysDescriptions[0]).to.deep.include({
        referencedColumnNames: ['the_user_name_field'],
        referencedTableName: 'Users',
        columnNames: ['user_name'],
      });
    });

    it('should support a non-primary key as the association column in a table with a composite primary key', async function () {
      const User = this.sequelize.define('User', {
        username: {
          type: DataTypes.STRING,
          field: 'the_user_name_field',
          unique: true,
        },
        age: {
          type: DataTypes.INTEGER,
          field: 'the_user_age_field',
          primaryKey: true,
        },
        weight: {
          type: DataTypes.INTEGER,
          field: 'the_user_weight_field',
          primaryKey: true,
        },
      });
      const Task = this.sequelize.define('Task', { title: DataTypes.STRING });

      Task.belongsTo(User, { foreignKey: 'user_name', targetKey: 'username' });

      await this.sequelize.sync({ force: true });
      const newUser = await User.create({ username: 'bob', age: 18, weight: 40 });
      const newTask = await Task.create({ title: 'some task' });
      await newTask.setUser(newUser);
      const foundTask = await Task.findOne({ where: { title: 'some task' } });
      const foundUser = await foundTask.getUser();
      await expect(foundUser.username).to.equal('bob');
      const foreignKeysDescriptions = await this.sequelize.queryInterface.showConstraints(Task, { constraintType: 'FOREIGN KEY' });
      expect(foreignKeysDescriptions[0]).to.deep.include({
        referencedColumnNames: ['the_user_name_field'],
        referencedTableName: 'Users',
        columnNames: ['user_name'],
      });
    });
  });

  describe('association options', () => {
    it('can specify data type for auto-generated relational keys', async function () {
      const User = this.sequelize.define('UserXYZ', { username: DataTypes.STRING });
      const dataTypes = [DataTypes.INTEGER, DataTypes.BIGINT, DataTypes.STRING];
      const Tasks = {};

      for (const dataType of dataTypes) {
        const tableName = `TaskXYZ_${dataType.getDataTypeId()}`;
        Tasks[dataType] = this.sequelize.define(tableName, { title: DataTypes.STRING });
        Tasks[dataType].belongsTo(User, { foreignKey: { name: 'userId', type: dataType }, foreignKeyConstraints: false });
      }

      await this.sequelize.sync({ force: true });
      for (const dataType of dataTypes) {
        expect(Tasks[dataType].getAttributes().userId.type).to.be.an.instanceof(dataType);
      }
    });

    describe('allows the user to provide an attribute definition object as foreignKey', () => {
      it('works with a column that hasnt been defined before', function () {
        const Task = this.sequelize.define('task', {});
        const User = this.sequelize.define('user', {});

        Task.belongsTo(User, {
          foreignKey: {
            allowNull: false,
            name: 'uid',
          },
        });

        expect(Task.getAttributes().uid).to.be.ok;
        expect(Task.getAttributes().uid.allowNull).to.be.false;
        const targetTable = Task.getAttributes().uid.references.table;
        assert(typeof targetTable === 'object');

        expect(targetTable).to.deep.equal(User.table);

        expect(Task.getAttributes().uid.references.key).to.equal('id');
      });

      it('works when taking a column directly from the object', function () {
        const User = this.sequelize.define('user', {
          uid: {
            type: DataTypes.INTEGER,
            primaryKey: true,
          },
        });
        const Profile = this.sequelize.define('project', {
          user_id: {
            type: DataTypes.INTEGER,
            allowNull: false,
          },
        });

        Profile.belongsTo(User, { foreignKey: Profile.getAttributes().user_id });

        expect(Profile.getAttributes().user_id).to.be.ok;
        const targetTable = Profile.getAttributes().user_id.references.table;
        assert(typeof targetTable === 'object');

        expect(targetTable).to.deep.equal(User.table);
        expect(Profile.getAttributes().user_id.references.key).to.equal('uid');
        expect(Profile.getAttributes().user_id.allowNull).to.be.false;
      });

      it('works when merging with an existing definition', function () {
        const Task = this.sequelize.define('task', {
          projectId: {
            defaultValue: 42,
            type: DataTypes.INTEGER,
          },
        });
        const Project = this.sequelize.define('project', {});

        Task.belongsTo(Project, { foreignKey: { allowNull: true } });

        expect(Task.getAttributes().projectId).to.be.ok;
        expect(Task.getAttributes().projectId.defaultValue).to.equal(42);
        expect(Task.getAttributes().projectId.allowNull).to.be.ok;
      });
    });
  });

  describe('Eager loading', () => {
    beforeEach(function () {
      this.Individual = this.sequelize.define('individual', {
        name: DataTypes.STRING,
      });
      this.Hat = this.sequelize.define('hat', {
        name: DataTypes.STRING,
      });
      this.Individual.belongsTo(this.Hat, {
        as: 'personwearinghat',
      });
    });

    it('should load with an alias', async function () {
      await this.sequelize.sync({ force: true });

      const [individual1, hat] = await Promise.all([
        this.Individual.create({ name: 'Foo Bar' }),
        this.Hat.create({ name: 'Baz' }),
      ]);

      await individual1.setPersonwearinghat(hat);

      const individual0 = await this.Individual.findOne({
        where: { name: 'Foo Bar' },
        include: [{ model: this.Hat, as: 'personwearinghat' }],
      });

      expect(individual0.name).to.equal('Foo Bar');
      expect(individual0.personwearinghat.name).to.equal('Baz');

      const individual = await this.Individual.findOne({
        where: { name: 'Foo Bar' },
        include: [{
          model: this.Hat,
          as: 'personwearinghat',
        }],
      });

      expect(individual.name).to.equal('Foo Bar');
      expect(individual.personwearinghat.name).to.equal('Baz');
    });

    it('should load all', async function () {
      await this.sequelize.sync({ force: true });

      const [individual0, hat] = await Promise.all([
        this.Individual.create({ name: 'Foo Bar' }),
        this.Hat.create({ name: 'Baz' }),
      ]);

      await individual0.setPersonwearinghat(hat);

      const individual = await this.Individual.findOne({
        where: { name: 'Foo Bar' },
        include: [{ all: true }],
      });

      expect(individual.name).to.equal('Foo Bar');
      expect(individual.personwearinghat.name).to.equal('Baz');
    });
  });
});<|MERGE_RESOLUTION|>--- conflicted
+++ resolved
@@ -130,13 +130,7 @@
         await this.sequelize.queryInterface.dropAllTables({ schema: 'archive' });
         await this.sequelize.dropSchema('archive');
         const schemas = await this.sequelize.queryInterface.listSchemas();
-<<<<<<< HEAD
-        if (['postgres', 'mssql', 'mariadb', 'cockroachdb'].includes(dialect)) {
-          expect(schemas).to.not.have.property('archive');
-        }
-=======
         expect(schemas).to.not.include('archive');
->>>>>>> d9574f2e
       });
 
       it('supports schemas when defining custom foreign key attribute #9029', async function () {
