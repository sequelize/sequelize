'use strict';

const chai = require('chai');

const expect = chai.expect;
const Support = require('./support');
<<<<<<< HEAD
const { DataTypes, Sequelize, or } = require('@sequelize/core');
=======
const { DataTypes, Sequelize, or, and } = require('@sequelize/core');
>>>>>>> 26beda5b
const _ = require('lodash');

const dialect = Support.getTestDialect();
const current = Support.sequelize;
const promiseProps = require('p-props');

const sortById = function (a, b) {
  return a.id < b.id ? -1 : 1;
};

describe(Support.getTestDialectTeaser('Include'), () => {
  describe('find', () => {
    it('supports a model+alias includeable', async function () {
      const Company = this.sequelize.define('Company', {});
      const User = this.sequelize.define('User', {});

      User.belongsTo(Company, { as: 'Employer' });

      await this.sequelize.sync({ force: true });
      await User.create();

      const user = await User.findOne({
        include: [{ model: Company, as: 'Employer' }],
      });

      expect(user).to.be.ok;
    });

    it('supports an alias includeable', async function () {
      const Company = this.sequelize.define('Company', {});
      const User = this.sequelize.define('User', {});

      User.belongsTo(Company, { as: 'Employer' });

      await this.sequelize.sync({ force: true });
      await User.create();

      const user = await User.findOne({
        include: [{ as: 'Employer' }],
      });

      expect(user).to.be.ok;
    });

    it('supports a model includeable if only one association has the model as its target', async function () {
      const Company = this.sequelize.define('Company', {});
      const User = this.sequelize.define('User', {});

      User.belongsTo(Company, { as: 'Employer' });

      await this.sequelize.sync({ force: true });
      await User.create();

      const user = await User.findOne({
        include: [Company],
      });

      expect(user).to.be.ok;
    });

    it('rejects a model includeable if more than one association has the model as its target', async function () {
      const Company = this.sequelize.define('Company', {});
      const User = this.sequelize.define('User', {});

      User.belongsTo(Company, { as: 'Employer' });
      User.belongsTo(Company, { as: 'SecondaryEmployer' });

      await expect(User.findOne({ include: [Company] })).to.be.rejectedWith(`
Ambiguous Include received:
You're trying to include the model "Company", but is associated to "User" multiple times.

Instead of specifying a Model, either:
1. pass one of the Association object (available in "User.associations") in the "association" option, e.g.:
   include: {
     association: User.associations.Employer,
   },

2. pass the name of one of the associations in the "association" option, e.g.:
   include: {
     association: 'Employer',
   },
`.trim());
    });

    it('supports a belongsTo association reference includeable', async function () {
      const Company = this.sequelize.define('Company', {});
      const User = this.sequelize.define('User', {});
      const Employer = User.belongsTo(Company, { as: 'Employer' });

      await this.sequelize.sync({ force: true });
      await User.create();

      const user = await User.findOne({
        include: [Employer],
      });

      expect(user).to.be.ok;
    });

    it('should support to use associations with Sequelize.col', async function () {
      const Table1 = this.sequelize.define('Table1');
      const Table2 = this.sequelize.define('Table2');
      const Table3 = this.sequelize.define('Table3', { value: DataTypes.INTEGER });
      Table1.hasOne(Table2, { foreignKey: 'Table1Id' });
      Table2.hasMany(Table3, { as: 'Tables3', foreignKey: 'Table2Id' });

      await this.sequelize.sync({ force: true });
      const table1 = await Table1.create();

      const table2 = await Table2.create({
        Table1Id: table1.get('id'),
      });

      await Table3.bulkCreate([
        {
          Table2Id: table2.get('id'),
          value: 5,
        },
        {
          Table2Id: table2.get('id'),
          value: 7,
        },
      ], {
        validate: true,
      });

      const result = await Table1.findAll({
        raw: true,
        attributes: [
          [Sequelize.fn('SUM', Sequelize.col('Table2.Tables3.value')), 'sum'],
        ],
        include: [
          {
            model: Table2,
            attributes: [],
            include: [
              {
                model: Table3,
                as: 'Tables3',
                attributes: [],
              },
            ],
          },
        ],
      });

      expect(result.length).to.equal(1);
      expect(Number.parseInt(result[0].sum, 10)).to.eq(12);
    });

    it('should support a belongsTo association reference with a where', async function () {
      const Company = this.sequelize.define('Company', { name: DataTypes.STRING });
      const User = this.sequelize.define('User', {});
      const Employer = User.belongsTo(Company, { as: 'Employer', foreignKey: 'employerId' });

      await this.sequelize.sync({ force: true });

      const company = await Company.create({
        name: 'CyberCorp',
      });

      await User.create({
        employerId: company.get('id'),
      });

      const user = await User.findOne({
        include: [
          { association: Employer, where: { name: 'CyberCorp' } },
        ],
      });

      expect(user).to.be.ok;
    });

    it('should support a empty hasOne include', async function () {
      const Company = this.sequelize.define('Company', {});
      const Person = this.sequelize.define('Person', {});

      Company.hasOne(Person, { as: 'CEO' });

      await this.sequelize.sync({ force: true });
      await Company.create();

      const company = await Company.findOne({
        include: [{ model: Person, as: 'CEO' }],
      });

      expect(company).to.be.ok;
    });

    it('should support a hasOne association reference', async function () {
      const Company = this.sequelize.define('Company', {});
      const Person = this.sequelize.define('Person', {});
      const CEO = Company.hasOne(Person, { as: 'CEO' });

      await this.sequelize.sync({ force: true });
      await Company.create();

      const user = await Company.findOne({
        include: [CEO],
      });

      expect(user).to.be.ok;
    });

    it('should support including a belongsTo association rather than a model/as pair', async function () {
      const Company = this.sequelize.define('Company', {});
      const Person = this.sequelize.define('Person', {});

      Person.relation = {
        Employer: Person.belongsTo(Company, { as: 'employer' }),
      };

      await this.sequelize.sync({ force: true });
      const [person0, company] = await Promise.all([Person.create(), Company.create()]);
      await person0.setEmployer(company);

      const person = await Person.findOne({
        include: [Person.relation.Employer],
      });

      expect(person).to.be.ok;
      expect(person.employer).to.be.ok;
    });

    it('should support a hasMany association reference', async function () {
      const User = this.sequelize.define('user', {});
      const Task = this.sequelize.define('task', {});
      const Tasks = User.hasMany(Task);

      Task.belongsTo(User);

      await this.sequelize.sync({ force: true });
      const user0 = await User.create();
      await user0.createTask();

      const user = await User.findOne({
        include: [Tasks],
      });

      expect(user).to.be.ok;
      expect(user.tasks).to.be.ok;
    });

    it('should support a hasMany association reference with a where condition', async function () {
      const User = this.sequelize.define('user', {});
      const Task = this.sequelize.define('task', { title: DataTypes.STRING });
      const Tasks = User.hasMany(Task);

      Task.belongsTo(User);

      await this.sequelize.sync({ force: true });
      const user0 = await User.create();

      await Promise.all([user0.createTask({
        title: 'trivial',
      }), user0.createTask({
        title: 'pursuit',
      })]);

      const user = await User.findOne({
        include: [
          { association: Tasks, where: { title: 'trivial' } },
        ],
      });

      expect(user).to.be.ok;
      expect(user.tasks).to.be.ok;
      expect(user.tasks.length).to.equal(1);
    });

    it('should support a belongsToMany association reference', async function () {
      const User = this.sequelize.define('user', {});
      const Group = this.sequelize.define('group', {});
      const Groups = User.belongsToMany(Group, { through: 'UserGroup' });

      Group.belongsToMany(User, { through: 'UserGroup' });

      await this.sequelize.sync({ force: true });
      const user0 = await User.create();
      await user0.createGroup();

      const user = await User.findOne({
        include: [Groups],
      });

      expect(user).to.be.ok;
      expect(user.groups).to.be.ok;
    });

    it('should support a simple nested belongsTo -> belongsTo include', async function () {
      const Task = this.sequelize.define('Task', {});
      const User = this.sequelize.define('User', {});
      const Group = this.sequelize.define('Group', {});

      Task.belongsTo(User);
      User.belongsTo(Group);

      await this.sequelize.sync({ force: true });

      const props0 = await promiseProps({
        task: Task.create(),
        user: User.create(),
        group: Group.create(),
      });

      await Promise.all([props0.task.setUser(props0.user), props0.user.setGroup(props0.group)]);
      const props = props0;

      const task = await Task.findOne({
        where: {
          id: props.task.id,
        },
        include: [
          {
            model: User, include: [
              { model: Group },
            ],
          },
        ],
      });

      expect(task.User).to.be.ok;
      expect(task.User.Group).to.be.ok;
    });

    it('should support a simple sibling set of belongsTo include', async function () {
      const Task = this.sequelize.define('Task', {});
      const User = this.sequelize.define('User', {});
      const Group = this.sequelize.define('Group', {});

      Task.belongsTo(User);
      Task.belongsTo(Group);

      await this.sequelize.sync({ force: true });

      const task0 = await Task.create({
        User: {},
        Group: {},
      }, {
        include: [User, Group],
      });

      const task = await Task.findOne({
        where: {
          id: task0.id,
        },
        include: [
          { model: User },
          { model: Group },
        ],
      });

      expect(task.User).to.be.ok;
      expect(task.Group).to.be.ok;
    });

    it('should support a simple nested hasOne -> hasOne include', async function () {
      const Task = this.sequelize.define('Task', {});
      const User = this.sequelize.define('User', {});
      const Group = this.sequelize.define('Group', {});

      User.hasOne(Task);
      Group.hasOne(User);
      User.belongsTo(Group);

      await this.sequelize.sync({ force: true });

      const user = await User.create({
        Task: {},
        Group: {},
      }, {
        include: [Task, Group],
      });

      const group = await Group.findOne({
        where: {
          id: user.Group.id,
        },
        include: [
          {
            model: User, include: [
              { model: Task },
            ],
          },
        ],
      });

      expect(group.User).to.be.ok;
      expect(group.User.Task).to.be.ok;
    });

    it('should support a simple nested hasMany -> belongsTo include', async function () {
      const Task = this.sequelize.define('Task', {});
      const User = this.sequelize.define('User', {});
      const Project = this.sequelize.define('Project', {});

      User.hasMany(Task);
      Task.belongsTo(Project);

      await this.sequelize.sync({ force: true });
      await Project.bulkCreate([{ id: 1 }, { id: 2 }]);

      const user0 = await User.create({
        Tasks: [
          { ProjectId: 1 },
          { ProjectId: 2 },
          { ProjectId: 1 },
          { ProjectId: 2 },
        ],
      }, {
        include: [Task],
      });

      const user = await User.findOne({
        where: {
          id: user0.id,
        },
        include: [
          {
            model: Task, include: [
              { model: Project },
            ],
          },
        ],
      });

      expect(user.Tasks).to.be.ok;
      expect(user.Tasks.length).to.equal(4);

      for (const task of user.Tasks) {
        expect(task.Project).to.be.ok;
      }
    });

    it('should support a simple nested belongsTo -> hasMany include', async function () {
      const Task = this.sequelize.define('Task', {});
      const Worker = this.sequelize.define('Worker', {});
      const Project = this.sequelize.define('Project', {});

      Worker.belongsTo(Project);
      Project.hasMany(Worker);
      Project.hasMany(Task);

      await this.sequelize.sync({ force: true });

      const project = await Project.create({
        Workers: [{}],
        Tasks: [{}, {}, {}, {}],
      }, {
        include: [Worker, Task],
      });

      const worker = await Worker.findOne({
        where: {
          id: project.Workers[0].id,
        },
        include: [
          {
            model: Project, include: [
              { model: Task },
            ],
          },
        ],
      });

      expect(worker.Project).to.be.ok;
      expect(worker.Project.Tasks).to.be.ok;
      expect(worker.Project.Tasks.length).to.equal(4);
    });

    it('should support a simple nested hasMany to hasMany include', async function () {
      const User = this.sequelize.define('User', {});
      const Product = this.sequelize.define('Product', {
        title: DataTypes.STRING,
      });
      const Tag = this.sequelize.define('Tag', {
        name: DataTypes.STRING,
      });

      User.hasMany(Product);
      Product.belongsToMany(Tag, { through: 'product_tag' });
      Tag.belongsToMany(Product, { through: 'product_tag' });

      await this.sequelize.sync({ force: true });

      const [products, tags] = await Promise.all([
        User.create({
          id: 1,
          Products: [
            { title: 'Chair' },
            { title: 'Desk' },
            { title: 'Dress' },
            { title: 'Bed' },
          ],
        }, {
          include: [Product],
        }).then(() => {
          return Product.findAll({ order: [['id']] });
        }),
        Tag.bulkCreate([
          { name: 'A' },
          { name: 'B' },
          { name: 'C' },
        ]).then(() => {
          return Tag.findAll({ order: [['id']] });
        }),
      ]);

      await Promise.all([
        products[0].setTags([tags[0], tags[2]]),
        products[1].setTags([tags[1]]),
        products[2].setTags([tags[0], tags[1], tags[2]]),
      ]);

      const user = await User.findOne({
        where: {
          id: 1,
        },
        include: [
          {
            model: Product,
            include: [
              { model: Tag },
            ],
          },
        ],
        order: [
          User.getAttributes().id,
          [Product, 'id'],
        ],
      });

      expect(user.Products.length).to.equal(4);
      expect(user.Products[0].Tags.length).to.equal(2);
      expect(user.Products[1].Tags.length).to.equal(1);
      expect(user.Products[2].Tags.length).to.equal(3);
      expect(user.Products[3].Tags.length).to.equal(0);
    });

    it('should support an include with multiple different association types', async function () {
      const User = this.sequelize.define('User', {});
      const Product = this.sequelize.define('Product', {
        title: DataTypes.STRING,
      });
      const Tag = this.sequelize.define('Tag', {
        name: DataTypes.STRING,
      });
      const Price = this.sequelize.define('Price', {
        value: DataTypes.FLOAT,
      });
      const Group = this.sequelize.define('Group', {
        name: DataTypes.STRING,
      });
      const GroupMember = this.sequelize.define('GroupMember', {});
      const Rank = this.sequelize.define('Rank', {
        name: DataTypes.STRING,
        canInvite: {
          type: DataTypes.INTEGER,
          defaultValue: 0,
        },
        canRemove: {
          type: DataTypes.INTEGER,
          defaultValue: 0,
        },
      });

      User.hasMany(Product);
      Product.belongsTo(User);

      Product.belongsToMany(Tag, { through: 'product_tag' });
      Tag.belongsToMany(Product, { through: 'product_tag' });
      Product.belongsTo(Tag, { as: 'Category' });

      Product.hasMany(Price);
      Price.belongsTo(Product);

      User.hasMany(GroupMember, { as: 'Memberships' });
      GroupMember.belongsTo(User);
      GroupMember.belongsTo(Rank);
      GroupMember.belongsTo(Group);
      Group.hasMany(GroupMember, { as: 'Memberships' });

      await this.sequelize.sync({ force: true });

      const [product1, product2, user0, tags] = await Promise.all([
        Product.create({
          id: 1,
          title: 'Chair',
          Prices: [{ value: 5 }, { value: 10 }],
        }, { include: [Price] }),
        Product.create({
          id: 2,
          title: 'Desk',
          Prices: [{ value: 5 }, { value: 10 }, { value: 15 }, { value: 20 }],
        }, { include: [Price] }),
        User.create({
          id: 1,
          Memberships: [
            { id: 1, Group: { name: 'Developers' }, Rank: { name: 'Admin', canInvite: 1, canRemove: 1 } },
            { id: 2, Group: { name: 'Designers' }, Rank: { name: 'Member', canInvite: 1, canRemove: 0 } },
          ],
        }, {
          include: { model: GroupMember, as: 'Memberships', include: [Group, Rank] },
        }),
        Tag.bulkCreate([
          { name: 'A' },
          { name: 'B' },
          { name: 'C' },
        ]).then(() => {
          return Tag.findAll();
        }),
      ]);

      await Promise.all([
        user0.setProducts([product1, product2]),
        product1.setTags([tags[0], tags[2]]),
        product2.setTags([tags[1]]),
        product1.setCategory(tags[1]),
      ]);

      const user = await User.findOne({
        where: { id: 1 },
        include: [
          {
            model: GroupMember, as: 'Memberships', include: [
              Group,
              Rank,
            ],
          },
          {
            model: Product, include: [
              { model: Tag, as: 'Tags' },
              { model: Tag, as: 'Category' },
              Price,
            ],
          },
        ],
      });

      user.Memberships.sort(sortById);
      expect(user.Memberships.length).to.equal(2);
      expect(user.Memberships[0].Group.name).to.equal('Developers');
      expect(user.Memberships[0].Rank.canRemove).to.equal(1);
      expect(user.Memberships[1].Group.name).to.equal('Designers');
      expect(user.Memberships[1].Rank.canRemove).to.equal(0);

      user.Products.sort(sortById);
      expect(user.Products.length).to.equal(2);
      expect(user.Products[0].Tags.length).to.equal(2);
      expect(user.Products[1].Tags.length).to.equal(1);
      expect(user.Products[0].Category).to.be.ok;
      expect(user.Products[1].Category).not.to.be.ok;

      expect(user.Products[0].Prices.length).to.equal(2);
      expect(user.Products[1].Prices.length).to.equal(4);
    });

    it('should support specifying attributes', async function () {
      const Project = this.sequelize.define('Project', {
        title: DataTypes.STRING,
      });

      const Task = this.sequelize.define('Task', {
        title: DataTypes.STRING,
        description: DataTypes.TEXT,
      });

      Project.hasMany(Task);
      Task.belongsTo(Project);

      await this.sequelize.sync({ force: true });

      await Task.create({
        title: 'FooBar',
        Project: { title: 'BarFoo' },
      }, {
        include: [Project],
      });

      const tasks = await Task.findAll({
        attributes: ['title'],
        include: [
          { model: Project, attributes: ['title'] },
        ],
      });

      expect(tasks[0].title).to.equal('FooBar');
      expect(tasks[0].Project.title).to.equal('BarFoo');

      expect(_.omit(tasks[0].get(), 'Project')).to.deep.equal({ title: 'FooBar' });
      expect(tasks[0].Project.get()).to.deep.equal({ title: 'BarFoo' });
    });

    it('should support Sequelize.literal and renaming of attributes in included model attributes', async function () {
      const Post = this.sequelize.define('Post', {});
      const PostComment = this.sequelize.define('PostComment', {
        someProperty: DataTypes.VIRTUAL, // Since we specify the AS part as a part of the literal string, not with sequelize syntax, we have to tell sequelize about the field
        comment_title: DataTypes.STRING,
      });

      Post.hasMany(PostComment);

      await this.sequelize.sync({ force: true });
      const post = await Post.create({});

      await post.createPostComment({
        comment_title: 'WAT',
      });

      let findAttributes;
      switch (dialect) {
        case 'mssql': {
          findAttributes = [
            Sequelize.literal('CAST(CASE WHEN EXISTS(SELECT 1) THEN 1 ELSE 0 END AS BIT) AS "PostComments.someProperty"'),
            [Sequelize.literal('CAST(CASE WHEN EXISTS(SELECT 1) THEN 1 ELSE 0 END AS BIT)'), 'someProperty2'],
          ];

          break;
        }

        case 'ibmi': {
          findAttributes = [
            Sequelize.literal('1 AS "PostComments.someProperty"'),
            [Sequelize.literal('1'), 'someProperty2'],
          ];

          break;
        }

        case 'db2': {
          findAttributes = [
            Sequelize.literal('EXISTS(SELECT 1 FROM SYSIBM.SYSDUMMY1) AS "PostComments.someProperty"'),
            [Sequelize.literal('EXISTS(SELECT 1 FROM SYSIBM.SYSDUMMY1)'), 'someProperty2'],
          ];

          break;
        }

        default: {
          findAttributes = [
            Sequelize.literal('EXISTS(SELECT 1) AS "PostComments.someProperty"'),
            [Sequelize.literal('EXISTS(SELECT 1)'), 'someProperty2'],
          ];
        }
      }

      findAttributes.push(['comment_title', 'commentTitle']);

      const posts = await Post.findAll({
        include: [
          {
            model: PostComment,
            attributes: findAttributes,
          },
        ],
      });

      expect(posts[0].PostComments[0].get('someProperty')).to.be.ok;
      expect(posts[0].PostComments[0].get('someProperty2')).to.be.ok;
      expect(posts[0].PostComments[0].get('commentTitle')).to.equal('WAT');
    });

    it('should support self associated hasMany (with through) include', async function () {
      const Group = this.sequelize.define('Group', {
        name: DataTypes.STRING,
      });

      Group.belongsToMany(Group, { through: 'groups_outsourcing_companies', as: 'OutsourcingCompanies', inverse: { as: 'OutsourcedCompanies' } });

      await this.sequelize.sync({ force: true });

      await Group.bulkCreate([
        { name: 'SoccerMoms' },
        { name: 'Coca Cola' },
        { name: 'Dell' },
        { name: 'Pepsi' },
      ]);

      const groups = await Group.findAll();
      await groups[0].setOutsourcingCompanies(groups.slice(1));

      const group = await Group.findOne({
        where: {
          id: groups[0].id,
        },
        include: [{ model: Group, as: 'OutsourcingCompanies' }],
      });

      expect(group.OutsourcingCompanies).to.have.length(3);
    });

    it('should support including date fields, with the correct timeszone', async function () {
      const User = this.sequelize.define('user', {
        dateField: DataTypes.DATE,
      }, { timestamps: false });
      const Group = this.sequelize.define('group', {
        dateField: DataTypes.DATE,
      }, { timestamps: false });

      User.belongsToMany(Group, { through: 'group_user' });
      Group.belongsToMany(User, { through: 'group_user' });

      await this.sequelize.sync({ force: true });

      const [user0, group] = await Promise.all([
        User.create({ dateField: Date.UTC(2014, 1, 20) }),
        Group.create({ dateField: Date.UTC(2014, 1, 20) }),
      ]);

      await user0.addGroup(group);

      const user = await User.findOne({
        where: {
          id: user0.id,
        },
        include: [Group],
      });

      expect(user.dateField.getTime()).to.equal(Date.UTC(2014, 1, 20));
      expect(user.groups[0].dateField.getTime()).to.equal(Date.UTC(2014, 1, 20));
    });

    it('should support include when retrieving associated objects', async function () {
      const User = this.sequelize.define('user', {
        name: DataTypes.STRING,
      });
      const Group = this.sequelize.define('group', {
        name: DataTypes.STRING,
      });
      const UserGroup = this.sequelize.define('user_group', {
        vip: DataTypes.INTEGER,
      });

      User.hasMany(Group);
      Group.belongsTo(User);
      User.belongsToMany(Group, {
        through: UserGroup,
        as: 'Clubs',
        inverse: {
          as: 'Members',
        },
      });

      await this.sequelize.sync({ force: true });

      const [owner, member, group] = await Promise.all([
        User.create({ name: 'Owner' }),
        User.create({ name: 'Member' }),
        Group.create({ name: 'Group' }),
      ]);

      await owner.addGroup(group);
      await group.addMember(member);

      const groups = await owner.getGroups({
        include: [{
          model: User,
          as: 'Members',
        }],
      });

      expect(groups.length).to.equal(1);
      expect(groups[0].Members[0].name).to.equal('Member');
    });
  });

  const createUsersAndItems = async function () {
    const User = this.sequelize.define('User', {});
    const Item = this.sequelize.define('Item', { test: DataTypes.STRING });

    User.hasOne(Item);
    Item.belongsTo(User);

    this.User = User;
    this.Item = Item;

    await this.sequelize.sync({ force: true });

    const [users, items] = await Promise.all([
      User.bulkCreate([{}, {}, {}]).then(() => {
        return User.findAll();
      }),
      Item.bulkCreate([
        { test: 'abc' },
        { test: 'def' },
        { test: 'ghi' },
      ]).then(() => {
        return Item.findAll();
      }),
    ]);

    return Promise.all([
      users[0].setItem(items[0]),
      users[1].setItem(items[1]),
      users[2].setItem(items[2]),
    ]);
  };

  describe('where', () => {
    beforeEach(async function () {
      await createUsersAndItems.bind(this)();
    });

    it('should support and()', async function () {
      const result = await this.User.findAll({
        include: [
          { model: this.Item, where: and({ test: 'def' }) },
        ],
      });

      expect(result.length).to.eql(1);
      expect(result[0].Item.test).to.eql('def');
    });

    it('should support or()', async function () {
      await expect(this.User.findAll({
        include: [
          {
            model: this.Item,
            where: or({
              test: 'def',
            }, {
              test: 'abc',
            }),
          },
        ],
      })).to.eventually.have.length(2);
    });
  });

  describe('findAndCountAll', () => {
    it('should include associations to findAndCountAll', async function () {
      await createUsersAndItems.bind(this)();

      const result = await this.User.findAndCountAll({
        include: [
          {
            model: this.Item,
            where: {
              test: 'def',
            },
          },
        ],
      });

      expect(result.count).to.eql(1);

      expect(result.rows.length).to.eql(1);
      expect(result.rows[0].Item.test).to.eql('def');
    });
  });

  describe('association getter', () => {
    it('should support getting an include on a N:M association getter', async function () {
      const Question = this.sequelize.define('Question', {});
      const Answer = this.sequelize.define('Answer', {});
      const Questionnaire = this.sequelize.define('Questionnaire', {});

      Question.belongsToMany(Answer, { through: 'question_answer' });
      Answer.belongsToMany(Question, { through: 'question_answer' });

      Questionnaire.hasMany(Question);
      Question.belongsTo(Questionnaire);

      await this.sequelize.sync({ force: true });
      const questionnaire = await Questionnaire.create();

      await questionnaire.getQuestions({
        include: Answer,
      });
    });
  });

  describe('right join', () => {
    it('should support getting an include with a right join', async function () {
      const User = this.sequelize.define('user', {
        name: DataTypes.STRING,
      });
      const Group = this.sequelize.define('group', {
        name: DataTypes.STRING,
      });

      User.hasMany(Group);
      Group.belongsTo(User);

      await this.sequelize.sync({ force: true });

      await Promise.all([
        User.create({ name: 'User 1' }),
        User.create({ name: 'User 2' }),
        User.create({ name: 'User 3' }),
        Group.create({ name: 'A Group' }),
      ]);

      const groups = await Group.findAll({
        include: [{
          model: User,
          right: true,
        }],
      });

      if (current.dialect.supports['RIGHT JOIN']) {
        expect(groups.length).to.equal(3);
      } else {
        expect(groups.length).to.equal(1);
      }
    });

    it('should support getting an include through with a right join', async function () {
      const User = this.sequelize.define('user', {
        name: DataTypes.STRING,
      });
      const Group = this.sequelize.define('group', {
        name: DataTypes.STRING,
      });
      const UserGroup = this.sequelize.define('user_group', {
        vip: DataTypes.INTEGER,
      });

      User.hasMany(Group);
      Group.belongsTo(User);
      User.belongsToMany(Group, {
        through: UserGroup,
        as: 'Clubs',
        foreignKeyConstraints: false,
        inverse: {
          as: 'Members',
          foreignKeyConstraints: false,
        },
      });

      await this.sequelize.sync({ force: true });

      const [member1, member2, group1, group2] = await Promise.all([
        User.create({ name: 'Member 1' }),
        User.create({ name: 'Member 2' }),
        Group.create({ name: 'Group 1' }),
        Group.create({ name: 'Group 2' }),
      ]);

      await Promise.all([
        group1.addMember(member1),
        group1.addMember(member2),
        group2.addMember(member1),
      ]);

      await group2.destroy();

      const groups = await Group.findAll({
        include: [{
          model: User,
          as: 'Members',
          right: true,
        }],
      });

      if (current.dialect.supports['RIGHT JOIN']) {
        expect(groups.length).to.equal(2);
      } else {
        expect(groups.length).to.equal(1);
      }
    });
  });

  describe('nested includes', () => {
    beforeEach(async function () {
      const Employee = this.sequelize.define('Employee', { name: DataTypes.STRING });
      const Team = this.sequelize.define('Team', { name: DataTypes.STRING });
      const Clearence = this.sequelize.define('Clearence', { level: DataTypes.INTEGER });

      Team.Members = Team.hasMany(Employee, { as: 'members' });
      Employee.Clearence = Employee.hasOne(Clearence, { as: 'clearence', foreignKey: 'employeeId' });
      Clearence.Employee = Clearence.belongsTo(Employee, { as: 'employee', foreignKey: 'employeeId' });

      this.Employee = Employee;
      this.Team = Team;
      this.Clearence = Clearence;

      await this.sequelize.sync({ force: true });

      const instances = await Promise.all([
        Team.create({ name: 'TeamA' }),
        Team.create({ name: 'TeamB' }),
        Employee.create({ name: 'John' }),
        Employee.create({ name: 'Jane' }),
        Employee.create({ name: 'Josh' }),
        Employee.create({ name: 'Jill' }),
        Clearence.create({ level: 3 }),
        Clearence.create({ level: 5 }),
      ]);

      await Promise.all([
        instances[0].addMembers([instances[2], instances[3]]),
        instances[1].addMembers([instances[4], instances[5]]),
        instances[2].setClearence(instances[6]),
        instances[3].setClearence(instances[7]),
      ]);
    });

    it('should not ripple grandchild required to top level find when required of child is set to false', async function () {
      const teams = await this.Team.findAll({
        include: [
          {
            association: this.Team.Members,
            required: false,
            include: [
              {
                association: this.Employee.Clearence,
                required: true,
              },
            ],
          },
        ],
      });

      expect(teams).to.have.length(2);
    });

    it('should support eager loading associations using the name of the relation (string)', async function () {
      const team = await this.Team.findOne({
        where: {
          name: 'TeamA',
        },
        include: [
          {
            association: 'members',
            required: true,
          },
        ],
      });

      expect(team.members).to.have.length(2);
    });

    it('should not ripple grandchild required to top level find when required of child is not given (implicitly false)', async function () {
      const teams = await this.Team.findAll({
        include: [
          {
            association: this.Team.Members,
            include: [
              {
                association: this.Employee.Clearence,
                required: true,
              },
            ],
          },
        ],
      });

      expect(teams).to.have.length(2);
    });

    it('should ripple grandchild required to top level find when required of child is set to true as well', async function () {
      const teams = await this.Team.findAll({
        include: [
          {
            association: this.Team.Members,
            required: true,
            include: [
              {
                association: this.Employee.Clearence,
                required: true,
              },
            ],
          },
        ],
      });

      expect(teams).to.have.length(1);
    });

  });
});<|MERGE_RESOLUTION|>--- conflicted
+++ resolved
@@ -4,11 +4,7 @@
 
 const expect = chai.expect;
 const Support = require('./support');
-<<<<<<< HEAD
-const { DataTypes, Sequelize, or } = require('@sequelize/core');
-=======
 const { DataTypes, Sequelize, or, and } = require('@sequelize/core');
->>>>>>> 26beda5b
 const _ = require('lodash');
 
 const dialect = Support.getTestDialect();
