--- conflicted
+++ resolved
@@ -1064,17 +1064,6 @@
           expect(table.id.defaultValue).to.not.contain('special');
         }
 
-<<<<<<< HEAD
-        table = await this.sequelize.queryInterface.describeTable({ tableName: 'Publics', schema: 'special' }, {
-          logging(sql) {
-            if (dialectName === 'sqlite' && sql.includes('TABLE_INFO')) {
-              test++;
-              expect(sql).to.contain('special');
-            } else if (['mysql', 'mssql', 'mariadb', 'db2', 'ibmi', 'oracle'].includes(dialectName)) {
-              test++;
-              expect(sql).to.contain('special');
-            }
-=======
         table = await this.sequelize.queryInterface.describeTable(
           { tableName: 'Publics', schema: 'special' },
           {
@@ -1082,12 +1071,11 @@
               if (dialectName === 'sqlite' && sql.includes('TABLE_INFO')) {
                 test++;
                 expect(sql).to.contain('special');
-              } else if (['mysql', 'mssql', 'mariadb', 'db2', 'ibmi'].includes(dialectName)) {
+              } else if (['mysql', 'mssql', 'mariadb', 'db2', 'ibmi', 'oracle'].includes(dialectName)) {
                 test++;
                 expect(sql).to.contain('special');
               }
             },
->>>>>>> e632284c
           },
         );
 
@@ -1125,35 +1113,6 @@
         await UserPub.sync({ force: true });
         await ItemPub.sync({
           force: true,
-<<<<<<< HEAD
-          logging: afterLodash(2, once(sql => {
-            test = true;
-            switch (dialectName) {
-              case 'postgres':
-              case 'db2':
-              case 'ibmi':
-              case 'oracle': {
-                expect(sql).to.match(/REFERENCES\s+"prefix"\."UserPubs" \("id"\)/);
-
-                break;
-              }
-
-              case 'mssql': {
-                expect(sql).to.match(/REFERENCES\s+\[prefix]\.\[UserPubs] \(\[id]\)/);
-
-                break;
-              }
-
-              case 'mysql':
-              case 'mariadb': {
-                expect(sql).to.match(/REFERENCES\s+`prefix`\.`UserPubs` \(`id`\)/);
-
-                break;
-              }
-
-              default: {
-                expect(sql).to.match(/REFERENCES\s+`prefix\.UserPubs` \(`id`\)/);
-=======
           logging: afterLodash(
             2,
             once(sql => {
@@ -1161,7 +1120,8 @@
               switch (dialectName) {
                 case 'postgres':
                 case 'db2':
-                case 'ibmi': {
+                case 'ibmi':
+                case 'oracle': {
                   expect(sql).to.match(/REFERENCES\s+"prefix"\."UserPubs" \("id"\)/);
 
                   break;
@@ -1183,7 +1143,6 @@
                 default: {
                   expect(sql).to.match(/REFERENCES\s+`prefix\.UserPubs` \(`id`\)/);
                 }
->>>>>>> e632284c
               }
             }),
           ),
@@ -1196,43 +1155,6 @@
         let logged = 0;
         const UserPublicSync = await this.UserPublic.sync({ force: true });
 
-<<<<<<< HEAD
-        await UserPublicSync.create({ age: 3 }, {
-          logging: UserPublic => {
-            logged++;
-            switch (dialectName) {
-              case 'postgres':
-              case 'db2':
-              case 'ibmi':
-              case 'oracle': {
-                expect(this.UserSpecialSync.getTableName().toString()).to.equal('"special"."UserSpecials"');
-                expect(UserPublic).to.include('INSERT INTO "UserPublics"');
-
-                break;
-              }
-
-              case 'sqlite': {
-                expect(this.UserSpecialSync.getTableName().toString()).to.equal('`special.UserSpecials`');
-                expect(UserPublic).to.include('INSERT INTO `UserPublics`');
-
-                break;
-              }
-
-              case 'mssql': {
-                expect(this.UserSpecialSync.getTableName().toString()).to.equal('[special].[UserSpecials]');
-                expect(UserPublic).to.include('INSERT INTO [UserPublics]');
-
-                break;
-              }
-
-              case 'mysql':
-              case 'mariadb':
-              default: {
-                expect(this.UserSpecialSync.getTableName().toString()).to.equal('`special`.`UserSpecials`');
-                expect(UserPublic.indexOf('INSERT INTO `UserPublics`')).to.be.above(-1);
-
-                break;
-=======
         await UserPublicSync.create(
           { age: 3 },
           {
@@ -1246,7 +1168,8 @@
               switch (dialectName) {
                 case 'postgres':
                 case 'db2':
-                case 'ibmi': {
+                case 'ibmi':
+                case 'oracle': {
                   expect(UserPublic).to.include('INSERT INTO "UserPublics"');
 
                   break;
@@ -1265,23 +1188,11 @@
 
                   break;
                 }
->>>>>>> e632284c
               }
             },
           },
         );
 
-<<<<<<< HEAD
-        const UserSpecial = await this.UserSpecialSync.schema('special').create({ age: 3 }, {
-          logging(UserSpecial) {
-            logged++;
-            switch (dialectName) {
-              case 'postgres':
-              case 'db2':
-              case 'ibmi':
-              case 'oracle': {
-                expect(UserSpecial).to.include('INSERT INTO "special"."UserSpecials"');
-=======
         const UserSpecial = await this.UserSpecialSync.schema('special').create(
           { age: 3 },
           {
@@ -1290,9 +1201,9 @@
               switch (dialectName) {
                 case 'postgres':
                 case 'db2':
-                case 'ibmi': {
+                case 'ibmi':
+                case 'oracle': {
                   expect(UserSpecial).to.include('INSERT INTO "special"."UserSpecials"');
->>>>>>> e632284c
 
                   break;
                 }
@@ -1319,27 +1230,7 @@
               }
             },
           },
-<<<<<<< HEAD
-        });
-
-        await UserSpecial.update({ age: 5 }, {
-          logging(user) {
-            logged++;
-            switch (dialectName) {
-              case 'postgres':
-              case 'db2':
-              case 'ibmi':
-              case 'oracle': {
-                expect(user).to.include('UPDATE "special"."UserSpecials"');
-
-                break;
-              }
-
-              case 'mssql': {
-                expect(user).to.include('UPDATE [special].[UserSpecials]');
-=======
         );
->>>>>>> e632284c
 
         await UserSpecial.update(
           { age: 5 },
