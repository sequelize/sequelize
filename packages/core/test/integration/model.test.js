--- conflicted
+++ resolved
@@ -1020,26 +1020,6 @@
         await this.UserSpecial.drop();
       });
 
-<<<<<<< HEAD
-      it('should be able to list schemas', async function () {
-        const schemas = await this.sequelize.queryInterface.listSchemas();
-
-        const expectedSchemas = {
-          // "sequelize_test" is the default schema, which some dialects will not delete
-          mysql: ['sequelize_test', 'schema_test', 'special'],
-          mariadb: ['sequelize_test', 'schema_test', 'special'],
-          ibmi: ['sequelize_test', 'schema_test', 'special'],
-          mssql: ['schema_test', 'special'],
-          postgres: ['schema_test', 'special'],
-          db2: ['schema_test', 'special '],
-          oracle: ['schema_test', 'special'],
-        };
-
-        expect(schemas.sort()).to.deep.equal(expectedSchemas[dialectName].sort());
-      });
-
-=======
->>>>>>> 9da3489b
       it('should describeTable using the default schema settings', async function () {
         const UserPublic = this.sequelize.define('Public', {
           username: DataTypes.STRING,
