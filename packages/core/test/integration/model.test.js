'use strict';

const chai = require('chai');

const expect = chai.expect;
const Support = require('./support');
const { DataTypes, Sequelize, Op, AggregateError, col } = require('@sequelize/core');

const dialectName = Support.getTestDialect();
const dialect = Support.sequelize.dialect;
const sinon = require('sinon');
const _ = require('lodash');
const dayjs = require('dayjs');

const current = Support.sequelize;
const semver = require('semver');

// ⚠️ Do not add tests to this file. Tests should be added to the new test suite in test/integration/model/<method-name>.ts

describe(Support.getTestDialectTeaser('Model'), () => {
  let isMySQL8;

  before(function () {
    this.clock = sinon.useFakeTimers();
  });

  after(function () {
    this.clock.restore();
  });

  beforeEach(async function () {
    isMySQL8 = dialectName === 'mysql' && semver.satisfies(current.options.databaseVersion, '>=8.0.0');

    this.User = this.sequelize.define('User', {
      username: DataTypes.STRING,
      secretValue: DataTypes.STRING,
      data: DataTypes.STRING,
      intVal: DataTypes.INTEGER,
      theDate: DataTypes.DATE,
      aBool: DataTypes.BOOLEAN,
    });

    await this.User.sync({ force: true });
  });

  describe('constructor', () => {
    it('uses the passed dao name as tablename if freezeTableName', function () {
      const User = this.sequelize.define('FrozenUser', {}, { freezeTableName: true });
      expect(User.tableName).to.equal('FrozenUser');
    });

    it('uses the pluralized dao name as tablename unless freezeTableName', function () {
      const User = this.sequelize.define('SuperUser', {}, { freezeTableName: false });
      expect(User.tableName).to.equal('SuperUsers');
    });

    it('uses checks to make sure dao factory is not leaking on multiple define', function () {
      this.sequelize.define('SuperUser', {}, { freezeTableName: false });
      const factorySize = this.sequelize.modelManager.all.length;

      this.sequelize.define('SuperUser', {}, { freezeTableName: false });
      const factorySize2 = this.sequelize.modelManager.all.length;

      expect(factorySize).to.equal(factorySize2);
    });

    it('allows us to predefine the ID column with our own specs', async function () {
      const User = this.sequelize.define('UserCol', {
        id: {
          type: DataTypes.STRING,
          defaultValue: 'User',
          primaryKey: true,
        },
      });

      await User.sync({ force: true });
      expect(await User.create({ id: 'My own ID!' })).to.have.property('id', 'My own ID!');
    });

    it('throws an error if a custom model-wide validation is not a function', function () {
      expect(() => {
        this.sequelize.define('Foo', {
          columnName: DataTypes.INTEGER,
        }, {
          validate: {
            notFunction: 33,
          },
        });
      }).to.throw(Error, 'Members of the validate option must be functions. Model: Foo, error with validate member notFunction');
    });

    it('should allow me to set a default value for createdAt and updatedAt', async function () {
      const UserTable = this.sequelize.define('UserCol', {
        aNumber: DataTypes.INTEGER,
        createdAt: {
          defaultValue: dayjs('2012-01-01').toDate(),
        },
        updatedAt: {
          defaultValue: dayjs('2012-01-02').toDate(),
        },
      }, { timestamps: true });

      await UserTable.sync({ force: true });
      const user = await UserTable.create({ aNumber: 5 });
      await UserTable.bulkCreate([{ aNumber: 10 }, { aNumber: 12 }]);
      const users = await UserTable.findAll({ where: { aNumber: { [Op.gte]: 10 } } });
      expect(dayjs(user.createdAt).format('YYYY-MM-DD')).to.equal('2012-01-01');
      expect(dayjs(user.updatedAt).format('YYYY-MM-DD')).to.equal('2012-01-02');
      for (const u of users) {
        expect(dayjs(u.createdAt).format('YYYY-MM-DD')).to.equal('2012-01-01');
        expect(dayjs(u.updatedAt).format('YYYY-MM-DD')).to.equal('2012-01-02');
      }
    });

    it('should allow me to set a function as default value', async function () {
      const defaultFunction = sinon.stub().returns(5);
      const UserTable = this.sequelize.define('UserCol', {
        aNumber: {
          type: DataTypes.INTEGER,
          defaultValue: defaultFunction,
        },
      }, { timestamps: true });

      await UserTable.sync({ force: true });
      const user = await UserTable.create();
      const user2 = await UserTable.create();
      expect(user.aNumber).to.equal(5);
      expect(user2.aNumber).to.equal(5);
      expect(defaultFunction.callCount).to.equal(2);
    });

    it('should throw `TypeError` when value for updatedAt, createdAt, or deletedAt is neither string nor boolean', async function () {
      const modelName = 'UserCol';
      const attributes = { aNumber: DataTypes.INTEGER };

      expect(() => {
        this.sequelize.define(modelName, attributes, { timestamps: true, updatedAt: {} });
      }).to.throw(Error, 'Value for "updatedAt" option must be a string or a boolean, got object');
      expect(() => {
        this.sequelize.define(modelName, attributes, { timestamps: true, createdAt: 100 });
      }).to.throw(Error, 'Value for "createdAt" option must be a string or a boolean, got number');
      expect(() => {
        this.sequelize.define(modelName, attributes, { timestamps: true, deletedAt: () => {} });
      }).to.throw(Error, 'Value for "deletedAt" option must be a string or a boolean, got function');
    });

    it('should allow me to use `true` as a value for updatedAt, createdAt, and deletedAt fields', async function () {
      const UserTable = this.sequelize.define(
        'UserCol',
        {
          aNumber: DataTypes.INTEGER,
        },
        {
          timestamps: true,
          updatedAt: true,
          createdAt: true,
          deletedAt: true,
          paranoid: true,
        },
      );

      await UserTable.sync({ force: true });
      const user = await UserTable.create({ aNumber: 4 });
      expect(user.true).to.not.exist;
      expect(user.updatedAt).to.exist;
      expect(user.createdAt).to.exist;
      await user.destroy();
      await user.reload({ paranoid: false });
      expect(user.deletedAt).to.exist;
    });

    it('should allow me to override updatedAt, createdAt, and deletedAt fields', async function () {
      const UserTable = this.sequelize.define('UserCol', {
        aNumber: DataTypes.INTEGER,
      }, {
        timestamps: true,
        updatedAt: 'updatedOn',
        createdAt: 'dateCreated',
        deletedAt: 'deletedAtThisTime',
        paranoid: true,
      });

      await UserTable.sync({ force: true });
      const user = await UserTable.create({ aNumber: 4 });
      expect(user.updatedOn).to.exist;
      expect(user.dateCreated).to.exist;
      await user.destroy();
      await user.reload({ paranoid: false });
      expect(user.deletedAtThisTime).to.exist;
    });

    it('should allow me to disable some of the timestamp fields', async function () {
      const UpdatingUser = this.sequelize.define('UpdatingUser', {
        name: DataTypes.STRING,
      }, {
        timestamps: true,
        updatedAt: false,
        createdAt: false,
        deletedAt: 'deletedAtThisTime',
        paranoid: true,
      });

      await UpdatingUser.sync({ force: true });
      let user = await UpdatingUser.create({ name: 'heyo' });
      expect(user.createdAt).not.to.exist;
      expect(user.false).not.to.exist; // because, you know we might accidentally add a field named 'false'
      user.name = 'heho';
      user = await user.save();
      expect(user.updatedAt).not.to.exist;
      await user.destroy();
      await user.reload({ paranoid: false });
      expect(user.deletedAtThisTime).to.exist;
    });

    it('should work with both paranoid and underscored being true', async function () {
      const UserTable = this.sequelize.define('UserCol', {
        aNumber: DataTypes.INTEGER,
      }, {
        paranoid: true,
        underscored: true,
      });

      await UserTable.sync({ force: true });
      await UserTable.create({ aNumber: 30 });
      expect(await UserTable.count()).to.equal(1);
    });

    it('allows unique on column with field aliases', async function () {
      let idxUnique;
      const User = this.sequelize.define('UserWithUniqueFieldAlias', {
        userName: { type: DataTypes.STRING, unique: 'user_name_unique', columnName: 'user_name' },
      });

      await User.sync({ force: true });
      const indexes = (await this.sequelize.queryInterface.showIndex(User.getTableName()))
        .filter(index => !index.primary);

      expect(indexes).to.have.length(1);
      const index = indexes[0];
      expect(index.primary).to.equal(false);
      expect(index.unique).to.equal(true);
      expect(index.name).to.equal('user_name_unique');

      switch (dialectName) {
        case 'mariadb':
        case 'mysql': {
          expect(index.fields).to.deep.equal([{ attribute: 'user_name', length: undefined, order: 'ASC' }]);
          expect(index.type).to.equal('BTREE');

          break;
        }

        case 'postgres': {
          expect(index.fields).to.deep.equal([{ attribute: 'user_name', collate: undefined, order: undefined, length: undefined }]);

          break;
        }

        case 'db2':
        case 'mssql': {
          expect(index.fields).to.deep.equal([{ attribute: 'user_name', collate: undefined, length: undefined, order: 'ASC' }]);

          break;
        }

        case 'sqlite':
        case 'cockroachdb':
          expect(index.fields).to.deep.equal([
            {
              // it expected order: undefined, changed to order: 'ASC'
              attribute: 'user_name',
              collate: undefined,
              order: 'ASC',
              length: undefined,
            },
          ]);
          break;
        default: {
          expect(index.fields).to.deep.equal([{ attribute: 'user_name', length: undefined, order: undefined }]);

          break;
        }
      }
    });

    if (!['ibmi', 'cockroachdb'].includes(dialectName)) {
      it('allows us to customize the error message for unique constraint', async function () {
        const User = this.sequelize.define('UserWithUniqueUsername', {
          username: { type: DataTypes.STRING, unique: { name: 'user_and_email', msg: 'User and email must be unique' } },
          email: { type: DataTypes.STRING, unique: 'user_and_email' },
        });

        await User.sync({ force: true });

        try {
          await Promise.all([
            User.create({ username: 'tobi', email: 'tobi@tobi.me' }),
            User.create({ username: 'tobi', email: 'tobi@tobi.me' }),
          ]);
        } catch (error) {
          if (!(error instanceof Sequelize.UniqueConstraintError)) {
            throw error;
          }

          expect(error.message).to.equal('User and email must be unique');
        }
      });

      // If you use migrations to create unique indexes that have explicit names and/or contain fields
      // that have underscore in their name. Then sequelize must use the index name to map the custom message to the error thrown from db.
      it('allows us to map the customized error message with unique constraint name', async function () {
        // Fake migration style index creation with explicit index definition
        let User = this.sequelize.define('UserWithUniqueUsername', {
          user_id: { type: DataTypes.INTEGER },
          email: { type: DataTypes.STRING },
        }, {
          indexes: [
            {
              name: 'user_and_email_index',
              msg: 'User and email must be unique',
              unique: true,
              method: 'BTREE',
              fields: ['user_id', { attribute: 'email', collate: dialectName === 'sqlite' ? 'RTRIM' : 'en_US', order: 'DESC', length: 5 }],
            }],
        });

        await User.sync({ force: true });

        // Redefine the model to use the index in database and override error message
        User = this.sequelize.define('UserWithUniqueUsername', {
          user_id: { type: DataTypes.INTEGER, unique: { name: 'user_and_email_index', msg: 'User and email must be unique' } },
          email: { type: DataTypes.STRING, unique: 'user_and_email_index' },
        });

        try {
          await Promise.all([
            User.create({ user_id: 1, email: 'tobi@tobi.me' }),
            User.create({ user_id: 1, email: 'tobi@tobi.me' }),
          ]);
        } catch (error) {
          if (!(error instanceof Sequelize.UniqueConstraintError)) {
            throw error;
          }

          expect(error.message).to.equal('User and email must be unique');
        }
      });
    }

    describe('descending indices (MySQL 8 specific)', () => {
      it('complains about missing support for descending indexes', async function () {
        if (!isMySQL8) {
          return;
        }

        const indices = [{
          name: 'a_b_uniq',
          unique: true,
          method: 'BTREE',
          fields: [
            'fieldB',
            {
              attribute: 'fieldA',
              collate: 'en_US',
              order: 'DESC',
              length: 5,
            },
          ],
        }];

        this.sequelize.define('model', {
          fieldA: DataTypes.STRING,
          fieldB: DataTypes.INTEGER,
          fieldC: DataTypes.STRING,
          fieldD: DataTypes.STRING,
        }, {
          indexes: indices,
          engine: 'MyISAM',
        });

        try {
          await this.sequelize.sync();
          expect.fail();
        } catch (error) {
          expect(error.message).to.include('The storage engine for the table doesn\'t support descending indexes');
        }
      });

      it('works fine with InnoDB', async function () {
        if (!isMySQL8) {
          return;
        }

        const indices = [{
          name: 'a_b_uniq',
          unique: true,
          method: 'BTREE',
          fields: [
            'fieldB',
            {
              attribute: 'fieldA',
              collate: 'en_US',
              order: 'DESC',
              length: 5,
            },
          ],
        }];

        this.sequelize.define('model', {
          fieldA: DataTypes.STRING,
          fieldB: DataTypes.INTEGER,
          fieldC: DataTypes.STRING,
          fieldD: DataTypes.STRING,
        }, {
          indexes: indices,
          engine: 'InnoDB',
        });

        await this.sequelize.sync();
      });
    });

    if (dialectName !== 'cockroachdb') {
      it('should allow the user to specify indexes in options', async function () {
        const indices = [{
          name: 'a_b_uniq',
          unique: true,
          method: 'BTREE',
          fields: [
            'fieldB',
            {
              attribute: 'fieldA',
              collate: dialectName === 'sqlite' ? 'RTRIM' : 'en_US',
              order: dialectName === 'ibmi' ? ''
                // MySQL doesn't support DESC indexes (will throw)
                // MariaDB doesn't support DESC indexes (will silently replace it with ASC)
                : (dialectName === 'mysql' || dialectName === 'mariadb') ? 'ASC'
                  : `DESC`,
              length: 5,
            },
          ],
        }];

        if (!['mssql', 'db2', 'ibmi'].includes(dialectName)) {
          indices.push({
            type: 'FULLTEXT',
            fields: ['fieldC'],
            concurrently: true,
          }, {
            type: 'FULLTEXT',
            fields: ['fieldD'],
          });
        }

        const Model = this.sequelize.define('model', {
          fieldA: DataTypes.STRING,
          fieldB: DataTypes.INTEGER,
          fieldC: DataTypes.STRING,
          fieldD: DataTypes.STRING,
        }, {
          indexes: indices,
          engine: 'MyISAM',
        });
<<<<<<< HEAD
=======
      }

      const Model = this.sequelize.define('model', {
        fieldA: DataTypes.STRING,
        fieldB: DataTypes.INTEGER,
        fieldC: DataTypes.STRING,
        fieldD: DataTypes.STRING,
      }, {
        indexes: indices,
        engine: 'MyISAM',
      });

      await this.sequelize.sync();
      await this.sequelize.sync(); // The second call should not try to create the indices again
      const args = await this.sequelize.queryInterface.showIndex(Model.table);
      let primary;
      let idx1;
      let idx2;
      let idx3;

      switch (dialectName) {
        case 'sqlite': {
          // PRAGMA index_info does not return the primary index
          idx1 = args[0];
          idx2 = args[1];

          expect(idx1.fields).to.deep.equal([
            { attribute: 'fieldB', length: undefined, order: undefined },
            { attribute: 'fieldA', length: undefined, order: undefined },
          ]);
>>>>>>> 243ca2b0

        await this.sequelize.sync();
        await this.sequelize.sync(); // The second call should not try to create the indices again
        const args = await this.sequelize.queryInterface.showIndex(Model.tableName);
        let primary;
        let idx1;
        let idx2;
        let idx3;

        switch (dialectName) {
          case 'sqlite': {
            // PRAGMA index_info does not return the primary index
            idx1 = args[0];
            idx2 = args[1];

            expect(idx1.fields).to.deep.equal([
              { attribute: 'fieldB', length: undefined, order: undefined },
              { attribute: 'fieldA', length: undefined, order: undefined },
            ]);

            expect(idx2.fields).to.deep.equal([
              { attribute: 'fieldC', length: undefined, order: undefined },
            ]);

            break;
          }

          case 'db2': {
            idx1 = args[1];

            expect(idx1.fields).to.deep.equal([
              { attribute: 'fieldB', length: undefined, order: 'ASC', collate: undefined },
              { attribute: 'fieldA', length: undefined, order: 'DESC', collate: undefined },
            ]);

            break;
          }

          case 'ibmi': {
            idx1 = args[0];

            expect(idx1.fields).to.deep.equal([
              { attribute: 'fieldA', length: undefined, order: undefined, collate: undefined },
              { attribute: 'fieldB', length: undefined, order: undefined, collate: undefined },
            ]);

            break;
          }

          case 'mssql': {
            idx1 = args[0];

            expect(idx1.fields).to.deep.equal([
              { attribute: 'fieldB', length: undefined, order: 'ASC', collate: undefined },
              { attribute: 'fieldA', length: undefined, order: 'DESC', collate: undefined },
            ]);

            break;
          }

          case 'postgres': {
            // Postgres returns indexes in alphabetical order
            primary = args[2];
            idx1 = args[0];
            idx2 = args[1];
            idx3 = args[2];

            expect(idx1.fields).to.deep.equal([
              { attribute: 'fieldB', length: undefined, order: undefined, collate: undefined },
              { attribute: 'fieldA', length: undefined, order: 'DESC', collate: 'en_US' },
            ]);

            expect(idx2.fields).to.deep.equal([
              { attribute: 'fieldC', length: undefined, order: undefined, collate: undefined },
            ]);

            expect(idx3.fields).to.deep.equal([
              { attribute: 'fieldD', length: undefined, order: undefined, collate: undefined },
            ]);

            break;
          }

          default: {
            // And finally mysql returns the primary first, and then the rest in the order they were defined
            primary = args[0];
            idx1 = args[1];
            idx2 = args[2];

            expect(primary.primary).to.be.ok;

            expect(idx1.type).to.equal('BTREE');
            expect(idx2.type).to.equal('FULLTEXT');

            expect(idx1.fields).to.deep.equal([
              { attribute: 'fieldB', length: undefined, order: 'ASC' },
              // length is a bigint, which is why it's returned as a string
              {
                attribute: 'fieldA',
                length: '5',
                // mysql & mariadb don't support DESC indexes
                order: 'ASC',
              },
            ]);

            expect(idx2.fields).to.deep.equal([
              { attribute: 'fieldC', length: undefined, order: null },
            ]);
          }
        }

        expect(idx1.name).to.equal('a_b_uniq');
        expect(idx1.unique).to.be.ok;

        if (!['mssql', 'db2', 'ibmi'].includes(dialectName)) {
          expect(idx2.name).to.equal('models_field_c');
          expect(idx2.unique).not.to.be.ok;
        }
      });
    }
  });

  describe('build', () => {
    it('doesn\'t create database entries', async function () {
      this.User.build({ username: 'John Wayne' });
      expect(await this.User.findAll()).to.have.length(0);
    });

    it('fills the objects with default values', function () {
      const Task = this.sequelize.define('TaskBuild', {
        title: { type: DataTypes.STRING, defaultValue: 'a task!' },
        foo: { type: DataTypes.INTEGER, defaultValue: 2 },
        bar: { type: DataTypes.DATE },
        foobar: { type: DataTypes.TEXT, defaultValue: 'asd' },
        flag: { type: DataTypes.BOOLEAN, defaultValue: false },
      });

      expect(Task.build().title).to.equal('a task!');
      expect(Task.build().foo).to.equal(2);
      expect(Task.build().bar).to.not.be.ok;
      expect(Task.build().foobar).to.equal('asd');
      expect(Task.build().flag).to.be.false;
    });

    it('fills the objects with default values', function () {
      const Task = this.sequelize.define('TaskBuild', {
        title: { type: DataTypes.STRING, defaultValue: 'a task!' },
        foo: { type: DataTypes.INTEGER, defaultValue: 2 },
        bar: { type: DataTypes.DATE },
        foobar: { type: DataTypes.TEXT, defaultValue: 'asd' },
        flag: { type: DataTypes.BOOLEAN, defaultValue: false },
      }, { timestamps: false });
      expect(Task.build().title).to.equal('a task!');
      expect(Task.build().foo).to.equal(2);
      expect(Task.build().bar).to.not.be.ok;
      expect(Task.build().foobar).to.equal('asd');
      expect(Task.build().flag).to.be.false;
    });

    it('attaches getter and setter methods from attribute definition', function () {
      const Product = this.sequelize.define('ProductWithSettersAndGetters1', {
        price: {
          type: DataTypes.INTEGER,
          get() {
            return `answer = ${this.getDataValue('price')}`;
          },
          set(v) {
            return this.setDataValue('price', v + 42);
          },
        },
      });

      expect(Product.build({ price: 42 }).price).to.equal('answer = 84');

      const p = Product.build({ price: 1 });
      expect(p.price).to.equal('answer = 43');

      p.price = 0;
      expect(p.price).to.equal('answer = 42');
    });

    describe('include', () => {
      it('should support basic includes', function () {
        const Product = this.sequelize.define('Product', {
          title: DataTypes.STRING,
        });
        const Tag = this.sequelize.define('Tag', {
          name: DataTypes.STRING,
        });
        const User = this.sequelize.define('User', {
          first_name: DataTypes.STRING,
          last_name: DataTypes.STRING,
        });

        Product.hasMany(Tag);
        Product.belongsTo(User);

        const product = Product.build({
          id: 1,
          title: 'Chair',
          Tags: [
            { id: 1, name: 'Alpha' },
            { id: 2, name: 'Beta' },
          ],
          User: {
            id: 1,
            first_name: 'Mick',
            last_name: 'Hansen',
          },
        }, {
          include: [
            User,
            Tag,
          ],
        });

        expect(product.Tags).to.be.ok;
        expect(product.Tags.length).to.equal(2);
        expect(product.Tags[0]).to.be.instanceof(Tag);
        expect(product.User).to.be.ok;
        expect(product.User).to.be.instanceof(User);
      });

      it('should support includes with aliases', function () {
        const Product = this.sequelize.define('Product', {
          title: DataTypes.STRING,
        });
        const Tag = this.sequelize.define('Tag', {
          name: DataTypes.STRING,
        });
        const User = this.sequelize.define('User', {
          first_name: DataTypes.STRING,
          last_name: DataTypes.STRING,
        });

        Product.hasMany(Tag, { as: 'categories' });
        Product.belongsToMany(User, { as: 'followers', through: 'product_followers' });
        User.belongsToMany(Product, { as: 'following', through: 'product_followers' });

        const product = Product.build({
          id: 1,
          title: 'Chair',
          categories: [
            { id: 1, name: 'Alpha' },
            { id: 2, name: 'Beta' },
            { id: 3, name: 'Charlie' },
            { id: 4, name: 'Delta' },
          ],
          followers: [
            {
              id: 1,
              first_name: 'Mick',
              last_name: 'Hansen',
            },
            {
              id: 2,
              first_name: 'Jan',
              last_name: 'Meier',
            },
          ],
        }, {
          include: [
            { model: User, as: 'followers' },
            { model: Tag, as: 'categories' },
          ],
        });

        expect(product.categories).to.be.ok;
        expect(product.categories.length).to.equal(4);
        expect(product.categories[0]).to.be.instanceof(Tag);
        expect(product.followers).to.be.ok;
        expect(product.followers.length).to.equal(2);
        expect(product.followers[0]).to.be.instanceof(User);
      });
    });
  });

<<<<<<< HEAD
  describe('findOne', () => {
    if (current.dialect.supports.transactions) {
      it('supports the transaction option in the first parameter', async function () {
        const sequelize = await Support.prepareTransactionTest(this.sequelize);
        const User = sequelize.define('User', {
          username: DataTypes.STRING,
          foo: DataTypes.STRING,
        });
        await User.sync({ force: true });
        const t = await sequelize.startUnmanagedTransaction();
        await User.create({ username: 'foo' }, { transaction: t });
        const user = await User.findOne({ where: { username: 'foo' }, transaction: t });
        expect(user).to.not.be.null;
        await t.rollback();
      });
    }

    it('should not fail if model is paranoid and where is an empty array', async function () {
      const User = this.sequelize.define('User', { username: DataTypes.STRING }, { paranoid: true });

      await User.sync({ force: true });
      await User.create({ username: 'A fancy name' });
      expect((await User.findOne({ where: [] })).username).to.equal('A fancy name');
    });

    it('should work if model is paranoid and only operator in where clause is a Symbol (#8406)', async function () {
      const User = this.sequelize.define('User', { username: DataTypes.STRING }, { paranoid: true });

      await User.sync({ force: true });
      await User.create({ username: 'foo' });
      expect(await User.findOne({
        where: {
          [Op.or]: [
            { username: 'bar' },
            { username: 'baz' },
          ],
        },
      })).to.not.be.ok;
    });
  });

  describe('findOrBuild', () => {

    if (current.dialect.supports.transactions) {
      it('supports transactions', async function () {
        const sequelize = await Support.prepareTransactionTest(this.sequelize);
        const User = sequelize.define('User', { username: DataTypes.STRING, foo: DataTypes.STRING });

        await User.sync({ force: true });
        const t = await sequelize.startUnmanagedTransaction();
        await User.create({ username: 'foo' }, { transaction: t });
        const [user2] = await User.findOrBuild({
          where: { username: 'foo' },
          transaction: t,
        });
        const [user3] = await User.findOrBuild({
          where: { username: 'foo' },
          defaults: { foo: 'asd' },
          transaction: t,
        });
        if (dialectName !== 'cockroachdb') {
          const [user1] = await User.findOrBuild({
            where: { username: 'foo' },
          });
          expect(user1.isNewRecord).to.be.true;
        }

        expect(user2.isNewRecord).to.be.false;
        expect(user3.isNewRecord).to.be.false;
        await t.commit();
      });
    }

    describe('returns an instance if it already exists', () => {
      it('with a single find field', async function () {
        const user = await this.User.create({ username: 'Username' });
        const [_user, initialized] = await this.User.findOrBuild({
          where: { username: user.username },
        });
        expect(_user.id).to.equal(user.id);
        expect(_user.username).to.equal('Username');
        expect(initialized).to.be.false;
      });

      it('with multiple find fields', async function () {
        const user = await this.User.create({ username: 'Username', data: 'data' });
        const [_user, initialized] = await this.User.findOrBuild({
          where: {
            username: user.username,
            data: user.data,
          },
        });
        expect(_user.id).to.equal(user.id);
        expect(_user.username).to.equal('Username');
        expect(_user.data).to.equal('data');
        expect(initialized).to.be.false;
      });

      it('builds a new instance with default value.', async function () {
        const [user, initialized] = await this.User.findOrBuild({
          where: { username: 'Username' },
          defaults: { data: 'ThisIsData' },
        });
        expect(user.id).to.be.null;
        expect(user.username).to.equal('Username');
        expect(user.data).to.equal('ThisIsData');
        expect(initialized).to.be.true;
        expect(user.isNewRecord).to.be.true;
      });
    });
  });

  describe('save', () => {
    it('should map the correct fields when saving instance (#10589)', async function () {
      const User = this.sequelize.define('User', {
        id3: {
          field: 'id',
          type: DataTypes.INTEGER,
          primaryKey: true,
        },
        id: {
          field: 'id2',
          type: DataTypes.INTEGER,
          allowNull: false,
        },
        id2: {
          field: 'id3',
          type: DataTypes.INTEGER,
          allowNull: false,
        },
      });

      await this.sequelize.sync({ force: true });
      await User.create({ id3: 94, id: 87, id2: 943 });
      const user = await User.findByPk(94);
      await user.set('id2', 8877);
      await user.save({ id2: 8877 });
      expect((await User.findByPk(94)).id2).to.equal(8877);
    });
  });

  describe('update', () => {
    it('throws an error if no where clause is given', async function () {
      const User = this.sequelize.define('User', { username: DataTypes.STRING });

      await this.sequelize.sync({ force: true });
      try {
        await User.update();
        throw new Error('Update should throw an error if no where clause is given.');
      } catch (error) {
        expect(error).to.be.an.instanceof(Error);
        expect(error.message).to.equal('Missing where attribute in the options parameter');
      }
    });

    it('should map the correct fields when updating instance (#10589)', async function () {
      const User = this.sequelize.define('User', {
        id3: {
          field: 'id',
          type: DataTypes.INTEGER,
          primaryKey: true,
        },
        id: {
          field: 'id2',
          type: DataTypes.INTEGER,
          allowNull: false,
        },
        id2: {
          field: 'id3',
          type: DataTypes.INTEGER,
          allowNull: false,
        },
      });

      await this.sequelize.sync({ force: true });
      await User.create({ id3: 94, id: 87, id2: 943 });
      const user = await User.findByPk(94);
      await user.update({ id2: 8877 });
      expect((await User.findByPk(94)).id2).to.equal(8877);
    });

    if (current.dialect.supports.transactions) {
      it('supports transactions', async function () {
        const sequelize = await Support.prepareTransactionTest(this.sequelize);
        const User = sequelize.define('User', { username: DataTypes.STRING });

        await User.sync({ force: true });
        await User.create({ username: 'foo' });

        const t = await sequelize.startUnmanagedTransaction();
        await User.update({ username: 'bar' }, {
          where: { username: 'foo' },
          transaction: t,
        });
        const users2 = await User.findAll({ transaction: t });
        if (dialectName !== 'cockroachdb') {
          const users1 = await User.findAll();
          expect(users1[0].username).to.equal('foo');
        }

        expect(users2[0].username).to.equal('bar');
        await t.rollback();
      });
    }

    it('updates the attributes that we select only without updating createdAt', async function () {
      const User = this.sequelize.define('User1', {
        username: DataTypes.STRING,
        secretValue: DataTypes.STRING,
      }, {
        paranoid: true,
        tableName: 'users1',
      });

      let test = false;
      await User.sync({ force: true });
      const user = await User.create({ username: 'Peter', secretValue: '42' });
      await user.update({ secretValue: '43' }, {
        fields: ['secretValue'],
        logging(sql) {
          test = true;

          expect(sql).to.match(/^Executing \(default\): /);
          sql = sql.slice(21);

          expectsql(sql, {
            default: `UPDATE [users1] SET [secretValue]=$sequelize_1,[updatedAt]=$sequelize_2 WHERE [id] = $sequelize_3`,
            'postgres cockroachdb': `UPDATE "users1" SET "secretValue"=$1,"updatedAt"=$2 WHERE "id" = $3 RETURNING *`,
            mysql: 'UPDATE `users1` SET `secretValue`=?,`updatedAt`=? WHERE `id` = ?',
            mariadb: 'UPDATE `users1` SET `secretValue`=?,`updatedAt`=? WHERE `id` = ?',
            mssql: `UPDATE [users1] SET [secretValue]=@sequelize_1,[updatedAt]=@sequelize_2 OUTPUT INSERTED.* WHERE [id] = @sequelize_3`,
            db2: `SELECT * FROM FINAL TABLE (UPDATE "users1" SET "secretValue"=?,"updatedAt"=? WHERE "id" = ?);`,
            ibmi: `UPDATE "users1" SET "secretValue"=?,"updatedAt"=? WHERE "id" = ?;`,
          });
        },
        returning: [col('*')],
      });
      expect(test).to.be.true;
    });

    it('allows sql logging of updated statements', async function () {
      const User = this.sequelize.define('User', {
        name: DataTypes.STRING,
        bio: DataTypes.TEXT,
      }, {
        paranoid: true,
      });
      let test = false;
      await User.sync({ force: true });
      const u = await User.create({ name: 'meg', bio: 'none' });
      expect(u).to.exist;
      await u.update({ name: 'brian' }, {
        logging(sql) {
          test = true;
          expect(sql).to.exist;
          expect(sql.toUpperCase()).to.include('UPDATE');
        },
      });
      expect(test).to.be.true;
    });

    it('updates only values that match filter', async function () {
      const data = [
        { username: 'Peter', secretValue: '42' },
        { username: 'Paul', secretValue: '42' },
        { username: 'Bob', secretValue: '43' },
      ];

      await this.User.bulkCreate(data);
      await this.User.update({ username: 'Bill' }, { where: { secretValue: '42' } });
      const users = await this.User.findAll({ order: ['id'] });
      expect(users).to.have.lengthOf(3);

      for (const user of users) {
        if (user.secretValue === '42') {
          expect(user.username).to.equal('Bill');
        } else {
          expect(user.username).to.equal('Bob');
        }
      }
    });

    it('throws an error if where has a key with undefined value', async function () {
      const data = [
        { username: 'Peter', secretValue: '42' },
        { username: 'Paul', secretValue: '42' },
        { username: 'Bob', secretValue: '43' },
      ];

      await this.User.bulkCreate(data);
      try {
        await this.User.update({ username: 'Bill' }, {
          where: {
            secretValue: '42',
            username: undefined,
          },
        });
        throw new Error('Update should throw an error if where has a key with undefined value');
      } catch (error) {
        expect(error).to.be.an.instanceof(Error);
        expect(error.message).to.equal('WHERE parameter "username" has invalid "undefined" value');
      }
    });

    it('updates only values that match the allowed fields', async function () {
      const data = [{ username: 'Peter', secretValue: '42' }];

      await this.User.bulkCreate(data);
      await this.User.update({ username: 'Bill', secretValue: '43' }, { where: { secretValue: '42' }, fields: ['username'] });
      const users = await this.User.findAll({ order: ['id'] });
      expect(users).to.have.lengthOf(1);
      expect(users[0].username).to.equal('Bill');
      expect(users[0].secretValue).to.equal('42');
    });

    it('updates with casting', async function () {
      await this.User.create({ username: 'John' });
      await this.User.update({
        username: this.sequelize.cast('1', dialectName === 'mssql' ? 'nvarchar' : 'char'),
      }, {
        where: { username: 'John' },
      });
      expect((await this.User.findOne()).username).to.equal('1');
    });

    it('updates with function and column value', async function () {
      await this.User.create({ username: 'John' });
      await this.User.update({
        username: this.sequelize.fn('upper', this.sequelize.col('username')),
      }, {
        where: { username: 'John' },
      });
      expect((await this.User.findOne()).username).to.equal('JOHN');
    });

    it('does not update virtual attributes', async function () {
      const User = this.sequelize.define('User', {
        username: DataTypes.STRING,
        virtual: DataTypes.VIRTUAL,
      });

      await User.create({ username: 'jan' });
      await User.update({
        username: 'kurt',
        virtual: 'test',
      }, {
        where: {
          username: 'jan',
        },
      });
      const user = await User.findOne();
      expect(user.username).to.equal('kurt');
      expect(user.virtual).to.not.equal('test');
    });

    it('doesn\'t update attributes that are altered by virtual setters when option is enabled', async function () {
      const User = this.sequelize.define('UserWithVirtualSetters', {
        username: DataTypes.STRING,
        illness_name: DataTypes.STRING,
        illness_pain: DataTypes.INTEGER,
        illness: {
          type: DataTypes.VIRTUAL,
          set(value) {
            this.set('illness_name', value.name);
            this.set('illness_pain', value.pain);
          },
        },
      });

      await User.sync({ force: true });
      await User.create({
        username: 'Jan',
        illness_name: 'Headache',
        illness_pain: 5,
      });
      await User.update({
        illness: { pain: 10, name: 'Backache' },
      }, {
        where: {
          username: 'Jan',
        },
        sideEffects: false,
      });
      expect((await User.findOne()).illness_pain).to.be.equal(5);
    });

    it('updates attributes that are altered by virtual setters', async function () {
      const User = this.sequelize.define('UserWithVirtualSetters', {
        username: DataTypes.STRING,
        illness_name: DataTypes.STRING,
        illness_pain: DataTypes.INTEGER,
        illness: {
          type: DataTypes.VIRTUAL,
          set(value) {
            this.set('illness_name', value.name);
            this.set('illness_pain', value.pain);
          },
        },
      });

      await User.sync({ force: true });
      await User.create({
        username: 'Jan',
        illness_name: 'Headache',
        illness_pain: 5,
      });
      await User.update({
        illness: { pain: 10, name: 'Backache' },
      }, {
        where: {
          username: 'Jan',
        },
      });
      expect((await User.findOne()).illness_pain).to.be.equal(10);
    });

    it('should properly set data when individualHooks are true', async function () {
      this.User.beforeUpdate(instance => {
        instance.set('intVal', 1);
      });

      const user = await this.User.create({ username: 'Peter' });
      await this.User.update({ data: 'test' }, {
        where: { id: user.id },
        individualHooks: true,
      });
      expect((await this.User.findByPk(user.id)).intVal).to.be.equal(1);
    });

    it('sets updatedAt to the current timestamp', async function () {
      const data = [
        { username: 'Peter', secretValue: '42' },
        { username: 'Paul', secretValue: '42' },
        { username: 'Bob', secretValue: '43' },
      ];

      await this.User.bulkCreate(data);
      let users = await this.User.findAll({ order: ['id'] });
      this.updatedAt = users[0].updatedAt;

      expect(this.updatedAt).to.be.ok;
      expect(this.updatedAt).to.equalTime(users[2].updatedAt); // All users should have the same updatedAt

      // Pass the time so we can actually see a change
      this.clock.tick(1000);
      await this.User.update({ username: 'Bill' }, { where: { secretValue: '42' } });

      users = await this.User.findAll({ order: ['id'] });
      expect(users[0].username).to.equal('Bill');
      expect(users[1].username).to.equal('Bill');
      expect(users[2].username).to.equal('Bob');

      expect(users[0].updatedAt).to.be.afterTime(this.updatedAt);
      expect(users[2].updatedAt).to.equalTime(this.updatedAt);
    });

    it('returns the number of affected rows', async function () {
      const data = [
        { username: 'Peter', secretValue: '42' },
        { username: 'Paul', secretValue: '42' },
        { username: 'Bob', secretValue: '43' },
      ];

      await this.User.bulkCreate(data);
      let [affectedRows] = await this.User.update({ username: 'Bill' }, { where: { secretValue: '42' } });
      expect(affectedRows).to.equal(2);
      [affectedRows] = await this.User.update({ username: 'Bill' }, { where: { secretValue: '44' } });
      expect(affectedRows).to.equal(0);
    });

    it('does not update soft deleted records when model is paranoid', async function () {
      const ParanoidUser = this.sequelize.define('ParanoidUser', {
        username: DataTypes.STRING,
      }, { paranoid: true });

      await this.sequelize.sync({ force: true });
      await ParanoidUser.bulkCreate([
        { username: 'user1' },
        { username: 'user2' },
      ]);
      await ParanoidUser.destroy({
        where: { username: 'user1' },
      });
      await ParanoidUser.update({ username: 'foo' }, { where: {} });
      const users = await ParanoidUser.findAll({
        paranoid: false,
        where: {
          username: 'foo',
        },
      });
      expect(users).to.have.lengthOf(1, 'should not update soft-deleted record');
    });

    it('updates soft deleted records when paranoid is overridden', async function () {
      const ParanoidUser = this.sequelize.define('ParanoidUser', {
        username: DataTypes.STRING,
      }, { paranoid: true });

      await this.sequelize.sync({ force: true });
      await ParanoidUser.bulkCreate([
        { username: 'user1' },
        { username: 'user2' },
      ]);
      await ParanoidUser.destroy({ where: { username: 'user1' } });
      await ParanoidUser.update({ username: 'foo' }, {
        where: {},
        paranoid: false,
      });
      const users = await ParanoidUser.findAll({
        paranoid: false,
        where: {
          username: 'foo',
        },
      });
      expect(users).to.have.lengthOf(2);
    });

    it('calls update hook for soft deleted objects', async function () {
      const hookSpy = sinon.spy();
      const User = this.sequelize.define('User',
        { username: DataTypes.STRING },
        { paranoid: true, hooks: { beforeUpdate: hookSpy } });

      await this.sequelize.sync({ force: true });
      await User.bulkCreate([{ username: 'user1' }]);
      await User.destroy({
        where: {
          username: 'user1',
        },
      });
      await User.update({ username: 'updUser1' }, {
        paranoid: false,
        where: { username: 'user1' },
        individualHooks: true,
      });
      const user = await User.findOne({ where: { username: 'updUser1' }, paranoid: false });
      expect(user).to.not.be.null;
      expect(user.username).to.eq('updUser1');
      expect(hookSpy).to.have.been.called;
    });

    if (dialectName === 'postgres') {
      it('returns the affected rows if `options.returning` is true', async function () {
        const data = [
          { username: 'Peter', secretValue: '42' },
          { username: 'Paul', secretValue: '42' },
          { username: 'Bob', secretValue: '43' },
        ];

        await this.User.bulkCreate(data);
        let [count, rows] = await this.User.update({ username: 'Bill' }, {
          where: { secretValue: '42' },
          returning: true,
        });
        expect(count).to.equal(2);
        expect(rows).to.have.length(2);
        [count, rows] = await this.User.update({ username: 'Bill' }, {
          where: { secretValue: '44' },
          returning: true,
        });
        expect(count).to.equal(0);
        expect(rows).to.have.length(0);
      });
    }

    if (dialectName === 'mysql') {
      it('supports limit clause', async function () {
        const data = [
          { username: 'Peter', secretValue: '42' },
          { username: 'Peter', secretValue: '42' },
          { username: 'Peter', secretValue: '42' },
        ];

        await this.User.bulkCreate(data);
        const [affectedRows] = await this.User.update({ secretValue: '43' }, {
          where: { username: 'Peter' },
          limit: 1,
        });
        expect(affectedRows).to.equal(1);
      });
    }

  });

  describe('destroy', () => {
    it('`truncate` method should clear the table', async function () {
      const User = this.sequelize.define('User', { username: DataTypes.STRING });
      await this.sequelize.sync({ force: true });
      await User.bulkCreate([{ username: 'user1' }, { username: 'user2' }]);
      await User.truncate();
      expect(await User.findAll()).to.have.lengthOf(0);
    });

    it('`truncate` option should clear the table', async function () {
      const User = this.sequelize.define('User', { username: DataTypes.STRING });
      await this.sequelize.sync({ force: true });
      await User.bulkCreate([{ username: 'user1' }, { username: 'user2' }]);
      await User.destroy({ truncate: true });
      expect(await User.findAll()).to.have.lengthOf(0);
    });

    it('`truncate` option returns a number', async function () {
      const User = this.sequelize.define('User', { username: DataTypes.STRING });
      await this.sequelize.sync({ force: true });
      await User.bulkCreate([{ username: 'user1' }, { username: 'user2' }]);
      const affectedRows = await User.destroy({ truncate: true });
      expect(await User.findAll()).to.have.lengthOf(0);
      expect(affectedRows).to.be.a('number');
    });

    it('throws an error if no where clause is given', async function () {
      const User = this.sequelize.define('User', { username: DataTypes.STRING });
      await this.sequelize.sync({ force: true });
      try {
        await User.destroy();
        throw new Error('Destroy should throw an error if no where clause is given.');
      } catch (error) {
        expect(error).to.be.an.instanceof(Error);
        expect(error.message).to.equal('Missing where or truncate attribute in the options parameter of model.destroy.');
      }
    });

    it('deletes all instances when given an empty where object', async function () {
      const User = this.sequelize.define('User', { username: DataTypes.STRING });
      await this.sequelize.sync({ force: true });
      await User.bulkCreate([{ username: 'user1' }, { username: 'user2' }]);
      const affectedRows = await User.destroy({ where: {} });
      expect(affectedRows).to.equal(2);
      expect(await User.findAll()).to.have.lengthOf(0);
    });

    it('throws an error if where has a key with undefined value', async function () {
      const User = this.sequelize.define('User', { username: DataTypes.STRING });

      await this.sequelize.sync({ force: true });
      try {
        await User.destroy({ where: { username: undefined } });
        throw new Error('Destroy should throw an error if where has a key with undefined value');
      } catch (error) {
        expect(error).to.be.an.instanceof(Error);
        expect(error.message).to.equal('WHERE parameter "username" has invalid "undefined" value');
      }
    });

    if (current.dialect.supports.transactions) {
      it('supports transactions', async function () {
        const sequelize = await Support.prepareTransactionTest(this.sequelize);
        const User = sequelize.define('User', { username: DataTypes.STRING });

        await User.sync({ force: true });
        await User.create({ username: 'foo' });
        const t = await sequelize.startUnmanagedTransaction();
        await User.destroy({
          where: {},
          transaction: t,
        });
        const count2 = await User.count({ transaction: t });
        if (dialectName !== 'cockroachdb') {
          const count1 = await User.count();
          expect(count1).to.equal(1);
        }

        expect(count2).to.equal(0);
        await t.rollback();
      });
    }

    it('deletes values that match filter', async function () {
      const data = [
        { username: 'Peter', secretValue: '42' },
        { username: 'Paul', secretValue: '42' },
        { username: 'Bob', secretValue: '43' },
      ];

      await this.User.bulkCreate(data);
      await this.User.destroy({ where: { secretValue: '42' } });
      const users = await this.User.findAll({ order: ['id'] });
      expect(users.length).to.equal(1);
      expect(users[0].username).to.equal('Bob');
    });

    it('works without a primary key', async function () {
      const Log = this.sequelize.define('Log', {
        client_id: DataTypes.INTEGER,
        content: DataTypes.TEXT,
        timestamp: DataTypes.DATE,
      });
      Log.removeAttribute('id');

      await Log.sync({ force: true });
      await Log.create({
        client_id: 13,
        content: 'Error!',
        timestamp: new Date(),
      });
      await Log.destroy({
        where: {
          client_id: 13,
        },
      });
      expect(await Log.findAll()).to.have.lengthOf(0);
    });

    it('supports .field', async function () {
      const UserProject = this.sequelize.define('UserProject', {
        userId: {
          type: DataTypes.INTEGER,
          field: 'user_id',
        },
      });

      await UserProject.sync({ force: true });
      await UserProject.create({ userId: 10 });
      await UserProject.destroy({ where: { userId: 10 } });
      expect(await UserProject.findAll()).to.have.lengthOf(0);
    });

    it('sets deletedAt to the current timestamp if paranoid is true', async function () {
      const ParanoidUser = this.sequelize.define('ParanoidUser', {
        username: DataTypes.STRING,
        secretValue: DataTypes.STRING,
        data: DataTypes.STRING,
        intVal: { type: DataTypes.INTEGER, defaultValue: 1 },
      }, { paranoid: true });
      const data = [
        { username: 'Peter', secretValue: '42' },
        { username: 'Paul', secretValue: '42' },
        { username: 'Bob', secretValue: '43' },
      ];

      await ParanoidUser.sync({ force: true });
      await ParanoidUser.bulkCreate(data);

      // since we save in UTC, let's format to UTC time
      const date = dayjs().utc().format('YYYY-MM-DD h:mm');
      await ParanoidUser.destroy({ where: { secretValue: '42' } });

      let users = await ParanoidUser.findAll({ order: ['id'] });
      expect(users.length).to.equal(1);
      expect(users[0].username).to.equal('Bob');

      const queryGenerator = this.sequelize.queryInterface.queryGenerator;
      const qi = queryGenerator.quoteIdentifier.bind(queryGenerator);
      const query = `SELECT * FROM ${qi('ParanoidUsers')} WHERE ${qi('deletedAt')} IS NOT NULL ORDER BY ${qi('id')}`;
      [users] = await this.sequelize.query(query);

      expect(users[0].username).to.equal('Peter');
      expect(users[1].username).to.equal('Paul');

      const formatDate = val => dayjs(val).utc().format('YYYY-MM-DD h:mm');

      expect(formatDate(users[0].deletedAt)).to.equal(date);
      expect(formatDate(users[1].deletedAt)).to.equal(date);
    });

    it('does not set deletedAt for previously destroyed instances if paranoid is true', async function () {
      const User = this.sequelize.define('UserCol', {
        secretValue: DataTypes.STRING,
        username: DataTypes.STRING,
      }, { paranoid: true });

      await User.sync({ force: true });
      if (dialectName === 'cockroachdb') {
        await User.bulkCreate([
          // Added gapless incremental ids
          { id: 1, username: 'Toni', secretValue: '42' },
          { id: 2, username: 'Tobi', secretValue: '42' },
          { id: 3, username: 'Max', secretValue: '42' },
        ]);
      } else {
        await User.bulkCreate([
          { username: 'Toni', secretValue: '42' },
          { username: 'Tobi', secretValue: '42' },
          { username: 'Max', secretValue: '42' },
        ]);
      }

      const user = await User.findByPk(1);
      await user.destroy();
      await user.reload({ paranoid: false });
      const deletedAt = user.deletedAt;
      await User.destroy({ where: { secretValue: '42' } });
      await user.reload({ paranoid: false });
      expect(user.deletedAt).to.eql(deletedAt);
    });

    describe('can\'t find records marked as deleted with paranoid being true', () => {
      it('with the DAOFactory', async function () {
        const User = this.sequelize.define('UserCol', {
          username: DataTypes.STRING,
        }, { paranoid: true });

        await User.sync({ force: true });
        if (dialectName === 'cockroachdb') {
          await User.bulkCreate([
            // Added gapless incremental ids
            { id: 1, username: 'Toni' },
            { id: 2, username: 'Tobi' },
            { id: 3, username: 'Max' },
          ]);
        } else {
          await User.bulkCreate([
            { username: 'Toni' },
            { username: 'Tobi' },
            { username: 'Max' },
          ]);
        }

        const user = await User.findByPk(1);
        await user.destroy();
        expect(await User.findByPk(1)).to.be.null;
        expect(await User.count()).to.equal(2);
        expect(await User.findAll()).to.have.length(2);
      });
    });

    describe('can find paranoid records if paranoid is marked as false in query', () => {
      it('with the DAOFactory', async function () {
        const User = this.sequelize.define('UserCol', {
          username: DataTypes.STRING,
        }, { paranoid: true });

        await User.sync({ force: true });
        if (dialectName === 'cockroachdb') {
          await User.bulkCreate([
            // Added gapless incremental ids
            { id: 1, username: 'Toni' },
            { id: 2, username: 'Tobi' },
            { id: 3, username: 'Max' },
          ]);
        } else {
          await User.bulkCreate([
            { username: 'Toni' },
            { username: 'Tobi' },
            { username: 'Max' },
          ]);
        }

        const user = await User.findByPk(1);
        await user.destroy();
        expect(await User.findOne({ where: 1, paranoid: false })).to.exist;
        expect(await User.findByPk(1)).to.be.null;
        expect(await User.count()).to.equal(2);
        expect(await User.count({ paranoid: false })).to.equal(3);
      });
    });

    it('should include deleted associated records if include has paranoid marked as false', async function () {
      const User = this.sequelize.define('User', {
        username: DataTypes.STRING,
      }, { paranoid: true });
      const Pet = this.sequelize.define('Pet', {
        name: DataTypes.STRING,
        UserId: DataTypes.INTEGER,
      }, { paranoid: true });

      User.hasMany(Pet);
      Pet.belongsTo(User);

      await User.sync({ force: true });
      await Pet.sync({ force: true });
      const userId = (await User.create({ username: 'Joe' })).id;
      if (dialectName === 'cockroachdb') {
        await Pet.bulkCreate([
          // Added gapless incremental ids
          { id: 1, name: 'Fido', UserId: userId },
          { id: 2, name: 'Fifi', UserId: userId },
        ]);
      } else {
        await Pet.bulkCreate([
          { name: 'Fido', UserId: userId },
          { name: 'Fifi', UserId: userId },
        ]);
      }

      const pet = await Pet.findByPk(1);
      await pet.destroy();
      const user = await User.findOne({
        where: { id: userId },
        include: Pet,
      });
      const userWithDeletedPets = await User.findOne({
        where: { id: userId },
        include: { model: Pet, paranoid: false },
      });
      expect(user).to.exist;
      expect(user.Pets).to.have.length(1);
      expect(userWithDeletedPets).to.exist;
      expect(userWithDeletedPets.Pets).to.have.length(2);
    });

    it('should delete a paranoid record if I set force to true', async function () {
      const User = this.sequelize.define('paranoiduser', {
        username: DataTypes.STRING,
      }, { paranoid: true });

      await User.sync({ force: true });
      await User.bulkCreate([
        { username: 'Bob' },
        { username: 'Tobi' },
        { username: 'Max' },
        { username: 'Tony' },
      ]);
      const user = await User.findOne({ where: { username: 'Bob' } });
      await user.destroy({ force: true });
      expect(await User.findOne({ where: { username: 'Bob' } })).to.be.null;
      const tobi = await User.findOne({ where: { username: 'Tobi' } });
      await tobi.destroy();
      let sql = ['db2', 'ibmi'].includes(dialectName) ? 'SELECT * FROM "paranoidusers" WHERE "username"=\'Tobi\'' : 'SELECT * FROM paranoidusers WHERE username=\'Tobi\'';
      let result = await this.sequelize.query(sql, { plain: true });
      expect(result.username).to.equal('Tobi');
      await User.destroy({ where: { username: 'Tony' } });
      sql = ['db2', 'ibmi'].includes(dialectName) ? 'SELECT * FROM "paranoidusers" WHERE "username"=\'Tony\'' : 'SELECT * FROM paranoidusers WHERE username=\'Tony\'';
      result = await this.sequelize.query(sql, { plain: true });
      expect(result.username).to.equal('Tony');
      await User.destroy({ where: { username: ['Tony', 'Max'] }, force: true });
      sql = ['db2', 'ibmi'].includes(dialectName) ? 'SELECT * FROM "paranoidusers"' : 'SELECT * FROM paranoidusers';
      const [users] = await this.sequelize.query(sql, { raw: true });
      expect(users).to.have.length(1);
      expect(users[0].username).to.equal('Tobi');
    });

    it('returns the number of affected rows', async function () {
      const data = [
        { username: 'Peter', secretValue: '42' },
        { username: 'Paul', secretValue: '42' },
        { username: 'Bob', secretValue: '43' },
      ];

      await this.User.bulkCreate(data);
      let affectedRows = await this.User.destroy({ where: { secretValue: '42' } });
      expect(affectedRows).to.equal(2);
      affectedRows = await this.User.destroy({ where: { secretValue: '44' } });
      expect(affectedRows).to.equal(0);
    });

    if (dialect.supports.schemas) {
      it('supports table schema/prefix', async function () {
        const data = [
          { username: 'Peter', secretValue: '42' },
          { username: 'Paul', secretValue: '42' },
          { username: 'Bob', secretValue: '43' },
        ];
        const prefixUser = this.User.schema('prefix');

        await Support.dropTestSchemas(this.sequelize);
        await this.sequelize.queryInterface.createSchema('prefix');
        await prefixUser.sync({ force: true });
        await prefixUser.bulkCreate(data);
        await prefixUser.destroy({ where: { secretValue: '42' } });
        const users = await prefixUser.findAll({ order: ['id'] });
        expect(users.length).to.equal(1);
        expect(users[0].username).to.equal('Bob');
        await this.sequelize.queryInterface.dropSchema('prefix');
      });
    }

    it('should work if model is paranoid and only operator in where clause is a Symbol', async function () {
      const User = this.sequelize.define('User', {
        username: DataTypes.STRING,
      }, { paranoid: true });

      await User.sync({ force: true });
      await User.bulkCreate([{ username: 'foo' }, { username: 'bar' }]);
      await User.destroy({
        where: {
          [Op.or]: [
            { username: 'bar' },
            { username: 'baz' },
          ],
        },
      });
      const users = await User.findAll();
      expect(users).to.have.length(1);
      expect(users[0].username).to.equal('foo');
    });
  });

=======
>>>>>>> 243ca2b0
  describe('restore', () => {
    it('rejects with an error if the model is not paranoid', async function () {
      await expect(this.User.restore({ where: { secretValue: '42' } })).to.be.rejectedWith(Error, 'Model is not paranoid');
    });

    it('restores a previously deleted model', async function () {
      const ParanoidUser = this.sequelize.define('ParanoidUser', {
        username: DataTypes.STRING,
        secretValue: DataTypes.STRING,
        data: DataTypes.STRING,
        intVal: { type: DataTypes.INTEGER, defaultValue: 1 },
      }, {
        paranoid: true,
      });
      const data = [
        { username: 'Peter', secretValue: '42' },
        { username: 'Paul', secretValue: '43' },
        { username: 'Bob', secretValue: '44' },
      ];

      await ParanoidUser.sync({ force: true });
      await ParanoidUser.bulkCreate(data);
      await ParanoidUser.destroy({ where: { secretValue: '42' } });
      await ParanoidUser.restore({ where: { secretValue: '42' } });
      const user = await ParanoidUser.findOne({ where: { secretValue: '42' } });
      expect(user).to.be.ok;
      expect(user.username).to.equal('Peter');
    });
  });

  describe('equals', () => {
    it('correctly determines equality of objects', async function () {
      const user = await this.User.create({ username: 'hallo', data: 'welt' });
      expect(user.equals(user)).to.be.ok;
    });

    // sqlite can't handle multiple primary keys
    if (dialectName !== 'sqlite') {
      it('correctly determines equality with multiple primary keys', async function () {
        const userKeys = this.sequelize.define('userkeys', {
          foo: { type: DataTypes.STRING, primaryKey: true },
          bar: { type: DataTypes.STRING, primaryKey: true },
          name: DataTypes.STRING,
          bio: DataTypes.TEXT,
        });

        await userKeys.sync({ force: true });
        const user = await userKeys.create({ foo: '1', bar: '2', name: 'hallo', bio: 'welt' });
        expect(user.equals(user)).to.be.ok;
      });
    }
  });

  // sqlite can't handle multiple primary keys
  if (dialectName !== 'sqlite') {
    describe('equalsOneOf', () => {
      beforeEach(async function () {
        this.userKey = this.sequelize.define('userKeys', {
          foo: { type: DataTypes.STRING, primaryKey: true },
          bar: { type: DataTypes.STRING, primaryKey: true },
          name: DataTypes.STRING,
          bio: DataTypes.TEXT,
        });

        await this.userKey.sync({ force: true });
      });

      it('determines equality if one is matching', async function () {
        const u = await this.userKey.create({ foo: '1', bar: '2', name: 'hallo', bio: 'welt' });
        expect(u.equalsOneOf([u, { a: 1 }])).to.be.ok;
      });

      it('doesn\'t determine equality if none is matching', async function () {
        const u = await this.userKey.create({ foo: '1', bar: '2', name: 'hallo', bio: 'welt' });
        expect(u.equalsOneOf([{ b: 2 }, { a: 1 }])).to.not.be.ok;
      });
    });
  }

<<<<<<< HEAD
  describe('count', () => {
    if (current.dialect.supports.transactions) {
      it('supports transactions', async function () {
        const sequelize = await Support.prepareTransactionTest(this.sequelize);
        const User = sequelize.define('User', { username: DataTypes.STRING });

        await User.sync({ force: true });
        const t = await sequelize.startUnmanagedTransaction();
        await User.create({ username: 'foo' }, { transaction: t });
        const count2 = await User.count({ transaction: t });
        if (dialectName !== 'cockroachdb') {
          const count1 = await User.count();
          expect(count1).to.equal(0);
        }

        expect(count2).to.equal(1);
        await t.rollback();
      });
    }

    it('counts all created objects', async function () {
      await this.User.bulkCreate([{ username: 'user1' }, { username: 'user2' }]);
      expect(await this.User.count()).to.equal(2);
    });

    it('returns multiple rows when using group', async function () {
      await this.User.bulkCreate([
        { username: 'user1', data: 'A' },
        { username: 'user2', data: 'A' },
        { username: 'user3', data: 'B' },
      ]);
      const count = await this.User.count({
        attributes: ['data'],
        group: ['data'],
      });
      expect(count).to.have.lengthOf(2);

      // The order of count varies across dialects; Hence find element by identified first.
      expect(count.find(i => i.data === 'A')).to.deep.equal({ data: 'A', count: 2 });
      expect(count.find(i => i.data === 'B')).to.deep.equal({ data: 'B', count: 1 });
    });

    if (dialectName !== 'mssql' && dialectName !== 'db2' && dialectName !== 'ibmi') {
      describe('aggregate', () => {
        it('allows grouping by aliased attribute', async function () {
          await this.User.aggregate('id', 'count', {
            attributes: [['id', 'id2']],
            group: ['id2'],
          });
        });
      });
    }

    describe('options sent to aggregate', () => {
      let options;
      let aggregateSpy;

      beforeEach(function () {
        options = { where: { username: 'user1' } };

        aggregateSpy = sinon.spy(this.User, 'aggregate');
      });

      afterEach(() => {
        expect(aggregateSpy).to.have.been.calledWith(
          sinon.match.any, sinon.match.any,
          sinon.match.object.and(sinon.match.has('where', { username: 'user1' })),
        );

        aggregateSpy.restore();
      });

      it('modifies option "limit" by setting it to null', async function () {
        options.limit = 5;

        await this.User.count(options);
        expect(aggregateSpy).to.have.been.calledWith(
          sinon.match.any, sinon.match.any,
          sinon.match.object.and(sinon.match.has('limit', null)),
        );
      });

      it('modifies option "offset" by setting it to null', async function () {
        options.offset = 10;

        await this.User.count(options);
        expect(aggregateSpy).to.have.been.calledWith(
          sinon.match.any, sinon.match.any,
          sinon.match.object.and(sinon.match.has('offset', null)),
        );
      });

      it('modifies option "order" by setting it to null', async function () {
        options.order = 'username';

        await this.User.count(options);
        expect(aggregateSpy).to.have.been.calledWith(
          sinon.match.any, sinon.match.any,
          sinon.match.object.and(sinon.match.has('order', null)),
        );
      });
    });

    it('allows sql logging', async function () {
      let test = false;
      await this.User.count({
        logging(sql) {
          test = true;
          expect(sql).to.exist;
          expect(sql.toUpperCase()).to.include('SELECT');
        },
      });
      expect(test).to.be.true;
    });

    it('filters object', async function () {
      await this.User.create({ username: 'user1' });
      await this.User.create({ username: 'foo' });
      const count = await this.User.count({ where: { username: { [Op.like]: '%us%' } } });
      expect(count).to.equal(1);
    });

    it('supports distinct option', async function () {
      const Post = this.sequelize.define('Post', {});
      const PostComment = this.sequelize.define('PostComment', {});
      Post.hasMany(PostComment);
      await Post.sync({ force: true });
      await PostComment.sync({ force: true });
      const post = await Post.create({});
      await PostComment.bulkCreate([{ PostId: post.id }, { PostId: post.id }]);
      const count1 = await Post.count({ distinct: false, include: { model: PostComment, required: false } });
      const count2 = await Post.count({ distinct: true, include: { model: PostComment, required: false } });
      expect(count1).to.equal(2);
      expect(count2).to.equal(1);
    });

  });

  for (const methodName of ['min', 'max']) {
    describe(methodName, () => {
      beforeEach(async function () {
        this.UserWithAge = this.sequelize.define('UserWithAge', {
          age: DataTypes.INTEGER,
          order: DataTypes.INTEGER,
        });

        await this.UserWithAge.sync({ force: true });
      });

      if (current.dialect.supports.transactions) {
        it('supports transactions', async function () {
          const sequelize = await Support.prepareTransactionTest(this.sequelize);
          const User = sequelize.define('User', { age: DataTypes.INTEGER });

          await User.sync({ force: true });
          const t = await sequelize.startUnmanagedTransaction();
          await User.bulkCreate([{ age: 2 }, { age: 5 }, { age: 3 }], { transaction: t });
          const val2 = await User[methodName]('age', { transaction: t });
          if (dialectName !== 'cockroachdb') {
            const val1 = await User[methodName]('age');
            expect(val1).to.be.not.ok;
          }

          expect(val2).to.equal(methodName === 'min' ? 2 : 5);
          await t.rollback();
        });
      }

      it('returns the correct value', async function () {
        await this.UserWithAge.bulkCreate([{ age: 3 }, { age: 2 }]);
        expect(await this.UserWithAge[methodName]('age')).to.equal(methodName === 'min' ? 2 : 3);
      });

      it('allows sql logging', async function () {
        let test = false;
        await this.UserWithAge[methodName]('age', {
          logging(sql) {
            test = true;
            expect(sql).to.exist;
            expect(sql.toUpperCase()).to.include('SELECT');
          },
        });
        expect(test).to.be.true;
      });

      if (dialect.supports.dataTypes.DECIMAL) {
        it('should allow decimals', async function () {
          const UserWithDec = this.sequelize.define('UserWithDec', {
            value: DataTypes.DECIMAL(10, 3),
          });

          await UserWithDec.sync({ force: true });

          await UserWithDec.bulkCreate([{ value: 5.5 }, { value: 3.5 }]);
          expect(await UserWithDec[methodName]('value')).to.equal(methodName === 'min' ? 3.5 : 5.5);
        });
      }

      it('should allow strings', async function () {
        await this.User.bulkCreate([{ username: 'bbb' }, { username: 'yyy' }]);
        expect(await this.User[methodName]('username')).to.equal(methodName === 'min' ? 'bbb' : 'yyy');
      });

      it('should allow dates', async function () {
        const date1 = new Date(2000, 1, 1);
        const date2 = new Date(1990, 1, 1);
        await this.User.bulkCreate([{ theDate: date1 }, { theDate: date2 }]);
        expect(await this.User[methodName]('theDate')).to.equalDate(methodName === 'min' ? date2 : date1);
      });

      it('should work with fields named as an SQL reserved keyword', async function () {
        await this.UserWithAge.bulkCreate([
          { age: 2, order: 3 },
          { age: 3, order: 5 },
        ]);
        expect(await this.UserWithAge[methodName]('order')).to.equal(methodName === 'min' ? 3 : 5);
      });
    });
  }

=======
>>>>>>> 243ca2b0
  describe('sum', () => {
    beforeEach(async function () {
      this.UserWithAge = this.sequelize.define('UserWithAge', {
        age: DataTypes.INTEGER,
        order: DataTypes.INTEGER,
        gender: DataTypes.ENUM('male', 'female'),
      });

      this.UserWithFields = this.sequelize.define('UserWithFields', {
        age: {
          type: DataTypes.INTEGER,
          columnName: 'user_age',
        },
        order: DataTypes.INTEGER,
        gender: {
          type: DataTypes.ENUM('male', 'female'),
          columnName: 'male_female',
        },
      });

      await Promise.all([
        this.UserWithAge.sync({ force: true }),
        this.UserWithFields.sync({ force: true }),
      ]);
    });

    it('should work in the simplest case', async function () {
      await this.UserWithAge.bulkCreate([{ age: 2 }, { age: 3 }]);
      expect(await this.UserWithAge.sum('age')).to.equal(5);
    });

    it('should work with fields named as an SQL reserved keyword', async function () {
      await this.UserWithAge.bulkCreate([{ age: 2, order: 3 }, { age: 3, order: 5 }]);
      expect(await this.UserWithAge.sum('order')).to.equal(8);
    });

    if (dialect.supports.dataTypes.DECIMAL) {
      it('should allow decimals in sum', async function () {
        const UserWithDec = this.sequelize.define('UserWithDec', {
          value: DataTypes.DECIMAL(10, 3),
        });

        await UserWithDec.sync({ force: true });

        await UserWithDec.bulkCreate([{ value: 3.5 }, { value: 5.25 }]);
        expect(await UserWithDec.sum('value')).to.equal(8.75);
      });
    }

    it('should accept a where clause', async function () {
      const options = { where: { gender: 'male' } };
      await this.UserWithAge.bulkCreate([
        { age: 2, gender: 'male' },
        { age: 3, gender: 'female' },
      ]);
      expect(await this.UserWithAge.sum('age', options)).to.equal(2);
    });

    it('should accept a where clause with custom fields', async function () {
      const options = { where: { gender: 'male' } };
      await this.UserWithFields.bulkCreate([
        { age: 2, gender: 'male' },
        { age: 3, gender: 'female' },
      ]);
      expect(await this.UserWithFields.sum('age', options)).to.equal(2);
    });

    it('allows sql logging', async function () {
      let test = false;
      await this.UserWithAge.sum('age', {
        logging(sql) {
          test = true;
          expect(sql).to.exist;
          expect(sql.toUpperCase()).to.include('SELECT');
        },
      });
      expect(test).to.true;
    });
  });

  if (dialect.supports.schemas) {
    describe('schematic support', () => {
      beforeEach(async function () {
        this.UserPublic = this.sequelize.define('UserPublic', {
          age: DataTypes.INTEGER,
        });

        this.UserSpecial = this.sequelize.define('UserSpecial', {
          age: DataTypes.INTEGER,
        });

        await Support.dropTestSchemas(this.sequelize);
        await this.sequelize.createSchema('schema_test');
        await this.sequelize.createSchema('special');
        this.UserSpecialSync = await this.UserSpecial.schema('special').sync({ force: true });
      });

      afterEach(async function () {
        try {
          await this.sequelize.dropSchema('schema_test');
        } finally {
          await this.sequelize.dropSchema('special');
          await this.sequelize.dropSchema('prefix');
        }
      });

      it('should be able to drop with schemas', async function () {
        await this.UserSpecial.drop();
      });

      it('should be able to list schemas', async function () {
        const schemas = await this.sequelize.showAllSchemas();

        const expectedSchemas = {
          // "sequelize_test" is the default schema, which some dialects will not delete
          mysql: ['sequelize_test', 'schema_test', 'special'],
          mariadb: ['sequelize_test', 'schema_test', 'special'],
          ibmi: ['sequelize_test', 'schema_test', 'special'],
          mssql: ['schema_test', 'special'],
          postgres: ['schema_test', 'special'],
          cockroachdb: ['crdb_internal', 'schema_test', 'special'],
          db2: ['schema_test', 'special '],
        };

        expect(schemas.sort()).to.deep.equal(expectedSchemas[dialectName].sort());
      });

      it('should describeTable using the default schema settings', async function () {
        const UserPublic = this.sequelize.define('Public', {
          username: DataTypes.STRING,
        });

        let test = 0;

        await UserPublic.sync({ force: true });
        await UserPublic.schema('special').sync({ force: true });

        let table = await this.sequelize.queryInterface.describeTable('Publics', {
          logging(sql) {
            if (dialectName === 'sqlite' && sql.includes('TABLE_INFO')) {
              test++;
              expect(sql).to.not.contain('special');
            } else if (['mysql', 'mssql', 'mariadb', 'db2', 'ibmi'].includes(dialectName)) {
              test++;
              expect(sql).to.not.contain('special');
            }
          },
        });

        if (['postgres', 'cockroachdb'].includes(dialectName)) {
          test++;
          expect(table.id.defaultValue).to.not.contain('special');
        }

        table = await this.sequelize.queryInterface.describeTable('Publics', {
          schema: 'special',
          logging(sql) {
            if (dialectName === 'sqlite' && sql.includes('TABLE_INFO')) {
              test++;
              expect(sql).to.contain('special');
            } else if (['mysql', 'mssql', 'mariadb', 'db2', 'ibmi'].includes(dialectName)) {
              test++;
              expect(sql).to.contain('special');
            }
          },
        });

        if (dialectName === 'postgres') {
          test++;
          expect(table.id.defaultValue).to.contain('special');
        }

        if (dialectName === 'cockroachdb') {
          test++;
          expect(table.id.defaultValue).to.contain('unique_rowid()');
        }

        expect(test).to.equal(2);
      });

      it('should be able to reference a table with a schema set', async function () {
        const UserPub = this.sequelize.define('UserPub', {
          username: DataTypes.STRING,
        }, { schema: 'prefix' });

        const ItemPub = this.sequelize.define('ItemPub', {
          name: DataTypes.STRING,
        }, { schema: 'prefix' });

        UserPub.hasMany(ItemPub, { foreignKeyConstraints: true });

        await Support.dropTestSchemas(this.sequelize);
        await this.sequelize.queryInterface.createSchema('prefix');

        let test = false;

        await UserPub.sync({ force: true });
        await ItemPub.sync({
          force: true,
          logging: _.after(2, _.once(sql => {
            test = true;
            switch (dialectName) {
              case 'postgres':
              case 'db2':
              case 'cockroachdb':
              case 'ibmi': {
                expect(sql).to.match(/REFERENCES\s+"prefix"\."UserPubs" \("id"\)/);

                break;
              }

              case 'mssql': {
                expect(sql).to.match(/REFERENCES\s+\[prefix]\.\[UserPubs] \(\[id]\)/);

                break;
              }

              case 'mysql':
              case 'mariadb': {
                expect(sql).to.match(/REFERENCES\s+`prefix`\.`UserPubs` \(`id`\)/);

                break;
              }

              default: {
                expect(sql).to.match(/REFERENCES\s+`prefix\.UserPubs` \(`id`\)/);
              }
            }
          })),
        });

        expect(test).to.be.true;
      });

      it('should be able to create and update records under any valid schematic', async function () {
        let logged = 0;
        const UserPublicSync = await this.UserPublic.sync({ force: true });

        await UserPublicSync.create({ age: 3 }, {
          logging: UserPublic => {
            logged++;
            switch (dialectName) {
              case 'postgres':
              case 'db2':
              case 'cockroachdb':
              case 'ibmi': {
                expect(this.UserSpecialSync.getTableName().toString()).to.equal('"special"."UserSpecials"');
                expect(UserPublic).to.include('INSERT INTO "UserPublics"');

                break;
              }

              case 'sqlite': {
                expect(this.UserSpecialSync.getTableName().toString()).to.equal('`special.UserSpecials`');
                expect(UserPublic).to.include('INSERT INTO `UserPublics`');

                break;
              }

              case 'mssql': {
                expect(this.UserSpecialSync.getTableName().toString()).to.equal('[special].[UserSpecials]');
                expect(UserPublic).to.include('INSERT INTO [UserPublics]');

                break;
              }

              case 'mysql':
              case 'mariadb':
              default: {
                expect(this.UserSpecialSync.getTableName().toString()).to.equal('`special`.`UserSpecials`');
                expect(UserPublic.indexOf('INSERT INTO `UserPublics`')).to.be.above(-1);

                break;
              }
            }
          },
        });

        const UserSpecial = await this.UserSpecialSync.schema('special').create({ age: 3 }, {
          logging(UserSpecial) {
            logged++;
            switch (dialectName) {
              case 'postgres':
              case 'db2':
              case 'cockroachdb':
              case 'ibmi': {
                expect(UserSpecial).to.include('INSERT INTO "special"."UserSpecials"');

                break;
              }

              case 'sqlite': {
                expect(UserSpecial).to.include('INSERT INTO `special.UserSpecials`');

                break;
              }

              case 'mssql': {
                expect(UserSpecial).to.include('INSERT INTO [special].[UserSpecials]');

                break;
              }

              case 'mysql':
              case 'mariadb':
              default: {
                expect(UserSpecial).to.include('INSERT INTO `special`.`UserSpecials`');

                break;
              }
            }
          },
        });

        await UserSpecial.update({ age: 5 }, {
          logging(user) {
            logged++;
            switch (dialectName) {
              case 'postgres':
              case 'db2':
              case 'cockroachdb':
              case 'ibmi': {
                expect(user).to.include('UPDATE "special"."UserSpecials"');

                break;
              }

              case 'mssql': {
                expect(user).to.include('UPDATE [special].[UserSpecials]');

                break;
              }

              case 'mysql':
              case 'mariadb':
              default: {
                expect(user).to.include('UPDATE `special`.`UserSpecials`');

                break;
              }
            }
          },
        });

        expect(logged).to.equal(3);
      });
    });
  } else {
    describe('fake schematic support', () => {
      it('should take schemaDelimiter into account if applicable', async function () {
        let test = 0;
        const UserSpecialUnderscore = this.sequelize.define('UserSpecialUnderscore', {
          age: DataTypes.INTEGER,
        }, { schema: 'hello', schemaDelimiter: '_' });
        const UserSpecialDblUnderscore = this.sequelize.define('UserSpecialDblUnderscore', {
          age: DataTypes.INTEGER,
        });
        const User = await UserSpecialUnderscore.sync({ force: true });
        const DblUser = await UserSpecialDblUnderscore.schema('hello', '__').sync({ force: true });
        await DblUser.create({ age: 3 }, {
          logging(sql) {
            test++;
            expect(sql).to.exist;
            expect(sql).to.include('INSERT INTO `hello__UserSpecialDblUnderscores`');
          },
        });
        await User.create({ age: 3 }, {
          logging(sql) {
            test++;
            expect(sql).to.exist;
            expect(sql).to.include('INSERT INTO `hello_UserSpecialUnderscores`');
          },
        });
        expect(test).to.equal(2);
      });
    });
  }

  describe('references', () => {
    beforeEach(async function () {
      this.Author = this.sequelize.define('author', { firstName: DataTypes.STRING });

      await this.sequelize.getQueryInterface().dropTable('posts', { force: true });
      await this.sequelize.getQueryInterface().dropTable('authors', { force: true });

      await this.Author.sync();
    });

    it('uses an existing dao factory and references the author table', async function () {
      const authorIdColumn = { type: DataTypes.INTEGER, references: { model: this.Author, key: 'id' } };

      const Post = this.sequelize.define('post', {
        title: DataTypes.STRING,
        authorId: authorIdColumn,
      });

      this.Author.hasMany(Post);
      Post.belongsTo(this.Author);

      // The posts table gets dropped in the before filter.
      await Post.sync();

      const foreignKeys = await this.sequelize.queryInterface.getForeignKeyReferencesForTable(Post.getTableName());

      expect(foreignKeys.length).to.eq(1);
      expect(foreignKeys[0].columnName).to.eq('authorId');
      expect(foreignKeys[0].referencedTableName).to.eq('authors');
      expect(foreignKeys[0].referencedColumnName).to.eq('id');
    });

    it('uses a table name as a string and references the author table', async function () {
      const authorIdColumn = { type: DataTypes.INTEGER, references: { table: 'authors', key: 'id' } };

      const Post = this.sequelize.define('post', { title: DataTypes.STRING, authorId: authorIdColumn });

      this.Author.hasMany(Post);
      Post.belongsTo(this.Author);

      // The posts table gets dropped in the before filter.
      await Post.sync();

      const foreignKeys = await this.sequelize.queryInterface.getForeignKeyReferencesForTable(Post.getTableName());

      expect(foreignKeys.length).to.eq(1);
      expect(foreignKeys[0].columnName).to.eq('authorId');
      expect(foreignKeys[0].referencedTableName).to.eq('authors');
      expect(foreignKeys[0].referencedColumnName).to.eq('id');
    });

    it('throws an error if the referenced table name is invalid', async function () {
      const Post = this.sequelize.define('post', {
        title: DataTypes.STRING,
        authorId: DataTypes.INTEGER,
      });

      this.Author.hasMany(Post);
      Post.belongsTo(this.Author);

      // force Post.authorId to reference a table that does not exist
      Post.modelDefinition.rawAttributes.authorId.references.table = '4uth0r5';
      Post.modelDefinition.refreshAttributes();

      try {
        // The posts table gets dropped in the before filter.
        await Post.sync();
        if (dialectName === 'sqlite') {
          // sorry ... but sqlite is too stupid to understand whats going on ...
          expect(1).to.equal(1);
        } else {
          // the parser should not end up here ...
          expect(2).to.equal(1);
        }
      } catch (error) {
        switch (dialectName) {
          case 'mysql': {
            if (isMySQL8) {
              expect(error.message).to.match(/Failed to open the referenced table '4uth0r5'/);
            } else {
              expect(error.message).to.match(/Cannot add foreign key constraint/);
            }

            break;
          }

          case 'sqlite': {
            // the parser should not end up here ... see above
            expect(1).to.equal(2);

            break;
          }

          case 'mariadb': {
            expect(error.message).to.match(/Foreign key constraint is incorrectly formed/);

            break;
          }

          case 'postgres': {
            expect(error.message).to.match(/relation "4uth0r5" does not exist/);

            break;
          }

          case 'mssql': {
            expect(error.message).to.match(/Could not create constraint/);

            break;
          }

          case 'db2': {
            expect(error.message).to.match(/ is an undefined name/);

            break;
          }

          case 'ibmi': {
            expect(error.message).to.match(/[a-zA-Z0-9[\] /-]+?"4uth0r5" in SEQUELIZE type \*FILE not found\./);

            break;
          }

          case 'cockroachdb': {
            expect(error.message).to.match(/relation "4uth0r5" does not exist/);

            break;
          }

          default: {
            throw new Error('Undefined dialect!');
          }
        }
      }
    });

    it('works with comments', async function () {
      // Test for a case where the comment was being moved to the end of the table when there was also a reference on the column, see #1521
      const Member = this.sequelize.define('Member', {});
      const idColumn = {
        type: DataTypes.INTEGER,
        primaryKey: true,
        autoIncrement: false,
        comment: 'asdf',
      };

      idColumn.references = { model: Member, key: 'id' };

      this.sequelize.define('Profile', { id: idColumn });

      await this.sequelize.sync({ force: true });
    });
  });

  describe('blob', () => {
    beforeEach(async function () {
      this.BlobUser = this.sequelize.define('blobUser', {
        data: DataTypes.BLOB,
      });

      await this.BlobUser.sync({ force: true });
    });

    describe('buffers', () => {
      it('should be able to take a buffer as parameter to a BLOB field', async function () {
        const user = await this.BlobUser.create({
          data: Buffer.from('Sequelize'),
        });

        expect(user).to.be.ok;
      });

      it('should return a buffer when fetching a blob', async function () {
        const user = await this.BlobUser.create({
          data: Buffer.from('Sequelize'),
        });

        const user0 = await this.BlobUser.findByPk(user.id);
        expect(user0.data).to.be.an.instanceOf(Buffer);
        expect(user0.data.toString()).to.have.string('Sequelize');
      });

      it('should work when the database returns null', async function () {
        const user = await this.BlobUser.create({
          // create a null column
        });

        const user0 = await this.BlobUser.findByPk(user.id);
        expect(user0.data).to.be.null;
      });
    });

    if (dialectName !== 'mssql') {
      // NOTE: someone remember to inform me about the intent of these tests. Are
      //       you saying that data passed in as a string is automatically converted
      //       to binary? i.e. "Sequelize" is CAST as binary, OR that actual binary
      //       data is passed in, in string form? Very unclear, and very different.

      describe('strings', () => {
        it('should be able to take a string as parameter to a BLOB field', async function () {
          const user = await this.BlobUser.create({
            data: 'Sequelize',
          });

          expect(user).to.be.ok;
        });

        it('should return a buffer when fetching a BLOB, even when the BLOB was inserted as a string', async function () {
          const user = await this.BlobUser.create({
            data: 'Sequelize',
          });

          const user0 = await this.BlobUser.findByPk(user.id);
          expect(user0.data).to.be.an.instanceOf(Buffer);
          expect(user0.data.toString()).to.have.string('Sequelize');
        });
      });
    }

  });

  describe('paranoid is true and where is an array', () => {

    beforeEach(async function () {
      this.User = this.sequelize.define('User', { username: DataTypes.STRING }, { paranoid: true });
      this.Project = this.sequelize.define('Project', { title: DataTypes.STRING }, { paranoid: true });

      this.Project.belongsToMany(this.User, { through: 'project_user' });
      this.User.belongsToMany(this.Project, { through: 'project_user' });

      await this.sequelize.sync({ force: true });

      if (dialectName === 'cockroachdb') {
        // Added ids to this bulkCreate because CRDB doesn't
        // guarantee incremental ids will start at 1.
        await this.User.bulkCreate([
          {
            id: 1,
            username: 'leia',
          },
          {
            id: 2,
            username: 'luke',
          },
          {
            id: 3,
            username: 'vader',
          },
        ]);
      } else {
        await this.User.bulkCreate([{
          username: 'leia',
        }, {
          username: 'luke',
        }, {
          username: 'vader',
        }]);
      }

      await this.Project.bulkCreate([{
        title: 'republic',
      }, {
        title: 'empire',
      }]);

      const users = await this.User.findAll();
      const projects = await this.Project.findAll();
      const leia = users[0];
      const luke = users[1];
      const vader = users[2];
      const republic = projects[0];
      const empire = projects[1];
      await leia.setProjects([republic]);
      await luke.setProjects([republic]);
      await vader.setProjects([empire]);

      // Mark leia as destroyed at Date(0) + 100 so test can look for entries greater than Date(0)
      this.clock.tick(100);
      await leia.destroy();
    });

    it('should not fail when array contains Sequelize.or / and', async function () {
      const res = await this.User.findAll({
        where: [
          this.sequelize.or({ username: 'vader' }, { username: 'luke' }),
          this.sequelize.and({ id: [1, 2, 3] }),
        ],
      });

      expect(res).to.have.length(2);
    });

    it('should not fail with an include', async function () {
      const users = await this.User.findAll({
        where: this.sequelize.literal(`${this.sequelize.queryInterface.queryGenerator.quoteIdentifiers('Projects.title')} = ${this.sequelize.queryInterface.queryGenerator.escape('republic')}`),
        include: [
          { model: this.Project },
        ],
      });

      expect(users.length).to.equal(1);
      expect(users[0].username).to.equal('luke');
    });

    it('should not overwrite a specified deletedAt by setting paranoid: false', async function () {
      let tableName = '';
      if (this.User.name) {
        tableName = `${this.sequelize.queryInterface.queryGenerator.quoteIdentifier(this.User.name)}.`;
      }

      const users = await this.User.findAll({
        paranoid: false,
        where: this.sequelize.literal(`${tableName + this.sequelize.queryInterface.queryGenerator.quoteIdentifier('deletedAt')} IS NOT NULL `),
        include: [
          { model: this.Project },
        ],
      });

      expect(users.length).to.equal(1);
      expect(users[0].username).to.equal('leia');
    });

    it('should not overwrite a specified deletedAt (complex query) by setting paranoid: false', async function () {
      const res = await this.User.findAll({
        paranoid: false,
        where: [
          this.sequelize.or({ username: 'leia' }, { username: 'luke' }),
          this.sequelize.and(
            { id: [1, 2, 3] },
            this.sequelize.or({ deletedAt: null }, { deletedAt: { [Op.gte]: new Date(0) } }),
          ),
        ],
      });

      expect(res).to.have.length(2);
    });
  });

<<<<<<< HEAD
  if (!['sqlite', 'cockroachdb'].includes(dialectName) && current.dialect.supports.transactions) {
    it('supports multiple async transactions', async function () {
      this.timeout(90_000);
      const sequelize = await Support.prepareTransactionTest(this.sequelize);
      const User = sequelize.define('User', { username: DataTypes.STRING });
      const testAsync = async function () {
        const t0 = await sequelize.startUnmanagedTransaction();

        await User.create({
          username: 'foo',
        }, {
          transaction: t0,
        });

        const users0 = await User.findAll({
          where: {
            username: 'foo',
          },
        });

        expect(users0).to.have.length(0);

        const users = await User.findAll({
          where: {
            username: 'foo',
          },
          transaction: t0,
        });

        expect(users).to.have.length(1);
        const t = t0;

        return t.rollback();
      };

      await User.sync({ force: true });
      const tasks = [];
      for (let i = 0; i < 1000; i++) {
        tasks.push(testAsync);
      }

      await pMap(tasks, entry => {
        return entry();
      }, {
        // Needs to be one less than ??? else the non transaction query won't ever get a connection
        concurrency: (sequelize.config.pool && sequelize.config.pool.max || 5) - 1,
      });
    });
  }

=======
>>>>>>> 243ca2b0
  it('should be possible to use a key named UUID as foreign key', async function () {
    this.sequelize.define('project', {
      UserId: {
        type: DataTypes.STRING,
        references: {
          tableName: 'Users',
          key: 'UUID',
        },
      },
    });

    this.sequelize.define('Users', {
      UUID: {
        type: DataTypes.STRING,
        primaryKey: true,
        unique: true,
        allowNull: false,
        validate: {
          notNull: true,
          notEmpty: true,
        },
      },
    });

    await this.sequelize.sync({ force: true });
  });

  describe('bulkCreate', () => {
    it('errors - should return array of errors if validate and individualHooks are true', async function () {
      const data = [{ username: null },
        { username: null },
        { username: null }];

      const user = this.sequelize.define('User', {
        username: {
          type: DataTypes.STRING,
          allowNull: false,
          validate: {
            notNull: true,
            notEmpty: true,
          },
        },
      });

      await this.sequelize.sync({ force: true });
      expect(user.bulkCreate(data, {
        validate: true,
        individualHooks: true,
      })).to.be.rejectedWith(AggregateError);
    });

    it('should not use setter when renaming fields in dataValues', async function () {
      const user = this.sequelize.define('User', {
        username: {
          type: DataTypes.STRING,
          allowNull: false,
          columnName: 'data',
          get() {
            const val = this.getDataValue('username');

            return val.slice(0, Math.max(0, val.length - 1));
          },
          set(val) {
            if (val.includes('!')) {
              throw new Error('val should not include a "!"');
            }

            this.setDataValue('username', `${val}!`);
          },
        },
      });

      const data = [{ username: 'jon' }];
      await this.sequelize.sync({ force: true });
      await user.bulkCreate(data);
      const users1 = await user.findAll();
      expect(users1[0].username).to.equal('jon');
    });

    it('should correctly set identifiers in a column with autoIncrement with bigint values', async function () {
      // sqlite returns bigints as numbers https://github.com/sequelize/sequelize/issues/11400
      if (dialectName === 'sqlite') {
        return;
      }

      const User = this.sequelize.define('User', {
        id: {
          type: DataTypes.BIGINT,
          primaryKey: true,
          autoIncrement: true,
        },
        username: DataTypes.STRING,
      });

      await this.sequelize.sync({ force: true });
      await User.create({ id: '3415718944570971483', username: 'u1' });
      const createdUsers = await User.bulkCreate([{ username: 'u2', id: '3415718944570971484' }]);
      expect(createdUsers[0].id.toString()).to.equal('3415718944570971484');
      const users1 = await User.findAll({ order: [['id', 'ASC']] });
      expect(users1[0].username).to.equal('u1');
      expect(users1[1].username).to.equal('u2');
      expect(users1[1].id.toString()).to.equal('3415718944570971484');
    });
  });
});<|MERGE_RESOLUTION|>--- conflicted
+++ resolved
@@ -263,8 +263,7 @@
           break;
         }
 
-        case 'sqlite':
-        case 'cockroachdb':
+        case 'cockroachdb': {
           expect(index.fields).to.deep.equal([
             {
               // it expected order: undefined, changed to order: 'ASC'
@@ -275,6 +274,9 @@
             },
           ]);
           break;
+        }
+
+        case 'sqlite':
         default: {
           expect(index.fields).to.deep.equal([{ attribute: 'user_name', length: undefined, order: undefined }]);
 
@@ -461,43 +463,10 @@
           indexes: indices,
           engine: 'MyISAM',
         });
-<<<<<<< HEAD
-=======
-      }
-
-      const Model = this.sequelize.define('model', {
-        fieldA: DataTypes.STRING,
-        fieldB: DataTypes.INTEGER,
-        fieldC: DataTypes.STRING,
-        fieldD: DataTypes.STRING,
-      }, {
-        indexes: indices,
-        engine: 'MyISAM',
-      });
-
-      await this.sequelize.sync();
-      await this.sequelize.sync(); // The second call should not try to create the indices again
-      const args = await this.sequelize.queryInterface.showIndex(Model.table);
-      let primary;
-      let idx1;
-      let idx2;
-      let idx3;
-
-      switch (dialectName) {
-        case 'sqlite': {
-          // PRAGMA index_info does not return the primary index
-          idx1 = args[0];
-          idx2 = args[1];
-
-          expect(idx1.fields).to.deep.equal([
-            { attribute: 'fieldB', length: undefined, order: undefined },
-            { attribute: 'fieldA', length: undefined, order: undefined },
-          ]);
->>>>>>> 243ca2b0
 
         await this.sequelize.sync();
         await this.sequelize.sync(); // The second call should not try to create the indices again
-        const args = await this.sequelize.queryInterface.showIndex(Model.tableName);
+        const args = await this.sequelize.queryInterface.showIndex(Model.table);
         let primary;
         let idx1;
         let idx2;
@@ -771,987 +740,6 @@
     });
   });
 
-<<<<<<< HEAD
-  describe('findOne', () => {
-    if (current.dialect.supports.transactions) {
-      it('supports the transaction option in the first parameter', async function () {
-        const sequelize = await Support.prepareTransactionTest(this.sequelize);
-        const User = sequelize.define('User', {
-          username: DataTypes.STRING,
-          foo: DataTypes.STRING,
-        });
-        await User.sync({ force: true });
-        const t = await sequelize.startUnmanagedTransaction();
-        await User.create({ username: 'foo' }, { transaction: t });
-        const user = await User.findOne({ where: { username: 'foo' }, transaction: t });
-        expect(user).to.not.be.null;
-        await t.rollback();
-      });
-    }
-
-    it('should not fail if model is paranoid and where is an empty array', async function () {
-      const User = this.sequelize.define('User', { username: DataTypes.STRING }, { paranoid: true });
-
-      await User.sync({ force: true });
-      await User.create({ username: 'A fancy name' });
-      expect((await User.findOne({ where: [] })).username).to.equal('A fancy name');
-    });
-
-    it('should work if model is paranoid and only operator in where clause is a Symbol (#8406)', async function () {
-      const User = this.sequelize.define('User', { username: DataTypes.STRING }, { paranoid: true });
-
-      await User.sync({ force: true });
-      await User.create({ username: 'foo' });
-      expect(await User.findOne({
-        where: {
-          [Op.or]: [
-            { username: 'bar' },
-            { username: 'baz' },
-          ],
-        },
-      })).to.not.be.ok;
-    });
-  });
-
-  describe('findOrBuild', () => {
-
-    if (current.dialect.supports.transactions) {
-      it('supports transactions', async function () {
-        const sequelize = await Support.prepareTransactionTest(this.sequelize);
-        const User = sequelize.define('User', { username: DataTypes.STRING, foo: DataTypes.STRING });
-
-        await User.sync({ force: true });
-        const t = await sequelize.startUnmanagedTransaction();
-        await User.create({ username: 'foo' }, { transaction: t });
-        const [user2] = await User.findOrBuild({
-          where: { username: 'foo' },
-          transaction: t,
-        });
-        const [user3] = await User.findOrBuild({
-          where: { username: 'foo' },
-          defaults: { foo: 'asd' },
-          transaction: t,
-        });
-        if (dialectName !== 'cockroachdb') {
-          const [user1] = await User.findOrBuild({
-            where: { username: 'foo' },
-          });
-          expect(user1.isNewRecord).to.be.true;
-        }
-
-        expect(user2.isNewRecord).to.be.false;
-        expect(user3.isNewRecord).to.be.false;
-        await t.commit();
-      });
-    }
-
-    describe('returns an instance if it already exists', () => {
-      it('with a single find field', async function () {
-        const user = await this.User.create({ username: 'Username' });
-        const [_user, initialized] = await this.User.findOrBuild({
-          where: { username: user.username },
-        });
-        expect(_user.id).to.equal(user.id);
-        expect(_user.username).to.equal('Username');
-        expect(initialized).to.be.false;
-      });
-
-      it('with multiple find fields', async function () {
-        const user = await this.User.create({ username: 'Username', data: 'data' });
-        const [_user, initialized] = await this.User.findOrBuild({
-          where: {
-            username: user.username,
-            data: user.data,
-          },
-        });
-        expect(_user.id).to.equal(user.id);
-        expect(_user.username).to.equal('Username');
-        expect(_user.data).to.equal('data');
-        expect(initialized).to.be.false;
-      });
-
-      it('builds a new instance with default value.', async function () {
-        const [user, initialized] = await this.User.findOrBuild({
-          where: { username: 'Username' },
-          defaults: { data: 'ThisIsData' },
-        });
-        expect(user.id).to.be.null;
-        expect(user.username).to.equal('Username');
-        expect(user.data).to.equal('ThisIsData');
-        expect(initialized).to.be.true;
-        expect(user.isNewRecord).to.be.true;
-      });
-    });
-  });
-
-  describe('save', () => {
-    it('should map the correct fields when saving instance (#10589)', async function () {
-      const User = this.sequelize.define('User', {
-        id3: {
-          field: 'id',
-          type: DataTypes.INTEGER,
-          primaryKey: true,
-        },
-        id: {
-          field: 'id2',
-          type: DataTypes.INTEGER,
-          allowNull: false,
-        },
-        id2: {
-          field: 'id3',
-          type: DataTypes.INTEGER,
-          allowNull: false,
-        },
-      });
-
-      await this.sequelize.sync({ force: true });
-      await User.create({ id3: 94, id: 87, id2: 943 });
-      const user = await User.findByPk(94);
-      await user.set('id2', 8877);
-      await user.save({ id2: 8877 });
-      expect((await User.findByPk(94)).id2).to.equal(8877);
-    });
-  });
-
-  describe('update', () => {
-    it('throws an error if no where clause is given', async function () {
-      const User = this.sequelize.define('User', { username: DataTypes.STRING });
-
-      await this.sequelize.sync({ force: true });
-      try {
-        await User.update();
-        throw new Error('Update should throw an error if no where clause is given.');
-      } catch (error) {
-        expect(error).to.be.an.instanceof(Error);
-        expect(error.message).to.equal('Missing where attribute in the options parameter');
-      }
-    });
-
-    it('should map the correct fields when updating instance (#10589)', async function () {
-      const User = this.sequelize.define('User', {
-        id3: {
-          field: 'id',
-          type: DataTypes.INTEGER,
-          primaryKey: true,
-        },
-        id: {
-          field: 'id2',
-          type: DataTypes.INTEGER,
-          allowNull: false,
-        },
-        id2: {
-          field: 'id3',
-          type: DataTypes.INTEGER,
-          allowNull: false,
-        },
-      });
-
-      await this.sequelize.sync({ force: true });
-      await User.create({ id3: 94, id: 87, id2: 943 });
-      const user = await User.findByPk(94);
-      await user.update({ id2: 8877 });
-      expect((await User.findByPk(94)).id2).to.equal(8877);
-    });
-
-    if (current.dialect.supports.transactions) {
-      it('supports transactions', async function () {
-        const sequelize = await Support.prepareTransactionTest(this.sequelize);
-        const User = sequelize.define('User', { username: DataTypes.STRING });
-
-        await User.sync({ force: true });
-        await User.create({ username: 'foo' });
-
-        const t = await sequelize.startUnmanagedTransaction();
-        await User.update({ username: 'bar' }, {
-          where: { username: 'foo' },
-          transaction: t,
-        });
-        const users2 = await User.findAll({ transaction: t });
-        if (dialectName !== 'cockroachdb') {
-          const users1 = await User.findAll();
-          expect(users1[0].username).to.equal('foo');
-        }
-
-        expect(users2[0].username).to.equal('bar');
-        await t.rollback();
-      });
-    }
-
-    it('updates the attributes that we select only without updating createdAt', async function () {
-      const User = this.sequelize.define('User1', {
-        username: DataTypes.STRING,
-        secretValue: DataTypes.STRING,
-      }, {
-        paranoid: true,
-        tableName: 'users1',
-      });
-
-      let test = false;
-      await User.sync({ force: true });
-      const user = await User.create({ username: 'Peter', secretValue: '42' });
-      await user.update({ secretValue: '43' }, {
-        fields: ['secretValue'],
-        logging(sql) {
-          test = true;
-
-          expect(sql).to.match(/^Executing \(default\): /);
-          sql = sql.slice(21);
-
-          expectsql(sql, {
-            default: `UPDATE [users1] SET [secretValue]=$sequelize_1,[updatedAt]=$sequelize_2 WHERE [id] = $sequelize_3`,
-            'postgres cockroachdb': `UPDATE "users1" SET "secretValue"=$1,"updatedAt"=$2 WHERE "id" = $3 RETURNING *`,
-            mysql: 'UPDATE `users1` SET `secretValue`=?,`updatedAt`=? WHERE `id` = ?',
-            mariadb: 'UPDATE `users1` SET `secretValue`=?,`updatedAt`=? WHERE `id` = ?',
-            mssql: `UPDATE [users1] SET [secretValue]=@sequelize_1,[updatedAt]=@sequelize_2 OUTPUT INSERTED.* WHERE [id] = @sequelize_3`,
-            db2: `SELECT * FROM FINAL TABLE (UPDATE "users1" SET "secretValue"=?,"updatedAt"=? WHERE "id" = ?);`,
-            ibmi: `UPDATE "users1" SET "secretValue"=?,"updatedAt"=? WHERE "id" = ?;`,
-          });
-        },
-        returning: [col('*')],
-      });
-      expect(test).to.be.true;
-    });
-
-    it('allows sql logging of updated statements', async function () {
-      const User = this.sequelize.define('User', {
-        name: DataTypes.STRING,
-        bio: DataTypes.TEXT,
-      }, {
-        paranoid: true,
-      });
-      let test = false;
-      await User.sync({ force: true });
-      const u = await User.create({ name: 'meg', bio: 'none' });
-      expect(u).to.exist;
-      await u.update({ name: 'brian' }, {
-        logging(sql) {
-          test = true;
-          expect(sql).to.exist;
-          expect(sql.toUpperCase()).to.include('UPDATE');
-        },
-      });
-      expect(test).to.be.true;
-    });
-
-    it('updates only values that match filter', async function () {
-      const data = [
-        { username: 'Peter', secretValue: '42' },
-        { username: 'Paul', secretValue: '42' },
-        { username: 'Bob', secretValue: '43' },
-      ];
-
-      await this.User.bulkCreate(data);
-      await this.User.update({ username: 'Bill' }, { where: { secretValue: '42' } });
-      const users = await this.User.findAll({ order: ['id'] });
-      expect(users).to.have.lengthOf(3);
-
-      for (const user of users) {
-        if (user.secretValue === '42') {
-          expect(user.username).to.equal('Bill');
-        } else {
-          expect(user.username).to.equal('Bob');
-        }
-      }
-    });
-
-    it('throws an error if where has a key with undefined value', async function () {
-      const data = [
-        { username: 'Peter', secretValue: '42' },
-        { username: 'Paul', secretValue: '42' },
-        { username: 'Bob', secretValue: '43' },
-      ];
-
-      await this.User.bulkCreate(data);
-      try {
-        await this.User.update({ username: 'Bill' }, {
-          where: {
-            secretValue: '42',
-            username: undefined,
-          },
-        });
-        throw new Error('Update should throw an error if where has a key with undefined value');
-      } catch (error) {
-        expect(error).to.be.an.instanceof(Error);
-        expect(error.message).to.equal('WHERE parameter "username" has invalid "undefined" value');
-      }
-    });
-
-    it('updates only values that match the allowed fields', async function () {
-      const data = [{ username: 'Peter', secretValue: '42' }];
-
-      await this.User.bulkCreate(data);
-      await this.User.update({ username: 'Bill', secretValue: '43' }, { where: { secretValue: '42' }, fields: ['username'] });
-      const users = await this.User.findAll({ order: ['id'] });
-      expect(users).to.have.lengthOf(1);
-      expect(users[0].username).to.equal('Bill');
-      expect(users[0].secretValue).to.equal('42');
-    });
-
-    it('updates with casting', async function () {
-      await this.User.create({ username: 'John' });
-      await this.User.update({
-        username: this.sequelize.cast('1', dialectName === 'mssql' ? 'nvarchar' : 'char'),
-      }, {
-        where: { username: 'John' },
-      });
-      expect((await this.User.findOne()).username).to.equal('1');
-    });
-
-    it('updates with function and column value', async function () {
-      await this.User.create({ username: 'John' });
-      await this.User.update({
-        username: this.sequelize.fn('upper', this.sequelize.col('username')),
-      }, {
-        where: { username: 'John' },
-      });
-      expect((await this.User.findOne()).username).to.equal('JOHN');
-    });
-
-    it('does not update virtual attributes', async function () {
-      const User = this.sequelize.define('User', {
-        username: DataTypes.STRING,
-        virtual: DataTypes.VIRTUAL,
-      });
-
-      await User.create({ username: 'jan' });
-      await User.update({
-        username: 'kurt',
-        virtual: 'test',
-      }, {
-        where: {
-          username: 'jan',
-        },
-      });
-      const user = await User.findOne();
-      expect(user.username).to.equal('kurt');
-      expect(user.virtual).to.not.equal('test');
-    });
-
-    it('doesn\'t update attributes that are altered by virtual setters when option is enabled', async function () {
-      const User = this.sequelize.define('UserWithVirtualSetters', {
-        username: DataTypes.STRING,
-        illness_name: DataTypes.STRING,
-        illness_pain: DataTypes.INTEGER,
-        illness: {
-          type: DataTypes.VIRTUAL,
-          set(value) {
-            this.set('illness_name', value.name);
-            this.set('illness_pain', value.pain);
-          },
-        },
-      });
-
-      await User.sync({ force: true });
-      await User.create({
-        username: 'Jan',
-        illness_name: 'Headache',
-        illness_pain: 5,
-      });
-      await User.update({
-        illness: { pain: 10, name: 'Backache' },
-      }, {
-        where: {
-          username: 'Jan',
-        },
-        sideEffects: false,
-      });
-      expect((await User.findOne()).illness_pain).to.be.equal(5);
-    });
-
-    it('updates attributes that are altered by virtual setters', async function () {
-      const User = this.sequelize.define('UserWithVirtualSetters', {
-        username: DataTypes.STRING,
-        illness_name: DataTypes.STRING,
-        illness_pain: DataTypes.INTEGER,
-        illness: {
-          type: DataTypes.VIRTUAL,
-          set(value) {
-            this.set('illness_name', value.name);
-            this.set('illness_pain', value.pain);
-          },
-        },
-      });
-
-      await User.sync({ force: true });
-      await User.create({
-        username: 'Jan',
-        illness_name: 'Headache',
-        illness_pain: 5,
-      });
-      await User.update({
-        illness: { pain: 10, name: 'Backache' },
-      }, {
-        where: {
-          username: 'Jan',
-        },
-      });
-      expect((await User.findOne()).illness_pain).to.be.equal(10);
-    });
-
-    it('should properly set data when individualHooks are true', async function () {
-      this.User.beforeUpdate(instance => {
-        instance.set('intVal', 1);
-      });
-
-      const user = await this.User.create({ username: 'Peter' });
-      await this.User.update({ data: 'test' }, {
-        where: { id: user.id },
-        individualHooks: true,
-      });
-      expect((await this.User.findByPk(user.id)).intVal).to.be.equal(1);
-    });
-
-    it('sets updatedAt to the current timestamp', async function () {
-      const data = [
-        { username: 'Peter', secretValue: '42' },
-        { username: 'Paul', secretValue: '42' },
-        { username: 'Bob', secretValue: '43' },
-      ];
-
-      await this.User.bulkCreate(data);
-      let users = await this.User.findAll({ order: ['id'] });
-      this.updatedAt = users[0].updatedAt;
-
-      expect(this.updatedAt).to.be.ok;
-      expect(this.updatedAt).to.equalTime(users[2].updatedAt); // All users should have the same updatedAt
-
-      // Pass the time so we can actually see a change
-      this.clock.tick(1000);
-      await this.User.update({ username: 'Bill' }, { where: { secretValue: '42' } });
-
-      users = await this.User.findAll({ order: ['id'] });
-      expect(users[0].username).to.equal('Bill');
-      expect(users[1].username).to.equal('Bill');
-      expect(users[2].username).to.equal('Bob');
-
-      expect(users[0].updatedAt).to.be.afterTime(this.updatedAt);
-      expect(users[2].updatedAt).to.equalTime(this.updatedAt);
-    });
-
-    it('returns the number of affected rows', async function () {
-      const data = [
-        { username: 'Peter', secretValue: '42' },
-        { username: 'Paul', secretValue: '42' },
-        { username: 'Bob', secretValue: '43' },
-      ];
-
-      await this.User.bulkCreate(data);
-      let [affectedRows] = await this.User.update({ username: 'Bill' }, { where: { secretValue: '42' } });
-      expect(affectedRows).to.equal(2);
-      [affectedRows] = await this.User.update({ username: 'Bill' }, { where: { secretValue: '44' } });
-      expect(affectedRows).to.equal(0);
-    });
-
-    it('does not update soft deleted records when model is paranoid', async function () {
-      const ParanoidUser = this.sequelize.define('ParanoidUser', {
-        username: DataTypes.STRING,
-      }, { paranoid: true });
-
-      await this.sequelize.sync({ force: true });
-      await ParanoidUser.bulkCreate([
-        { username: 'user1' },
-        { username: 'user2' },
-      ]);
-      await ParanoidUser.destroy({
-        where: { username: 'user1' },
-      });
-      await ParanoidUser.update({ username: 'foo' }, { where: {} });
-      const users = await ParanoidUser.findAll({
-        paranoid: false,
-        where: {
-          username: 'foo',
-        },
-      });
-      expect(users).to.have.lengthOf(1, 'should not update soft-deleted record');
-    });
-
-    it('updates soft deleted records when paranoid is overridden', async function () {
-      const ParanoidUser = this.sequelize.define('ParanoidUser', {
-        username: DataTypes.STRING,
-      }, { paranoid: true });
-
-      await this.sequelize.sync({ force: true });
-      await ParanoidUser.bulkCreate([
-        { username: 'user1' },
-        { username: 'user2' },
-      ]);
-      await ParanoidUser.destroy({ where: { username: 'user1' } });
-      await ParanoidUser.update({ username: 'foo' }, {
-        where: {},
-        paranoid: false,
-      });
-      const users = await ParanoidUser.findAll({
-        paranoid: false,
-        where: {
-          username: 'foo',
-        },
-      });
-      expect(users).to.have.lengthOf(2);
-    });
-
-    it('calls update hook for soft deleted objects', async function () {
-      const hookSpy = sinon.spy();
-      const User = this.sequelize.define('User',
-        { username: DataTypes.STRING },
-        { paranoid: true, hooks: { beforeUpdate: hookSpy } });
-
-      await this.sequelize.sync({ force: true });
-      await User.bulkCreate([{ username: 'user1' }]);
-      await User.destroy({
-        where: {
-          username: 'user1',
-        },
-      });
-      await User.update({ username: 'updUser1' }, {
-        paranoid: false,
-        where: { username: 'user1' },
-        individualHooks: true,
-      });
-      const user = await User.findOne({ where: { username: 'updUser1' }, paranoid: false });
-      expect(user).to.not.be.null;
-      expect(user.username).to.eq('updUser1');
-      expect(hookSpy).to.have.been.called;
-    });
-
-    if (dialectName === 'postgres') {
-      it('returns the affected rows if `options.returning` is true', async function () {
-        const data = [
-          { username: 'Peter', secretValue: '42' },
-          { username: 'Paul', secretValue: '42' },
-          { username: 'Bob', secretValue: '43' },
-        ];
-
-        await this.User.bulkCreate(data);
-        let [count, rows] = await this.User.update({ username: 'Bill' }, {
-          where: { secretValue: '42' },
-          returning: true,
-        });
-        expect(count).to.equal(2);
-        expect(rows).to.have.length(2);
-        [count, rows] = await this.User.update({ username: 'Bill' }, {
-          where: { secretValue: '44' },
-          returning: true,
-        });
-        expect(count).to.equal(0);
-        expect(rows).to.have.length(0);
-      });
-    }
-
-    if (dialectName === 'mysql') {
-      it('supports limit clause', async function () {
-        const data = [
-          { username: 'Peter', secretValue: '42' },
-          { username: 'Peter', secretValue: '42' },
-          { username: 'Peter', secretValue: '42' },
-        ];
-
-        await this.User.bulkCreate(data);
-        const [affectedRows] = await this.User.update({ secretValue: '43' }, {
-          where: { username: 'Peter' },
-          limit: 1,
-        });
-        expect(affectedRows).to.equal(1);
-      });
-    }
-
-  });
-
-  describe('destroy', () => {
-    it('`truncate` method should clear the table', async function () {
-      const User = this.sequelize.define('User', { username: DataTypes.STRING });
-      await this.sequelize.sync({ force: true });
-      await User.bulkCreate([{ username: 'user1' }, { username: 'user2' }]);
-      await User.truncate();
-      expect(await User.findAll()).to.have.lengthOf(0);
-    });
-
-    it('`truncate` option should clear the table', async function () {
-      const User = this.sequelize.define('User', { username: DataTypes.STRING });
-      await this.sequelize.sync({ force: true });
-      await User.bulkCreate([{ username: 'user1' }, { username: 'user2' }]);
-      await User.destroy({ truncate: true });
-      expect(await User.findAll()).to.have.lengthOf(0);
-    });
-
-    it('`truncate` option returns a number', async function () {
-      const User = this.sequelize.define('User', { username: DataTypes.STRING });
-      await this.sequelize.sync({ force: true });
-      await User.bulkCreate([{ username: 'user1' }, { username: 'user2' }]);
-      const affectedRows = await User.destroy({ truncate: true });
-      expect(await User.findAll()).to.have.lengthOf(0);
-      expect(affectedRows).to.be.a('number');
-    });
-
-    it('throws an error if no where clause is given', async function () {
-      const User = this.sequelize.define('User', { username: DataTypes.STRING });
-      await this.sequelize.sync({ force: true });
-      try {
-        await User.destroy();
-        throw new Error('Destroy should throw an error if no where clause is given.');
-      } catch (error) {
-        expect(error).to.be.an.instanceof(Error);
-        expect(error.message).to.equal('Missing where or truncate attribute in the options parameter of model.destroy.');
-      }
-    });
-
-    it('deletes all instances when given an empty where object', async function () {
-      const User = this.sequelize.define('User', { username: DataTypes.STRING });
-      await this.sequelize.sync({ force: true });
-      await User.bulkCreate([{ username: 'user1' }, { username: 'user2' }]);
-      const affectedRows = await User.destroy({ where: {} });
-      expect(affectedRows).to.equal(2);
-      expect(await User.findAll()).to.have.lengthOf(0);
-    });
-
-    it('throws an error if where has a key with undefined value', async function () {
-      const User = this.sequelize.define('User', { username: DataTypes.STRING });
-
-      await this.sequelize.sync({ force: true });
-      try {
-        await User.destroy({ where: { username: undefined } });
-        throw new Error('Destroy should throw an error if where has a key with undefined value');
-      } catch (error) {
-        expect(error).to.be.an.instanceof(Error);
-        expect(error.message).to.equal('WHERE parameter "username" has invalid "undefined" value');
-      }
-    });
-
-    if (current.dialect.supports.transactions) {
-      it('supports transactions', async function () {
-        const sequelize = await Support.prepareTransactionTest(this.sequelize);
-        const User = sequelize.define('User', { username: DataTypes.STRING });
-
-        await User.sync({ force: true });
-        await User.create({ username: 'foo' });
-        const t = await sequelize.startUnmanagedTransaction();
-        await User.destroy({
-          where: {},
-          transaction: t,
-        });
-        const count2 = await User.count({ transaction: t });
-        if (dialectName !== 'cockroachdb') {
-          const count1 = await User.count();
-          expect(count1).to.equal(1);
-        }
-
-        expect(count2).to.equal(0);
-        await t.rollback();
-      });
-    }
-
-    it('deletes values that match filter', async function () {
-      const data = [
-        { username: 'Peter', secretValue: '42' },
-        { username: 'Paul', secretValue: '42' },
-        { username: 'Bob', secretValue: '43' },
-      ];
-
-      await this.User.bulkCreate(data);
-      await this.User.destroy({ where: { secretValue: '42' } });
-      const users = await this.User.findAll({ order: ['id'] });
-      expect(users.length).to.equal(1);
-      expect(users[0].username).to.equal('Bob');
-    });
-
-    it('works without a primary key', async function () {
-      const Log = this.sequelize.define('Log', {
-        client_id: DataTypes.INTEGER,
-        content: DataTypes.TEXT,
-        timestamp: DataTypes.DATE,
-      });
-      Log.removeAttribute('id');
-
-      await Log.sync({ force: true });
-      await Log.create({
-        client_id: 13,
-        content: 'Error!',
-        timestamp: new Date(),
-      });
-      await Log.destroy({
-        where: {
-          client_id: 13,
-        },
-      });
-      expect(await Log.findAll()).to.have.lengthOf(0);
-    });
-
-    it('supports .field', async function () {
-      const UserProject = this.sequelize.define('UserProject', {
-        userId: {
-          type: DataTypes.INTEGER,
-          field: 'user_id',
-        },
-      });
-
-      await UserProject.sync({ force: true });
-      await UserProject.create({ userId: 10 });
-      await UserProject.destroy({ where: { userId: 10 } });
-      expect(await UserProject.findAll()).to.have.lengthOf(0);
-    });
-
-    it('sets deletedAt to the current timestamp if paranoid is true', async function () {
-      const ParanoidUser = this.sequelize.define('ParanoidUser', {
-        username: DataTypes.STRING,
-        secretValue: DataTypes.STRING,
-        data: DataTypes.STRING,
-        intVal: { type: DataTypes.INTEGER, defaultValue: 1 },
-      }, { paranoid: true });
-      const data = [
-        { username: 'Peter', secretValue: '42' },
-        { username: 'Paul', secretValue: '42' },
-        { username: 'Bob', secretValue: '43' },
-      ];
-
-      await ParanoidUser.sync({ force: true });
-      await ParanoidUser.bulkCreate(data);
-
-      // since we save in UTC, let's format to UTC time
-      const date = dayjs().utc().format('YYYY-MM-DD h:mm');
-      await ParanoidUser.destroy({ where: { secretValue: '42' } });
-
-      let users = await ParanoidUser.findAll({ order: ['id'] });
-      expect(users.length).to.equal(1);
-      expect(users[0].username).to.equal('Bob');
-
-      const queryGenerator = this.sequelize.queryInterface.queryGenerator;
-      const qi = queryGenerator.quoteIdentifier.bind(queryGenerator);
-      const query = `SELECT * FROM ${qi('ParanoidUsers')} WHERE ${qi('deletedAt')} IS NOT NULL ORDER BY ${qi('id')}`;
-      [users] = await this.sequelize.query(query);
-
-      expect(users[0].username).to.equal('Peter');
-      expect(users[1].username).to.equal('Paul');
-
-      const formatDate = val => dayjs(val).utc().format('YYYY-MM-DD h:mm');
-
-      expect(formatDate(users[0].deletedAt)).to.equal(date);
-      expect(formatDate(users[1].deletedAt)).to.equal(date);
-    });
-
-    it('does not set deletedAt for previously destroyed instances if paranoid is true', async function () {
-      const User = this.sequelize.define('UserCol', {
-        secretValue: DataTypes.STRING,
-        username: DataTypes.STRING,
-      }, { paranoid: true });
-
-      await User.sync({ force: true });
-      if (dialectName === 'cockroachdb') {
-        await User.bulkCreate([
-          // Added gapless incremental ids
-          { id: 1, username: 'Toni', secretValue: '42' },
-          { id: 2, username: 'Tobi', secretValue: '42' },
-          { id: 3, username: 'Max', secretValue: '42' },
-        ]);
-      } else {
-        await User.bulkCreate([
-          { username: 'Toni', secretValue: '42' },
-          { username: 'Tobi', secretValue: '42' },
-          { username: 'Max', secretValue: '42' },
-        ]);
-      }
-
-      const user = await User.findByPk(1);
-      await user.destroy();
-      await user.reload({ paranoid: false });
-      const deletedAt = user.deletedAt;
-      await User.destroy({ where: { secretValue: '42' } });
-      await user.reload({ paranoid: false });
-      expect(user.deletedAt).to.eql(deletedAt);
-    });
-
-    describe('can\'t find records marked as deleted with paranoid being true', () => {
-      it('with the DAOFactory', async function () {
-        const User = this.sequelize.define('UserCol', {
-          username: DataTypes.STRING,
-        }, { paranoid: true });
-
-        await User.sync({ force: true });
-        if (dialectName === 'cockroachdb') {
-          await User.bulkCreate([
-            // Added gapless incremental ids
-            { id: 1, username: 'Toni' },
-            { id: 2, username: 'Tobi' },
-            { id: 3, username: 'Max' },
-          ]);
-        } else {
-          await User.bulkCreate([
-            { username: 'Toni' },
-            { username: 'Tobi' },
-            { username: 'Max' },
-          ]);
-        }
-
-        const user = await User.findByPk(1);
-        await user.destroy();
-        expect(await User.findByPk(1)).to.be.null;
-        expect(await User.count()).to.equal(2);
-        expect(await User.findAll()).to.have.length(2);
-      });
-    });
-
-    describe('can find paranoid records if paranoid is marked as false in query', () => {
-      it('with the DAOFactory', async function () {
-        const User = this.sequelize.define('UserCol', {
-          username: DataTypes.STRING,
-        }, { paranoid: true });
-
-        await User.sync({ force: true });
-        if (dialectName === 'cockroachdb') {
-          await User.bulkCreate([
-            // Added gapless incremental ids
-            { id: 1, username: 'Toni' },
-            { id: 2, username: 'Tobi' },
-            { id: 3, username: 'Max' },
-          ]);
-        } else {
-          await User.bulkCreate([
-            { username: 'Toni' },
-            { username: 'Tobi' },
-            { username: 'Max' },
-          ]);
-        }
-
-        const user = await User.findByPk(1);
-        await user.destroy();
-        expect(await User.findOne({ where: 1, paranoid: false })).to.exist;
-        expect(await User.findByPk(1)).to.be.null;
-        expect(await User.count()).to.equal(2);
-        expect(await User.count({ paranoid: false })).to.equal(3);
-      });
-    });
-
-    it('should include deleted associated records if include has paranoid marked as false', async function () {
-      const User = this.sequelize.define('User', {
-        username: DataTypes.STRING,
-      }, { paranoid: true });
-      const Pet = this.sequelize.define('Pet', {
-        name: DataTypes.STRING,
-        UserId: DataTypes.INTEGER,
-      }, { paranoid: true });
-
-      User.hasMany(Pet);
-      Pet.belongsTo(User);
-
-      await User.sync({ force: true });
-      await Pet.sync({ force: true });
-      const userId = (await User.create({ username: 'Joe' })).id;
-      if (dialectName === 'cockroachdb') {
-        await Pet.bulkCreate([
-          // Added gapless incremental ids
-          { id: 1, name: 'Fido', UserId: userId },
-          { id: 2, name: 'Fifi', UserId: userId },
-        ]);
-      } else {
-        await Pet.bulkCreate([
-          { name: 'Fido', UserId: userId },
-          { name: 'Fifi', UserId: userId },
-        ]);
-      }
-
-      const pet = await Pet.findByPk(1);
-      await pet.destroy();
-      const user = await User.findOne({
-        where: { id: userId },
-        include: Pet,
-      });
-      const userWithDeletedPets = await User.findOne({
-        where: { id: userId },
-        include: { model: Pet, paranoid: false },
-      });
-      expect(user).to.exist;
-      expect(user.Pets).to.have.length(1);
-      expect(userWithDeletedPets).to.exist;
-      expect(userWithDeletedPets.Pets).to.have.length(2);
-    });
-
-    it('should delete a paranoid record if I set force to true', async function () {
-      const User = this.sequelize.define('paranoiduser', {
-        username: DataTypes.STRING,
-      }, { paranoid: true });
-
-      await User.sync({ force: true });
-      await User.bulkCreate([
-        { username: 'Bob' },
-        { username: 'Tobi' },
-        { username: 'Max' },
-        { username: 'Tony' },
-      ]);
-      const user = await User.findOne({ where: { username: 'Bob' } });
-      await user.destroy({ force: true });
-      expect(await User.findOne({ where: { username: 'Bob' } })).to.be.null;
-      const tobi = await User.findOne({ where: { username: 'Tobi' } });
-      await tobi.destroy();
-      let sql = ['db2', 'ibmi'].includes(dialectName) ? 'SELECT * FROM "paranoidusers" WHERE "username"=\'Tobi\'' : 'SELECT * FROM paranoidusers WHERE username=\'Tobi\'';
-      let result = await this.sequelize.query(sql, { plain: true });
-      expect(result.username).to.equal('Tobi');
-      await User.destroy({ where: { username: 'Tony' } });
-      sql = ['db2', 'ibmi'].includes(dialectName) ? 'SELECT * FROM "paranoidusers" WHERE "username"=\'Tony\'' : 'SELECT * FROM paranoidusers WHERE username=\'Tony\'';
-      result = await this.sequelize.query(sql, { plain: true });
-      expect(result.username).to.equal('Tony');
-      await User.destroy({ where: { username: ['Tony', 'Max'] }, force: true });
-      sql = ['db2', 'ibmi'].includes(dialectName) ? 'SELECT * FROM "paranoidusers"' : 'SELECT * FROM paranoidusers';
-      const [users] = await this.sequelize.query(sql, { raw: true });
-      expect(users).to.have.length(1);
-      expect(users[0].username).to.equal('Tobi');
-    });
-
-    it('returns the number of affected rows', async function () {
-      const data = [
-        { username: 'Peter', secretValue: '42' },
-        { username: 'Paul', secretValue: '42' },
-        { username: 'Bob', secretValue: '43' },
-      ];
-
-      await this.User.bulkCreate(data);
-      let affectedRows = await this.User.destroy({ where: { secretValue: '42' } });
-      expect(affectedRows).to.equal(2);
-      affectedRows = await this.User.destroy({ where: { secretValue: '44' } });
-      expect(affectedRows).to.equal(0);
-    });
-
-    if (dialect.supports.schemas) {
-      it('supports table schema/prefix', async function () {
-        const data = [
-          { username: 'Peter', secretValue: '42' },
-          { username: 'Paul', secretValue: '42' },
-          { username: 'Bob', secretValue: '43' },
-        ];
-        const prefixUser = this.User.schema('prefix');
-
-        await Support.dropTestSchemas(this.sequelize);
-        await this.sequelize.queryInterface.createSchema('prefix');
-        await prefixUser.sync({ force: true });
-        await prefixUser.bulkCreate(data);
-        await prefixUser.destroy({ where: { secretValue: '42' } });
-        const users = await prefixUser.findAll({ order: ['id'] });
-        expect(users.length).to.equal(1);
-        expect(users[0].username).to.equal('Bob');
-        await this.sequelize.queryInterface.dropSchema('prefix');
-      });
-    }
-
-    it('should work if model is paranoid and only operator in where clause is a Symbol', async function () {
-      const User = this.sequelize.define('User', {
-        username: DataTypes.STRING,
-      }, { paranoid: true });
-
-      await User.sync({ force: true });
-      await User.bulkCreate([{ username: 'foo' }, { username: 'bar' }]);
-      await User.destroy({
-        where: {
-          [Op.or]: [
-            { username: 'bar' },
-            { username: 'baz' },
-          ],
-        },
-      });
-      const users = await User.findAll();
-      expect(users).to.have.length(1);
-      expect(users[0].username).to.equal('foo');
-    });
-  });
-
-=======
->>>>>>> 243ca2b0
   describe('restore', () => {
     it('rejects with an error if the model is not paranoid', async function () {
       await expect(this.User.restore({ where: { secretValue: '42' } })).to.be.rejectedWith(Error, 'Model is not paranoid');
@@ -1831,229 +819,6 @@
     });
   }
 
-<<<<<<< HEAD
-  describe('count', () => {
-    if (current.dialect.supports.transactions) {
-      it('supports transactions', async function () {
-        const sequelize = await Support.prepareTransactionTest(this.sequelize);
-        const User = sequelize.define('User', { username: DataTypes.STRING });
-
-        await User.sync({ force: true });
-        const t = await sequelize.startUnmanagedTransaction();
-        await User.create({ username: 'foo' }, { transaction: t });
-        const count2 = await User.count({ transaction: t });
-        if (dialectName !== 'cockroachdb') {
-          const count1 = await User.count();
-          expect(count1).to.equal(0);
-        }
-
-        expect(count2).to.equal(1);
-        await t.rollback();
-      });
-    }
-
-    it('counts all created objects', async function () {
-      await this.User.bulkCreate([{ username: 'user1' }, { username: 'user2' }]);
-      expect(await this.User.count()).to.equal(2);
-    });
-
-    it('returns multiple rows when using group', async function () {
-      await this.User.bulkCreate([
-        { username: 'user1', data: 'A' },
-        { username: 'user2', data: 'A' },
-        { username: 'user3', data: 'B' },
-      ]);
-      const count = await this.User.count({
-        attributes: ['data'],
-        group: ['data'],
-      });
-      expect(count).to.have.lengthOf(2);
-
-      // The order of count varies across dialects; Hence find element by identified first.
-      expect(count.find(i => i.data === 'A')).to.deep.equal({ data: 'A', count: 2 });
-      expect(count.find(i => i.data === 'B')).to.deep.equal({ data: 'B', count: 1 });
-    });
-
-    if (dialectName !== 'mssql' && dialectName !== 'db2' && dialectName !== 'ibmi') {
-      describe('aggregate', () => {
-        it('allows grouping by aliased attribute', async function () {
-          await this.User.aggregate('id', 'count', {
-            attributes: [['id', 'id2']],
-            group: ['id2'],
-          });
-        });
-      });
-    }
-
-    describe('options sent to aggregate', () => {
-      let options;
-      let aggregateSpy;
-
-      beforeEach(function () {
-        options = { where: { username: 'user1' } };
-
-        aggregateSpy = sinon.spy(this.User, 'aggregate');
-      });
-
-      afterEach(() => {
-        expect(aggregateSpy).to.have.been.calledWith(
-          sinon.match.any, sinon.match.any,
-          sinon.match.object.and(sinon.match.has('where', { username: 'user1' })),
-        );
-
-        aggregateSpy.restore();
-      });
-
-      it('modifies option "limit" by setting it to null', async function () {
-        options.limit = 5;
-
-        await this.User.count(options);
-        expect(aggregateSpy).to.have.been.calledWith(
-          sinon.match.any, sinon.match.any,
-          sinon.match.object.and(sinon.match.has('limit', null)),
-        );
-      });
-
-      it('modifies option "offset" by setting it to null', async function () {
-        options.offset = 10;
-
-        await this.User.count(options);
-        expect(aggregateSpy).to.have.been.calledWith(
-          sinon.match.any, sinon.match.any,
-          sinon.match.object.and(sinon.match.has('offset', null)),
-        );
-      });
-
-      it('modifies option "order" by setting it to null', async function () {
-        options.order = 'username';
-
-        await this.User.count(options);
-        expect(aggregateSpy).to.have.been.calledWith(
-          sinon.match.any, sinon.match.any,
-          sinon.match.object.and(sinon.match.has('order', null)),
-        );
-      });
-    });
-
-    it('allows sql logging', async function () {
-      let test = false;
-      await this.User.count({
-        logging(sql) {
-          test = true;
-          expect(sql).to.exist;
-          expect(sql.toUpperCase()).to.include('SELECT');
-        },
-      });
-      expect(test).to.be.true;
-    });
-
-    it('filters object', async function () {
-      await this.User.create({ username: 'user1' });
-      await this.User.create({ username: 'foo' });
-      const count = await this.User.count({ where: { username: { [Op.like]: '%us%' } } });
-      expect(count).to.equal(1);
-    });
-
-    it('supports distinct option', async function () {
-      const Post = this.sequelize.define('Post', {});
-      const PostComment = this.sequelize.define('PostComment', {});
-      Post.hasMany(PostComment);
-      await Post.sync({ force: true });
-      await PostComment.sync({ force: true });
-      const post = await Post.create({});
-      await PostComment.bulkCreate([{ PostId: post.id }, { PostId: post.id }]);
-      const count1 = await Post.count({ distinct: false, include: { model: PostComment, required: false } });
-      const count2 = await Post.count({ distinct: true, include: { model: PostComment, required: false } });
-      expect(count1).to.equal(2);
-      expect(count2).to.equal(1);
-    });
-
-  });
-
-  for (const methodName of ['min', 'max']) {
-    describe(methodName, () => {
-      beforeEach(async function () {
-        this.UserWithAge = this.sequelize.define('UserWithAge', {
-          age: DataTypes.INTEGER,
-          order: DataTypes.INTEGER,
-        });
-
-        await this.UserWithAge.sync({ force: true });
-      });
-
-      if (current.dialect.supports.transactions) {
-        it('supports transactions', async function () {
-          const sequelize = await Support.prepareTransactionTest(this.sequelize);
-          const User = sequelize.define('User', { age: DataTypes.INTEGER });
-
-          await User.sync({ force: true });
-          const t = await sequelize.startUnmanagedTransaction();
-          await User.bulkCreate([{ age: 2 }, { age: 5 }, { age: 3 }], { transaction: t });
-          const val2 = await User[methodName]('age', { transaction: t });
-          if (dialectName !== 'cockroachdb') {
-            const val1 = await User[methodName]('age');
-            expect(val1).to.be.not.ok;
-          }
-
-          expect(val2).to.equal(methodName === 'min' ? 2 : 5);
-          await t.rollback();
-        });
-      }
-
-      it('returns the correct value', async function () {
-        await this.UserWithAge.bulkCreate([{ age: 3 }, { age: 2 }]);
-        expect(await this.UserWithAge[methodName]('age')).to.equal(methodName === 'min' ? 2 : 3);
-      });
-
-      it('allows sql logging', async function () {
-        let test = false;
-        await this.UserWithAge[methodName]('age', {
-          logging(sql) {
-            test = true;
-            expect(sql).to.exist;
-            expect(sql.toUpperCase()).to.include('SELECT');
-          },
-        });
-        expect(test).to.be.true;
-      });
-
-      if (dialect.supports.dataTypes.DECIMAL) {
-        it('should allow decimals', async function () {
-          const UserWithDec = this.sequelize.define('UserWithDec', {
-            value: DataTypes.DECIMAL(10, 3),
-          });
-
-          await UserWithDec.sync({ force: true });
-
-          await UserWithDec.bulkCreate([{ value: 5.5 }, { value: 3.5 }]);
-          expect(await UserWithDec[methodName]('value')).to.equal(methodName === 'min' ? 3.5 : 5.5);
-        });
-      }
-
-      it('should allow strings', async function () {
-        await this.User.bulkCreate([{ username: 'bbb' }, { username: 'yyy' }]);
-        expect(await this.User[methodName]('username')).to.equal(methodName === 'min' ? 'bbb' : 'yyy');
-      });
-
-      it('should allow dates', async function () {
-        const date1 = new Date(2000, 1, 1);
-        const date2 = new Date(1990, 1, 1);
-        await this.User.bulkCreate([{ theDate: date1 }, { theDate: date2 }]);
-        expect(await this.User[methodName]('theDate')).to.equalDate(methodName === 'min' ? date2 : date1);
-      });
-
-      it('should work with fields named as an SQL reserved keyword', async function () {
-        await this.UserWithAge.bulkCreate([
-          { age: 2, order: 3 },
-          { age: 3, order: 5 },
-        ]);
-        expect(await this.UserWithAge[methodName]('order')).to.equal(methodName === 'min' ? 3 : 5);
-      });
-    });
-  }
-
-=======
->>>>>>> 243ca2b0
   describe('sum', () => {
     beforeEach(async function () {
       this.UserWithAge = this.sequelize.define('UserWithAge', {
@@ -2174,7 +939,7 @@
           ibmi: ['sequelize_test', 'schema_test', 'special'],
           mssql: ['schema_test', 'special'],
           postgres: ['schema_test', 'special'],
-          cockroachdb: ['crdb_internal', 'schema_test', 'special'],
+          cockroachdb: ['schema_test', 'special'],
           db2: ['schema_test', 'special '],
         };
 
@@ -2708,8 +1473,6 @@
       await luke.setProjects([republic]);
       await vader.setProjects([empire]);
 
-      // Mark leia as destroyed at Date(0) + 100 so test can look for entries greater than Date(0)
-      this.clock.tick(100);
       await leia.destroy();
     });
 
@@ -2770,59 +1533,6 @@
     });
   });
 
-<<<<<<< HEAD
-  if (!['sqlite', 'cockroachdb'].includes(dialectName) && current.dialect.supports.transactions) {
-    it('supports multiple async transactions', async function () {
-      this.timeout(90_000);
-      const sequelize = await Support.prepareTransactionTest(this.sequelize);
-      const User = sequelize.define('User', { username: DataTypes.STRING });
-      const testAsync = async function () {
-        const t0 = await sequelize.startUnmanagedTransaction();
-
-        await User.create({
-          username: 'foo',
-        }, {
-          transaction: t0,
-        });
-
-        const users0 = await User.findAll({
-          where: {
-            username: 'foo',
-          },
-        });
-
-        expect(users0).to.have.length(0);
-
-        const users = await User.findAll({
-          where: {
-            username: 'foo',
-          },
-          transaction: t0,
-        });
-
-        expect(users).to.have.length(1);
-        const t = t0;
-
-        return t.rollback();
-      };
-
-      await User.sync({ force: true });
-      const tasks = [];
-      for (let i = 0; i < 1000; i++) {
-        tasks.push(testAsync);
-      }
-
-      await pMap(tasks, entry => {
-        return entry();
-      }, {
-        // Needs to be one less than ??? else the non transaction query won't ever get a connection
-        concurrency: (sequelize.config.pool && sequelize.config.pool.max || 5) - 1,
-      });
-    });
-  }
-
-=======
->>>>>>> 243ca2b0
   it('should be possible to use a key named UUID as foreign key', async function () {
     this.sequelize.define('project', {
       UserId: {
