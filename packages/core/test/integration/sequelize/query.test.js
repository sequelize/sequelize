--- conflicted
+++ resolved
@@ -66,17 +66,11 @@
         },
       });
 
-<<<<<<< HEAD
-      this.insertQuery = `INSERT INTO ${qq(this.User.tableName)} (${qq('username')}, ${qq('email_address')}, ${
-        qq('createdAt')}, ${qq('updatedAt')
-      }) VALUES ('john', 'john@gmail.com', ${dateLiteral('2012-01-01 10:10:10')}, ${dateLiteral('2012-01-01 10:10:10')})`;
-=======
       this.insertQuery = `INSERT INTO ${qq(this.User.tableName)} (username, email_address, ${qq(
         'createdAt',
       )}, ${qq(
         'updatedAt',
-      )}) VALUES ('john', 'john@gmail.com', '2012-01-01 10:10:10', '2012-01-01 10:10:10')`;
->>>>>>> e632284c
+      )}) VALUES ('john', 'john@gmail.com', ${dateLiteral('2012-01-01 10:10:10')}, ${dateLiteral('2012-01-01 10:10:10')})`;
       if (['db2', 'ibmi'].includes(dialectName)) {
         this.insertQuery = `INSERT INTO ${qq(this.User.tableName)}
           ("username", "email_address", ${qq('createdAt')}, ${qq('updatedAt')}) VALUES ('john', 'john@gmail.com', '2012-01-01 10:10:10', '2012-01-01 10:10:10')`;
@@ -159,20 +153,13 @@
       it('executes a query with benchmarking option and custom logger', async function () {
         const logger = sinon.spy();
 
-<<<<<<< HEAD
-        await this.sequelize.query(`select 1${fromQuery()};`, {
-          logging: logger,
-          benchmark: true,
-        });
-=======
         await this.sequelize.query(
-          `select 1${dialectName === 'ibmi' ? ' FROM SYSIBM.SYSDUMMY1' : ''};`,
+          `select 1${fromQuery()};`,
           {
             logging: logger,
             benchmark: true,
           },
         );
->>>>>>> e632284c
 
         expect(logger.calledOnce).to.be.true;
         expect(logger.args[0][0]).to.be.match(/Executed \(\d*|default\): select 1;/);
@@ -185,18 +172,12 @@
           logging: logger,
         });
 
-<<<<<<< HEAD
-        await sequelize.query(`select 1${fromQuery()};`, {
-          queryLabel: 'tricky select',
-        });
-=======
         await sequelize.query(
-          `select 1${dialectName === 'ibmi' ? ' FROM SYSIBM.SYSDUMMY1' : ''};`,
+          `select 1${fromQuery()};`,
           {
             queryLabel: 'tricky select',
           },
         );
->>>>>>> e632284c
         expect(logger.calledOnce).to.be.true;
         expect(logger.args[0][0]).to.be.match(
           /^tricky select[\n]Executing \((\d*|default)\): select 1/,
@@ -209,18 +190,12 @@
           logging: logger,
         });
 
-<<<<<<< HEAD
-        await sequelize.query(`select 1${fromQuery()};`, {
-          queryLabel: '',
-        });
-=======
         await sequelize.query(
-          `select 1${dialectName === 'ibmi' ? ' FROM SYSIBM.SYSDUMMY1' : ''};`,
+          `select 1${fromQuery()};`,
           {
             queryLabel: '',
           },
         );
->>>>>>> e632284c
         expect(logger.calledOnce).to.be.true;
         expect(logger.args[0][0]).to.be.match(/^Executing \((\d*|default)\): select 1/);
       });
@@ -232,18 +207,12 @@
           benchmark: true,
         });
 
-<<<<<<< HEAD
-        await sequelize.query(`select 1${fromQuery()};`, {
-          queryLabel: 'tricky select',
-        });
-=======
         await sequelize.query(
-          `select 1${dialectName === 'ibmi' ? ' FROM SYSIBM.SYSDUMMY1' : ''};`,
+          `select 1${fromQuery()};`,
           {
             queryLabel: 'tricky select',
           },
         );
->>>>>>> e632284c
         expect(logger.calledOnce).to.be.true;
         expect(logger.args[0][0]).to.be.match(
           /^tricky select[\n]Executed \((\d*|default)\): select 1/,
@@ -345,20 +314,13 @@
             typeCast = '::VARCHAR';
           }
 
-<<<<<<< HEAD
-          await vars.sequelize.query(`select $1${typeCast} as foo, $2${typeCast} as bar${fromQuery()}`, {
-            bind: ['foo', 'bar'],
-            logging: s => {
-              logSql = s;
-=======
           await vars.sequelize.query(
-            `select $1${typeCast} as foo, $2${typeCast} as bar${dialectName === 'ibmi' ? ' FROM SYSIBM.SYSDUMMY1' : ''}`,
+            `select $1${typeCast} as foo, $2${typeCast} as bar${fromQuery()}`,
             {
               bind: ['foo', 'bar'],
               logging: s => {
                 logSql = s;
               },
->>>>>>> e632284c
             },
           );
 
@@ -560,19 +522,12 @@
 
         it('emits full stacktraces for unique constraint error', async function () {
           let query;
-<<<<<<< HEAD
           if (['db2', 'ibmi', 'oracle'].includes(dialectName)) {
-            query = `INSERT INTO ${qq(this.User.tableName)} ("username", "email_address", ${
-              qq('createdAt')}, ${qq('updatedAt')
-            }) VALUES ('duplicate', 'duplicate@gmail.com', '2012-01-01 10:10:10', '2012-01-01 10:10:10')`;
-=======
-          if (['db2', 'ibmi'].includes(dialectName)) {
             query = `INSERT INTO ${qq(this.User.tableName)} ("username", "email_address", ${qq(
               'createdAt',
             )}, ${qq(
               'updatedAt',
             )}) VALUES ('duplicate', 'duplicate@gmail.com', '2012-01-01 10:10:10', '2012-01-01 10:10:10')`;
->>>>>>> e632284c
           } else {
             query = `INSERT INTO ${qq(this.User.tableName)} (username, email_address, ${qq(
               'createdAt',
@@ -819,50 +774,31 @@
 
     it('replaces token with the passed array', async function () {
       const expected = [{ foo: isBigInt ? '1' : 1, bar: isBigInt ? '2' : 2 }];
-<<<<<<< HEAD
-      const result = await this.sequelize.query(`select ? as ${queryGenerator.quoteIdentifier('foo')}, ? as ${queryGenerator.quoteIdentifier('bar')}${fromQuery()}`, { type: this.sequelize.QueryTypes.SELECT, replacements: [1, 2] });
-=======
       const result = await this.sequelize.query(
-        `select ? as ${queryGenerator.quoteIdentifier('foo')}, ? as ${queryGenerator.quoteIdentifier('bar')}${dialectName === 'ibmi' ? ' FROM SYSIBM.SYSDUMMY1' : ''}`,
+        `select ? as ${queryGenerator.quoteIdentifier('foo')}, ? as ${queryGenerator.quoteIdentifier('bar')}${fromQuery()}`,
         { type: this.sequelize.QueryTypes.SELECT, replacements: [1, 2] },
       );
->>>>>>> e632284c
       expect(result).to.deep.equal(expected);
     });
 
     it('replaces named parameters with the passed object', async function () {
       const expected = [{ foo: isBigInt ? '1' : 1, bar: isBigInt ? '2' : 2 }];
-<<<<<<< HEAD
-      await expect(this.sequelize.query(`select :one as ${queryGenerator.quoteIdentifier('foo')}, :two as ${queryGenerator.quoteIdentifier('bar')}${fromQuery()}`, { raw: true, replacements: { one: 1, two: 2 } }).then(obj => obj[0]))
-        .to.eventually.deep.equal(expected);
-=======
       await expect(
         this.sequelize
           .query(
-            `select :one as ${queryGenerator.quoteIdentifier('foo')}, :two as ${queryGenerator.quoteIdentifier('bar')}${dialectName === 'ibmi' ? ' FROM SYSIBM.SYSDUMMY1' : ''}`,
+            `select :one as ${queryGenerator.quoteIdentifier('foo')}, :two as ${queryGenerator.quoteIdentifier('bar')}${fromQuery()}`,
             { raw: true, replacements: { one: 1, two: 2 } },
           )
           .then(obj => obj[0]),
       ).to.eventually.deep.equal(expected);
->>>>>>> e632284c
     });
 
     it('replaces named parameters with the passed object and ignore those which does not qualify', async function () {
       const expected = [{ foo: isBigInt ? '1' : 1, bar: isBigInt ? '2' : 2, baz: '00:00' }];
-<<<<<<< HEAD
-      await expect(this.sequelize.query(`select :one as ${queryGenerator.quoteIdentifier('foo')}, :two as ${queryGenerator.quoteIdentifier('bar')}, '00:00' as ${queryGenerator.quoteIdentifier('baz')}${fromQuery()}`, { raw: true, replacements: { one: 1, two: 2 } }).then(obj => obj[0]))
-        .to.eventually.deep.equal(expected);
-    });
-
-    it('replaces named parameters with the passed object using the same key twice', async function () {
-      const expected = [{ foo: isBigInt ? '1' : 1, bar: isBigInt ? '2' : 2, baz: isBigInt ? '1' : 1 }];
-      await expect(this.sequelize.query(`select :one as ${queryGenerator.quoteIdentifier('foo')}, :two as ${queryGenerator.quoteIdentifier('bar')}, :one as ${queryGenerator.quoteIdentifier('baz')}${fromQuery()}`, { raw: true, replacements: { one: 1, two: 2 } }).then(obj => obj[0]))
-        .to.eventually.deep.equal(expected);
-=======
       await expect(
         this.sequelize
           .query(
-            `select :one as ${queryGenerator.quoteIdentifier('foo')}, :two as ${queryGenerator.quoteIdentifier('bar')}, '00:00' as ${queryGenerator.quoteIdentifier('baz')}${dialectName === 'ibmi' ? ' FROM SYSIBM.SYSDUMMY1' : ''}`,
+            `select :one as ${queryGenerator.quoteIdentifier('foo')}, :two as ${queryGenerator.quoteIdentifier('bar')}, '00:00' as ${queryGenerator.quoteIdentifier('baz')}${fromQuery()}`,
             { raw: true, replacements: { one: 1, two: 2 } },
           )
           .then(obj => obj[0]),
@@ -876,29 +812,23 @@
       await expect(
         this.sequelize
           .query(
-            `select :one as ${queryGenerator.quoteIdentifier('foo')}, :two as ${queryGenerator.quoteIdentifier('bar')}, :one as ${queryGenerator.quoteIdentifier('baz')}${dialectName === 'ibmi' ? ' FROM SYSIBM.SYSDUMMY1' : ''}`,
+            `select :one as ${queryGenerator.quoteIdentifier('foo')}, :two as ${queryGenerator.quoteIdentifier('bar')}, :one as ${queryGenerator.quoteIdentifier('baz')}${fromQuery()}`,
             { raw: true, replacements: { one: 1, two: 2 } },
           )
           .then(obj => obj[0]),
       ).to.eventually.deep.equal(expected);
->>>>>>> e632284c
     });
 
     it('replaces named parameters with the passed object having a null property', async function () {
       const expected = [{ foo: isBigInt ? '1' : 1, bar: null }];
-<<<<<<< HEAD
-      await expect(this.sequelize.query(`select :one as ${queryGenerator.quoteIdentifier('foo')}, :two as ${queryGenerator.quoteIdentifier('bar')}${fromQuery()}`, { raw: true, replacements: { one: 1, two: null } }).then(obj => obj[0]))
-        .to.eventually.deep.equal(expected);
-=======
       await expect(
         this.sequelize
           .query(
-            `select :one as ${queryGenerator.quoteIdentifier('foo')}, :two as ${queryGenerator.quoteIdentifier('bar')}${dialectName === 'ibmi' ? ' FROM SYSIBM.SYSDUMMY1' : ''}`,
+            `select :one as ${queryGenerator.quoteIdentifier('foo')}, :two as ${queryGenerator.quoteIdentifier('bar')}${fromQuery()}`,
             { raw: true, replacements: { one: 1, two: null } },
           )
           .then(obj => obj[0]),
       ).to.eventually.deep.equal(expected);
->>>>>>> e632284c
     });
 
     // IBM i cannot bind parameter markers for selecting values like in theses
@@ -909,20 +839,14 @@
 
         const typeCast = ['postgres', 'db2'].includes(dialectName) ? '::int' : '';
         let logSql;
-<<<<<<< HEAD
-        const result = await this.sequelize.query(`select $1${typeCast} as ${queryGenerator.quoteIdentifier('foo')}, $2${typeCast} as ${queryGenerator.quoteIdentifier('bar')}${fromQuery()}`, {
-          type: this.sequelize.QueryTypes.SELECT, bind: [1, 2], logging(s) {
-            logSql = s;
-=======
         const result = await this.sequelize.query(
-          `select $1${typeCast} as ${queryGenerator.quoteIdentifier('foo')}, $2${typeCast} as ${queryGenerator.quoteIdentifier('bar')}${dialectName === 'ibmi' ? ' FROM SYSIBM.SYSDUMMY1' : ''}`,
+          `select $1${typeCast} as ${queryGenerator.quoteIdentifier('foo')}, $2${typeCast} as ${queryGenerator.quoteIdentifier('bar')}${fromQuery()}`,
           {
             type: this.sequelize.QueryTypes.SELECT,
             bind: [1, 2],
             logging(s) {
               logSql = s;
             },
->>>>>>> e632284c
           },
         );
         expect(result).to.deep.equal(expected);
@@ -936,20 +860,14 @@
 
         const typeCast = ['postgres', 'db2'].includes(dialectName) ? '::int' : '';
         let logSql;
-<<<<<<< HEAD
-        const result = await this.sequelize.query(`select $one${typeCast} as ${queryGenerator.quoteIdentifier('foo')}, $two${typeCast} as ${queryGenerator.quoteIdentifier('bar')}${fromQuery()}`, {
-          raw: true, bind: { one: 1, two: 2 }, logging(s) {
-            logSql = s;
-=======
         const result = await this.sequelize.query(
-          `select $one${typeCast} as ${queryGenerator.quoteIdentifier('foo')}, $two${typeCast} as ${queryGenerator.quoteIdentifier('bar')}${dialectName === 'ibmi' ? ' FROM SYSIBM.SYSDUMMY1' : ''}`,
+          `select $one${typeCast} as ${queryGenerator.quoteIdentifier('foo')}, $two${typeCast} as ${queryGenerator.quoteIdentifier('bar')}${fromQuery()}`,
           {
             raw: true,
             bind: { one: 1, two: 2 },
             logging(s) {
               logSql = s;
             },
->>>>>>> e632284c
           },
         );
         expect(result[0]).to.deep.equal(expected);
@@ -966,20 +884,14 @@
         it('binds named parameters with the passed object using the same key twice', async function () {
           const typeCast = dialectName === 'postgres' ? '::int' : '';
           let logSql;
-<<<<<<< HEAD
-          const result = await this.sequelize.query(`select $one${typeCast} as foo, $two${typeCast} as bar, $one${typeCast} as baz${fromQuery()}`, {
-            raw: true, bind: { one: 1, two: 2 }, logging(s) {
-              logSql = s;
-=======
           const result = await this.sequelize.query(
-            `select $one${typeCast} as foo, $two${typeCast} as bar, $one${typeCast} as baz${dialectName === 'ibmi' ? ' FROM SYSIBM.SYSDUMMY1' : ''}`,
+            `select $one${typeCast} as foo, $two${typeCast} as bar, $one${typeCast} as baz${fromQuery()}`,
             {
               raw: true,
               bind: { one: 1, two: 2 },
               logging(s) {
                 logSql = s;
               },
->>>>>>> e632284c
             },
           );
           if (dialectName === 'ibmi') {
@@ -998,18 +910,13 @@
 
       it('binds named parameters with the passed object having a null property', async function () {
         const typeCast = ['postgres', 'db2'].includes(dialectName) ? '::int' : '';
-<<<<<<< HEAD
-        const result = await this.sequelize.query(`select $one${typeCast} as foo, $two${typeCast} as bar${fromQuery()}`, { raw: true, bind: { one: 1, two: null } });
-        const expected = ['db2', 'ibmi', 'oracle'].includes(dialectName) ? [{ FOO: 1, BAR: null }] : [{ foo: 1, bar: null }];
-=======
         const result = await this.sequelize.query(
-          `select $one${typeCast} as foo, $two${typeCast} as bar${dialectName === 'ibmi' ? ' FROM SYSIBM.SYSDUMMY1' : ''}`,
+          `select $one${typeCast} as foo, $two${typeCast} as bar${fromQuery()}`,
           { raw: true, bind: { one: 1, two: null } },
         );
-        const expected = ['db2', 'ibmi'].includes(dialectName)
+        const expected = ['db2', 'ibmi', 'oracle'].includes(dialectName)
           ? [{ FOO: 1, BAR: null }]
           : [{ foo: 1, bar: null }];
->>>>>>> e632284c
         expect(result[0]).to.deep.equal(expected);
       });
 
@@ -1017,18 +924,8 @@
       it('does not transform $$ in strings (positional)', async function () {
         const typeCast = ['postgres', 'db2'].includes(dialectName) ? '::int' : '';
         let logSql;
-<<<<<<< HEAD
-        const result = await this.sequelize.query(`select $1${typeCast} as foo, '$$ / $$1' as bar${fromQuery()}`, {
-          raw: true,
-          bind: [1],
-          logging(s) {
-            logSql = s;
-          },
-        });
-        const expected = ['db2', 'ibmi', 'oracle'].includes(dialectName) ? [{ FOO: 1, BAR: '$$ / $$1' }] : [{ foo: 1, bar: '$$ / $$1' }];
-=======
         const result = await this.sequelize.query(
-          `select $1${typeCast} as foo, '$$ / $$1' as bar${dialectName === 'ibmi' ? ' FROM SYSIBM.SYSDUMMY1' : ''}`,
+          `select $1${typeCast} as foo, '$$ / $$1' as bar${fromQuery()}`,
           {
             raw: true,
             bind: [1],
@@ -1037,10 +934,9 @@
             },
           },
         );
-        const expected = ['db2', 'ibmi'].includes(dialectName)
+        const expected = ['db2', 'ibmi', 'oracle'].includes(dialectName)
           ? [{ FOO: 1, BAR: '$$ / $$1' }]
           : [{ foo: 1, bar: '$$ / $$1' }];
->>>>>>> e632284c
         expect(result[0]).to.deep.equal(expected);
         if (['postgres', 'sqlite', 'db2', 'ibmi'].includes(dialectName)) {
           expect(logSql).to.include('$1');
@@ -1050,52 +946,37 @@
       // this was a legacy band aid that has since been removed, because the underlying issue (transforming bind params in strings) has been fixed.
       it('does not transform $$ in strings (named)', async function () {
         const typeCast = ['postgres', 'db2'].includes(dialectName) ? '::int' : '';
-<<<<<<< HEAD
-        const result = await this.sequelize.query(`select $one${typeCast} as foo, '$$ / $$one' as bar${fromQuery()}`, { raw: true, bind: { one: 1 } });
-        const expected = ['db2', 'ibmi', 'oracle'].includes(dialectName) ? [{ FOO: 1, BAR: '$$ / $$one' }] : [{ foo: 1, bar: '$$ / $$one' }];
-=======
         const result = await this.sequelize.query(
-          `select $one${typeCast} as foo, '$$ / $$one' as bar${dialectName === 'ibmi' ? ' FROM SYSIBM.SYSDUMMY1' : ''}`,
+          `select $one${typeCast} as foo, '$$ / $$one' as bar${fromQuery()}`,
           { raw: true, bind: { one: 1 } },
         );
-        const expected = ['db2', 'ibmi'].includes(dialectName)
+        const expected = ['db2', 'ibmi', 'oracle'].includes(dialectName)
           ? [{ FOO: 1, BAR: '$$ / $$one' }]
           : [{ foo: 1, bar: '$$ / $$one' }];
->>>>>>> e632284c
         expect(result[0]).to.deep.equal(expected);
       });
 
       it(`does not treat a $ as a bind param if it's in the middle of an identifier`, async function () {
         const typeCast = ['postgres', 'db2'].includes(dialectName) ? '::int' : '';
-<<<<<<< HEAD
-        const result = await this.sequelize.query(`select $one${typeCast} as foo$bar${fromQuery()}`, { raw: true, bind: { one: 1 } });
-        const expected = ['db2', 'ibmi', 'oracle'].includes(dialectName) ? [{ FOO$BAR: 1 }] : [{ foo$bar: 1 }];
-=======
         const result = await this.sequelize.query(
-          `select $one${typeCast} as foo$bar${dialectName === 'ibmi' ? ' FROM SYSIBM.SYSDUMMY1' : ''}`,
+          `select $one${typeCast} as foo$bar${fromQuery()}`,
           { raw: true, bind: { one: 1 } },
         );
-        const expected = ['db2', 'ibmi'].includes(dialectName)
+        const expected = ['db2', 'ibmi', 'oracle'].includes(dialectName)
           ? [{ FOO$BAR: 1 }]
           : [{ foo$bar: 1 }];
->>>>>>> e632284c
         expect(result[0]).to.deep.equal(expected);
       });
     }
 
     if (['postgres', 'sqlite', 'mssql','oracle'].includes(dialectName)) {
       it('does not improperly escape arrays of strings bound to named parameters', async function () {
-<<<<<<< HEAD
-        const result = await this.sequelize.query(`select :stringArray as foo${fromQuery()}`, { raw: true, replacements: { stringArray: sql.list(['"string"']) } });
+        const result = await this.sequelize.query(`select :stringArray as foo${fromQuery()}`, {
+          raw: true,
+          replacements: { stringArray: sql.list(['"string"']) },
+        });
         const expectedData = dialectName !== 'oracle' ? { foo: '"string"' } : { FOO: '"string"' };
         expect(result[0]).to.deep.equal([expectedData]);
-=======
-        const result = await this.sequelize.query('select :stringArray as foo', {
-          raw: true,
-          replacements: { stringArray: sql.list(['"string"']) },
-        });
-        expect(result[0]).to.deep.equal([{ foo: '"string"' }]);
->>>>>>> e632284c
       });
     }
 
@@ -1107,13 +988,9 @@
         datetime = 'SYSDATE';
       }
 
-<<<<<<< HEAD
-      const [result] = await this.sequelize.query(`SELECT ${datetime} AS t${fromQuery()}`);
-=======
       const [result] = await this.sequelize.query(
-        `SELECT ${datetime} AS t${dialectName === 'ibmi' ? ' FROM SYSIBM.SYSDUMMY1' : ''}`,
+        `SELECT ${datetime} AS t${fromQuery()}`,
       );
->>>>>>> e632284c
       expect(dayjs(result[0].t).isValid()).to.be.true;
     });
 
