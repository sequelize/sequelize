--- conflicted
+++ resolved
@@ -14,11 +14,6 @@
 }
 
 describe('Sequelize#truncate', () => {
-<<<<<<< HEAD
-  // These dialects do not support the CASCADE option on TRUNCATE, so it's impossible to clear
-  //  tables that reference each-other.
-  if (!['mysql', 'mariadb', 'mssql', 'db2', 'cockroachdb'].includes(sequelize.dialect.name)) {
-=======
   setResetMode('destroy');
 
   const vars = beforeAll2(async () => {
@@ -43,7 +38,6 @@
   });
 
   if (sequelize.dialect.supports.truncate.cascade) {
->>>>>>> 243ca2b0
     it('supports truncating cyclic associations with { cascade: true }', async () => {
       const { A, B } = vars;
 
