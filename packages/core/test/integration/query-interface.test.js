'use strict';

const uniq = require('lodash/uniq');

const chai = require('chai');

const expect = chai.expect;
const Support = require('./support');
const { DataTypes, Sequelize } = require('@sequelize/core');

const dialectName = Support.getTestDialect();
const dialect = Support.sequelize.dialect;
const current = Support.sequelize;

describe(Support.getTestDialectTeaser('QueryInterface'), () => {
  beforeEach(function () {
    this.sequelize.options.quoteIdenifiers = true;
    this.queryInterface = this.sequelize.getQueryInterface();
  });

  afterEach(async function () {
    await Support.dropTestSchemas(this.sequelize);
  });

  if (dialect.supports.schemas) {
    describe('dropAllSchema', () => {
      it('should drop all schema', async function () {
        await this.queryInterface.dropAllSchemas({
          skip: [this.sequelize.config.database],
        });
        const schemaNames = await this.queryInterface.showAllSchemas();
        await this.queryInterface.createSchema('newSchema');
        const newSchemaNames = await this.queryInterface.showAllSchemas();
        if (!current.dialect.supports.schemas) {
          return;
        }

        expect(newSchemaNames).to.have.length(schemaNames.length + 1);
        await this.queryInterface.dropSchema('newSchema');
      });
    });
  }

  describe('showAllTables', () => {
    it('should not contain views', async function () {
      async function cleanup(sequelize) {
        if (dialectName === 'db2') {
          // DB2 does not support DROP VIEW IF EXISTS
          try {
            await sequelize.query('DROP VIEW V_Fail');
          } catch (error) {
            // -204 means V_Fail does not exist
            // https://www.ibm.com/docs/en/db2-for-zos/11?topic=sec-204
            if (error.cause.sqlcode !== -204) {
              throw error;
            }
          }
        } else {
          await sequelize.query('DROP VIEW IF EXISTS V_Fail');
        }
      }

      await this.queryInterface.createTable('my_test_table', { name: DataTypes.STRING });
      await cleanup(this.sequelize);
      const sql = `CREATE VIEW V_Fail AS SELECT 1 Id${['db2', 'ibmi'].includes(dialectName) ? ' FROM SYSIBM.SYSDUMMY1' : ''}`;
      await this.sequelize.query(sql);
      let tableNames = await this.queryInterface.showAllTables();
      await cleanup(this.sequelize);
      if (tableNames[0] && tableNames[0].tableName) {
        tableNames = tableNames.map(v => v.tableName);
      }

      expect(tableNames).to.deep.equal(['my_test_table']);
    });

    if (!['sqlite', 'postgres', 'db2', 'ibmi'].includes(dialectName)) {
      // NOTE: sqlite doesn't allow querying between databases and
      // postgres requires creating a new connection to create a new table.
      it('should not show tables in other databases', async function () {
        await this.queryInterface.createTable('my_test_table1', { name: DataTypes.STRING });
        await this.sequelize.query('CREATE DATABASE my_test_db');
        await this.sequelize.query(`CREATE TABLE my_test_db${dialectName === 'mssql' ? '.dbo' : ''}.my_test_table2 (id INT)`);
        let tableNames = await this.queryInterface.showAllTables();
        await this.sequelize.query('DROP DATABASE my_test_db');
        if (tableNames[0] && tableNames[0].tableName) {
          tableNames = tableNames.map(v => v.tableName);
        }

        expect(tableNames).to.deep.equal(['my_test_table1']);
      });
    }

    if (['mysql', 'mariadb'].includes(dialectName)) {
      it('should show all tables in all databases', async function () {
        await this.queryInterface.createTable('my_test_table1', { name: DataTypes.STRING });
        await this.sequelize.query('CREATE DATABASE my_test_db');
        await this.sequelize.query('CREATE TABLE my_test_db.my_test_table2 (id INT)');
        let tableNames = await this.sequelize.query(
          this.queryInterface.queryGenerator.showTablesQuery(),
          {
            raw: true,
            type: this.sequelize.QueryTypes.SHOWTABLES,
          },
        );
        await this.sequelize.query('DROP DATABASE my_test_db');
        if (tableNames[0] && tableNames[0].tableName) {
          tableNames = tableNames.map(v => v.tableName);
        }

        tableNames.sort();

        expect(tableNames).to.include('my_test_table1');
        expect(tableNames).to.include('my_test_table2');
      });
    }
  });

  describe('renameTable', () => {
    it('should rename table', async function () {
      await this.queryInterface.createTable('my_test_table', {
        name: DataTypes.STRING,
      });
      await this.queryInterface.renameTable('my_test_table', 'my_test_table_new');
      let tableNames = await this.queryInterface.showAllTables();
      if (['mssql', 'mariadb', 'db2', 'mysql'].includes(dialectName)) {
        tableNames = tableNames.map(v => v.tableName);
      }

      expect(tableNames).to.contain('my_test_table_new');
      expect(tableNames).to.not.contain('my_test_table');
    });
  });

  describe('dropAllTables', () => {
    it('should drop all tables', async function () {
      // MSSQL includes `spt_values` table which is system defined, hence can't be dropped
      const showAllTablesIgnoringSpecialMSSQLTable = async () => {
        const tableNames = await this.queryInterface.showAllTables();

        return tableNames.filter(t => t.tableName !== 'spt_values');
      };

      await this.queryInterface.dropAllTables();

      expect(
        await showAllTablesIgnoringSpecialMSSQLTable(),
      ).to.be.empty;

      await this.queryInterface.createTable('table', { name: DataTypes.STRING });

      expect(
        await showAllTablesIgnoringSpecialMSSQLTable(),
      ).to.have.length(1);

      await this.queryInterface.dropAllTables();

      expect(
        await showAllTablesIgnoringSpecialMSSQLTable(),
      ).to.be.empty;
    });

    it('should be able to skip given tables', async function () {
      await this.queryInterface.createTable('skipme', {
        name: DataTypes.STRING,
      });
      await this.queryInterface.dropAllTables({ skip: ['skipme'] });
      let tableNames = await this.queryInterface.showAllTables();
      if (['mssql', 'mariadb', 'db2', 'mysql'].includes(dialectName)) {
        tableNames = tableNames.map(v => v.tableName);
      }

      expect(tableNames).to.contain('skipme');
    });

    it('should be able to drop a foreign key', async function () {
      // MSSQL includes `spt_values` table which is system defined, hence can't be dropped
      const showAllTablesIgnoringSpecialMSSQLTable = async () => {
        const tableNames = await this.queryInterface.showAllTables();

        return tableNames.filter(t => t.tableName !== 'spt_values');
      };

      await this.queryInterface.dropAllTables();

      expect(
        await showAllTablesIgnoringSpecialMSSQLTable(),
      ).to.be.empty;

      await this.queryInterface.createTable('users', {
        id: {
          type: DataTypes.INTEGER,
          primaryKey: true,
          autoIncrement: true,
        },
      });
      await this.queryInterface.createTable('level', {
        id: {
          type: DataTypes.INTEGER,
          primaryKey: true,
          autoIncrement: true,
        },
      });
      await this.queryInterface.addColumn('users', 'level_id', {
        type: DataTypes.INTEGER,
        references: {
          table: 'level',
          key: 'id',
        },
        onUpdate: 'cascade',
        onDelete: 'set null',
      });

      expect(
        await showAllTablesIgnoringSpecialMSSQLTable(),
      ).to.have.length(2);

      await this.queryInterface.dropAllTables();

      expect(
        await showAllTablesIgnoringSpecialMSSQLTable(),
      ).to.be.empty;
    });
  });

  describe('indexes', () => {
    beforeEach(async function () {
      await this.queryInterface.dropTable('Group');
      await this.queryInterface.createTable('Group', {
        username: DataTypes.STRING,
        isAdmin: DataTypes.BOOLEAN,
        from: DataTypes.STRING,
      });
    });

    it('adds, reads and removes an index to the table', async function () {
      await this.queryInterface.addIndex('Group', ['username', 'isAdmin']);
      let indexes = await this.queryInterface.showIndex('Group');
      let indexColumns = uniq(indexes.map(index => index.name));
      expect(indexColumns).to.include('group_username_is_admin');
      await this.queryInterface.removeIndex('Group', ['username', 'isAdmin']);
      indexes = await this.queryInterface.showIndex('Group');
<<<<<<< HEAD
      indexColumns = _.uniq(indexes.map(index => index.name));
      // Reason: CockroachDB always has a primary index on the table.
      if (dialectName === 'cockroachdb') {
        expect(indexColumns).to.not.include('group_username_is_admin');
      } else {
        expect(indexColumns).to.be.empty;
      }
=======
      indexColumns = uniq(indexes.map(index => index.name));
      expect(indexColumns).to.be.empty;
>>>>>>> 02d26329
    });

    if (dialect.supports.schemas) {
      it('works with schemas', async function () {
        await this.sequelize.createSchema('schema');
        await this.queryInterface.createTable('table', {
          name: {
            type: DataTypes.STRING,
          },
          isAdmin: {
            type: DataTypes.STRING,
          },
        }, {
          schema: 'schema',
        });
        await this.queryInterface.addIndex(
          { schema: 'schema', tableName: 'table' },
          ['name', 'isAdmin'],
          null,
          'schema_table',
        );
        const indexes = await this.queryInterface.showIndex({
          schema: 'schema',
          tableName: 'table',
        });

        expect(indexes.length).to.eq(dialectName === 'cockroachdb' ? 2 : 1);
        expect(indexes[0].name).to.eq('table_name_is_admin');
      });
    }

    it('does not fail on reserved keywords', async function () {
      await this.queryInterface.addIndex('Group', ['from']);
    });
  });

  if (dialectName !== 'ibmi') {
    describe('renameColumn', () => {
      it('rename a simple column', async function () {
        const Users = this.sequelize.define('_Users', {
          username: DataTypes.STRING,
        }, { freezeTableName: true });

        await Users.sync({ force: true });
        await this.queryInterface.renameColumn('_Users', 'username', 'pseudo');
        const table = await this.queryInterface.describeTable('_Users');
        expect(table).to.have.property('pseudo');
        expect(table).to.not.have.property('username');
      });

      if (dialect.supports.schemas) {
        it('works with schemas', async function () {
          await this.sequelize.createSchema('archive');
          const Users = this.sequelize.define('User', {
            username: DataTypes.STRING,
          }, {
            tableName: 'Users',
            schema: 'archive',
          });
          await Users.sync({ force: true });
          await this.queryInterface.renameColumn({
            schema: 'archive',
            tableName: 'Users',
          }, 'username', 'pseudo');
          const table = await this.queryInterface.describeTable({
            schema: 'archive',
            tableName: 'Users',
          });
          expect(table).to.have.property('pseudo');
          expect(table).to.not.have.property('username');
        });
      }

      it('rename a column non-null without default value', async function () {
        const Users = this.sequelize.define('_Users', {
          username: {
            type: DataTypes.STRING,
            allowNull: false,
          },
        }, { freezeTableName: true });

        await Users.sync({ force: true });
        await this.queryInterface.renameColumn('_Users', 'username', 'pseudo');
        const table = await this.queryInterface.describeTable('_Users');
        expect(table).to.have.property('pseudo');
        expect(table).to.not.have.property('username');
      });

      it('rename a boolean column non-null without default value', async function () {
        const Users = this.sequelize.define('_Users', {
          active: {
            type: DataTypes.BOOLEAN,
            allowNull: false,
            defaultValue: false,
          },
        }, { freezeTableName: true });

        await Users.sync({ force: true });
        await this.queryInterface.renameColumn('_Users', 'active', 'enabled');
        const table = await this.queryInterface.describeTable('_Users');
        expect(table).to.have.property('enabled');
        expect(table).to.not.have.property('active');
      });

      if (dialectName !== 'db2') { // Db2 does not allow rename of a primary key column
        it('renames a column primary key autoIncrement column', async function () {
          const Fruits = this.sequelize.define('Fruit', {
            fruitId: {
              type: DataTypes.INTEGER,
              allowNull: false,
              primaryKey: true,
              autoIncrement: true,
            },
          }, { freezeTableName: true });

          await Fruits.sync({ force: true });
          await this.queryInterface.renameColumn('Fruit', 'fruitId', 'fruit_id');
          const table = await this.queryInterface.describeTable('Fruit');
          expect(table).to.have.property('fruit_id');
          expect(table).to.not.have.property('fruitId');
        });
      }

      it('shows a reasonable error message when column is missing', async function () {
        const Users = this.sequelize.define('_Users', {
          username: DataTypes.STRING,
        }, { freezeTableName: true });

        await Users.sync({ force: true });
        await expect(
          this.queryInterface.renameColumn('_Users', 'email', 'pseudo'),
        ).to.be.rejectedWith('Table _Users doesn\'t have the column email');
      });
    });
  }

  describe('addColumn', () => {
    beforeEach(async function () {
      await this.queryInterface.createTable('users', {
        id: {
          type: DataTypes.INTEGER,
          primaryKey: true,
          autoIncrement: true,
        },
      });
    });

    it('should be able to add a foreign key reference', async function () {
      await this.queryInterface.createTable('level', {
        id: {
          type: DataTypes.INTEGER,
          primaryKey: true,
          autoIncrement: true,
        },
      });
      await this.queryInterface.addColumn('users', 'level_id', {
        type: DataTypes.INTEGER,
        references: {
          table: 'level',
          key: 'id',
        },
        onUpdate: 'cascade',
        onDelete: 'set null',
      });
      const table = await this.queryInterface.describeTable('users');
      expect(table).to.have.property('level_id');
    });

    it('addColumn expected error', async function () {
      await this.queryInterface.createTable('level2', {
        id: {
          type: DataTypes.INTEGER,
          primaryKey: true,
          autoIncrement: true,
        },
      });

      const testArgs = (...args) => expect(this.queryInterface.addColumn(...args))
        .to.be.rejectedWith(Error, 'addColumn takes at least 3 arguments (table, attribute name, attribute definition)');

      await testArgs('users', 'level_id');
      await testArgs(null, 'level_id');
      await testArgs('users', null, {});
    });

    if (dialect.supports.schemas) {
      it('should work with schemas', async function () {
        await this.sequelize.createSchema('archive');
        await this.queryInterface.createTable(
          { tableName: 'users', schema: 'archive' },
          {
            id: {
              type: DataTypes.INTEGER,
              primaryKey: true,
              autoIncrement: true,
            },
          },
        );
        await this.queryInterface.addColumn(
          { tableName: 'users', schema: 'archive' },
          'level_id',
          { type: DataTypes.INTEGER },
        );
        const table = await this.queryInterface.describeTable({
          tableName: 'users',
          schema: 'archive',
        });
        expect(table).to.have.property('level_id');
      });
    }

    // Db2 does not support enums in alter column
    if (dialectName !== 'db2') {
      it('should work with enums (1)', async function () {
        await this.queryInterface.addColumn('users', 'someEnum', DataTypes.ENUM('value1', 'value2', 'value3'));
      });

      it('should work with enums (2)', async function () {
        await this.queryInterface.addColumn('users', 'someOtherEnum', {
          type: DataTypes.ENUM(['value1', 'value2', 'value3']),
        });
      });
    }

    if (dialectName === 'postgres') {
      it('should be able to add a column of type of array of enums', async function () {
        await this.queryInterface.addColumn('users', 'tags', {
          allowNull: false,
          type: DataTypes.ARRAY(DataTypes.ENUM(
            'Value1',
            'Value2',
            'Value3',
          )),
        });
        const result = await this.queryInterface.describeTable('users');
        expect(result).to.have.property('tags');
        expect(result.tags.type).to.equal('ARRAY');
        expect(result.tags.allowNull).to.be.false;
      });
    }
  });

  describe('describeForeignKeys', () => {
    beforeEach(async function () {
      await this.queryInterface.createTable('users', {
        id: {
          type: DataTypes.INTEGER,
          primaryKey: true,
          autoIncrement: true,
        },
      });
      await this.queryInterface.createTable('hosts', {
        id: {
          type: DataTypes.INTEGER,
          primaryKey: true,
          autoIncrement: true,
        },
        admin: {
          type: DataTypes.INTEGER,
          references: {
            table: 'users',
            key: 'id',
          },
        },
        operator: {
          type: DataTypes.INTEGER,
          references: {
            table: 'users',
            key: 'id',
          },
          onUpdate: 'cascade',
        },
        owner: {
          type: DataTypes.INTEGER,
          references: {
            table: 'users',
            key: 'id',
          },
          onUpdate: 'cascade',
          onDelete: 'set null',
        },
      });
    });

    it('should get a list of foreign keys for the table', async function () {
      const foreignKeys = await this.sequelize.query(
        this.queryInterface.queryGenerator.getForeignKeyQuery('hosts'),
        { type: this.sequelize.QueryTypes.FOREIGNKEYS },
      );

      expect(foreignKeys).to.have.length(3);

      if (dialectName === 'sqlite') {
        expect(Object.keys(foreignKeys[0])).to.have.length(7);
      } else if (['mariadb', 'mysql', 'db2'].includes(dialectName)) {
        expect(Object.keys(foreignKeys[0])).to.have.length(8);
      } else if (dialectName === 'cockroachdb') {
        expect(Object.keys(foreignKeys[0])).to.have.length(6);
        expect(Object.keys(foreignKeys[1])).to.have.length(7);
        expect(Object.keys(foreignKeys[2])).to.have.length(6);
      } else {
        expect(Object.keys(foreignKeys[0])).to.have.length(11);
      }

      if (dialectName === 'mysql') {
        const [foreignKeysViaDirectMySQLQuery] = await this.sequelize.query(
          this.queryInterface.queryGenerator.getForeignKeyQuery('hosts', 'admin'),
        );
        expect(foreignKeysViaDirectMySQLQuery[0]).to.deep.equal(foreignKeys[0]);
      }
    });

    it('should get a list of foreign key references details for the table', async function () {
      const references = await this.queryInterface.getForeignKeyReferencesForTable('hosts', this.sequelize.options);
      expect(references).to.have.length(3);
      for (const ref of references) {
        expect(ref.tableName).to.equal('hosts');
        expect(ref.referencedColumnName).to.equal('id');
        expect(ref.referencedTableName).to.equal('users');
        if (dialectName === 'sqlite') {
          expect(ref).to.have.property('constraints');
        }
      }

      const columnNames = references.map(reference => reference.columnName);
      expect(columnNames).to.have.same.members(['owner', 'operator', 'admin']);
    });
  });

  describe('constraints', () => {
    beforeEach(async function () {
      this.User = this.sequelize.define('users', {
        // Db2 does not allow unique constraint for a nullable column, Db2
        // throws SQL0542N error if we create constraint on nullable column.
        username: dialectName === 'db2' ? { type: DataTypes.STRING, allowNull: false } : DataTypes.STRING,
        email: dialectName === 'db2' ? { type: DataTypes.STRING, allowNull: false } : DataTypes.STRING,
        roles: DataTypes.STRING,
      });

      this.Post = this.sequelize.define('posts', {
        username: DataTypes.STRING,
      });
      await this.sequelize.sync({ force: true });
    });

    describe('unique', () => {
      it('should add, read & remove unique constraint', async function () {
        await this.queryInterface.addConstraint('users', { type: 'UNIQUE', fields: ['email'] });
        let constraints = await this.queryInterface.showConstraints('users');
        constraints = constraints.map(constraint => constraint.constraintName);
        expect(constraints).to.include('users_email_uk');
        await this.queryInterface.removeConstraint('users', 'users_email_uk');
        constraints = await this.queryInterface.showConstraints('users');
        constraints = constraints.map(constraint => constraint.constraintName);
        expect(constraints).to.not.include('users_email_uk');
      });

      it('should add a constraint after another', async function () {
        await this.queryInterface.addConstraint('users', { type: 'UNIQUE', fields: ['username'] });
        await this.queryInterface.addConstraint('users', { type: 'UNIQUE', fields: ['email'] });
        let constraints = await this.queryInterface.showConstraints('users');
        constraints = constraints.map(constraint => constraint.constraintName);
        expect(constraints).to.include('users_email_uk');
        expect(constraints).to.include('users_username_uk');
        await this.queryInterface.removeConstraint('users', 'users_email_uk');
        constraints = await this.queryInterface.showConstraints('users');
        constraints = constraints.map(constraint => constraint.constraintName);
        expect(constraints).to.not.include('users_email_uk');
        expect(constraints).to.include('users_username_uk');
        await this.queryInterface.removeConstraint('users', 'users_username_uk');
        constraints = await this.queryInterface.showConstraints('users');
        constraints = constraints.map(constraint => constraint.constraintName);
        expect(constraints).to.not.include('users_email_uk');
        expect(constraints).to.not.include('users_username_uk');
      });
    });

    if (current.dialect.supports.constraints.check) {
      describe('check', () => {
        it('should add, read & remove check constraint', async function () {
          await this.queryInterface.addConstraint('users', {
            type: 'CHECK',
            fields: ['roles'],
            where: {
              roles: ['user', 'admin', 'guest', 'moderator'],
            },
            name: 'check_user_roles',
          });
          let constraints = await this.queryInterface.showConstraints('users');
          constraints = constraints.map(constraint => constraint.constraintName);
          expect(constraints).to.include('check_user_roles');
          await this.queryInterface.removeConstraint('users', 'check_user_roles');
          constraints = await this.queryInterface.showConstraints('users');
          constraints = constraints.map(constraint => constraint.constraintName);
          expect(constraints).to.not.include('check_user_roles');
        });

        it('addconstraint missing type', async function () {
          await expect(
            this.queryInterface.addConstraint('users', {
              fields: ['roles'],
              where: { roles: ['user', 'admin', 'guest', 'moderator'] },
              name: 'check_user_roles',
            }),
          ).to.be.rejectedWith(Error, 'Constraint type must be specified through options.type');
        });
      });
    }

    if (current.dialect.supports.constraints.default) {
      describe('default', () => {
        it('should add, read & remove default constraint', async function () {
          await this.queryInterface.addConstraint('users', {
            fields: ['roles'],
            type: 'DEFAULT',
            defaultValue: 'guest',
          });
          let constraints = await this.queryInterface.showConstraints('users');
          constraints = constraints.map(constraint => constraint.constraintName);
          expect(constraints).to.include('users_roles_df');
          await this.queryInterface.removeConstraint('users', 'users_roles_df');
          constraints = await this.queryInterface.showConstraints('users');
          constraints = constraints.map(constraint => constraint.constraintName);
          expect(constraints).to.not.include('users_roles_df');
        });
      });
    }

    describe('primary key', () => {
      it('should add, read & remove primary key constraint', async function () {
        await this.queryInterface.removeColumn('users', 'id');
        await this.queryInterface.changeColumn('users', 'username', {
          type: DataTypes.STRING,
          allowNull: false,
        });

        await this.queryInterface.addConstraint('users', {
          fields: ['username'],
          type: 'PRIMARY KEY',
        });
        let constraints = await this.queryInterface.showConstraints('users');
        constraints = constraints.map(constraint => constraint.constraintName);

        // The name of primaryKey constraint is always `PRIMARY` in case of MySQL and MariaDB
        const expectedConstraintName = ['mysql', 'mariadb'].includes(dialectName) ? 'PRIMARY' : 'users_username_pk';

        expect(constraints).to.include(expectedConstraintName);
        await this.queryInterface.removeConstraint('users', expectedConstraintName);
        constraints = await this.queryInterface.showConstraints('users');
        constraints = constraints.map(constraint => constraint.constraintName);
        expect(constraints).to.not.include(expectedConstraintName);
      });

      // TODO: addConstraint does not support schemas yet.
      it.skip('can add a constraint to a table in a non-default schema', async function () {
        const tableName = {
          tableName: 'users',
          schema: 'archive',
        };

        await this.queryInterface.createTable(tableName, {
          id: {
            type: DataTypes.INTEGER,
          },
        });

        // changeColumn before addConstraint puts the DB2 table in "reorg pending state"
        // addConstraint will be forced to execute a REORG TABLE command, which checks that it is done properly when using schemas.
        await this.queryInterface.changeColumn(tableName, 'id', {
          type: DataTypes.BIGINT,
        });

        await this.queryInterface.addConstraint(tableName, {
          type: 'PRIMARY KEY',
          fields: ['id'],
        });

        const constraints = await this.queryInterface.showConstraints(tableName);

        expect(constraints).to.deep.eq([{
          constraintName: 'users_username_pk',
          schemaName: tableName.schema,
          tableName: tableName.tableName,
        }]);
      });
    });

    describe('foreign key', () => {
      it('should add, read & remove foreign key constraint', async function () {
        await this.queryInterface.removeColumn('users', 'id');
        await this.queryInterface.changeColumn('users', 'username', {
          type: DataTypes.STRING,
          allowNull: false,
        });

        await this.queryInterface.addConstraint('users', {
          type: 'PRIMARY KEY',
          fields: ['username'],
        });

        await this.queryInterface.addConstraint('posts', {
          fields: ['username'],
          references: {
            table: 'users',
            field: 'username',
          },
          type: 'FOREIGN KEY',
          onDelete: 'CASCADE',
        });
        let constraints = await this.queryInterface.showConstraints('posts');
        constraints = constraints.map(constraint => constraint.constraintName);
        expect(constraints).to.include('posts_username_users_fk');
        await this.queryInterface.removeConstraint('posts', 'posts_username_users_fk');
        constraints = await this.queryInterface.showConstraints('posts');
        constraints = constraints.map(constraint => constraint.constraintName);
        expect(constraints).to.not.include('posts_username_users_fk');
      });

      if (current.dialect.supports.constraints.onUpdate) {
        it('should add, read & remove foreign key constraint', async function () {
          await this.queryInterface.removeColumn('users', 'id');
          await this.queryInterface.changeColumn('users', 'username', {
            type: DataTypes.STRING,
            allowNull: false,
          });

          await this.queryInterface.addConstraint('users', {
            type: 'PRIMARY KEY',
            fields: ['username'],
          });

          await this.queryInterface.addConstraint('posts', {
            fields: ['username'],
            references: {
              table: 'users',
              field: 'username',
            },
            onDelete: 'CASCADE',
            onUpdate: 'CASCADE',
            type: 'FOREIGN KEY',
          });
          let constraints = await this.queryInterface.showConstraints('posts');
          constraints = constraints.map(constraint => constraint.constraintName);
          expect(constraints).to.include('posts_username_users_fk');
          await this.queryInterface.removeConstraint('posts', 'posts_username_users_fk');
          constraints = await this.queryInterface.showConstraints('posts');
          constraints = constraints.map(constraint => constraint.constraintName);
          expect(constraints).to.not.include('posts_username_users_fk');
        });
      }
    });

    describe('unknown constraint', () => {
      it('should throw non existent constraints as UnknownConstraintError', async function () {
        try {
          await this.queryInterface.removeConstraint('users', 'unknown__constraint__name', {
            type: 'unique',
          });
          throw new Error('Error not thrown...');
        } catch (error) {
          expect(error).to.be.instanceOf(Sequelize.UnknownConstraintError);
          if (dialectName !== 'ibmi') {
            expect(error.table).to.equal('users');
          }

          expect(error.constraint).to.equal('unknown__constraint__name');
        }
      });
    });
  });
});<|MERGE_RESOLUTION|>--- conflicted
+++ resolved
@@ -239,18 +239,13 @@
       expect(indexColumns).to.include('group_username_is_admin');
       await this.queryInterface.removeIndex('Group', ['username', 'isAdmin']);
       indexes = await this.queryInterface.showIndex('Group');
-<<<<<<< HEAD
-      indexColumns = _.uniq(indexes.map(index => index.name));
+      indexColumns = uniq(indexes.map(index => index.name));
       // Reason: CockroachDB always has a primary index on the table.
       if (dialectName === 'cockroachdb') {
         expect(indexColumns).to.not.include('group_username_is_admin');
       } else {
         expect(indexColumns).to.be.empty;
       }
-=======
-      indexColumns = uniq(indexes.map(index => index.name));
-      expect(indexColumns).to.be.empty;
->>>>>>> 02d26329
     });
 
     if (dialect.supports.schemas) {
