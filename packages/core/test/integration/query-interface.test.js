--- conflicted
+++ resolved
@@ -541,17 +541,10 @@
         expect(Object.keys(foreignKeys[0])).to.have.length(7);
       } else if (['mariadb', 'mysql', 'db2'].includes(dialectName)) {
         expect(Object.keys(foreignKeys[0])).to.have.length(8);
-<<<<<<< HEAD
-      } else if (dialectName === 'ibmi') {
-        expect(Object.keys(foreignKeys[0])).to.have.length(9);
-      } else if (['mysql', 'mariadb', 'mssql'].includes(dialectName)) {
-        expect(Object.keys(foreignKeys[0])).to.have.length(12);
       } else if (dialectName === 'cockroachdb') {
         expect(Object.keys(foreignKeys[0])).to.have.length(6);
         expect(Object.keys(foreignKeys[1])).to.have.length(7);
         expect(Object.keys(foreignKeys[2])).to.have.length(6);
-=======
->>>>>>> 7022c482
       } else {
         expect(Object.keys(foreignKeys[0])).to.have.length(11);
       }
@@ -680,124 +673,78 @@
       });
     }
 
-    // CockroachDB doesn't support removing the primary key outside of a transaction
-    if (dialectName !== 'cockroachdb') {
-      describe('primary key', () => {
-        it('should add, read & remove primary key constraint', async function () {
-          await this.queryInterface.removeColumn('users', 'id');
-          await this.queryInterface.changeColumn('users', 'username', {
-            type: DataTypes.STRING,
-            allowNull: false,
-          });
-
-<<<<<<< HEAD
-          await this.queryInterface.addConstraint('users', {
-            fields: ['username'],
-            type: 'PRIMARY KEY',
-          });
-          let constraints = await this.queryInterface.showConstraint('users');
-          constraints = constraints.map(constraint => constraint.constraintName);
-=======
+    describe('primary key', () => {
+      it('should add, read & remove primary key constraint', async function () {
+        await this.queryInterface.removeColumn('users', 'id');
+        await this.queryInterface.changeColumn('users', 'username', {
+          type: DataTypes.STRING,
+          allowNull: false,
+        });
+
         await this.queryInterface.addConstraint('users', {
           fields: ['username'],
           type: 'PRIMARY KEY',
         });
         let constraints = await this.queryInterface.showConstraints('users');
         constraints = constraints.map(constraint => constraint.constraintName);
->>>>>>> 7022c482
-
-          // The name of primaryKey constraint is always `PRIMARY` in case of MySQL and MariaDB
-          const expectedConstraintName = ['mysql', 'mariadb'].includes(dialectName) ? 'PRIMARY' : 'users_username_pk';
-
-<<<<<<< HEAD
-          expect(constraints).to.include(expectedConstraintName);
-          await this.queryInterface.removeConstraint('users', expectedConstraintName);
-          constraints = await this.queryInterface.showConstraint('users');
-          constraints = constraints.map(constraint => constraint.constraintName);
-          expect(constraints).to.not.include(expectedConstraintName);
-        });
-=======
+
+        // The name of primaryKey constraint is always `PRIMARY` in case of MySQL and MariaDB
+        const expectedConstraintName = ['mysql', 'mariadb'].includes(dialectName) ? 'PRIMARY' : 'users_username_pk';
+
         expect(constraints).to.include(expectedConstraintName);
         await this.queryInterface.removeConstraint('users', expectedConstraintName);
         constraints = await this.queryInterface.showConstraints('users');
         constraints = constraints.map(constraint => constraint.constraintName);
         expect(constraints).to.not.include(expectedConstraintName);
       });
->>>>>>> 7022c482
-
-        // TODO: addConstraint does not support schemas yet.
-        it.skip('can add a constraint to a table in a non-default schema', async function () {
-          const tableName = {
-            tableName: 'users',
-            schema: 'archive',
-          };
-
-          await this.queryInterface.createTable(tableName, {
-            id: {
-              type: DataTypes.INTEGER,
-            },
-          });
-
-          // changeColumn before addConstraint puts the DB2 table in "reorg pending state"
-          // addConstraint will be forced to execute a REORG TABLE command, which checks that it is done properly when using schemas.
-          await this.queryInterface.changeColumn(tableName, 'id', {
-            type: DataTypes.BIGINT,
-          });
-
-          await this.queryInterface.addConstraint(tableName, {
-            type: 'PRIMARY KEY',
-            fields: ['id'],
-          });
-
-<<<<<<< HEAD
-          const constraints = await this.queryInterface.showConstraint(tableName);
-=======
+
+      // TODO: addConstraint does not support schemas yet.
+      it.skip('can add a constraint to a table in a non-default schema', async function () {
+        const tableName = {
+          tableName: 'users',
+          schema: 'archive',
+        };
+
+        await this.queryInterface.createTable(tableName, {
+          id: {
+            type: DataTypes.INTEGER,
+          },
+        });
+
+        // changeColumn before addConstraint puts the DB2 table in "reorg pending state"
+        // addConstraint will be forced to execute a REORG TABLE command, which checks that it is done properly when using schemas.
+        await this.queryInterface.changeColumn(tableName, 'id', {
+          type: DataTypes.BIGINT,
+        });
+
+        await this.queryInterface.addConstraint(tableName, {
+          type: 'PRIMARY KEY',
+          fields: ['id'],
+        });
+
         const constraints = await this.queryInterface.showConstraints(tableName);
->>>>>>> 7022c482
-
-          expect(constraints).to.deep.eq([{
-            constraintName: 'users_username_pk',
-            schemaName: tableName.schema,
-            tableName: tableName.tableName,
-          }]);
-        });
-      });
-
-      describe('foreign key', () => {
-        it('should add, read & remove foreign key constraint', async function () {
-          await this.queryInterface.removeColumn('users', 'id');
-          await this.queryInterface.changeColumn('users', 'username', {
-            type: DataTypes.STRING,
-            allowNull: false,
-          });
-
-          await this.queryInterface.addConstraint('users', {
-            type: 'PRIMARY KEY',
-            fields: ['username'],
-          });
-
-<<<<<<< HEAD
-          await this.queryInterface.addConstraint('posts', {
-            fields: ['username'],
-            references: {
-              table: 'users',
-              field: 'username',
-            },
-            onDelete: 'cascade',
-            onUpdate: 'cascade',
-            type: 'foreign key',
-          });
-          let constraints = await this.queryInterface.showConstraint('posts');
-          constraints = constraints.map(constraint => constraint.constraintName);
-          expect(constraints).to.include('posts_username_users_fk');
-          await this.queryInterface.removeConstraint('posts', 'posts_username_users_fk');
-          constraints = await this.queryInterface.showConstraint('posts');
-          constraints = constraints.map(constraint => constraint.constraintName);
-          expect(constraints).to.not.include('posts_username_users_fk');
-        });
-      });
-    }
-=======
+
+        expect(constraints).to.deep.eq([{
+          constraintName: 'users_username_pk',
+          schemaName: tableName.schema,
+          tableName: tableName.tableName,
+        }]);
+      });
+    });
+
+    describe('foreign key', () => {
+      it('should add, read & remove foreign key constraint', async function () {
+        await this.queryInterface.removeColumn('users', 'id');
+        await this.queryInterface.changeColumn('users', 'username', {
+          type: DataTypes.STRING,
+          allowNull: false,
+        });
+
+        await this.queryInterface.addConstraint('users', {
+          type: 'PRIMARY KEY',
+          fields: ['username'],
+        });
+
         await this.queryInterface.addConstraint('posts', {
           fields: ['username'],
           references: {
@@ -849,7 +796,6 @@
         });
       }
     });
->>>>>>> 7022c482
 
     describe('unknown constraint', () => {
       it('should throw non existent constraints as UnknownConstraintError', async function () {
