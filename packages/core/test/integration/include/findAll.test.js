--- conflicted
+++ resolved
@@ -121,13 +121,8 @@
             { title: 'Pen' },
             { title: 'Monitor' },
           ]);
-<<<<<<< HEAD
           const products = await Product.findAll({ order: [['id', 'ASC']] });
-          const groupMembers  = [
-=======
-          const products = await Product.findAll();
           const groupMembers = [
->>>>>>> e632284c
             { groupId: groups[0].id, rankId: ranks[0].id },
             { groupId: groups[1].id, rankId: ranks[2].id },
           ];
@@ -348,14 +343,7 @@
       for (const i of [0, 1, 2, 3, 4]) {
         const [user, products] = await Promise.all([
           User.create(),
-<<<<<<< HEAD
-          Product.bulkCreate([
-            { title: 'Chair' },
-            { title: 'Desk' },
-          ]).then(() => Product.findAll({ order: [['id', 'ASC']] })),
-=======
-          Product.bulkCreate([{ title: 'Chair' }, { title: 'Desk' }]).then(() => Product.findAll()),
->>>>>>> e632284c
+          Product.bulkCreate([{ title: 'Chair' }, { title: 'Desk' }]).then(() => Product.findAll({ order: [['id', 'ASC']] })),
         ]);
         await Promise.all([
           GroupMember.bulkCreate([
