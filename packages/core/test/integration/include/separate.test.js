--- conflicted
+++ resolved
@@ -482,13 +482,8 @@
         expect(result[1].tasks[0].title).to.equal('a');
         expect(result[1].tasks[1].title).to.equal('c');
         await this.sequelize.dropSchema('archive');
-<<<<<<< HEAD
-        const schemas = await this.sequelize.showAllSchemas();
+        const schemas = await this.sequelize.queryInterface.listSchemas();
         if (['postgres', 'mssql', 'mariadb', 'cockroachdb'].includes(dialect)) {
-=======
-        const schemas = await this.sequelize.queryInterface.listSchemas();
-        if (['postgres', 'mssql', 'mariadb'].includes(dialect)) {
->>>>>>> 9c74baa8
           expect(schemas).to.not.have.property('archive');
         }
       });
