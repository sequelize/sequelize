'use strict';

const chai = require('chai');

const expect = chai.expect;
const sinon = require('sinon');
const dayjs = require('dayjs');
const Support = require('../support');
const { DataTypes } = require('@sequelize/core');

const dialect = Support.getTestDialect();
const current = Support.sequelize;

describe(Support.getTestDialectTeaser('Instance'), () => {
  describe('destroy', () => {
    if (current.dialect.supports.transactions) {
      it('supports transactions', async function () {
<<<<<<< HEAD
        let count1;
        const sequelize = await Support.prepareTransactionTest(this.sequelize);
=======
        const sequelize = await Support.createSingleTransactionalTestSequelizeInstance(this.sequelize);
>>>>>>> 243ca2b0
        const User = sequelize.define('User', { username: DataTypes.STRING });

        await User.sync({ force: true });
        const user = await User.create({ username: 'foo' });
        const t = await sequelize.startUnmanagedTransaction();
        await user.destroy({ transaction: t });
        if (current.dialect.name !== 'cockroachdb') {
          count1 = await User.count();
        }

        const count2 = await User.count({ transaction: t });
        if (current.dialect.name !== 'cockroachdb') {
          expect(count1).to.equal(1);
        }

        expect(count2).to.equal(0);
        await t.rollback();
      });
    }

    it('does not set the deletedAt date in subsequent destroys if dao is paranoid', async function () {
      const UserDestroy = this.sequelize.define('UserDestroy', {
        name: DataTypes.STRING,
        bio: DataTypes.TEXT,
      }, { paranoid: true });

      await UserDestroy.sync({ force: true });
      const user = await UserDestroy.create({ name: 'hallo', bio: 'welt' });
      await user.destroy();
      await user.reload({ paranoid: false });
      const deletedAt = user.deletedAt;

      await user.destroy();
      await user.reload({ paranoid: false });
      expect(user.deletedAt).to.eql(deletedAt);
    });

    it('does not update deletedAt with custom default in subsequent destroys', async function () {
      const ParanoidUser = this.sequelize.define('ParanoidUser', {
        username: DataTypes.STRING,
        deletedAt: { type: DataTypes.DATE, defaultValue: new Date(0) },
      }, { paranoid: true });

      await ParanoidUser.sync({ force: true });

      const user1 = await ParanoidUser.create({
        username: 'username',
      });

      const user0 = await user1.destroy();
      const deletedAt = user0.deletedAt;
      expect(deletedAt).to.be.ok;
      expect(deletedAt.getTime()).to.be.ok;

      const user = await user0.destroy();
      expect(user).to.be.ok;
      expect(user.deletedAt).to.be.ok;
      expect(user.deletedAt.toISOString()).to.equal(deletedAt.toISOString());
    });

    it('deletes a record from the database if dao is not paranoid', async function () {
      const UserDestroy = this.sequelize.define('UserDestroy', {
        name: DataTypes.STRING,
        bio: DataTypes.TEXT,
      });

      await UserDestroy.sync({ force: true });
      const u = await UserDestroy.create({ name: 'hallo', bio: 'welt' });
      const users = await UserDestroy.findAll();
      expect(users.length).to.equal(1);
      await u.destroy();
      const users0 = await UserDestroy.findAll();
      expect(users0.length).to.equal(0);
    });

    it('allows updating soft deleted instance', async function () {
      const ParanoidUser = this.sequelize.define('ParanoidUser', {
        username: DataTypes.STRING,
      }, { paranoid: true });

      await ParanoidUser.sync({ force: true });

      const user2 = await ParanoidUser.create({
        username: 'username',
      });

      const user1 = await user2.destroy();
      expect(user1.deletedAt).to.be.ok;
      const deletedAt = user1.deletedAt;
      user1.username = 'foo';
      const user0 = await user1.save();
      expect(user0.username).to.equal('foo');
      expect(user0.deletedAt).to.equal(deletedAt, 'should not update deletedAt');

      const user = await ParanoidUser.findOne({
        paranoid: false,
        where: {
          username: 'foo',
        },
      });

      expect(user).to.be.ok;
      expect(user.deletedAt).to.be.ok;
    });

    it('supports custom deletedAt field', async function () {
      const ParanoidUser = this.sequelize.define('ParanoidUser', {
        username: DataTypes.STRING,
        destroyTime: DataTypes.DATE,
      }, { paranoid: true, deletedAt: 'destroyTime' });

      await ParanoidUser.sync({ force: true });

      const user1 = await ParanoidUser.create({
        username: 'username',
      });

      const user0 = await user1.destroy();
      expect(user0.destroyTime).to.be.ok;
      expect(user0.deletedAt).to.not.be.ok;

      const user = await ParanoidUser.findOne({
        paranoid: false,
        where: {
          username: 'username',
        },
      });

      expect(user).to.be.ok;
      expect(user.destroyTime).to.be.ok;
      expect(user.deletedAt).to.not.be.ok;
    });

    it('supports custom deletedAt database column', async function () {
      const ParanoidUser = this.sequelize.define('ParanoidUser', {
        username: DataTypes.STRING,
        deletedAt: { type: DataTypes.DATE, field: 'deleted_at' },
      }, { paranoid: true });

      await ParanoidUser.sync({ force: true });

      const user1 = await ParanoidUser.create({
        username: 'username',
      });

      const user0 = await user1.destroy();
      expect(user0.dataValues.deletedAt).to.be.ok;
      expect(user0.dataValues.deleted_at).to.not.be.ok;

      const user = await ParanoidUser.findOne({
        paranoid: false,
        where: {
          username: 'username',
        },
      });

      expect(user).to.be.ok;
      expect(user.deletedAt).to.be.ok;
      expect(user.deleted_at).to.not.be.ok;
    });

    it('supports custom deletedAt field and database column', async function () {
      const ParanoidUser = this.sequelize.define('ParanoidUser', {
        username: DataTypes.STRING,
        destroyTime: { type: DataTypes.DATE, field: 'destroy_time' },
      }, { paranoid: true, deletedAt: 'destroyTime' });

      await ParanoidUser.sync({ force: true });

      const user1 = await ParanoidUser.create({
        username: 'username',
      });

      const user0 = await user1.destroy();
      expect(user0.dataValues.destroyTime).to.be.ok;
      expect(user0.dataValues.destroy_time).to.not.be.ok;

      const user = await ParanoidUser.findOne({
        paranoid: false,
        where: {
          username: 'username',
        },
      });

      expect(user).to.be.ok;
      expect(user.destroyTime).to.be.ok;
      expect(user.destroy_time).to.not.be.ok;
    });

    it('persists other model changes when soft deleting', async function () {
      const ParanoidUser = this.sequelize.define('ParanoidUser', {
        username: DataTypes.STRING,
      }, { paranoid: true });

      await ParanoidUser.sync({ force: true });

      const user4 = await ParanoidUser.create({
        username: 'username',
      });

      user4.username = 'foo';
      const user3 = await user4.destroy();
      expect(user3.username).to.equal('foo');
      expect(user3.deletedAt).to.be.ok;
      const deletedAt = user3.deletedAt;

      const user2 = await ParanoidUser.findOne({
        paranoid: false,
        where: {
          username: 'foo',
        },
      });

      expect(user2).to.be.ok;
      expect(dayjs.utc(user2.deletedAt).startOf('second').toISOString())
        .to.equal(dayjs.utc(deletedAt).startOf('second').toISOString());
      expect(user2.username).to.equal('foo');
      const user1 = user2;
      // update model and delete again
      user1.username = 'bar';
      const user0 = await user1.destroy();
      expect(dayjs.utc(user0.deletedAt).startOf('second').toISOString())
        .to.equal(dayjs.utc(deletedAt).startOf('second').toISOString(),
          'should not updated deletedAt when destroying multiple times');

      const user = await ParanoidUser.findOne({
        paranoid: false,
        where: {
          username: 'bar',
        },
      });

      expect(user).to.be.ok;
      expect(dayjs.utc(user.deletedAt).startOf('second').toISOString())
        .to.equal(dayjs.utc(deletedAt).startOf('second').toISOString());
      expect(user.username).to.equal('bar');
    });

    it('is disallowed if no primary key is present', async function () {
      const Foo = this.sequelize.define('Foo', {}, { noPrimaryKey: true });
      await Foo.sync({ force: true });

      const instance = await Foo.create({});
      await expect(instance.destroy()).to.be.rejectedWith('but the model does not have a primary key attribute definition.');
    });

    it('allows sql logging of delete statements', async function () {
      const UserDelete = this.sequelize.define('UserDelete', {
        name: DataTypes.STRING,
        bio: DataTypes.TEXT,
      });

      const logging = sinon.spy();

      await UserDelete.sync({ force: true });
      const u = await UserDelete.create({ name: 'hallo', bio: 'welt' });
      const users = await UserDelete.findAll();
      expect(users.length).to.equal(1);
      await u.destroy({ logging });
      expect(logging.callCount).to.equal(1, 'should call logging');
      const sql = logging.firstCall.args[0];
      expect(sql).to.exist;
      expect(sql.toUpperCase()).to.include('DELETE');
    });

    it('allows sql logging of update statements', async function () {
      const UserDelete = this.sequelize.define('UserDelete', {
        name: DataTypes.STRING,
        bio: DataTypes.TEXT,
      }, { paranoid: true });

      const logging = sinon.spy();

      await UserDelete.sync({ force: true });
      const u = await UserDelete.create({ name: 'hallo', bio: 'welt' });
      const users = await UserDelete.findAll();
      expect(users.length).to.equal(1);
      await u.destroy({ logging });
      expect(logging.callCount).to.equal(1, 'should call logging');
      const sql = logging.firstCall.args[0];
      expect(sql).to.exist;
      expect(sql.toUpperCase()).to.include('UPDATE');
    });

    it('should not call save hooks when soft deleting', async function () {
      const beforeSave = sinon.spy();
      const afterSave = sinon.spy();

      const ParanoidUser = this.sequelize.define('ParanoidUser', {
        username: DataTypes.STRING,
      }, {
        paranoid: true,
        hooks: {
          beforeSave,
          afterSave,
        },
      });

      await ParanoidUser.sync({ force: true });

      const user0 = await ParanoidUser.create({
        username: 'username',
      });

      // clear out calls from .create
      beforeSave.resetHistory();
      afterSave.resetHistory();

      const result0 = await user0.destroy();
      expect(beforeSave.callCount).to.equal(0, 'should not call beforeSave');
      expect(afterSave.callCount).to.equal(0, 'should not call afterSave');
      const user = result0;
      const result = await user.destroy({ hooks: true });
      expect(beforeSave.callCount).to.equal(0, 'should not call beforeSave even if `hooks: true`');
      expect(afterSave.callCount).to.equal(0, 'should not call afterSave even if `hooks: true`');

      await result;
    });

    it('delete a record of multiple primary keys table', async function () {
      const MultiPrimary = this.sequelize.define('MultiPrimary', {
        bilibili: {
          type: DataTypes.STRING,
          primaryKey: true,
        },
        guruguru: {
          type: DataTypes.STRING,
          primaryKey: true,
        },
      });

      await MultiPrimary.sync({ force: true });
      await MultiPrimary.create({ bilibili: 'bl', guruguru: 'gu' });
      const m2 = await MultiPrimary.create({ bilibili: 'bl', guruguru: 'ru' });
      const ms = await MultiPrimary.findAll();
      expect(ms.length).to.equal(2);

      await m2.destroy({
        logging(sql) {
          expect(sql).to.exist;
          expect(sql.toUpperCase()).to.include('DELETE');
          expect(sql).to.include('ru');
          expect(sql).to.include('bl');
        },
      });

      const ms0 = await MultiPrimary.findAll();
      expect(ms0.length).to.equal(1);
      expect(ms0[0].bilibili).to.equal('bl');
      expect(ms0[0].guruguru).to.equal('gu');
    });

    if (dialect.startsWith('postgres')) {
      it('converts Infinity in where clause to a timestamp', async function () {
        const Date = this.sequelize.define('Date',
          {
            date: {
              type: DataTypes.DATE,
              primaryKey: true,
            },
            deletedAt: {
              type: DataTypes.DATE,
              defaultValue: Number.POSITIVE_INFINITY,
            },
          },
          { paranoid: true });

        await this.sequelize.sync({ force: true });

        const date = await Date.build({ date: Number.POSITIVE_INFINITY })
          .save();

        await date.destroy();
      });
    }
  });
});<|MERGE_RESOLUTION|>--- conflicted
+++ resolved
@@ -15,12 +15,8 @@
   describe('destroy', () => {
     if (current.dialect.supports.transactions) {
       it('supports transactions', async function () {
-<<<<<<< HEAD
         let count1;
-        const sequelize = await Support.prepareTransactionTest(this.sequelize);
-=======
         const sequelize = await Support.createSingleTransactionalTestSequelizeInstance(this.sequelize);
->>>>>>> 243ca2b0
         const User = sequelize.define('User', { username: DataTypes.STRING });
 
         await User.sync({ force: true });
