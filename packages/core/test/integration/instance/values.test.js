'use strict';

const chai = require('chai');

const expect = chai.expect;
const Support = require('../support');

const dialect = Support.getTestDialect();
const { Col, DataTypes, Fn } = require('@sequelize/core');

describe(Support.getTestDialectTeaser('DAO'), () => {
  describe('Values', () => {
    describe('set', () => {
      it("doesn't overwrite generated primary keys", function () {
        const User = this.sequelize.define('User', {
          name: { type: DataTypes.STRING },
        });

        const user = User.build({ id: 1, name: 'Mick' });

        expect(user.get('id')).to.equal(1);
        expect(user.get('name')).to.equal('Mick');
        user.set({
          id: 2,
          name: 'Jan',
        });
        expect(user.get('id')).to.equal(1);
        expect(user.get('name')).to.equal('Jan');
      });

      it("doesn't overwrite defined primary keys", function () {
        const User = this.sequelize.define('User', {
          identifier: { type: DataTypes.STRING, primaryKey: true },
        });

        const user = User.build({ identifier: 'identifier' });

        expect(user.get('identifier')).to.equal('identifier');
        user.set('identifier', 'another identifier');
        expect(user.get('identifier')).to.equal('identifier');
      });

      it("doesn't set timestamps", function () {
        const User = this.sequelize.define('User', {
          identifier: { type: DataTypes.STRING, primaryKey: true },
        });

        const user = User.build(
          {},
          {
            isNewRecord: false,
          },
        );

        user.set({
          createdAt: new Date(2000, 1, 1),
          updatedAt: new Date(2000, 1, 1),
        });

        expect(user.get('createdAt')).not.to.be.ok;
        expect(user.get('updatedAt')).not.to.be.ok;
      });

      it("doesn't set underscored timestamps", function () {
        const User = this.sequelize.define(
          'User',
          {
            identifier: { type: DataTypes.STRING, primaryKey: true },
          },
          {
            underscored: true,
          },
        );

        const user = User.build(
          {},
          {
            isNewRecord: false,
          },
        );

        user.set({
          created_at: new Date(2000, 1, 1),
          updated_at: new Date(2000, 1, 1),
        });

        expect(user.get('created_at')).not.to.be.ok;
        expect(user.get('updated_at')).not.to.be.ok;
      });

      it('allows use of sequelize.fn and sequelize.col in date and bool fields', async function () {
        const User = this.sequelize.define(
          'User',
          {
            d: DataTypes.DATE,
            b: DataTypes.BOOLEAN,
            always_false: {
              type: DataTypes.BOOLEAN,
              defaultValue: false,
            },
          },
          { timestamps: false },
        );

        await User.sync({ force: true });
        const user = await User.create({});
        // Create the user first to set the proper default values. PG does not support column references in insert,
        // so we must create a record with the right value for always_false, then reference it in an update
<<<<<<< HEAD
        const now = dialect === 'sqlite' ? this.sequelize.fn('', this.sequelize.fn('datetime', 'now'))
          : dialect === 'mssql' ? this.sequelize.fn('', this.sequelize.fn('getdate'))
          : dialect === 'oracle' ? this.sequelize.fn('', this.sequelize.literal('SYSDATE'))
          : this.sequelize.fn('NOW');
=======
        const now =
          dialect === 'sqlite'
            ? this.sequelize.fn('', this.sequelize.fn('datetime', 'now'))
            : dialect === 'mssql'
              ? this.sequelize.fn('', this.sequelize.fn('getdate'))
              : this.sequelize.fn('NOW');
>>>>>>> e632284c

        user.set({
          d: now,
          b: this.sequelize.col('always_false'),
        });

        expect(user.get('d')).to.be.instanceof(Fn);
        expect(user.get('b')).to.be.instanceof(Col);

        await user.save();
        await user.reload();
        expect(user.d).to.equalDate(new Date());
        expect(user.b).to.equal(false);
      });

      describe('includes', () => {
        it('should support basic includes', function () {
          const Product = this.sequelize.define('product', {
            title: DataTypes.STRING,
          });
          const Tag = this.sequelize.define('tag', {
            name: DataTypes.STRING,
          });
          const User = this.sequelize.define('user', {
            first_name: DataTypes.STRING,
            last_name: DataTypes.STRING,
          });

          Product.hasMany(Tag);
          Product.belongsTo(User);

          const product = Product.build(
            {},
            {
              include: [User, Tag],
            },
          );

          product.set({
            id: 1,
            title: 'Chair',
            tags: [
              { id: 1, name: 'Alpha' },
              { id: 2, name: 'Beta' },
            ],
            user: {
              id: 1,
              first_name: 'Mick',
              last_name: 'Hansen',
            },
          });

          expect(product.tags).to.be.ok;
          expect(product.tags.length).to.equal(2);
          expect(product.tags[0]).to.be.instanceof(Tag);
          expect(product.user).to.be.ok;
          expect(product.user).to.be.instanceof(User);
        });

        it('should support basic includes (with raw: true)', function () {
          const Product = this.sequelize.define('Product', {
            title: DataTypes.STRING,
          });
          const Tag = this.sequelize.define('tag', {
            name: DataTypes.STRING,
          });
          const User = this.sequelize.define('user', {
            first_name: DataTypes.STRING,
            last_name: DataTypes.STRING,
          });

          Product.hasMany(Tag);
          Product.belongsTo(User);

          const product = Product.build(
            {},
            {
              include: [User, Tag],
            },
          );

          product.set(
            {
              id: 1,
              title: 'Chair',
              tags: [
                { id: 1, name: 'Alpha' },
                { id: 2, name: 'Beta' },
              ],
              user: {
                id: 1,
                first_name: 'Mick',
                last_name: 'Hansen',
              },
            },
            { raw: true },
          );

          expect(product.tags).to.be.ok;
          expect(product.tags.length).to.equal(2);
          expect(product.tags[0]).to.be.instanceof(Tag);
          expect(product.user).to.be.ok;
          expect(product.user).to.be.instanceof(User);
        });
      });
    });

    describe('get', () => {
      it('should use custom attribute getters in get(key)', function () {
        const Product = this.sequelize.define('Product', {
          price: {
            type: DataTypes.FLOAT,
            get() {
              return this.dataValues.price * 100;
            },
          },
        });

        const product = Product.build({
          price: 10,
        });
        expect(product.get('price')).to.equal(1000);
      });

      it('should work with save', async function () {
        const Contact = this.sequelize.define('Contact', {
          first: { type: DataTypes.STRING },
          last: { type: DataTypes.STRING },
          tags: {
            type: DataTypes.STRING,
            get(field) {
              const val = this.getDataValue(field);

              return JSON.parse(val);
            },
            set(val, field) {
              this.setDataValue(field, JSON.stringify(val));
            },
          },
        });

        await this.sequelize.sync();
        const contact = Contact.build({
          first: 'My',
          last: 'Name',
          tags: ['yes', 'no'],
        });
        expect(contact.get('tags')).to.deep.equal(['yes', 'no']);

        const me = await contact.save();
        expect(me.get('tags')).to.deep.equal(['yes', 'no']);
      });

      describe('plain', () => {
        it('should return plain values when true', function () {
          const Product = this.sequelize.define('product', {
            title: DataTypes.STRING,
          });
          const User = this.sequelize.define('user', {
            first_name: DataTypes.STRING,
            last_name: DataTypes.STRING,
          });

          Product.belongsTo(User);

          const product = Product.build(
            {},
            {
              include: [User],
            },
          );

          product.set(
            {
              id: 1,
              title: 'Chair',
              user: {
                id: 1,
                first_name: 'Mick',
                last_name: 'Hansen',
              },
            },
            { raw: true },
          );

          expect(product.get('user', { plain: true })).not.to.be.instanceof(User);
          expect(product.get({ plain: true }).user).not.to.be.instanceof(User);
        });
      });

      describe('clone', () => {
        it('should copy the values', function () {
          const Product = this.sequelize.define('product', {
            title: DataTypes.STRING,
          });

          const product = Product.build(
            {
              id: 1,
              title: 'Chair',
            },
            { raw: true },
          );

          const values = product.get({ clone: true });
          delete values.title;

          expect(product.get({ clone: true }).title).to.be.ok;
        });
      });
    });

    describe('changed', () => {
      it('should return false if object was built from database', async function () {
        const User = this.sequelize.define('User', {
          name: { type: DataTypes.STRING },
        });

        await User.sync();
        const user0 = await User.create({ name: 'Jan Meier' });
        expect(user0.changed('name')).to.be.false;
        expect(user0.changed()).not.to.be.ok;
        const [user] = await User.bulkCreate([{ name: 'Jan Meier' }]);
        expect(user.changed('name')).to.be.false;
        expect(user.changed()).not.to.be.ok;
      });

      it('should return true if previous value is different', function () {
        const User = this.sequelize.define('User', {
          name: { type: DataTypes.STRING },
        });

        const user = User.build({
          name: 'Jan Meier',
        });
        user.set('name', 'Mick Hansen');
        expect(user.changed('name')).to.be.true;
        expect(user.changed()).to.be.ok;
      });

      it('should return false immediately after saving', async function () {
        const User = this.sequelize.define('User', {
          name: { type: DataTypes.STRING },
        });

        await User.sync();
        const user = User.build({
          name: 'Jan Meier',
        });
        user.set('name', 'Mick Hansen');
        expect(user.changed('name')).to.be.true;
        expect(user.changed()).to.be.ok;

        await user.save();
        expect(user.changed('name')).to.be.false;
        expect(user.changed()).not.to.be.ok;
      });

      it('should be available to a afterUpdate hook', async function () {
        const User = this.sequelize.define('User', {
          name: { type: DataTypes.STRING },
        });
        let changed;

        User.afterUpdate(instance => {
          changed = instance.changed();
        });

        await User.sync({ force: true });

        const user0 = await User.create({
          name: 'Ford Prefect',
        });

        const user = await user0.update({
          name: 'Arthur Dent',
        });

        expect(changed).to.be.ok;
        expect(changed.length).to.be.ok;
        expect(changed).to.include('name');
        expect(user.changed()).not.to.be.ok;
      });
    });

    describe('previous', () => {
      it('should return an object with the previous values', function () {
        const User = this.sequelize.define('User', {
          name: { type: DataTypes.STRING },
          title: { type: DataTypes.STRING },
        });

        const user = User.build({
          name: 'Jan Meier',
          title: 'Mr',
        });

        user.set('name', 'Mick Hansen');
        user.set('title', 'Dr');

        expect(user.previous()).to.eql({ name: 'Jan Meier', title: 'Mr' });
      });

      it('should return the previous value', function () {
        const User = this.sequelize.define('User', {
          name: { type: DataTypes.STRING },
        });

        const user = User.build({
          name: 'Jan Meier',
        });
        user.set('name', 'Mick Hansen');

        expect(user.previous('name')).to.equal('Jan Meier');
        expect(user.get('name')).to.equal('Mick Hansen');
      });
    });
  });
});<|MERGE_RESOLUTION|>--- conflicted
+++ resolved
@@ -106,19 +106,14 @@
         const user = await User.create({});
         // Create the user first to set the proper default values. PG does not support column references in insert,
         // so we must create a record with the right value for always_false, then reference it in an update
-<<<<<<< HEAD
-        const now = dialect === 'sqlite' ? this.sequelize.fn('', this.sequelize.fn('datetime', 'now'))
-          : dialect === 'mssql' ? this.sequelize.fn('', this.sequelize.fn('getdate'))
-          : dialect === 'oracle' ? this.sequelize.fn('', this.sequelize.literal('SYSDATE'))
-          : this.sequelize.fn('NOW');
-=======
         const now =
           dialect === 'sqlite'
             ? this.sequelize.fn('', this.sequelize.fn('datetime', 'now'))
             : dialect === 'mssql'
               ? this.sequelize.fn('', this.sequelize.fn('getdate'))
-              : this.sequelize.fn('NOW');
->>>>>>> e632284c
+              : dialect === 'oracle'
+                ? this.sequelize.fn('', this.sequelize.literal('SYSDATE'))
+                : this.sequelize.fn('NOW');
 
         user.set({
           d: now,
