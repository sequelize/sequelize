--- conflicted
+++ resolved
@@ -164,11 +164,7 @@
     });
 
     // TODO: add length check constraint in sqlite
-<<<<<<< HEAD
-    if (dialect.name !== 'sqlite' && dialect.name !== 'oracle') {
-=======
-    if (dialect.name !== 'sqlite3') {
->>>>>>> 9da3489b
+    if (dialect.name !== 'sqlite3' && dialect.name !== 'oracle') {
       it('throws if the string is too long', async () => {
         await expect(
           vars.User.create({
@@ -1006,11 +1002,7 @@
       await expect(vars.User.create({ decimalAttr: 'abc' })).to.be.rejected;
     });
 
-<<<<<<< HEAD
-    if (dialect.name === 'sqlite' || dialect.name === 'oracle') {
-=======
-    if (dialect.name === 'sqlite3') {
->>>>>>> 9da3489b
+    if (dialect.name === 'sqlite3' || dialect.name === 'oracle') {
       // sqlite3 doesn't give us a way to do sql type-based parsing, *and* returns bigints as js numbers.
       // this behavior is undesired but is still tested against to ensure we update this test when this is finally fixed.
       it('is deserialized as a number when DataType is not specified (undesired sqlite limitation)', async () => {
@@ -1267,11 +1259,7 @@
 
     it('clamps to specified precision', async () => {
       // sqlite does not support restricting the precision
-<<<<<<< HEAD
-      if (dialect.name !== 'sqlite' && dialect.name !== 'oracle') {
-=======
-      if (dialect.name !== 'sqlite3') {
->>>>>>> 9da3489b
+      if (dialect.name !== 'sqlite3' && dialect.name !== 'oracle') {
         await testSimpleInOut(
           vars.User,
           'dateMinPrecisionAttr',
@@ -1414,32 +1402,6 @@
         return { User };
       });
 
-<<<<<<< HEAD
-      it('accepts strings', async () => {
-        await testSimpleInOut(
-          vars.User,
-          'timeMinPrecisionAttr',
-          '04:05:06.123456',
-          dialect.name === 'mssql'
-            ? '04:05:06.000'
-            : // sqlite3 does not support restricting the precision of TIME
-              dialect.name === 'sqlite'
-              ? '04:05:06.123456'
-              : '04:05:06',
-        );
-
-        await testSimpleInOut(
-          vars.User,
-          'timeTwoPrecisionAttr',
-          '04:05:06.123456',
-          dialect.name === 'mssql'
-            ? '04:05:06.120'
-            : // sqlite3 does not support restricting the precision of TIME
-              dialect.name === 'sqlite'
-              ? '04:05:06.123456'
-              : '04:05:06.12',
-        );
-=======
     it('accepts strings', async () => {
       await testSimpleInOut(
         vars.User,
@@ -1464,7 +1426,6 @@
             ? '04:05:06.123456'
             : '04:05:06.12',
       );
->>>>>>> 9da3489b
 
         // FIXME: Tedious loses precision because it pre-parses TIME as a JS Date object
         //  https://github.com/tediousjs/tedious/issues/678
@@ -1808,13 +1769,8 @@
       // - MariaDB 10.4 says it's a string, so we can't parse it based on the type.
       // Oracle JSON is BLOB column with check `IS JSON`.
       // TODO [2024-06-18]: Re-enable this test when we drop support for MariaDB < 10.5
-<<<<<<< HEAD
       if (dialect.name !== 'mariadb' && dialect.name !== 'oracle') {
-        if (dialect.name === 'mssql' || dialect.name === 'sqlite') {
-=======
-      if (dialect.name !== 'mariadb') {
         if (dialect.name === 'mssql' || dialect.name === 'sqlite3') {
->>>>>>> 9da3489b
           // MSSQL: does not have a JSON type, so we can't parse it if our DataType is not specified.
           // SQLite: sqlite3 does not tell us the type of a column, we cannot parse based on it.
           it(`is deserialized as a JSON string value when DataType is not specified`, async () => {
