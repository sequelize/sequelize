--- conflicted
+++ resolved
@@ -337,22 +337,10 @@
         return;
       }
 
-<<<<<<< HEAD
       const vars = beforeAll2(async () => {
         class User extends Model<InferAttributes<User>> {
           declare binaryCharAttr: string | ArrayBuffer | Uint8Array | Blob;
         }
-=======
-      User.init(
-        {
-          binaryCharAttr: {
-            type: DataTypes.CHAR(5).BINARY,
-            allowNull: false,
-          },
-        },
-        { sequelize },
-      );
->>>>>>> e632284c
 
         User.init({
           binaryCharAttr: {
@@ -808,14 +796,8 @@
         });
 
         it('rejects out-of-range numbers', async () => {
-<<<<<<< HEAD
-          if (dialect.name === 'oracle') {
-            await expect(vars2.User.create({ intAttr: 18_446_744_073_709_551_615n + 1n })).to.be.rejected;
-          }
-=======
           await expect(vars2.User.create({ intAttr: 18_446_744_073_709_551_615n + 1n })).to.be
             .rejected;
->>>>>>> e632284c
           await expect(vars2.User.create({ intAttr: -1 })).to.be.rejected;
         });
       });
@@ -1067,32 +1049,26 @@
     });
 
     it('accepts numbers, bigints, strings', async () => {
-<<<<<<< HEAD
-      await testSimpleInOut(vars.User, 'decimalAttr', 123.4, dialect.name === 'mssql' ? '123.4' : '123.40');
-      if (dialect.name !== 'oracle') {
-        await testSimpleInOut(vars.User, 'decimalAttr', 123n, dialect.name === 'mssql' ? '123' : '123.00');
-      }
-      await testSimpleInOut(vars.User, 'decimalAttr', '123.4', dialect.name === 'mssql' ? '123.4' : '123.40');
-=======
       await testSimpleInOut(
         vars.User,
         'decimalAttr',
         123.4,
         dialect.name === 'mssql' ? '123.4' : '123.40',
       );
-      await testSimpleInOut(
-        vars.User,
-        'decimalAttr',
-        123n,
-        dialect.name === 'mssql' ? '123' : '123.00',
-      );
+      if (dialect.name !== 'oracle') {
+        await testSimpleInOut(
+          vars.User,
+          'decimalAttr',
+          123n,
+          dialect.name === 'mssql' ? '123' : '123.00',
+        );
+      }
       await testSimpleInOut(
         vars.User,
         'decimalAttr',
         '123.4',
         dialect.name === 'mssql' ? '123.4' : '123.40',
       );
->>>>>>> e632284c
       await testSimpleInOut(vars.User, 'decimalAttr', '123.451', '123.45');
     });
 
@@ -1237,31 +1213,6 @@
       );
     });
 
-<<<<<<< HEAD
-    if (dialect.name === 'oracle') {
-      it(`is deserialized as Date when DataType is not specified`, async () => {
-        await testSimpleInOutRaw(
-          vars.User,
-          'dateAttr',
-          '2022-01-01T00:00:00Z',
-          new Date('2022-01-01T00:00:00Z')
-        );
-      })
-    } else {
-      it(`is deserialized as a string when DataType is not specified`, async () => {
-        await testSimpleInOutRaw(
-          vars.User,
-          'dateAttr',
-          '2022-01-01T00:00:00Z',
-          dialect.name === 'mssql' ? '2022-01-01 00:00:00.000+00'
-            // sqlite decided to have a weird format that is not ISO 8601 compliant
-            : dialect.name === 'sqlite' ? '2022-01-01 00:00:00.000 +00:00'
-            : dialect.name === 'db2' ? '2022-01-01 00:00:00.000000+00'
-            : '2022-01-01 00:00:00+00',
-        );
-      });
-    }
-=======
     it(`is deserialized as a string when DataType is not specified`, async () => {
       await testSimpleInOutRaw(
         vars.User,
@@ -1274,10 +1225,11 @@
             ? '2022-01-01 00:00:00.000 +00:00'
             : dialect.name === 'db2'
               ? '2022-01-01 00:00:00.000000+00'
-              : '2022-01-01 00:00:00+00',
-      );
-    });
->>>>>>> e632284c
+              : dialect.name === 'oracle'
+                ? new Date('2022-01-01T00:00:00Z')
+                : '2022-01-01 00:00:00+00',
+      );
+    });
   });
 
   describe('DATE(precision)', () => {
@@ -1313,12 +1265,7 @@
 
     it('clamps to specified precision', async () => {
       // sqlite does not support restricting the precision
-<<<<<<< HEAD
       if (dialect.name !== 'sqlite' && dialect.name !== 'oracle') {
-        await testSimpleInOut(vars.User, 'dateMinPrecisionAttr', '2022-01-01T12:13:14.123Z', new Date('2022-01-01T12:13:14.000Z'));
-        await testSimpleInOut(vars.User, 'dateTwoPrecisionAttr', '2022-01-01T12:13:14.123Z', new Date('2022-01-01T12:13:14.120Z'));
-=======
-      if (dialect.name !== 'sqlite') {
         await testSimpleInOut(
           vars.User,
           'dateMinPrecisionAttr',
@@ -1331,7 +1278,6 @@
           '2022-01-01T12:13:14.123Z',
           new Date('2022-01-01T12:13:14.120Z'),
         );
->>>>>>> e632284c
 
         // Date is also used for inserting, so we also lose precision during insert.
         if (dialect.name === 'mysql' || dialect.name === 'mariadb' || dialect.name === 'db2') {
@@ -1444,23 +1390,12 @@
         return;
       }
 
-<<<<<<< HEAD
       const vars = beforeAll2(async () => {
         class User extends Model<InferAttributes<User>> {
           declare timeMinPrecisionAttr: string | null;
           declare timeTwoPrecisionAttr: string | null;
           declare timeMaxPrecisionAttr: string | null;
         }
-=======
-      User.init(
-        {
-          timeMinPrecisionAttr: DataTypes.TIME(0),
-          timeTwoPrecisionAttr: DataTypes.TIME(2),
-          timeMaxPrecisionAttr: DataTypes.TIME(6),
-        },
-        { sequelize },
-      );
->>>>>>> e632284c
 
         User.init({
           timeMinPrecisionAttr: DataTypes.TIME(0),
@@ -1469,63 +1404,44 @@
         }, { sequelize });
 
         await User.sync({ force: true });
-
-<<<<<<< HEAD
+        
         return { User };
       });
 
       it('accepts strings', async () => {
-        await testSimpleInOut(vars.User, 'timeMinPrecisionAttr', '04:05:06.123456',
-          dialect.name === 'mssql' ? '04:05:06.000'
-            // sqlite3 does not support restricting the precision of TIME
-            : dialect.name === 'sqlite' ? '04:05:06.123456'
-            : '04:05:06');
-
-        await testSimpleInOut(vars.User, 'timeTwoPrecisionAttr', '04:05:06.123456',
-          dialect.name === 'mssql' ? '04:05:06.120'
-            // sqlite3 does not support restricting the precision of TIME
-            : dialect.name === 'sqlite' ? '04:05:06.123456'
-            : '04:05:06.12');
+        await testSimpleInOut(
+          vars.User,
+          'timeMinPrecisionAttr',
+          '04:05:06.123456',
+          dialect.name === 'mssql'
+            ? '04:05:06.000'
+            : // sqlite3 does not support restricting the precision of TIME
+              dialect.name === 'sqlite'
+              ? '04:05:06.123456'
+              : '04:05:06',
+        );
+
+        await testSimpleInOut(
+          vars.User,
+          'timeTwoPrecisionAttr',
+          '04:05:06.123456',
+          dialect.name === 'mssql'
+            ? '04:05:06.120'
+            : // sqlite3 does not support restricting the precision of TIME
+              dialect.name === 'sqlite'
+              ? '04:05:06.123456'
+              : '04:05:06.12',
+        );
 
         // FIXME: Tedious loses precision because it pre-parses TIME as a JS Date object
         //  https://github.com/tediousjs/tedious/issues/678
-        await testSimpleInOut(vars.User, 'timeMaxPrecisionAttr', '04:05:06.123456', dialect.name === 'mssql' ? '04:05:06.123' : '04:05:06.123456');
-      });
-=======
-    it('accepts strings', async () => {
-      await testSimpleInOut(
-        vars.User,
-        'timeMinPrecisionAttr',
-        '04:05:06.123456',
-        dialect.name === 'mssql'
-          ? '04:05:06.000'
-          : // sqlite3 does not support restricting the precision of TIME
-            dialect.name === 'sqlite'
-            ? '04:05:06.123456'
-            : '04:05:06',
-      );
-
-      await testSimpleInOut(
-        vars.User,
-        'timeTwoPrecisionAttr',
-        '04:05:06.123456',
-        dialect.name === 'mssql'
-          ? '04:05:06.120'
-          : // sqlite3 does not support restricting the precision of TIME
-            dialect.name === 'sqlite'
-            ? '04:05:06.123456'
-            : '04:05:06.12',
-      );
-
-      // FIXME: Tedious loses precision because it pre-parses TIME as a JS Date object
-      //  https://github.com/tediousjs/tedious/issues/678
-      await testSimpleInOut(
-        vars.User,
-        'timeMaxPrecisionAttr',
-        '04:05:06.123456',
-        dialect.name === 'mssql' ? '04:05:06.123' : '04:05:06.123456',
-      );
->>>>>>> e632284c
+        await testSimpleInOut(
+          vars.User,
+          'timeMaxPrecisionAttr',
+          '04:05:06.123456',
+          dialect.name === 'mssql' ? '04:05:06.123' : '04:05:06.123456',
+        );
+      });
     });
   }
 
