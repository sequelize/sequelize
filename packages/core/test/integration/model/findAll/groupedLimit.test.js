--- conflicted
+++ resolved
@@ -247,35 +247,23 @@
               },
             });
 
-<<<<<<< HEAD
-            const byUser = _.groupBy(tasks, _.property('userId'));
+            const byUser = groupBy(tasks, property('userId'));
             const userKeys = Object.keys(byUser);
             expect(userKeys).to.have.length(3);
 
+            expect(byUser[userKeys[0]]).to.have.length(1);
+            expect(byUser[userKeys[1]]).to.have.length(3);
             if (dialectName === 'cockroachdb') {
-              expect(byUser[userKeys[0]]).to.have.length(1);
-              expect(byUser[userKeys[1]]).to.have.length(3);
-              expect(_.invokeMap(byUser[userKeys[1]], 'get', 'id')).to.deep.equal([
+              expect(invokeMap(byUser[userKeys[1]], 'get', 'id')).to.deep.equal([
                 4,
                 3,
                 2,
               ]);
               expect(byUser[userKeys[2]]).to.have.length(2);
             } else {
-              expect(byUser[1]).to.have.length(1);
-              expect(byUser[2]).to.have.length(3);
-              expect(_.invokeMap(byUser[2], 'get', 'id')).to.deep.equal([4, 3, 2]);
+              expect(invokeMap(byUser[2], 'get', 'id')).to.deep.equal([4, 3, 2]);
               expect(byUser[3]).to.have.length(2);
             }
-=======
-            const byUser = groupBy(tasks, property('userId'));
-            expect(Object.keys(byUser)).to.have.length(3);
-
-            expect(byUser[1]).to.have.length(1);
-            expect(byUser[2]).to.have.length(3);
-            expect(invokeMap(byUser[2], 'get', 'id')).to.deep.equal([4, 3, 2]);
-            expect(byUser[3]).to.have.length(2);
->>>>>>> 02d26329
           });
         });
       });
