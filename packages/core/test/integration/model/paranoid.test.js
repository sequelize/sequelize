--- conflicted
+++ resolved
@@ -205,13 +205,8 @@
 
     // Cockroachdb does not guarantee sequential id generation as it uses unique_rowid().
     await Pet.bulkCreate([
-<<<<<<< HEAD
-      { name: 'Fido', UserId: userId, ...(dialectName === 'cockroachdb' && { id: 1 }) },
-      { name: 'Fifi', UserId: userId, ...(dialectName === 'cockroachdb' && { id: 2 }) },
-=======
-      { name: 'Fido', userId },
-      { name: 'Fifi', userId },
->>>>>>> 3b834958
+      { name: 'Fido', userId, ...(dialectName === 'cockroachdb' && { id: 1 }) },
+      { name: 'Fifi', userId, ...(dialectName === 'cockroachdb' && { id: 2 }) },
     ]);
     const pet = await Pet.findByPk(1);
     await pet.destroy();
