--- conflicted
+++ resolved
@@ -124,16 +124,8 @@
         await this.Model.sync({ force: true });
       });
 
-<<<<<<< HEAD
       // Oracle stores JSON as BLOB. where condition with equality isn't supported for this.
       (dialectName === 'oracle' ? it.skip : it)('should soft delete with JSON condition', async function () {
-        await this.Model.bulkCreate([{
-          name: 'One',
-          data: {
-            field: {
-              deep: true,
-=======
-      it('should soft delete with JSON condition', async function () {
         await this.Model.bulkCreate([
           {
             name: 'One',
@@ -141,7 +133,6 @@
               field: {
                 deep: true,
               },
->>>>>>> e632284c
             },
           },
           {
