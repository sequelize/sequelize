--- conflicted
+++ resolved
@@ -63,11 +63,7 @@
     describe('upsert', () => {
       it('works with upsert on id', async function () {
         const [, created0] = await this.User.upsert({ id: 42, username: 'john' });
-<<<<<<< HEAD
-        if (['sqlite3', 'postgres', 'duckdb'].includes(dialectName)) {
-=======
-        if (['db2', 'sqlite3', 'postgres'].includes(dialectName)) {
->>>>>>> c6e41b02
+        if (['db2', 'sqlite3', 'postgres', 'duckdb'].includes(dialectName)) {
           expect(created0).to.be.null;
         } else {
           expect(created0).to.be.true;
@@ -75,11 +71,7 @@
 
         this.clock.tick(1000);
         const [, created] = await this.User.upsert({ id: 42, username: 'doe' });
-<<<<<<< HEAD
-        if (['sqlite3', 'postgres', 'duckdb'].includes(dialectName)) {
-=======
-        if (['db2', 'sqlite3', 'postgres'].includes(dialectName)) {
->>>>>>> c6e41b02
+        if (['db2', 'sqlite3', 'postgres', 'duckdb'].includes(dialectName)) {
           expect(created).to.be.null;
         } else {
           expect(created).to.be.false;
@@ -93,11 +85,7 @@
 
       it('works with upsert on a composite key', async function () {
         const [, created0] = await this.User.upsert({ foo: 'baz', bar: 19, username: 'john' });
-<<<<<<< HEAD
-        if (['sqlite3', 'postgres', 'duckdb'].includes(dialectName)) {
-=======
-        if (['db2', 'sqlite3', 'postgres'].includes(dialectName)) {
->>>>>>> c6e41b02
+        if (['db2', 'sqlite3', 'postgres', 'duckdb'].includes(dialectName)) {
           expect(created0).to.be.null;
         } else {
           expect(created0).to.be.true;
@@ -105,11 +93,7 @@
 
         this.clock.tick(1000);
         const [, created] = await this.User.upsert({ foo: 'baz', bar: 19, username: 'doe' });
-<<<<<<< HEAD
-        if (['sqlite3', 'postgres', 'duckdb'].includes(dialectName)) {
-=======
-        if (['db2', 'sqlite3', 'postgres'].includes(dialectName)) {
->>>>>>> c6e41b02
+        if (['db2', 'sqlite3', 'postgres', 'duckdb'].includes(dialectName)) {
           expect(created).to.be.null;
         } else {
           expect(created).to.be.false;
@@ -160,11 +144,7 @@
           User.upsert({ a: 'a', b: 'a', username: 'curt' }),
         ]);
 
-<<<<<<< HEAD
-        if (['sqlite3', 'postgres', 'duckdb'].includes(dialectName)) {
-=======
-        if (['db2', 'sqlite3', 'postgres'].includes(dialectName)) {
->>>>>>> c6e41b02
+        if (['db2', 'sqlite3', 'postgres', 'duckdb'].includes(dialectName)) {
           expect(created1[1]).to.be.null;
           expect(created2[1]).to.be.null;
         } else {
@@ -175,11 +155,7 @@
         this.clock.tick(1000);
         // Update the first one
         const [, created] = await User.upsert({ a: 'a', b: 'b', username: 'doe' });
-<<<<<<< HEAD
-        if (['sqlite3', 'postgres', 'duckdb'].includes(dialectName)) {
-=======
-        if (['db2', 'sqlite3', 'postgres'].includes(dialectName)) {
->>>>>>> c6e41b02
+        if (['db2', 'sqlite3', 'postgres', 'duckdb'].includes(dialectName)) {
           expect(created).to.be.null;
         } else {
           expect(created).to.be.false;
@@ -226,11 +202,7 @@
 
         await User.sync({ force: true });
         const [, created] = await User.upsert({ id: 1, email: 'notanemail' }, options);
-<<<<<<< HEAD
-        if (['sqlite3', 'postgres', 'duckdb'].includes(dialectName)) {
-=======
-        if (['db2', 'sqlite3', 'postgres'].includes(dialectName)) {
->>>>>>> c6e41b02
+        if (['db2', 'sqlite3', 'postgres', 'duckdb'].includes(dialectName)) {
           expect(created).to.be.null;
         } else {
           expect(created).to.be.true;
@@ -243,11 +215,7 @@
           username: 'john',
           blob: Buffer.from('kaj'),
         });
-<<<<<<< HEAD
-        if (['sqlite3', 'postgres', 'duckdb'].includes(dialectName)) {
-=======
-        if (['db2', 'sqlite3', 'postgres'].includes(dialectName)) {
->>>>>>> c6e41b02
+        if (['db2', 'sqlite3', 'postgres', 'duckdb'].includes(dialectName)) {
           expect(created0).to.be.null;
         } else {
           expect(created0).to.be.ok;
@@ -259,11 +227,7 @@
           username: 'doe',
           blob: Buffer.from('andrea'),
         });
-<<<<<<< HEAD
-        if (['sqlite3', 'postgres', 'duckdb'].includes(dialectName)) {
-=======
-        if (['db2', 'sqlite3', 'postgres'].includes(dialectName)) {
->>>>>>> c6e41b02
+        if (['db2', 'sqlite3', 'postgres', 'duckdb'].includes(dialectName)) {
           expect(created).to.be.null;
         } else {
           expect(created).to.be.false;
@@ -278,22 +242,14 @@
 
       it('works with .field', async function () {
         const [, created0] = await this.User.upsert({ id: 42, baz: 'foo' });
-<<<<<<< HEAD
-        if (['sqlite3', 'postgres', 'duckdb'].includes(dialectName)) {
-=======
-        if (['db2', 'sqlite3', 'postgres'].includes(dialectName)) {
->>>>>>> c6e41b02
+        if (['db2', 'sqlite3', 'postgres', 'duckdb'].includes(dialectName)) {
           expect(created0).to.be.null;
         } else {
           expect(created0).to.be.ok;
         }
 
         const [, created] = await this.User.upsert({ id: 42, baz: 'oof' });
-<<<<<<< HEAD
-        if (['sqlite3', 'postgres', 'duckdb'].includes(dialectName)) {
-=======
-        if (['db2', 'sqlite3', 'postgres'].includes(dialectName)) {
->>>>>>> c6e41b02
+        if (['db2', 'sqlite3', 'postgres', 'duckdb'].includes(dialectName)) {
           expect(created).to.be.null;
         } else {
           expect(created).to.be.false;
@@ -305,11 +261,7 @@
 
       it('works with primary key using .field', async function () {
         const [, created0] = await this.ModelWithFieldPK.upsert({ userId: 42, foo: 'first' });
-<<<<<<< HEAD
-        if (['sqlite3', 'postgres', 'duckdb'].includes(dialectName)) {
-=======
-        if (['db2', 'sqlite3', 'postgres'].includes(dialectName)) {
->>>>>>> c6e41b02
+        if (['db2', 'sqlite3', 'postgres', 'duckdb'].includes(dialectName)) {
           expect(created0).to.be.null;
         } else {
           expect(created0).to.be.ok;
@@ -317,11 +269,7 @@
 
         this.clock.tick(1000);
         const [, created] = await this.ModelWithFieldPK.upsert({ userId: 42, foo: 'second' });
-<<<<<<< HEAD
-        if (['sqlite3', 'postgres', 'duckdb'].includes(dialectName)) {
-=======
-        if (['db2', 'sqlite3', 'postgres'].includes(dialectName)) {
->>>>>>> c6e41b02
+        if (['db2', 'sqlite3', 'postgres', 'duckdb'].includes(dialectName)) {
           expect(created).to.be.null;
         } else {
           expect(created).to.be.false;
@@ -337,11 +285,7 @@
           username: 'john',
           foo: this.sequelize.fn('upper', 'mixedCase1'),
         });
-<<<<<<< HEAD
-        if (['sqlite3', 'postgres', 'duckdb'].includes(dialectName)) {
-=======
-        if (['db2', 'sqlite3', 'postgres'].includes(dialectName)) {
->>>>>>> c6e41b02
+        if (['db2', 'sqlite3', 'postgres', 'duckdb'].includes(dialectName)) {
           expect(created0).to.be.null;
         } else {
           expect(created0).to.be.ok;
@@ -353,11 +297,7 @@
           username: 'doe',
           foo: this.sequelize.fn('upper', 'mixedCase2'),
         });
-<<<<<<< HEAD
-        if (['sqlite3', 'postgres', 'duckdb'].includes(dialectName)) {
-=======
-        if (['db2', 'sqlite3', 'postgres'].includes(dialectName)) {
->>>>>>> c6e41b02
+        if (['db2', 'sqlite3', 'postgres', 'duckdb'].includes(dialectName)) {
           expect(created).to.be.null;
         } else {
           expect(created).to.be.false;
@@ -440,11 +380,7 @@
         await this.User.create({ id: 42, username: 'john' });
         const user = await this.User.findByPk(42);
         const [, created] = await this.User.upsert({ id: user.id, username: user.username });
-<<<<<<< HEAD
-        if (['sqlite3', 'postgres', 'duckdb'].includes(dialectName)) {
-=======
-        if (['db2', 'sqlite3', 'postgres'].includes(dialectName)) {
->>>>>>> c6e41b02
+        if (['db2', 'sqlite3', 'postgres', 'duckdb'].includes(dialectName)) {
           expect(created).to.be.null;
         } else {
           // After set node-mysql flags = '-FOUND_ROWS' / foundRows=false
@@ -454,256 +390,146 @@
         }
       });
 
-<<<<<<< HEAD
       // DuckDB dialect does not support unique indexes, so the upserts will result in insert, not update
       if (dialectName !== 'duckdb') {
-        it('works when two separate uniqueKeys are passed', async function () {
-          const User = this.sequelize.define('User', {
-            username: {
-              type: DataTypes.STRING,
-              unique: true,
-            },
-            email: {
-              type: DataTypes.STRING,
-              unique: true,
-            },
-            city: {
-              type: DataTypes.STRING,
-            },
-          });
-          await User.sync({force: true});
-          const [, created0] = await User.upsert({
-            username: 'user1',
-            email: 'user1@domain.ext',
-            city: 'City',
-          });
-          if (['sqlite3', 'postgres'].includes(dialectName)) {
-            expect(created0).to.be.null;
-          } else if (dialectName === 'db2') {
-            expect(created0).to.be.undefined;
-          } else {
-            expect(created0).to.be.ok;
-          }
-
-          const [, created] = await User.upsert({
-            username: 'user1',
-            email: 'user1@domain.ext',
-            city: 'New City',
-          });
-          if (['sqlite3', 'postgres'].includes(dialectName)) {
-            expect(created).to.be.null;
-          } else if (dialectName === 'db2') {
-            expect(created).to.be.undefined;
-          } else {
-            expect(created).to.be.false;
-          }
-
-          const user = await User.findOne({
-            where: {username: 'user1', email: 'user1@domain.ext'},
-          });
-          expect(user.createdAt).to.be.ok;
-          expect(user.city).to.equal('New City');
-=======
-      it('works when two separate uniqueKeys are passed', async function () {
-        const User = this.sequelize.define('User', {
-          username: {
-            type: DataTypes.STRING,
-            unique: true,
-          },
-          email: {
-            type: DataTypes.STRING,
-            unique: true,
-          },
-          city: {
-            type: DataTypes.STRING,
-          },
-        });
-        await User.sync({ force: true });
-        const [, created0] = await User.upsert({
-          username: 'user1',
-          email: 'user1@domain.ext',
-          city: 'City',
-        });
-        if (['db2', 'sqlite3', 'postgres'].includes(dialectName)) {
-          expect(created0).to.be.null;
-        } else {
-          expect(created0).to.be.ok;
-        }
-
-        const [, created] = await User.upsert({
-          username: 'user1',
-          email: 'user1@domain.ext',
-          city: 'New City',
-        });
-        if (['db2', 'sqlite3', 'postgres'].includes(dialectName)) {
-          expect(created).to.be.null;
-        } else {
-          expect(created).to.be.false;
-        }
-
-        const user = await User.findOne({
-          where: { username: 'user1', email: 'user1@domain.ext' },
->>>>>>> c6e41b02
-        });
-
-        it('works when indexes are created via indexes array', async function () {
-          const User = this.sequelize.define(
-              'User',
-              {
-                username: DataTypes.STRING,
-                email: DataTypes.STRING,
-                city: DataTypes.STRING,
-              },
-              {
-                indexes: [
+          it('works when two separate uniqueKeys are passed', async function () {
+              const User = this.sequelize.define('User', {
+                  username: {
+                      type: DataTypes.STRING,
+                      unique: true,
+                  },
+                  email: {
+                      type: DataTypes.STRING,
+                      unique: true,
+                  },
+                  city: {
+                      type: DataTypes.STRING,
+                  },
+              });
+              await User.sync({force: true});
+              const [, created0] = await User.upsert({
+                  username: 'user1',
+                  email: 'user1@domain.ext',
+                  city: 'City',
+              });
+              if (['db2', 'sqlite3', 'postgres'].includes(dialectName)) {
+                  expect(created0).to.be.null;
+              } else {
+                  expect(created0).to.be.ok;
+              }
+
+              const [, created] = await User.upsert({
+                  username: 'user1',
+                  email: 'user1@domain.ext',
+                  city: 'New City',
+              });
+              if (['db2', 'sqlite3', 'postgres'].includes(dialectName)) {
+                  expect(created).to.be.null;
+              } else {
+                  expect(created).to.be.false;
+              }
+
+              const user = await User.findOne({
+                  where: {username: 'user1', email: 'user1@domain.ext'},
+              });
+              expect(user.createdAt).to.be.ok;
+              expect(user.city).to.equal('New City');
+          });
+
+          it('works when indexes are created via indexes array', async function () {
+              const User = this.sequelize.define(
+                  'User',
                   {
-                    unique: true,
-                    fields: ['username'],
+                      username: DataTypes.STRING,
+                      email: DataTypes.STRING,
+                      city: DataTypes.STRING,
                   },
                   {
-                    unique: true,
-                    fields: ['email'],
+                      indexes: [
+                          {
+                              unique: true,
+                              fields: ['username'],
+                          },
+                          {
+                              unique: true,
+                              fields: ['email'],
+                          },
+                      ],
                   },
-                ],
-              },
-<<<<<<< HEAD
-          );
-=======
-            ],
-          },
-        );
-
-        await User.sync({ force: true });
-        const [, created0] = await User.upsert({
-          username: 'user1',
-          email: 'user1@domain.ext',
-          city: 'City',
-        });
-        if (['db2', 'sqlite3', 'postgres'].includes(dialectName)) {
-          expect(created0).to.be.null;
-        } else {
-          expect(created0).to.be.ok;
-        }
-
-        const [, created] = await User.upsert({
-          username: 'user1',
-          email: 'user1@domain.ext',
-          city: 'New City',
-        });
-        if (['db2', 'sqlite3', 'postgres'].includes(dialectName)) {
-          expect(created).to.be.null;
-        } else {
-          expect(created).to.be.false;
-        }
->>>>>>> c6e41b02
-
-          await User.sync({force: true});
-          const [, created0] = await User.upsert({
-            username: 'user1',
-            email: 'user1@domain.ext',
-            city: 'City',
-          });
-          if (['sqlite3', 'postgres', 'duckdb'].includes(dialectName)) {
-            expect(created0).to.be.null;
-          } else if (dialectName === 'db2') {
-            expect(created0).to.be.undefined;
-          } else {
-            expect(created0).to.be.ok;
-          }
-
-          const [, created] = await User.upsert({
-            username: 'user1',
-            email: 'user1@domain.ext',
-            city: 'New City',
-          });
-          if (['sqlite3', 'postgres', 'duckdb'].includes(dialectName)) {
-            expect(created).to.be.null;
-          } else if (dialectName === 'db2') {
-            expect(created).to.be.undefined;
-          } else {
-            expect(created).to.be.false;
-          }
-
-          const user = await User.findOne({
-            where: {username: 'user1', email: 'user1@domain.ext'},
-          });
-          expect(user.createdAt).to.be.ok;
-          expect(user.city).to.equal('New City');
-        });
-
-        it('works when composite indexes are created via indexes array', async () => {
-          const User = sequelize.define(
-              'User',
-              {
-                name: DataTypes.STRING,
-                address: DataTypes.STRING,
-                city: DataTypes.STRING,
-              },
-<<<<<<< HEAD
-              {
-                indexes: [
+              );
+
+              await User.sync({force: true});
+              const [, created0] = await User.upsert({
+                  username: 'user1',
+                  email: 'user1@domain.ext',
+                  city: 'City',
+              });
+              if (['db2', 'sqlite3', 'postgres'].includes(dialectName)) {
+                  expect(created0).to.be.null;
+              } else {
+                  expect(created0).to.be.ok;
+              }
+
+              const [, created] = await User.upsert({
+                  username: 'user1',
+                  email: 'user1@domain.ext',
+                  city: 'New City',
+              });
+              if (['db2', 'sqlite3', 'postgres'].includes(dialectName)) {
+                  expect(created).to.be.null;
+              } else {
+                  expect(created).to.be.false;
+              }
+
+              const user = await User.findOne({
+                  where: {username: 'user1', email: 'user1@domain.ext'},
+              });
+              expect(user.createdAt).to.be.ok;
+              expect(user.city).to.equal('New City');
+          });
+
+          it('works when composite indexes are created via indexes array', async () => {
+              const User = sequelize.define(
+                  'User',
                   {
-                    unique: 'users_name_address',
-                    fields: ['name', 'address'],
+                      name: DataTypes.STRING,
+                      address: DataTypes.STRING,
+                      city: DataTypes.STRING,
                   },
-                ],
-              },
-          );
-=======
-            ],
-          },
-        );
-
-        await User.sync({ force: true });
-        const [, created0] = await User.upsert({ name: 'user1', address: 'address', city: 'City' });
-        if (['db2', 'sqlite3', 'postgres'].includes(dialectName)) {
-          expect(created0).to.be.null;
-        } else {
-          expect(created0).to.be.ok;
-        }
->>>>>>> c6e41b02
-
-          await User.sync({force: true});
-          const [, created0] = await User.upsert({name: 'user1', address: 'address', city: 'City'});
-          if (['sqlite3', 'postgres', 'duckdb'].includes(dialectName)) {
-            expect(created0).to.be.null;
-          } else if (dialectName === 'db2') {
-            expect(created0).to.be.undefined;
-          } else {
-            expect(created0).to.be.ok;
-          }
-
-          const [, created] = await User.upsert({
-            name: 'user1',
-            address: 'address',
-            city: 'New City',
-          });
-          if (['sqlite3', 'postgres', 'duckdb'].includes(dialectName)) {
-            expect(created).to.be.null;
-          } else if (dialectName === 'db2') {
-            expect(created).to.be.undefined;
-          } else {
-            expect(created).not.to.be.ok;
-          }
-
-          const user = await User.findOne({where: {name: 'user1', address: 'address'}});
-          expect(user.createdAt).to.be.ok;
-          expect(user.city).to.equal('New City');
-        });
-<<<<<<< HEAD
+                  {
+                      indexes: [
+                          {
+                              unique: 'users_name_address',
+                              fields: ['name', 'address'],
+                          },
+                      ],
+                  },
+              );
+
+              await User.sync({force: true});
+              const [, created0] = await User.upsert({name: 'user1', address: 'address', city: 'City'});
+              if (['db2', 'sqlite3', 'postgres'].includes(dialectName)) {
+                  expect(created0).to.be.null;
+              } else {
+                  expect(created0).to.be.ok;
+              }
+
+              const [, created] = await User.upsert({
+                  name: 'user1',
+                  address: 'address',
+                  city: 'New City',
+              });
+              if (['db2', 'sqlite3', 'postgres'].includes(dialectName)) {
+                  expect(created).to.be.null;
+              } else {
+                  expect(created).not.to.be.ok;
+              }
+
+              const user = await User.findOne({where: {name: 'user1', address: 'address'}});
+              expect(user.createdAt).to.be.ok;
+              expect(user.city).to.equal('New City');
+          });
       }
-=======
-        if (['db2', 'sqlite3', 'postgres'].includes(dialectName)) {
-          expect(created).to.be.null;
-        } else {
-          expect(created).not.to.be.ok;
-        }
-
-        const user = await User.findOne({ where: { name: 'user1', address: 'address' } });
-        expect(user.createdAt).to.be.ok;
-        expect(user.city).to.equal('New City');
-      });
->>>>>>> c6e41b02
 
       if (dialectName === 'mssql') {
         it('Should throw foreignKey violation for MERGE statement as ForeignKeyConstraintError', async function () {
@@ -795,11 +621,7 @@
             );
             expect(user0.get('id')).to.equal(42);
             expect(user0.get('username')).to.equal('john');
-<<<<<<< HEAD
-            if (['sqlite3', 'postgres', 'duckdb'].includes(dialectName)) {
-=======
-            if (['db2', 'sqlite3', 'postgres'].includes(dialectName)) {
->>>>>>> c6e41b02
+            if (['db2', 'sqlite3', 'postgres', 'duckdb'].includes(dialectName)) {
               expect(created0).to.be.null;
             } else {
               expect(created0).to.be.true;
@@ -811,11 +633,7 @@
             );
             expect(user.get('id')).to.equal(42);
             expect(user.get('username')).to.equal('doe');
-<<<<<<< HEAD
-            if (['sqlite3', 'postgres', 'duckdb'].includes(dialectName)) {
-=======
-            if (['db2', 'sqlite3', 'postgres'].includes(dialectName)) {
->>>>>>> c6e41b02
+            if (['db2', 'sqlite3', 'postgres', 'duckdb'].includes(dialectName)) {
               expect(created).to.be.null;
             } else {
               expect(created).to.be.false;
@@ -842,11 +660,7 @@
             );
             expect(user0.get('id')).to.equal(42);
             expect(user0.get('username')).to.equal('john');
-<<<<<<< HEAD
-            if (['sqlite3', 'postgres', 'duckdb'].includes(dialectName)) {
-=======
-            if (['db2', 'sqlite3', 'postgres'].includes(dialectName)) {
->>>>>>> c6e41b02
+            if (['db2', 'sqlite3', 'postgres', 'duckdb'].includes(dialectName)) {
               expect(created0).to.be.null;
             } else {
               expect(created0).to.be.true;
@@ -858,11 +672,7 @@
             );
             expect(user.get('id')).to.equal(42);
             expect(user.get('username')).to.equal('doe');
-<<<<<<< HEAD
-            if (['sqlite3', 'postgres', 'duckdb'].includes(dialectName)) {
-=======
-            if (['db2', 'sqlite3', 'postgres'].includes(dialectName)) {
->>>>>>> c6e41b02
+            if (['db2', 'sqlite3', 'postgres', 'duckdb'].includes(dialectName)) {
               expect(created).to.be.null;
             } else {
               expect(created).to.be.false;
@@ -888,11 +698,7 @@
             );
             expect(user0.get('id')).to.equal('surya');
             expect(user0.get('username')).to.equal('john');
-<<<<<<< HEAD
-            if (['sqlite3', 'postgres', 'duckdb'].includes(dialectName)) {
-=======
-            if (['db2', 'sqlite3', 'postgres'].includes(dialectName)) {
->>>>>>> c6e41b02
+            if (['db2', 'sqlite3', 'postgres', 'duckdb'].includes(dialectName)) {
               expect(created0).to.be.null;
             } else {
               expect(created0).to.be.true;
@@ -904,11 +710,7 @@
             );
             expect(user.get('id')).to.equal('surya');
             expect(user.get('username')).to.equal('doe');
-<<<<<<< HEAD
-            if (['sqlite3', 'postgres', 'duckdb'].includes(dialectName)) {
-=======
-            if (['db2', 'sqlite3', 'postgres'].includes(dialectName)) {
->>>>>>> c6e41b02
+            if (['db2', 'sqlite3', 'postgres', 'duckdb'].includes(dialectName)) {
               expect(created).to.be.null;
             } else {
               expect(created).to.be.false;
@@ -931,11 +733,7 @@
             expect(user.name).to.equal('Test default value');
             expect(user.code).to.equal(2020);
 
-<<<<<<< HEAD
-            if (['sqlite3', 'postgres', 'duckdb'].includes(dialectName)) {
-=======
-            if (['db2', 'sqlite3', 'postgres'].includes(dialectName)) {
->>>>>>> c6e41b02
+            if (['db2', 'sqlite3', 'postgres', 'duckdb'].includes(dialectName)) {
               expect(created).to.be.null;
             } else {
               expect(created).to.be.true;
