--- conflicted
+++ resolved
@@ -495,11 +495,7 @@
       }
 
       it('should not fail silently with concurrency higher than pool, a unique constraint and a create hook resulting in mismatched values', async function () {
-<<<<<<< HEAD
         if (['sqlite', 'mssql', 'db2', 'ibmi', 'oracle'].includes(dialectName)) {
-=======
-        if (['sqlite3', 'mssql', 'db2', 'ibmi'].includes(dialectName)) {
->>>>>>> 9da3489b
           return;
         }
 
