--- conflicted
+++ resolved
@@ -541,10 +541,6 @@
               },
             })).to.be.rejectedWith(Sequelize.UniqueConstraintError);
 
-<<<<<<< HEAD
-=======
-            expect(error instanceof Sequelize.UniqueConstraintError).to.be.ok;
->>>>>>> 26beda5b
             expect(error.fields).to.be.ok;
           })(),
           (async () => {
@@ -556,11 +552,7 @@
                 username: 'gottlieb',
               },
             })).to.be.rejectedWith(Sequelize.UniqueConstraintError);
-<<<<<<< HEAD
-=======
-
-            expect(error instanceof Sequelize.UniqueConstraintError).to.be.ok;
->>>>>>> 26beda5b
+
             expect(error.fields).to.be.ok;
           })(),
         ]);
