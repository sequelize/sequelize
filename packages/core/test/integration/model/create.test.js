--- conflicted
+++ resolved
@@ -255,11 +255,10 @@
         }));
       });
 
-<<<<<<< HEAD
       // Results of concurrent transactions are not deterministic in CockroachDB.
       if (dialectName !== 'cockroachdb') {
         it('should not deadlock with concurrency duplicate entries and no outer transaction', async function () {
-          const User = this.sequelize.define('User', {
+          const User = this.customSequelize.define('User', {
             email: {
               type: DataTypes.STRING,
               unique: 'company_user_email',
@@ -267,27 +266,6 @@
             companyId: {
               type: DataTypes.INTEGER,
               unique: 'company_user_email',
-=======
-      it('should not deadlock with concurrency duplicate entries and no outer transaction', async function () {
-        const User = this.customSequelize.define('User', {
-          email: {
-            type: DataTypes.STRING,
-            unique: 'company_user_email',
-          },
-          companyId: {
-            type: DataTypes.INTEGER,
-            unique: 'company_user_email',
-          },
-        });
-
-        await User.sync({ force: true });
-
-        await Promise.all(_.range(50).map(() => {
-          return User.findOrCreate({
-            where: {
-              email: 'unique.email.1@sequelizejs.com',
-              companyId: 2,
->>>>>>> 243ca2b0
             },
           });
 
@@ -469,23 +447,16 @@
       });
     }
 
-    describe('several concurrent calls', () => {
-<<<<<<< HEAD
-      // TODO: Find a better way for CRDB
-      if (dialectName !== 'cockroachdb') {
-=======
-      if (current.dialect.supports.transactions) {
-        it('works with a transaction', async function () {
-          const transaction = await this.customSequelize.startUnmanagedTransaction();
->>>>>>> 243ca2b0
-
+    // TODO: Find a better way for CRDB
+    if (dialectName !== 'cockroachdb') {
+      describe('several concurrent calls', () => {
         if (current.dialect.supports.transactions) {
           it('works with a transaction', async function () {
-            const transaction = await this.sequelize.startUnmanagedTransaction();
+            const transaction = await this.customSequelize.startUnmanagedTransaction();
 
             const [first, second] = await Promise.all([
-              this.User.findOrCreate({ where: { uniqueName: 'winner' }, transaction }),
-              this.User.findOrCreate({ where: { uniqueName: 'winner' }, transaction }),
+              this.User.findOrCreate({ where: { uniqueName: 'winner' } }),
+              this.User.findOrCreate({ where: { uniqueName: 'winner' } }),
             ]);
 
             const firstInstance = first[0];
@@ -500,105 +471,52 @@
             expect(secondInstance).to.be.ok;
 
             expect(firstInstance.id).to.equal(secondInstance.id);
-
-            await transaction.commit();
           });
         }
 
-<<<<<<< HEAD
         it('should not fail silently with concurrency higher than pool, a unique constraint and a create hook resulting in mismatched values', async function () {
           if (['sqlite', 'mssql', 'db2', 'ibmi'].includes(dialectName)) {
             return;
           }
 
-          const User = this.sequelize.define('user', {
+          const User = this.customSequelize.define('user', {
             username: {
               type: DataTypes.STRING,
               unique: true,
-              field: 'user_name',
+              columnName: 'user_name',
             },
           });
-=======
-        const User = this.customSequelize.define('user', {
-          username: {
-            type: DataTypes.STRING,
-            unique: true,
-            columnName: 'user_name',
-          },
-        });
-
-        User.beforeCreate(instance => {
-          instance.username += ' h.';
-        });
-
-        const spy = sinon.spy();
-
-        const names = [
-          'mick',
-          'mick',
-          'mick',
-          'mick',
-          'mick',
-          'mick',
-          'mick',
-        ];
->>>>>>> 243ca2b0
 
           User.beforeCreate(instance => {
-            instance.set('username', instance.get('username').trim());
+            instance.username += ' h.';
           });
 
-<<<<<<< HEAD
           const spy = sinon.spy();
-=======
-        await Promise.all(
-          names.map(async username => {
-            try {
-              return await User.findOrCreate({ where: { username } });
-            } catch (error) {
-              spy();
-              expect(error.message).to.equal(`user#findOrCreate: value used for username was not equal for both the find and the create calls, 'mick' vs 'mick h.'`);
-            }
-          }),
-        );
->>>>>>> 243ca2b0
 
           const names = [
-            'mick ',
-            'mick ',
-            'mick ',
-            'mick ',
-            'mick ',
-            'mick ',
-            'mick ',
+            'mick',
+            'mick',
+            'mick',
+            'mick',
+            'mick',
+            'mick',
+            'mick',
           ];
 
           await User.sync({ force: true });
 
-<<<<<<< HEAD
           await Promise.all(
             names.map(async username => {
               try {
                 return await User.findOrCreate({ where: { username } });
               } catch (error) {
                 spy();
-                expect(error.message).to.equal('user#findOrCreate: value used for username was not equal for both the find and the create calls, \'mick \' vs \'mick\'');
+                expect(error.message).to.equal(`user#findOrCreate: value used for username was not equal for both the find and the create calls, 'mick' vs 'mick h.'`);
               }
             }),
           );
 
           expect(spy).to.have.been.called;
-=======
-        const User = this.customSequelize.define('user', {
-          objectId: {
-            type: DataTypes.STRING,
-            unique: true,
-          },
-          username: {
-            type: DataTypes.STRING,
-            unique: true,
-          },
->>>>>>> 243ca2b0
         });
 
         it('should error correctly when defaults contain a unique key without a transaction', async function () {
@@ -606,7 +524,7 @@
             return;
           }
 
-          const User = this.sequelize.define('user', {
+          const User = this.customSequelize.define('user', {
             objectId: {
               type: DataTypes.STRING,
               unique: true,
@@ -617,76 +535,39 @@
             },
           });
 
-<<<<<<< HEAD
           await User.sync({ force: true });
 
           await User.create({
             username: 'gottlieb',
           });
 
-          return Promise.all([(async () => {
-            try {
-              await User.findOrCreate({
+          return Promise.all([
+            (async () => {
+              const error = await expect(User.findOrCreate({
                 where: {
                   objectId: 'asdasdasd',
                 },
                 defaults: {
                   username: 'gottlieb',
                 },
-              });
-
-              throw new Error('I should have ben rejected');
-            } catch (error) {
-              expect(error instanceof Sequelize.UniqueConstraintError).to.be.ok;
+              })).to.be.rejectedWith(Sequelize.UniqueConstraintError);
+
               expect(error.fields).to.be.ok;
-            }
-          })(), (async () => {
-            try {
-              await User.findOrCreate({
+            })(),
+            (async () => {
+              const error = await expect(User.findOrCreate({
                 where: {
                   objectId: 'asdasdasd',
                 },
                 defaults: {
                   username: 'gottlieb',
                 },
-              });
-
-              throw new Error('I should have ben rejected');
-            } catch (error) {
-              expect(error instanceof Sequelize.UniqueConstraintError).to.be.ok;
+              })).to.be.rejectedWith(Sequelize.UniqueConstraintError);
+
               expect(error.fields).to.be.ok;
-            }
-          })()]);
-        });
-=======
-        return Promise.all([
-          (async () => {
-            const error = await expect(User.findOrCreate({
-              where: {
-                objectId: 'asdasdasd',
-              },
-              defaults: {
-                username: 'gottlieb',
-              },
-            })).to.be.rejectedWith(Sequelize.UniqueConstraintError);
-
-            expect(error.fields).to.be.ok;
-          })(),
-          (async () => {
-            const error = await expect(User.findOrCreate({
-              where: {
-                objectId: 'asdasdasd',
-              },
-              defaults: {
-                username: 'gottlieb',
-              },
-            })).to.be.rejectedWith(Sequelize.UniqueConstraintError);
-
-            expect(error.fields).to.be.ok;
-          })(),
-        ]);
-      });
->>>>>>> 243ca2b0
+            })(),
+          ]);
+        });
 
         it('works without a transaction', async function () {
           // Creating two concurrent transactions and selecting / inserting from the same table throws sqlite off
@@ -712,8 +593,8 @@
 
           expect(firstInstance.id).to.equal(secondInstance.id);
         });
-      }
-    });
+      });
+    }
   });
 
   // TODO: move to own suite
@@ -742,12 +623,8 @@
 
       if (current.dialect.supports.transactions) {
         it('should work with multiple concurrent calls within a transaction', async function () {
-<<<<<<< HEAD
           let instanceId = 1;
-          const t = await this.sequelize.startUnmanagedTransaction();
-=======
           const t = await this.customSequelize.startUnmanagedTransaction();
->>>>>>> 243ca2b0
           const [
             [instance1, created1],
             [instance2, created2],
@@ -1015,10 +892,10 @@
 
     it('is possible to use casting when creating an instance', async function () {
       const type = ['mysql', 'mariadb'].includes(dialectName) ? 'signed' : 'integer';
-      const bindParam = dialectName === 'postgres' ? '$1'
+      const bindParam = ['postgres', 'cockroachdb'].includes(dialectName) ? '$1'
         : dialectName === 'sqlite' ? '$sequelize_1'
-        : dialectName === 'mssql' ? '@sequelize_1'
-        : '?';
+          : dialectName === 'mssql' ? '@sequelize_1'
+            : '?';
       let match = false;
 
       const user = await this.User.create({
@@ -1140,7 +1017,7 @@
       }
 
       if (dialectName === 'cockroachdb') {
-        userWithDefaults = this.sequelize.define('userWithDefaults', {
+        userWithDefaults = this.customSequelize.define('userWithDefaults', {
           uuid: {
             type: 'UUID',
             defaultValue: this.sequelize.fn('gen_random_uuid'),
@@ -1677,15 +1554,10 @@
     });
   });
 
-<<<<<<< HEAD
   // This test expects the ID to be 1 but in CockroachDB the ID is a BigInt by default.
   if (dialectName !== 'cockroachdb') {
     it('should return autoIncrement primary key (create)', async function () {
-      const Maya = this.sequelize.define('Maya', {});
-=======
-  it('should return autoIncrement primary key (create)', async function () {
-    const Maya = this.customSequelize.define('Maya', {});
->>>>>>> 243ca2b0
+      const Maya = this.customSequelize.define('Maya', {});
 
       const M1 = {};
 
