'use strict';

const chai = require('chai');

const expect = chai.expect;
const Support = require('../support');
const { DataTypes, Op } = require('@sequelize/core');

const current = Support.sequelize;
const dialect = current.dialect;
const dialectName = Support.getTestDialect();

describe(Support.getTestDialectTeaser('Model'), () => {
  describe('JSON', () => {
    if (!dialect.supports.dataTypes.JSON) {
      return;
    }

    beforeEach(async function () {
      this.Event = this.sequelize.define('Event', {
        data: {
          // TODO: JSON & JSONB tests should be split
          type: dialect.name === 'postgres' ? DataTypes.JSONB : DataTypes.JSON,
          field: 'event_data',
          // This is only available on JSONB
          index: dialect.name === 'postgres',
        },
        json: DataTypes.JSON,
      });

      await this.Event.sync({ force: true });
    });

    if (current.dialect.supports.lock) {
      it('findOrCreate supports transactions, json and locks', async function () {
        const transaction = await current.startUnmanagedTransaction();

        await this.Event.findOrCreate({
          where: {
            json: { 'some.input:unquote': 'Hello' },
          },
          defaults: {
            json: { some: { input: 'Hello' }, input: [1, 2, 3] },
            data: { some: { input: 'There' }, input: [4, 5, 6] },
          },
          transaction,
          lock: transaction.LOCK.UPDATE,
          logging: sql => {
            if (sql.includes('SELECT') && !sql.includes('CREATE')) {
              expect(sql.includes('FOR UPDATE')).to.be.true;
            }
          },
        });

        if (dialectName !== 'cockroachdb') {
          const count = await this.Event.count();
          expect(count).to.equal(0);
        }

        await transaction.commit();
        const count0 = await this.Event.count();
        expect(count0).to.equal(1);
      });
    }

    describe('create', () => {
      it('should create an instance with JSON data', async function () {
        await this.Event.create({
          data: {
            name: {
              first: 'Homer',
              last: 'Simpson',
            },
            employment: 'Nuclear Safety Inspector',
          },
        });

        const events = await this.Event.findAll();
        const event = events[0];

        expect(event.get('data')).to.eql({
          name: {
            first: 'Homer',
            last: 'Simpson',
          },
          employment: 'Nuclear Safety Inspector',
        });
      });
    });

    describe('find', () => {
      if (!dialect.supports.jsonOperations) {
        return;
      }

      it('should be possible to query multiple nested values', async function () {
        await this.Event.create({
          data: {
            name: {
              first: 'Homer',
              last: 'Simpson',
            },
            employment: 'Nuclear Safety Inspector',
          },
        });

        await Promise.all([this.Event.create({
          data: {
            name: {
              first: 'Marge',
              last: 'Simpson',
            },
            employment: 'Housewife',
          },
        }), this.Event.create({
          data: {
            name: {
              first: 'Bart',
              last: 'Simpson',
            },
            employment: 'None',
          },
        })]);

        const events = await this.Event.findAll({
          where: {
            data: {
              name: {
                last: 'Simpson',
              },
              employment: {
                [Op.ne]: 'None',
              },
            },
          },
          order: [
            ['id', 'ASC'],
          ],
        });

        expect(events).to.have.length(2);

        expect(events[0].get('data')).to.eql({
          name: {
            first: 'Homer',
            last: 'Simpson',
          },
          employment: 'Nuclear Safety Inspector',
        });

        expect(events[1].get('data')).to.eql({
          name: {
            first: 'Marge',
            last: 'Simpson',
          },
          employment: 'Housewife',
        });
      });
      it('should be possible to query a nested value and order results', async function () {
        await this.Event.create({
          data: {
            name: {
              first: 'Homer',
              last: 'Simpson',
            },
            employment: 'Nuclear Safety Inspector',
          },
        });

        await Promise.all([this.Event.create({
          data: {
            name: {
              first: 'Marge',
              last: 'Simpson',
            },
            employment: 'Housewife',
          },
        }), this.Event.create({
          data: {
            name: {
              first: 'Bart',
              last: 'Simpson',
            },
            employment: 'None',
          },
        })]);

        const events = await this.Event.findAll({
          where: {
            data: {
              name: {
                last: 'Simpson',
              },
            },
          },
          order: [
            ['data.name.first'],
          ],
        });

        expect(events.length).to.equal(3);

        expect(events[0].get('data')).to.eql({
          name: {
            first: 'Bart',
            last: 'Simpson',
          },
          employment: 'None',
        });

        expect(events[1].get('data')).to.eql({
          name: {
            first: 'Homer',
            last: 'Simpson',
          },
          employment: 'Nuclear Safety Inspector',
        });

        expect(events[2].get('data')).to.eql({
          name: {
            first: 'Marge',
            last: 'Simpson',
          },
          employment: 'Housewife',
        });
      });
    });

    describe('destroy', () => {
      if (!dialect.supports.jsonOperations) {
        return;
      }

      it('should be possible to destroy with where', async function () {
        const conditionSearch = {
          where: {
            data: {
              employment: 'Hacker',
            },
          },
        };

        await Promise.all([this.Event.create({
          data: {
            name: {
              first: 'Elliot',
              last: 'Alderson',
            },
            employment: 'Hacker',
          },
        }), this.Event.create({
          data: {
            name: {
              first: 'Christian',
              last: 'Slater',
            },
            employment: 'Hacker',
          },
        }), this.Event.create({
          data: {
            name: {
              first: ' Tyrell',
              last: 'Wellick',
            },
            employment: 'CTO',
          },
        })]);

        await expect(this.Event.findAll(conditionSearch)).to.eventually.have.length(2);
        await this.Event.destroy(conditionSearch);

        await expect(this.Event.findAll(conditionSearch)).to.eventually.have.length(0);
      });
    });

    describe('sql injection attacks', () => {
      beforeEach(async function () {
        this.Model = this.sequelize.define('Model', {
          data: DataTypes.JSON,
        });
        await this.sequelize.sync({ force: true });
      });

      if (dialect.supports.jsonOperations) {
        it('should query an instance with JSONB data and order while trying to inject', async function () {
          await this.Event.create({
            data: {
              name: {
                first: 'Homer',
                last: 'Simpson',
              },
              employment: 'Nuclear Safety Inspector',
            },
          });

          await Promise.all([this.Event.create({
            data: {
              name: {
                first: 'Marge',
                last: 'Simpson',
              },
              employment: 'Housewife',
            },
          }), this.Event.create({
            data: {
              name: {
                first: 'Bart',
                last: 'Simpson',
              },
              employment: 'None',
            },
          })]);

          const events = await this.Event.findAll({
            where: {
              data: {
                name: {
                  last: 'Simpson',
                },
              },
            },
            order: [
              ['data.name.first}\'); INSERT INJECTION HERE! SELECT (\''],
            ],
          });

<<<<<<< HEAD
            expect(events).to.be.ok;
            expect(events[0].get('data')).to.eql({
              name: {
                first: 'Homer',
                last: 'Simpson',
              },
              employment: 'Nuclear Safety Inspector',
            });

            return;
          }

          if (current.options.dialect === 'cockroachdb' || current.options.dialect === 'postgres') {
            await expect(this.Event.findAll({
              where: {
                data: {
                  name: {
                    last: 'Simpson',
                  },
                },
              },
              order: [
                ['data.name.first}\'); INSERT INJECTION HERE! SELECT (\''],
              ],
            })).to.eventually.be.rejectedWith(Error);
          }
=======
          expect(events).to.be.ok;
          expect(events[0].get('data')).to.eql({
            name: {
              first: 'Homer',
              last: 'Simpson',
            },
            employment: 'Nuclear Safety Inspector',
          });
>>>>>>> 243ca2b0
        });
      }
    });
  });
});<|MERGE_RESOLUTION|>--- conflicted
+++ resolved
@@ -20,10 +20,10 @@
       this.Event = this.sequelize.define('Event', {
         data: {
           // TODO: JSON & JSONB tests should be split
-          type: dialect.name === 'postgres' ? DataTypes.JSONB : DataTypes.JSON,
+          type: ['postgres', 'cockroachdb'].includes(dialect.name) ? DataTypes.JSONB : DataTypes.JSON,
           field: 'event_data',
           // This is only available on JSONB
-          index: dialect.name === 'postgres',
+          index: ['postgres', 'cockroachdb'].includes(dialect.name),
         },
         json: DataTypes.JSON,
       });
@@ -156,133 +156,11 @@
           employment: 'Housewife',
         });
       });
-      it('should be possible to query a nested value and order results', async function () {
-        await this.Event.create({
-          data: {
-            name: {
-              first: 'Homer',
-              last: 'Simpson',
-            },
-            employment: 'Nuclear Safety Inspector',
-          },
-        });
-
-        await Promise.all([this.Event.create({
-          data: {
-            name: {
-              first: 'Marge',
-              last: 'Simpson',
-            },
-            employment: 'Housewife',
-          },
-        }), this.Event.create({
-          data: {
-            name: {
-              first: 'Bart',
-              last: 'Simpson',
-            },
-            employment: 'None',
-          },
-        })]);
-
-        const events = await this.Event.findAll({
-          where: {
-            data: {
-              name: {
-                last: 'Simpson',
-              },
-            },
-          },
-          order: [
-            ['data.name.first'],
-          ],
-        });
-
-        expect(events.length).to.equal(3);
-
-        expect(events[0].get('data')).to.eql({
-          name: {
-            first: 'Bart',
-            last: 'Simpson',
-          },
-          employment: 'None',
-        });
-
-        expect(events[1].get('data')).to.eql({
-          name: {
-            first: 'Homer',
-            last: 'Simpson',
-          },
-          employment: 'Nuclear Safety Inspector',
-        });
-
-        expect(events[2].get('data')).to.eql({
-          name: {
-            first: 'Marge',
-            last: 'Simpson',
-          },
-          employment: 'Housewife',
-        });
-      });
-    });
-
-    describe('destroy', () => {
-      if (!dialect.supports.jsonOperations) {
-        return;
-      }
-
-      it('should be possible to destroy with where', async function () {
-        const conditionSearch = {
-          where: {
-            data: {
-              employment: 'Hacker',
-            },
-          },
-        };
-
-        await Promise.all([this.Event.create({
-          data: {
-            name: {
-              first: 'Elliot',
-              last: 'Alderson',
-            },
-            employment: 'Hacker',
-          },
-        }), this.Event.create({
-          data: {
-            name: {
-              first: 'Christian',
-              last: 'Slater',
-            },
-            employment: 'Hacker',
-          },
-        }), this.Event.create({
-          data: {
-            name: {
-              first: ' Tyrell',
-              last: 'Wellick',
-            },
-            employment: 'CTO',
-          },
-        })]);
-
-        await expect(this.Event.findAll(conditionSearch)).to.eventually.have.length(2);
-        await this.Event.destroy(conditionSearch);
-
-        await expect(this.Event.findAll(conditionSearch)).to.eventually.have.length(0);
-      });
-    });
-
-    describe('sql injection attacks', () => {
-      beforeEach(async function () {
-        this.Model = this.sequelize.define('Model', {
-          data: DataTypes.JSON,
-        });
-        await this.sequelize.sync({ force: true });
-      });
-
-      if (dialect.supports.jsonOperations) {
-        it('should query an instance with JSONB data and order while trying to inject', async function () {
+
+      // CockroachDB does not support ordering in queries by JSONB columns
+      // Ref: https://github.com/cockroachdb/cockroach/issues/35706
+      if (dialectName !== 'cockroachdb') {
+        it('should be possible to query a nested value and order results', async function () {
           await this.Event.create({
             data: {
               name: {
@@ -320,38 +198,139 @@
               },
             },
             order: [
+              ['data.name.first'],
+            ],
+          });
+
+          expect(events.length).to.equal(3);
+
+          expect(events[0].get('data')).to.eql({
+            name: {
+              first: 'Bart',
+              last: 'Simpson',
+            },
+            employment: 'None',
+          });
+
+          expect(events[1].get('data')).to.eql({
+            name: {
+              first: 'Homer',
+              last: 'Simpson',
+            },
+            employment: 'Nuclear Safety Inspector',
+          });
+
+          expect(events[2].get('data')).to.eql({
+            name: {
+              first: 'Marge',
+              last: 'Simpson',
+            },
+            employment: 'Housewife',
+          });
+        });
+      }
+    });
+
+    describe('destroy', () => {
+      if (!dialect.supports.jsonOperations) {
+        return;
+      }
+
+      it('should be possible to destroy with where', async function () {
+        const conditionSearch = {
+          where: {
+            data: {
+              employment: 'Hacker',
+            },
+          },
+        };
+
+        await Promise.all([this.Event.create({
+          data: {
+            name: {
+              first: 'Elliot',
+              last: 'Alderson',
+            },
+            employment: 'Hacker',
+          },
+        }), this.Event.create({
+          data: {
+            name: {
+              first: 'Christian',
+              last: 'Slater',
+            },
+            employment: 'Hacker',
+          },
+        }), this.Event.create({
+          data: {
+            name: {
+              first: ' Tyrell',
+              last: 'Wellick',
+            },
+            employment: 'CTO',
+          },
+        })]);
+
+        await expect(this.Event.findAll(conditionSearch)).to.eventually.have.length(2);
+        await this.Event.destroy(conditionSearch);
+
+        await expect(this.Event.findAll(conditionSearch)).to.eventually.have.length(0);
+      });
+    });
+
+    describe('sql injection attacks', () => {
+      beforeEach(async function () {
+        this.Model = this.sequelize.define('Model', {
+          data: DataTypes.JSON,
+        });
+        await this.sequelize.sync({ force: true });
+      });
+
+      // CockroachDB does not support ordering in queries by JSONB columns
+      // Ref: https://github.com/cockroachdb/cockroach/issues/35706
+      if (dialect.supports.jsonOperations && dialectName !== 'cockroachdb') {
+        it('should query an instance with JSONB data and order while trying to inject', async function () {
+          await this.Event.create({
+            data: {
+              name: {
+                first: 'Homer',
+                last: 'Simpson',
+              },
+              employment: 'Nuclear Safety Inspector',
+            },
+          });
+
+          await Promise.all([this.Event.create({
+            data: {
+              name: {
+                first: 'Marge',
+                last: 'Simpson',
+              },
+              employment: 'Housewife',
+            },
+          }), this.Event.create({
+            data: {
+              name: {
+                first: 'Bart',
+                last: 'Simpson',
+              },
+              employment: 'None',
+            },
+          })]);
+
+          const events = await this.Event.findAll({
+            where: {
+              data: {
+                name: {
+                  last: 'Simpson',
+                },
+              },
+            },
+            order: [
               ['data.name.first}\'); INSERT INJECTION HERE! SELECT (\''],
             ],
           });
 
-<<<<<<< HEAD
-            expect(events).to.be.ok;
-            expect(events[0].get('data')).to.eql({
-              name: {
-                first: 'Homer',
-                last: 'Simpson',
-              },
-              employment: 'Nuclear Safety Inspector',
-            });
-
-            return;
-          }
-
-          if (current.options.dialect === 'cockroachdb' || current.options.dialect === 'postgres') {
-            await expect(this.Event.findAll({
-              where: {
-                data: {
-                  name: {
-                    last: 'Simpson',
-                  },
-                },
-              },
-              order: [
-                ['data.name.first}\'); INSERT INJECTION HERE! SELECT (\''],
-              ],
-            })).to.eventually.be.rejectedWith(Error);
-          }
-=======
           expect(events).to.be.ok;
           expect(events[0].get('data')).to.eql({
             name: {
@@ -360,7 +339,6 @@
             },
             employment: 'Nuclear Safety Inspector',
           });
->>>>>>> 243ca2b0
         });
       }
     });
