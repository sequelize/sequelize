import type { CreationOptional, InferAttributes, InferCreationAttributes } from '@sequelize/core';
import { DataTypes, Model, sql } from '@sequelize/core';
import { Attribute, ColumnName, PrimaryKey, Table } from '@sequelize/core/decorators-legacy';
import chai from 'chai';
import sinon from 'sinon';
import {
  beforeAll2,
  createSingleTransactionalTestSequelizeInstance,
  expectsql,
  sequelize,
  setResetMode,
} from '../support';

const expect = chai.expect;
const dialect = sequelize.dialect;
const dialectName = dialect.name;

describe('Model.update', () => {
  context('test-shared models', () => {
    setResetMode('destroy');

    const vars = beforeAll2(async () => {
      const clock = sinon.useFakeTimers();

      class User extends Model<InferAttributes<User>, InferCreationAttributes<User>> {
        declare id: CreationOptional<number>;
        declare updatedAt: CreationOptional<Date>;
        declare createdAt: CreationOptional<Date>;

        @Attribute(DataTypes.STRING)
        declare username: string | null;

        @Attribute(DataTypes.STRING)
        declare email: string | null;
      }

      @Table({ paranoid: true })
      class ParanoidUser extends Model<InferAttributes<User>, InferCreationAttributes<User>> {
        declare id: CreationOptional<number>;
        declare updatedAt: CreationOptional<Date>;
        declare createdAt: CreationOptional<Date>;

        @Attribute(DataTypes.STRING)
        declare username: string | null;

        @Attribute(DataTypes.STRING)
        declare email: string | null;
      }

      sequelize.addModels([User, ParanoidUser]);

      await sequelize.sync({ force: true });

      return { User, ParanoidUser, clock };
    });

    afterEach(() => {
      vars.clock.reset();
    });

    after(() => {
      vars.clock.restore();
    });

    it('throws an error if no where clause is given', async () => {
      // @ts-expect-error -- testing that this fails
      await expect(vars.User.update({}, {})).to.be.rejectedWith(
        Error,
        'Missing where attribute in the options parameter',
      );
    });

    it('only updates rows that match where', async () => {
      const { User } = vars;

      await User.bulkCreate([{ username: 'Peter' }, { username: 'Peter' }, { username: 'Bob' }]);
      await User.update({ username: 'John' }, { where: { username: 'Peter' } });
      const users = await User.findAll({ order: ['username'] });
      expect(users).to.have.lengthOf(3);

      expect(users[0].username).to.equal('Bob');
      expect(users[1].username).to.equal('John');
      expect(users[2].username).to.equal('John');
    });

    // TODO: rename "fields" -> "attributes"
    it('updates only attributes specified by "fields" option', async () => {
      const { User } = vars;

      const data = [{ username: 'Peter', email: 'first-email' }];

      await User.bulkCreate(data);
      await User.update(
        { username: 'Bill', email: 'second-email' },
        { where: { email: 'first-email' }, fields: ['username'] },
      );
      const users = await User.findAll();
      expect(users).to.have.lengthOf(1);
      expect(users[0].username).to.equal('Bill');
      expect(users[0].email).to.equal('first-email');
    });

    it('updates with casting', async () => {
      const { User } = vars;

      await User.create({ username: 'John' });
      await User.update(
        {
          // @ts-expect-error -- TODO: fix typing to allow this
          username: sql.cast('1', dialectName === 'mssql' ? 'nvarchar' : 'char'),
        },
        {
          where: { username: 'John' },
        },
      );

      expect((await User.findOne({ rejectOnEmpty: true })).username).to.equal('1');
    });

    it('updates with function and column value', async () => {
      const { User } = vars;

      await User.create({ username: 'John' });
      await User.update(
        {
          username: sql.fn('upper', sql.col('username')),
        },
        {
          where: { username: 'John' },
        },
      );

      expect((await User.findOne({ rejectOnEmpty: true })).username).to.equal('JOHN');
    });

    it('should properly set data when individualHooks are true', async () => {
      const { User } = vars;

      const unhook = User.hooks.addListener('beforeUpdate', instance => {
        instance.set('email', 'new email');
      });

      try {
        const user = await User.create({ username: 'Peter' });
        await User.update(
          { username: 'John' },
          {
            where: { id: user.id },
            individualHooks: true,
          },
        );
        expect((await User.findByPk(user.id, { rejectOnEmpty: true })).email).to.equal('new email');
      } finally {
        unhook();
      }
    });

    it('sets updatedAt to the current timestamp', async () => {
      const { User } = vars;

      await User.bulkCreate([{ username: 'Peter' }, { username: 'Paul' }, { username: 'Bob' }]);

      let users = await User.findAll({ order: ['id'] });
      const updatedAt = users[0].updatedAt;

      expect(updatedAt).to.be.ok;
      expect(updatedAt).to.equalTime(users[2].updatedAt); // All users should have the same updatedAt

      vars.clock.tick(1000);
      await User.update({ username: 'Bill' }, { where: { username: 'Bob' } });

      users = await User.findAll({ order: ['username'] });
      expect(users[0].username).to.equal('Bill');
      expect(users[1].username).to.equal('Paul');
      expect(users[2].username).to.equal('Peter');

      expect(users[0].updatedAt).to.be.afterTime(updatedAt);
      expect(users[1].updatedAt).to.equalTime(updatedAt);
      expect(users[2].updatedAt).to.equalTime(updatedAt);
    });

    it('does not update timestamps when passing silent=true in a bulk update', async () => {
      const { User, clock } = vars;

      await User.bulkCreate([{ username: 'Paul' }, { username: 'Peter' }]);

      const users0 = await User.findAll();
      const updatedAtPaul = users0[0].updatedAt;
      const updatedAtPeter = users0[1].updatedAt;
      clock.tick(150);

      await User.update({ username: 'John' }, { where: {}, silent: true });

      const users = await User.findAll();
      expect(users[0].updatedAt).to.equalTime(updatedAtPeter);
      expect(users[1].updatedAt).to.equalTime(updatedAtPaul);
    });

    it('returns the number of affected rows', async () => {
      const { User } = vars;

      await User.bulkCreate([{ username: 'Peter' }, { username: 'Paul' }, { username: 'Bob' }]);

      const [affectedRows] = await User.update({ username: 'Bill' }, { where: {} });
      expect(affectedRows).to.equal(3);
    });

    it('does not update soft deleted records when model is paranoid', async () => {
      const { ParanoidUser } = vars;

      await ParanoidUser.bulkCreate([{ username: 'user1' }, { username: 'user2' }]);
      await ParanoidUser.destroy({
        where: { username: 'user1' },
      });
      await ParanoidUser.update({ username: 'foo' }, { where: {} });
      const users = await ParanoidUser.findAll({
        paranoid: false,
        where: {
          username: 'foo',
        },
      });

      expect(users).to.have.lengthOf(1, 'should not update soft-deleted record');
    });

    it('updates soft deleted records when paranoid is overridden', async () => {
      const { ParanoidUser } = vars;

      await ParanoidUser.bulkCreate([{ username: 'user1' }, { username: 'user2' }]);

      await ParanoidUser.destroy({ where: { username: 'user1' } });

      await ParanoidUser.update(
        { username: 'foo' },
        {
          where: {},
          paranoid: false,
        },
      );

      const users = await ParanoidUser.findAll({
        paranoid: false,
      });

      expect(users).to.have.lengthOf(2);
    });

    it('calls update hook for soft deleted objects', async () => {
      const hookSpy = sinon.spy();

      const { ParanoidUser } = vars;
      const unhook = ParanoidUser.hooks.addListener('beforeUpdate', hookSpy);
      try {
        await ParanoidUser.bulkCreate([{ username: 'user1' }]);
        await ParanoidUser.destroy({
          where: {
            username: 'user1',
          },
        });
        await ParanoidUser.update(
          { username: 'updUser1' },
          {
            paranoid: false,
            where: { username: 'user1' },
            individualHooks: true,
          },
        );
        const user = await ParanoidUser.findOne({
          where: { username: 'updUser1' },
          rejectOnEmpty: true,
          paranoid: false,
        });
        expect(user.username).to.eq('updUser1');
        expect(hookSpy).to.have.been.called;
      } finally {
        unhook();
      }
    });

    if (dialect.supports['LIMIT ON UPDATE']) {
      it('supports limit clause', async () => {
        const { User } = vars;

        await User.bulkCreate([
          { username: 'Peter' },
          { username: 'Peter' },
          { username: 'Peter' },
        ]);

        const [affectedRows] = await User.update(
          { username: 'Bob' },
          {
            where: {},
            limit: 1,
          },
        );

        expect(affectedRows).to.equal(1);
      });
    }

    it('skips query if there is no data to update', async () => {
      const { User } = vars;

      const spy = sinon.spy();

      await User.create({});

      const result = await User.update(
        {
          // @ts-expect-error -- TODO: throw if trying to update non-existing attribute
          unknownField: 'haha',
        },
        {
          where: {},
          logging: spy,
        },
      );

      expect(result[0]).to.equal(0);
      expect(spy.called, 'Update query was issued when no data to update').to.be.false;
    });

    it('treats undefined like if the property were not set: The attribute is ignored', async () => {
      const { User } = vars;

      const account = await User.create({
        username: 'username 1',
        email: 'email 1',
      });

      await User.update(
        {
          username: 'username 2',
          email: undefined,
        },
        {
          where: {
            id: account.get('id'),
          },
        },
      );

      await account.reload();
      expect(account.email).to.equal('email 1');
    });

    if (sequelize.dialect.supports.returnValues) {
      it('should return the updated record', async () => {
        const { User } = vars;

        await User.create({ username: 'username 1', id: 5 });
        const [, accounts] = await User.update(
          { username: 'username 2' },
          {
            where: {},
            returning: true,
          },
        );

        const firstAcc = accounts[0];
        expect(firstAcc.username).to.equal('username 2');
        expect(firstAcc.id).to.equal(5);
      });
    }
  });

  context('test-specific models', () => {
    if (sequelize.dialect.supports.transactions) {
      it('supports transactions', async () => {
        class User extends Model<InferAttributes<User>, InferCreationAttributes<User>> {
          @Attribute(DataTypes.STRING)
          declare username: string | null;
        }

        const transactionSequelize =
          await createSingleTransactionalTestSequelizeInstance(sequelize);
        transactionSequelize.addModels([User]);

        await User.sync({ force: true });
        await User.create({ username: 'foo' });

        const t = await transactionSequelize.startUnmanagedTransaction();
        await User.update(
          { username: 'bar' },
          {
            where: { username: 'foo' },
            transaction: t,
          },
        );

        const users1 = await User.findAll();
        const users2 = await User.findAll({ transaction: t });
        expect(users1[0].username).to.equal('foo');
        expect(users2[0].username).to.equal('bar');
        await t.rollback();
      });
    }

    it('should map the correct fields when saving instance (#10589)', async () => {
      class User extends Model<InferAttributes<User>, InferCreationAttributes<User>> {
        @ColumnName('id2')
        @Attribute(DataTypes.INTEGER)
        declare id: number;

        @ColumnName('id3')
        @Attribute(DataTypes.INTEGER)
        declare id2: number;

        @ColumnName('id')
        @Attribute(DataTypes.INTEGER)
        @PrimaryKey
        declare id3: number;
      }

      sequelize.addModels([User]);
      await sequelize.sync({ force: true });
      await User.create({ id3: 94, id: 87, id2: 943 });
      const user = await User.findByPk(94, { rejectOnEmpty: true });

      await user.update({ id2: 8877 });

      expect((await User.findByPk(94, { rejectOnEmpty: true })).id2).to.equal(8877);
    });

    it('updates the attributes that we select only without updating createdAt', async () => {
      const User = sequelize.define(
        'User1',
        {
          username: DataTypes.STRING,
          secretValue: DataTypes.STRING,
        },
        {
          paranoid: true,
          tableName: 'users1',
        },
      );

      let test = false;
      await User.sync({ force: true });
      const user = await User.create({ username: 'Peter', secretValue: '42' });
<<<<<<< HEAD
      await user.update({ secretValue: '43' }, {
        fields: ['secretValue'],
        logging(sqlQuery: string) {
          test = true;

          expect(sqlQuery).to.match(/^Executing \(default\): /);
          sqlQuery = sqlQuery.slice(21);

          expectsql(sqlQuery, {
            default: `UPDATE [users1] SET [secretValue]=$sequelize_1,[updatedAt]=$sequelize_2 WHERE [id] = $sequelize_3`,
            postgres: `UPDATE "users1" SET "secretValue"=$1,"updatedAt"=$2 WHERE "id" = $3 RETURNING *`,
            mysql: 'UPDATE `users1` SET `secretValue`=?,`updatedAt`=? WHERE `id` = ?',
            mariadb: 'UPDATE `users1` SET `secretValue`=?,`updatedAt`=? WHERE `id` = ?',
            mssql: `UPDATE [users1] SET [secretValue]=@sequelize_1,[updatedAt]=@sequelize_2 OUTPUT INSERTED.* WHERE [id] = @sequelize_3`,
            db2: `SELECT * FROM FINAL TABLE (UPDATE "users1" SET "secretValue"=?,"updatedAt"=? WHERE "id" = ?);`,
            ibmi: `UPDATE "users1" SET "secretValue"=?,"updatedAt"=? WHERE "id" = ?;`,
            oracle: `UPDATE "users1" SET "secretValue"=:1,"updatedAt"=:2 WHERE "id" = :3`,
          });
=======
      await user.update(
        { secretValue: '43' },
        {
          fields: ['secretValue'],
          logging(sqlQuery: string) {
            test = true;

            expect(sqlQuery).to.match(/^Executing \(default\): /);
            sqlQuery = sqlQuery.slice(21);

            expectsql(sqlQuery, {
              default: `UPDATE [users1] SET [secretValue]=$sequelize_1,[updatedAt]=$sequelize_2 WHERE [id] = $sequelize_3`,
              postgres: `UPDATE "users1" SET "secretValue"=$1,"updatedAt"=$2 WHERE "id" = $3 RETURNING *`,
              mysql: 'UPDATE `users1` SET `secretValue`=?,`updatedAt`=? WHERE `id` = ?',
              mariadb: 'UPDATE `users1` SET `secretValue`=?,`updatedAt`=? WHERE `id` = ?',
              mssql: `UPDATE [users1] SET [secretValue]=@sequelize_1,[updatedAt]=@sequelize_2 OUTPUT INSERTED.* WHERE [id] = @sequelize_3`,
              db2: `SELECT * FROM FINAL TABLE (UPDATE "users1" SET "secretValue"=?,"updatedAt"=? WHERE "id" = ?);`,
              ibmi: `UPDATE "users1" SET "secretValue"=?,"updatedAt"=? WHERE "id" = ?;`,
            });
          },
          returning: [sql.col('*')],
>>>>>>> e632284c
        },
      );
      expect(test).to.be.true;
    });

    it('allows sql logging of updated statements', async () => {
      const User = sequelize.define(
        'User',
        {
          name: DataTypes.STRING,
          bio: DataTypes.TEXT,
        },
        {
          paranoid: true,
        },
      );
      let test = false;
      await User.sync({ force: true });
      const u = await User.create({ name: 'meg', bio: 'none' });
      expect(u).to.exist;
      await u.update(
        { name: 'brian' },
        {
          logging(sqlQuery) {
            test = true;
            expect(sqlQuery).to.exist;
            expect(sqlQuery.toUpperCase()).to.include('UPDATE');
          },
        },
      );
      expect(test).to.be.true;
    });

    it('does not update virtual attributes', async () => {
      class User extends Model<InferAttributes<User>, InferCreationAttributes<User>> {
        @Attribute(DataTypes.STRING)
        declare username: string | null;

        // TODO: throw if a virtual attribute does not have either a getter or a setter
        @Attribute(DataTypes.VIRTUAL)
        declare virtual: CreationOptional<string>;
      }

      sequelize.addModels([User]);
      await User.sync();

      await User.create({ username: 'jan' });

      // TODO: Model.update should always throw an error if a virtual attributes are used (even if it has a setter, no access to it from static update)
      await User.update(
        {
          username: 'kurt',
          virtual: 'test',
        },
        {
          where: {
            username: 'jan',
          },
        },
      );

      const user = await User.findOne({ rejectOnEmpty: true });
      expect(user.username).to.equal('kurt');
      expect(user.virtual).to.not.equal('test');
    });

    it('updates attributes that are altered by virtual setters', async () => {
      class User extends Model<InferAttributes<User>, InferCreationAttributes<User>> {
        @Attribute(DataTypes.STRING)
        declare username: string | null;

        @Attribute(DataTypes.STRING)
        declare illnessName: string;

        @Attribute(DataTypes.INTEGER)
        declare illnessPain: number;

        @Attribute(DataTypes.VIRTUAL)
        set illness(value: CreationOptional<{ pain: number; name: string }>) {
          this.set('illnessName', value.name);
          this.set('illnessPain', value.pain);
        }
      }

      sequelize.addModels([User]);

      await User.sync({ force: true });
      await User.create({
        username: 'Jan',
        illnessName: 'Headache',
        illnessPain: 5,
      });
      await User.update(
        {
          illness: { pain: 10, name: 'Backache' },
        },
        {
          where: {
            username: 'Jan',
          },
        },
      );
      expect((await User.findOne({ rejectOnEmpty: true })).illnessPain).to.equal(10);
    });

    it(`doesn't update attributes that are altered by virtual setters when "sideEffects" is false`, async () => {
      class User extends Model<InferAttributes<User>, InferCreationAttributes<User>> {
        @Attribute(DataTypes.STRING)
        declare username: string | null;

        @Attribute(DataTypes.STRING)
        declare illnessName: string;

        @Attribute(DataTypes.INTEGER)
        declare illnessPain: number;

        @Attribute(DataTypes.VIRTUAL)
        set illness(value: CreationOptional<{ pain: number; name: string }>) {
          this.set('illnessName', value.name);
          this.set('illnessPain', value.pain);
        }
      }

      sequelize.addModels([User]);

      await User.sync({ force: true });
      await User.create({
        username: 'Jan',
        illnessName: 'Headache',
        illnessPain: 5,
      });
      await User.update(
        {
          illness: { pain: 10, name: 'Backache' },
        },
        {
          where: {
            username: 'Jan',
          },
          sideEffects: false,
        },
      );
      expect((await User.findOne({ rejectOnEmpty: true })).illnessPain).to.equal(5);
    });
  });
});<|MERGE_RESOLUTION|>--- conflicted
+++ resolved
@@ -439,26 +439,6 @@
       let test = false;
       await User.sync({ force: true });
       const user = await User.create({ username: 'Peter', secretValue: '42' });
-<<<<<<< HEAD
-      await user.update({ secretValue: '43' }, {
-        fields: ['secretValue'],
-        logging(sqlQuery: string) {
-          test = true;
-
-          expect(sqlQuery).to.match(/^Executing \(default\): /);
-          sqlQuery = sqlQuery.slice(21);
-
-          expectsql(sqlQuery, {
-            default: `UPDATE [users1] SET [secretValue]=$sequelize_1,[updatedAt]=$sequelize_2 WHERE [id] = $sequelize_3`,
-            postgres: `UPDATE "users1" SET "secretValue"=$1,"updatedAt"=$2 WHERE "id" = $3 RETURNING *`,
-            mysql: 'UPDATE `users1` SET `secretValue`=?,`updatedAt`=? WHERE `id` = ?',
-            mariadb: 'UPDATE `users1` SET `secretValue`=?,`updatedAt`=? WHERE `id` = ?',
-            mssql: `UPDATE [users1] SET [secretValue]=@sequelize_1,[updatedAt]=@sequelize_2 OUTPUT INSERTED.* WHERE [id] = @sequelize_3`,
-            db2: `SELECT * FROM FINAL TABLE (UPDATE "users1" SET "secretValue"=?,"updatedAt"=? WHERE "id" = ?);`,
-            ibmi: `UPDATE "users1" SET "secretValue"=?,"updatedAt"=? WHERE "id" = ?;`,
-            oracle: `UPDATE "users1" SET "secretValue"=:1,"updatedAt"=:2 WHERE "id" = :3`,
-          });
-=======
       await user.update(
         { secretValue: '43' },
         {
@@ -477,10 +457,10 @@
               mssql: `UPDATE [users1] SET [secretValue]=@sequelize_1,[updatedAt]=@sequelize_2 OUTPUT INSERTED.* WHERE [id] = @sequelize_3`,
               db2: `SELECT * FROM FINAL TABLE (UPDATE "users1" SET "secretValue"=?,"updatedAt"=? WHERE "id" = ?);`,
               ibmi: `UPDATE "users1" SET "secretValue"=?,"updatedAt"=? WHERE "id" = ?;`,
+              oracle: `UPDATE "users1" SET "secretValue"=:1,"updatedAt"=:2 WHERE "id" = :3`,
             });
           },
           returning: [sql.col('*')],
->>>>>>> e632284c
         },
       );
       expect(test).to.be.true;
