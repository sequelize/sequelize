import { assert, expect } from 'chai';
import { AggregateError, DataTypes, Op, UnknownConstraintError } from '@sequelize/core';
import { sequelize } from '../support';

const queryInterface = sequelize.queryInterface;
const dialect = sequelize.getDialect();

describe('QueryInterface#{add,show,removeConstraint}', () => {
  describe('Without schema', () => {
    const defaultSchema = sequelize.dialect.getDefaultSchema();

    beforeEach(async () => {
      await queryInterface.createTable('levels', {
        id: {
          type: DataTypes.INTEGER,
          allowNull: false,
        },
        manager_id: {
          type: DataTypes.INTEGER,
          allowNull: false,
        },
        name: {
          type: DataTypes.STRING,
          allowNull: false,
        },
      });

      await queryInterface.createTable('actors', {
        id: {
          type: DataTypes.INTEGER,
          allowNull: false,
        },
        manager_id: {
          type: DataTypes.INTEGER,
          allowNull: false,
        },
        name: {
          type: DataTypes.STRING,
          allowNull: false,
        },
        status: {
          type: DataTypes.STRING,
          allowNull: true,
        },
        age: {
          type: DataTypes.INTEGER,
          allowNull: false,
        },
        level_id: {
          type: DataTypes.INTEGER,
          allowNull: false,
        },
      });
    });

    it('should throw an error if constraint type is missing', async () => {
      await expect(
        // @ts-expect-error -- intentionally missing type
        queryInterface.addConstraint('levels', {
          fields: ['roles'],
          where: { roles: ['user', 'admin', 'guest', 'moderator'] },
          name: 'check_user_roles',
        }),
      ).to.be.rejectedWith(Error, 'Constraint type must be specified through options.type');
    });

    it('should throw non existent constraints as UnknownConstraintError', async () => {
      try {
        await queryInterface.removeConstraint('levels', 'unknown__constraint__name', { type: 'unique' });
        expect.fail('Expected to throw an error');
      } catch (error) {
        let err = error;
        if (dialect === 'mssql') {
          assert(error instanceof AggregateError, 'Expected error to be an instance of AggregateError');
          err = error.errors.at(-1);
        } else if (dialect === 'oracle') {
          expect(error).to.be.instanceOf(UnknownConstraintError);
        } else {
          assert(err instanceof UnknownConstraintError, 'Expected error to be an instance of UnknownConstraintError');
          if (dialect !== 'ibmi') {
            expect(err.table).to.equal('levels');
          }

          expect(err.constraint).to.equal('unknown__constraint__name');
        }
      }
    });

    it('should add, show and delete a UNIQUE constraint', async () => {
      await queryInterface.addConstraint('actors', {
        name: 'custom_constraint_name',
        type: 'UNIQUE',
        fields: ['name', 'age'],
      });

      const constraintType = await queryInterface.showConstraints('actors', { constraintType: 'UNIQUE' });
      const constraints = constraintType.filter(constraint => constraint.constraintName === 'custom_constraint_name');
      expect(constraints).to.have.length(1);
      expect(constraints[0]).to.deep.equal({
        ...['mssql', 'postgres'].includes(dialect) && { constraintCatalog: 'sequelize_test' },
        constraintSchema: defaultSchema,
        constraintName: 'custom_constraint_name',
        constraintType: 'UNIQUE',
        ...['mssql', 'postgres'].includes(dialect) && { tableCatalog: 'sequelize_test' },
        ...(dialect !== 'oracle') && { tableSchema: defaultSchema },
        tableName: 'actors',
        columnNames: dialect === 'oracle' ? ['age', 'name'] :['name', 'age'],
        ...sequelize.dialect.supports.constraints.deferrable && { deferrable: 'INITIALLY_IMMEDIATE' },
      });
      await queryInterface.removeConstraint('actors', 'custom_constraint_name');
      const constraintsAfterRemove = await queryInterface.showConstraints('actors', { constraintName: 'custom_constraint_name' });
      expect(constraintsAfterRemove).to.have.length(0);
    });

    it('should add, show and delete a PRIMARY & FOREIGN KEY constraint', async () => {
      await queryInterface.addConstraint('levels', {
        name: 'pk_levels',
        type: 'PRIMARY KEY',
        fields: ['id'],
      });

      await queryInterface.addConstraint('actors', {
        name: 'custom_constraint_name',
        type: 'FOREIGN KEY',
        fields: ['level_id'],
        references: {
          table: 'levels',
          field: 'id',
        },
        onDelete: 'CASCADE',
      });

      const foreignKeys = await queryInterface.showConstraints('actors', { columnName: 'level_id', constraintType: 'FOREIGN KEY' });
      expect(foreignKeys).to.have.length(1);
      expect(foreignKeys[0]).to.deep.equal({
        ...['mssql', 'postgres'].includes(dialect) && { constraintCatalog: 'sequelize_test' },
        constraintSchema: defaultSchema,
        constraintName: 'custom_constraint_name',
        constraintType: 'FOREIGN KEY',
        ...['mssql', 'postgres'].includes(dialect) && { tableCatalog: 'sequelize_test' },
        ...(dialect !== 'oracle') && { tableSchema: defaultSchema },
        tableName: 'actors',
        columnNames: ['level_id'],
        referencedTableName: 'levels',
        referencedTableSchema: defaultSchema,
        referencedColumnNames: ['id'],
        deleteAction: 'CASCADE',
        ...(dialect !== 'oracle') && { updateAction: dialect === 'mariadb'
          ? 'RESTRICT'
          : dialect === 'sqlite'
          ? ''
<<<<<<< HEAD
          // MySQL 8.0.0 changed the default to NO ACTION
          : dialect === 'mysql' && lt(sequelize.getDatabaseVersion(), '8.0.0')
          ? 'RESTRICT'
          : 'NO ACTION' },
=======
          : 'NO ACTION',
>>>>>>> e245cbbd
        ...sequelize.dialect.supports.constraints.deferrable && { deferrable: 'INITIALLY_IMMEDIATE' },
      });

      await queryInterface.removeConstraint('actors', 'custom_constraint_name');
      const fkAfterRemove = await queryInterface.showConstraints('actors', { constraintName: 'custom_constraint_name' });
      expect(fkAfterRemove).to.have.length(0);

      const primaryKeys = await queryInterface.showConstraints('levels', { columnName: 'id', constraintType: 'PRIMARY KEY' });
      expect(primaryKeys).to.have.length(1);
      expect(primaryKeys[0]).to.deep.equal({
        ...['mssql', 'postgres'].includes(dialect) && { constraintCatalog: 'sequelize_test' },
        constraintSchema: defaultSchema,
        constraintName: ['mariadb', 'mysql'].includes(dialect) ? 'PRIMARY' : 'pk_levels',
        constraintType: 'PRIMARY KEY',
        ...['mssql', 'postgres'].includes(dialect) && { tableCatalog: 'sequelize_test' },
        ...(dialect !== 'oracle') && { tableSchema: defaultSchema },
        tableName: 'levels',
        columnNames: ['id'],
        ...sequelize.dialect.supports.constraints.deferrable && { deferrable: 'INITIALLY_IMMEDIATE' },
      });

      await queryInterface.removeConstraint('levels', ['mariadb', 'mysql'].includes(dialect) ? 'PRIMARY' : 'pk_levels');
      const pkAfterRemove = await queryInterface.showConstraints('levels', { constraintName: ['mariadb', 'mysql'].includes(dialect) ? 'PRIMARY' : 'pk_levels' });
      expect(pkAfterRemove).to.have.length(0);
    });

    it('should add, show and delete a composite PRIMARY & FOREIGN KEY constraint', async () => {
      await queryInterface.addConstraint('levels', {
        name: 'pk_levels',
        type: 'PRIMARY KEY',
        fields: ['id', 'manager_id'],
      });

      await queryInterface.addConstraint('actors', {
        name: 'custom_constraint_name',
        type: 'FOREIGN KEY',
        fields: ['level_id', 'manager_id'],
        references: {
          table: 'levels',
          fields: ['id', 'manager_id'],
        },
        onDelete: 'CASCADE',
      });

      const foreignKeys = await queryInterface.showConstraints('actors', { constraintType: 'FOREIGN KEY' });
      expect(foreignKeys).to.have.length(1);
      expect(foreignKeys[0]).to.deep.equal({
        ...['mssql', 'postgres'].includes(dialect) && { constraintCatalog: 'sequelize_test' },
        constraintSchema: defaultSchema,
        constraintName: 'custom_constraint_name',
        constraintType: 'FOREIGN KEY',
        ...['mssql', 'postgres'].includes(dialect) && { tableCatalog: 'sequelize_test' },
        ...(dialect !== 'oracle') && { tableSchema: defaultSchema },
        tableName: 'actors',
        columnNames: dialect === 'oracle'
        ? ['manager_id', 'level_id']
        : ['level_id', 'manager_id'],
        referencedTableSchema: defaultSchema,
        referencedTableName: 'levels',
        referencedColumnNames: dialect === 'oracle'
        ? ['manager_id', 'id']
        : ['id', 'manager_id'],
        deleteAction: 'CASCADE',
        ...(dialect !== 'oracle') && { updateAction: dialect === 'mariadb'
          ? 'RESTRICT'
          : dialect === 'sqlite'
          ? ''
<<<<<<< HEAD
          // MySQL 8.0.0 changed the default to NO ACTION
          : dialect === 'mysql' && lt(sequelize.getDatabaseVersion(), '8.0.0')
          ? 'RESTRICT'
          : 'NO ACTION' },
=======
          : 'NO ACTION',
>>>>>>> e245cbbd
        ...sequelize.dialect.supports.constraints.deferrable && { deferrable: 'INITIALLY_IMMEDIATE' },
      });

      await queryInterface.removeConstraint('actors', 'custom_constraint_name');
      const fkAfterRemove = await queryInterface.showConstraints('actors', { constraintName: 'custom_constraint_name' });
      expect(fkAfterRemove).to.have.length(0);

      const primaryKeys = await queryInterface.showConstraints('levels', { constraintType: 'PRIMARY KEY' });
      expect(primaryKeys).to.have.length(1);
      expect(primaryKeys[0]).to.deep.equal({
        ...['mssql', 'postgres'].includes(dialect) && { constraintCatalog: 'sequelize_test' },
        constraintSchema: defaultSchema,
        constraintName: ['mariadb', 'mysql'].includes(dialect) ? 'PRIMARY' : 'pk_levels',
        constraintType: 'PRIMARY KEY',
        ...['mssql', 'postgres'].includes(dialect) && { tableCatalog: 'sequelize_test' },
        ...(dialect !== 'oracle') && { tableSchema: defaultSchema },
        tableName: 'levels',
        columnNames: dialect === 'oracle'
        ? ['manager_id', 'id']
        : ['id', 'manager_id'],
        ...sequelize.dialect.supports.constraints.deferrable && { deferrable: 'INITIALLY_IMMEDIATE' },
      });

      await queryInterface.removeConstraint('levels', ['mariadb', 'mysql'].includes(dialect) ? 'PRIMARY' : 'pk_levels');
      const pkAfterRemove = await queryInterface.showConstraints('levels', { constraintName: ['mariadb', 'mysql'].includes(dialect) ? 'PRIMARY' : 'pk_levels' });
      expect(pkAfterRemove).to.have.length(0);
    });

    if (sequelize.dialect.supports.constraints.onUpdate) {
      it('should add a FOREIGN KEY constraints with onUpdate', async () => {
        await queryInterface.addConstraint('levels', {
          name: 'pk_levels',
          type: 'PRIMARY KEY',
          fields: ['id'],
        });

        await queryInterface.addConstraint('actors', {
          name: 'custom_constraint_name',
          type: 'FOREIGN KEY',
          fields: ['level_id'],
          references: {
            table: 'levels',
            field: 'id',
          },
          onDelete: 'CASCADE',
          onUpdate: dialect !== 'oracle' ? 'CASCADE' : undefined,
        });

        const constraintType = await queryInterface.showConstraints('actors', { columnName: 'level_id', constraintType: 'FOREIGN KEY' });
        const constraints = constraintType.filter(constraint => constraint.constraintName === 'custom_constraint_name');
        expect(constraints).to.have.length(1);
        expect(constraints[0]).to.deep.equal({
          ...['mssql', 'postgres'].includes(dialect) && { constraintCatalog: 'sequelize_test' },
          constraintSchema: defaultSchema,
          constraintName: 'custom_constraint_name',
          constraintType: 'FOREIGN KEY',
          ...['mssql', 'postgres'].includes(dialect) && { tableCatalog: 'sequelize_test' },
          tableSchema: defaultSchema,
          tableName: 'actors',
          columnNames: ['level_id'],
          referencedTableName: 'levels',
          referencedTableSchema: defaultSchema,
          referencedColumnNames: ['id'],
          deleteAction: 'CASCADE',
          updateAction: 'CASCADE',
          ...sequelize.dialect.supports.constraints.deferrable && { deferrable: 'INITIALLY_IMMEDIATE' },
        });
      });
    }

    if (sequelize.dialect.supports.constraints.check) {
      it('should add, show and delete a CHECK constraint', async () => {
        await queryInterface.addConstraint('actors', {
          name: 'custom_constraint_name',
          type: 'CHECK',
          fields: ['age'],
          where: {
            age: {
              [Op.gt]: 10,
            },
          },
        });

        const constraintType = await queryInterface.showConstraints('actors', { constraintType: 'CHECK' });
        if (dialect === 'postgres' || dialect === 'oracle') {
          // Postgres adds a CHECK constraint for each column with not null
          expect(constraintType).to.have.length(6);
          expect(constraintType[5].constraintType).to.equal('CHECK');
        } else {
          expect(constraintType).to.have.length(1);
          expect(constraintType[0].constraintType).to.equal('CHECK');
        }

        const constraints = constraintType.filter(constraint => constraint.constraintName === 'custom_constraint_name');
        expect(constraints).to.have.length(1);
        expect(constraints[0]).to.deep.equal({
          ...(dialect === 'oracle') && { columnNames: ['age'] },
          ...['mssql', 'postgres'].includes(dialect) && { constraintCatalog: 'sequelize_test' },
          constraintSchema: defaultSchema,
          constraintName: 'custom_constraint_name',
          constraintType: 'CHECK',
          ...['mssql', 'postgres'].includes(dialect) && { tableCatalog: 'sequelize_test' },
          ...(dialect !== 'oracle') && { tableSchema: defaultSchema} ,
          tableName: 'actors',
          ...(dialect !== 'oracle') && {definition: dialect === 'mssql'
            ? '([age]>(10))'
            : dialect === 'db2'
            ? '"age" > 10'
            : dialect === 'postgres'
            ? '((age > 10))'
            : ['mysql', 'sqlite'].includes(dialect)
            ? '(`age` > 10)'
            : '`age` > 10'},
          ...sequelize.dialect.supports.constraints.deferrable && { deferrable: 'INITIALLY_IMMEDIATE' },
        });

        await queryInterface.removeConstraint('actors', 'custom_constraint_name');
        const constraintsAfterRemove = await queryInterface.showConstraints('actors', { constraintName: 'custom_constraint_name' });
        expect(constraintsAfterRemove).to.have.length(0);
      });
    }

    if (sequelize.dialect.supports.constraints.default) {
      it('should add, show and delete a DEFAULT constraints', async () => {
        await queryInterface.addConstraint('actors', {
          name: 'custom_constraint_name',
          type: 'DEFAULT',
          fields: ['status'],
          defaultValue: 'active',
        });

        const constraintType = await queryInterface.showConstraints('actors', { columnName: 'status', constraintType: 'DEFAULT' });
        const constraints = constraintType.filter(constraint => constraint.constraintName === 'custom_constraint_name');
        expect(constraints).to.have.length(1);
        expect(constraints[0]).to.deep.equal({
          ...['mssql', 'postgres'].includes(dialect) && { constraintCatalog: 'sequelize_test' },
          constraintSchema: defaultSchema,
          constraintName: 'custom_constraint_name',
          constraintType: 'DEFAULT',
          ...['mssql', 'postgres'].includes(dialect) && { tableCatalog: 'sequelize_test' },
          tableSchema: defaultSchema,
          tableName: 'actors',
          columnNames: ['status'],
          definition: dialect === 'mssql' ? `(N'active')` : `DEFAULT 'active'`,
          ...sequelize.dialect.supports.constraints.deferrable && { deferrable: 'INITIALLY_IMMEDIATE' },
        });

        await queryInterface.removeConstraint('actors', 'custom_constraint_name');
        const constraintsAfterRemove = await queryInterface.showConstraints('actors', { constraintName: 'custom_constraint_name' });
        expect(constraintsAfterRemove).to.have.length(0);
      });
    }
  });

  if (sequelize.dialect.supports.schemas) {
    describe('With schema', () => {
      const schema = 'archive';

      beforeEach(async () => {
        await queryInterface.createSchema(schema);

        await queryInterface.createTable({
          tableName: 'levels',
          schema,
        }, {
          id: {
            type: DataTypes.INTEGER,
            allowNull: false,
          },
          manager_id: {
            type: DataTypes.INTEGER,
            allowNull: false,
          },
          name: {
            type: DataTypes.STRING,
            allowNull: false,
          },
        });

        await queryInterface.createTable({
          tableName: 'actors',
          schema,
        }, {
          id: {
            type: DataTypes.INTEGER,
            allowNull: false,
          },
          manager_id: {
            type: DataTypes.INTEGER,
            allowNull: false,
          },
          name: {
            type: DataTypes.STRING,
            allowNull: false,
          },
          status: {
            type: DataTypes.STRING,
            allowNull: true,
          },
          age: {
            type: DataTypes.INTEGER,
            allowNull: false,
          },
          level_id: {
            type: DataTypes.INTEGER,
            allowNull: false,
          },
        });

        await queryInterface.addConstraint({ tableName: 'levels', schema }, {
          name: 'pk_levels',
          type: 'PRIMARY KEY',
          fields: ['id'],
        });

        await queryInterface.addConstraint({ tableName: 'actors', schema }, {
          name: 'custom_constraint_name',
          type: 'FOREIGN KEY',
          fields: ['level_id'],
          references: {
            table: { tableName: 'levels', schema },
            field: 'id',
          },
          onDelete: 'CASCADE',
        });
      });

      it('should add, show and delete a PRIMARY & FOREIGN KEY constraint', async () => {
        const foreignKeys = await queryInterface.showConstraints({ tableName: 'actors', schema }, { columnName: 'level_id', constraintType: 'FOREIGN KEY' });
        expect(foreignKeys).to.have.length(1);
        expect(foreignKeys[0]).to.deep.equal({
          ...['mssql', 'postgres'].includes(dialect) && { constraintCatalog: 'sequelize_test' },
          constraintSchema: schema,
          constraintName: 'custom_constraint_name',
          constraintType: 'FOREIGN KEY',
          ...['mssql', 'postgres'].includes(dialect) && { tableCatalog: 'sequelize_test' },
          ...(dialect !== 'oracle') && { tableSchema: schema },
          tableName: 'actors',
          columnNames: ['level_id'],
          referencedTableSchema: schema,
          referencedTableName: 'levels',
          referencedColumnNames: ['id'],
          deleteAction: 'CASCADE',
          ...(dialect !== 'oracle') && { updateAction: dialect === 'mariadb'
            ? 'RESTRICT'
            : dialect === 'sqlite'
            ? ''
<<<<<<< HEAD
            // MySQL 8.0.0 changed the default to NO ACTION
            : dialect === 'mysql' && lt(sequelize.getDatabaseVersion(), '8.0.0')
            ? 'RESTRICT'
            : 'NO ACTION' },
=======
            : 'NO ACTION',
>>>>>>> e245cbbd
          ...sequelize.dialect.supports.constraints.deferrable && { deferrable: 'INITIALLY_IMMEDIATE' },
        });

        await queryInterface.removeConstraint({ tableName: 'actors', schema }, 'custom_constraint_name');
        const fkAfterRemove = await queryInterface.showConstraints({ tableName: 'actors', schema }, { constraintName: 'custom_constraint_name' });
        expect(fkAfterRemove).to.have.length(0);

        const primaryKeys = await queryInterface.showConstraints({ tableName: 'levels', schema }, { columnName: 'id', constraintType: 'PRIMARY KEY' });
        expect(primaryKeys).to.have.length(1);
        expect(primaryKeys[0]).to.deep.equal({
          ...['mssql', 'postgres'].includes(dialect) && { constraintCatalog: 'sequelize_test' },
          constraintSchema: schema,
          constraintName: ['mariadb', 'mysql'].includes(dialect) ? 'PRIMARY' : 'pk_levels',
          constraintType: 'PRIMARY KEY',
          ...['mssql', 'postgres'].includes(dialect) && { tableCatalog: 'sequelize_test' },
          ...(dialect !== 'oracle') && { tableSchema: schema },
          tableName: 'levels',
          columnNames: ['id'],
          ...sequelize.dialect.supports.constraints.deferrable && { deferrable: 'INITIALLY_IMMEDIATE' },
        });

        await queryInterface.removeConstraint({ tableName: 'levels', schema }, ['mariadb', 'mysql'].includes(dialect) ? 'PRIMARY' : 'pk_levels');
        const pkAfterRemove = await queryInterface.showConstraints({ tableName: 'levels', schema }, { constraintName: ['mariadb', 'mysql'].includes(dialect) ? 'PRIMARY' : 'pk_levels' });
        expect(pkAfterRemove).to.have.length(0);
      });

      describe('when tables are present in different schemas', () => {
        beforeEach(async () => {
          await queryInterface.createTable({
            tableName: 'levels',
          }, {
            id: {
              type: DataTypes.INTEGER,
              allowNull: false,
              primaryKey: true,
            },
            name: {
              type: DataTypes.STRING,
              allowNull: false,
            },
          });

          await queryInterface.createTable({
            tableName: 'actors',
          }, {
            id: {
              type: DataTypes.INTEGER,
              allowNull: false,
            },
            name: {
              type: DataTypes.STRING,
              allowNull: false,
            },
            level_id: {
              type: DataTypes.INTEGER,
              allowNull: false,
            },
          });

          await queryInterface.addConstraint({ tableName: 'actors' }, {
            name: 'custom_constraint_name',
            type: 'FOREIGN KEY',
            fields: ['level_id'],
            references: {
              table: { tableName: 'levels' },
              field: 'id',
            },
            onDelete: 'CASCADE',
          });
        });

        it('should show only foreign key constraints for the table in the right schema', async () => {
          const foreignKeys = await queryInterface.showConstraints({ tableName: 'actors', schema }, { columnName: 'level_id', constraintType: 'FOREIGN KEY' });

          expect(foreignKeys).to.have.length(1);
          expect(foreignKeys[0]).to.deep.equal({
            ...['mssql', 'postgres'].includes(dialect) && { constraintCatalog: 'sequelize_test' },
            constraintSchema: schema,
            constraintName: 'custom_constraint_name',
            constraintType: 'FOREIGN KEY',
            ...['mssql', 'postgres'].includes(dialect) && { tableCatalog: 'sequelize_test' },
            tableSchema: schema,
            tableName: 'actors',
            columnNames: ['level_id'],
            referencedTableSchema: schema,
            referencedTableName: 'levels',
            referencedColumnNames: ['id'],
            deleteAction: 'CASCADE',
            updateAction: dialect === 'mariadb'
            ? 'RESTRICT'
            : dialect === 'sqlite'
            ? ''
            : 'NO ACTION',
            ...sequelize.dialect.supports.constraints.deferrable && { deferrable: 'INITIALLY_IMMEDIATE' },
          });
        });

        it('should show only foreign key constraints for the table in the default schema', async () => {
          const foreignKeys = await queryInterface.showConstraints('actors', { columnName: 'level_id', constraintType: 'FOREIGN KEY' });

          expect(foreignKeys).to.have.length(1);
          expect(foreignKeys[0]).to.deep.equal({
            ...['mssql', 'postgres'].includes(dialect) && { constraintCatalog: 'sequelize_test' },
            constraintSchema: sequelize.dialect.getDefaultSchema(),
            constraintName: 'custom_constraint_name',
            constraintType: 'FOREIGN KEY',
            ...['mssql', 'postgres'].includes(dialect) && { tableCatalog: 'sequelize_test' },
            tableSchema: sequelize.dialect.getDefaultSchema(),
            tableName: 'actors',
            columnNames: ['level_id'],
            referencedTableSchema: sequelize.dialect.getDefaultSchema(),
            referencedTableName: 'levels',
            referencedColumnNames: ['id'],
            deleteAction: 'CASCADE',
            updateAction: dialect === 'mariadb'
            ? 'RESTRICT'
            : dialect === 'sqlite'
            ? ''
            : 'NO ACTION',
            ...sequelize.dialect.supports.constraints.deferrable && { deferrable: 'INITIALLY_IMMEDIATE' },
          });
        });
      });
    });
  }
});<|MERGE_RESOLUTION|>--- conflicted
+++ resolved
@@ -149,14 +149,7 @@
           ? 'RESTRICT'
           : dialect === 'sqlite'
           ? ''
-<<<<<<< HEAD
-          // MySQL 8.0.0 changed the default to NO ACTION
-          : dialect === 'mysql' && lt(sequelize.getDatabaseVersion(), '8.0.0')
-          ? 'RESTRICT'
           : 'NO ACTION' },
-=======
-          : 'NO ACTION',
->>>>>>> e245cbbd
         ...sequelize.dialect.supports.constraints.deferrable && { deferrable: 'INITIALLY_IMMEDIATE' },
       });
 
@@ -224,14 +217,7 @@
           ? 'RESTRICT'
           : dialect === 'sqlite'
           ? ''
-<<<<<<< HEAD
-          // MySQL 8.0.0 changed the default to NO ACTION
-          : dialect === 'mysql' && lt(sequelize.getDatabaseVersion(), '8.0.0')
-          ? 'RESTRICT'
-          : 'NO ACTION' },
-=======
-          : 'NO ACTION',
->>>>>>> e245cbbd
+          : 'NO ACTION'},
         ...sequelize.dialect.supports.constraints.deferrable && { deferrable: 'INITIALLY_IMMEDIATE' },
       });
 
@@ -479,14 +465,7 @@
             ? 'RESTRICT'
             : dialect === 'sqlite'
             ? ''
-<<<<<<< HEAD
-            // MySQL 8.0.0 changed the default to NO ACTION
-            : dialect === 'mysql' && lt(sequelize.getDatabaseVersion(), '8.0.0')
-            ? 'RESTRICT'
             : 'NO ACTION' },
-=======
-            : 'NO ACTION',
->>>>>>> e245cbbd
           ...sequelize.dialect.supports.constraints.deferrable && { deferrable: 'INITIALLY_IMMEDIATE' },
         });
 
