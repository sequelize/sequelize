import { assert, expect } from 'chai';
import { lt } from 'semver';
import { AggregateError, DataTypes, Op, UnknownConstraintError } from '@sequelize/core';
import { sequelize } from '../support';

const queryInterface = sequelize.queryInterface;
const dialect = sequelize.getDialect();

describe('QueryInterface#{add,show,removeConstraint}', () => {
  describe('Without schema', () => {
    const defaultSchema = sequelize.dialect.getDefaultSchema();

    beforeEach(async () => {
      await queryInterface.createTable('levels', {
        id: {
          type: DataTypes.INTEGER,
          allowNull: false,
        },
        manager_id: {
          type: DataTypes.INTEGER,
          allowNull: false,
        },
        name: {
          type: DataTypes.STRING,
          allowNull: false,
        },
      });

      await queryInterface.createTable('actors', {
        id: {
          type: DataTypes.INTEGER,
          allowNull: false,
        },
        manager_id: {
          type: DataTypes.INTEGER,
          allowNull: false,
        },
        name: {
          type: DataTypes.STRING,
          allowNull: false,
        },
        status: {
          type: DataTypes.STRING,
          allowNull: true,
        },
        age: {
          type: DataTypes.INTEGER,
          allowNull: false,
        },
        level_id: {
          type: DataTypes.INTEGER,
          allowNull: false,
        },
      });
    });

    it('should throw an error if constraint type is missing', async () => {
      await expect(
        // @ts-expect-error -- intentionally missing type
        queryInterface.addConstraint('levels', {
          fields: ['roles'],
          where: { roles: ['user', 'admin', 'guest', 'moderator'] },
          name: 'check_user_roles',
        }),
      ).to.be.rejectedWith(Error, 'Constraint type must be specified through options.type');
    });

    it('should throw non existent constraints as UnknownConstraintError', async () => {
      try {
        await queryInterface.removeConstraint('levels', 'unknown__constraint__name', { type: 'unique' });
        expect.fail('Expected to throw an error');
      } catch (error) {
        let err = error;
        if (dialect === 'mssql') {
          assert(error instanceof AggregateError, 'Expected error to be an instance of AggregateError');
          err = error.errors.at(-1);
        } else {
          assert(err instanceof UnknownConstraintError, 'Expected error to be an instance of UnknownConstraintError');
          if (dialect !== 'ibmi') {
            expect(err.table).to.equal('levels');
          }

          expect(err.constraint).to.equal('unknown__constraint__name');
        }
      }
    });

    it('should add, show and delete a UNIQUE constraint', async () => {
      await queryInterface.addConstraint('actors', {
        name: 'custom_constraint_name',
        type: 'UNIQUE',
        fields: ['name', 'age'],
      });

      const constraintType = await queryInterface.showConstraints('actors', { constraintType: 'UNIQUE' });
      const constraints = constraintType.filter(constraint => constraint.constraintName === 'custom_constraint_name');
      expect(constraints).to.have.length(1);
      expect(constraints[0]).to.deep.equal({
        ...['mssql', 'postgres'].includes(dialect) && { constraintCatalog: 'sequelize_test' },
        constraintSchema: defaultSchema,
        constraintName: 'custom_constraint_name',
        constraintType: 'UNIQUE',
        ...['mssql', 'postgres'].includes(dialect) && { tableCatalog: 'sequelize_test' },
        tableSchema: defaultSchema,
        tableName: 'actors',
        columnNames: ['name', 'age'],
        ...sequelize.dialect.supports.constraints.deferrable && { deferrable: 'INITIALLY_IMMEDIATE' },
      });

      await queryInterface.removeConstraint('actors', 'custom_constraint_name');
      const constraintsAfterRemove = await queryInterface.showConstraints('actors', { constraintName: 'custom_constraint_name' });
      expect(constraintsAfterRemove).to.have.length(0);
    });

    it('should add, show and delete a PRIMARY & FOREIGN KEY constraint', async () => {
      await queryInterface.addConstraint('levels', {
        name: 'pk_levels',
        type: 'PRIMARY KEY',
        fields: ['id'],
      });

      await queryInterface.addConstraint('actors', {
        name: 'custom_constraint_name',
        type: 'FOREIGN KEY',
        fields: ['level_id'],
        references: {
          table: 'levels',
          field: 'id',
        },
        onDelete: 'CASCADE',
      });

      const foreignKeys = await queryInterface.showConstraints('actors', { columnName: 'level_id', constraintType: 'FOREIGN KEY' });
      expect(foreignKeys).to.have.length(1);
      expect(foreignKeys[0]).to.deep.equal({
        ...['mssql', 'postgres'].includes(dialect) && { constraintCatalog: 'sequelize_test' },
        constraintSchema: defaultSchema,
        constraintName: 'custom_constraint_name',
        constraintType: 'FOREIGN KEY',
        ...['mssql', 'postgres'].includes(dialect) && { tableCatalog: 'sequelize_test' },
        tableSchema: defaultSchema,
        tableName: 'actors',
        columnNames: ['level_id'],
        referencedTableName: 'levels',
        referencedTableSchema: defaultSchema,
        referencedColumnNames: ['id'],
        deleteAction: 'CASCADE',
        updateAction: dialect === 'mariadb'
          ? 'RESTRICT'
          : dialect === 'sqlite'
          ? ''
          // MySQL 8.0.0 changed the default to NO ACTION
          : dialect === 'mysql' && lt(sequelize.getDatabaseVersion(), '8.0.0')
          ? 'RESTRICT'
          : 'NO ACTION',
        ...sequelize.dialect.supports.constraints.deferrable && { deferrable: 'INITIALLY_IMMEDIATE' },
      });

      await queryInterface.removeConstraint('actors', 'custom_constraint_name');
      const fkAfterRemove = await queryInterface.showConstraints('actors', { constraintName: 'custom_constraint_name' });
      expect(fkAfterRemove).to.have.length(0);

      const primaryKeys = await queryInterface.showConstraints('levels', { columnName: 'id', constraintType: 'PRIMARY KEY' });
      expect(primaryKeys).to.have.length(1);
      expect(primaryKeys[0]).to.deep.equal({
        ...['mssql', 'postgres'].includes(dialect) && { constraintCatalog: 'sequelize_test' },
        constraintSchema: defaultSchema,
        constraintName: ['mariadb', 'mysql'].includes(dialect) ? 'PRIMARY' : 'pk_levels',
        constraintType: 'PRIMARY KEY',
        ...['mssql', 'postgres'].includes(dialect) && { tableCatalog: 'sequelize_test' },
        tableSchema: defaultSchema,
        tableName: 'levels',
        columnNames: ['id'],
        ...sequelize.dialect.supports.constraints.deferrable && { deferrable: 'INITIALLY_IMMEDIATE' },
      });

      await queryInterface.removeConstraint('levels', ['mariadb', 'mysql'].includes(dialect) ? 'PRIMARY' : 'pk_levels');
      const pkAfterRemove = await queryInterface.showConstraints('levels', { constraintName: ['mariadb', 'mysql'].includes(dialect) ? 'PRIMARY' : 'pk_levels' });
      expect(pkAfterRemove).to.have.length(0);
    });

    it('should add, show and delete a composite PRIMARY & FOREIGN KEY constraint', async () => {
      await queryInterface.addConstraint('levels', {
        name: 'pk_levels',
        type: 'PRIMARY KEY',
        fields: ['id', 'manager_id'],
      });

      await queryInterface.addConstraint('actors', {
        name: 'custom_constraint_name',
        type: 'FOREIGN KEY',
        fields: ['level_id', 'manager_id'],
        references: {
          table: 'levels',
          fields: ['id', 'manager_id'],
        },
        onDelete: 'CASCADE',
      });

      const foreignKeys = await queryInterface.showConstraints('actors', { constraintType: 'FOREIGN KEY' });
      expect(foreignKeys).to.have.length(1);
      expect(foreignKeys[0]).to.deep.equal({
        ...['mssql', 'postgres'].includes(dialect) && { constraintCatalog: 'sequelize_test' },
        constraintSchema: defaultSchema,
        constraintName: 'custom_constraint_name',
        constraintType: 'FOREIGN KEY',
        ...['mssql', 'postgres'].includes(dialect) && { tableCatalog: 'sequelize_test' },
        tableSchema: defaultSchema,
        tableName: 'actors',
        columnNames: ['level_id', 'manager_id'],
        referencedTableSchema: defaultSchema,
        referencedTableName: 'levels',
        referencedColumnNames: ['id', 'manager_id'],
        deleteAction: 'CASCADE',
        updateAction: dialect === 'mariadb'
          ? 'RESTRICT'
          : dialect === 'sqlite'
          ? ''
          // MySQL 8.0.0 changed the default to NO ACTION
          : dialect === 'mysql' && lt(sequelize.getDatabaseVersion(), '8.0.0')
          ? 'RESTRICT'
          : 'NO ACTION',
        ...sequelize.dialect.supports.constraints.deferrable && { deferrable: 'INITIALLY_IMMEDIATE' },
      });

      await queryInterface.removeConstraint('actors', 'custom_constraint_name');
      const fkAfterRemove = await queryInterface.showConstraints('actors', { constraintName: 'custom_constraint_name' });
      expect(fkAfterRemove).to.have.length(0);

      const primaryKeys = await queryInterface.showConstraints('levels', { constraintType: 'PRIMARY KEY' });
      expect(primaryKeys).to.have.length(1);
      expect(primaryKeys[0]).to.deep.equal({
        ...['mssql', 'postgres'].includes(dialect) && { constraintCatalog: 'sequelize_test' },
        constraintSchema: defaultSchema,
        constraintName: ['mariadb', 'mysql'].includes(dialect) ? 'PRIMARY' : 'pk_levels',
        constraintType: 'PRIMARY KEY',
        ...['mssql', 'postgres'].includes(dialect) && { tableCatalog: 'sequelize_test' },
        tableSchema: defaultSchema,
        tableName: 'levels',
        columnNames: ['id', 'manager_id'],
        ...sequelize.dialect.supports.constraints.deferrable && { deferrable: 'INITIALLY_IMMEDIATE' },
      });

      await queryInterface.removeConstraint('levels', ['mariadb', 'mysql'].includes(dialect) ? 'PRIMARY' : 'pk_levels');
      const pkAfterRemove = await queryInterface.showConstraints('levels', { constraintName: ['mariadb', 'mysql'].includes(dialect) ? 'PRIMARY' : 'pk_levels' });
      expect(pkAfterRemove).to.have.length(0);
    });

    if (sequelize.dialect.supports.constraints.onUpdate) {
      it('should add a FOREIGN KEY constraints with onUpdate', async () => {
        await queryInterface.addConstraint('levels', {
          name: 'pk_levels',
          type: 'PRIMARY KEY',
          fields: ['id'],
        });

        await queryInterface.addConstraint('actors', {
          name: 'custom_constraint_name',
          type: 'FOREIGN KEY',
          fields: ['level_id'],
          references: {
            table: 'levels',
            field: 'id',
          },
          onDelete: 'CASCADE',
          onUpdate: 'CASCADE',
        });

        const constraintType = await queryInterface.showConstraints('actors', { columnName: 'level_id', constraintType: 'FOREIGN KEY' });
        const constraints = constraintType.filter(constraint => constraint.constraintName === 'custom_constraint_name');
        expect(constraints).to.have.length(1);
        expect(constraints[0]).to.deep.equal({
          ...['mssql', 'postgres'].includes(dialect) && { constraintCatalog: 'sequelize_test' },
          constraintSchema: defaultSchema,
          constraintName: 'custom_constraint_name',
          constraintType: 'FOREIGN KEY',
          ...['mssql', 'postgres'].includes(dialect) && { tableCatalog: 'sequelize_test' },
          tableSchema: defaultSchema,
          tableName: 'actors',
          columnNames: ['level_id'],
          referencedTableName: 'levels',
          referencedTableSchema: defaultSchema,
          referencedColumnNames: ['id'],
          deleteAction: 'CASCADE',
          updateAction: 'CASCADE',
          ...sequelize.dialect.supports.constraints.deferrable && { deferrable: 'INITIALLY_IMMEDIATE' },
        });
      });
    }

    if (sequelize.dialect.supports.constraints.check) {
      it('should add, show and delete a CHECK constraint', async () => {
        await queryInterface.addConstraint('actors', {
          name: 'custom_constraint_name',
          type: 'CHECK',
          fields: ['age'],
          where: {
            age: {
              [Op.gt]: 10,
            },
          },
        });

        const constraintType = await queryInterface.showConstraints('actors', { constraintType: 'CHECK' });
        if (dialect === 'postgres') {
          // Postgres adds a CHECK constraint for each column with not null
          expect(constraintType).to.have.length(6);
          expect(constraintType[5].constraintType).to.equal('CHECK');
        } else {
          expect(constraintType).to.have.length(1);
          expect(constraintType[0].constraintType).to.equal('CHECK');
        }

        const constraints = constraintType.filter(constraint => constraint.constraintName === 'custom_constraint_name');
        expect(constraints).to.have.length(1);
        expect(constraints[0]).to.deep.equal({
          ...['mssql', 'postgres'].includes(dialect) && { constraintCatalog: 'sequelize_test' },
          constraintSchema: defaultSchema,
          constraintName: 'custom_constraint_name',
          constraintType: 'CHECK',
          ...['mssql', 'postgres'].includes(dialect) && { tableCatalog: 'sequelize_test' },
          tableSchema: defaultSchema,
          tableName: 'actors',
          definition: dialect === 'mssql'
            ? '([age]>(10))'
            : dialect === 'db2'
            ? '"age" > 10'
            : dialect === 'postgres'
            ? '((age > 10))'
            : dialect === 'sqlite'
            ? '(`age` > 10)'
            : '`age` > 10',
          ...sequelize.dialect.supports.constraints.deferrable && { deferrable: 'INITIALLY_IMMEDIATE' },
        });

        await queryInterface.removeConstraint('actors', 'custom_constraint_name');
        const constraintsAfterRemove = await queryInterface.showConstraints('actors', { constraintName: 'custom_constraint_name' });
        expect(constraintsAfterRemove).to.have.length(0);
      });
    }

    if (sequelize.dialect.supports.constraints.default) {
      it('should add, show and delete a DEFAULT constraints', async () => {
        await queryInterface.addConstraint('actors', {
          name: 'custom_constraint_name',
          type: 'DEFAULT',
          fields: ['status'],
          defaultValue: 'active',
        });
<<<<<<< HEAD
        if (['mariadb', 'mysql'].includes(dialect)) {
          const constraints = await queryInterface.showConstraints('actors', { constraintName: 'PRIMARY' });
          expect(constraints).to.have.length(1);
          expect(constraints[0].constraintName).to.equal('PRIMARY');
          expect(constraints[0].constraintType).to.equal('PRIMARY KEY');

          await queryInterface.removeConstraint('actors', 'PRIMARY');
          const constraintsAfterRemove = await queryInterface.showConstraints('actors', { constraintName: 'PRIMARY' });
          expect(constraintsAfterRemove).to.have.length(0);
        } else if (dialect === 'cockroachdb') {
          // Cockroachdb does not allow dropping primary key constraints without subsequently creating a new one.
          const constraints = await queryInterface.showConstraints('actors', { constraintName: 'custom_constraint_name' });
          expect(constraints).to.have.length(1);
          expect(constraints[0].constraintName).to.equal('custom_constraint_name');
          expect(constraints[0].constraintType).to.equal('PRIMARY KEY');

          const t = await sequelize.startUnmanagedTransaction();
          await queryInterface.removeConstraint('actors', 'custom_constraint_name', { transaction: t });
          await queryInterface.addConstraint('actors', {
            name: 'custom_constraint_name_2',
            type: 'PRIMARY KEY',
            fields: ['name'],
            transaction: t,
          });
          await t.commit();
          const constraintsAfterRemove = await queryInterface.showConstraints('actors', { constraintName: 'custom_constraint_name' });
          expect(constraintsAfterRemove).to.have.length(0);
        } else {
          const constraints = await queryInterface.showConstraints('actors', { constraintName: 'custom_constraint_name' });
          expect(constraints).to.have.length(1);
          expect(constraints[0].constraintName).to.equal('custom_constraint_name');
          expect(constraints[0].constraintType).to.equal('PRIMARY KEY');

          await queryInterface.removeConstraint('actors', 'custom_constraint_name');
          const constraintsAfterRemove = await queryInterface.showConstraints('actors', { constraintName: 'custom_constraint_name' });
          expect(constraintsAfterRemove).to.have.length(0);
        }
=======

        const constraintType = await queryInterface.showConstraints('actors', { columnName: 'status', constraintType: 'DEFAULT' });
        const constraints = constraintType.filter(constraint => constraint.constraintName === 'custom_constraint_name');
        expect(constraints).to.have.length(1);
        expect(constraints[0]).to.deep.equal({
          ...['mssql', 'postgres'].includes(dialect) && { constraintCatalog: 'sequelize_test' },
          constraintSchema: defaultSchema,
          constraintName: 'custom_constraint_name',
          constraintType: 'DEFAULT',
          ...['mssql', 'postgres'].includes(dialect) && { tableCatalog: 'sequelize_test' },
          tableSchema: defaultSchema,
          tableName: 'actors',
          columnNames: ['status'],
          definition: dialect === 'mssql' ? `(N'active')` : `DEFAULT 'active'`,
          ...sequelize.dialect.supports.constraints.deferrable && { deferrable: 'INITIALLY_IMMEDIATE' },
        });

        await queryInterface.removeConstraint('actors', 'custom_constraint_name');
        const constraintsAfterRemove = await queryInterface.showConstraints('actors', { constraintName: 'custom_constraint_name' });
        expect(constraintsAfterRemove).to.have.length(0);
>>>>>>> 68fb37e2
      });
    }
  });

  if (sequelize.dialect.supports.schemas) {
    describe('With schema', () => {
      const schema = 'archive';

      beforeEach(async () => {
        await queryInterface.createSchema(schema);

        await queryInterface.createTable({
          tableName: 'levels',
          schema,
        }, {
          id: {
            type: DataTypes.INTEGER,
            allowNull: false,
          },
          manager_id: {
            type: DataTypes.INTEGER,
            allowNull: false,
          },
          name: {
            type: DataTypes.STRING,
            allowNull: false,
          },
        });

        await queryInterface.createTable({
          tableName: 'actors',
          schema,
        }, {
          id: {
            type: DataTypes.INTEGER,
            allowNull: false,
          },
          manager_id: {
            type: DataTypes.INTEGER,
            allowNull: false,
          },
          name: {
            type: DataTypes.STRING,
            allowNull: false,
          },
          status: {
            type: DataTypes.STRING,
            allowNull: true,
          },
          age: {
            type: DataTypes.INTEGER,
            allowNull: false,
          },
          level_id: {
            type: DataTypes.INTEGER,
            allowNull: false,
          },
        });
      });

      it('should add, show and delete a PRIMARY & FOREIGN KEY constraint', async () => {
        await queryInterface.addConstraint({ tableName: 'levels', schema }, {
          name: 'pk_levels',
          type: 'PRIMARY KEY',
          fields: ['id'],
        });

        await queryInterface.addConstraint({ tableName: 'actors', schema }, {
          name: 'custom_constraint_name',
          type: 'FOREIGN KEY',
          fields: ['level_id'],
          references: {
            table: { tableName: 'levels', schema },
            field: 'id',
          },
          onDelete: 'CASCADE',
        });

        const foreignKeys = await queryInterface.showConstraints({ tableName: 'actors', schema }, { columnName: 'level_id', constraintType: 'FOREIGN KEY' });
        expect(foreignKeys).to.have.length(1);
        expect(foreignKeys[0]).to.deep.equal({
          ...['mssql', 'postgres'].includes(dialect) && { constraintCatalog: 'sequelize_test' },
          constraintSchema: schema,
          constraintName: 'custom_constraint_name',
          constraintType: 'FOREIGN KEY',
          ...['mssql', 'postgres'].includes(dialect) && { tableCatalog: 'sequelize_test' },
          tableSchema: schema,
          tableName: 'actors',
          columnNames: ['level_id'],
          referencedTableSchema: schema,
          referencedTableName: 'levels',
          referencedColumnNames: ['id'],
          deleteAction: 'CASCADE',
          updateAction: dialect === 'mariadb'
            ? 'RESTRICT'
            : dialect === 'sqlite'
            ? ''
            // MySQL 8.0.0 changed the default to NO ACTION
            : dialect === 'mysql' && lt(sequelize.getDatabaseVersion(), '8.0.0')
            ? 'RESTRICT'
            : 'NO ACTION',
          ...sequelize.dialect.supports.constraints.deferrable && { deferrable: 'INITIALLY_IMMEDIATE' },
        });

        await queryInterface.removeConstraint({ tableName: 'actors', schema }, 'custom_constraint_name');
        const fkAfterRemove = await queryInterface.showConstraints({ tableName: 'actors', schema }, { constraintName: 'custom_constraint_name' });
        expect(fkAfterRemove).to.have.length(0);

        const primaryKeys = await queryInterface.showConstraints({ tableName: 'levels', schema }, { columnName: 'id', constraintType: 'PRIMARY KEY' });
        expect(primaryKeys).to.have.length(1);
        expect(primaryKeys[0]).to.deep.equal({
          ...['mssql', 'postgres'].includes(dialect) && { constraintCatalog: 'sequelize_test' },
          constraintSchema: schema,
          constraintName: ['mariadb', 'mysql'].includes(dialect) ? 'PRIMARY' : 'pk_levels',
          constraintType: 'PRIMARY KEY',
          ...['mssql', 'postgres'].includes(dialect) && { tableCatalog: 'sequelize_test' },
          tableSchema: schema,
          tableName: 'levels',
          columnNames: ['id'],
          ...sequelize.dialect.supports.constraints.deferrable && { deferrable: 'INITIALLY_IMMEDIATE' },
        });

<<<<<<< HEAD
        if (sequelize.dialect.supports.constraints.onUpdate) {
          it('should add FOREIGN KEY constraints with onUpdate', async () => {
            await queryInterface.addConstraint({ tableName: 'actors', schema: 'archive' }, {
              name: 'custom_constraint_name',
              type: 'FOREIGN KEY',
              fields: ['level_id'],
              references: {
                table: { tableName: 'levels', schema: 'archive' },
                field: 'id',
              },
              onDelete: 'CASCADE',
              onUpdate: 'CASCADE',
            });

            const constraints = await queryInterface.showConstraints({ tableName: 'actors', schema: 'archive' }, { constraintName: 'custom_constraint_name' });
            expect(constraints).to.have.length(1);
            expect(constraints[0].constraintName).to.equal('custom_constraint_name');
            expect(constraints[0].constraintType).to.equal('FOREIGN KEY');
          });
        }
      }

      if (sequelize.dialect.supports.constraints.primaryKey) {
        it('should add PRIMARY KEY constraints', async () => {
          await queryInterface.addConstraint({ tableName: 'actors', schema: 'archive' }, {
            name: 'custom_constraint_name',
            type: 'PRIMARY KEY',
            fields: ['id'],
          });

          // MariaDB and MySQL do not support named primary keys
          if (['mariadb', 'mysql'].includes(dialect)) {
            const constraints = await queryInterface.showConstraints({ tableName: 'actors', schema: 'archive' }, { constraintName: 'PRIMARY' });
            expect(constraints).to.have.length(1);
            expect(constraints[0].constraintName).to.equal('PRIMARY');
            expect(constraints[0].constraintType).to.equal('PRIMARY KEY');

            await queryInterface.removeConstraint({ tableName: 'actors', schema: 'archive' }, 'PRIMARY');
            const constraintsAfterRemove = await queryInterface.showConstraints({ tableName: 'actors', schema: 'archive' }, { constraintName: 'PRIMARY' });
            expect(constraintsAfterRemove).to.have.length(0);
          } else if (dialect === 'cockroachdb') {
            // Cockroachdb does not allow dropping primary key constraints without subsequently creating a new one.
            const constraints = await queryInterface.showConstraints({ tableName: 'actors', schema: 'archive' }, { constraintName: 'custom_constraint_name' });
            expect(constraints).to.have.length(1);
            expect(constraints[0].constraintName).to.equal('custom_constraint_name');
            expect(constraints[0].constraintType).to.equal('PRIMARY KEY');

            const t = await sequelize.startUnmanagedTransaction();
            await queryInterface.removeConstraint({ tableName: 'actors', schema: 'archive' }, 'custom_constraint_name', { transaction: t });
            await queryInterface.addConstraint({ tableName: 'actors', schema: 'archive' }, {
              name: 'custom_constraint_name_2',
              type: 'PRIMARY KEY',
              fields: ['name'],
              transaction: t,
            });
            await t.commit();
            const constraintsAfterRemove = await queryInterface.showConstraints({ tableName: 'actors', schema: 'archive' }, { constraintName: 'custom_constraint_name' });
            expect(constraintsAfterRemove).to.have.length(0);
          } else {
            const constraints = await queryInterface.showConstraints({ tableName: 'actors', schema: 'archive' }, { constraintName: 'custom_constraint_name' });
            expect(constraints).to.have.length(1);
            expect(constraints[0].constraintName).to.equal('custom_constraint_name');
            expect(constraints[0].constraintType).to.equal('PRIMARY KEY');

            await queryInterface.removeConstraint({ tableName: 'actors', schema: 'archive' }, 'custom_constraint_name');
            const constraintsAfterRemove = await queryInterface.showConstraints({ tableName: 'actors', schema: 'archive' }, { constraintName: 'custom_constraint_name' });
            expect(constraintsAfterRemove).to.have.length(0);
          }
        });
      }
=======
        await queryInterface.removeConstraint({ tableName: 'levels', schema }, ['mariadb', 'mysql'].includes(dialect) ? 'PRIMARY' : 'pk_levels');
        const pkAfterRemove = await queryInterface.showConstraints({ tableName: 'levels', schema }, { constraintName: ['mariadb', 'mysql'].includes(dialect) ? 'PRIMARY' : 'pk_levels' });
        expect(pkAfterRemove).to.have.length(0);
      });
>>>>>>> 68fb37e2
    });
  }
});<|MERGE_RESOLUTION|>--- conflicted
+++ resolved
@@ -347,45 +347,6 @@
           fields: ['status'],
           defaultValue: 'active',
         });
-<<<<<<< HEAD
-        if (['mariadb', 'mysql'].includes(dialect)) {
-          const constraints = await queryInterface.showConstraints('actors', { constraintName: 'PRIMARY' });
-          expect(constraints).to.have.length(1);
-          expect(constraints[0].constraintName).to.equal('PRIMARY');
-          expect(constraints[0].constraintType).to.equal('PRIMARY KEY');
-
-          await queryInterface.removeConstraint('actors', 'PRIMARY');
-          const constraintsAfterRemove = await queryInterface.showConstraints('actors', { constraintName: 'PRIMARY' });
-          expect(constraintsAfterRemove).to.have.length(0);
-        } else if (dialect === 'cockroachdb') {
-          // Cockroachdb does not allow dropping primary key constraints without subsequently creating a new one.
-          const constraints = await queryInterface.showConstraints('actors', { constraintName: 'custom_constraint_name' });
-          expect(constraints).to.have.length(1);
-          expect(constraints[0].constraintName).to.equal('custom_constraint_name');
-          expect(constraints[0].constraintType).to.equal('PRIMARY KEY');
-
-          const t = await sequelize.startUnmanagedTransaction();
-          await queryInterface.removeConstraint('actors', 'custom_constraint_name', { transaction: t });
-          await queryInterface.addConstraint('actors', {
-            name: 'custom_constraint_name_2',
-            type: 'PRIMARY KEY',
-            fields: ['name'],
-            transaction: t,
-          });
-          await t.commit();
-          const constraintsAfterRemove = await queryInterface.showConstraints('actors', { constraintName: 'custom_constraint_name' });
-          expect(constraintsAfterRemove).to.have.length(0);
-        } else {
-          const constraints = await queryInterface.showConstraints('actors', { constraintName: 'custom_constraint_name' });
-          expect(constraints).to.have.length(1);
-          expect(constraints[0].constraintName).to.equal('custom_constraint_name');
-          expect(constraints[0].constraintType).to.equal('PRIMARY KEY');
-
-          await queryInterface.removeConstraint('actors', 'custom_constraint_name');
-          const constraintsAfterRemove = await queryInterface.showConstraints('actors', { constraintName: 'custom_constraint_name' });
-          expect(constraintsAfterRemove).to.have.length(0);
-        }
-=======
 
         const constraintType = await queryInterface.showConstraints('actors', { columnName: 'status', constraintType: 'DEFAULT' });
         const constraints = constraintType.filter(constraint => constraint.constraintName === 'custom_constraint_name');
@@ -403,10 +364,23 @@
           ...sequelize.dialect.supports.constraints.deferrable && { deferrable: 'INITIALLY_IMMEDIATE' },
         });
 
-        await queryInterface.removeConstraint('actors', 'custom_constraint_name');
-        const constraintsAfterRemove = await queryInterface.showConstraints('actors', { constraintName: 'custom_constraint_name' });
-        expect(constraintsAfterRemove).to.have.length(0);
->>>>>>> 68fb37e2
+        if (dialect === 'cockroachdb') {
+          const t = await sequelize.startUnmanagedTransaction();
+          await queryInterface.removeConstraint('actors', 'custom_constraint_name', { transaction: t });
+          await queryInterface.addConstraint('actors', {
+            name: 'custom_constraint_name_2',
+            type: 'PRIMARY KEY',
+            fields: ['name'],
+            transaction: t,
+          });
+          await t.commit();
+          const constraintsAfterRemove = await queryInterface.showConstraints('actors', { constraintName: 'custom_constraint_name' });
+          expect(constraintsAfterRemove).to.have.length(0);
+        } else {
+          await queryInterface.removeConstraint('actors', 'custom_constraint_name');
+          const constraintsAfterRemove = await queryInterface.showConstraints('actors', { constraintName: 'custom_constraint_name' });
+          expect(constraintsAfterRemove).to.have.length(0);
+        }
       });
     }
   });
@@ -529,83 +503,24 @@
           ...sequelize.dialect.supports.constraints.deferrable && { deferrable: 'INITIALLY_IMMEDIATE' },
         });
 
-<<<<<<< HEAD
-        if (sequelize.dialect.supports.constraints.onUpdate) {
-          it('should add FOREIGN KEY constraints with onUpdate', async () => {
-            await queryInterface.addConstraint({ tableName: 'actors', schema: 'archive' }, {
-              name: 'custom_constraint_name',
-              type: 'FOREIGN KEY',
-              fields: ['level_id'],
-              references: {
-                table: { tableName: 'levels', schema: 'archive' },
-                field: 'id',
-              },
-              onDelete: 'CASCADE',
-              onUpdate: 'CASCADE',
-            });
-
-            const constraints = await queryInterface.showConstraints({ tableName: 'actors', schema: 'archive' }, { constraintName: 'custom_constraint_name' });
-            expect(constraints).to.have.length(1);
-            expect(constraints[0].constraintName).to.equal('custom_constraint_name');
-            expect(constraints[0].constraintType).to.equal('FOREIGN KEY');
+        if (dialect === 'cockroachdb') {
+          const t = await sequelize.startUnmanagedTransaction();
+          await queryInterface.removeConstraint({ tableName: 'actors', schema: 'archive' }, 'custom_constraint_name', { transaction: t });
+          await queryInterface.addConstraint({ tableName: 'actors', schema: 'archive' }, {
+            name: 'custom_constraint_name_2',
+            type: 'PRIMARY KEY',
+            fields: ['name'],
+            transaction: t,
           });
+          await t.commit();
+          const constraintsAfterRemove = await queryInterface.showConstraints({ tableName: 'actors', schema: 'archive' }, { constraintName: 'custom_constraint_name' });
+          expect(constraintsAfterRemove).to.have.length(0);
+        } else {
+          await queryInterface.removeConstraint({ tableName: 'levels', schema }, ['mariadb', 'mysql'].includes(dialect) ? 'PRIMARY' : 'pk_levels');
+          const pkAfterRemove = await queryInterface.showConstraints({ tableName: 'levels', schema }, { constraintName: ['mariadb', 'mysql'].includes(dialect) ? 'PRIMARY' : 'pk_levels' });
+          expect(pkAfterRemove).to.have.length(0);
         }
-      }
-
-      if (sequelize.dialect.supports.constraints.primaryKey) {
-        it('should add PRIMARY KEY constraints', async () => {
-          await queryInterface.addConstraint({ tableName: 'actors', schema: 'archive' }, {
-            name: 'custom_constraint_name',
-            type: 'PRIMARY KEY',
-            fields: ['id'],
-          });
-
-          // MariaDB and MySQL do not support named primary keys
-          if (['mariadb', 'mysql'].includes(dialect)) {
-            const constraints = await queryInterface.showConstraints({ tableName: 'actors', schema: 'archive' }, { constraintName: 'PRIMARY' });
-            expect(constraints).to.have.length(1);
-            expect(constraints[0].constraintName).to.equal('PRIMARY');
-            expect(constraints[0].constraintType).to.equal('PRIMARY KEY');
-
-            await queryInterface.removeConstraint({ tableName: 'actors', schema: 'archive' }, 'PRIMARY');
-            const constraintsAfterRemove = await queryInterface.showConstraints({ tableName: 'actors', schema: 'archive' }, { constraintName: 'PRIMARY' });
-            expect(constraintsAfterRemove).to.have.length(0);
-          } else if (dialect === 'cockroachdb') {
-            // Cockroachdb does not allow dropping primary key constraints without subsequently creating a new one.
-            const constraints = await queryInterface.showConstraints({ tableName: 'actors', schema: 'archive' }, { constraintName: 'custom_constraint_name' });
-            expect(constraints).to.have.length(1);
-            expect(constraints[0].constraintName).to.equal('custom_constraint_name');
-            expect(constraints[0].constraintType).to.equal('PRIMARY KEY');
-
-            const t = await sequelize.startUnmanagedTransaction();
-            await queryInterface.removeConstraint({ tableName: 'actors', schema: 'archive' }, 'custom_constraint_name', { transaction: t });
-            await queryInterface.addConstraint({ tableName: 'actors', schema: 'archive' }, {
-              name: 'custom_constraint_name_2',
-              type: 'PRIMARY KEY',
-              fields: ['name'],
-              transaction: t,
-            });
-            await t.commit();
-            const constraintsAfterRemove = await queryInterface.showConstraints({ tableName: 'actors', schema: 'archive' }, { constraintName: 'custom_constraint_name' });
-            expect(constraintsAfterRemove).to.have.length(0);
-          } else {
-            const constraints = await queryInterface.showConstraints({ tableName: 'actors', schema: 'archive' }, { constraintName: 'custom_constraint_name' });
-            expect(constraints).to.have.length(1);
-            expect(constraints[0].constraintName).to.equal('custom_constraint_name');
-            expect(constraints[0].constraintType).to.equal('PRIMARY KEY');
-
-            await queryInterface.removeConstraint({ tableName: 'actors', schema: 'archive' }, 'custom_constraint_name');
-            const constraintsAfterRemove = await queryInterface.showConstraints({ tableName: 'actors', schema: 'archive' }, { constraintName: 'custom_constraint_name' });
-            expect(constraintsAfterRemove).to.have.length(0);
-          }
-        });
-      }
-=======
-        await queryInterface.removeConstraint({ tableName: 'levels', schema }, ['mariadb', 'mysql'].includes(dialect) ? 'PRIMARY' : 'pk_levels');
-        const pkAfterRemove = await queryInterface.showConstraints({ tableName: 'levels', schema }, { constraintName: ['mariadb', 'mysql'].includes(dialect) ? 'PRIMARY' : 'pk_levels' });
-        expect(pkAfterRemove).to.have.length(0);
-      });
->>>>>>> 68fb37e2
+      });
     });
   }
 });