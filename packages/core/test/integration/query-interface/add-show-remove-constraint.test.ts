import { AggregateError, DataTypes, Op, UnknownConstraintError } from '@sequelize/core';
import { assert, expect } from 'chai';
import { sequelize } from '../support';

const queryInterface = sequelize.queryInterface;
const dialect = sequelize.dialect.name;

describe('QueryInterface#{add,show,removeConstraint}', () => {
  describe('Without schema', () => {
    const defaultSchema = sequelize.dialect.getDefaultSchema();

    beforeEach(async () => {
      await queryInterface.createTable('levels', {
        id: {
          type: DataTypes.INTEGER,
          allowNull: false,
        },
        manager_id: {
          type: DataTypes.INTEGER,
          allowNull: false,
        },
        name: {
          type: DataTypes.STRING,
          allowNull: false,
        },
      });

      await queryInterface.createTable('actors', {
        id: {
          type: DataTypes.INTEGER,
          allowNull: false,
        },
        manager_id: {
          type: DataTypes.INTEGER,
          allowNull: false,
        },
        name: {
          type: DataTypes.STRING,
          allowNull: false,
        },
        status: {
          type: DataTypes.STRING,
          allowNull: true,
        },
        age: {
          type: DataTypes.INTEGER,
          allowNull: false,
        },
        level_id: {
          type: DataTypes.INTEGER,
          allowNull: false,
        },
      });
    });

    it('should throw an error if constraint type is missing', async () => {
      await expect(
        // @ts-expect-error -- intentionally missing type
        queryInterface.addConstraint('levels', {
          fields: ['roles'],
          where: { roles: ['user', 'admin', 'guest', 'moderator'] },
          name: 'check_user_roles',
        }),
      ).to.be.rejectedWith(Error, 'Constraint type must be specified through options.type');
    });

    it('should throw non existent constraints as UnknownConstraintError', async () => {
      try {
        await queryInterface.removeConstraint('levels', 'unknown__constraint__name', {
          type: 'unique',
        });
        expect.fail('Expected to throw an error');
      } catch (error) {
        let err = error;
        if (dialect === 'mssql') {
          assert(
            error instanceof AggregateError,
            'Expected error to be an instance of AggregateError',
          );
          err = error.errors.at(-1);
        } else if (dialect === 'oracle') {
          expect(error).to.be.instanceOf(UnknownConstraintError);
        } else {
          assert(
            err instanceof UnknownConstraintError,
            'Expected error to be an instance of UnknownConstraintError',
          );
          if (dialect !== 'ibmi') {
            expect(err.table).to.equal('levels');
          }

          expect(err.constraint).to.equal('unknown__constraint__name');
        }
      }
    });

    it('should add, show and delete a UNIQUE constraint', async () => {
      await queryInterface.addConstraint('actors', {
        name: 'custom_constraint_name',
        type: 'UNIQUE',
        fields: ['name', 'age'],
      });

      const constraintType = await queryInterface.showConstraints('actors', {
        constraintType: 'UNIQUE',
      });
      const constraints = constraintType.filter(
        constraint => constraint.constraintName === 'custom_constraint_name',
      );
      expect(constraints).to.have.length(1);
      expect(constraints[0]).to.deep.equal({
        ...(['mssql', 'postgres'].includes(dialect) && { constraintCatalog: 'sequelize_test' }),
        constraintSchema: defaultSchema,
        constraintName: 'custom_constraint_name',
        constraintType: 'UNIQUE',
        ...(['mssql', 'postgres'].includes(dialect) && { tableCatalog: 'sequelize_test' }),
        ...(dialect !== 'oracle') && { tableSchema: defaultSchema },
        tableName: 'actors',
        columnNames: dialect === 'oracle' ? ['age', 'name'] :['name', 'age'],
        ...(sequelize.dialect.supports.constraints.deferrable && {
          deferrable: 'INITIALLY_IMMEDIATE',
        }),
      });
      await queryInterface.removeConstraint('actors', 'custom_constraint_name');
      const constraintsAfterRemove = await queryInterface.showConstraints('actors', {
        constraintName: 'custom_constraint_name',
      });
      expect(constraintsAfterRemove).to.have.length(0);
    });

    it('should add, show and delete a PRIMARY & FOREIGN KEY constraint', async () => {
      await queryInterface.addConstraint('levels', {
        name: 'pk_levels',
        type: 'PRIMARY KEY',
        fields: ['id'],
      });

      await queryInterface.addConstraint('actors', {
        name: 'custom_constraint_name',
        type: 'FOREIGN KEY',
        fields: ['level_id'],
        references: {
          table: 'levels',
          field: 'id',
        },
        onDelete: 'CASCADE',
      });

      const foreignKeys = await queryInterface.showConstraints('actors', {
        columnName: 'level_id',
        constraintType: 'FOREIGN KEY',
      });
      expect(foreignKeys).to.have.length(1);
      expect(foreignKeys[0]).to.deep.equal({
        ...(['mssql', 'postgres'].includes(dialect) && { constraintCatalog: 'sequelize_test' }),
        constraintSchema: defaultSchema,
        constraintName: 'custom_constraint_name',
        constraintType: 'FOREIGN KEY',
        ...(['mssql', 'postgres'].includes(dialect) && { tableCatalog: 'sequelize_test' }),
        ...(dialect !== 'oracle') && { tableSchema: defaultSchema },
        tableName: 'actors',
        columnNames: ['level_id'],
        referencedTableName: 'levels',
        referencedTableSchema: defaultSchema,
        referencedColumnNames: ['id'],
        deleteAction: 'CASCADE',
<<<<<<< HEAD
        ...(dialect !== 'oracle') && { updateAction: dialect === 'mariadb'
          ? 'RESTRICT'
          : dialect === 'sqlite'
            ? ''
            : 'NO ACTION' },
=======
        updateAction: dialect === 'mariadb' ? 'RESTRICT' : dialect === 'sqlite3' ? '' : 'NO ACTION',
>>>>>>> 9da3489b
        ...(sequelize.dialect.supports.constraints.deferrable && {
          deferrable: 'INITIALLY_IMMEDIATE',
        }),
      });

      await queryInterface.removeConstraint('actors', 'custom_constraint_name');
      const fkAfterRemove = await queryInterface.showConstraints('actors', {
        constraintName: 'custom_constraint_name',
      });
      expect(fkAfterRemove).to.have.length(0);

      const primaryKeys = await queryInterface.showConstraints('levels', {
        columnName: 'id',
        constraintType: 'PRIMARY KEY',
      });
      expect(primaryKeys).to.have.length(1);
      expect(primaryKeys[0]).to.deep.equal({
        ...(['mssql', 'postgres'].includes(dialect) && { constraintCatalog: 'sequelize_test' }),
        constraintSchema: defaultSchema,
        constraintName: ['mariadb', 'mysql'].includes(dialect) ? 'PRIMARY' : 'pk_levels',
        constraintType: 'PRIMARY KEY',
        ...(['mssql', 'postgres'].includes(dialect) && { tableCatalog: 'sequelize_test' }),
        ...(dialect !== 'oracle') && { tableSchema: defaultSchema },
        tableName: 'levels',
        columnNames: ['id'],
        ...(sequelize.dialect.supports.constraints.deferrable && {
          deferrable: 'INITIALLY_IMMEDIATE',
        }),
      });

      await queryInterface.removeConstraint(
        'levels',
        ['mariadb', 'mysql'].includes(dialect) ? 'PRIMARY' : 'pk_levels',
      );
      const pkAfterRemove = await queryInterface.showConstraints('levels', {
        constraintName: ['mariadb', 'mysql'].includes(dialect) ? 'PRIMARY' : 'pk_levels',
      });
      expect(pkAfterRemove).to.have.length(0);
    });

    it('should add, show and delete a composite PRIMARY & FOREIGN KEY constraint', async () => {
      await queryInterface.addConstraint('levels', {
        name: 'pk_levels',
        type: 'PRIMARY KEY',
        fields: ['id', 'manager_id'],
      });

      await queryInterface.addConstraint('actors', {
        name: 'custom_constraint_name',
        type: 'FOREIGN KEY',
        fields: ['level_id', 'manager_id'],
        references: {
          table: 'levels',
          fields: ['id', 'manager_id'],
        },
        onDelete: 'CASCADE',
      });

      const foreignKeys = await queryInterface.showConstraints('actors', {
        constraintType: 'FOREIGN KEY',
      });
      expect(foreignKeys).to.have.length(1);
      expect(foreignKeys[0]).to.deep.equal({
        ...(['mssql', 'postgres'].includes(dialect) && { constraintCatalog: 'sequelize_test' }),
        constraintSchema: defaultSchema,
        constraintName: 'custom_constraint_name',
        constraintType: 'FOREIGN KEY',
        ...(['mssql', 'postgres'].includes(dialect) && { tableCatalog: 'sequelize_test' }),
        ...(dialect !== 'oracle') && { tableSchema: defaultSchema },
        tableName: 'actors',
        columnNames: dialect === 'oracle'
        ? ['manager_id', 'level_id']
        : ['level_id', 'manager_id'],
        referencedTableSchema: defaultSchema,
        referencedTableName: 'levels',
        referencedColumnNames: dialect === 'oracle'
        ? ['manager_id', 'id']
        : ['id', 'manager_id'],
        deleteAction: 'CASCADE',
<<<<<<< HEAD
        ...(dialect !== 'oracle') && { updateAction: dialect === 'mariadb'
          ? 'RESTRICT'
          : dialect === 'sqlite'
            ? ''
            : 'NO ACTION'},
=======
        updateAction: dialect === 'mariadb' ? 'RESTRICT' : dialect === 'sqlite3' ? '' : 'NO ACTION',
>>>>>>> 9da3489b
        ...(sequelize.dialect.supports.constraints.deferrable && {
          deferrable: 'INITIALLY_IMMEDIATE',
        }),
      });

      await queryInterface.removeConstraint('actors', 'custom_constraint_name');
      const fkAfterRemove = await queryInterface.showConstraints('actors', {
        constraintName: 'custom_constraint_name',
      });
      expect(fkAfterRemove).to.have.length(0);

      const primaryKeys = await queryInterface.showConstraints('levels', {
        constraintType: 'PRIMARY KEY',
      });
      expect(primaryKeys).to.have.length(1);
      expect(primaryKeys[0]).to.deep.equal({
        ...(['mssql', 'postgres'].includes(dialect) && { constraintCatalog: 'sequelize_test' }),
        constraintSchema: defaultSchema,
        constraintName: ['mariadb', 'mysql'].includes(dialect) ? 'PRIMARY' : 'pk_levels',
        constraintType: 'PRIMARY KEY',
        ...['mssql', 'postgres'].includes(dialect) && { tableCatalog: 'sequelize_test' },
        ...(dialect !== 'oracle') && { tableSchema: defaultSchema },
        tableName: 'levels',
        columnNames: dialect === 'oracle'
          ? ['manager_id', 'id']
          : ['id', 'manager_id'],
        ...(sequelize.dialect.supports.constraints.deferrable && {
          deferrable: 'INITIALLY_IMMEDIATE',
        }),
      });

      await queryInterface.removeConstraint(
        'levels',
        ['mariadb', 'mysql'].includes(dialect) ? 'PRIMARY' : 'pk_levels',
      );
      const pkAfterRemove = await queryInterface.showConstraints('levels', {
        constraintName: ['mariadb', 'mysql'].includes(dialect) ? 'PRIMARY' : 'pk_levels',
      });
      expect(pkAfterRemove).to.have.length(0);
    });

    if (sequelize.dialect.supports.constraints.onUpdate) {
      it('should add a FOREIGN KEY constraints with onUpdate', async () => {
        await queryInterface.addConstraint('levels', {
          name: 'pk_levels',
          type: 'PRIMARY KEY',
          fields: ['id'],
        });

        await queryInterface.addConstraint('actors', {
          name: 'custom_constraint_name',
          type: 'FOREIGN KEY',
          fields: ['level_id'],
          references: {
            table: 'levels',
            field: 'id',
          },
          onDelete: 'CASCADE',
          onUpdate: dialect !== 'oracle' ? 'CASCADE' : undefined,
        });

        const constraintType = await queryInterface.showConstraints('actors', {
          columnName: 'level_id',
          constraintType: 'FOREIGN KEY',
        });
        const constraints = constraintType.filter(
          constraint => constraint.constraintName === 'custom_constraint_name',
        );
        expect(constraints).to.have.length(1);
        expect(constraints[0]).to.deep.equal({
          ...(['mssql', 'postgres'].includes(dialect) && { constraintCatalog: 'sequelize_test' }),
          constraintSchema: defaultSchema,
          constraintName: 'custom_constraint_name',
          constraintType: 'FOREIGN KEY',
          ...(['mssql', 'postgres'].includes(dialect) && { tableCatalog: 'sequelize_test' }),
          tableSchema: defaultSchema,
          tableName: 'actors',
          columnNames: ['level_id'],
          referencedTableName: 'levels',
          referencedTableSchema: defaultSchema,
          referencedColumnNames: ['id'],
          deleteAction: 'CASCADE',
          updateAction: 'CASCADE',
          ...(sequelize.dialect.supports.constraints.deferrable && {
            deferrable: 'INITIALLY_IMMEDIATE',
          }),
        });
      });
    }

    if (sequelize.dialect.supports.constraints.check) {
      it('should add, show and delete a CHECK constraint', async () => {
        await queryInterface.addConstraint('actors', {
          name: 'custom_constraint_name',
          type: 'CHECK',
          fields: ['age'],
          where: {
            age: {
              [Op.gt]: 10,
            },
          },
        });

        const constraintType = await queryInterface.showConstraints('actors', {
          constraintType: 'CHECK',
        });
        if (dialect === 'postgres' || dialect === 'oracle') {
          // Postgres adds a CHECK constraint for each column with not null
          expect(constraintType).to.have.length(6);
          expect(constraintType[5].constraintType).to.equal('CHECK');
        } else {
          expect(constraintType).to.have.length(1);
          expect(constraintType[0].constraintType).to.equal('CHECK');
        }

        const constraints = constraintType.filter(
          constraint => constraint.constraintName === 'custom_constraint_name',
        );
        expect(constraints).to.have.length(1);
        expect(constraints[0]).to.deep.equal({
          ...(['mssql', 'postgres'].includes(dialect) && { constraintCatalog: 'sequelize_test' }),
          constraintSchema: defaultSchema,
          ...['oracle'].includes(dialect) && { columnNames: ['age'] },
          constraintName: 'custom_constraint_name',
          constraintType: 'CHECK',
          ...['mssql', 'postgres'].includes(dialect) && { tableCatalog: 'sequelize_test' },
          ...(dialect !== 'oracle') && { tableSchema: defaultSchema} ,
          tableName: 'actors',
<<<<<<< HEAD
          ...(dialect !== 'oracle') && {definition: dialect === 'mssql'
            ? '([age]>(10))'
            : dialect === 'db2'
              ? '"age" > 10'
              : dialect === 'postgres'
                ? '((age > 10))'
                : ['mysql', 'sqlite'].includes(dialect)
                  ? '(`age` > 10)'
                  : '`age` > 10'},
=======
          definition:
            dialect === 'mssql'
              ? '([age]>(10))'
              : dialect === 'db2'
                ? '"age" > 10'
                : dialect === 'postgres'
                  ? '((age > 10))'
                  : ['mysql', 'sqlite3'].includes(dialect)
                    ? '(`age` > 10)'
                    : '`age` > 10',
>>>>>>> 9da3489b
          ...(sequelize.dialect.supports.constraints.deferrable && {
            deferrable: 'INITIALLY_IMMEDIATE',
          }),
        });

        await queryInterface.removeConstraint('actors', 'custom_constraint_name');
        const constraintsAfterRemove = await queryInterface.showConstraints('actors', {
          constraintName: 'custom_constraint_name',
        });
        expect(constraintsAfterRemove).to.have.length(0);
      });
    }

    if (sequelize.dialect.supports.constraints.default) {
      it('should add, show and delete a DEFAULT constraints', async () => {
        await queryInterface.addConstraint('actors', {
          name: 'custom_constraint_name',
          type: 'DEFAULT',
          fields: ['status'],
          defaultValue: 'active',
        });

        const constraintType = await queryInterface.showConstraints('actors', {
          columnName: 'status',
          constraintType: 'DEFAULT',
        });
        const constraints = constraintType.filter(
          constraint => constraint.constraintName === 'custom_constraint_name',
        );
        expect(constraints).to.have.length(1);
        expect(constraints[0]).to.deep.equal({
          ...(['mssql', 'postgres'].includes(dialect) && { constraintCatalog: 'sequelize_test' }),
          constraintSchema: defaultSchema,
          constraintName: 'custom_constraint_name',
          constraintType: 'DEFAULT',
          ...(['mssql', 'postgres'].includes(dialect) && { tableCatalog: 'sequelize_test' }),
          tableSchema: defaultSchema,
          tableName: 'actors',
          columnNames: ['status'],
          definition: dialect === 'mssql' ? `(N'active')` : `DEFAULT 'active'`,
          ...(sequelize.dialect.supports.constraints.deferrable && {
            deferrable: 'INITIALLY_IMMEDIATE',
          }),
        });

        await queryInterface.removeConstraint('actors', 'custom_constraint_name');
        const constraintsAfterRemove = await queryInterface.showConstraints('actors', {
          constraintName: 'custom_constraint_name',
        });
        expect(constraintsAfterRemove).to.have.length(0);
      });
    }
  });

  if (sequelize.dialect.supports.schemas) {
    describe('With schema', () => {
      const schema = 'archive';

      beforeEach(async () => {
        await queryInterface.createSchema(schema);

        await queryInterface.createTable(
          {
            tableName: 'levels',
            schema,
          },
          {
            id: {
              type: DataTypes.INTEGER,
              allowNull: false,
            },
            manager_id: {
              type: DataTypes.INTEGER,
              allowNull: false,
            },
            name: {
              type: DataTypes.STRING,
              allowNull: false,
            },
          },
        );

        await queryInterface.createTable(
          {
            tableName: 'actors',
            schema,
          },
          {
            id: {
              type: DataTypes.INTEGER,
              allowNull: false,
            },
            manager_id: {
              type: DataTypes.INTEGER,
              allowNull: false,
            },
            name: {
              type: DataTypes.STRING,
              allowNull: false,
            },
            status: {
              type: DataTypes.STRING,
              allowNull: true,
            },
            age: {
              type: DataTypes.INTEGER,
              allowNull: false,
            },
            level_id: {
              type: DataTypes.INTEGER,
              allowNull: false,
            },
          },
        );

        await queryInterface.addConstraint(
          { tableName: 'levels', schema },
          {
            name: 'pk_levels',
            type: 'PRIMARY KEY',
            fields: ['id'],
          },
        );

        await queryInterface.addConstraint(
          { tableName: 'actors', schema },
          {
            name: 'custom_constraint_name',
            type: 'FOREIGN KEY',
            fields: ['level_id'],
            references: {
              table: { tableName: 'levels', schema },
              field: 'id',
            },
            onDelete: 'CASCADE',
          },
        );
      });

      it('should add, show and delete a PRIMARY & FOREIGN KEY constraint', async () => {
        const foreignKeys = await queryInterface.showConstraints(
          { tableName: 'actors', schema },
          { columnName: 'level_id', constraintType: 'FOREIGN KEY' },
        );
        expect(foreignKeys).to.have.length(1);
        expect(foreignKeys[0]).to.deep.equal({
          ...(['mssql', 'postgres'].includes(dialect) && { constraintCatalog: 'sequelize_test' }),
          constraintSchema: schema,
          constraintName: 'custom_constraint_name',
          constraintType: 'FOREIGN KEY',
          ...(['mssql', 'postgres'].includes(dialect) && { tableCatalog: 'sequelize_test' }),
          ...(dialect !== 'oracle') && { tableSchema: schema },
          tableName: 'actors',
          columnNames: ['level_id'],
          referencedTableSchema: schema,
          referencedTableName: 'levels',
          referencedColumnNames: ['id'],
          deleteAction: 'CASCADE',
<<<<<<< HEAD
          ...(dialect !== 'oracle') && { updateAction: dialect === 'mariadb'
            ? 'RESTRICT'
            : dialect === 'sqlite'
              ? ''
              : 'NO ACTION' },
=======
          updateAction:
            dialect === 'mariadb' ? 'RESTRICT' : dialect === 'sqlite3' ? '' : 'NO ACTION',
>>>>>>> 9da3489b
          ...(sequelize.dialect.supports.constraints.deferrable && {
            deferrable: 'INITIALLY_IMMEDIATE',
          }),
        });

        await queryInterface.removeConstraint(
          { tableName: 'actors', schema },
          'custom_constraint_name',
        );
        const fkAfterRemove = await queryInterface.showConstraints(
          { tableName: 'actors', schema },
          { constraintName: 'custom_constraint_name' },
        );
        expect(fkAfterRemove).to.have.length(0);

        const primaryKeys = await queryInterface.showConstraints(
          { tableName: 'levels', schema },
          { columnName: 'id', constraintType: 'PRIMARY KEY' },
        );
        expect(primaryKeys).to.have.length(1);
        expect(primaryKeys[0]).to.deep.equal({
          ...(['mssql', 'postgres'].includes(dialect) && { constraintCatalog: 'sequelize_test' }),
          constraintSchema: schema,
          constraintName: ['mariadb', 'mysql'].includes(dialect) ? 'PRIMARY' : 'pk_levels',
          constraintType: 'PRIMARY KEY',
          ...(['mssql', 'postgres'].includes(dialect) && { tableCatalog: 'sequelize_test' }),
          ...(dialect !== 'oracle') && { tableSchema: schema },
          tableName: 'levels',
          columnNames: ['id'],
          ...(sequelize.dialect.supports.constraints.deferrable && {
            deferrable: 'INITIALLY_IMMEDIATE',
          }),
        });

        await queryInterface.removeConstraint(
          { tableName: 'levels', schema },
          ['mariadb', 'mysql'].includes(dialect) ? 'PRIMARY' : 'pk_levels',
        );
        const pkAfterRemove = await queryInterface.showConstraints(
          { tableName: 'levels', schema },
          { constraintName: ['mariadb', 'mysql'].includes(dialect) ? 'PRIMARY' : 'pk_levels' },
        );
        expect(pkAfterRemove).to.have.length(0);
      });

      describe('when tables are present in different schemas', () => {
        beforeEach(async () => {
          await queryInterface.createTable(
            {
              tableName: 'levels',
            },
            {
              id: {
                type: DataTypes.INTEGER,
                allowNull: false,
                primaryKey: true,
              },
              name: {
                type: DataTypes.STRING,
                allowNull: false,
              },
            },
          );

          await queryInterface.createTable(
            {
              tableName: 'actors',
            },
            {
              id: {
                type: DataTypes.INTEGER,
                allowNull: false,
              },
              name: {
                type: DataTypes.STRING,
                allowNull: false,
              },
              level_id: {
                type: DataTypes.INTEGER,
                allowNull: false,
              },
            },
          );

          await queryInterface.addConstraint(
            { tableName: 'actors' },
            {
              name: 'custom_constraint_name',
              type: 'FOREIGN KEY',
              fields: ['level_id'],
              references: {
                table: { tableName: 'levels' },
                field: 'id',
              },
              onDelete: 'CASCADE',
            },
          );
        });

        it('should show only foreign key constraints for the table in the right schema', async () => {
          const foreignKeys = await queryInterface.showConstraints(
            { tableName: 'actors', schema },
            { columnName: 'level_id', constraintType: 'FOREIGN KEY' },
          );

          expect(foreignKeys).to.have.length(1);
          expect(foreignKeys[0]).to.deep.equal({
            ...(['mssql', 'postgres'].includes(dialect) && { constraintCatalog: 'sequelize_test' }),
            constraintSchema: schema,
            constraintName: 'custom_constraint_name',
            constraintType: 'FOREIGN KEY',
            ...(['mssql', 'postgres'].includes(dialect) && { tableCatalog: 'sequelize_test' }),
            ...(dialect !== 'oracle') && { tableSchema: schema },
            tableName: 'actors',
            columnNames: ['level_id'],
            referencedTableSchema: schema,
            referencedTableName: 'levels',
            referencedColumnNames: ['id'],
            deleteAction: 'CASCADE',
<<<<<<< HEAD
            ...(dialect !== 'oracle') && { updateAction: dialect === 'mariadb'
              ? 'RESTRICT'
              : dialect === 'sqlite'
                ? ''
                : 'NO ACTION'},
=======
            updateAction:
              dialect === 'mariadb' ? 'RESTRICT' : dialect === 'sqlite3' ? '' : 'NO ACTION',
>>>>>>> 9da3489b
            ...(sequelize.dialect.supports.constraints.deferrable && {
              deferrable: 'INITIALLY_IMMEDIATE',
            }),
          });
        });

        it('should show only foreign key constraints for the table in the default schema', async () => {
          const foreignKeys = await queryInterface.showConstraints('actors', {
            columnName: 'level_id',
            constraintType: 'FOREIGN KEY',
          });

          expect(foreignKeys).to.have.length(1);
          expect(foreignKeys[0]).to.deep.equal({
            ...(['mssql', 'postgres'].includes(dialect) && { constraintCatalog: 'sequelize_test' }),
            constraintSchema: sequelize.dialect.getDefaultSchema(),
            constraintName: 'custom_constraint_name',
            constraintType: 'FOREIGN KEY',
            ...(['mssql', 'postgres'].includes(dialect) && { tableCatalog: 'sequelize_test' }),
            ...(dialect !== 'oracle') && { tableSchema: sequelize.dialect.getDefaultSchema() },
            tableName: 'actors',
            columnNames: ['level_id'],
            referencedTableSchema: sequelize.dialect.getDefaultSchema(),
            referencedTableName: 'levels',
            referencedColumnNames: ['id'],
            deleteAction: 'CASCADE',
<<<<<<< HEAD
            ...(dialect !== 'oracle') && { updateAction: dialect === 'mariadb'
            ? 'RESTRICT'
            : dialect === 'sqlite'
              ? ''
              : 'NO ACTION'},
=======
            updateAction:
              dialect === 'mariadb' ? 'RESTRICT' : dialect === 'sqlite3' ? '' : 'NO ACTION',
>>>>>>> 9da3489b
            ...(sequelize.dialect.supports.constraints.deferrable && {
              deferrable: 'INITIALLY_IMMEDIATE',
            }),
          });
        });
      });
    });
  }
});<|MERGE_RESOLUTION|>--- conflicted
+++ resolved
@@ -164,15 +164,11 @@
         referencedTableSchema: defaultSchema,
         referencedColumnNames: ['id'],
         deleteAction: 'CASCADE',
-<<<<<<< HEAD
         ...(dialect !== 'oracle') && { updateAction: dialect === 'mariadb'
           ? 'RESTRICT'
-          : dialect === 'sqlite'
+          : dialect === 'sqlite3'
             ? ''
             : 'NO ACTION' },
-=======
-        updateAction: dialect === 'mariadb' ? 'RESTRICT' : dialect === 'sqlite3' ? '' : 'NO ACTION',
->>>>>>> 9da3489b
         ...(sequelize.dialect.supports.constraints.deferrable && {
           deferrable: 'INITIALLY_IMMEDIATE',
         }),
@@ -252,15 +248,11 @@
         ? ['manager_id', 'id']
         : ['id', 'manager_id'],
         deleteAction: 'CASCADE',
-<<<<<<< HEAD
         ...(dialect !== 'oracle') && { updateAction: dialect === 'mariadb'
           ? 'RESTRICT'
-          : dialect === 'sqlite'
+          : dialect === 'sqlite3'
             ? ''
             : 'NO ACTION'},
-=======
-        updateAction: dialect === 'mariadb' ? 'RESTRICT' : dialect === 'sqlite3' ? '' : 'NO ACTION',
->>>>>>> 9da3489b
         ...(sequelize.dialect.supports.constraints.deferrable && {
           deferrable: 'INITIALLY_IMMEDIATE',
         }),
@@ -389,28 +381,15 @@
           ...['mssql', 'postgres'].includes(dialect) && { tableCatalog: 'sequelize_test' },
           ...(dialect !== 'oracle') && { tableSchema: defaultSchema} ,
           tableName: 'actors',
-<<<<<<< HEAD
           ...(dialect !== 'oracle') && {definition: dialect === 'mssql'
             ? '([age]>(10))'
             : dialect === 'db2'
               ? '"age" > 10'
               : dialect === 'postgres'
                 ? '((age > 10))'
-                : ['mysql', 'sqlite'].includes(dialect)
+                : ['mysql', 'sqlite3'].includes(dialect)
                   ? '(`age` > 10)'
                   : '`age` > 10'},
-=======
-          definition:
-            dialect === 'mssql'
-              ? '([age]>(10))'
-              : dialect === 'db2'
-                ? '"age" > 10'
-                : dialect === 'postgres'
-                  ? '((age > 10))'
-                  : ['mysql', 'sqlite3'].includes(dialect)
-                    ? '(`age` > 10)'
-                    : '`age` > 10',
->>>>>>> 9da3489b
           ...(sequelize.dialect.supports.constraints.deferrable && {
             deferrable: 'INITIALLY_IMMEDIATE',
           }),
@@ -569,16 +548,11 @@
           referencedTableName: 'levels',
           referencedColumnNames: ['id'],
           deleteAction: 'CASCADE',
-<<<<<<< HEAD
           ...(dialect !== 'oracle') && { updateAction: dialect === 'mariadb'
             ? 'RESTRICT'
-            : dialect === 'sqlite'
+            : dialect === 'sqlite3'
               ? ''
               : 'NO ACTION' },
-=======
-          updateAction:
-            dialect === 'mariadb' ? 'RESTRICT' : dialect === 'sqlite3' ? '' : 'NO ACTION',
->>>>>>> 9da3489b
           ...(sequelize.dialect.supports.constraints.deferrable && {
             deferrable: 'INITIALLY_IMMEDIATE',
           }),
@@ -698,16 +672,11 @@
             referencedTableName: 'levels',
             referencedColumnNames: ['id'],
             deleteAction: 'CASCADE',
-<<<<<<< HEAD
             ...(dialect !== 'oracle') && { updateAction: dialect === 'mariadb'
               ? 'RESTRICT'
-              : dialect === 'sqlite'
+              : dialect === 'sqlite3'
                 ? ''
                 : 'NO ACTION'},
-=======
-            updateAction:
-              dialect === 'mariadb' ? 'RESTRICT' : dialect === 'sqlite3' ? '' : 'NO ACTION',
->>>>>>> 9da3489b
             ...(sequelize.dialect.supports.constraints.deferrable && {
               deferrable: 'INITIALLY_IMMEDIATE',
             }),
@@ -734,16 +703,11 @@
             referencedTableName: 'levels',
             referencedColumnNames: ['id'],
             deleteAction: 'CASCADE',
-<<<<<<< HEAD
             ...(dialect !== 'oracle') && { updateAction: dialect === 'mariadb'
             ? 'RESTRICT'
-            : dialect === 'sqlite'
+            : dialect === 'sqlite3'
               ? ''
               : 'NO ACTION'},
-=======
-            updateAction:
-              dialect === 'mariadb' ? 'RESTRICT' : dialect === 'sqlite3' ? '' : 'NO ACTION',
->>>>>>> 9da3489b
             ...(sequelize.dialect.supports.constraints.deferrable && {
               deferrable: 'INITIALLY_IMMEDIATE',
             }),
