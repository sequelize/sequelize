--- conflicted
+++ resolved
@@ -5,131 +5,282 @@
 const queryInterface = sequelize.queryInterface;
 const dialect = sequelize.dialect.name;
 
-// DuckDB does not support adding or dropping constraints
-if (dialect !== 'duckdb') {
-  describe('QueryInterface#{add,show,removeConstraint}', () => {
-    describe('Without schema', () => {
-      const defaultSchema = sequelize.dialect.getDefaultSchema();
-
-      beforeEach(async () => {
-        await queryInterface.createTable('levels', {
-          id: {
-            type: DataTypes.INTEGER,
-            allowNull: false,
-          },
-          manager_id: {
-            type: DataTypes.INTEGER,
-            allowNull: false,
-          },
-          name: {
-            type: DataTypes.STRING,
-            allowNull: false,
-          },
-        });
-
-        await queryInterface.createTable('actors', {
-          id: {
-            type: DataTypes.INTEGER,
-            allowNull: false,
-          },
-          manager_id: {
-            type: DataTypes.INTEGER,
-            allowNull: false,
-          },
-          name: {
-            type: DataTypes.STRING,
-            allowNull: false,
-          },
-          status: {
-            type: DataTypes.STRING,
-            allowNull: true,
-          },
-          age: {
-            type: DataTypes.INTEGER,
-            allowNull: false,
-          },
-          level_id: {
-            type: DataTypes.INTEGER,
-            allowNull: false,
-          },
-        });
-      });
-
-      it('should throw an error if constraint type is missing', async () => {
-        await expect(
-          // @ts-expect-error -- intentionally missing type
-          queryInterface.addConstraint('levels', {
-            fields: ['roles'],
-            where: { roles: ['user', 'admin', 'guest', 'moderator'] },
-            name: 'check_user_roles',
-          }),
-        ).to.be.rejectedWith(Error, 'Constraint type must be specified through options.type');
-      });
-
-      it('should throw non existent constraints as UnknownConstraintError', async () => {
-        try {
-          await queryInterface.removeConstraint('levels', 'unknown__constraint__name', {
-            type: 'unique',
-          });
-          expect.fail('Expected to throw an error');
-        } catch (error) {
-          let err = error;
-          if (dialect === 'mssql') {
-            assert(
-              error instanceof AggregateError,
-              'Expected error to be an instance of AggregateError',
-            );
-            err = error.errors.at(-1);
-          } else {
-            assert(
-              err instanceof UnknownConstraintError,
-              'Expected error to be an instance of UnknownConstraintError',
-            );
-            if (dialect !== 'ibmi') {
-              expect(err.table).to.equal('levels');
-            }
-
-            expect(err.constraint).to.equal('unknown__constraint__name');
+describe('QueryInterface#{add,show,removeConstraint}', () => {
+  describe('Without schema', () => {
+    const defaultSchema = sequelize.dialect.getDefaultSchema();
+
+    beforeEach(async () => {
+      await queryInterface.createTable('levels', {
+        id: {
+          type: DataTypes.INTEGER,
+          allowNull: false,
+        },
+        manager_id: {
+          type: DataTypes.INTEGER,
+          allowNull: false,
+        },
+        name: {
+          type: DataTypes.STRING,
+          allowNull: false,
+        },
+      });
+
+      await queryInterface.createTable('actors', {
+        id: {
+          type: DataTypes.INTEGER,
+          allowNull: false,
+        },
+        manager_id: {
+          type: DataTypes.INTEGER,
+          allowNull: false,
+        },
+        name: {
+          type: DataTypes.STRING,
+          allowNull: false,
+        },
+        status: {
+          type: DataTypes.STRING,
+          allowNull: true,
+        },
+        age: {
+          type: DataTypes.INTEGER,
+          allowNull: false,
+        },
+        level_id: {
+          type: DataTypes.INTEGER,
+          allowNull: false,
+        },
+      });
+    });
+
+    it('should throw an error if constraint type is missing', async () => {
+      await expect(
+        // @ts-expect-error -- intentionally missing type
+        queryInterface.addConstraint('levels', {
+          fields: ['roles'],
+          where: { roles: ['user', 'admin', 'guest', 'moderator'] },
+          name: 'check_user_roles',
+        }),
+      ).to.be.rejectedWith(Error, 'Constraint type must be specified through options.type');
+    });
+
+    it('should throw non existent constraints as UnknownConstraintError', async () => {
+      try {
+        await queryInterface.removeConstraint('levels', 'unknown__constraint__name', {
+          type: 'unique',
+        });
+        expect.fail('Expected to throw an error');
+      } catch (error) {
+        let err = error;
+        if (dialect === 'mssql') {
+          assert(
+            error instanceof AggregateError,
+            'Expected error to be an instance of AggregateError',
+          );
+          err = error.errors.at(-1);
+        } else {
+          assert(
+            err instanceof UnknownConstraintError,
+            'Expected error to be an instance of UnknownConstraintError',
+          );
+          if (dialect !== 'ibmi') {
+            expect(err.table).to.equal('levels');
           }
+
+          expect(err.constraint).to.equal('unknown__constraint__name');
         }
-      });
-
-      it('should add, show and delete a UNIQUE constraint', async () => {
-        await queryInterface.addConstraint('actors', {
-          name: 'custom_constraint_name',
-          type: 'UNIQUE',
-          fields: ['name', 'age'],
-        });
-
-        const constraintType = await queryInterface.showConstraints('actors', {
-          constraintType: 'UNIQUE',
-        });
-        const constraints = constraintType.filter(
-          constraint => constraint.constraintName === 'custom_constraint_name',
-        );
-        expect(constraints).to.have.length(1);
-        expect(constraints[0]).to.deep.equal({
-          ...(['mssql', 'postgres'].includes(dialect) && { constraintCatalog: 'sequelize_test' }),
-          constraintSchema: defaultSchema,
-          constraintName: 'custom_constraint_name',
-          constraintType: 'UNIQUE',
-          ...(['mssql', 'postgres'].includes(dialect) && { tableCatalog: 'sequelize_test' }),
-          tableSchema: defaultSchema,
-          tableName: 'actors',
-          columnNames: ['name', 'age'],
-          ...(sequelize.dialect.supports.constraints.deferrable && {
-            deferrable: 'INITIALLY_IMMEDIATE',
-          }),
-        });
-
-        await queryInterface.removeConstraint('actors', 'custom_constraint_name');
-        const constraintsAfterRemove = await queryInterface.showConstraints('actors', {
-          constraintName: 'custom_constraint_name',
-        });
-        expect(constraintsAfterRemove).to.have.length(0);
-      });
-
-      it('should add, show and delete a PRIMARY & FOREIGN KEY constraint', async () => {
+      }
+    });
+
+    it('should add, show and delete a UNIQUE constraint', async () => {
+      await queryInterface.addConstraint('actors', {
+        name: 'custom_constraint_name',
+        type: 'UNIQUE',
+        fields: ['name', 'age'],
+      });
+
+      const constraintType = await queryInterface.showConstraints('actors', {
+        constraintType: 'UNIQUE',
+      });
+      const constraints = constraintType.filter(
+        constraint => constraint.constraintName === 'custom_constraint_name',
+      );
+      expect(constraints).to.have.length(1);
+      expect(constraints[0]).to.deep.equal({
+        ...(['mssql', 'postgres'].includes(dialect) && { constraintCatalog: 'sequelize_test' }),
+        constraintSchema: defaultSchema,
+        constraintName: 'custom_constraint_name',
+        constraintType: 'UNIQUE',
+        ...(['mssql', 'postgres'].includes(dialect) && { tableCatalog: 'sequelize_test' }),
+        tableSchema: defaultSchema,
+        tableName: 'actors',
+        columnNames: ['name', 'age'],
+        ...(sequelize.dialect.supports.constraints.deferrable && {
+          deferrable: 'INITIALLY_IMMEDIATE',
+        }),
+      });
+
+      await queryInterface.removeConstraint('actors', 'custom_constraint_name');
+      const constraintsAfterRemove = await queryInterface.showConstraints('actors', {
+        constraintName: 'custom_constraint_name',
+      });
+      expect(constraintsAfterRemove).to.have.length(0);
+    });
+
+    it('should add, show and delete a PRIMARY & FOREIGN KEY constraint', async () => {
+      await queryInterface.addConstraint('levels', {
+        name: 'pk_levels',
+        type: 'PRIMARY KEY',
+        fields: ['id'],
+      });
+
+      await queryInterface.addConstraint('actors', {
+        name: 'custom_constraint_name',
+        type: 'FOREIGN KEY',
+        fields: ['level_id'],
+        references: {
+          table: 'levels',
+          field: 'id',
+        },
+        onDelete: 'CASCADE',
+      });
+
+      const foreignKeys = await queryInterface.showConstraints('actors', {
+        columnName: 'level_id',
+        constraintType: 'FOREIGN KEY',
+      });
+      expect(foreignKeys).to.have.length(1);
+      expect(foreignKeys[0]).to.deep.equal({
+        ...(['mssql', 'postgres'].includes(dialect) && { constraintCatalog: 'sequelize_test' }),
+        constraintSchema: defaultSchema,
+        constraintName: 'custom_constraint_name',
+        constraintType: 'FOREIGN KEY',
+        ...(['mssql', 'postgres'].includes(dialect) && { tableCatalog: 'sequelize_test' }),
+        tableSchema: defaultSchema,
+        tableName: 'actors',
+        columnNames: ['level_id'],
+        referencedTableName: 'levels',
+        referencedTableSchema: defaultSchema,
+        referencedColumnNames: ['id'],
+        deleteAction: 'CASCADE',
+        updateAction: dialect === 'mariadb' ? 'RESTRICT' : dialect === 'sqlite3' ? '' : 'NO ACTION',
+        ...(sequelize.dialect.supports.constraints.deferrable && {
+          deferrable: 'INITIALLY_IMMEDIATE',
+        }),
+      });
+
+      await queryInterface.removeConstraint('actors', 'custom_constraint_name');
+      const fkAfterRemove = await queryInterface.showConstraints('actors', {
+        constraintName: 'custom_constraint_name',
+      });
+      expect(fkAfterRemove).to.have.length(0);
+
+      const primaryKeys = await queryInterface.showConstraints('levels', {
+        columnName: 'id',
+        constraintType: 'PRIMARY KEY',
+      });
+      expect(primaryKeys).to.have.length(1);
+      expect(primaryKeys[0]).to.deep.equal({
+        ...(['mssql', 'postgres'].includes(dialect) && { constraintCatalog: 'sequelize_test' }),
+        constraintSchema: defaultSchema,
+        constraintName: ['mariadb', 'mysql'].includes(dialect) ? 'PRIMARY' : 'pk_levels',
+        constraintType: 'PRIMARY KEY',
+        ...(['mssql', 'postgres'].includes(dialect) && { tableCatalog: 'sequelize_test' }),
+        tableSchema: defaultSchema,
+        tableName: 'levels',
+        columnNames: ['id'],
+        ...(sequelize.dialect.supports.constraints.deferrable && {
+          deferrable: 'INITIALLY_IMMEDIATE',
+        }),
+      });
+
+      await queryInterface.removeConstraint(
+        'levels',
+        ['mariadb', 'mysql'].includes(dialect) ? 'PRIMARY' : 'pk_levels',
+      );
+      const pkAfterRemove = await queryInterface.showConstraints('levels', {
+        constraintName: ['mariadb', 'mysql'].includes(dialect) ? 'PRIMARY' : 'pk_levels',
+      });
+      expect(pkAfterRemove).to.have.length(0);
+    });
+
+    it('should add, show and delete a composite PRIMARY & FOREIGN KEY constraint', async () => {
+      await queryInterface.addConstraint('levels', {
+        name: 'pk_levels',
+        type: 'PRIMARY KEY',
+        fields: ['id', 'manager_id'],
+      });
+
+      await queryInterface.addConstraint('actors', {
+        name: 'custom_constraint_name',
+        type: 'FOREIGN KEY',
+        fields: ['level_id', 'manager_id'],
+        references: {
+          table: 'levels',
+          fields: ['id', 'manager_id'],
+        },
+        onDelete: 'CASCADE',
+      });
+
+      const foreignKeys = await queryInterface.showConstraints('actors', {
+        constraintType: 'FOREIGN KEY',
+      });
+      expect(foreignKeys).to.have.length(1);
+      expect(foreignKeys[0]).to.deep.equal({
+        ...(['mssql', 'postgres'].includes(dialect) && { constraintCatalog: 'sequelize_test' }),
+        constraintSchema: defaultSchema,
+        constraintName: 'custom_constraint_name',
+        constraintType: 'FOREIGN KEY',
+        ...(['mssql', 'postgres'].includes(dialect) && { tableCatalog: 'sequelize_test' }),
+        tableSchema: defaultSchema,
+        tableName: 'actors',
+        columnNames: ['level_id', 'manager_id'],
+        referencedTableSchema: defaultSchema,
+        referencedTableName: 'levels',
+        referencedColumnNames: ['id', 'manager_id'],
+        deleteAction: 'CASCADE',
+        updateAction: dialect === 'mariadb' ? 'RESTRICT' : dialect === 'sqlite3' ? '' : 'NO ACTION',
+        ...(sequelize.dialect.supports.constraints.deferrable && {
+          deferrable: 'INITIALLY_IMMEDIATE',
+        }),
+      });
+
+      await queryInterface.removeConstraint('actors', 'custom_constraint_name');
+      const fkAfterRemove = await queryInterface.showConstraints('actors', {
+        constraintName: 'custom_constraint_name',
+      });
+      expect(fkAfterRemove).to.have.length(0);
+
+      const primaryKeys = await queryInterface.showConstraints('levels', {
+        constraintType: 'PRIMARY KEY',
+      });
+      expect(primaryKeys).to.have.length(1);
+      expect(primaryKeys[0]).to.deep.equal({
+        ...(['mssql', 'postgres'].includes(dialect) && { constraintCatalog: 'sequelize_test' }),
+        constraintSchema: defaultSchema,
+        constraintName: ['mariadb', 'mysql'].includes(dialect) ? 'PRIMARY' : 'pk_levels',
+        constraintType: 'PRIMARY KEY',
+        ...(['mssql', 'postgres'].includes(dialect) && { tableCatalog: 'sequelize_test' }),
+        tableSchema: defaultSchema,
+        tableName: 'levels',
+        columnNames: ['id', 'manager_id'],
+        ...(sequelize.dialect.supports.constraints.deferrable && {
+          deferrable: 'INITIALLY_IMMEDIATE',
+        }),
+      });
+
+      await queryInterface.removeConstraint(
+        'levels',
+        ['mariadb', 'mysql'].includes(dialect) ? 'PRIMARY' : 'pk_levels',
+      );
+      const pkAfterRemove = await queryInterface.showConstraints('levels', {
+        constraintName: ['mariadb', 'mysql'].includes(dialect) ? 'PRIMARY' : 'pk_levels',
+      });
+      expect(pkAfterRemove).to.have.length(0);
+    });
+
+    if (sequelize.dialect.supports.constraints.onUpdate) {
+      it('should add a FOREIGN KEY constraints with onUpdate', async () => {
         await queryInterface.addConstraint('levels', {
           name: 'pk_levels',
           type: 'PRIMARY KEY',
@@ -145,14 +296,18 @@
             field: 'id',
           },
           onDelete: 'CASCADE',
-        });
-
-        const foreignKeys = await queryInterface.showConstraints('actors', {
+          onUpdate: 'CASCADE',
+        });
+
+        const constraintType = await queryInterface.showConstraints('actors', {
           columnName: 'level_id',
           constraintType: 'FOREIGN KEY',
         });
-        expect(foreignKeys).to.have.length(1);
-        expect(foreignKeys[0]).to.deep.equal({
+        const constraints = constraintType.filter(
+          constraint => constraint.constraintName === 'custom_constraint_name',
+        );
+        expect(constraints).to.have.length(1);
+        expect(constraints[0]).to.deep.equal({
           ...(['mssql', 'postgres'].includes(dialect) && { constraintCatalog: 'sequelize_test' }),
           constraintSchema: defaultSchema,
           constraintName: 'custom_constraint_name',
@@ -165,10 +320,6 @@
           referencedTableSchema: defaultSchema,
           referencedColumnNames: ['id'],
           deleteAction: 'CASCADE',
-<<<<<<< HEAD
-          updateAction:
-            dialect === 'mariadb' ? 'RESTRICT' : dialect === 'sqlite3' ? '' : 'NO ACTION',
-=======
           updateAction: 'CASCADE',
           ...(sequelize.dialect.supports.constraints.deferrable && {
             deferrable: 'INITIALLY_IMMEDIATE',
@@ -224,81 +375,163 @@
                   : ['mysql', 'sqlite3'].includes(dialect)
                     ? '(`age` > 10)'
                     : '`age` > 10',
->>>>>>> 2a659035
           ...(sequelize.dialect.supports.constraints.deferrable && {
             deferrable: 'INITIALLY_IMMEDIATE',
           }),
         });
 
         await queryInterface.removeConstraint('actors', 'custom_constraint_name');
-        const fkAfterRemove = await queryInterface.showConstraints('actors', {
+        const constraintsAfterRemove = await queryInterface.showConstraints('actors', {
           constraintName: 'custom_constraint_name',
         });
-        expect(fkAfterRemove).to.have.length(0);
-
-        const primaryKeys = await queryInterface.showConstraints('levels', {
-          columnName: 'id',
-          constraintType: 'PRIMARY KEY',
-        });
-        expect(primaryKeys).to.have.length(1);
-        expect(primaryKeys[0]).to.deep.equal({
+        expect(constraintsAfterRemove).to.have.length(0);
+      });
+    }
+
+    if (sequelize.dialect.supports.constraints.default) {
+      it('should add, show and delete a DEFAULT constraints', async () => {
+        await queryInterface.addConstraint('actors', {
+          name: 'custom_constraint_name',
+          type: 'DEFAULT',
+          fields: ['status'],
+          defaultValue: 'active',
+        });
+
+        const constraintType = await queryInterface.showConstraints('actors', {
+          columnName: 'status',
+          constraintType: 'DEFAULT',
+        });
+        const constraints = constraintType.filter(
+          constraint => constraint.constraintName === 'custom_constraint_name',
+        );
+        expect(constraints).to.have.length(1);
+        expect(constraints[0]).to.deep.equal({
           ...(['mssql', 'postgres'].includes(dialect) && { constraintCatalog: 'sequelize_test' }),
           constraintSchema: defaultSchema,
-          constraintName: ['mariadb', 'mysql'].includes(dialect) ? 'PRIMARY' : 'pk_levels',
-          constraintType: 'PRIMARY KEY',
+          constraintName: 'custom_constraint_name',
+          constraintType: 'DEFAULT',
           ...(['mssql', 'postgres'].includes(dialect) && { tableCatalog: 'sequelize_test' }),
           tableSchema: defaultSchema,
-          tableName: 'levels',
-          columnNames: ['id'],
+          tableName: 'actors',
+          columnNames: ['status'],
+          definition: dialect === 'mssql' ? `(N'active')` : `DEFAULT 'active'`,
           ...(sequelize.dialect.supports.constraints.deferrable && {
             deferrable: 'INITIALLY_IMMEDIATE',
           }),
         });
 
-        await queryInterface.removeConstraint(
-          'levels',
-          ['mariadb', 'mysql'].includes(dialect) ? 'PRIMARY' : 'pk_levels',
-        );
-        const pkAfterRemove = await queryInterface.showConstraints('levels', {
-          constraintName: ['mariadb', 'mysql'].includes(dialect) ? 'PRIMARY' : 'pk_levels',
-        });
-        expect(pkAfterRemove).to.have.length(0);
-      });
-
-      it('should add, show and delete a composite PRIMARY & FOREIGN KEY constraint', async () => {
-        await queryInterface.addConstraint('levels', {
-          name: 'pk_levels',
-          type: 'PRIMARY KEY',
-          fields: ['id', 'manager_id'],
-        });
-
-        await queryInterface.addConstraint('actors', {
-          name: 'custom_constraint_name',
-          type: 'FOREIGN KEY',
-          fields: ['level_id', 'manager_id'],
-          references: {
-            table: 'levels',
-            fields: ['id', 'manager_id'],
-          },
-          onDelete: 'CASCADE',
-        });
-
-        const foreignKeys = await queryInterface.showConstraints('actors', {
-          constraintType: 'FOREIGN KEY',
-        });
+        await queryInterface.removeConstraint('actors', 'custom_constraint_name');
+        const constraintsAfterRemove = await queryInterface.showConstraints('actors', {
+          constraintName: 'custom_constraint_name',
+        });
+        expect(constraintsAfterRemove).to.have.length(0);
+      });
+    }
+  });
+
+  if (sequelize.dialect.supports.schemas) {
+    describe('With schema', () => {
+      const schema = 'archive';
+
+      beforeEach(async () => {
+        await queryInterface.createSchema(schema);
+
+        await queryInterface.createTable(
+          {
+            tableName: 'levels',
+            schema,
+          },
+          {
+            id: {
+              type: DataTypes.INTEGER,
+              allowNull: false,
+            },
+            manager_id: {
+              type: DataTypes.INTEGER,
+              allowNull: false,
+            },
+            name: {
+              type: DataTypes.STRING,
+              allowNull: false,
+            },
+          },
+        );
+
+        await queryInterface.createTable(
+          {
+            tableName: 'actors',
+            schema,
+          },
+          {
+            id: {
+              type: DataTypes.INTEGER,
+              allowNull: false,
+            },
+            manager_id: {
+              type: DataTypes.INTEGER,
+              allowNull: false,
+            },
+            name: {
+              type: DataTypes.STRING,
+              allowNull: false,
+            },
+            status: {
+              type: DataTypes.STRING,
+              allowNull: true,
+            },
+            age: {
+              type: DataTypes.INTEGER,
+              allowNull: false,
+            },
+            level_id: {
+              type: DataTypes.INTEGER,
+              allowNull: false,
+            },
+          },
+        );
+
+        await queryInterface.addConstraint(
+          { tableName: 'levels', schema },
+          {
+            name: 'pk_levels',
+            type: 'PRIMARY KEY',
+            fields: ['id'],
+          },
+        );
+
+        await queryInterface.addConstraint(
+          { tableName: 'actors', schema },
+          {
+            name: 'custom_constraint_name',
+            type: 'FOREIGN KEY',
+            fields: ['level_id'],
+            references: {
+              table: { tableName: 'levels', schema },
+              field: 'id',
+            },
+            onDelete: 'CASCADE',
+          },
+        );
+      });
+
+      it('should add, show and delete a PRIMARY & FOREIGN KEY constraint', async () => {
+        const foreignKeys = await queryInterface.showConstraints(
+          { tableName: 'actors', schema },
+          { columnName: 'level_id', constraintType: 'FOREIGN KEY' },
+        );
         expect(foreignKeys).to.have.length(1);
         expect(foreignKeys[0]).to.deep.equal({
           ...(['mssql', 'postgres'].includes(dialect) && { constraintCatalog: 'sequelize_test' }),
-          constraintSchema: defaultSchema,
+          constraintSchema: schema,
           constraintName: 'custom_constraint_name',
           constraintType: 'FOREIGN KEY',
           ...(['mssql', 'postgres'].includes(dialect) && { tableCatalog: 'sequelize_test' }),
-          tableSchema: defaultSchema,
+          tableSchema: schema,
           tableName: 'actors',
-          columnNames: ['level_id', 'manager_id'],
-          referencedTableSchema: defaultSchema,
+          columnNames: ['level_id'],
+          referencedTableSchema: schema,
           referencedTableName: 'levels',
-          referencedColumnNames: ['id', 'manager_id'],
+          referencedColumnNames: ['id'],
           deleteAction: 'CASCADE',
           updateAction:
             dialect === 'mariadb' ? 'RESTRICT' : dialect === 'sqlite3' ? '' : 'NO ACTION',
@@ -307,208 +540,71 @@
           }),
         });
 
-        await queryInterface.removeConstraint('actors', 'custom_constraint_name');
-        const fkAfterRemove = await queryInterface.showConstraints('actors', {
-          constraintName: 'custom_constraint_name',
-        });
+        await queryInterface.removeConstraint(
+          { tableName: 'actors', schema },
+          'custom_constraint_name',
+        );
+        const fkAfterRemove = await queryInterface.showConstraints(
+          { tableName: 'actors', schema },
+          { constraintName: 'custom_constraint_name' },
+        );
         expect(fkAfterRemove).to.have.length(0);
 
-        const primaryKeys = await queryInterface.showConstraints('levels', {
-          constraintType: 'PRIMARY KEY',
-        });
+        const primaryKeys = await queryInterface.showConstraints(
+          { tableName: 'levels', schema },
+          { columnName: 'id', constraintType: 'PRIMARY KEY' },
+        );
         expect(primaryKeys).to.have.length(1);
         expect(primaryKeys[0]).to.deep.equal({
           ...(['mssql', 'postgres'].includes(dialect) && { constraintCatalog: 'sequelize_test' }),
-          constraintSchema: defaultSchema,
+          constraintSchema: schema,
           constraintName: ['mariadb', 'mysql'].includes(dialect) ? 'PRIMARY' : 'pk_levels',
           constraintType: 'PRIMARY KEY',
           ...(['mssql', 'postgres'].includes(dialect) && { tableCatalog: 'sequelize_test' }),
-          tableSchema: defaultSchema,
+          tableSchema: schema,
           tableName: 'levels',
-          columnNames: ['id', 'manager_id'],
+          columnNames: ['id'],
           ...(sequelize.dialect.supports.constraints.deferrable && {
             deferrable: 'INITIALLY_IMMEDIATE',
           }),
         });
 
         await queryInterface.removeConstraint(
-          'levels',
+          { tableName: 'levels', schema },
           ['mariadb', 'mysql'].includes(dialect) ? 'PRIMARY' : 'pk_levels',
         );
-        const pkAfterRemove = await queryInterface.showConstraints('levels', {
-          constraintName: ['mariadb', 'mysql'].includes(dialect) ? 'PRIMARY' : 'pk_levels',
-        });
+        const pkAfterRemove = await queryInterface.showConstraints(
+          { tableName: 'levels', schema },
+          { constraintName: ['mariadb', 'mysql'].includes(dialect) ? 'PRIMARY' : 'pk_levels' },
+        );
         expect(pkAfterRemove).to.have.length(0);
       });
 
-      if (sequelize.dialect.supports.constraints.onUpdate) {
-        it('should add a FOREIGN KEY constraints with onUpdate', async () => {
-          await queryInterface.addConstraint('levels', {
-            name: 'pk_levels',
-            type: 'PRIMARY KEY',
-            fields: ['id'],
-          });
-
-          await queryInterface.addConstraint('actors', {
-            name: 'custom_constraint_name',
-            type: 'FOREIGN KEY',
-            fields: ['level_id'],
-            references: {
-              table: 'levels',
-              field: 'id',
-            },
-            onDelete: 'CASCADE',
-            onUpdate: 'CASCADE',
-          });
-
-          const constraintType = await queryInterface.showConstraints('actors', {
-            columnName: 'level_id',
-            constraintType: 'FOREIGN KEY',
-          });
-          const constraints = constraintType.filter(
-            constraint => constraint.constraintName === 'custom_constraint_name',
-          );
-          expect(constraints).to.have.length(1);
-          expect(constraints[0]).to.deep.equal({
-            ...(['mssql', 'postgres'].includes(dialect) && { constraintCatalog: 'sequelize_test' }),
-            constraintSchema: defaultSchema,
-            constraintName: 'custom_constraint_name',
-            constraintType: 'FOREIGN KEY',
-            ...(['mssql', 'postgres'].includes(dialect) && { tableCatalog: 'sequelize_test' }),
-            tableSchema: defaultSchema,
-            tableName: 'actors',
-            columnNames: ['level_id'],
-            referencedTableName: 'levels',
-            referencedTableSchema: defaultSchema,
-            referencedColumnNames: ['id'],
-            deleteAction: 'CASCADE',
-            updateAction: 'CASCADE',
-            ...(sequelize.dialect.supports.constraints.deferrable && {
-              deferrable: 'INITIALLY_IMMEDIATE',
-            }),
-          });
-        });
-      }
-
-      if (sequelize.dialect.supports.constraints.check) {
-        it('should add, show and delete a CHECK constraint', async () => {
-          await queryInterface.addConstraint('actors', {
-            name: 'custom_constraint_name',
-            type: 'CHECK',
-            fields: ['age'],
-            where: {
-              age: {
-                [Op.gt]: 10,
-              },
-            },
-          });
-
-          const constraintType = await queryInterface.showConstraints('actors', {
-            constraintType: 'CHECK',
-          });
-          if (dialect === 'postgres') {
-            // Postgres adds a CHECK constraint for each column with not null
-            expect(constraintType).to.have.length(6);
-            expect(constraintType[5].constraintType).to.equal('CHECK');
-          } else {
-            expect(constraintType).to.have.length(1);
-            expect(constraintType[0].constraintType).to.equal('CHECK');
-          }
-
-          const constraints = constraintType.filter(
-            constraint => constraint.constraintName === 'custom_constraint_name',
-          );
-          expect(constraints).to.have.length(1);
-          expect(constraints[0]).to.deep.equal({
-            ...(['mssql', 'postgres'].includes(dialect) && { constraintCatalog: 'sequelize_test' }),
-            constraintSchema: defaultSchema,
-            constraintName: 'custom_constraint_name',
-            constraintType: 'CHECK',
-            ...(['mssql', 'postgres'].includes(dialect) && { tableCatalog: 'sequelize_test' }),
-            tableSchema: defaultSchema,
-            tableName: 'actors',
-            definition:
-              dialect === 'mssql'
-                ? '([age]>(10))'
-                : dialect === 'db2'
-                  ? '"age" > 10'
-                  : dialect === 'postgres'
-                    ? '((age > 10))'
-                    : ['mysql', 'sqlite3'].includes(dialect)
-                      ? '(`age` > 10)'
-                      : '`age` > 10',
-            ...(sequelize.dialect.supports.constraints.deferrable && {
-              deferrable: 'INITIALLY_IMMEDIATE',
-            }),
-          });
-
-          await queryInterface.removeConstraint('actors', 'custom_constraint_name');
-          const constraintsAfterRemove = await queryInterface.showConstraints('actors', {
-            constraintName: 'custom_constraint_name',
-          });
-          expect(constraintsAfterRemove).to.have.length(0);
-        });
-      }
-
-      if (sequelize.dialect.supports.constraints.default) {
-        it('should add, show and delete a DEFAULT constraints', async () => {
-          await queryInterface.addConstraint('actors', {
-            name: 'custom_constraint_name',
-            type: 'DEFAULT',
-            fields: ['status'],
-            defaultValue: 'active',
-          });
-
-          const constraintType = await queryInterface.showConstraints('actors', {
-            columnName: 'status',
-            constraintType: 'DEFAULT',
-          });
-          const constraints = constraintType.filter(
-            constraint => constraint.constraintName === 'custom_constraint_name',
-          );
-          expect(constraints).to.have.length(1);
-          expect(constraints[0]).to.deep.equal({
-            ...(['mssql', 'postgres'].includes(dialect) && { constraintCatalog: 'sequelize_test' }),
-            constraintSchema: defaultSchema,
-            constraintName: 'custom_constraint_name',
-            constraintType: 'DEFAULT',
-            ...(['mssql', 'postgres'].includes(dialect) && { tableCatalog: 'sequelize_test' }),
-            tableSchema: defaultSchema,
-            tableName: 'actors',
-            columnNames: ['status'],
-            definition: dialect === 'mssql' ? `(N'active')` : `DEFAULT 'active'`,
-            ...(sequelize.dialect.supports.constraints.deferrable && {
-              deferrable: 'INITIALLY_IMMEDIATE',
-            }),
-          });
-
-          await queryInterface.removeConstraint('actors', 'custom_constraint_name');
-          const constraintsAfterRemove = await queryInterface.showConstraints('actors', {
-            constraintName: 'custom_constraint_name',
-          });
-          expect(constraintsAfterRemove).to.have.length(0);
-        });
-      }
-    });
-
-    if (sequelize.dialect.supports.schemas) {
-      describe('With schema', () => {
-        const schema = 'archive';
-
+      describe('when tables are present in different schemas', () => {
         beforeEach(async () => {
-          await queryInterface.createSchema(schema);
-
           await queryInterface.createTable(
             {
               tableName: 'levels',
-              schema,
             },
             {
               id: {
                 type: DataTypes.INTEGER,
                 allowNull: false,
+                primaryKey: true,
               },
-              manager_id: {
+              name: {
+                type: DataTypes.STRING,
+                allowNull: false,
+              },
+            },
+          );
+
+          await queryInterface.createTable(
+            {
+              tableName: 'actors',
+            },
+            {
+              id: {
                 type: DataTypes.INTEGER,
                 allowNull: false,
               },
@@ -516,35 +612,6 @@
                 type: DataTypes.STRING,
                 allowNull: false,
               },
-            },
-          );
-
-          await queryInterface.createTable(
-            {
-              tableName: 'actors',
-              schema,
-            },
-            {
-              id: {
-                type: DataTypes.INTEGER,
-                allowNull: false,
-              },
-              manager_id: {
-                type: DataTypes.INTEGER,
-                allowNull: false,
-              },
-              name: {
-                type: DataTypes.STRING,
-                allowNull: false,
-              },
-              status: {
-                type: DataTypes.STRING,
-                allowNull: true,
-              },
-              age: {
-                type: DataTypes.INTEGER,
-                allowNull: false,
-              },
               level_id: {
                 type: DataTypes.INTEGER,
                 allowNull: false,
@@ -553,22 +620,13 @@
           );
 
           await queryInterface.addConstraint(
-            { tableName: 'levels', schema },
-            {
-              name: 'pk_levels',
-              type: 'PRIMARY KEY',
-              fields: ['id'],
-            },
-          );
-
-          await queryInterface.addConstraint(
-            { tableName: 'actors', schema },
+            { tableName: 'actors' },
             {
               name: 'custom_constraint_name',
               type: 'FOREIGN KEY',
               fields: ['level_id'],
               references: {
-                table: { tableName: 'levels', schema },
+                table: { tableName: 'levels' },
                 field: 'id',
               },
               onDelete: 'CASCADE',
@@ -576,11 +634,12 @@
           );
         });
 
-        it('should add, show and delete a PRIMARY & FOREIGN KEY constraint', async () => {
+        it('should show only foreign key constraints for the table in the right schema', async () => {
           const foreignKeys = await queryInterface.showConstraints(
             { tableName: 'actors', schema },
             { columnName: 'level_id', constraintType: 'FOREIGN KEY' },
           );
+
           expect(foreignKeys).to.have.length(1);
           expect(foreignKeys[0]).to.deep.equal({
             ...(['mssql', 'postgres'].includes(dialect) && { constraintCatalog: 'sequelize_test' }),
@@ -601,162 +660,36 @@
               deferrable: 'INITIALLY_IMMEDIATE',
             }),
           });
-
-          await queryInterface.removeConstraint(
-            { tableName: 'actors', schema },
-            'custom_constraint_name',
-          );
-          const fkAfterRemove = await queryInterface.showConstraints(
-            { tableName: 'actors', schema },
-            { constraintName: 'custom_constraint_name' },
-          );
-          expect(fkAfterRemove).to.have.length(0);
-
-          const primaryKeys = await queryInterface.showConstraints(
-            { tableName: 'levels', schema },
-            { columnName: 'id', constraintType: 'PRIMARY KEY' },
-          );
-          expect(primaryKeys).to.have.length(1);
-          expect(primaryKeys[0]).to.deep.equal({
+        });
+
+        it('should show only foreign key constraints for the table in the default schema', async () => {
+          const foreignKeys = await queryInterface.showConstraints('actors', {
+            columnName: 'level_id',
+            constraintType: 'FOREIGN KEY',
+          });
+
+          expect(foreignKeys).to.have.length(1);
+          expect(foreignKeys[0]).to.deep.equal({
             ...(['mssql', 'postgres'].includes(dialect) && { constraintCatalog: 'sequelize_test' }),
-            constraintSchema: schema,
-            constraintName: ['mariadb', 'mysql'].includes(dialect) ? 'PRIMARY' : 'pk_levels',
-            constraintType: 'PRIMARY KEY',
+            constraintSchema: sequelize.dialect.getDefaultSchema(),
+            constraintName: 'custom_constraint_name',
+            constraintType: 'FOREIGN KEY',
             ...(['mssql', 'postgres'].includes(dialect) && { tableCatalog: 'sequelize_test' }),
-            tableSchema: schema,
-            tableName: 'levels',
-            columnNames: ['id'],
+            tableSchema: sequelize.dialect.getDefaultSchema(),
+            tableName: 'actors',
+            columnNames: ['level_id'],
+            referencedTableSchema: sequelize.dialect.getDefaultSchema(),
+            referencedTableName: 'levels',
+            referencedColumnNames: ['id'],
+            deleteAction: 'CASCADE',
+            updateAction:
+              dialect === 'mariadb' ? 'RESTRICT' : dialect === 'sqlite3' ? '' : 'NO ACTION',
             ...(sequelize.dialect.supports.constraints.deferrable && {
               deferrable: 'INITIALLY_IMMEDIATE',
             }),
           });
-
-          await queryInterface.removeConstraint(
-            { tableName: 'levels', schema },
-            ['mariadb', 'mysql'].includes(dialect) ? 'PRIMARY' : 'pk_levels',
-          );
-          const pkAfterRemove = await queryInterface.showConstraints(
-            { tableName: 'levels', schema },
-            { constraintName: ['mariadb', 'mysql'].includes(dialect) ? 'PRIMARY' : 'pk_levels' },
-          );
-          expect(pkAfterRemove).to.have.length(0);
-        });
-
-        describe('when tables are present in different schemas', () => {
-          beforeEach(async () => {
-            await queryInterface.createTable(
-              {
-                tableName: 'levels',
-              },
-              {
-                id: {
-                  type: DataTypes.INTEGER,
-                  allowNull: false,
-                  primaryKey: true,
-                },
-                name: {
-                  type: DataTypes.STRING,
-                  allowNull: false,
-                },
-              },
-            );
-
-            await queryInterface.createTable(
-              {
-                tableName: 'actors',
-              },
-              {
-                id: {
-                  type: DataTypes.INTEGER,
-                  allowNull: false,
-                },
-                name: {
-                  type: DataTypes.STRING,
-                  allowNull: false,
-                },
-                level_id: {
-                  type: DataTypes.INTEGER,
-                  allowNull: false,
-                },
-              },
-            );
-
-            await queryInterface.addConstraint(
-              { tableName: 'actors' },
-              {
-                name: 'custom_constraint_name',
-                type: 'FOREIGN KEY',
-                fields: ['level_id'],
-                references: {
-                  table: { tableName: 'levels' },
-                  field: 'id',
-                },
-                onDelete: 'CASCADE',
-              },
-            );
-          });
-
-          it('should show only foreign key constraints for the table in the right schema', async () => {
-            const foreignKeys = await queryInterface.showConstraints(
-              { tableName: 'actors', schema },
-              { columnName: 'level_id', constraintType: 'FOREIGN KEY' },
-            );
-
-            expect(foreignKeys).to.have.length(1);
-            expect(foreignKeys[0]).to.deep.equal({
-              ...(['mssql', 'postgres'].includes(dialect) && {
-                constraintCatalog: 'sequelize_test',
-              }),
-              constraintSchema: schema,
-              constraintName: 'custom_constraint_name',
-              constraintType: 'FOREIGN KEY',
-              ...(['mssql', 'postgres'].includes(dialect) && { tableCatalog: 'sequelize_test' }),
-              tableSchema: schema,
-              tableName: 'actors',
-              columnNames: ['level_id'],
-              referencedTableSchema: schema,
-              referencedTableName: 'levels',
-              referencedColumnNames: ['id'],
-              deleteAction: 'CASCADE',
-              updateAction:
-                dialect === 'mariadb' ? 'RESTRICT' : dialect === 'sqlite3' ? '' : 'NO ACTION',
-              ...(sequelize.dialect.supports.constraints.deferrable && {
-                deferrable: 'INITIALLY_IMMEDIATE',
-              }),
-            });
-          });
-
-          it('should show only foreign key constraints for the table in the default schema', async () => {
-            const foreignKeys = await queryInterface.showConstraints('actors', {
-              columnName: 'level_id',
-              constraintType: 'FOREIGN KEY',
-            });
-
-            expect(foreignKeys).to.have.length(1);
-            expect(foreignKeys[0]).to.deep.equal({
-              ...(['mssql', 'postgres'].includes(dialect) && {
-                constraintCatalog: 'sequelize_test',
-              }),
-              constraintSchema: sequelize.dialect.getDefaultSchema(),
-              constraintName: 'custom_constraint_name',
-              constraintType: 'FOREIGN KEY',
-              ...(['mssql', 'postgres'].includes(dialect) && { tableCatalog: 'sequelize_test' }),
-              tableSchema: sequelize.dialect.getDefaultSchema(),
-              tableName: 'actors',
-              columnNames: ['level_id'],
-              referencedTableSchema: sequelize.dialect.getDefaultSchema(),
-              referencedTableName: 'levels',
-              referencedColumnNames: ['id'],
-              deleteAction: 'CASCADE',
-              updateAction:
-                dialect === 'mariadb' ? 'RESTRICT' : dialect === 'sqlite3' ? '' : 'NO ACTION',
-              ...(sequelize.dialect.supports.constraints.deferrable && {
-                deferrable: 'INITIALLY_IMMEDIATE',
-              }),
-            });
-          });
-        });
-      });
-    }
-  });
-}+        });
+      });
+    });
+  }
+});