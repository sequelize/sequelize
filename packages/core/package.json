--- conflicted
+++ resolved
@@ -73,14 +73,9 @@
     "@types/ibm_db": "2.0.16",
     "@types/lodash": "4.14.202",
     "@types/mocha": "10.0.6",
-<<<<<<< HEAD
-    "@types/oracledb": "^6.0.4",
-    "@types/pg": "8.11.0",
-    "@types/semver": "7.5.7",
-=======
+"@types/oracledb": "^6.0.4",
     "@types/pg": "8.11.1",
     "@types/semver": "7.5.8",
->>>>>>> 97244d96
     "@types/sinon": "17.0.3",
     "@types/sinon-chai": "3.2.12",
     "@types/snowflake-sdk": "1.6.20",
