--- conflicted
+++ resolved
@@ -101,12 +101,7 @@
     "sinon": "17.0.1",
     "sinon-chai": "3.7.0",
     "snowflake-sdk": "1.10.0",
-<<<<<<< HEAD
-    "sqlite3": "5.1.7",
     "tedious": "18.1.0"
-=======
-    "tedious": "16.7.0"
->>>>>>> 21772a5b
   },
   "peerDependenciesMeta": {
     "snowflake-sdk": {
