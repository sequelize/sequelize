{
  "name": "sequelize-core-papandreou",
  "description": "Sequelize is a promise-based Node.js ORM tool for Postgres, MySQL, MariaDB, SQLite, Microsoft SQL Server, Amazon Redshift, Snowflake’s Data Cloud, Db2, and IBM i. It features solid transaction support, relations, eager and lazy loading, read replication and more.",
<<<<<<< HEAD
  "version": "7.0.0-alpha.45",
=======
  "version": "7.0.0-alpha.44-patch2",
>>>>>>> 97d4470c
  "funding": [
    {
      "type": "opencollective",
      "url": "https://opencollective.com/sequelize"
    }
  ],
  "repository": {
    "type": "git",
    "url": "git@github.com:sequelize/sequelize.git"
  },
  "bugs": {
    "url": "https://github.com/sequelize/sequelize/issues"
  },
  "homepage": "https://sequelize.org/",
  "main": "./lib/index.js",
  "types": "./lib/index.d.ts",
  "type": "commonjs",
  "exports": {
    ".": {
      "import": {
        "types": "./lib/index.d.mts",
        "default": "./lib/index.mjs"
      },
      "require": {
        "types": "./lib/index.d.ts",
        "default": "./lib/index.js"
      }
    },
    "./decorators-legacy": {
      "import": "./lib/decorators/legacy/index.mjs",
      "require": {
        "types": "./lib/decorators/legacy/index.d.ts",
        "default": "./lib/decorators/legacy/index.js"
      }
    },
    "./_non-semver-use-at-your-own-risk_/*": "./lib/*",
    "./package.json": "./package.json"
  },
  "engines": {
    "node": ">=18.0.0"
  },
  "files": [
    "lib"
  ],
  "license": "MIT",
  "dependencies": {
    "@sequelize/utils": "7.0.0-alpha.44",
    "@types/debug": "^4.1.12",
    "@types/validator": "^13.11.9",
    "ansis": "^3.2.0",
    "bnf-parser": "^3.1.6",
    "dayjs": "^1.11.10",
    "debug": "^4.3.4",
    "dottie": "^2.0.6",
    "fast-glob": "^3.3.2",
    "inflection": "^3.0.0",
    "lodash": "^4.17.21",
    "retry-as-promised": "^7.0.4",
    "semver": "^7.3",
    "sequelize-pool": "^8.0.0",
    "toposort-class": "^1.0.1",
    "type-fest": "^4.14.0",
    "uuid": "^11.0.0",
    "validator": "^13.11.0"
  },
  "devDependencies": {
    "@types/chai": "4.3.20",
    "@types/chai-as-promised": "7.1.8",
    "@types/chai-datetime": "1.0.0",
    "@types/lodash": "4.17.16",
    "@types/mocha": "10.0.10",
    "@types/semver": "7.5.8",
    "@types/sinon": "17.0.4",
    "@types/sinon-chai": "3.2.12",
    "chai": "4.5.0",
    "chai-as-promised": "7.1.2",
    "chai-datetime": "1.8.1",
    "delay": "5.0.0",
    "expect-type": "0.13.0",
    "fs-jetpack": "5.1.0",
    "lcov-result-merger": "5.0.1",
    "mocha": "11.1.0",
    "moment": "2.30.1",
    "nyc": "17.1.0",
    "p-map": "4.0.0",
    "p-props": "4.0.0",
    "p-settle": "4.1.1",
    "p-timeout": "4.1.0",
    "rimraf": "5.0.10",
    "sinon": "18.0.1",
    "sinon-chai": "3.7.0"
  },
  "keywords": [
    "mysql",
    "mariadb",
    "sqlite",
    "sqlite3",
    "postgresql",
    "postgres",
    "pg",
    "mssql",
    "db2",
    "ibm_db",
    "sql",
    "sqlserver",
    "snowflake",
    "orm",
    "nodejs",
    "object relational mapper",
    "database",
    "db"
  ],
  "publishConfig": {
    "access": "public"
  },
  "scripts": {
    "----------------------------------------- static analysis -----------------------------------------": "",
    "test-typings": "tsc --noEmit && tsc -b test/tsconfig.json",
    "----------------------------------------- tests ---------------------------------------------------": "",
    "mocha": "mocha -r ../../test/register-esbuild.js",
    "_test-unit": "yarn mocha \"test/unit/**/*.test.[tj]s\"",
    "test-integration": "yarn mocha \"test/integration/**/*.test.[tj]s\"",
    "test-smoke": "yarn mocha \"test/smoke/**/*.test.[tj]s\" --timeout 600000",
    "teaser": "ts-node test/teaser.ts",
    "test": "yarn build && yarn test-typings && yarn teaser && yarn _test-unit && yarn test-integration",
    "----------------------------------------- coverage ------------------------------------------------": "",
    "cover": "rimraf coverage && yarn teaser && yarn cover-integration && yarn cover-unit && yarn merge-coverage",
    "cover-integration": "cross-env COVERAGE=true nyc --reporter=lcovonly yarn mocha \"test/integration/**/*.test.[tj]s\" && node -e \"require('fs').renameSync('coverage/lcov.info', 'coverage/integration.info')\"",
    "cover-unit": "cross-env COVERAGE=true nyc --reporter=lcovonly yarn mocha \"test/unit/**/*.test.[tj]s\" && node -e \"require('fs').renameSync('coverage/lcov.info', 'coverage/unit.info')\"",
    "merge-coverage": "lcov-result-merger \"coverage/*.info\" \"coverage/lcov.info\"",
    "----------------------------------------- unit tests ---------------------------------------------": "",
    "test-unit-mariadb": "cross-env DIALECT=mariadb yarn _test-unit",
    "test-unit-mysql": "cross-env DIALECT=mysql yarn _test-unit",
    "test-unit-postgres": "cross-env DIALECT=postgres yarn _test-unit",
    "test-unit-sqlite3": "cross-env DIALECT=sqlite3 yarn _test-unit",
    "test-unit-mssql": "cross-env DIALECT=mssql yarn _test-unit",
    "test-unit-db2": "cross-env DIALECT=db2 yarn _test-unit",
    "test-unit-ibmi": "cross-env DIALECT=ibmi yarn _test-unit",
    "test-unit-snowflake": "cross-env DIALECT=snowflake yarn _test-unit",
    "test-unit-all": "yarn test-unit-mariadb && yarn test-unit-mysql && yarn test-unit-postgres && yarn test-unit-mssql && yarn test-unit-sqlite3 && yarn test-unit-snowflake && yarn test-unit-db2 && yarn test-unit-ibmi",
    "test-unit": "yarn test-unit-all",
    "----------------------------------------- integration tests ---------------------------------------------": "",
    "test-integration-mariadb": "cross-env DIALECT=mariadb yarn test-integration",
    "test-integration-mysql": "cross-env DIALECT=mysql yarn test-integration",
    "test-integration-postgres": "cross-env DIALECT=postgres yarn test-integration",
    "test-integration-postgres-native": "cross-env DIALECT=postgres-native yarn test-integration",
    "test-integration-sqlite3": "cross-env DIALECT=sqlite3 yarn test-integration",
    "test-integration-mssql": "cross-env DIALECT=mssql yarn test-integration",
    "test-integration-db2": "cross-env DIALECT=db2 yarn test-integration",
    "test-integration-ibmi": "cross-env DIALECT=ibmi yarn test-integration",
    "test-integration-snowflake": "cross-env DIALECT=snowflake yarn test-integration",
    "test-integration-all": "yarn test-integration-mariadb && yarn test-integration-mysql && yarn test-integration-postgres && yarn test-integration-postgres-native && yarn test-integration-sqlite3 && yarn test-integration-mssql && yarn test-integration-db2 && yarn test-integration-ibmi && yarn test-integration-snowflake",
    "----------------------------------------- all tests ---------------------------------------------": "",
    "test-mariadb": "cross-env DIALECT=mariadb yarn test",
    "test-mysql": "cross-env DIALECT=mysql yarn test",
    "test-sqlite3": "cross-env DIALECT=sqlite3 yarn test",
    "test-postgres": "cross-env DIALECT=postgres yarn test",
    "test-postgres-native": "cross-env DIALECT=postgres-native yarn test",
    "test-mssql": "cross-env DIALECT=mssql yarn test",
    "test-db2": "cross-env DIALECT=db2 yarn test",
    "test-ibmi": "cross-env DIALECT=ibmi yarn test",
    "----------------------------------------- development ---------------------------------------------": "",
    "build": "node ../../build-packages.mjs core"
  },
  "support": true
}<|MERGE_RESOLUTION|>--- conflicted
+++ resolved
@@ -1,11 +1,7 @@
 {
   "name": "sequelize-core-papandreou",
   "description": "Sequelize is a promise-based Node.js ORM tool for Postgres, MySQL, MariaDB, SQLite, Microsoft SQL Server, Amazon Redshift, Snowflake’s Data Cloud, Db2, and IBM i. It features solid transaction support, relations, eager and lazy loading, read replication and more.",
-<<<<<<< HEAD
   "version": "7.0.0-alpha.45",
-=======
-  "version": "7.0.0-alpha.44-patch2",
->>>>>>> 97d4470c
   "funding": [
     {
       "type": "opencollective",
