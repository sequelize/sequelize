--- conflicted
+++ resolved
@@ -73,12 +73,8 @@
     "@types/ibm_db": "2.0.16",
     "@types/lodash": "4.14.202",
     "@types/mocha": "10.0.6",
-<<<<<<< HEAD
-"@types/oracledb": "^6.0.4",
-    "@types/pg": "8.11.1",
-=======
+    "@types/oracledb": "^6.0.4",
     "@types/pg": "8.11.2",
->>>>>>> 49049a6a
     "@types/semver": "7.5.8",
     "@types/sinon": "17.0.3",
     "@types/sinon-chai": "3.2.12",
