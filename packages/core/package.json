{
  "name": "@sequelize/core",
  "description": "Sequelize is a promise-based Node.js ORM tool for Postgres, MySQL, MariaDB, SQLite, Microsoft SQL Server, Amazon Redshift, Snowflake’s Data Cloud, Db2, and IBM i. It features solid transaction support, relations, eager and lazy loading, read replication and more.",
  "version": "7.0.0-alpha.38",
  "funding": [
    {
      "type": "opencollective",
      "url": "https://opencollective.com/sequelize"
    }
  ],
  "repository": {
    "type": "git",
    "url": "git@github.com:sequelize/sequelize.git"
  },
  "bugs": {
    "url": "https://github.com/sequelize/sequelize/issues"
  },
  "homepage": "https://sequelize.org/",
  "main": "./lib/index.js",
  "types": "./lib/index.d.ts",
  "type": "commonjs",
  "exports": {
    ".": {
      "import": {
        "types": "./lib/index.d.mts",
        "default": "./lib/index.mjs"
      },
      "require": {
        "types": "./lib/index.d.ts",
        "default": "./lib/index.js"
      }
    },
    "./decorators-legacy": {
      "import": "./lib/decorators/legacy/index.mjs",
      "require": {
        "types": "./lib/decorators/legacy/index.d.ts",
        "default": "./lib/decorators/legacy/index.js"
      }
    },
    "./_non-semver-use-at-your-own-risk_/*": {
      "default": "./lib/*"
    },
    "./package.json": "./package.json"
  },
  "engines": {
    "node": ">=18.0.0"
  },
  "files": [
    "lib",
    "types",
    "index.js"
  ],
  "license": "MIT",
  "dependencies": {
    "@sequelize/utils": "workspace:*",
    "@types/debug": "^4.1.7",
    "@types/validator": "^13.7.5",
    "bnf-parser": "3.1.6",
    "dayjs": "^1.11.5",
    "debug": "^4.3.4",
    "dottie": "^2.0.2",
    "fast-glob": "^3.2.12",
    "inflection": "^3.0.0",
    "lodash": "^4.17.21",
    "pg-connection-string": "^2.5.0",
    "retry-as-promised": "^7.0.3",
    "semver": "^7.3.7",
    "sequelize-pool": "^8.0.0",
    "toposort-class": "^1.0.1",
    "type-fest": "^4.12.0",
    "uuid": "^9.0.0",
    "validator": "^13.7.0",
    "wkx": "^0.5.0"
  },
  "devDependencies": {
    "@types/chai": "4.3.14",
    "@types/chai-as-promised": "7.1.8",
    "@types/chai-datetime": "0.0.39",
    "@types/ibm_db": "2.0.16",
    "@types/lodash": "4.17.0",
    "@types/mocha": "10.0.6",
<<<<<<< HEAD
=======
    "@types/pg": "8.11.4",
>>>>>>> 8e3e0079
    "@types/semver": "7.5.8",
    "@types/sinon": "17.0.3",
    "@types/sinon-chai": "3.2.12",
    "@types/snowflake-sdk": "1.6.20",
    "@types/tedious": "4.0.14",
    "@types/uuid": "9.0.8",
    "chai": "4.4.1",
    "chai-as-promised": "7.1.1",
    "chai-datetime": "1.8.0",
    "delay": "5.0.0",
    "expect-type": "0.13.0",
    "fs-jetpack": "5.1.0",
    "ibm_db": "3.2.3",
    "lcov-result-merger": "5.0.0",
    "mariadb": "3.3.0",
    "mocha": "10.3.0",
    "moment": "2.30.1",
    "mysql2": "3.9.2",
    "nyc": "15.1.0",
    "odbc": "2.4.8",
    "p-map": "4.0.0",
    "p-props": "4.0.0",
    "p-settle": "4.1.1",
    "p-timeout": "4.1.0",
    "rimraf": "5.0.5",
    "sinon": "17.0.1",
    "sinon-chai": "3.7.0",
    "snowflake-sdk": "1.10.0",
    "sqlite3": "5.1.7",
    "tedious": "16.7.0"
  },
  "peerDependenciesMeta": {
    "ibm_db": {
      "optional": true
    },
    "mariadb": {
      "optional": true
    },
    "mysql2": {
      "optional": true
    },
    "odbc": {
      "optional": true
    },
    "snowflake-sdk": {
      "optional": true
    },
    "sqlite3": {
      "optional": true
    },
    "tedious": {
      "optional": true
    }
  },
  "keywords": [
    "mysql",
    "mariadb",
    "sqlite",
    "postgresql",
    "postgres",
    "pg",
    "mssql",
    "db2",
    "ibm_db",
    "sql",
    "sqlserver",
    "snowflake",
    "orm",
    "nodejs",
    "object relational mapper",
    "database",
    "db"
  ],
  "publishConfig": {
    "access": "public",
    "tag": "alpha"
  },
  "scripts": {
    "----------------------------------------- static analysis -----------------------------------------": "",
    "test-typings": "tsc --noEmit && tsc -b test/tsconfig.json",
    "----------------------------------------- tests ---------------------------------------------------": "",
    "mocha": "mocha -r ../../test/register-esbuild.js",
    "_test-unit": "yarn mocha \"test/unit/**/*.test.[tj]s\"",
    "test-integration": "yarn mocha \"test/integration/**/*.test.[tj]s\"",
    "test-smoke": "yarn mocha \"test/smoke/**/*.test.[tj]s\" --timeout 600000",
    "teaser": "ts-node test/teaser.ts",
    "test": "yarn build && yarn test-typings && yarn teaser && yarn _test-unit && yarn test-integration",
    "----------------------------------------- coverage ------------------------------------------------": "",
    "cover": "rimraf coverage && yarn teaser && yarn cover-integration && yarn cover-unit && yarn merge-coverage",
    "cover-integration": "cross-env COVERAGE=true nyc --reporter=lcovonly yarn mocha \"test/integration/**/*.test.[tj]s\" && node -e \"require('fs').renameSync('coverage/lcov.info', 'coverage/integration.info')\"",
    "cover-unit": "cross-env COVERAGE=true nyc --reporter=lcovonly yarn mocha \"test/unit/**/*.test.[tj]s\" && node -e \"require('fs').renameSync('coverage/lcov.info', 'coverage/unit.info')\"",
    "merge-coverage": "lcov-result-merger \"coverage/*.info\" \"coverage/lcov.info\"",
    "----------------------------------------- unit tests ---------------------------------------------": "",
    "test-unit-mariadb": "cross-env DIALECT=mariadb yarn _test-unit",
    "test-unit-mysql": "cross-env DIALECT=mysql yarn _test-unit",
    "test-unit-postgres": "cross-env DIALECT=postgres yarn _test-unit",
    "test-unit-sqlite": "cross-env DIALECT=sqlite yarn _test-unit",
    "test-unit-mssql": "cross-env DIALECT=mssql yarn _test-unit",
    "test-unit-db2": "cross-env DIALECT=db2 yarn _test-unit",
    "test-unit-ibmi": "cross-env DIALECT=ibmi yarn _test-unit",
    "test-unit-snowflake": "cross-env DIALECT=snowflake yarn _test-unit",
    "test-unit-all": "yarn test-unit-mariadb && yarn test-unit-mysql && yarn test-unit-postgres && yarn test-unit-mssql && yarn test-unit-sqlite && yarn test-unit-snowflake && yarn test-unit-db2 && yarn test-unit-ibmi",
    "test-unit": "yarn test-unit-all",
    "----------------------------------------- integration tests ---------------------------------------------": "",
    "test-integration-mariadb": "cross-env DIALECT=mariadb yarn test-integration",
    "test-integration-mysql": "cross-env DIALECT=mysql yarn test-integration",
    "test-integration-postgres": "cross-env DIALECT=postgres yarn test-integration",
    "test-integration-postgres-native": "cross-env DIALECT=postgres-native yarn test-integration",
    "test-integration-sqlite": "cross-env DIALECT=sqlite yarn test-integration",
    "test-integration-mssql": "cross-env DIALECT=mssql yarn test-integration",
    "test-integration-db2": "cross-env DIALECT=db2 yarn test-integration",
    "test-integration-ibmi": "cross-env DIALECT=ibmi yarn test-integration",
    "test-integration-snowflake": "cross-env DIALECT=snowflake yarn test-integration",
    "test-integration-all": "yarn test-integration-mariadb && yarn test-integration-mysql && yarn test-integration-postgres && yarn test-integration-postgres-native && yarn test-integration-sqlite && yarn test-integration-mssql && yarn test-integration-db2 && yarn test-integration-ibmi && yarn test-integration-snowflake",
    "----------------------------------------- all tests ---------------------------------------------": "",
    "test-mariadb": "cross-env DIALECT=mariadb yarn test",
    "test-mysql": "cross-env DIALECT=mysql yarn test",
    "test-sqlite": "cross-env DIALECT=sqlite yarn test",
    "test-postgres": "cross-env DIALECT=postgres yarn test",
    "test-postgres-native": "cross-env DIALECT=postgres-native yarn test",
    "test-mssql": "cross-env DIALECT=mssql yarn test",
    "test-db2": "cross-env DIALECT=db2 yarn test",
    "test-ibmi": "cross-env DIALECT=ibmi yarn test",
    "----------------------------------------- development ---------------------------------------------": "",
    "build": "node ../../build-packages.mjs core"
  },
  "support": true
}<|MERGE_RESOLUTION|>--- conflicted
+++ resolved
@@ -79,10 +79,6 @@
     "@types/ibm_db": "2.0.16",
     "@types/lodash": "4.17.0",
     "@types/mocha": "10.0.6",
-<<<<<<< HEAD
-=======
-    "@types/pg": "8.11.4",
->>>>>>> 8e3e0079
     "@types/semver": "7.5.8",
     "@types/sinon": "17.0.3",
     "@types/sinon-chai": "3.2.12",
