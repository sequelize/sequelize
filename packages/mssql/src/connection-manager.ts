import type { AbstractConnection, ConnectionOptions } from '@sequelize/core';
import {
  AbstractConnectionManager,
  AccessDeniedError,
  ConnectionError,
  ConnectionRefusedError,
  HostNotFoundError,
  HostNotReachableError,
  InvalidConnectionError,
} from '@sequelize/core';
import { isErrorWithStringCode } from '@sequelize/core/_non-semver-use-at-your-own-risk_/utils/check.js';
import { logger } from '@sequelize/core/_non-semver-use-at-your-own-risk_/utils/logger.js';
import { removeUndefined } from '@sequelize/core/_non-semver-use-at-your-own-risk_/utils/object.js';
import { isError, splitObject } from '@sequelize/utils';
import * as Tedious from 'tedious';
import { AsyncQueue } from './_internal/async-queue.js';
import { ASYNC_QUEUE } from './_internal/symbols.js';
import type { InlinedTediousOptions } from './connection-manager.internal.js';
import { INLINED_OPTION_NAMES } from './connection-manager.internal.js';
import type { MsSqlDialect } from './dialect.js';

const debug = logger.debugContext('connection:mssql');
const debugTedious = logger.debugContext('connection:mssql:tedious');

export interface MsSqlConnection extends AbstractConnection, Tedious.Connection {
  // custom properties we attach to the connection
  [ASYNC_QUEUE]: AsyncQueue;
}

export type MsSqlConnectionOptions = Omit<Tedious.ConnectionConfiguration, 'options'> &
  // We inline "options" with the other options, so we can allowlist them.
  InlinedTediousOptions;

export type TediousModule = typeof Tedious;

export class MsSqlConnectionManager extends AbstractConnectionManager<
  MsSqlDialect,
  MsSqlConnection
> {
  readonly #lib: TediousModule;

  constructor(dialect: MsSqlDialect) {
    super(dialect);
    this.#lib = dialect.options.tediousModule ?? Tedious;
  }

  async connect(connectionOptions: ConnectionOptions<MsSqlDialect>): Promise<MsSqlConnection> {
    const [inlinedOptions, regularOptions] = splitObject(connectionOptions, INLINED_OPTION_NAMES);

    const tediousConfig: Tedious.ConnectionConfiguration = {
      ...regularOptions,
      options: removeUndefined(inlinedOptions),
    };

    if (!tediousConfig.options!.port) {
      tediousConfig.options!.port = 1433;
    }

    try {
      return await new Promise((resolve, reject) => {
<<<<<<< HEAD
        const connection: MsSqlConnection = new this.lib.Connection(
          tediousConfig,
=======
        const connection: MsSqlConnection = new this.#lib.Connection(
          connectionConfig,
>>>>>>> 1a6d01cb
        ) as MsSqlConnection;
        if (connection.state === connection.STATE.INITIALIZED) {
          connection.connect();
        }

        connection[ASYNC_QUEUE] = new AsyncQueue();

        const connectHandler = (error: unknown) => {
          connection.removeListener('end', endHandler);
          connection.removeListener('error', errorHandler);

          if (error) {
            return void reject(error);
          }

          debug('connection acquired');
          resolve(connection);
        };

        const endHandler = () => {
          connection.removeListener('connect', connectHandler);
          connection.removeListener('error', errorHandler);
          reject(new Error('Connection was closed by remote server'));
        };

        const errorHandler = (error: unknown) => {
          connection.removeListener('connect', connectHandler);
          connection.removeListener('end', endHandler);
          reject(error);
        };

        connection.once('error', errorHandler);
        connection.once('end', endHandler);
        connection.once('connect', connectHandler);

        /*
         * Permanently attach this event before connection is even acquired
         * tedious sometime emits error even after connect(with error).
         *
         * If we dont attach this even that unexpected error event will crash node process
         *
         * E.g. connectTimeout is set higher than requestTimeout
         */
        connection.on('error', (error: unknown) => {
          if (
            isErrorWithStringCode(error) &&
            (error.code === 'ESOCKET' || error.code === 'ECONNRESET')
          ) {
            void this.sequelize.pool.destroy(connection);
          }
        });

        if (tediousConfig.options?.debug) {
          connection.on('debug', debugTedious.log.bind(debugTedious));
        }
      });
    } catch (error: unknown) {
      isError.assert(error);

      if (!isErrorWithStringCode(error)) {
        throw new ConnectionError(error);
      }

      switch (error.code) {
        case 'ESOCKET':
          if (error.message.includes('connect EHOSTUNREACH')) {
            throw new HostNotReachableError(error);
          }

          if (error.message.includes('connect ENETUNREACH')) {
            throw new HostNotReachableError(error);
          }

          if (error.message.includes('connect EADDRNOTAVAIL')) {
            throw new HostNotReachableError(error);
          }

          if (error.message.includes('getaddrinfo ENOTFOUND')) {
            throw new HostNotFoundError(error);
          }

          if (error.message.includes('connect ECONNREFUSED')) {
            throw new ConnectionRefusedError(error);
          }

          throw new ConnectionError(error);
        case 'ER_ACCESS_DENIED_ERROR':
        case 'ELOGIN':
          throw new AccessDeniedError(error);
        case 'EINVAL':
          throw new InvalidConnectionError(error);
        default:
          throw new ConnectionError(error);
      }
    }
  }

  async disconnect(connection: MsSqlConnection): Promise<void> {
    // Don't disconnect a connection that is already disconnected
    if (connection.closed) {
      return;
    }

    connection[ASYNC_QUEUE].close();

    await new Promise<void>(resolve => {
      connection.on('end', resolve);
      connection.close();
      debug('connection closed');
    });
  }

  validate(connection: MsSqlConnection) {
    return connection?.state.name === 'LoggedIn';
  }
}<|MERGE_RESOLUTION|>--- conflicted
+++ resolved
@@ -58,13 +58,8 @@
 
     try {
       return await new Promise((resolve, reject) => {
-<<<<<<< HEAD
-        const connection: MsSqlConnection = new this.lib.Connection(
+        const connection: MsSqlConnection = new this.#lib.Connection(
           tediousConfig,
-=======
-        const connection: MsSqlConnection = new this.#lib.Connection(
-          connectionConfig,
->>>>>>> 1a6d01cb
         ) as MsSqlConnection;
         if (connection.state === connection.STATE.INITIALIZED) {
           connection.connect();
