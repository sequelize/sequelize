sudo: required
dist: trusty

language: node_js

branches:
  only:
    - master
    - v3
    - /^greenkeeper/.*$/
  except:
    - /^v\d+\.\d+\.\d+$/

cache:
  directories:
    - node_modules

env:
  global:
    # mysql info
    - SEQ_MYSQL_DB=sequelize_test
    - SEQ_MYSQL_USER=sequelize_test
    - SEQ_MYSQL_PW=sequelize_test
    - SEQ_MYSQL_HOST=127.0.0.1
    - SEQ_MYSQL_PORT=8999
    # postgres info
    - SEQ_PG_DB=sequelize_test
    - SEQ_PG_USER=sequelize_test
    - SEQ_PG_PW=sequelize_test
    - SEQ_PG_HOST=127.0.0.1
    - SEQ_PG_PORT=8998

before_script:
  # mount ramdisk
  - "if [ $POSTGRES_VER ] || [ $MYSQL_VER ]; then sudo mkdir /mnt/sequelize-ramdisk; fi"
  - "if [ $POSTGRES_VER ] || [ $MYSQL_VER ]; then sudo mount -t ramfs tmpfs /mnt/sequelize-ramdisk; fi"
  # setup docker
  - "if [ $POSTGRES_VER ] || [ $MYSQL_VER ]; then docker-compose up -d ${POSTGRES_VER} ${MYSQL_VER}; fi"
  - "if [ $MYSQL_VER ]; then docker run --link ${MYSQL_VER}:db -e CHECK_PORT=3306 -e CHECK_HOST=db --net sequelize_default giorgos/takis; fi"
  - "if [ $POSTGRES_VER ]; then docker run --link ${POSTGRES_VER}:db -e CHECK_PORT=5432 -e CHECK_HOST=db --net sequelize_default giorgos/takis; fi"

script:
  - npm run lint
  - "if [ $COVERAGE ]; then npm run cover && bash <(curl -s https://codecov.io/bash) -f coverage/lcov.info; else npm run test; fi"

jobs:
  include:
    - stage: tests
      node_js: 4
      env: DIALECT=sqlite COVERAGE=true
    - stage: tests
      node_js: 4
      env: MYSQL_VER=mysql-57 DIALECT=mysql COVERAGE=true
    - stage: tests
      node_js: 4
      env: POSTGRES_VER=postgres-95 DIALECT=postgres COVERAGE=true
    - stage: tests
      node_js: 4
      env: POSTGRES_VER=postgres-95 DIALECT=postgres-native COVERAGE=true
    - stage: tests
<<<<<<< HEAD
      node_js: 6
      env: DIALECT=sqlite
    - stage: tests
      node_js: 8
=======
      node_js: 8
      env: DIALECT=sqlite
    - stage: tests
      node_js: 6
>>>>>>> 3cdf1ef5
      env: DIALECT=sqlite
    - stage: docs
      node_js: 6
      script:
        - 'if [ "${TRAVIS_PULL_REQUEST}" = "false" ] && [ "${TRAVIS_BRANCH}" = "master" ]; then npm run docs; fi'
      deploy:
        provider: surge
        project: ./esdoc/
        domain: docs.sequelizejs.com
        skip_cleanup: true
        on:
          branch: master
    - stage: release
      node_js: 4
      env:
        - TRAVIS_JOB_NUMBER=WORKAROUND.1
      script:
        - npm run lint
        - 'if [ "${TRAVIS_PULL_REQUEST}" = "false" ] && [ "${TRAVIS_BRANCH}" = "master" ]; then npm run semantic-release; fi || true'<|MERGE_RESOLUTION|>--- conflicted
+++ resolved
@@ -58,17 +58,10 @@
       node_js: 4
       env: POSTGRES_VER=postgres-95 DIALECT=postgres-native COVERAGE=true
     - stage: tests
-<<<<<<< HEAD
       node_js: 6
       env: DIALECT=sqlite
     - stage: tests
       node_js: 8
-=======
-      node_js: 8
-      env: DIALECT=sqlite
-    - stage: tests
-      node_js: 6
->>>>>>> 3cdf1ef5
       env: DIALECT=sqlite
     - stage: docs
       node_js: 6
