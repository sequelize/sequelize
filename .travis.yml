--- conflicted
+++ resolved
@@ -4,14 +4,8 @@
 language: node_js
 
 node_js:
-<<<<<<< HEAD
-  - "0.10"
-
-sudo: false
-=======
   - "4"
   - "6"
->>>>>>> 7137b837
 
 branches:
   only:
@@ -19,15 +13,6 @@
   - v3
 
 env:
-<<<<<<< HEAD
-  - DIALECT=mysql
-  - DIALECT=postgres
-  - DIALECT=postgres-native
-  - DIALECT=sqlite
-
-addons:
-  postgresql: "9.4"
-=======
   global:
     # mysql info
     - SEQ_MYSQL_DB: sequelize_test
@@ -47,7 +32,6 @@
     - MYSQL_VER=mysql-57 DIALECT=mysql COVERAGE=true
     - POSTGRES_VER=postgres-95 DIALECT=postgres COVERAGE=true
     - POSTGRES_VER=postgres-95 DIALECT=postgres-native COVERAGE=true
->>>>>>> 7137b837
 
 before_script:
   - "if [ $POSTGRES_VER ] || [ $MYSQL_VER ]; then docker-compose up -d ${POSTGRES_VER} ${MYSQL_VER}; fi"
@@ -55,24 +39,4 @@
   - "if [ $POSTGRES_VER ]; then docker run --link ${POSTGRES_VER}:db -e CHECK_PORT=5432 -e CHECK_HOST=db --net sequelize_default giorgos/takis; fi"
 
 script:
-<<<<<<< HEAD
-  - "if [ $COVERAGE ]; then npm run cover && bash <(curl -s https://codecov.io/bash) -f coverage/lcov.info; else npm run test; fi"
-
-matrix:
-  include:
-    - node_js: "0.12"
-      env: COVERAGE=true DIALECT=mysql
-    - node_js: "0.12"
-      env: COVERAGE=true DIALECT=postgres
-    - node_js: "0.12"
-      env: COVERAGE=true DIALECT=postgres-native
-    - node_js: "0.12"
-      env: COVERAGE=true DIALECT=sqlite
-
-branches:
-  only:
-  - master
-  - v3
-=======
-  - "if [ $COVERAGE ]; then npm run cover && bash <(curl -s https://codecov.io/bash) -f coverage/lcov.info; else npm run test; fi"
->>>>>>> 7137b837
+  - "if [ $COVERAGE ]; then npm run cover && bash <(curl -s https://codecov.io/bash) -f coverage/lcov.info; else npm run test; fi"