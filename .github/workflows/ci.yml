--- conflicted
+++ resolved
@@ -233,7 +233,6 @@
       - name: Unit Tests
         run: yarn test-unit
       - name: Integration Tests
-<<<<<<< HEAD
         run: yarn test-integration
   test-snowflake:
     strategy:
@@ -244,13 +243,21 @@
     runs-on: ubuntu-latest
     env:
       DIALECT: snowflake
-=======
-        run: npm run test-integration
-  test-oracle:
-    strategy:
-      fail-fast: false
-      matrix:
-        node-version: [12]
+    steps:
+      - uses: actions/checkout@v2
+      - uses: actions/setup-node@v1
+        with:
+          node-version: ${{ matrix.node-version }}
+      - run: yarn install --frozen-lockfile --ignore-engines
+      - name: Unit Tests
+        run: yarn test-unit
+      # - name: Integration Tests
+      #   run: yarn test-integration
+   test-oracle:
+    strategy:
+      fail-fast: false
+      matrix:
+        node-version: [10, 16]
     name: Oracle DB 21c (Node ${{ matrix.node-version }})
     runs-on: ubuntu-latest
     env:
@@ -261,18 +268,20 @@
       SEQ_ORACLE_HOST: localhost
       SEQ_ORACLE_PORT: 51521
       UV_THREADPOOL_SIZE: 128
->>>>>>> b091d59d
-    steps:
-      - uses: actions/checkout@v2
-      - uses: actions/setup-node@v1
-        with:
-          node-version: ${{ matrix.node-version }}
-<<<<<<< HEAD
-      - run: yarn install --frozen-lockfile --ignore-engines
-      - name: Unit Tests
-        run: yarn test-unit
-      # - name: Integration Tests
-      #   run: yarn test-integration
+    steps:
+      - uses: actions/checkout@v2
+      - uses: actions/setup-node@v1
+        with:
+          node-version: ${{ matrix.node-version }}
+      - run: yarn install --frozen-lockfile --ignore-engines
+      - name: Install Local Oracle DB 21c
+        run: yarn start-oracle
+      - name: Unit Tests
+        run: yarn test-unit
+        continue-on-error: true
+      - name: Integration Tests
+        run: yarn test-integration
+        continue-on-error: true
   release:
     name: Release
     runs-on: ubuntu-latest
@@ -287,21 +296,6 @@
         test-mssql,
       ]
     if: github.event_name == 'push' && (github.ref == 'refs/heads/v6' || github.ref == 'refs/heads/v6-beta')
-=======
-      - run: npm run start-oracle
-      - run: npm install
-      - name: Unit Tests
-        run: npm run test-unit
-        continue-on-error: true
-      - name: Integration Tests
-        run: npm run test-integration
-        continue-on-error: true
-  release:
-    name: Release
-    runs-on: ubuntu-latest
-    needs: [lint, test-typings, test-sqlite, test-postgres, test-mysql-mariadb, test-mssql, test-oracle]
-    if: github.event_name == 'push' && github.ref == 'refs/heads/v6'
->>>>>>> b091d59d
     env:
       GITHUB_TOKEN: ${{ secrets.GITHUB_TOKEN }}
       NPM_TOKEN: ${{ secrets.NPM_TOKEN }}
