--- conflicted
+++ resolved
@@ -132,41 +132,7 @@
       - name: Install TypeScript
         run: yarn add typescript@~${{ matrix.ts-version }} -W
       - name: Typing Tests
-<<<<<<< HEAD
-        run: yarn test-typings
-  test-db2:
-    strategy:
-      fail-fast: false
-      matrix:
-        node-version: [14, 18]
-    name: DB2 (Node ${{ matrix.node-version }})
-    runs-on: ubuntu-latest
-    needs: [unit-test, test-typings]
-    env:
-      DIALECT: db2
-      SEQ_DB: testdb
-      SEQ_USER: db2inst1
-      SEQ_PW: password
-      SEQ_TEST_CLEANUP_TIMEOUT: 1200000
-      SEQ_PORT: 50000
-    steps:
-      - uses: actions/checkout@ac593985615ec2ede58e132d2e21d2b1cbd6127c # v3.3.0
-      - uses: actions/setup-node@64ed1c7eab4cce3362f8c340dee64e5eaeef8f7c # v3.6.0
-        with:
-          node-version: ${{ matrix.node-version }}
-          cache: yarn
-      - uses: actions/download-artifact@9bc31d5ccc31df68ecc42ccf4149144866c47d8a # v3.0.2
-        with:
-          name: install-build-artifact-node-${{ matrix.node-version }}
-      - name: Extract artifact
-        run: tar -xf install-build-node-${{ matrix.node-version }}.tar
-      - name: Install Local DB2 Copy
-        run: yarn start-db2-oldest
-      - name: Integration Tests
-        run: yarn workspace @sequelize/core test-integration
-=======
         run: yarn workspace @sequelize/core test-typings
->>>>>>> 243ca2b0
   test-sqlite:
     strategy:
       fail-fast: false
@@ -220,75 +186,6 @@
       - run: yarn start-postgres-${{ matrix.postgres-version }}
       - name: Integration Tests
         run: yarn workspace @sequelize/core test-integration
-  test-oldest-latest:
-    strategy:
-      fail-fast: false
-      matrix:
-        node-version: [14, 18]
-        database-version: [oldest, latest]
-        dialect: [mysql, mariadb, mssql, db2]
-    name: ${{ matrix.dialect }} ${{ matrix.database-version }} (Node ${{ matrix.node-version }})
-    runs-on: ubuntu-latest
-    needs: [unit-test, test-typings]
-    env:
-      DIALECT: ${{ matrix.dialect }}
-    steps:
-      - uses: actions/checkout@8f4b7f84864484a7bf31766abe9204da3cbe65b3 # v3.5.0
-      - uses: actions/setup-node@64ed1c7eab4cce3362f8c340dee64e5eaeef8f7c # v3.6.0
-        with:
-          node-version: ${{ matrix.node-version }}
-          cache: yarn
-      - uses: actions/download-artifact@9bc31d5ccc31df68ecc42ccf4149144866c47d8a # v3.0.2
-        with:
-          name: install-build-artifact-node-${{ matrix.node-version }}
-      - name: Extract artifact
-        run: tar -xf install-build-node-${{ matrix.node-version }}.tar
-      - run: yarn start-${{ matrix.dialect }}-${{ matrix.database-version }}
-      - name: Integration Tests
-        run: yarn workspace @sequelize/core test-integration
-<<<<<<< HEAD
-  test-mssql:
-    strategy:
-      fail-fast: false
-      matrix:
-        node-version: [14, 18]
-        mssql-version: [2017, 2022]
-    name: MSSQL ${{ matrix.mssql-version }} (Node ${{ matrix.node-version }})
-    runs-on: ubuntu-latest
-    needs: [unit-test, test-typings]
-    services:
-      mssql:
-        image: mcr.microsoft.com/mssql/server:${{ matrix.mssql-version }}-latest
-        env:
-          ACCEPT_EULA: Y
-          SA_PASSWORD: Password12!
-        ports:
-          - 1433:1433
-        options: >-
-          --health-cmd="/opt/mssql-tools/bin/sqlcmd -S localhost -U SA -P \"Password12!\" -l 30 -Q \"SELECT 1\""
-          --health-start-period 10s
-          --health-interval 10s
-          --health-timeout 5s
-          --health-retries 10
-    env:
-      DIALECT: mssql
-      SEQ_USER: SA
-      SEQ_PW: Password12!
-      SEQ_PORT: 1433
-    steps:
-      - run: /opt/mssql-tools/bin/sqlcmd -S localhost -U SA -P "Password12!" -Q "CREATE DATABASE sequelize_test; ALTER DATABASE sequelize_test SET READ_COMMITTED_SNAPSHOT ON;"
-      - uses: actions/checkout@ac593985615ec2ede58e132d2e21d2b1cbd6127c # v3.3.0
-      - uses: actions/setup-node@64ed1c7eab4cce3362f8c340dee64e5eaeef8f7c # v3.6.0
-        with:
-          node-version: ${{ matrix.node-version }}
-          cache: yarn
-      - uses: actions/download-artifact@9bc31d5ccc31df68ecc42ccf4149144866c47d8a # v3.0.2
-        with:
-          name: install-build-artifact-node-${{ matrix.node-version }}
-      - name: Extract artifact
-        run: tar -xf install-build-node-${{ matrix.node-version }}.tar
-      - name: Integration Tests
-        run: yarn workspace @sequelize/core test-integration
   test-cockroachdb:
     strategy:
       fail-fast: false
@@ -315,24 +212,36 @@
       - name: Install pg-native
         run: yarn workspace @sequelize/core add pg-native --ignore-engines
       - run: yarn start-cockroachdb-${{ matrix.cockroachdb-version }}
-=======
->>>>>>> 243ca2b0
+  test-oldest-latest:
+    strategy:
+      fail-fast: false
+      matrix:
+        node-version: [14, 18]
+        database-version: [oldest, latest]
+        dialect: [mysql, mariadb, mssql, db2]
+    name: ${{ matrix.dialect }} ${{ matrix.database-version }} (Node ${{ matrix.node-version }})
+    runs-on: ubuntu-latest
+    needs: [unit-test, test-typings]
+    env:
+      DIALECT: ${{ matrix.dialect }}
+    steps:
+      - uses: actions/checkout@8f4b7f84864484a7bf31766abe9204da3cbe65b3 # v3.5.0
+      - uses: actions/setup-node@64ed1c7eab4cce3362f8c340dee64e5eaeef8f7c # v3.6.0
+        with:
+          node-version: ${{ matrix.node-version }}
+          cache: yarn
+      - uses: actions/download-artifact@9bc31d5ccc31df68ecc42ccf4149144866c47d8a # v3.0.2
+        with:
+          name: install-build-artifact-node-${{ matrix.node-version }}
+      - name: Extract artifact
+        run: tar -xf install-build-node-${{ matrix.node-version }}.tar
+      - run: yarn start-${{ matrix.dialect }}-${{ matrix.database-version }}
+      - name: Integration Tests
+        run: yarn workspace @sequelize/core test-integration
   release:
     name: Release
     runs-on: ubuntu-latest
-    needs:
-      [
-        docs,
-        test-sqlite,
-        test-postgres,
-<<<<<<< HEAD
-        test-mysql-mariadb,
-        test-mssql,
-        test-cockroachdb,
-=======
-        test-oldest-latest
->>>>>>> 243ca2b0
-      ]
+    needs: [docs, test-sqlite, test-postgres, test-oldest-latest]
     if: github.event_name == 'push'
     env:
       GITHUB_TOKEN: ${{ secrets.GITHUB_TOKEN }}
