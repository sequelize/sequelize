--- conflicted
+++ resolved
@@ -281,80 +281,6 @@
       - run: yarn start-mssql-latest
       - name: Integration Tests
         run: yarn lerna run test-integration --scope=@sequelize/core
-<<<<<<< HEAD
-  test-mssql-oldest:
-    strategy:
-      fail-fast: false
-      matrix:
-        node-version: [18, 20]
-    name: mssql oldest (Node ${{ matrix.node-version }})
-    runs-on: ubuntu-20.04
-    needs: [unit-test, test-typings]
-    env:
-      DIALECT: mssql
-    steps:
-      - uses: actions/checkout@11bd71901bbe5b1630ceea73d27597364c9af683 # v4.2.2
-      - uses: actions/setup-node@cdca7365b2dadb8aad0a33bc7601856ffabcc48e # v4.3.0
-        with:
-          node-version: ${{ matrix.node-version }}
-          cache: yarn
-      - uses: actions/download-artifact@95815c38cf2ff2164869cbab79da8d1f422bc89e # v4.2.1
-        with:
-          name: install-build-artifact-node-${{ matrix.node-version }}
-      - name: Extract artifact
-        run: tar -xf install-build-node-${{ matrix.node-version }}.tar
-      - run: yarn start-mssql-oldest
-      - name: Integration Tests
-        run: yarn lerna run test-integration --scope=@sequelize/core
-  test-oracle-latest:
-    strategy:
-      fail-fast: false
-      matrix:
-        node-version: [18, 20]
-    name: oracle latest (Node ${{ matrix.node-version }})
-    runs-on: ubuntu-latest
-    needs: [unit-test, test-typings]
-    env:
-      DIALECT: oracle
-    steps:
-      - uses: actions/checkout@11bd71901bbe5b1630ceea73d27597364c9af683 # v4.2.2
-      - uses: actions/setup-node@cdca7365b2dadb8aad0a33bc7601856ffabcc48e # v4.3.0
-        with:
-          node-version: ${{ matrix.node-version }}
-          cache: yarn
-      - uses: actions/download-artifact@95815c38cf2ff2164869cbab79da8d1f422bc89e # v4.2.1
-        with:
-          name: install-build-artifact-node-${{ matrix.node-version }}
-      - name: Extract artifact
-        run: tar -xf install-build-node-${{ matrix.node-version }}.tar
-      - run: yarn start-oracle-latest
-      - name: Integration Tests
-        run: yarn lerna run test-integration --scope=@sequelize/core
-  test-oracle-oldest:
-    strategy:
-      fail-fast: false
-      matrix:
-        node-version: [18, 20]
-    name: oracle oldest (Node ${{ matrix.node-version }})
-    runs-on: ubuntu-20.04
-    needs: [unit-test, test-typings]
-    env:
-      DIALECT: oracle
-    steps:
-      - uses: actions/checkout@11bd71901bbe5b1630ceea73d27597364c9af683 # v4.2.2
-      - uses: actions/setup-node@1d0ff469b7ec7b3cb9d8673fde0c81c44821de2a # v4.2.0
-        with:
-          node-version: ${{ matrix.node-version }}
-          cache: yarn
-      - uses: actions/download-artifact@fa0a91b85d4f404e444e00e005971372dc801d16 # v4.1.8
-        with:
-          name: install-build-artifact-node-${{ matrix.node-version }}
-      - name: Extract artifact
-        run: tar -xf install-build-node-${{ matrix.node-version }}.tar
-      - run: yarn start-oracle-oldest
-      - name: Integration Tests
-        run: yarn lerna run test-integration --scope=@sequelize/core
-=======
   # TODO: the following CI job is disabled due to mssql 2017 Docker image not working with ubuntu-22.04 or later. See https://github.com/sequelize/sequelize/pull/17772
   # test-mssql-oldest:
   #   strategy:
@@ -380,26 +306,69 @@
   #     - run: yarn start-mssql-oldest
   #     - name: Integration Tests
   #       run: yarn lerna run test-integration --scope=@sequelize/core
->>>>>>> 143f81a6
+
+  test-oracle-latest:
+  strategy:
+    fail-fast: false
+    matrix:
+      node-version: [18, 20]
+  name: oracle latest (Node ${{ matrix.node-version }})
+  runs-on: ubuntu-latest
+  needs: [unit-test, test-typings]
+  env:
+    DIALECT: oracle
+  steps:
+    - uses: actions/checkout@11bd71901bbe5b1630ceea73d27597364c9af683 # v4.2.2
+    - uses: actions/setup-node@cdca7365b2dadb8aad0a33bc7601856ffabcc48e # v4.3.0
+      with:
+        node-version: ${{ matrix.node-version }}
+        cache: yarn
+    - uses: actions/download-artifact@95815c38cf2ff2164869cbab79da8d1f422bc89e # v4.2.1
+      with:
+        name: install-build-artifact-node-${{ matrix.node-version }}
+    - name: Extract artifact
+      run: tar -xf install-build-node-${{ matrix.node-version }}.tar
+    - run: yarn start-oracle-latest
+    - name: Integration Tests
+      run: yarn lerna run test-integration --scope=@sequelize/core
+test-oracle-oldest:
+  strategy:
+    fail-fast: false
+    matrix:
+      node-version: [18, 20]
+  name: oracle oldest (Node ${{ matrix.node-version }})
+  runs-on: ubuntu-20.04
+  needs: [unit-test, test-typings]
+  env:
+    DIALECT: oracle
+  steps:
+    - uses: actions/checkout@11bd71901bbe5b1630ceea73d27597364c9af683 # v4.2.2
+    - uses: actions/setup-node@1d0ff469b7ec7b3cb9d8673fde0c81c44821de2a # v4.2.0
+      with:
+        node-version: ${{ matrix.node-version }}
+        cache: yarn
+    - uses: actions/download-artifact@fa0a91b85d4f404e444e00e005971372dc801d16 # v4.1.8
+      with:
+        name: install-build-artifact-node-${{ matrix.node-version }}
+    - name: Extract artifact
+      run: tar -xf install-build-node-${{ matrix.node-version }}.tar
+    - run: yarn start-oracle-oldest
+    - name: Integration Tests
+      run: yarn lerna run test-integration --scope=@sequelize/core
   release:
     name: Release
     runs-on: ubuntu-latest
     needs:
-<<<<<<< HEAD
+      # TODO: add test-mssql-oldest back here when it's uncommented
       [
         docs,
         test-sqlite3,
         test-postgres,
         test-oldest-latest,
         test-mssql-latest,
-        test-mssql-oldest,
+        test-oracle-oldest,
         test-oracle-latest,
-        test-oracle-oldest,
       ]
-=======
-      # TODO: add test-mssql-oldest back here when it's uncommented
-      [docs, test-sqlite3, test-postgres, test-oldest-latest, test-mssql-latest]
->>>>>>> 143f81a6
     if: github.event_name == 'workflow_dispatch' && github.ref == 'refs/heads/main'
     env:
       NPM_TOKEN: '${{ secrets.NPM_TOKEN }}'
