name: CI
on:
  push:
    branches:
      - renovate/**
  pull_request:
    branches-ignore:
      - renovate/**
  merge_group:
  workflow_dispatch:

# This configuration cancels previous runs if a new run is started on the same PR. Only one run at a time per PR.
# This does not affect pushes to the v7 branch itself, only PRs.
# from https://docs.github.com/en/actions/using-workflows/workflow-syntax-for-github-actions#example-using-a-fallback-value
concurrency:
  group: ${{ github.head_ref || github.run_id }}
  cancel-in-progress: true

jobs:
  install-and-build:
    strategy:
      fail-fast: false
      matrix:
        node-version: [18, 20]
    name: Upload install and build artifact (Node ${{ matrix.node-version }})
    runs-on: ubuntu-latest
    steps:
      - uses: actions/checkout@eef61447b9ff4aafe5dcd4e0bbf5d482be7e7871 # v4.2.1
      - uses: actions/setup-node@0a44ba7841725637a19e28fa30b79a866c81b0a6 # v4.0.4
        with:
          node-version: ${{ matrix.node-version }}
          cache: yarn
      - name: Install dependencies
        run: yarn install --immutable
      - name: Build sequelize
        run: yarn build
      - name: Reset NX cache
        run: yarn nx reset
      - name: Compress artifact
        run: tar -cf install-build-node-${{ matrix.node-version }}.tar ./packages/*/lib ./node_modules ./packages/*/node_modules
      - uses: actions/upload-artifact@b4b15b8c7c6ac21ea08fcf65892d2ee8f75cf882 # v4.4.3
        with:
          name: install-build-artifact-node-${{ matrix.node-version }}
          path: install-build-node-${{ matrix.node-version }}.tar
          retention-days: 1
  lint:
    name: Lint code
    runs-on: ubuntu-latest
    needs: install-and-build
    steps:
      - uses: actions/checkout@eef61447b9ff4aafe5dcd4e0bbf5d482be7e7871 # v4.2.1
      - uses: actions/setup-node@0a44ba7841725637a19e28fa30b79a866c81b0a6 # v4.0.4
        with:
          node-version: 20.x
          cache: yarn
      - uses: actions/download-artifact@fa0a91b85d4f404e444e00e005971372dc801d16 # v4.1.8
        with:
          name: install-build-artifact-node-20
      - name: Extract artifact
        run: tar -xf install-build-node-20.tar
      - run: yarn test:format
  unit-test:
    strategy:
      fail-fast: false
      matrix:
        node-version: [18, 20]
    name: Unit test all dialects (Node ${{ matrix.node-version }})
    runs-on: ubuntu-latest
    needs: lint
    steps:
      - uses: actions/checkout@eef61447b9ff4aafe5dcd4e0bbf5d482be7e7871 # v4.2.1
      - uses: actions/setup-node@0a44ba7841725637a19e28fa30b79a866c81b0a6 # v4.0.4
        with:
          node-version: ${{ matrix.node-version }}
          cache: yarn
      - uses: actions/download-artifact@fa0a91b85d4f404e444e00e005971372dc801d16 # v4.1.8
        with:
          name: install-build-artifact-node-${{ matrix.node-version }}
      - name: Extract artifact
        run: tar -xf install-build-node-${{ matrix.node-version }}.tar
      - name: ESM / CJS export equivalence
        run: yarn test-unit-esm
      - name: Unit tests (validator.js)
        run: yarn lerna run test-unit --scope=@sequelize/validator.js
      - name: Unit tests (cli)
        run: yarn lerna run test-unit --scope=@sequelize/cli
      - name: Unit tests (utils)
        run: yarn lerna run test-unit --scope=@sequelize/utils
      - name: Unit tests (core - mariadb)
        run: yarn lerna run test-unit-mariadb --scope=@sequelize/core
      - name: Unit tests (mariadb package)
        run: yarn lerna run test-unit --scope=@sequelize/mariadb
      - name: Unit tests (core - mysql)
        run: yarn lerna run test-unit-mysql --scope=@sequelize/core
      - name: Unit tests (mysql package)
        run: yarn lerna run test-unit --scope=@sequelize/mysql
      - name: Unit tests (core - postgres)
        run: yarn lerna run test-unit-postgres --scope=@sequelize/core
      - name: Unit tests (postgres package)
        run: yarn lerna run test-unit --scope=@sequelize/postgres
      - name: Unit tests (core - sqlite3)
        run: yarn lerna run test-unit-sqlite3 --scope=@sequelize/core
      - name: Unit tests (core - mssql)
        run: yarn lerna run test-unit-mssql --scope=@sequelize/core
      - name: Unit tests (mssql package)
        run: yarn lerna run test-unit --scope=@sequelize/mssql
      - name: Unit tests (core - db2)
        run: yarn lerna run test-unit-db2 --scope=@sequelize/core
      - name: Unit tests (core - ibmi)
        run: yarn lerna run test-unit-ibmi --scope=@sequelize/core
      - name: Unit tests (core - snowflake)
        run: yarn lerna run test-unit-snowflake --scope=@sequelize/core
      - name: Unit tests (core - oracle)
        run: yarn lerna run test-unit-oracle --scope=@sequelize/core
      - name: SQLite SSCCE
        run: yarn sscce-sqlite3
  test-win:
    strategy:
      fail-fast: false
      matrix:
        node-version: [18, 20]
    name: Build and test on Windows (Node ${{ matrix.node-version }})
    runs-on: windows-latest
    needs: lint # don't bother running if lint tests fail
    steps:
      - uses: actions/checkout@eef61447b9ff4aafe5dcd4e0bbf5d482be7e7871 # v4.2.1
      - uses: actions/setup-node@0a44ba7841725637a19e28fa30b79a866c81b0a6 # v4.0.4
        with:
          node-version: ${{ matrix.node-version }}
          cache: yarn
      - name: Install dependencies
        run: yarn install --immutable
      - name: Build sequelize
        run: yarn build
      - name: Unit tests
        run: yarn lerna run test-unit
      - name: SSCCE
        run: yarn sscce-sqlite3
      - name: Integration tests (sqlite3)
        run: yarn lerna run test-integration-sqlite3 --scope=@sequelize/core
  docs:
    name: Generate TypeDoc
    runs-on: ubuntu-latest
    needs: lint
    steps:
      - uses: actions/checkout@eef61447b9ff4aafe5dcd4e0bbf5d482be7e7871 # v4.2.1
      - uses: actions/setup-node@0a44ba7841725637a19e28fa30b79a866c81b0a6 # v4.0.4
        with:
          node-version: 20.x
          cache: yarn
      - uses: actions/download-artifact@fa0a91b85d4f404e444e00e005971372dc801d16 # v4.1.8
        with:
          name: install-build-artifact-node-20
      - name: Extract artifact
        run: tar -xf install-build-node-20.tar
      - run: yarn docs
  test-typings:
    strategy:
      fail-fast: false
      matrix:
        ts-version: ['5.1', '5.2', '5.3', '5.4']
    name: TS Typings (${{ matrix.ts-version }})
    runs-on: ubuntu-latest
    needs: lint
    steps:
      - uses: actions/checkout@eef61447b9ff4aafe5dcd4e0bbf5d482be7e7871 # v4.2.1
      - uses: actions/setup-node@0a44ba7841725637a19e28fa30b79a866c81b0a6 # v4.0.4
        with:
          node-version: 20.x
          cache: yarn
      - uses: actions/download-artifact@fa0a91b85d4f404e444e00e005971372dc801d16 # v4.1.8
        with:
          name: install-build-artifact-node-20
      - name: Extract artifact
        run: tar -xf install-build-node-20.tar
      - name: Install TypeScript
        run: yarn add typescript@~${{ matrix.ts-version }}
      - name: Typing Tests
        run: yarn test-typings
  test-sqlite3:
    strategy:
      fail-fast: false
      matrix:
        node-version: [18, 20]
    name: sqlite3 (Node ${{ matrix.node-version }})
    runs-on: ubuntu-latest
    needs: [unit-test, test-typings]
    env:
      DIALECT: sqlite3
    steps:
      - uses: actions/checkout@eef61447b9ff4aafe5dcd4e0bbf5d482be7e7871 # v4.2.1
      - uses: actions/setup-node@0a44ba7841725637a19e28fa30b79a866c81b0a6 # v4.0.4
        with:
          node-version: ${{ matrix.node-version }}
          cache: yarn
      - uses: actions/download-artifact@fa0a91b85d4f404e444e00e005971372dc801d16 # v4.1.8
        with:
          name: install-build-artifact-node-${{ matrix.node-version }}
      - name: Extract artifact
        run: tar -xf install-build-node-${{ matrix.node-version }}.tar
      - name: Integration Tests
        run: yarn lerna run test-integration --scope=@sequelize/core
  test-postgres:
    strategy:
      fail-fast: false
      matrix:
        node-version: [18, 20]
        postgres-version: [oldest, latest]
        minify-aliases: [true, false]
        native: [true, false]
    name: postgres ${{ matrix.postgres-version }}${{ matrix.native && ' (native)' || '' }} (Node ${{ matrix.node-version }})${{ matrix.minify-aliases && ' (minified aliases)' || '' }}
    runs-on: ubuntu-latest
    needs: [unit-test, test-typings]
    env:
      DIALECT: ${{ matrix.native && 'postgres-native' || 'postgres' }}
      SEQ_PG_MINIFY_ALIASES: ${{ matrix.minify-aliases && '1' || '' }}
    steps:
      - uses: actions/checkout@eef61447b9ff4aafe5dcd4e0bbf5d482be7e7871 # v4.2.1
      - uses: actions/setup-node@0a44ba7841725637a19e28fa30b79a866c81b0a6 # v4.0.4
        with:
          node-version: ${{ matrix.node-version }}
          cache: yarn
      - uses: actions/download-artifact@fa0a91b85d4f404e444e00e005971372dc801d16 # v4.1.8
        with:
          name: install-build-artifact-node-${{ matrix.node-version }}
      - name: Extract artifact
        run: tar -xf install-build-node-${{ matrix.node-version }}.tar
      - name: Install pg-native
        run: yarn workspace @sequelize/core add pg-native
        if: matrix.native
      - run: yarn start-postgres-${{ matrix.postgres-version }}
      - name: Integration Tests
        run: yarn lerna run test-integration --scope=@sequelize/core
  test-oldest-latest:
    strategy:
      fail-fast: false
      matrix:
        node-version: [18, 20]
        database-version: [oldest, latest]
<<<<<<< HEAD
        dialect: [mysql, mariadb, mssql, db2, oracle]
=======
        dialect: [mysql, mariadb, db2]
>>>>>>> afe160e7
    name: ${{ matrix.dialect }} ${{ matrix.database-version }} (Node ${{ matrix.node-version }})
    runs-on: ubuntu-latest
    needs: [unit-test, test-typings]
    env:
      DIALECT: ${{ matrix.dialect }}
    steps:
      - uses: actions/checkout@eef61447b9ff4aafe5dcd4e0bbf5d482be7e7871 # v4.2.1
      - uses: actions/setup-node@0a44ba7841725637a19e28fa30b79a866c81b0a6 # v4.0.4
        with:
          node-version: ${{ matrix.node-version }}
          cache: yarn
      - uses: actions/download-artifact@fa0a91b85d4f404e444e00e005971372dc801d16 # v4.1.8
        with:
          name: install-build-artifact-node-${{ matrix.node-version }}
      - name: Extract artifact
        run: tar -xf install-build-node-${{ matrix.node-version }}.tar
      - run: yarn start-${{ matrix.dialect }}-${{ matrix.database-version }}
      - name: Integration Tests
        run: yarn lerna run test-integration --scope=@sequelize/core
  test-mssql-latest:
    strategy:
      fail-fast: false
      matrix:
        node-version: [18, 20]
    name: mssql latest (Node ${{ matrix.node-version }})
    runs-on: ubuntu-latest
    needs: [unit-test, test-typings]
    env:
      DIALECT: mssql
    steps:
      - uses: actions/checkout@eef61447b9ff4aafe5dcd4e0bbf5d482be7e7871 # v4.2.1
      - uses: actions/setup-node@0a44ba7841725637a19e28fa30b79a866c81b0a6 # v4.0.4
        with:
          node-version: ${{ matrix.node-version }}
          cache: yarn
      - uses: actions/download-artifact@fa0a91b85d4f404e444e00e005971372dc801d16 # v4.1.8
        with:
          name: install-build-artifact-node-${{ matrix.node-version }}
      - name: Extract artifact
        run: tar -xf install-build-node-${{ matrix.node-version }}.tar
      - run: yarn start-mssql-latest
      - name: Integration Tests
        run: yarn lerna run test-integration --scope=@sequelize/core
  test-mssql-oldest:
    strategy:
      fail-fast: false
      matrix:
        node-version: [18, 20]
    name: mssql oldest (Node ${{ matrix.node-version }})
    runs-on: ubuntu-20.04
    needs: [unit-test, test-typings]
    env:
      DIALECT: mssql
    steps:
      - uses: actions/checkout@eef61447b9ff4aafe5dcd4e0bbf5d482be7e7871 # v4.2.1
      - uses: actions/setup-node@0a44ba7841725637a19e28fa30b79a866c81b0a6 # v4.0.4
        with:
          node-version: ${{ matrix.node-version }}
          cache: yarn
      - uses: actions/download-artifact@fa0a91b85d4f404e444e00e005971372dc801d16 # v4.1.8
        with:
          name: install-build-artifact-node-${{ matrix.node-version }}
      - name: Extract artifact
        run: tar -xf install-build-node-${{ matrix.node-version }}.tar
      - run: yarn start-mssql-oldest
      - name: Integration Tests
        run: yarn lerna run test-integration --scope=@sequelize/core
  release:
    name: Release
    runs-on: ubuntu-latest
    needs:
      [docs, test-sqlite3, test-postgres, test-oldest-latest, test-mssql-latest, test-mssql-oldest]
    if: github.event_name == 'workflow_dispatch' && github.ref == 'refs/heads/main'
    env:
      NPM_TOKEN: '${{ secrets.NPM_TOKEN }}'
    steps:
      - name: Generate Sequelize Bot Token
        id: generate-token
        uses: actions/create-github-app-token@v1
        with:
          app-id: '${{ secrets.SEQUELIZE_BOT_APP_ID }}'
          private-key: '${{ secrets.SEQUELIZE_BOT_PRIVATE_KEY }}'
      - uses: actions/checkout@eef61447b9ff4aafe5dcd4e0bbf5d482be7e7871 # v4.2.1
        with:
          # Number of commits to fetch. 0 indicates all history for all branches and tags.
          # We need the entire history to generate the changelog properly
          fetch-depth: 0
          # The credentials used for checkout are persisted
          # Lerna will use the same credentials later for "git push".
          # This must be done using the Sequelize bot.
          token: '${{ steps.generate-token.outputs.token }}'
      - uses: actions/setup-node@0a44ba7841725637a19e28fa30b79a866c81b0a6 # v4.0.4
        with:
          node-version: 20.x
          cache: yarn
      - uses: actions/download-artifact@fa0a91b85d4f404e444e00e005971372dc801d16 # v4.1.8
        with:
          name: install-build-artifact-node-20
      - name: Extract artifact
        run: tar -xf install-build-node-20.tar
      - name: Configure git
        run: |
          git config --global user.name "github-actions[bot]"
          git config --global user.email "bot@sequelize.org"
      - name: Set npm auth token
        run: npm config set '//registry.npmjs.org/:_authToken' "${NPM_TOKEN}"
      - run: yarn publish-all
        env:
          GITHUB_TOKEN: '${{ steps.generate-token.outputs.token }}'
          GH_TOKEN: '${{ steps.generate-token.outputs.token }}'
      - id: sequelize
        uses: sdepold/github-action-get-latest-release@aa12fcb2943e8899cbcc29ff6f73409b32b48fa1 # master
        with:
          repository: sequelize/sequelize
      - name: Notify channels
        run: |
          curl -XPOST -u "sdepold:${{ secrets.GH_TOKEN }}" -H "Accept: application/vnd.github.v3+json" -H "Content-Type: application/json" https://api.github.com/repos/sequelize/sequelize/dispatches --data '{"event_type":"Release notifier","client_payload":{"release-id": ${{ steps.sequelize.outputs.id }}}}'
      - name: Notify docs repo
        run: |
          curl -XPOST -u "sdepold:${{ secrets.GH_TOKEN }}" -H "Accept: application/vnd.github.v3+json" -H "Content-Type: application/json" https://api.github.com/repos/sequelize/website/dispatches --data '{"event_type":"Build website"}'<|MERGE_RESOLUTION|>--- conflicted
+++ resolved
@@ -237,11 +237,7 @@
       matrix:
         node-version: [18, 20]
         database-version: [oldest, latest]
-<<<<<<< HEAD
-        dialect: [mysql, mariadb, mssql, db2, oracle]
-=======
-        dialect: [mysql, mariadb, db2]
->>>>>>> afe160e7
+        dialect: [mysql, mariadb, db2, oracle]
     name: ${{ matrix.dialect }} ${{ matrix.database-version }} (Node ${{ matrix.node-version }})
     runs-on: ubuntu-latest
     needs: [unit-test, test-typings]
