name: CI
on:
  push:
    branches:
      - renovate/**
  pull_request:
  merge_group:
  workflow_dispatch:

# workflow_ref includes the branch ref & the file name
# which means a unique run per branch for push & pull_request
# pull_request_target would use the ref of the target branch, which would not be suitable
concurrency:
  group: '${{ github.workflow_ref }}'
  cancel-in-progress: true

jobs:
  install-and-build:
    # We already run the CI on "push" for renovate branches
    if: ${{ github.event_name != 'pull_request' || !startsWith(github.head_ref, 'renovate/') }}
    strategy:
      fail-fast: false
      matrix:
        node-version: [18, 20]
    name: Upload install and build artifact (Node ${{ matrix.node-version }})
    runs-on: ubuntu-latest
    steps:
      - uses: actions/checkout@11bd71901bbe5b1630ceea73d27597364c9af683 # v4.2.2
      - uses: actions/setup-node@cdca7365b2dadb8aad0a33bc7601856ffabcc48e # v4.3.0
        with:
          node-version: ${{ matrix.node-version }}
          cache: yarn
      - name: Install dependencies
        run: yarn install --immutable
      - name: Build sequelize
        run: yarn build
      - name: Reset NX cache
        run: yarn nx reset
      - name: Compress artifact
        run: tar -cf install-build-node-${{ matrix.node-version }}.tar ./packages/*/lib ./node_modules ./packages/*/node_modules
      - uses: actions/upload-artifact@ea165f8d65b6e75b540449e92b4886f43607fa02 # v4.6.2
        with:
          name: install-build-artifact-node-${{ matrix.node-version }}
          path: install-build-node-${{ matrix.node-version }}.tar
          retention-days: 1
  lint:
    name: Lint code
    runs-on: ubuntu-latest
    needs: install-and-build
    steps:
      - uses: actions/checkout@11bd71901bbe5b1630ceea73d27597364c9af683 # v4.2.2
      - uses: actions/setup-node@cdca7365b2dadb8aad0a33bc7601856ffabcc48e # v4.3.0
        with:
          node-version: 20.19.0
          cache: yarn
      - uses: actions/download-artifact@95815c38cf2ff2164869cbab79da8d1f422bc89e # v4.2.1
        with:
          name: install-build-artifact-node-20
      - name: Extract artifact
        run: tar -xf install-build-node-20.tar
      - run: yarn test:format
  unit-test:
    strategy:
      fail-fast: false
      matrix:
        node-version: [18, 20]
    name: Unit test all dialects (Node ${{ matrix.node-version }})
    runs-on: ubuntu-latest
    needs: lint
    steps:
      - uses: actions/checkout@11bd71901bbe5b1630ceea73d27597364c9af683 # v4.2.2
      - uses: actions/setup-node@cdca7365b2dadb8aad0a33bc7601856ffabcc48e # v4.3.0
        with:
          node-version: ${{ matrix.node-version }}
          cache: yarn
      - uses: actions/download-artifact@95815c38cf2ff2164869cbab79da8d1f422bc89e # v4.2.1
        with:
          name: install-build-artifact-node-${{ matrix.node-version }}
      - name: Extract artifact
        run: tar -xf install-build-node-${{ matrix.node-version }}.tar
      - name: ESM / CJS export equivalence
        run: yarn test-unit-esm
      - name: Unit tests (validator.js)
        run: yarn lerna run test-unit --scope=@sequelize/validator.js
      - name: Unit tests (cli)
        run: yarn lerna run test-unit --scope=@sequelize/cli
      - name: Unit tests (utils)
        run: yarn lerna run test-unit --scope=@sequelize/utils
      - name: Unit tests (core - mariadb)
        run: yarn lerna run test-unit-mariadb --scope=@sequelize/core
      - name: Unit tests (mariadb package)
        run: yarn lerna run test-unit --scope=@sequelize/mariadb
      - name: Unit tests (core - mysql)
        run: yarn lerna run test-unit-mysql --scope=@sequelize/core
      - name: Unit tests (mysql package)
        run: yarn lerna run test-unit --scope=@sequelize/mysql
      - name: Unit tests (core - postgres)
        run: yarn lerna run test-unit-postgres --scope=@sequelize/core
      - name: Unit tests (postgres package)
        run: yarn lerna run test-unit --scope=@sequelize/postgres
      - name: Unit tests (core - sqlite3)
        run: yarn lerna run test-unit-sqlite3 --scope=@sequelize/core
      - name: Unit tests (core - mssql)
        run: yarn lerna run test-unit-mssql --scope=@sequelize/core
      - name: Unit tests (mssql package)
        run: yarn lerna run test-unit --scope=@sequelize/mssql
      - name: Unit tests (core - db2)
        run: yarn lerna run test-unit-db2 --scope=@sequelize/core
      - name: Unit tests (core - ibmi)
        run: yarn lerna run test-unit-ibmi --scope=@sequelize/core
      - name: Unit tests (core - snowflake)
        run: yarn lerna run test-unit-snowflake --scope=@sequelize/core
      - name: Unit tests (core - hana)
        run: yarn lerna run test-unit-hana --scope=@sequelize/core
      - name: SQLite SSCCE
        run: yarn sscce-sqlite3
  test-win:
    strategy:
      fail-fast: false
      matrix:
        node-version: [18, 20]
    name: Build and test on Windows (Node ${{ matrix.node-version }})
    runs-on: windows-latest
    needs: lint # don't bother running if lint tests fail
    steps:
      - uses: actions/checkout@11bd71901bbe5b1630ceea73d27597364c9af683 # v4.2.2
      - uses: actions/setup-node@cdca7365b2dadb8aad0a33bc7601856ffabcc48e # v4.3.0
        with:
          node-version: ${{ matrix.node-version }}
          cache: yarn
      - name: Install dependencies
        run: yarn install --immutable
      - name: Build sequelize
        run: yarn build
      - name: Unit tests
        run: yarn lerna run test-unit
      - name: SSCCE
        run: yarn sscce-sqlite3
      - name: Integration tests (sqlite3)
        run: yarn lerna run test-integration-sqlite3 --scope=@sequelize/core
  docs:
    name: Generate TypeDoc
    runs-on: ubuntu-latest
    needs: lint
    steps:
      - uses: actions/checkout@11bd71901bbe5b1630ceea73d27597364c9af683 # v4.2.2
      - uses: actions/setup-node@cdca7365b2dadb8aad0a33bc7601856ffabcc48e # v4.3.0
        with:
          node-version: 20.19.0
          cache: yarn
      - uses: actions/download-artifact@95815c38cf2ff2164869cbab79da8d1f422bc89e # v4.2.1
        with:
          name: install-build-artifact-node-20
      - name: Extract artifact
        run: tar -xf install-build-node-20.tar
      - run: yarn docs
  test-typings:
    strategy:
      fail-fast: false
      matrix:
        ts-version: ['5.5', '5.6', '5.7', '5.8']
    name: TS Typings (${{ matrix.ts-version }})
    runs-on: ubuntu-latest
    needs: lint
    steps:
      - uses: actions/checkout@11bd71901bbe5b1630ceea73d27597364c9af683 # v4.2.2
      - uses: actions/setup-node@cdca7365b2dadb8aad0a33bc7601856ffabcc48e # v4.3.0
        with:
          node-version: 20.19.0
          cache: yarn
      - uses: actions/download-artifact@95815c38cf2ff2164869cbab79da8d1f422bc89e # v4.2.1
        with:
          name: install-build-artifact-node-20
      - name: Extract artifact
        run: tar -xf install-build-node-20.tar
      - name: Install TypeScript
        run: yarn add typescript@~${{ matrix.ts-version }}
      - name: Typing Tests
        run: yarn test-typings
  test-sqlite3:
    strategy:
      fail-fast: false
      matrix:
        node-version: [18, 20]
    name: sqlite3 (Node ${{ matrix.node-version }})
    runs-on: ubuntu-latest
    needs: [unit-test, test-typings]
    env:
      DIALECT: sqlite3
    steps:
      - uses: actions/checkout@11bd71901bbe5b1630ceea73d27597364c9af683 # v4.2.2
      - uses: actions/setup-node@cdca7365b2dadb8aad0a33bc7601856ffabcc48e # v4.3.0
        with:
          node-version: ${{ matrix.node-version }}
          cache: yarn
      - uses: actions/download-artifact@95815c38cf2ff2164869cbab79da8d1f422bc89e # v4.2.1
        with:
          name: install-build-artifact-node-${{ matrix.node-version }}
      - name: Extract artifact
        run: tar -xf install-build-node-${{ matrix.node-version }}.tar
      - name: Integration Tests
        run: yarn lerna run test-integration --scope=@sequelize/core
  test-postgres:
    strategy:
      fail-fast: false
      matrix:
        node-version: [18, 20]
        postgres-version: [oldest, latest]
        minify-aliases: [true, false]
        native: [true, false]
    name: postgres ${{ matrix.postgres-version }}${{ matrix.native && ' (native)' || '' }} (Node ${{ matrix.node-version }})${{ matrix.minify-aliases && ' (minified aliases)' || '' }}
    runs-on: ubuntu-latest
    needs: [unit-test, test-typings]
    env:
      DIALECT: ${{ matrix.native && 'postgres-native' || 'postgres' }}
      SEQ_PG_MINIFY_ALIASES: ${{ matrix.minify-aliases && '1' || '' }}
    steps:
      - uses: actions/checkout@11bd71901bbe5b1630ceea73d27597364c9af683 # v4.2.2
      - uses: actions/setup-node@cdca7365b2dadb8aad0a33bc7601856ffabcc48e # v4.3.0
        with:
          node-version: ${{ matrix.node-version }}
          cache: yarn
      - uses: actions/download-artifact@95815c38cf2ff2164869cbab79da8d1f422bc89e # v4.2.1
        with:
          name: install-build-artifact-node-${{ matrix.node-version }}
      - name: Extract artifact
        run: tar -xf install-build-node-${{ matrix.node-version }}.tar
      - name: Install pg-native
        run: yarn workspace @sequelize/core add pg-native
        if: matrix.native
      - run: yarn start-postgres-${{ matrix.postgres-version }}
      - name: Integration Tests
        run: yarn lerna run test-integration --scope=@sequelize/core
  test-oldest-latest:
    strategy:
      fail-fast: false
      matrix:
        node-version: [18, 20]
        database-version: [oldest, latest]
        dialect: [mysql, mariadb, db2]
    name: ${{ matrix.dialect }} ${{ matrix.database-version }} (Node ${{ matrix.node-version }})
    runs-on: ubuntu-latest
    needs: [unit-test, test-typings]
    env:
      DIALECT: ${{ matrix.dialect }}
    steps:
      - uses: actions/checkout@11bd71901bbe5b1630ceea73d27597364c9af683 # v4.2.2
      - uses: actions/setup-node@cdca7365b2dadb8aad0a33bc7601856ffabcc48e # v4.3.0
        with:
          node-version: ${{ matrix.node-version }}
          cache: yarn
      - uses: actions/download-artifact@95815c38cf2ff2164869cbab79da8d1f422bc89e # v4.2.1
        with:
          name: install-build-artifact-node-${{ matrix.node-version }}
      - name: Extract artifact
        run: tar -xf install-build-node-${{ matrix.node-version }}.tar
      - run: yarn start-${{ matrix.dialect }}-${{ matrix.database-version }}
      - name: Integration Tests
        run: yarn lerna run test-integration --scope=@sequelize/core
  test-mssql-latest:
    strategy:
      fail-fast: false
      matrix:
        node-version: [18, 20]
    name: mssql latest (Node ${{ matrix.node-version }})
    runs-on: ubuntu-latest
    needs: [unit-test, test-typings]
    env:
      DIALECT: mssql
    steps:
      - uses: actions/checkout@11bd71901bbe5b1630ceea73d27597364c9af683 # v4.2.2
      - uses: actions/setup-node@cdca7365b2dadb8aad0a33bc7601856ffabcc48e # v4.3.0
        with:
          node-version: ${{ matrix.node-version }}
          cache: yarn
      - uses: actions/download-artifact@95815c38cf2ff2164869cbab79da8d1f422bc89e # v4.2.1
        with:
          name: install-build-artifact-node-${{ matrix.node-version }}
      - name: Extract artifact
        run: tar -xf install-build-node-${{ matrix.node-version }}.tar
      - run: yarn start-mssql-latest
      - name: Integration Tests
        run: yarn lerna run test-integration --scope=@sequelize/core
<<<<<<< HEAD
  test-mssql-oldest:
    strategy:
      fail-fast: false
      matrix:
        node-version: [18, 20]
    name: mssql oldest (Node ${{ matrix.node-version }})
    runs-on: ubuntu-20.04
    needs: [unit-test, test-typings]
    env:
      DIALECT: mssql
    steps:
      - uses: actions/checkout@11bd71901bbe5b1630ceea73d27597364c9af683 # v4.2.2
      - uses: actions/setup-node@cdca7365b2dadb8aad0a33bc7601856ffabcc48e # v4.3.0
        with:
          node-version: ${{ matrix.node-version }}
          cache: yarn
      - uses: actions/download-artifact@95815c38cf2ff2164869cbab79da8d1f422bc89e # v4.2.1
        with:
          name: install-build-artifact-node-${{ matrix.node-version }}
      - name: Extract artifact
        run: tar -xf install-build-node-${{ matrix.node-version }}.tar
      - run: yarn start-mssql-oldest
      - name: Integration Tests
        run: yarn lerna run test-integration --scope=@sequelize/core
  test-hana:
    strategy:
      fail-fast: false
      matrix:
        node-version: [18, 20]
    name: hana (Node ${{ matrix.node-version }})
    runs-on: ubuntu-latest
    needs: [unit-test, test-typings]
    env:
      DIALECT: hana
    steps:
      - uses: actions/checkout@11bd71901bbe5b1630ceea73d27597364c9af683 # v4.2.2
      - uses: actions/setup-node@cdca7365b2dadb8aad0a33bc7601856ffabcc48e # v4.3.0
        with:
          node-version: ${{ matrix.node-version }}
          cache: yarn
      - uses: actions/download-artifact@95815c38cf2ff2164869cbab79da8d1f422bc89e # v4.2.1
        with:
          name: install-build-artifact-node-${{ matrix.node-version }}
      - name: Extract artifact
        run: tar -xf install-build-node-${{ matrix.node-version }}.tar
      - run: yarn start-hana-latest
      - name: Integration Tests
        run: yarn lerna run test-integration --scope=@sequelize/core
=======
  # TODO: the following CI job is disabled due to mssql 2017 Docker image not working with ubuntu-22.04 or later. See https://github.com/sequelize/sequelize/pull/17772
  # test-mssql-oldest:
  #   strategy:
  #     fail-fast: false
  #     matrix:
  #       node-version: [18, 20]
  #   name: mssql oldest (Node ${{ matrix.node-version }})
  #   runs-on: ubuntu-20.04
  #   needs: [unit-test, test-typings]
  #   env:
  #     DIALECT: mssql
  #   steps:
  #     - uses: actions/checkout@11bd71901bbe5b1630ceea73d27597364c9af683 # v4.2.2
  #     - uses: actions/setup-node@cdca7365b2dadb8aad0a33bc7601856ffabcc48e # v4.3.0
  #       with:
  #         node-version: ${{ matrix.node-version }}
  #         cache: yarn
  #     - uses: actions/download-artifact@95815c38cf2ff2164869cbab79da8d1f422bc89e # v4.2.1
  #       with:
  #         name: install-build-artifact-node-${{ matrix.node-version }}
  #     - name: Extract artifact
  #       run: tar -xf install-build-node-${{ matrix.node-version }}.tar
  #     - run: yarn start-mssql-oldest
  #     - name: Integration Tests
  #       run: yarn lerna run test-integration --scope=@sequelize/core
>>>>>>> 95f0f121
  release:
    name: Release
    runs-on: ubuntu-latest
    needs:
<<<<<<< HEAD
      [
        docs,
        test-sqlite3,
        test-postgres,
        test-oldest-latest,
        test-mssql-latest,
        test-mssql-oldest,
        test-hana,
      ]
=======
      # TODO: add test-mssql-oldest back here when it's uncommented
      [docs, test-sqlite3, test-postgres, test-oldest-latest, test-mssql-latest]
>>>>>>> 95f0f121
    if: github.event_name == 'workflow_dispatch' && github.ref == 'refs/heads/main'
    env:
      NPM_TOKEN: '${{ secrets.NPM_TOKEN }}'
    steps:
      - name: Generate Sequelize Bot Token
        id: generate-token
        uses: actions/create-github-app-token@v1
        with:
          app-id: '${{ secrets.SEQUELIZE_BOT_APP_ID }}'
          private-key: '${{ secrets.SEQUELIZE_BOT_PRIVATE_KEY }}'
      - uses: actions/checkout@11bd71901bbe5b1630ceea73d27597364c9af683 # v4.2.2
        with:
          # Number of commits to fetch. 0 indicates all history for all branches and tags.
          # We need the entire history to generate the changelog properly
          fetch-depth: 0
          # The credentials used for checkout are persisted
          # Lerna will use the same credentials later for "git push".
          # This must be done using the Sequelize bot.
          token: '${{ steps.generate-token.outputs.token }}'
      - uses: actions/setup-node@cdca7365b2dadb8aad0a33bc7601856ffabcc48e # v4.3.0
        with:
          node-version: 20.19.0
          cache: yarn
      - uses: actions/download-artifact@95815c38cf2ff2164869cbab79da8d1f422bc89e # v4.2.1
        with:
          name: install-build-artifact-node-20
      - name: Extract artifact
        run: tar -xf install-build-node-20.tar
      - name: Configure git
        run: |
          git config --global user.name "github-actions[bot]"
          git config --global user.email "bot@sequelize.org"
      - name: Set npm auth token
        run: npm config set '//registry.npmjs.org/:_authToken' "${NPM_TOKEN}"
      - run: yarn publish-all
        env:
          GITHUB_TOKEN: '${{ steps.generate-token.outputs.token }}'
          GH_TOKEN: '${{ steps.generate-token.outputs.token }}'
      - id: sequelize
        uses: sdepold/github-action-get-latest-release@aa12fcb2943e8899cbcc29ff6f73409b32b48fa1 # master
        with:
          repository: sequelize/sequelize
      - name: Notify channels
        run: |
          curl -XPOST -u "sdepold:${{ secrets.GH_TOKEN }}" -H "Accept: application/vnd.github.v3+json" -H "Content-Type: application/json" https://api.github.com/repos/sequelize/sequelize/dispatches --data '{"event_type":"Release notifier","client_payload":{"release-id": ${{ steps.sequelize.outputs.id }}}}'
      - name: Notify docs repo
        run: |
          curl -XPOST -u "sdepold:${{ secrets.GH_TOKEN }}" -H "Accept: application/vnd.github.v3+json" -H "Content-Type: application/json" https://api.github.com/repos/sequelize/website/dispatches --data '{"event_type":"Build website"}'<|MERGE_RESOLUTION|>--- conflicted
+++ resolved
@@ -281,56 +281,6 @@
       - run: yarn start-mssql-latest
       - name: Integration Tests
         run: yarn lerna run test-integration --scope=@sequelize/core
-<<<<<<< HEAD
-  test-mssql-oldest:
-    strategy:
-      fail-fast: false
-      matrix:
-        node-version: [18, 20]
-    name: mssql oldest (Node ${{ matrix.node-version }})
-    runs-on: ubuntu-20.04
-    needs: [unit-test, test-typings]
-    env:
-      DIALECT: mssql
-    steps:
-      - uses: actions/checkout@11bd71901bbe5b1630ceea73d27597364c9af683 # v4.2.2
-      - uses: actions/setup-node@cdca7365b2dadb8aad0a33bc7601856ffabcc48e # v4.3.0
-        with:
-          node-version: ${{ matrix.node-version }}
-          cache: yarn
-      - uses: actions/download-artifact@95815c38cf2ff2164869cbab79da8d1f422bc89e # v4.2.1
-        with:
-          name: install-build-artifact-node-${{ matrix.node-version }}
-      - name: Extract artifact
-        run: tar -xf install-build-node-${{ matrix.node-version }}.tar
-      - run: yarn start-mssql-oldest
-      - name: Integration Tests
-        run: yarn lerna run test-integration --scope=@sequelize/core
-  test-hana:
-    strategy:
-      fail-fast: false
-      matrix:
-        node-version: [18, 20]
-    name: hana (Node ${{ matrix.node-version }})
-    runs-on: ubuntu-latest
-    needs: [unit-test, test-typings]
-    env:
-      DIALECT: hana
-    steps:
-      - uses: actions/checkout@11bd71901bbe5b1630ceea73d27597364c9af683 # v4.2.2
-      - uses: actions/setup-node@cdca7365b2dadb8aad0a33bc7601856ffabcc48e # v4.3.0
-        with:
-          node-version: ${{ matrix.node-version }}
-          cache: yarn
-      - uses: actions/download-artifact@95815c38cf2ff2164869cbab79da8d1f422bc89e # v4.2.1
-        with:
-          name: install-build-artifact-node-${{ matrix.node-version }}
-      - name: Extract artifact
-        run: tar -xf install-build-node-${{ matrix.node-version }}.tar
-      - run: yarn start-hana-latest
-      - name: Integration Tests
-        run: yarn lerna run test-integration --scope=@sequelize/core
-=======
   # TODO: the following CI job is disabled due to mssql 2017 Docker image not working with ubuntu-22.04 or later. See https://github.com/sequelize/sequelize/pull/17772
   # test-mssql-oldest:
   #   strategy:
@@ -356,25 +306,42 @@
   #     - run: yarn start-mssql-oldest
   #     - name: Integration Tests
   #       run: yarn lerna run test-integration --scope=@sequelize/core
->>>>>>> 95f0f121
+  test-hana:
+    strategy:
+      fail-fast: false
+      matrix:
+        node-version: [18, 20]
+    name: hana (Node ${{ matrix.node-version }})
+    runs-on: ubuntu-latest
+    needs: [unit-test, test-typings]
+    env:
+      DIALECT: hana
+    steps:
+      - uses: actions/checkout@11bd71901bbe5b1630ceea73d27597364c9af683 # v4.2.2
+      - uses: actions/setup-node@cdca7365b2dadb8aad0a33bc7601856ffabcc48e # v4.3.0
+        with:
+          node-version: ${{ matrix.node-version }}
+          cache: yarn
+      - uses: actions/download-artifact@95815c38cf2ff2164869cbab79da8d1f422bc89e # v4.2.1
+        with:
+          name: install-build-artifact-node-${{ matrix.node-version }}
+      - name: Extract artifact
+        run: tar -xf install-build-node-${{ matrix.node-version }}.tar
+      - run: yarn start-hana-latest
+      - name: Integration Tests
+        run: yarn lerna run test-integration --scope=@sequelize/core
   release:
     name: Release
     runs-on: ubuntu-latest
     needs:
-<<<<<<< HEAD
       [
         docs,
         test-sqlite3,
         test-postgres,
         test-oldest-latest,
         test-mssql-latest,
-        test-mssql-oldest,
         test-hana,
       ]
-=======
-      # TODO: add test-mssql-oldest back here when it's uncommented
-      [docs, test-sqlite3, test-postgres, test-oldest-latest, test-mssql-latest]
->>>>>>> 95f0f121
     if: github.event_name == 'workflow_dispatch' && github.ref == 'refs/heads/main'
     env:
       NPM_TOKEN: '${{ secrets.NPM_TOKEN }}'
