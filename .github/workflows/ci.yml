--- conflicted
+++ resolved
@@ -51,14 +51,9 @@
     strategy:
       fail-fast: false
       matrix:
-<<<<<<< HEAD
-        node-version: [10, 18]
-    name: Oracle DB (Node ${{ matrix.node-version }})
-=======
         oracle-version: [18, 21]
         node-version: [10, 18]
     name: Oracle DB ${{ matrix.oracle-version }} (Node ${{ matrix.node-version }})
->>>>>>> 1bcd7c93
     runs-on: ubuntu-latest
     env:
       DIALECT: oracle
@@ -76,11 +71,7 @@
           node-version: ${{ matrix.node-version }}
       - run: yarn install --frozen-lockfile --ignore-engines
       - name: Install Local Oracle DB
-<<<<<<< HEAD
-        run: yarn start-oracle
-=======
         run: yarn start-oracle-${{ matrix.oracle-version }}
->>>>>>> 1bcd7c93
       - name: Unit Tests
         run: yarn test-unit
       - name: Integration Tests
