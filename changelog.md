--- conflicted
+++ resolved
@@ -1,9 +1,6 @@
 # Future
-<<<<<<< HEAD
 - [ADDED] Ability to run transactions on a read-replica by marking transactions as read only [#7323](https://github.com/sequelize/sequelize/issues/7323)
-=======
 - [FIXED] Show a reasonable message when using renameColumn with a missing column  [#6606](https://github.com/sequelize/sequelize/issues/6606)
->>>>>>> 21671949
 - [PERFORMANCE] more efficient array handing for certain large queries [#7175](https://github.com/sequelize/sequelize/pull/7175)
 - [FIXED] Add `unique` indexes defined via options to `rawAttributes` [#7196]
 - [FIXED] Removed support where `order` value is string and interpreted as `Sequelize.literal()`. [#6935](https://github.com/sequelize/sequelize/issues/6935)
