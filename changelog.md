--- conflicted
+++ resolved
@@ -1,11 +1,8 @@
 # Future
-<<<<<<< HEAD
 - [FIXED] Execute queries parallel in findAndCount [#6695](https://github.com/sequelize/sequelize/issues/6695)
-=======
-- [FIXED] `restore` now uses `field` from `deletedAt` 
+- [FIXED] `restore` now uses `field` from `deletedAt`
 - [FIXED] MSSQL bulkInsertQuery when options and attributes are not passed
 - [FIXED] `DATEONLY` now returns `YYYY-MM-DD` date string [#4858] (https://github.com/sequelize/sequelize/issues/4858)
->>>>>>> 8f2c71c8
 - [FIXED] Issues with `createFunction` and `dropFunction` (PostgresSQL)
 - [FIXED] Issue with belongsTo association and foreign keys [#6400](https://github.com/sequelize/sequelize/issues/6400)
 - [FIXED] Issue with query generation in MSSQL, an identifier was not escaped [#6686] (https://github.com/sequelize/sequelize/pull/6686)
