# 2.0.3
- [BUG] Support for plain strings, ints and bools on JSON insert
- [BUG] Fixed regression where `{$in: []}` would result in `IN ()` rather than `IN (NULL)` [#3105](https://github.com/sequelize/sequelize/issues/3105) [#3132](https://github.com/sequelize/sequelize/issues/3132)
- [BUG] Fixed bug where 2 x `belongsToMany` with `foreignKey` but no `otherKey` defined would result in 3 keys instead of 2. [#2991](https://github.com/sequelize/sequelize/issues/2991)
- [BUG] Fixed regression with `where: sequelize.json()` [#3138](https://github.com/sequelize/sequelize/issues/3138)
- [BUG] Fixed support for `field` with `$or`/`$and` [#3153](https://github.com/sequelize/sequelize/issues/3153)

# 2.0.2
- [BUG] Fixed regression with `DataTypes.ARRAY(DataTypes.STRING(length))` [#3106](https://github.com/sequelize/sequelize/issues/3106)
- [BUG] Fixed regression where `.or([{key: value}, {key: value, key2: value}])` would result in 3 `A OR B OR C` rather than `A OR (B AND C)` [#3107](https://github.com/sequelize/sequelize/issues/3107)
- [BUG] Fixed regression with `DataTypes.DECIMAL(10)` resulting in `10, undefined` [#3119](https://github.com/sequelize/sequelize/issues/3119)
- [BUG] Fixed issue with dangling `WHERE ` query on `Model.update(values, {where: {}})` [#3113](https://github.com/sequelize/sequelize/issues/3113)

# 2.0.1
- [BUG] Fixed issue with empty `include.where`
- [BUG] Fixed issue with otherKey generation for self-association N:M

# 2.0.0
- [BUG] Fixed `field` support for `increment` and `decrement`.
<<<<<<< HEAD
- [FEATURE] Add support for keyword `after` in options of a field (useful for migrations), only for MySQL.
=======
- [FEATURE/BUG] Raw queries always return all results (including affected rows etc). This means you should change all promise listeners on `sequelize.query` to use `.spread` instead of `.then`, unless you are passing a query type.
- [BUG] Support for composite primary keys in upsert [#3065](https://github.com/sequelize/sequelize/pull/3065)
- [BUG] Support for `field` in upsert
- [FEATURE] Support for setting an initial autoincrement option in mysql [#3076](https://github.com/sequelize/sequelize/pull/3076)
- [FEATURE] Test coverage for Node.js 0.12 and io.js 1.x

#### Backwards compatibility changes
- The default query type for `sequelize.query` is now `RAW` - this means that two arguments (results and metadata) will be returned by default and you should use `.spread`
- The 4th argument to `sequelize.query` has been deprecated in favor of `options.replacements`
>>>>>>> 56b47a6b

# 2.0.0-rc8
- [FEATURE] CLS Support. CLS is also used to automatically pass the transaction to any calls within the callback chain when using `sequelize.transaction(function() ...`.
- [BUG] Fixed issue with paranoid deletes and `deletedAt` with a custom field.
- [BUG] No longer crahes on `where: []`
- [FEATURE] Validations are now enabled by default for upsert.
- [FEATURE] Preliminary support for `include.through.where`
- [SECURITY/BUG] Fixed injection issue in direction param for order

# 2.0.0-rc7
- [FEATURE] Throw an error if no where clause is given to `Model.destroy()`.
- [BUG] Fixed issue with `order: sequelize.literal('string')`
- [FEATURE] add `clone: true` support to `.get()`. Is needed when using `delete` on values from a `.get()` (`toJSON()`, `this.values`). (.get() is just a reference to the values for performance reasons when there's no custom getters or includes)
- [FEATURE] add `sequelize.escape(value)` convenience method
- [BUG] Fixes crash with `findAll({include: [Model], order: sequelize.literal()})`
- [FEATURE] Now possible to pass `createdAt` and `updatedAt` values to `Model.create`/`Model.bulkCreate` when using silent: true (when importing datasets with existing timestamps)
- [FEATURE] `instance.update()` using default fields will now automatically also save and validate values provided via `beforeUpdate` hooks
- [BUG] Fixed bad SQL when updating a JSON attribute with a different `field`
- [BUG] Fixed issue with creating and updating values of a `DataTypes.ARRAY(DataTypes.JSON)` attribute
- [BUG] `Model.bulkCreate([{}], {returning: true})` will now correctly result in instances with primary key values.
- [BUG] `instance.save()` with `fields: []` (as a result of `.changed()` being `[]`) will no result in a noop instead of an empty update query.
- [BUG] Fixed case where `findOrCreate` could return `[null, true]` when given a `defaults` value that triggered a unique constraint error.

#### Backwards compatibility changes
- `instance.update()` using default fields will now automatically also save and validate values provided via `beforeUpdate` hooks
- Sequelize no longer supports case insensitive mysql enums
- `pg-hstore` has been moved to a devDependency, Postgres users will have to install `pg-hstore` manually alongside `pg`: `$ npm install pg pg-hstore`

# 2.0.0-rc6
- [BUG] Fixed issue with including by association reference and where

# 2.0.0-rc5
- [BUG] Fixed issue with subquery creating `include.where` and a paranoid main model.#2749/#2769
- UniqueConstraintErrors will now extend from ValidationError making it possible to catch both with `.catch(ValidationError)`
- [FEATURE] Adds `{save: false}` for belongsTo relationship setters. `user.setOrganization(organization, {save: false})` will then only set the foreign key value, but not trigger a save on `user`.
- [FEATURE] When updating an instance `_previousDataValues` will now be updated after `afterUpdate` hooks have been run rather than before allowing you to use `changed` in `afterUpdate`
- [BUG] Sequelize will no longer fail on a postgres constraint error not defined by Sequelize
- [FEATURE] It's now possible to pass an association reference to include. `var Owner = Company.belongsTo(User, {as: 'owner'}; Company.findOne({include: [Owner]});`

#### Backwards compatibility changes
- When updating an instance `_previousDataValues` will now be updated after `afterUpdate` hooks have been run rather than before allowing you to use `changed` in `afterUpdate`

# 2.0.0-rc4
- [INTERNALS] Update `inflection` dependency to v1.5.3
- [FEATURE] Replaced string error messages for connection errors with error objects. [#2576](https://github.com/sequelize/sequelize/pull/2576)
- [FEATURE] Support for updating fields on duplicate key in bulk update (mysql only) [#2692](https://github.com/sequelize/sequelize/pull/2692)
- [FEATURE] Basic support for Microsoft SQL Server
- [INTERNALS] Deprecate migration logic. This is now implemented in [umzug](https://github.com/sequelize/umzug) and the [CLI](https://github.com/sequelize/cli).
- [BUG] Fixed various inconsistencies with `Instance.update` and how it behaves together with `create`, `fields` and more.
- [BUG] Fixed crash/bug when using `include.where` together with `association.scope`
- [BUG] Fixed support for `Instance.destroy()` and `field` for postgres.

#### Backwards compatibility changes
- Some of the string error messages for connection errors have been replaced with actual error instances. Checking for connection errors should now be more consistent.

# 2.0.0-rc3
- [FEATURE] Added the possibility of removing multiple associations in 1 call [#2338](https://github.com/sequelize/sequelize/issues/2338)
- [FEATURE] Undestroy method for paranoid models [#2540](https://github.com/sequelize/sequelize/pull/2540)
- [FEATURE] Support for UPSERT
- [BUG] Add support for `field` named the same as the attribute in `reload`, `bulkCreate` and `save` [#2348](https://github.com/sequelize/sequelize/issues/2348)
- [BUG] Copy the options object in association getters. [#2311](https://github.com/sequelize/sequelize/issues/2311)
- [BUG] `Model#destroy()` now supports `field`, this also fixes an issue with `N:M#removeAssociation` and `field`
- [BUG] Customized error message can now be set for unique constraint that was created manually (not with sync, but e.g. with migrations) or that has fields with underscore naming. This was problem at least with postgres before.
- [BUG] Fixed a bug where plain objects like `{ in: [...] }` were not properly converted to SQL when combined with a sequelize method (`fn`, `where` etc.). Closes [#2077](https://github.com/sequelize/sequelize/issues/2077)
- [BUG] Made the default for array search in postgres exact comparison instead of overlap
- [BUG] Allow logging from individual functions even though the global logging setting is false. Closes [#2571](https://github.com/sequelize/sequelize/issues/2571)
- [BUG] Allow increment/decrement operations when using schemata
- [BUG] Allow createTable with schema
- [BUG] Fix some issues with findAndCount and include
- [INTERNALS] Update `inflection` dependency to v1.5.2
- [REMOVED] Remove query generation syntactic sugar provided by `node-sql`, as well as the dependency on that module

#### Backwards compatibility changes
- When eager-loading a many-to-many association, the attributes of the through table are now accessible through an attribute named after the through model rather than the through table name singularized. i.e. `Task.find({include: Worker})` where the table name for through model `TaskWorker` is `TableTaskWorkers` used to produce `{ Worker: { ..., TableTaskWorker: {...} } }`. It now produces `{ Worker: { ..., TaskWorker: {...} } }`. Does not affect models where table name is auto-defined by Sequelize, or where table name is model name pluralized.
- When using `Model#find()` with an `order` clause, the table name is prepended to the `ORDER BY` SQL. e.g. `ORDER BY Task.id` rather than `ORDER BY id`. The change is to avoid ambiguous column names where there are eager-loaded associations with the same column names. A side effect is that code like `Task.findAll( { include: [ User ], order: [ [ 'Users.id', 'ASC' ] ] } )` will now throw an error. This should be achieved with `Task.findAll( { include: [ User ], order: [ [ User, 'id', 'ASC' ] ] } )` instead.
- Nested HSTORE objects are no longer supported. Use DataTypes.JSON instead.
- In PG `where: { arr: [1, 2] }` where the `arr` column is an array will now use strict comparison (`=`) instead of the overlap operator (`&&`). To obtain the old behaviour, use `  where: { arr: { overlap: [1, 2] }}`
- The default `fields` for `Instance#save` (when not a new record) is now an intersection of the model attributes and the changed attributes making saves more atomic while still allowing only defined attributes.
- Syntactic sugar for query generation was removed. You will no longer be able to call Model.dataset() to generate raw sql queries

# 2.0.0-rc2
- [FEATURE] Added to posibility of using a sequelize object as key in `sequelize.where`. Also added the option of specifying a comparator
- [FEATURE] Added countercache functionality to hasMany associations [#2375](https://github.com/sequelize/sequelize/pull/2375)
- [FEATURE] Basic JSON support [#2314](https://github.com/sequelize/sequelize/pull/2314)
- [BUG] Fixes regression bug with multiple hasMany between the same models with different join tables. Closes [#2316](https://github.com/sequelize/sequelize/issues/2316)
- [BUG] Don't set autocommit in nested transactions [#2418](https://github.com/sequelize/sequelize/issues/2418)
- [BUG] Improved `field` support

# 2.0.0-rc1
- [BUG] Fixed an issue with foreign key object syntax for hasOne and belongsTo
- [FEATURE] Added `field` and `name` to the object form of foreign key definitions
- [FEATURE] Added support for calling `Promise.done`, thus explicitly ending the promise chain by calling done with no arguments. Done with a function argument still continues the promise chain, to maintain BC.
- [FEATURE] Added `scope` to hasMany association definitions, provides default values to association setters/finders [#2268](https://github.com/sequelize/sequelize/pull/2268)
- [FEATURE] We now support transactions that automatically commit/rollback based on the result of the promise chain returned to the callback.
- [BUG] Only try to create indexes which don't already exist. Closes [#2162](https://github.com/sequelize/sequelize/issues/2162)
- [FEATURE] Hooks are passed options
- [FEATURE] Hooks need not return a result - undefined return is interpreted as a resolved promise
- [FEATURE] Added `find()` hooks

#### Backwards compatibility changes
- The `fieldName` property, used in associations with a foreign key object `(A.hasMany(B, { foreignKey: { ... }})`, has been renamed to `name` to avoid confusion with `field`. 
- The naming of the join table entry for N:M association getters is now singular (like includes)
- Signature of hooks has changed to pass options to all hooks. Any hooks previously defined like `Model.beforeCreate(values)` now need to be `Model.beforeCreate(values, options)` etc.
- Results returned by hooks are ignored - changes to results by hooks should be made by reference
- `Model.destroy()` signature has been changed from `(where, options)` to `(options)`, options now take a where parameter.
- `Model.update()` signature has been changed from `(values, where, options)` to `(values, options)`, options now take a where parameter.
- The syntax for `Model.findOrBuild` has changed, to be more in line with the rest of the library. `Model.findOrBuild(where, defaults);` becomes `Model.findOrBuild({ where: where, defaults: defaults });`.

# v2.0.0-dev13
We are working our way to the first 2.0.0 release candidate.

- [FEATURE] Added to option of setting a timezone offset in the sequelize constructor (`timezone` option). This timezone is used when initializing a connection (using `SET TIME ZONE` or equivalent), and when converting a timestamp string from the DB to a JS date with mysql (postgres stores the timezone, so for postgres we rely on what's in the DB).
- [FEATURE] Allow setting plural and singular name on the model (`options.name` in `sequelize.define`) and in associations (`options.as`) to circumvent issues with weird pluralization.
- [FEATURE] Added support for passing an `indexes` array in options to `sequelize.define`. [#1485](https://github.com/sequelize/sequelize/issues/1485). See API reference for details.
- [FEATURE/INTERNALS] Standardized the output from `QueryInterface.showIndex`.
- [FEATURE] Include deleted rows in find [#2083](https://github.com/sequelize/sequelize/pull/2083)
- [FEATURE] Make addSingular and addPlural for n:m associations (fx `addUser` and `addUsers` now both accept an array or an instance.
- [BUG] Hid `dottie.transform` on raw queries behind a flag (`nest`) [#2064](https://github.com/sequelize/sequelize/pull/2064)
- [BUG] Fixed problems with transaction parameter being removed / not passed on in associations [#1789](https://github.com/sequelize/sequelize/issues/1789) and [#1968](https://github.com/sequelize/sequelize/issues/1968)
- [BUG] Fix problem with minConnections. [#2048](https://github.com/sequelize/sequelize/issues/2048)
- [BUG] Fix default scope being overwritten [#2087](https://github.com/sequelize/sequelize/issues/2087)
- [BUG] Fixed updatedAt timestamp not being set in bulk create when validate = true. [#1962](https://github.com/sequelize/sequelize/issues/1962)
- [INTERNALS] Replaced lingo with inflection
- [INTERNALS] Removed underscore.string dependency and moved a couple of helper functions from `Utils._` to `Utils` 
- [INTERNALS] Update dependencies
    + validator 3.2.0 -> 3.16.1
    + moment 2.5.0 -> 2.7.0
    + generic-pool 2.0.4 -> 2.1.1
    + sql 0.35.0 -> 0.39.0
- [INTERNALS] Use a transaction inside `findOrCreate`, and handle unique constraint errors if multiple calls are issues concurrently on the same transaction

#### Backwards compatibility changes
- We are using a new inflection library, which should make pluralization and singularization in general more robust. However, a couple of pluralizations have changed as a result:
    + Person is now pluralized as people instead of persons
- Accesors for models with underscored names are no longer camel cased automatically. For example, if you have a model with name `my_model`, and `my_other_model.hasMany(my_model)`, the getter will now be `instance_of_my_model.getMy_model` instead of `.getMyModel`. 
- Removed support for setting sequelize.language. If your model names are not in english, use the name option provided by `sequelize.name` to defined singular and plural forms for your model.
- Model names are now used more verbatim in associations. This means that if you have a model named `Task` (plural T), or an association specifying `{ as: 'Task' }`, the tasks will be returned as `relatedModel.Tasks` instead of `relatedModel.tasks`. For more information and how to mitigate this, see https://github.com/sequelize/sequelize/wiki/Upgrading-to-2.0#inflection-replaces-lingo-and-changes-to-naming-conventions
- Removed the freezeAssociations option - use model and assocation names instead to provide the plural form yourself
- Removed sequelize.language option (not supported by inflection)
- Error handling has been refactored. Code that listens for :
    + All Error classes properly inherit from Error and a common SequelizeBaseError base
    + Instance Validator returns a single instance of a ValidationError which contains an errors array property. This property contains individual error items for each failed validation.
    + ValidationError includes a `get(path)` method to find all broken validations for a path on an instance. To migrate existing error handling, switch from array indexing to using the get method:
        
        Old: `err.validateCustom[0]` 
        New: `err.get('validateCustom')[0]` 
- The syntax for findOrCreate has changed, to be more in line with the rest of the library. `Model.findOrCreate(where, defaults);` becomes `Model.findOrCreate({ where: where, defaults: defaults });`.
       

# v2.0.0-dev12
- [FEATURE] You can now return a promise to a hook rather than use a callback
- [FEATURE] There is now basic support for assigning a field name to an attribute `name: {type: DataTypes.STRING, field: 'full_name'}`
- [FEATURE] It's now possible to add multiple relations to a hasMany association, modelInstance.addRelations([otherInstanceA, otherInstanceB])
- [FEATURE] `define()` stores models in `sequelize.models` Object e.g. `sequelize.models.MyModel`
- [FEATURE] The `set` / `add` / `has` methods for associations now allow you to pass the value of a primary key, instead of a full Instance object, like so: `user.addTask(15);`.
- [FEATURE] Support for FOR UPDATE and FOR SHARE statements [#1777](https://github.com/sequelize/sequelize/pull/1777)
- [FEATURE] n:m createAssocation now returns the target model instance instead of the join model instance
- [FEATURE] Extend the `foreignKey` option for associations to support a full data type definition, and not just a string
- [FEATURE] Extract CLI into [separate projects](https://github.com/sequelize/cli).
- [FEATURE] Sqlite now inserts dates with millisecond precision
- [FEATURE] Sequelize.VIRTUAL datatype which provides regular attribute functionality (set, get, etc) but never persists to database.
- [BUG] An error is now thrown if an association would create a naming conflict between the association and the foreign key when doing eager loading. Closes [#1272](https://github.com/sequelize/sequelize/issues/1272)
- [BUG] Fix logging options for sequelize.sync
- [BUG] find no longer applies limit: 1 if querying on a primary key, should fix a lot of subquery issues.
- [BUG] Transactions now use the pool so you will never go over your pool defined connection limit
- [BUG] Fix use of Sequelize.literal in eager loading and when renaming attributes [#1916](https://github.com/sequelize/sequelize/pull/1916)
- [BUG] Use the provided name for a unique index if one is given, instead of concating the column names together [#1944](https://github.com/sequelize/sequelize/issues/1944)
- [BUG] Create a composite primary key for doubled linked self reference [#1891](https://github.com/sequelize/sequelize/issues/1891)
- [INTERNALS] `bulkDeleteQuery` was removed from the MySQL / abstract query generator, since it was never used internally. Please use `deleteQuery` instead.

#### Backwards compatibility changes
- Sequelize now returns promises instead of its custom event emitter from most calls. This affects methods that return multiple values (like `findOrCreate` or `findOrInitialize`). If your current callbacks do not accept the 2nd success parameter you might be seeing an array as the first param. Either use `.spread()` for these methods or add another argument to your callback: `.success(instance)` -> `.success(instance, created)`.
- `.success()`/`.done()` and any other non promise methods are now deprecated (we will keep the codebase around for a few versions though). on('sql') persists for debugging purposes.
- Model association calls (belongsTo/hasOne/hasMany) are no longer chainable. (this is to support being able to pass association references to include rather than model/as combinations)
- `QueryInterface` no longer emits global events. This means you can no longer do things like `QueryInterface.on('showAllSchemas', function ... `
- `sequelize.showAllSchemas` now returns an array of schemas, instead of an array containinig an array of schemas
- `sequelize.transaction()` now returns a promise rather than a instance of Sequelize.Transaction
- `bulkCreate`, `bulkUpdate` and `bulkDestroy` (and aliases) now take both a `hooks` and an `individualHooks` option, `hooks` defines whether or not to run the main hooks, and `individualHooks` defines whether to run hooks for each instance affected.
- It is no longer possible to disable pooling, disable pooling will just result in a 1/1 pool.

# v2.0.0-dev11
### Caution: This release contains many changes and is highly experimental
- [PERFORMANCE] increased build performance when using include, which speeds up findAll etc.
- [BUG] Made it possible to use HSTORE both in attribute: HSTORE and attribute: { type: HSTORE } form. Thanks to @tomchentw [#1458](https://github.com/sequelize/sequelize/pull/1458)
- [FEATURE] n:m now marks the columns of the through table as foreign keys and cascades them on delete and update by default.
- [FEATURE] 1:1 and 1:m marks columns as foreign keys, and sets them to cascade on update and set null on delete. If you are working with an existing DB which does not allow null values, be sure to override those options, or disable them completely by passing constraints: false to your assocation call (`M1.belongsTo(M2, { constraints: false})`).
- [BUG] Removed the hard dependency on pg, allowing users to use pg.js
- [BUG] Fixed a bug with foreign keys pointing to attributes that were not integers. Now your primaryKey can be a string, and associations will still work. Thanks to @fixe [#1544](https://github.com/sequelize/sequelize/pull/1544)
- [BUG] Fix a case where createdAt timestamp would not be set when updatedAt was disabled  Thanks to @fixe [#1543](https://github.com/sequelize/sequelize/pull/1543)
- [BUG] Fix a case where timestamps were not being write protected in `set` when underscored=true. janmeier [#1523](https://github.com/sequelize/sequelize/pull/1523)
- [FEATURE/BUG] Prefetching/includes now fully support schemas
- [FEATURE] Centralize logging. [#1566](https://github.com/sequelize/sequelize/pull/1566)
- [FEATURE/BUG] hstore values are now parsed on find/findAll. Thanks to @nunofgs [#1560](https://github.com/sequelize/sequelize/pull/1560)
- [FEATURE] Read cli options from a file. Thanks to @codeinvain  [#1540](https://github.com/sequelize/sequelize/pull/1540)

#### Backwards compatibility changes
- The `notNull` validator has been removed, use the Schema's `allowNull` property.
- All Validation errors now return a sequelize.ValidationError which inherits from Error.
- selectedValues has been removed for performance reasons, if you depend on this, please open an issue and we will help you work around it.
- foreign keys will now correctly be based on the alias of the model
  - if you have any 1:1 relations where both sides use an alias, you'll need to set the foreign key, or they'll each use a different foreign key based on their alias.
- foreign keys for non-id primary keys will now be named for the foreign key, i.e. pub_name rather than pub_id
  - if you have non-id primary keys you should go through your associations and set the foreignKey option if relying on a incorrect _id foreign key
- syncOnAssocation has been removed. It only worked for n:m, and having a synchronous function (hasMany) that invokes an asynchronous function (sync) without returning an emitter does not make a lot of sense. If you (implicitly) depended on this feature, sequelize.sync is your friend. If you do not want to do a full sync, use custom through models for n:m (`M1.hasMany(M2, { through: M3})`) and sync the through model explicitly.
- Join tables will be no longer be paranoid (have a deletedAt timestamp added), even though other models are.
- All tables in select queries will now be aliased with the model names to be support schemas. This will affect people stuff like `where: {'table.attribute': value}

# v1.7.10
- [FEATURE] ilike support for postgres [#2122](https://github.com/sequelize/sequelize/pull/2122)
- [FEATURE] distinct option for count [#2079](https://github.com/sequelize/sequelize/pull/2079)
- [BUG] various fixes

# v1.7.9
- [BUG] fixes issue with custom primary keys and N:M join tables [#1929](https://github.com/sequelize/sequelize/pull/1923)

# v1.7.8
- [FEATURE] adds rlike support for mysql

# v1.7.7
- [BUG] fixes issue where count/findAndCountAll would throw on empty rows [#1849](https://github.com/sequelize/sequelize/pull/1849)

# v1.7.6
- [BUG] fixes issue where primary key is also foreign key [#1818](https://github.com/sequelize/sequelize/pull/1818)

# v1.7.5
- [BUG] fixes bug with some methods relying on table information throwing strange errors [#1686](https://github.com/sequelize/sequelize/pull/1686)

# v1.7.3
- [BUG] fixes foreign key types for hasMany

# v1.7.2
- [BUG] fixes transactions support for 1-to-1 association setters.

# v1.7.1
- [BUG] fixes issue where relations would not use transactions probably in adders/setters.

# v1.7.0
- [FEATURE] covers more advanced include cases with limiting and filtering (specifically cases where a include would be in the subquery but its child include wouldnt be, for cases where a 1:1 association had a 1:M association as a nested include)
- [BUG] fixes issue where connection would timeout before calling COMMIT resulting in data never reaching the database [#1429](https://github.com/sequelize/sequelize/pull/1429)

# v1.7.0-rc9
- [PERFORMANCE] fixes performance regression introduced in rc7
- [FEATURE] include all relations for a model [#1421](https://github.com/sequelize/sequelize/pull/1421)
- [BUG] N:M adder/getter with through model and custom primary keys now work

# v1.7.0-rc8
- [BUG] fixes bug with required includes without wheres with subqueries

# v1.7.0-rc7
- [BUG] ORDER BY statements when using includes should now be places in the appropriate sub/main query more intelligently.
- [BUG] using include.attributes with primary key attributes specified should no longer result in multiple primary key attributes being selected [#1410](https://github.com/sequelize/sequelize/pull/1410)
- [DEPENDENCIES] all dependencies, including Validator have been updated to the latest versions.

#### Backwards compatability changes
- .set() will no longer set values that are not a dynamic setter or defined in the model. This only breaks BC since .set() was introduced but restores original .updateAttributes functionality where it was possible to 'trust' user input.

# v1.7.0-rc6
- [BUG] Encode binary strings as bytea in postgres, and fix a case where using a binary as key in an association would produce an error [1364](https://github.com/sequelize/sequelize/pull/1364). Thanks to @SohumB

# v1.7.0-rc5
- [FEATURE] sync() now correctly returns with an error when foreign key constraints reference unknown tables
- [BUG] sync() no longer fails with foreign key constraints references own table (toposort self-dependency error)
- [FEATURE] makes it possible to specify exactly what timestamp attributes you want to utilize [#1334](https://github.com/sequelize/sequelize/pull/1334)
- [FEATURE] Support coffee script files in migrations. [#1357](https://github.com/sequelize/sequelize/pull/1357)
- [FEATURE] include.where now supports Sequelize.and()/.or(). [#1361](https://github.com/sequelize/sequelize/pull/1361)

# v1.7.0-rc4
- [BUG] fixes issue with postgres sync and enums [#1020](https://github.com/sequelize/sequelize/issues/1020)
- [BUG] fixes various issues with limit and includes [#1322](https://github.com/sequelize/sequelize/pull/1322)
- [BUG] fixes issues with migrations/queryInterface createTable and enums
- [BUG] migration/queryInterface.addIndex() no longer fails on reserved keywords like 'from'
- [FEATURE] bulkCreate now supports a `ignoreDuplicates` option for MySQL, SQLite and MariaDB that will use `INSERT IGNORE`
- [BUG] fixes regression bug with 1:M self associations
- [FEATURE] significant performance improvements for 1:1 and single primary key includes for 500+ rows [#1333](https://github.com/sequelize/sequelize/pull/1333)

#### Backwards compatability changes
- find/findAll will now always return primary keys regardless of `attributes` settings. (Motivation was to fix various issues with eager loading)

# v1.7.0-rc3
- [FEATURE] dropAllTables now takes an option parameter with `skip` as an option [#1280](https://github.com/sequelize/sequelize/pull/1280)
- [FEATURE] implements .spread for eventemitters [#1277](https://github.com/sequelize/sequelize/pull/1277)
- [BUG] fixes some of the mysql connection error bugs [#1282](https://github.com/sequelize/sequelize/pull/1282)
- [Feature] Support for OR queries.
- [Feature] Support for HAVING queries. [#1286](https://github.com/sequelize/sequelize/pull/1286)
- [FEATURE] bulkUpdate and bulkDestroy now returns affected rows. [#1293](https://github.com/sequelize/sequelize/pull/1293)
- [BUG] fixes transaction memory leak issue
- [BUG] fixes security issue where it was possible to overwrite the id attribute when defined by sequelize (screwup - and fix - by mickhansen)

# v1.7.0-rc2
- [BUG] fixes unixSocket connections for mariadb [#1248](https://github.com/sequelize/sequelize/pull/1248)
- [BUG] fixes a hangup issue for mysql [#1244](https://github.com/sequelize/sequelize/pull/1244)
- [BUG] improves handling of uncaught errors in eventemitter [#1245](https://github.com/sequelize/sequelize/pull/1245)
- [BUG] fixes bug with mysql replication and pool settings [#1251](https://github.com/sequelize/sequelize/pull/1251)
- [BUG] fixes bug where through models created by N:M associations would inherit hooks [#1263](https://github.com/sequelize/sequelize/issues/1263)
- [FEATURE] .col()/.literal()/etc now works with findAll [#1249](https://github.com/sequelize/sequelize/issues/1249)
- [BUG] now currectly handles connection timeouts as errors [#1207](https://github.com/sequelize/sequelize/issues/1207)

# v2.0.0 (alpha1) #
- [FEATURE] async validations. [#580](https://github.com/sequelize/sequelize/pull/580). thanks to Interlock

# v1.7.0-rc1
- [FEATURE] instance.createAssociationInstance functionality added [#1213](https://github.com/sequelize/sequelize/pull/1213)
- [BUG] fixes a few bugs with transactions in regards to associations
- [FEATURE] add error handling for transaction creation
- [FEATURE] `sequelize --undo` will now actually undo migrations. Its basically an alias for `sequelize --migrate --undo`. [#1059](https://github.com/sequelize/sequelize/pull/1059)
- [BUG] fix bug where `{where: {ne: null}}` would result in `!= NULL` instead of `IS NOT NULL` [#1231](https://github.com/sequelize/sequelize/pull/1059)
- [BUG] fixes a bug with validation skipping using the `fields` options. [#1233](https://github.com/sequelize/sequelize/pull/1233)
- [BUG] fixes a bug with postgres and setters [#1234](https://github.com/sequelize/sequelize/issues/1234)
- [BUG] fixes it so `field: {type: Sequelize.ENUM(value1, value2)}` works

#### Backwards compatability changes
- Hooks are no longer passing value hashes. Instead, they are now passing instances of the model.
- Hook callbacks no longer take two arguments (previously: `err, newValues`). They only take the error argument since values can be changed directly on the model instance.

# v1.7.0-beta8
- [FEATURE] max()/min() now supports dates [#1200](https://github.com/sequelize/sequelize/pull/1200)
- [FEATURE] findAndCountAll now supports the include option

#### Backwards compatibility changes
- You will now need to include the relevant subtables to query on them in finders (find/findAll)
- Subquery logic no longer depends on where objects with keys containing '.', instead where options on the include options [#1199](https://github.com/sequelize/sequelize/pull/1199)

# v1.7.0-beta7 #
- [FEATURE] Nested eager loading / prefetching is now supported. [Docs](http://sequelizejs.com/docs/latest/models#nested-eager-loading)
- [FEATURE] Eager loading / prefetching now supports inner joins and extending the ON statement [#1199](https://github.com/sequelize/sequelize/pull/1199)
- [FEATURE] Eager loading / prefetching now returns the attributes of through models aswell [#1198](https://github.com/sequelize/sequelize/pull/1198)
- [FEATURE] New set/get/changed/previous feature [#1182](https://github.com/sequelize/sequelize/pull/1182)
- Various bug fixes

#### Backwards compatibility changes
None

# v1.7.0-beta1 #
- [DEPENDENCIES] Upgraded validator for IPv6 support. [#603](https://github.com/sequelize/sequelize/pull/603). thanks to durango
- [DEPENDENCIES] replaced underscore by lodash. [#954](https://github.com/sequelize/sequelize/pull/594). thanks to durango
- [DEPENDENCIES] Upgraded pg to 2.0.0. [#711](https://github.com/sequelize/sequelize/pull/711). thanks to durango
- [DEPENDENCIES] Upgraded command to 2.0.0 and generic-pool to 2.0.4. thanks to durango
- [DEPENDENCIES] No longer require semver. thanks to durango
- [BUG] Fix string escape with postgresql on raw SQL queries. [#586](https://github.com/sequelize/sequelize/pull/586). thanks to zanamixx
- [BUG] "order by" is now after "group by". [#585](https://github.com/sequelize/sequelize/pull/585). thanks to mekanics
- [BUG] Added decimal support for min/max. [#583](https://github.com/sequelize/sequelize/pull/583). thanks to durango
- [BUG] Null dates don't break SQLite anymore. [#572](https://github.com/sequelize/sequelize/pull/572). thanks to mweibel
- [BUG] Correctly handle booleans in MySQL. [#608](https://github.com/sequelize/sequelize/pull/608). Thanks to terraflubb
- [BUG] Fixed empty where conditions in MySQL. [#619](https://github.com/sequelize/sequelize/pull/619). Thanks to terraflubb
- [BUG] Allow overriding of default columns. [#635](https://github.com/sequelize/sequelize/pull/635). Thanks to sevastos
- [BUG] Fix where params for belongsTo [#658](https://github.com/sequelize/sequelize/pull/658). Thanks to mweibel
- [BUG] Default ports are now declared in the connector manager, which means the default port for PG correctly becomes 5432. [#633](https://github.com/sequelize/sequelize/issues/633). durango
- [BUG] Columns with type BOOLEAN were always added to toJSON output, even if they were not selected [see](https://gist.github.com/gchaincl/45aca14e93934bf4a05e). janmeier
- [BUG] Hstore is now fully supported [#695](https://github.com/sequelize/sequelize/pull/695). thanks to tadman
- [BUG] Correct join table name for tables with custom names [#698](https://github.com/sequelize/sequelize/pull/698). thanks to jjclark1982
- [BUG] PostgreSQL should now be able to insert empty arrays with typecasting. [#718](https://github.com/sequelize/sequelize/pull/718). thanks to durango
- [BUG] Fields should be escaped by quoteIdentifier for max/min functions which allows SQL reserved keywords to be used. [#719](https://github.com/sequelize/sequelize/pull/719). thanks to durango
- [BUG] Fixed bug when trying to save objects with eagerly loaded attributes [#716](https://github.com/sequelize/sequelize/pull/716). thanks to iamjochen
- [BUG] Strings for .find() should be fixed. Also added support for string primary keys to be found easily. [#737](https://github.com/sequelize/sequelize/pull/737). thanks to durango
- [BUG] bulkCreate would have problems with a disparate field list [#738](https://github.com/sequelize/sequelize/pull/738). thanks to durango
- [BUG] Fixed problems with quoteIdentifiers and {raw: false} option on raw queries [#751](https://github.com/sequelize/sequelize/pull/751). thanks to janmeier
- [BUG] Fixed SQL escaping with sqlite and unified escaping [#700](https://github.com/sequelize/sequelize/pull/700). thanks to PiPeep
- [BUG] Fixed Postgres' pools [ff57af63](https://github.com/sequelize/sequelize/commit/ff57af63c2eb395b4828a5984a22984acdc2a5e1)
- [BUG] Fixed BLOB/TEXT columns having a default value declared in MySQL [#793](https://github.com/sequelize/sequelize/pull/793). thanks to durango
- [BUG] You can now use .find() on any single integer primary key when throwing just a number as an argument [#796](https://github.com/sequelize/sequelize/pull/796). thanks to durango
- [BUG] Adding unique to a column for Postgres in the migrator should be fixed [#795](https://github.com/sequelize/sequelize/pull/795). thanks to durango
- [BUG] For MySQL users, if their collation allows case insensitivity then allow enums to be case insensitive as well [#794](https://github.com/sequelize/sequelize/pull/794). thanks to durango
- [BUG] Custom primary key (not keys, just singular) should no longer be a problem for models when using any of the data retrievals with just a number or through associations [#771](https://github.com/sequelize/sequelize/pull/771). thanks to sdephold & durango
- [BUG] Default schemas should now be utilized when describing tables [#812](https://github.com/sequelize/sequelize/pull/812). thanks to durango
- [BUG] Fixed eager loading for many-to-many associations. [#834](https://github.com/sequelize/sequelize/pull/834). thanks to lemon-tree
- [BUG] allowNull: true enums can now be null [#857](https://github.com/sequelize/sequelize/pull/857). thanks to durango
- [BUG] Fixes Postgres' ability to search within arrays. [#879](https://github.com/sequelize/sequelize/pull/879). thanks to durango
- [BUG] Find and finAll would modify the options objects, now the objects are cloned at the start of the method [#884](https://github.com/sequelize/sequelize/pull/884) thanks to janmeier. Improved in [#899](https://github.com/sequelize/sequelize/pull/899) thanks to hackwaly
- [BUG] Add support for typed arrays in SqlString.escape and SqlString.arrayToList [#891](https://github.com/sequelize/sequelize/pull/891). thanks to LJ1102
- [BUG] Postgres requires empty array to be explicitly cast on update [#890](https://github.com/sequelize/sequelize/pull/890). thanks to robraux
- [BUG] Added tests & bugfixes for DAO-Factory.update and array of values in where clause [#880](https://github.com/sequelize/sequelize/pull/880). thanks to domasx2
- [BUG] sqlite no longer leaks a global `db` variable [#900](https://github.com/sequelize/sequelize/pull/900). thanks to xming
- [BUG] Fix for counts queries with no result [#906](https://github.com/sequelize/sequelize/pull/906). thanks to iamjochem
- [BUG] Allow include when the same table is referenced multiple times using hasMany [#913](https://github.com/sequelize/sequelize/pull/913). thanks to janmeier
- [BUG] Allow definition of defaultValue for the timestamp columns (createdAt, updatedAt, deletedAt) [#930](https://github.com/sequelize/sequelize/pull/930). Thank to durango
- [BUG] Don't delete foreign keys of many-to-many associations, if still needed. [#961](https://github.com/sequelize/sequelize/pull/961). thanks to sdepold
- [BUG] Update timestamps when incrementing and decrementing [#1023](https://github.com/sequelize/sequelize/pull/1023). durango
- [FEATURE] Validate a model before it gets saved. [#601](https://github.com/sequelize/sequelize/pull/601). thanks to durango
- [FEATURE] Schematics. [#564](https://github.com/sequelize/sequelize/pull/564). thanks to durango
- [FEATURE] Foreign key constraints. [#595](https://github.com/sequelize/sequelize/pull/595). thanks to optilude
- [FEATURE] Support for bulk insert (`<DAOFactory>.bulkCreate()`, update (`<DAOFactory>.update()`) and delete (`<DAOFactory>.destroy()`) [#569](https://github.com/sequelize/sequelize/pull/569). thanks to optilude
- [FEATURE] Add an extra `queryOptions` parameter to `DAOFactory.find` and `DAOFactory.findAll`. This allows a user to specify `{ raw: true }`, meaning that the raw result should be returned, instead of built DAOs. Usefull for queries returning large datasets, see [#611](https://github.com/sequelize/sequelize/pull/611) janmeier
- [FEATURE] Added convenient data types. [#616](https://github.com/sequelize/sequelize/pull/616). Thanks to Costent
- [FEATURE] Binary is more verbose now. [#612](https://github.com/sequelize/sequelize/pull/612). Thanks to terraflubb
- [FEATURE] Promises/A support. [#626](https://github.com/sequelize/sequelize/pull/626). Thanks to kevinbeaty
- [FEATURE] Added Getters/Setters method for DAO. [#538](https://github.com/sequelize/sequelize/pull/538). Thanks to iamjochem
- [FEATURE] Added model wide validations. [#640](https://github.com/sequelize/sequelize/pull/640). Thanks to tremby
- [FEATURE] `findOrCreate` now returns an additional flag (`created`), that is true if a model was created, and false if it was found [#648](https://github.com/sequelize/sequelize/pull/648). janmeier
- [FEATURE] Field and table comments for MySQL and PG. [#523](https://github.com/sequelize/sequelize/pull/523). MySQL by iamjochen. PG by janmeier
- [FEATURE] BigInts can now be used for autoincrement/serial columns. [#673](https://github.com/sequelize/sequelize/pull/673). thanks to sevastos
- [FEATURE] Use moment for better postgres timestamp strings. [#710](https://github.com/sequelize/sequelize/pull/710). Thanks to seth-admittedly
- [FEATURE] Keep milliseconds in timestamps for postgres. [#712](https://github.com/sequelize/sequelize/pull/712). Thanks to seth-admittedly
- [FEATURE] You can now set lingo's language through Sequelize. [#713](https://github.com/sequelize/sequelize/pull/713). Thanks to durango
- [FEATURE] Added a `findAndCountAll`, useful for pagination. [#533](https://github.com/sequelize/sequelize/pull/533). Thanks to iamjochen
- [FEATURE] Made explicit migrations possible. [#728](https://github.com/sequelize/sequelize/pull/728). Thanks to freezy
- [FEATURE] Added support for where clauses containing !=, < etc. and support for date ranges  [#727](https://github.com/sequelize/sequelize/pull/727). Thanks to durango
- [FEATURE] Added support for model instances being referenced [#761](https://github.com/sequelize/sequelize/pull/761) thanks to sdepold
- [FEATURE] Added support for specifying the path to load a module for a dialect. [#766](https://github.com/sequelize/sequelize/pull/766) thanks to sonnym.
- [FEATURE] Drop index if exists has been added to sqlite [#766](https://github.com/sequelize/sequelize/pull/776) thanks to coderbuzz
- [FEATURE] bulkCreate() now has a third argument which gives you the ability to validate each row before attempting to bulkInsert [#797](https://github.com/sequelize/sequelize/pull/797). thanks to durango
- [FEATURE] Added `isDirty` to model instances. [#798](https://github.com/sequelize/sequelize/pull/798). Thanks to mstorgaard
- [FEATURE] Added possibility to use env variable for the database connection. [#784](https://github.com/sequelize/sequelize/pull/784). Thanks to sykopomp.
- [FEATURE] Blob support. janmeier
- [FEATURE] We can now define our own custom timestamp columns [#856](https://github.com/sequelize/sequelize/pull/856). thanks to durango
- [FEATURE] Scopes. [#748](https://github.com/sequelize/sequelize/pull/748). durango
- [FEATURE] Model#find() / Model#findAll() is now working with strings. [#855](https://github.com/sequelize/sequelize/pull/855). Thanks to whito.
- [FEATURE] Shortcut method for getting a defined model. [#868](https://github.com/sequelize/sequelize/pull/868). Thanks to jwilm.
- [FEATURE] Added Sequelize.fn() and Sequelize.col() to properly call columns and functions within Sequelize. [#882](https://github.com/sequelize/sequelize/pull/882). thanks to janmeier
- [FEATURE] Sequelize.import supports relative paths. [#901](https://github.com/sequelize/sequelize/pull/901). thanks to accerqueira.
- [FEATURE] Sequelize.import can now handle functions. [#911](https://github.com/sequelize/sequelize/pull/911). Thanks to davidrivera.
- [FEATURE] Uses sequelize.fn and sequelize.col functionality to allow you to use the value of another column or a function when updating. It also allows you to use a function as a default value when supported (in sqlite and postgres). [#928](https://github.com/sequelize/sequelize/pull/928). thanks to janmeier
- [FEATURE] Added possibility to pass options to node-mysql. [#929](https://github.com/sequelize/sequelize/pull/929). thanks to poying
- [FEATURE] Triggers for Postgres. [#915](https://github.com/sequelize/sequelize/pull/915). Thanks to jonathana.
- [FEATURE] Support for join tables. [#877](https://github.com/sequelize/sequelize/pull/877). Thanks to janmeier.
- [FEATURE] Support for hooks. [#894](https://github.com/sequelize/sequelize/pull/894). Thanks to durango.
- [FEATURE] Support for literals and casts. [#950](https://github.com/sequelize/sequelize/pull/950). Thanks to durango.
- [FEATURE] Model#findOrBuild. [#960](https://github.com/sequelize/sequelize/pull/960). Thanks to durango.
- [FEATURE] Support for MariaDB. [#948](https://github.com/sequelize/sequelize/pull/948). Thanks to reedog117 and janmeier.
- [FEATURE] Filter through associations. [#991](https://github.com/sequelize/sequelize/pull/991). Thanks to snit-ram.
- [FEATURE] Possibility to disable loging for .sync [#937](https://github.com/sequelize/sequelize/pull/937). Thanks to durango
- [FEATURE] Support for transactions. [1062](https://github.com/sequelize/sequelize/pull/1062).
- [REFACTORING] hasMany now uses a single SQL statement when creating and destroying associations, instead of removing each association seperately [690](https://github.com/sequelize/sequelize/pull/690). Inspired by [#104](https://github.com/sequelize/sequelize/issues/104). janmeier
- [REFACTORING] Consistent handling of offset across dialects. Offset is now always applied, and limit is set to max table size of not limit is given [#725](https://github.com/sequelize/sequelize/pull/725). janmeier
- [REFACTORING] Moved Jasmine to Buster and then Buster to Mocha + Chai. sdepold and durango

# v1.6.0 #
- [DEPENDENCIES] upgrade mysql to alpha7. You *MUST* use this version or newer for DATETIMEs to work
- [DEPENDENCIES] upgraded most dependencies. most important: mysql was upgraded to 2.0.0-alpha-3
- [DEPENDENCIES] mysql is now an optional dependency. #355 (thanks to clkao)
- [REFACTORING] separated tests for dialects
- [REFACTORING] reduced number of sql queries used for adding an element to a N:M association. #449 (thanks to innofluence/janmeier)
- [REFACTORING] dropped support for synchronous migrations. added third parameter which needs to get called once the migration has been finished. also this adds support for asynchronous actions in migrations.
- [OTHERS] code was formatted to fit the latest code style guidelines (thanks to durango)
- [OTHERS] Explicitly target ./docs folder for generate-docs script. #444 (thanks to carsondarling)
- [OTHERS] Overwrite existing daoFactoryDefinition if there already has been one. (thanks to robraux)
- [BUG] fixed wrong version in sequelize binary
- [BUG] local options have higher priority than global options (thanks to guersam)
- [BUG] fixed where clause when passing an empty array (thanks to kbackowski)
- [BUG] fixed updateAttributes for models/tables without primary key (thanks to durango)
- [BUG] fixed the location of the foreign key when using belongsTo (thanks to ricardograca)
- [BUG] don't return timestamps if only specific attributes have been seleceted (thanks to ricardograca)
- [BUG] fixed removeColumn for sqlite
- [BUG] fixed date equality check for instances. (thanks to solotimes)
- [FEATURE] added association prefetching /eager loading for find and findAll. #465
- [FEATURE] it's now possible to use callbacks of async functions inside migrations (thanks to mphilpot)
- [FEATURE] improved comfort of sequelize.query. just pass an sql string to it and wait for the result
- [FEATURE] Migrations now understand NODE_ENV (thanks to gavri)
- [FEATURE] Performance improvements (thanks to Mick-Hansen and janmeier from innofluence)
- [FEATURE] Model.find and Model.findAll can now take a String with an ID. (thanks to ghernandez345)
- [FEATURE] Compatibility for JSON-like strings in Postgres (thanks to aslakhellesoy)
- [FEATURE] honor maxConcurrentQueries option (thanks to dchester)
- [FEATURE] added support for stored procedures (inspired by wuyuntao)
- [FEATURE] added possibility to use pg lib's native api (thanks to denysonique)
- [FEATURE] added possibility to define the attributes of received associations (thanks to joshm)
- [FEATURE] added findOrCreate, which returns a the already existing instance or creates one (thanks to eveiga)
- [FEATURE] minConnections option for MySQL pooling (thanks to dominiklessel)
- [FEATURE] added BIGINT data type which is treated like a string (thanks to adamsch1)
- [FEATURE] experimental support for read replication for mysql (thanks to Janzeh)
- [FEATURE] allow definition of a models table name (thanks to slamkajs)
- [FEATURE] allow usage of enums. #440 (thanks to KevinMartin)
- [FEATURE] allows updateAttributes to target specific fields only (thanks to Pasvaz)
- [FEATURE] timestamps are now stored as UTC. #461 (thanks to innofluence/janmeier)
- [FEATURE] results of raw queries are parsed with dottie. #468 (thanks to kozze89)
- [FEATURE] support for array serialization. pg only. #443 (thanks to clkao)
- [FEATURE] add increment and decrement methods on dao. #408 (thanks to janmeier/innofluence)
- [FEATURE] unified the result of describeTable
- [FEATURE] add support for decimals (thanks to alexyoung)
- [FEATURE] added DAO.reload(), which updates the attributes of the DAO in-place (as opposed to doing having to do a find() and returning a new model)

# v1.5.0 #
- [REFACTORING] use underscore functions for Utils.isHash (thanks to Mick-Hansen/innofluence)
- [REFACTORING] removed the 'failure' event and replaced it with 'error'
- [BUG] fixed booleans for sqlite (thanks to vlmonk)
- [BUG] obsolete reference attribute for many-to-many associations are removed correctly
- [BUG] associations can be cleared via passing null to the set method
- [BUG] "fixed" quota handling (thanks to dgf)
- [BUG] fixed destroy in postgresql (thanks to robraux)
- [FEATURE] added possibility to set protocol and to remove port from postgresql connection uri (thanks to danielschwartz)
- [FEATURE] added possibility to not use a junction table for many-to-many associations on the same table (thanks to janmeier/innofluence)
- [FEATURE] results of the `import` method is now cached (thanks to janmeier/innofluence)
- [FEATURE] added possibility to check if a specific object or a whole bunch of objects is currently associated with another object (thanks to janmeier/innofluence)
- [FEATURE] added possibility to globally disable adding of NULL values to sql queries (thanks to janmeier/innofluence)
- [FEATURE] Model.create can now also be used to specify values for mass assignment (thanks to janmeier/innofluence)
- [FEATURE] QueryChainer will now provide the results of the added emitters in the order the emitters have been added (thanks to LaurentZuijdwijk and me ;))
- [FEATURE] QueryChainer can now be initialized with serial items
- [FEATURE] node 0.8 compatibility
- [FEATURE] added options to hasMany getters (thanks to janmeier/innofluence)
- [FEATURE] pooling option is now correctly passed to postgres (thanks to megshark)

# v1.4.1 #
- [DEPRECATION] Added deprecation warning for node < v0.6.
- [FEATURE] added selective saving of instances (thanks to kioopi)
- [FEATURE] added command to binary for creating a migration skeleton with current timestamp
- [FEATURE] added `complete` function for each finder method (thanks to sstoiana)
- [BUG] fixed quotation for sqlite statements (thanks to vlmonk)
- [BUG] fixed timestamp parsing in migratios (thanks to grn)
- [FEATURE] added consistent logging behaviour to postgres (thanks to reacuna)

# v1.4.0 #
- [BUG] fixed booleans in sqlite (thanks to alexstrat)
- [BUG] fixed forced sync of many-to-many associations (thanks to SirUli)
- [FEATURE] objects are now compatible to JSON.stringify. (thanks to grayt0r)
- [FEATURE] When instantiating the sequelize object, you can now pass a function to logging. This allows you to customize the logging behavior. Default is now: console.log (thanks to kenperkins)
- [BUG] The default logging is still console.log but is wrapped after initialization as it crashes node < 0.6.x.
- [FEATURE] postgresql support. (thanks to swoodtke)
- [FEATURE] connection-pooling for mysql. (thanks to megshark)
- [FEATURE] added possibility to define NOW as default value for date data-types. Use Sequelize.NOW as defaultValue
- [BUG] Fixed date handling in sqlite (thanks to iizukanao)

# v1.3.7 #
- [BUG] fixed issue where multiple belongsTo or hasOne associations to the same table overwrite each other
- [BUG] fixed memory leaks (thanks to megshark)

# v1.3.6 #
- [BUG] don't update an existing updatedAt-attribute if timestamps option for a DAO is false

# v1.3.5 #
- [BUG] fixed missed DAO renaming in migrations (thanks to nov)

# v1.3.4 #
- [REFACTORING] renamed Model/ModelFactory/ModelFactoryManager to DAO/DAOFactory/DAOFactoryManager
- [IMPROVEMENT] `npm test` will run the test suite (thanks to gabrielfalcao)
- [IMPROVEMENT] documentation about setting up local development environment (thanks to gabrielfalcao)
- [REFACTORING] removed updatedAt + createdAt from SequelizeMeta

# v1.3.3 #
- [BUG] fixed sql-event emitter in all possible locations (thanks to megshark)

# v1.3.2 #
- [FEATURE] sqlite is now emitting the 'sql'-event as well (thanks to megshark)

# v1.3.1 #
- [REFACTORING] renamed ModelManager to ModelFactoryManager
- [IMPROVEMENT] decreased delay of CustomEventEmitter execution from 5ms to 1ms
- [IMPROVEMENT] improved performance of association handling (many-to-many) (thanks to magshark)
- [FEATURE] added possibility to specify name of the join table (thanks to magshark)
- [FEATURE] mysql is emitting a 'sql'-event when executing a query
- [BUG] correctly delete existing SequelizeMeta entry from database after undoing migration
- [BUG] fix path of migration files in executable (thanks to bcg)

# v1.3.0 #
- [REFACTORING] Model#all is now a function and not a getter.
- [REFACTORING] Renamed ModelDefinition to ModelFactory
- [REFACTORING] Private method scoping; Attributes are still public
- [REFACTORING] Use the new util module for node 0.6.2
- [FEATURE] QueryChainer can now run serially
- [FEATURE] Association definition is chainable: Person.hasOne(House).hasMany(Address)
- [FEATURE] Validations (Thanks to [hiddentao](https://github.com/hiddentao))
- [FEATURE] jQuery-like event listeners: .success(callback) and .error(callback)
- [FEATURE] aliasing for select queries: Model.find({ where: 'id = 1', attributes: ['id', ['name', 'username']] }) ==> will return the user's name as username
- [FEATURE] cross-database support. currently supported: mysql, sqlite
- [FEATURE] migrations
- [TEST] removed all expresso tests and converted them to jasmine

# v1.2.1 #
- [REFACTORING] renamed the global options for sync, query and define on sequelize; before: options.queryOptions; now: options.query
- [FEATURE] allow definition of charset via global define option in sequelize or via charset option in sequelize.define
- [FEATURE] allow definition of mysql engine via global define option in sequelize or via engine option in sequelize.define; default is InnoDB now
- [FEATURE] find and findAll will now search in a list of values via: Model.findAll({where: { id: [1,2,3] }}); will return all models with id 1, 2 and 3
- [TEST] force latin1 charset for travis

# v1.2.0 #
- [FEATURE] min/max function for models, which return the min/max value in a column
- [FEATURE] getModel for modelManager for getting a model without storing it in a variable; use it via sequelize.modelManager.getModel('User')
- [TEST] test suite refactoring for jasmine

# v1.1.4 #
- [BUG] tables with identical prefix (e.g. wp_) can now be used in many-to-many associations

# v1.1.3 #
- [BUG] scoped options in model => a model can now have the attribute options
- [FEATURE] added drop method for sequelize, that drops all currently registered tables

# v1.1.2 #
- [BUG] prevent malfunction after being idle

# v1.1.1 #
- [BUG] fixed memory leaks
- [FEATURE] added query queueing (adjustable via maxConcurrentQueries in config; default: 50)

# v1.1.0 #
- [BUG] defaultValue 0 is now working
- [REMOVED] mysql-pool usage (will give it a new try later)
- [CHORE] updated node-mysql to 0.9.4

# v1.0.2 #
- [BUG] Fixed where clause generation for models with explicit primary keys (allanca)
- [BUG] Set insertId for non-default auto increment fields (allanca)

# v1.0.1 #
- [FEATURE] Added Model.count(callback), which returns the number of elements saved in the database
- [BUG] Fixed self associations

# v1.0.0 #
- complete rewrite
- added new emitter syntax
- sql injection protection
- select now supports hash usage of where
- select now supports array usage of where
- added a lot of options to find/findAll
- Wrapped queries correctly using `foo`
- using expresso 0.7.2
- moved config for test database into seperated config file
- Added method for adding and deleting single associations

# v0.4.3 #
- renamed loadAssociatedData to fetchAssociations
- renamed Model#associatedData to fetchedAssociations
- added fetchAssociations to finder methods
- store data found by finder method in the associatedData hash + grep them from there if reload is not forced
- added option to sequelize constructor for disabling the pluralization of tablenames: disableTableNameModification
- allow array as value for chainQueries => Sequelize.chainQueries([save: [a,b,c]], callback)
- remove the usage of an array => Sequelize.chainQueries({save: a}, {destroy: b}, callback)

# v0.4.2 #
- fixed bugs from 0.4.1
- added the model instance method loadAssociatedData which adds the hash Model#associatedData to an instance which contains all associated data

# v0.4.1 #
- THIS UPDATE CHANGES TABLE STRUCTURES MASSIVELY!
- MAKE SURE TO DROP YOUR CURRENT TABLES AND LET THEM CREATE AGAIN!

- names of many-to-many-association-tables are chosen from passed association names
- foreign keys are chosen from passed association name
- added many-to-many association on the same model
- added hasManyAndBelongsTo
- added hasOneAndBelongsTo
- nodejs-mysql-native 0.4.2

# v0.4.0 #
- added error handling when defining invalid database credentials
- Sequelize#sync, Sequelize#drop, model#sync, model#drop returns errors via callback
- code is now located under lib/sequelize to use it with nDistro
- added possibility to use non default mysql database (host/port)
- added error handling when defining invalid database port/host
- schema definitions can now contain default values and null allowance
- database credentials can now also contain an empty / no password

# v0.3.0 #
- added possibility to define class and instance methods for models
- added import method for loading model definition from a file

# v0.2.6 #
- refactored Sequelize to fit CommonJS module conventions

# v0.2.5 #
- added BOOLEAN type
- added FLOAT type
- fixed DATE type issue
- fixed npm package

# v0.2.4 #
- fixed bug when using cross associated tables (many to many associations)

# v0.2.3 #
- added latest mysql connection library
  - fixed id handling on save
  - fixed text handling (varchar > 255; text)
- using the inflection library for naming tables more convenient
- Sequelize.TEXT is now using MySQL datatype TEXT instead of varchar(4000)

# v0.2.2 #
- released project as npm package

# v0.2.1 #
- fixed date bug

# v0.2.0 #
- added methods for setting associations
- added method for chaining an arbitraty amount of queries

# v0.1.0 #
- first stable version
- implemented all basic functions
- associations are working<|MERGE_RESOLUTION|>--- conflicted
+++ resolved
@@ -1,3 +1,6 @@
+# Next
+- [FEATURE] Add support for keyword `after` in options of a field (useful for migrations), only for MySQL.
+
 # 2.0.3
 - [BUG] Support for plain strings, ints and bools on JSON insert
 - [BUG] Fixed regression where `{$in: []}` would result in `IN ()` rather than `IN (NULL)` [#3105](https://github.com/sequelize/sequelize/issues/3105) [#3132](https://github.com/sequelize/sequelize/issues/3132)
@@ -17,9 +20,6 @@
 
 # 2.0.0
 - [BUG] Fixed `field` support for `increment` and `decrement`.
-<<<<<<< HEAD
-- [FEATURE] Add support for keyword `after` in options of a field (useful for migrations), only for MySQL.
-=======
 - [FEATURE/BUG] Raw queries always return all results (including affected rows etc). This means you should change all promise listeners on `sequelize.query` to use `.spread` instead of `.then`, unless you are passing a query type.
 - [BUG] Support for composite primary keys in upsert [#3065](https://github.com/sequelize/sequelize/pull/3065)
 - [BUG] Support for `field` in upsert
@@ -29,7 +29,6 @@
 #### Backwards compatibility changes
 - The default query type for `sequelize.query` is now `RAW` - this means that two arguments (results and metadata) will be returned by default and you should use `.spread`
 - The 4th argument to `sequelize.query` has been deprecated in favor of `options.replacements`
->>>>>>> 56b47a6b
 
 # 2.0.0-rc8
 - [FEATURE] CLS Support. CLS is also used to automatically pass the transaction to any calls within the callback chain when using `sequelize.transaction(function() ...`.
