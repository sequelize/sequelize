# Future
- [FIXED] MSSQL handle large bulk inserts #6866
- [FIXED] describeTable returns a wrong value for primaryKey [#5756] (https://github.com/sequelize/sequelize/issues/5756)
- [FIXED] MSSQL LIMIT IN UPDATE [#6636](https://github.com/sequelize/sequelize/issues/6636)
- [FIXED] Custom error message not used for `notNull` validation [#6531](https://github.com/sequelize/sequelize/issues/6531)
- [FIXED] N:M `through` option naming collisions [#4597](https://github.com/sequelize/sequelize/issues/4597)
 [#6444](https://github.com/sequelize/sequelize/issues/6444)
- [CHANGED] Updated deprecated `node-uuid` package to `uuid` [#6919](https://github.com/sequelize/sequelize/pull/6919)
- [ADDED] UPSERT Support for MSSQL [#6842](https://github.com/sequelize/sequelize/pull/6842)
- [FIXED] Execute queries parallel in findAndCount [#6695](https://github.com/sequelize/sequelize/issues/6695)
- [FIXED] `restore` now uses `field` from `deletedAt`
- [FIXED] MSSQL bulkInsertQuery when options and attributes are not passed
- [FIXED] `DATEONLY` now returns `YYYY-MM-DD` date string [#4858] (https://github.com/sequelize/sequelize/issues/4858)
- [FIXED] Issues with `createFunction` and `dropFunction` (PostgresSQL)
- [ADDED] Optimistic locking support [#6637] (https://github.com/sequelize/sequelize/pull/6637)
- [FIXED] Issue with belongsTo association and foreign keys [#6400](https://github.com/sequelize/sequelize/issues/6400)
<<<<<<< HEAD
- [FIXED] Issue with sync hooks (before/afterInit, before/afterDefine) [#6680](https://github.com/sequelize/sequelize/issues/6680)
=======
- [FIXED] Issue with query generation in MSSQL, an identifier was not escaped [#6686] (https://github.com/sequelize/sequelize/pull/6686)
- [FIXED] GroupedLimit when foreignKey has a field alias
- [FIXED] groupedLimit.through.where support
- [ADDED] `option.silent` for increment and decrement [#6795](https://github.com/sequelize/sequelize/pull/6795)
- [CHANGED] `now` function allow milliseconds in timestamps on mysql [#6441](https://github.com/sequelize/sequelize/issues/6441)
- [ADDED] `options.rowFormat` added to Query Generator for MySQL dialect using InnoDB engines [#6824] (https://github.com/sequelize/sequelize/issues/6824)
- [FIXED] `Increment` / `Decrement` properly maps to timestamp fields [#6296](https://github.com/sequelize/sequelize/issues/6296)
- [FIXED] Issue with overrriding custom methods with association mixins (all association methods are now exposed) [#6682](https://github.com/sequelize/sequelize/issues/6682)
- [ADDED] Support condition objects in utility functions [#6685](https://github.com/sequelize/sequelize/pull/6685)
- [FIXED] HSTORE and JSON fields being renamed when `options.field` is specified on a matching model attribute
- [FIXED] Soft-delete not returning number of affected rows on mssql [#6930](https://github.com/sequelize/sequelize/pull/6930)
- [FIXED] No `value` in built-in/custom validation errors [#3899](https://github.com/sequelize/sequelize/pull/3899)

## BC breaks:
- `DATEONLY` now returns string in `YYYY-MM-DD` format rather than `Date` type
- With `BelongsToMany` relationships `add/set/create` setters now set `through` attributes by passing them as `options.through` (previously second argument was used as `through` attributes, now its considered `options` with `through` being a sub option)
>>>>>>> aeaf1e57

# 4.0.0-2
- [ADDED] include now supports string as an argument (on top of model/association), string will expand into an association matched literally from Model.associations
- [FIXED] Accept dates as string while using `typeValidation` [#6453](https://github.com/sequelize/sequelize/issues/6453)
- [FIXED] - ORDER clause was not included in subquery if `order` option value was provided as plain string (not as an array value)
- [FIXED] support for CLS with `cls-bluebird` module

# 4.0.0-1
- [CHANGED] Removed `modelManager` parameter from `Model.init()` [#6437](https://github.com/sequelize/sequelize/issues/6437)
- [FIXED] Made `Model.init()` behave like `sequelize.define()` (hooks are called and options have proper defaults) [#6437](https://github.com/sequelize/sequelize/issues/6437)
- [ADDED] `restartIdentity` option for truncate in postgres [#5356](https://github.com/sequelize/sequelize/issues/5356)
- [INTERNAL] Migrated to `node-mysql2` for prepared statements [#6354](https://github.com/sequelize/sequelize/issues/6354)
- [ADDED] SQLCipher support via the SQLite connection manager
- [CHANGED] Range type bounds now default to [postgres default](https://www.postgresql.org/docs/9.5/static/rangetypes.html#RANGETYPES-CONSTRUCT) `[)` (inclusive, exclusive) [#5990](https://github.com/sequelize/sequelize/issues/5990)
- [ADDED] Support for range operators [#5990](https://github.com/sequelize/sequelize/issues/5990)
- [FIXED] Broken transactions in `MySQL` [#3568](https://github.com/sequelize/sequelize/issues/3568)
- [FIXED] `Model.count` don't include attributes [#5057](https://github.com/sequelize/sequelize/issues/5057)
- [INTERNALS] Updated `inflection` dependency and pinned version and expose all used `inflection` methods on `Utils`
- [ADDED] `Sequelize.useInflection` method
- [FIXED] `hasOne` throws error on update with a primary key [#6069](https://github.com/sequelize/sequelize/issues/6069)
- [FIXED] `Model.count` gives SQL syntax error when using `distinct` [#4840](https://github.com/sequelize/sequelize/issues/4840)
- [ADDED] `Model.count` now allow specifying column to count on, use `options.col` [#4442](https://github.com/sequelize/sequelize/issues/4442)
- [ADDED] `DEBUG` support [#2852](https://github.com/sequelize/sequelize/issues/2852)
- [ADDED] Intensive connection logging [#851](https://github.com/sequelize/sequelize/issues/851)
- [FIXED] Only `belongsTo` uses `as` to construct foreign key - revert of [#5957](https://github.com/sequelize/sequelize/pull/5957) introduced in 4.0.0-0
- [CHANGED] `Sequelize.Promise` is now an independent copy of `bluebird` library [#5974](https://github.com/sequelize/sequelize/issues/5974)
- [ADDED] before/after Save hook [#2702](https://github.com/sequelize/sequelize/issues/2702)
- [ADDED] Remove hooks by reference [#6155](https://github.com/sequelize/sequelize/issues/6155)
- [ADDED] before/after Upsert hook [#3965](https://github.com/sequelize/sequelize/issues/3965)
- [FIXED] Modifying `options` in `beforeFind` throws error [#5675](https://github.com/sequelize/sequelize/issues/5675)
- [REMOVED] `classMethods` and `instanceMethods` [#5869](https://github.com/sequelize/sequelize/issues/5869#issuecomment-221773485)
- [CHANGED] `Sequelize.Validator` is now an independent copy of `validator` library
- [FIXED] Don't patch `validator` library globally [#6196](https://github.com/sequelize/sequelize/issues/6196)
- [CHANGED] `ignore` for create was renamed to `ignoreDuplicates` [#6138](https://github.com/sequelize/sequelize/issues/6138)
- [FIXED] Index names not quoted properly in `removeIndex` [#5888](https://github.com/sequelize/sequelize/issues/5888)
- [FIXED] `Int4` range not properly parsed [#5747](https://github.com/sequelize/sequelize/issues/5747)
- [FIXED] `upsert` does not fail anymore on not null validations [#5711](https://github.com/sequelize/sequelize/issues/5711)
- [FIXED] Don't remove includes from count queries and unify findAndCount and count queries. [#6123](https://github.com/sequelize/sequelize/issues/6123)
- [FIXED] `Model.count` with `options.col` and `options.include` works properly now
- [FIXED] `bulkCreate` don't map fields to attributes properly [#4476](https://github.com/sequelize/sequelize/issues/4476)[#3908](https://github.com/sequelize/sequelize/issues/3908)[#4103](https://github.com/sequelize/sequelize/issues/4103)[#3764](https://github.com/sequelize/sequelize/issues/3764)[#3789](https://github.com/sequelize/sequelize/issues/3789)[#4600](https://github.com/sequelize/sequelize/issues/4600)
- [FIXED] `sync` don't handle global `options.logging` properly [#5788](https://github.com/sequelize/sequelize/issues/5788)
- [FIXED] `attribute:[]` throw errors with `include` or `through` [#5078](https://github.com/sequelize/sequelize/issues/5078) [#4222](https://github.com/sequelize/sequelize/issues/4222) [#5958](https://github.com/sequelize/sequelize/issues/5958) [#5590](https://github.com/sequelize/sequelize/issues/5590) [#6139](https://github.com/sequelize/sequelize/issues/6139) [#4866](https://github.com/sequelize/sequelize/issues/4866) [#6242](https://github.com/sequelize/sequelize/issues/6242)
- [SECURITY] `GEOMETRY` and `GEOGRAPHY` SQL injection attacks [#6194](https://github.com/sequelize/sequelize/issues/6194)
- [FIXED] `DECIMAL` now supports `UNSIGNED` / `ZEROFILL` (MySQL) [#2038](https://github.com/sequelize/sequelize/issues/2038)
- [FIXED] Generate correct SQL of nested include when quoteIdentifiers is false. (Postgres) [#6351](https://github.com/sequelize/sequelize/issues/6351)
- [FIXED] Generate correct SQL for JSON attributes with quote.
[#6406](https://github.com/sequelize/sequelize/issues/6406)
- [FIXED] Nested query return correct result when quoteIdentifiers is false. (Postgres) [#6363](https://github.com/sequelize/sequelize/issues/6363)
- [FIXED] Fixed an issue where changing multiple ENUM columns in PostgreSQL could break. [#6203] (https://github.com/sequelize/sequelize/issues/6203)
- [FIXED] Add `parent`, `original` and `sql` properties to `UniqueConstraintError`

## BC breaks:
- Range type bounds now default to [postgres default](https://www.postgresql.org/docs/9.5/static/rangetypes.html#RANGETYPES-CONSTRUCT) `[)` (inclusive, exclusive), previously was `()` (exclusive, exclusive)
- Only `belongsTo` uses `as` to construct foreign key - revert of [#5957](https://github.com/sequelize/sequelize/pull/5957) introduced in 4.0.0-0
- Sequelize uses an independent copy of `bluebird` library. This means (1) promises returned from Sequelize methods are instances of `Sequelize.Promise` but not global `Bluebird` and (2) the CLS patch does not affect global `Bluebird`.
- Dropped support for `classMethods` and `instanceMethods`. As Models are now ES6 classes `classMethods` can be directly assigned and `instanceMethods` should be added to `Model.prototype`
- `Sequelize.Validator` is now a cloned version of `validator`, It will not pollute global library methods.
- `ignore` for create was renamed to `ignoreDuplicates`

# 4.0.0-0
- [FIXED] Pass ResourceLock instead of raw connection in MSSQL disconnect handling
- [CHANGED] Remove `hookValidate` in favor of `validate` with `hooks: true | false`.
- [REMOVED] Support for `referencesKey`
- [CHANGED] Throw if `dialect` is not provided to the constructor
- [CHANGED] Throw `bluebird.AggregateError` instead of array from `bulkCreate` when validation fails
- [FIXED] `$notIn: []` is now converted to `NOT IN (NULL)`  [#4859](https://github.com/sequelize/sequelize/issues/4859)
- [FIXED] Add `raw` support to `instance.get()` [#5815](https://github.com/sequelize/sequelize/issues/5815)
- [ADDED] Compare deletedAt against current timestamp when using paranoid [#5880](https://github.com/sequelize/sequelize/pull/5880)
- [FIXED] `BIGINT` gets truncated [#5176](https://github.com/sequelize/sequelize/issues/5176)
- [FIXED] Trigger afterCreate hook after all nested includes (for hasMany or belongsToMany associations) have been created to be consistent with hasOne.
- [REMOVED] Support for `pool:false`
- [REMOVED] Default transaction isolation level [#5094](https://github.com/sequelize/sequelize/issues/5094)
- [ADDED] Add logging for mysql warnings, observant of the `showWarnings` option. [#5900](https://github.com/sequelize/sequelize/issues/5900)
- [REMOVED] MariaDB dialect
- [FIXED] `hasOne` now prefer aliases to construct foreign key [#5247](https://github.com/sequelize/sequelize/issues/5247)
- [CHANGED] `instance.equals` now only checks primary keys, instead of all attributes.
- [REWRITE] Rewrite model and instance to a single class - instance instanceof Model [#5924](https://github.com/sequelize/sequelize/issues/5924)
- [REMOVED] Counter cache plugin
- [FIXED] All associations now prefer aliases to construct foreign key [#5267](https://github.com/sequelize/sequelize/issues/5267)
- [REMOVED] Default transaction auto commit [#5094](https://github.com/sequelize/sequelize/issues/5094)
- [REMOVED] Callback support for hooks [#5228](https://github.com/sequelize/sequelize/issues/5228)
- [FIXED] Setting required in a nested include will not force the parent include to be required as well [#5999](https://github.com/sequelize/sequelize/issues/5999)

## BC breaks:
- `hookValidate` removed in favor of `validate` with `hooks: true | false`. `validate` returns a promise which is rejected if validation fails
- Removed support for `referencesKey`, use a `references` object
- Remove default dialect
- When `bulkCreate` is rejected because of validation failure it throws a `bluebird.AggregateError` instead of an array. This object is an array-like so length and index access will still work, but `instanceof` array will not
- `$notIn: []` will now match all rows instead of none
- (MySQL) `BIGINT` now gets converted to string when number is too big
- Removed support for `pool:false`, if you still want to use single connection set `pool.max` to `1`
- Removed default `REPEATABLE_READ` transaction isolation, use config option to explicitly set it
- Removed MariaDB dialect - this was just a thin wrapper around MySQL, so using `dialect: 'mysql'` instead should work with no further changes
- `instance.equals` now provides reference equality (do two instances refer to the same row, i.e. are their primary key(s) equal). Use `instance.get()` to get and compare all values.
- Instances (database rows) are now instances of the model, instead of being a separate class. This means you can replace User.build() with new User() and sequelize.define with User extends Sequelize.Model. See #5924
- The counter cache plugin, and consequently the `counterCache` option for associations has been removed. The plugin is seeking a new maintainer - You can find the code [here](https://github.com/sequelize/sequelize/blob/aace1250dfa8cd81a4edfd2086c9058b513f6ee0/lib/plugins/counter-cache.js)
- All associations type will prefer `as` when constructing the `foreignKey` name. You can override this by `foreignKey` option.
- Removed default `AUTO COMMIT` for transaction. Its only sent if explicitly set by user or required by dialects (like `mysql`)
- Hooks no longer provide a callback - you can return a `then`-able instead if you are doing async stuff
- Table names of a select query have change internally from 'originModel.associatedModel.field' to 'originModel->associatedModel.field'

# 3.23.2
- [FIXED] Type validation now works with non-strings due to updated validator@5.0.0 [#5861](https://github.com/sequelize/sequelize/pull/5861)
- [FIXED] Improved offset and limit support for SQL server 2008 [#5616](https://github.com/sequelize/sequelize/pull/5616)
- [FIXED] options object cloned in all Sequelize methods (so not modified within Sequelize)
- [ADDED] Test coverage for options object not being modified

# 3.23.1
- [FIXED] Postgres DECIMAL precision. (PostgreSQL) [#4893](https://github.com/sequelize/sequelize/issues/4893)
- [FIXED] removeColumn tries to delete non-existant foreign key constraint (mysql) [#5808](https://github.com/sequelize/sequelize/issues/5808)
- [FIXED] Relation constraints not being applied correctly [#5865](https://github.com/sequelize/sequelize/issues/5865)

# 3.23.0
- [FIXED] Invalid query generated when using LIKE + ANY [#5736](https://github.com/sequelize/sequelize/issues/5736)
- [FIXED] Method QueryInterface.bulkDelete no longer working when the model parameter is missing. (PostgreSQL) [#5615](https://github.com/sequelize/sequelize/issues/5615)
- [ADDED] Context and custom options for deep creation
- [FIXED] Dates with millisecond precision are inserted correctly in MySQL [#5855](https://github.com/sequelize/sequelize/pull/5855)

# 3.22.0
- [FIXED] Fix defaultValues getting overwritten on build
- [FIXED] Queue queries against tedious connections
- [ADDED] Enable type validation for all queries

# 3.21.0
- [FIXED] Confirmed that values modified in validation hooks are preserved [#3534](https://github.com/sequelize/sequelize/issues/3534)
- [FIXED] Support lower case type names in SQLite [#5482](https://github.com/sequelize/sequelize/issues/5482)
- [FIXED] Support calling `setAssociation` twice on `hasOne` [#5315](https://github.com/sequelize/sequelize/issues/5315)
- [INTERNALS] Removed dependency on wellknown in favor of terraformer-wkt-parser
- [ADDED] Benchmarking feature [#2494](https://github.com/sequelize/sequelize/issues/2494)
- [INTERNALS] Add `Utils.mergeDeep` - allows lodash to be updated to latest version

# 3.20.0
- [ADDED] rejectOnEmpty mode [#272](https://github.com/sequelize/sequelize/issues/272) [#5480](https://github.com/sequelize/sequelize/issues/5480)
- [ADDED] `beforeCount` hook [#5209](https://github.com/sequelize/sequelize/pull/5209)
- [ADDED] `validationFailed` hook [#1626](https://github.com/sequelize/sequelize/issues/1626)
- [ADDED] Support for IEEE floating point literals in postgres and sqlite [#5194](https://github.com/sequelize/sequelize/issues/5194)
- [FIXED] `addColumn` with reference in mysql [#5592](https://github.com/sequelize/sequelize/issues/5592)
- [FIXED] `findAndCountAll` generates invalid SQL, subQuery moves to LEFT OUTER JOIN [#5445](https://github.com/sequelize/sequelize/issues/5445)
- [FIXED] `count` methods pollute the options.includes [#4191](https://github.com/sequelize/sequelize/issues/4191)
- [FIXED] Invalid SQL generated when using group option along with attributes [#3009](https://github.com/sequelize/sequelize/issues/3009)
- [FIXED] Mark index as `unique: true` when `type: 'UNIQUE'`. Fixes [#5351](https://github.com/sequelize/sequelize/issues/5351)
- [FIXED] Improper escaping of bound arrays of strings on Postgres, SQLite, and Microsoft SQL Server

# 3.19.3
- [FIXED] `updatedAt` and `createdAt` values are now set before validation [#5367](https://github.com/sequelize/sequelize/pull/5367)
- [FIXED] `describeTable` maintains proper enum casing in mysql [#5321](https://github.com/sequelize/sequelize/pull/5321)
- [FIXED] Parsing of dates in MySQL, when a named timezone is used [#4208](https://github.com/sequelize/sequelize/issues/4208)
- [FIXED] Truncating in Postgres, when table has a schema [#4306](https://github.com/sequelize/sequelize/issues/4306)
- [FIXED] Moved initialization of scopes later in the model init process. Fixes attribute exclusion in scopes, [#4735](https://github.com/sequelize/sequelize/issues/4735) and [#4925](https://github.com/sequelize/sequelize/issues/4925)
- [FIXED] Multiple custom unique validation messages being overwritten by the first-defined message, [#4920](https://github.com/sequelize/sequelize/issues/4920)

# 3.19.0
- [ADDED] Geography support for postgres
- [FIXED] Migrations failed to add foreign key [#966](https://github.com/sequelize/sequelize/issues/966)
- [FIXED] Prevent race condition after transaction finished [#5222](https://github.com/sequelize/sequelize/issues/5222)
- [FIXED] Fixed Instance.reload issues ([#4844](https://github.com/sequelize/sequelize/issues/4844) and [#4452](https://github.com/sequelize/sequelize/issues/4452))
- [FIXED] Fix upsert when primary key contains `.field` (internal API change for `queryInterface.upsert`) [#4755](https://github.com/sequelize/sequelize/issues/4755)
- [FIXED] Default value for `defaultScope` is now an empty object. This fixes calling `.scope('defaultScope')` when no scope is explicitly defined, see [#5277](https://github.com/sequelize/sequelize/issues/5277)

# 3.18.0
- [ADDED] Support silent: true in bulk update [#5200](https://github.com/sequelize/sequelize/issues/5200)
- [ADDED] `retry` object now part of global settings and can be overridden per call.  The default is 5 retries with a backoff function.  `retry` object can be passed to options with max: 0 to turn off this behavior.
- [ADDED] Sqlite now retries database queries that return SQL_BUSY as the status.
- [ADDED] Add `IF EXIST` to postgres alter enum [#4464](https://github.com/sequelize/sequelize/pull/4464)
- [FIXED] Postgres destroy with `where` fails on JSONB data [#5092](https://github.com/sequelize/sequelize/issues/5092)
- [FIXED] hasMany.separate with foreign keys having `field`

# 3.17.3
- [FIXED] Regression with array values from security fix in 3.17.2

# 3.17.2
- [SECURITY] Force non-buffer blob values to string, https://github.com/nodejs/node/issues/4660

# 3.17.1
- [FIXED] Reverted benchmarking feature since it does not compile on Node v4.0

# 3.17.0
- [SECURITY] Fixed injection vulnerability for order/limit
- [FIXED] MySQL throws error when null GEOMETRY data results in empty buffer [#4953](https://github.com/sequelize/sequelize/issues/4953)

# 3.16.0
- [ADDED] PostgreSQL tsrange (Range of timestamp without time zone) data type support.
- [ADDED] hasOne scope support [#5113](https://github.com/sequelize/sequelize/pull/5113)
- [FIXED] attributes from multiple scopes does not merge  [#4856](https://github.com/sequelize/sequelize/issues/4856)
- [FIXED] Support Unicode strings in mssql [#3752](https://github.com/sequelize/sequelize/issues/3752)
- [FIXED] Do not inject include twice in `options.include` [#5106](https://github.com/sequelize/sequelize/pull/5106)
- [FIXED] Expand and validate include in `aggregate`

# 3.15.1
- [FIXED] calling Model.update() modifies passed values  [#4520](https://github.com/sequelize/sequelize/issues/4520)
- [FIXED] Instance can be chained on .set() and other methods [#4702](https://github.com/sequelize/sequelize/issues/4702)
- [FIXED] includes nested from a `separate` include now work properly [#5080](https://github.com/sequelize/sequelize/pull/5080)

# 3.15.0
- [ADDED] Improve support for pg range type to handle unbound ranges, +/-infinity bounds and empty ranges
- [FIXED] Postgres issue when using named timezone  [#4307](https://github.com/sequelize/sequelize/issues/4307)
- [FIXED] Add support for Babel/ES6 imports [#4881](https://github.com/sequelize/sequelize/issues/4881)

# 3.14.2
- [FIXED] Model.aggregate methods now support attributes and where conditions with fields. [#4935](https://github.com/sequelize/sequelize/issues/4935)
- [FIXED] Don't overwrite options.foreignKey in associations [#4927](https://github.com/sequelize/sequelize/pull/4927)
- [FIXED] Support nested `$col` keys. [#4849](https://github.com/sequelize/sequelize/issues/4849)

# 3.14.1
- [FIXED] Issue with transaction options leaking and certain queries running outside of the transaction connection.

# 3.14.0
- [FIXED] Apply scopes to `aggregate` [#4764](https://github.com/sequelize/sequelize/issues/4764)
- [FIXED] Improved postgres enum schema handling [#4796](https://github.com/sequelize/sequelize/issues/4796)
- [ADDED/FIXED] Lower case `onDelete` option to allow the use of `onDelete: 'CASCADE', hooks: true`.
- [FIXED] Ignore attributes in `count` [#4566](https://github.com/sequelize/sequelize/issues/4566)

# 3.13.0
- [FIXED] timestamp columns are no longer undefined for associations loaded with `separate`. [#4740](https://github.com/sequelize/sequelize/issues/4740)
- [FIXED] Mark unscoped model as `.scoped`, to prevent injection of default scope on includes [#4663](https://github.com/sequelize/sequelize/issues/4663)
- [ADDED] `.previous` now returns and object of previous values when called without `key`. This brings the API in line with `.changed`

# 3.12.1
- [FIXED] Mark postgres connection as invalid if the connection is reset [#4661](https://github.com/sequelize/sequelize/pull/4661)
- [FIXED] Remove usage of "limit" in cases where it's unnecessary, which fixes some of the cases mentioned in [#4404] (https://github.com/sequelize/sequelize/issues/4404)
- [SECURITY] Security concern with `$model.field$`, refactored to now require `$col: 'model.field'`

# 3.12.0
- [ADDED] Preliminary support for `include.on`.
- [FIXED] Partial rollback of datatype validations by hiding it behind the `typeValidation` flag.
- [FIXED] Don't try to select the primary key for models without primary key [#4607](https://github.com/sequelize/sequelize/issues/4607)
- [FIXED] Apply `attributes` when including a scoped model. [#4625](https://github.com/sequelize/sequelize/issues/4625)
- [FIXED] Use bits instead of strings for mssql booleans. [#4621](https://github.com/sequelize/sequelize/pull/4621)
- [FIXED] BulkCreate validation fails for properties with `field` [#3787](https://github.com/sequelize/sequelize/issues/3787)

# 3.11.0
- [INTERNALS] Updated dependencies [#4594](https://github.com/sequelize/sequelize/pull/4594)
    + bluebird@2.10.1
    + dottie@1.0.0
    + wellknown@0.4.0
- [INTERNALS] Updated devDependencies [#4594](https://github.com/sequelize/sequelize/pull/4594)
    + mysql@2.9.0
    - coffee-script
- [FIXED] Add limit to `findOne` when using queries like `{ id: { $gt ...` [#4416](https://github.com/sequelize/sequelize/issues/4416)
- [FIXED] Include all with scopes [#4584](https://github.com/sequelize/sequelize/issues/4584)
- [INTERNALS] Corrected spelling seperate -> separate
- [ADDED] Added `include` and `exclude` to `options.attributes`. [#4074](https://github.com/sequelize/sequelize/issues/4074)
- [FIXED/INTERNALS] Only recurse on plain objects in `mapOptionFieldNames`. [#4596](https://github.com/sequelize/sequelize/issues/4596)

# 3.10.0
- [ADDED] support `search_path` for postgres with lots of schemas [#4534](https://github.com/sequelize/sequelize/pull/4534)
- [ADDED] Expose Association constructor as `Sequelize.Association`
- [ADDED] beforeSync/afterSync/beforeBulkSync/afterBulksync hooks [#4479](https://github.com/sequelize/sequelize/issues/4479)
- [FIXED] Calling set with dot.separated key on a JSON/JSONB attribute will not flag the entire object as changed [#4379](https://github.com/sequelize/sequelize/pull/4379)
- [FIXED] instances returned from `bulkCreate` now has `isNewRecord: false` and should be updateable if using `returning: true` with dialects that support it.
- [FIXED] Find with Include with a where clause generates wrong SQL [#3940](https://github.com/sequelize/sequelize/issues/3940)
- [FIXED] ON DELETE constraint should default to CASCADE if foreignKey has allowNull: false] [#2831](https://github.com/sequelize/sequelize/issues/2831)
- [FIXED] sqlite file handle leak

# 3.9.0
- [ADDED] beforeRestore/afterRestore hooks [#4371](https://github.com/sequelize/sequelize/issues/4371)
- [ADDED] Map raw fields back to attributes names when using `mapToModel` or `returning` [#3995](https://github.com/sequelize/sequelize/pull/3995)
- [ADDED] `skip` now supports filtering out modewl validators [#4528](https://github.com/sequelize/sequelize/pull/4528)
- [INTERNALS] `options` has been renamed to `$options` in instance.js [#4429](https://github.com/sequelize/sequelize/pull/4429)
- [FIXED] Reload doesn't synchronize a null include [#4353](https://github.com/sequelize/sequelize/issues/4353)
- [FIXED] commit/rollback multiple times on same transaction [#4491](https://github.com/sequelize/sequelize/issues/4491)
- [FIXED] memory leak / options mangle for scopes with include [#4470](https://github.com/sequelize/sequelize/issues/4470)
- [FIXED] custom `targetKey` for belongsTo on a target with a primary key will now correctly create foreign key constraints [#4455](https://github.com/sequelize/sequelize/issues/4455)

# 3.8.0
- [ADDED] `version` on `Sequelize` returning the current npm/package.json version [#4459](https://github.com/sequelize/sequelize/pull/4459)

# 3.7.0
- [ADDED] Define field dependencies for VIRTUAL types that are automatically pulled into `attributes` [#4420](https://github.com/sequelize/sequelize/pull/4420)
- [FIXED] Fall back to a default version when parsing the DB version fails [#4368](https://github.com/sequelize/sequelize/issues/4368)
- [FIXED] Fix a bug where passing null as the second parameter to `sequelize.where` would fail [#4334](https://github.com/sequelize/sequelize/issues/4334)
- [FIXED] An error is thrown if a column called `id` is added, but not marked as primary key, and no other pk is present. [#4139](https://github.com/sequelize/sequelize/issues/4139)
- [FIXED] Cast to boolean when querying JSON [#4257](https://github.com/sequelize/sequelize/issues/4257)

# 3.6.0
- [ADDED] Model.findCreateFind: A more performant findOrCreate that will not work under a transaction (atleast not in postgres)
- [FIXED] Show indexes query on Postgres fails to return functional indexes [#3911](https://github.com/sequelize/sequelize/issues/3911)
- [FIXED] Custom field names in json queries
- [FIXED] JSON cast key using the equality operator. [#3824](https://github.com/sequelize/sequelize/issues/3824)
- [FIXED] Map column names with `.field` in scopes with includes. [#4210](https://github.com/sequelize/sequelize/issues/4210)
- [FIXED] `addScope` when the model does not have any initial scopes [#4243](https://github.com/sequelize/sequelize/issues/4243)
- [FIXED] Fixed destroy with limit in PG when the primary key is aliassed [#4027](https://github.com/sequelize/sequelize/pull/4027)
- [FIXED] Clone the options object in `increment`, `decrement`, `destroy`, `reload`, `restore`, and `save`. [#4023](https://github.com/sequelize/sequelize/pull/4023)
- [FIXED] Throw a `Sequelize.Error` when `authenticate` fails [#4209](https://github.com/sequelize/sequelize/pull/4209)
- [FIXED] BTM would remove any previously added association getters [#4268](https://github.com/sequelize/sequelize/pull/4268)
- [FIXED] Pass through connection mode options to sqlite
[#4288](https://github.com/sequelize/sequelize/issues/4288)
- [INTERNALS] Updated dependencies [#4332](https://github.com/sequelize/sequelize/pull/4332)
    + toposort-class@1.0.1
    + validator@4.0.4
    + wkx@0.1.0
- [INTERNALS] Updated devDependencies [#4336](https://github.com/sequelize/sequelize/pull/4336)
    + chai-spies@0.7.0
    + dox@0.8.0
    + mysql@2.8.0

# 3.5.1
- [FIXED] Fix bug with nested includes where a middle include results in a null value which breaks $findSeparate.

# 3.5.0
- [ADDED] `include.separate` with `include.limit` support for HasMany associations.
- [ADDED] Added default validation based on attribute types. [#3472](https://github.com/sequelize/sequelize/pull/3472). The validation _cannot_ be disabled. If you really want to completely disable it, you can remove the `validate` function from the corresponding datatype, but know that this permanently disables the validation.
- [ADDED] `describeTable`  now marks the primary key (Reroll of [#3703](https://github.com/sequelize/sequelize/pull/3703))
- [ADDED] Automatically determine the version of the database upon first connection [#4192](https://github.com/sequelize/sequelize/pull/4192). This will be useful going forward in order to provide support for older database versions.
- [ADDED] `addScope` [#3963](https://github.com/sequelize/sequelize/issues/3963)
- [FIXED] Fix findOrCreate regression trying to add a transaction even if there is none
- [FIXED] Fix save to be noop when nothing changed
- [FIXED] Call `conformOptions` on default scope [#4157](https://github.com/sequelize/sequelize/issues/4157)
- [FIXED] Call `conformOptions` on scopes returned by functions [#3991](https://github.com/sequelize/sequelize/issues/3991)
- [FIXED] Calling `validateIncludedElements` should not add an aliassed primary key multiple times [#4127](https://github.com/sequelize/sequelize/issues/4127)
- [FIXED] Handle scoped model in includes properly [#3700](https://github.com/sequelize/sequelize/issues/3700)
- [FIXED] Enum naming with schemas [#3171](https://github.com/sequelize/sequelize/issues/3171) and [#3563](https://github.com/sequelize/sequelize/issues/3563)
- [FIXED] Prevent polution of the lodash object by using `runInContext` [#2281](https://github.com/sequelize/sequelize/issues/2281)

# 3.4.1
- [FIXED] Fix belongs-to-many `countAssociations` - ambigious id when through model has id

# 3.4.0
- [ADDED] `countAssociations` for hasMany and belongsToMany
- [ADDED] Geometry support for postgres
- [FIXED] Fix wrong count for `findAndCountAll` with required includes [#4016](https://github.com/sequelize/sequelize/pull/4016)
- [FIXED] Fix problems related to parsing of unique constraint errors [#4017](https://github.com/sequelize/sequelize/issues/4017) and [#4012](https://github.com/sequelize/sequelize/issues/4012)
- [FIXED] Fix postgres path variable being surrounded by quotes to often in unique constraint errors [#4034](https://github.com/sequelize/sequelize/pull/4034)
- [FIXED] Fix `removeAttributes(id)` not setting `this.primaryKeys` to null
- [FIXED] Run validations on the through model during add, set and create for `belongsToMany`

# 3.3.2
- [FIXED] upsert no longer updates with default values each time [#3994](https://github.com/sequelize/sequelize/pull/3994)

# 3.3.1
- [FIXED] regression in `attributes` support for 'reload' [#3976](https://github.com/sequelize/sequelize/issues/3976)

# 3.3.0
- [FIXED] Fix `Promise#nodeify()` and `Promise#done()` not passing CLS context
- [FIXED] Creating and dropping enums in transaction, only for PostgreSQL [#3782](https://github.com/sequelize/sequelize/issues/3782)
- [FIXED] $or/$and inside a where clause always expects the input to be an array [#3767](https://github.com/sequelize/sequelize/issues/3767)
- [ADDED] Unique constraints may now include custom error messages
- [ADDED] It's possible now to remove a hook by name
- [ADDED] Hook name can be passed via the direct method [#3901](https://github.com/sequelize/sequelize/issues/3901)

# 3.2.0
- [ADDED] Add support for new option `targetKey` in a belongs-to relationship for situations where the target key is not the id field.
- [ADDED] Add support for keyword `after` in options of a field (useful for migrations), only for MySQL. [#3166](https://github.com/sequelize/sequelize/pull/3166)
- [ADDED] There's a new sequelize.truncate function to truncate all tables defined through the sequelize models [#2671](https://github.com/sequelize/sequelize/pull/2671)
- [ADDED] Add support for MySQLs TINYTEXT, MEDIUMTEXT and LONGTEXT. [#3836](https://github.com/sequelize/sequelize/pull/3836)
- [ADDED] Provide warnings if you misuse data types. [#3839](https://github.com/sequelize/sequelize/pull/3839)
- [FIXED] Fix a case where Postgres arrays containing JSONB type was being generated as JSON type.
- [FIXED] Fix a case where `type` in `sequelize.query` was not being set to raw. [#3800](https://github.com/sequelize/sequelize/pull/3800)
- [FIXED] Fix an issue where include all was not being properly expanded for self-references [#3804](https://github.com/sequelize/sequelize/issues/3804)
- [FIXED] Fix instance.changed regression to not return false negatives for not changed null values [#3812](https://github.com/sequelize/sequelize/issues/3812)
- [FIXED] Fix isEmail validator to allow args: true [#3770](https://github.com/sequelize/sequelize/issues/3770)
- [FIXED] Fix all occasions where `options.logging` was not used correctly [#3834](https://github.com/sequelize/sequelize/issues/3834)
- [FIXED] Fix `Model#destroy()` to correctly use `options.transaction`
- [FIXED] Fix `QueryInterface#showIndex()` to correctly pass on `options.transaction`

# 3.1.1
- [FIXED] Always quote aliases, even when quoteIdentifiers is false [#1589](https://github.com/sequelize/sequelize/issues/1589)
- [FIXED] No longer clones Instances in model finder options
- [FIXED] Fix regression in util.toDefaultValue not returning the data types [#3733](https://github.com/sequelize/sequelize/pull/3733)

# 3.1.0

- [ADDED] It is now possible to defer constraints in PostgreSQL by added a property `deferrable` to the `references` object of a field.
- [FIXED] Fix an issue with the build in isIP validator returning false negatives [#3756](https://github.com/sequelize/sequelize/pull/3756)

# 3.0.1

- [FIXED] `include.attributes = []` will no longer force the inclusion of the primary key, making it possible to write aggregates with includes.
- [CHANGED] The `references` property of model attributes has been transformed to an object: `{type: Sequelize.INTEGER, references: { model: SomeModel, key: 'some_key' }}`. The former format (`references` and `referecesKey`) still exists but is deprecated and will be removed in 4.0.

# 3.0.0

3.0.0 cleans up a lot of deprecated code, making it easier for us to develop and maintain features in the future.

- [ADDED] findById / findByPrimary takes a single value as argument representing the primary key to find.
- [CHANGED] belongsToMany relations MUST now be given a `through` argument.
- [CHANGED] findOne / findAll / findAndCount / findOrCreate now only takes a single options argument instead of a options and queryOptions argument. So set transaction, raw, etc on the first options argument.
- [CHANGED] The accessor for belongsToMany relationships is now either the `as` argument or the target model name pluralized.
- [REMOVED] N:M relationships can no longer be represented by 2 x hasMany
- [REMOVED] Model.create / Model.bulkCreate / Instance.save no longer takes an array of fields as its second argument, use `options.fields` instead.
- [REMOVED] Query Chainer has been removed
- [REMOVED] Migrations have been removed, use umzug instead
- [REMOVED] Model.findAllJoin has been removed
- [REMOVED] sequelize.query now only takes `sql and options` as arguments, the second and fourth argument `callee` and `replacements` have been removed and should be set via `options.instance` / `options.model` and  `options.replacements` instead.
- [REMOVED] `instance.isDirty` has been removed, use `instance.changed()` instead
- [REMOVED] `instance.values` has been removed, use `instance.get()` instead
- [REMOVED] `instance.primaryKeyValues` has been removed.
- [REMOVED] `instance.identifiers` has been removed, use `instance.where()` instead
- [REMOVED] `instance.isDeleted` has been removed, simply check the timestamp with `get('deletedAt')` instead
- [REMOVED] `instance.increment/decrement` now longer takes a number as it's second argument.
- [REMOVED/SECURITY] findOne no longer takes a string / integer / binary argument to represent a primaryKey. Use findById instead
- [REMOVED/SECURITY] `where: "raw query"` is no longer legal, you must now explicitely use `where: ["raw query", [replacements]]`
- [FIXED] Fix showIndexQuery so appropriate indexes are returned when a schema is used
- [FIXED] Fix addIndexQuery error when the model has a schema
- [FIXED] Fix app crash in sqlite while running in special unique constraint errors [#3730](https://github.com/sequelize/sequelize/pull/3730)
- [FIXED] Fix bulkCreate: do not insert NULL for undefined values [#3729](https://github.com/sequelize/sequelize/pull/3729)
- [FIXED] Fix trying to roll back a comitted transaction if an error occured while comitting resulting in an unhandled rejection [#3726](https://github.com/sequelize/sequelize/pull/3726)
- [FIXED] Fix regression in beforeUpdate hook where `instance.changed()` would always be false [#3727](https://github.com/sequelize/sequelize/pull/3727)
- [FIXED] Fix trying to roll back a comitted transaction if an error occured while comitting

#### Backwards compatibility changes
- Most of the changes in 3.0.0 are BC breaking, read the changelog for 3.0.0 carefully.
- The error that is thrown when a column is declared to be an enum but without any values used to "Values for ENUM haven't been defined" and is now "Values for ENUM have not been defined".

# 2.1.3
- [BUG] Fix regression introduced in 2.1.2: updatedAt not set anymore [#3667](https://github.com/sequelize/sequelize/pull/3667)
- [BUG] Fix managed transactions not rolling back if no thenable was provided in the transaction block [#3667](https://github.com/sequelize/sequelize/pull/3667)

# 2.1.2
- [BUG] `Model.create()/update()` no longer attempts to save undefined fields.

# 2.1.1
- [BUG] .get() now passes along options correctly when using a custom getter
- [BUG] Fix managed transactions not rolling back if an error occured the transaction block [#3661](https://github.com/sequelize/sequelize/pull/3661)
- [BUG] Fix a node-webkit issue [#3650](https://github.com/sequelize/sequelize/pull/3650)
- [FEATURE] Lock modes in Postgres now support `OF table`
- [FEATURE] New transaction lock modes `FOR KEY SHARE` and `NO KEY UPDATE` for Postgres 9.3+
- [FEATURE/REFACTOR] Rewritten scopes with complete support for includes and scopes across associations

# 2.1.0
- [BUG] Enable standards conforming strings on connection in postgres. Adresses [#3545](https://github.com/sequelize/sequelize/issues/3545)
- [BUG] instance.removeAssociation(s) do not fire the select query twice anymore
- [BUG] Error messages thrown by the db in languages other than english do not crash the app anymore (mysql, mariadb and postgres only) [#3567](https://github.com/sequelize/sequelize/pull/3567)
- [FEATURE] [JSONB](https://github.com/sequelize/sequelize/issues/3471)
- [FEATURE] All querys can be logged individually by inserting `logging: fn` in the query option.
- [FEATURE] Partial index support for Postgres with `index.where`
- [REFACTOR] `.changed()` now works proactively by setting a flag on `set` instead of matching reactively. Note that objects and arrays will not be checked for equality on set and will always result in a change if they are `set`.
- [DEPRECATED] The query-chainer is deprecated and will be removed in version 2.2. Please use promises instead.
- [REMOVED] Events are no longer supported.
- [INTERNALS] Updated dependencies.
    + bluebird@2.9.24

#### Backwards compatibility changes
- Events support have been removed so using `.on('success')` or `.success()` is no longer supported. Try using `.then()` instead.
- Trying to apply a scope that does not exist will always throw an error

# 2.0.6
- [BUG] Don't update virtual attributes in Model.update. Fixes [#2860](https://github.com/sequelize/sequelize/issues/2860)
- [BUG] Fix for newlines in hstore [#3383](https://github.com/sequelize/sequelize/issues/3383)
- [BUG] Fix unique key handling in Model.update [#3474](https://github.com/sequelize/sequelize/issues/3474)
- [BUG] Fix issue with Model.create() using fields not specifying and non-incremental primary key [#3458](https://github.com/sequelize/sequelize/issues/3458)
- [FEATURE] `field` support for Model.update [#3498](https://github.com/sequelize/sequelize/pull/3498)
- [INTERNALS] Updated dependencies. Most notably we are moving up one major version on lodash. If you are using `sequelize.Utils._`, notice that the semantics for many matching functions have changed to include a check for `hasOwnProperty`
    + dottie@0.3.1
    + inflection@1.6.0
    + lodash@3.5.0
    + validator@3.34
    + generic-pool@2.2.0
- [INTERNALS] Updated devDependencies.
    + coffee-script@1.9.1
    + dox@0.7.1
    + mysql@2.6.2

# 2.0.5
- [FEATURE] Highly experimental support for nested creation [#3386](https://github.com/sequelize/sequelize/pull/3386)

# 2.0.4
- [BUG] Fixed support for 2 x belongsToMany without foreignKey defined and association getter/adder [#3185](https://github.com/sequelize/sequelize/issues/3185)
- [BUG] No longer throws on `Model.hasHook()` if no hooks are defiend [#3181](https://github.com/sequelize/sequelize/issues/3181)
- [BUG] Fixed issue with `{$and: []}`
- [BUG] Fixed issue with N:M relations with primary keys with field defined

# 2.0.3
- [BUG] Support for plain strings, ints and bools on JSON insert
- [BUG] Fixed regression where `{$in: []}` would result in `IN ()` rather than `IN (NULL)` [#3105](https://github.com/sequelize/sequelize/issues/3105) [#3132](https://github.com/sequelize/sequelize/issues/3132)
- [BUG] Fixed bug where 2 x `belongsToMany` with `foreignKey` but no `otherKey` defined would result in 3 keys instead of 2. [#2991](https://github.com/sequelize/sequelize/issues/2991)
- [BUG] Fixed regression with `where: sequelize.json()` [#3138](https://github.com/sequelize/sequelize/issues/3138)
- [BUG] Fixed support for `field` with `$or`/`$and` [#3153](https://github.com/sequelize/sequelize/issues/3153)

# 2.0.2
- [BUG] Fixed regression with `DataTypes.ARRAY(DataTypes.STRING(length))` [#3106](https://github.com/sequelize/sequelize/issues/3106)
- [BUG] Fixed regression where `.or([{key: value}, {key: value, key2: value}])` would result in 3 `A OR B OR C` rather than `A OR (B AND C)` [#3107](https://github.com/sequelize/sequelize/issues/3107)
- [BUG] Fixed regression with `DataTypes.DECIMAL(10)` resulting in `10, undefined` [#3119](https://github.com/sequelize/sequelize/issues/3119)
- [BUG] Fixed issue with dangling `WHERE ` query on `Model.update(values, {where: {}})` [#3113](https://github.com/sequelize/sequelize/issues/3113)

# 2.0.1
- [BUG] Fixed issue with empty `include.where`
- [BUG] Fixed issue with otherKey generation for self-association N:M

# 2.0.0
- [BUG] Fixed `field` support for `increment` and `decrement`.
- [FEATURE/BUG] Raw queries always return all results (including affected rows etc). This means you should change all promise listeners on `sequelize.query` to use `.spread` instead of `.then`, unless you are passing a query type.
- [BUG] Support for composite primary keys in upsert [#3065](https://github.com/sequelize/sequelize/pull/3065)
- [BUG] Support for `field` in upsert
- [FEATURE] Support for setting an initial autoincrement option in mysql [#3076](https://github.com/sequelize/sequelize/pull/3076)
- [FEATURE] Test coverage for Node.js 0.12 and io.js 1.x

#### Backwards compatibility changes
- The default query type for `sequelize.query` is now `RAW` - this means that two arguments (results and metadata) will be returned by default and you should use `.spread`
- The 4th argument to `sequelize.query` has been deprecated in favor of `options.replacements`

# 2.0.0-rc8
- [FEATURE] CLS Support. CLS is also used to automatically pass the transaction to any calls within the callback chain when using `sequelize.transaction(function() ...`.
- [BUG] Fixed issue with paranoid deletes and `deletedAt` with a custom field.
- [BUG] No longer crahes on `where: []`
- [FEATURE] Validations are now enabled by default for upsert.
- [FEATURE] Preliminary support for `include.through.where`
- [SECURITY/BUG] Fixed injection issue in direction param for order

# 2.0.0-rc7
- [FEATURE] Throw an error if no where clause is given to `Model.destroy()`.
- [BUG] Fixed issue with `order: sequelize.literal('string')`
- [FEATURE] add `clone: true` support to `.get()`. Is needed when using `delete` on values from a `.get()` (`toJSON()`, `this.values`). (.get() is just a reference to the values for performance reasons when there's no custom getters or includes)
- [FEATURE] add `sequelize.escape(value)` convenience method
- [BUG] Fixes crash with `findAll({include: [Model], order: sequelize.literal()})`
- [FEATURE] Now possible to pass `createdAt` and `updatedAt` values to `Model.create`/`Model.bulkCreate` when using silent: true (when importing datasets with existing timestamps)
- [FEATURE] `instance.update()` using default fields will now automatically also save and validate values provided via `beforeUpdate` hooks
- [BUG] Fixed bad SQL when updating a JSON attribute with a different `field`
- [BUG] Fixed issue with creating and updating values of a `DataTypes.ARRAY(DataTypes.JSON)` attribute
- [BUG] `Model.bulkCreate([{}], {returning: true})` will now correctly result in instances with primary key values.
- [BUG] `instance.save()` with `fields: []` (as a result of `.changed()` being `[]`) will no result in a noop instead of an empty update query.
- [BUG] Fixed case where `findOrCreate` could return `[null, true]` when given a `defaults` value that triggered a unique constraint error.

#### Backwards compatibility changes
- `instance.update()` using default fields will now automatically also save and validate values provided via `beforeUpdate` hooks
- Sequelize no longer supports case insensitive mysql enums
- `pg-hstore` has been moved to a devDependency, Postgres users will have to install `pg-hstore` manually alongside `pg`: `$ npm install pg pg-hstore`

# 2.0.0-rc6
- [BUG] Fixed issue with including by association reference and where

# 2.0.0-rc5
- [BUG] Fixed issue with subquery creating `include.where` and a paranoid main model.#2749/#2769
- UniqueConstraintErrors will now extend from ValidationError making it possible to catch both with `.catch(ValidationError)`
- [FEATURE] Adds `{save: false}` for belongsTo relationship setters. `user.setOrganization(organization, {save: false})` will then only set the foreign key value, but not trigger a save on `user`.
- [FEATURE] When updating an instance `_previousDataValues` will now be updated after `afterUpdate` hooks have been run rather than before allowing you to use `changed` in `afterUpdate`
- [BUG] Sequelize will no longer fail on a postgres constraint error not defined by Sequelize
- [FEATURE] It's now possible to pass an association reference to include. `var Owner = Company.belongsTo(User, {as: 'owner'}; Company.findOne({include: [Owner]});`

#### Backwards compatibility changes
- When updating an instance `_previousDataValues` will now be updated after `afterUpdate` hooks have been run rather than before allowing you to use `changed` in `afterUpdate`

# 2.0.0-rc4
- [INTERNALS] Update `inflection` dependency to v1.5.3
- [FEATURE] Replaced string error messages for connection errors with error objects. [#2576](https://github.com/sequelize/sequelize/pull/2576)
- [FEATURE] Support for updating fields on duplicate key in bulk update (mysql only) [#2692](https://github.com/sequelize/sequelize/pull/2692)
- [FEATURE] Basic support for Microsoft SQL Server
- [INTERNALS] Deprecate migration logic. This is now implemented in [umzug](https://github.com/sequelize/umzug) and the [CLI](https://github.com/sequelize/cli).
- [BUG] Fixed various inconsistencies with `Instance.update` and how it behaves together with `create`, `fields` and more.
- [BUG] Fixed crash/bug when using `include.where` together with `association.scope`
- [BUG] Fixed support for `Instance.destroy()` and `field` for postgres.

#### Backwards compatibility changes
- Some of the string error messages for connection errors have been replaced with actual error instances. Checking for connection errors should now be more consistent.

# 2.0.0-rc3
- [FEATURE] Added the possibility of removing multiple associations in 1 call [#2338](https://github.com/sequelize/sequelize/issues/2338)
- [FEATURE] Undestroy method for paranoid models [#2540](https://github.com/sequelize/sequelize/pull/2540)
- [FEATURE] Support for UPSERT
- [BUG] Add support for `field` named the same as the attribute in `reload`, `bulkCreate` and `save` [#2348](https://github.com/sequelize/sequelize/issues/2348)
- [BUG] Copy the options object in association getters. [#2311](https://github.com/sequelize/sequelize/issues/2311)
- [BUG] `Model#destroy()` now supports `field`, this also fixes an issue with `N:M#removeAssociation` and `field`
- [BUG] Customized error message can now be set for unique constraint that was created manually (not with sync, but e.g. with migrations) or that has fields with underscore naming. This was problem at least with postgres before.
- [BUG] Fixed a bug where plain objects like `{ in: [...] }` were not properly converted to SQL when combined with a sequelize method (`fn`, `where` etc.). Closes [#2077](https://github.com/sequelize/sequelize/issues/2077)
- [BUG] Made the default for array search in postgres exact comparison instead of overlap
- [BUG] Allow logging from individual functions even though the global logging setting is false. Closes [#2571](https://github.com/sequelize/sequelize/issues/2571)
- [BUG] Allow increment/decrement operations when using schemata
- [BUG] Allow createTable with schema
- [BUG] Fix some issues with findAndCount and include
- [INTERNALS] Update `inflection` dependency to v1.5.2
- [REMOVED] Remove query generation syntactic sugar provided by `node-sql`, as well as the dependency on that module

#### Backwards compatibility changes
- When eager-loading a many-to-many association, the attributes of the through table are now accessible through an attribute named after the through model rather than the through table name singularized. i.e. `Task.find({include: Worker})` where the table name for through model `TaskWorker` is `TableTaskWorkers` used to produce `{ Worker: { ..., TableTaskWorker: {...} } }`. It now produces `{ Worker: { ..., TaskWorker: {...} } }`. Does not affect models where table name is auto-defined by Sequelize, or where table name is model name pluralized.
- When using `Model#find()` with an `order` clause, the table name is prepended to the `ORDER BY` SQL. e.g. `ORDER BY Task.id` rather than `ORDER BY id`. The change is to avoid ambiguous column names where there are eager-loaded associations with the same column names. A side effect is that code like `Task.findAll( { include: [ User ], order: [ [ 'Users.id', 'ASC' ] ] } )` will now throw an error. This should be achieved with `Task.findAll( { include: [ User ], order: [ [ User, 'id', 'ASC' ] ] } )` instead.
- Nested HSTORE objects are no longer supported. Use DataTypes.JSON instead.
- In PG `where: { arr: [1, 2] }` where the `arr` column is an array will now use strict comparison (`=`) instead of the overlap operator (`&&`). To obtain the old behaviour, use `  where: { arr: { overlap: [1, 2] }}`
- The default `fields` for `Instance#save` (when not a new record) is now an intersection of the model attributes and the changed attributes making saves more atomic while still allowing only defined attributes.
- Syntactic sugar for query generation was removed. You will no longer be able to call Model.dataset() to generate raw sql queries

# 2.0.0-rc2
- [FEATURE] Added to posibility of using a sequelize object as key in `sequelize.where`. Also added the option of specifying a comparator
- [FEATURE] Added countercache functionality to hasMany associations [#2375](https://github.com/sequelize/sequelize/pull/2375)
- [FEATURE] Basic JSON support [#2314](https://github.com/sequelize/sequelize/pull/2314)
- [BUG] Fixes regression bug with multiple hasMany between the same models with different join tables. Closes [#2316](https://github.com/sequelize/sequelize/issues/2316)
- [BUG] Don't set autocommit in nested transactions [#2418](https://github.com/sequelize/sequelize/issues/2418)
- [BUG] Improved `field` support

# 2.0.0-rc1
- [BUG] Fixed an issue with foreign key object syntax for hasOne and belongsTo
- [FEATURE] Added `field` and `name` to the object form of foreign key definitions
- [FEATURE] Added support for calling `Promise.done`, thus explicitly ending the promise chain by calling done with no arguments. Done with a function argument still continues the promise chain, to maintain BC.
- [FEATURE] Added `scope` to hasMany association definitions, provides default values to association setters/finders [#2268](https://github.com/sequelize/sequelize/pull/2268)
- [FEATURE] We now support transactions that automatically commit/rollback based on the result of the promise chain returned to the callback.
- [BUG] Only try to create indexes which don't already exist. Closes [#2162](https://github.com/sequelize/sequelize/issues/2162)
- [FEATURE] Hooks are passed options
- [FEATURE] Hooks need not return a result - undefined return is interpreted as a resolved promise
- [FEATURE] Added `find()` hooks

#### Backwards compatibility changes
- The `fieldName` property, used in associations with a foreign key object `(A.hasMany(B, { foreignKey: { ... }})`, has been renamed to `name` to avoid confusion with `field`.
- The naming of the join table entry for N:M association getters is now singular (like includes)
- Signature of hooks has changed to pass options to all hooks. Any hooks previously defined like `Model.beforeCreate(values)` now need to be `Model.beforeCreate(values, options)` etc.
- Results returned by hooks are ignored - changes to results by hooks should be made by reference
- `Model.destroy()` signature has been changed from `(where, options)` to `(options)`, options now take a where parameter.
- `Model.update()` signature has been changed from `(values, where, options)` to `(values, options)`, options now take a where parameter.
- The syntax for `Model.findOrBuild` has changed, to be more in line with the rest of the library. `Model.findOrBuild(where, defaults);` becomes `Model.findOrBuild({ where: where, defaults: defaults });`.

# v2.0.0-dev13
We are working our way to the first 2.0.0 release candidate.

- [FEATURE] Added to option of setting a timezone offset in the sequelize constructor (`timezone` option). This timezone is used when initializing a connection (using `SET TIME ZONE` or equivalent), and when converting a timestamp string from the DB to a JS date with mysql (postgres stores the timezone, so for postgres we rely on what's in the DB).
- [FEATURE] Allow setting plural and singular name on the model (`options.name` in `sequelize.define`) and in associations (`options.as`) to circumvent issues with weird pluralization.
- [FEATURE] Added support for passing an `indexes` array in options to `sequelize.define`. [#1485](https://github.com/sequelize/sequelize/issues/1485). See API reference for details.
- [FEATURE/INTERNALS] Standardized the output from `QueryInterface.showIndex`.
- [FEATURE] Include deleted rows in find [#2083](https://github.com/sequelize/sequelize/pull/2083)
- [FEATURE] Make addSingular and addPlural for n:m associations (fx `addUser` and `addUsers` now both accept an array or an instance.
- [BUG] Hid `dottie.transform` on raw queries behind a flag (`nest`) [#2064](https://github.com/sequelize/sequelize/pull/2064)
- [BUG] Fixed problems with transaction parameter being removed / not passed on in associations [#1789](https://github.com/sequelize/sequelize/issues/1789) and [#1968](https://github.com/sequelize/sequelize/issues/1968)
- [BUG] Fix problem with minConnections. [#2048](https://github.com/sequelize/sequelize/issues/2048)
- [BUG] Fix default scope being overwritten [#2087](https://github.com/sequelize/sequelize/issues/2087)
- [BUG] Fixed updatedAt timestamp not being set in bulk create when validate = true. [#1962](https://github.com/sequelize/sequelize/issues/1962)
- [INTERNALS] Replaced lingo with inflection
- [INTERNALS] Removed underscore.string dependency and moved a couple of helper functions from `Utils._` to `Utils`
- [INTERNALS] Update dependencies
    + validator 3.2.0 -> 3.16.1
    + moment 2.5.0 -> 2.7.0
    + generic-pool 2.0.4 -> 2.1.1
    + sql 0.35.0 -> 0.39.0
- [INTERNALS] Use a transaction inside `findOrCreate`, and handle unique constraint errors if multiple calls are issues concurrently on the same transaction

#### Backwards compatibility changes
- We are using a new inflection library, which should make pluralization and singularization in general more robust. However, a couple of pluralizations have changed as a result:
    + Person is now pluralized as people instead of persons
- Accesors for models with underscored names are no longer camel cased automatically. For example, if you have a model with name `my_model`, and `my_other_model.hasMany(my_model)`, the getter will now be `instance_of_my_model.getMy_model` instead of `.getMyModel`.
- Removed support for setting sequelize.language. If your model names are not in english, use the name option provided by `sequelize.name` to defined singular and plural forms for your model.
- Model names are now used more verbatim in associations. This means that if you have a model named `Task` (plural T), or an association specifying `{ as: 'Task' }`, the tasks will be returned as `relatedModel.Tasks` instead of `relatedModel.tasks`. For more information and how to mitigate this, see https://github.com/sequelize/sequelize/wiki/Upgrading-to-2.0#inflection-replaces-lingo-and-changes-to-naming-conventions
- Removed the freezeAssociations option - use model and assocation names instead to provide the plural form yourself
- Removed sequelize.language option (not supported by inflection)
- Error handling has been refactored. Code that listens for :
    + All Error classes properly inherit from Error and a common SequelizeBaseError base
    + Instance Validator returns a single instance of a ValidationError which contains an errors array property. This property contains individual error items for each failed validation.
    + ValidationError includes a `get(path)` method to find all broken validations for a path on an instance. To migrate existing error handling, switch from array indexing to using the get method:

        Old: `err.validateCustom[0]`
        New: `err.get('validateCustom')[0]`
- The syntax for findOrCreate has changed, to be more in line with the rest of the library. `Model.findOrCreate(where, defaults);` becomes `Model.findOrCreate({ where: where, defaults: defaults });`.


# v2.0.0-dev12
- [FEATURE] You can now return a promise to a hook rather than use a callback
- [FEATURE] There is now basic support for assigning a field name to an attribute `name: {type: DataTypes.STRING, field: 'full_name'}`
- [FEATURE] It's now possible to add multiple relations to a hasMany association, modelInstance.addRelations([otherInstanceA, otherInstanceB])
- [FEATURE] `define()` stores models in `sequelize.models` Object e.g. `sequelize.models.MyModel`
- [FEATURE] The `set` / `add` / `has` methods for associations now allow you to pass the value of a primary key, instead of a full Instance object, like so: `user.addTask(15);`.
- [FEATURE] Support for FOR UPDATE and FOR SHARE statements [#1777](https://github.com/sequelize/sequelize/pull/1777)
- [FEATURE] n:m createAssocation now returns the target model instance instead of the join model instance
- [FEATURE] Extend the `foreignKey` option for associations to support a full data type definition, and not just a string
- [FEATURE] Extract CLI into [separate projects](https://github.com/sequelize/cli).
- [FEATURE] Sqlite now inserts dates with millisecond precision
- [FEATURE] Sequelize.VIRTUAL datatype which provides regular attribute functionality (set, get, etc) but never persists to database.
- [BUG] An error is now thrown if an association would create a naming conflict between the association and the foreign key when doing eager loading. Closes [#1272](https://github.com/sequelize/sequelize/issues/1272)
- [BUG] Fix logging options for sequelize.sync
- [BUG] find no longer applies limit: 1 if querying on a primary key, should fix a lot of subquery issues.
- [BUG] Transactions now use the pool so you will never go over your pool defined connection limit
- [BUG] Fix use of Sequelize.literal in eager loading and when renaming attributes [#1916](https://github.com/sequelize/sequelize/pull/1916)
- [BUG] Use the provided name for a unique index if one is given, instead of concating the column names together [#1944](https://github.com/sequelize/sequelize/issues/1944)
- [BUG] Create a composite primary key for doubled linked self reference [#1891](https://github.com/sequelize/sequelize/issues/1891)
- [INTERNALS] `bulkDeleteQuery` was removed from the MySQL / abstract query generator, since it was never used internally. Please use `deleteQuery` instead.

#### Backwards compatibility changes
- Sequelize now returns promises instead of its custom event emitter from most calls. This affects methods that return multiple values (like `findOrCreate` or `findOrInitialize`). If your current callbacks do not accept the 2nd success parameter you might be seeing an array as the first param. Either use `.spread()` for these methods or add another argument to your callback: `.success(instance)` -> `.success(instance, created)`.
- `.success()`/`.done()` and any other non promise methods are now deprecated (we will keep the codebase around for a few versions though). on('sql') persists for debugging purposes.
- Model association calls (belongsTo/hasOne/hasMany) are no longer chainable. (this is to support being able to pass association references to include rather than model/as combinations)
- `QueryInterface` no longer emits global events. This means you can no longer do things like `QueryInterface.on('showAllSchemas', function ... `
- `sequelize.showAllSchemas` now returns an array of schemas, instead of an array containinig an array of schemas
- `sequelize.transaction()` now returns a promise rather than a instance of Sequelize.Transaction
- `bulkCreate`, `bulkUpdate` and `bulkDestroy` (and aliases) now take both a `hooks` and an `individualHooks` option, `hooks` defines whether or not to run the main hooks, and `individualHooks` defines whether to run hooks for each instance affected.
- It is no longer possible to disable pooling, disable pooling will just result in a 1/1 pool.

# v2.0.0-dev11
### Caution: This release contains many changes and is highly experimental
- [PERFORMANCE] increased build performance when using include, which speeds up findAll etc.
- [BUG] Made it possible to use HSTORE both in attribute: HSTORE and attribute: { type: HSTORE } form. Thanks to @tomchentw [#1458](https://github.com/sequelize/sequelize/pull/1458)
- [FEATURE] n:m now marks the columns of the through table as foreign keys and cascades them on delete and update by default.
- [FEATURE] 1:1 and 1:m marks columns as foreign keys, and sets them to cascade on update and set null on delete. If you are working with an existing DB which does not allow null values, be sure to override those options, or disable them completely by passing constraints: false to your assocation call (`M1.belongsTo(M2, { constraints: false})`).
- [BUG] Removed the hard dependency on pg, allowing users to use pg.js
- [BUG] Fixed a bug with foreign keys pointing to attributes that were not integers. Now your primaryKey can be a string, and associations will still work. Thanks to @fixe [#1544](https://github.com/sequelize/sequelize/pull/1544)
- [BUG] Fix a case where createdAt timestamp would not be set when updatedAt was disabled  Thanks to @fixe [#1543](https://github.com/sequelize/sequelize/pull/1543)
- [BUG] Fix a case where timestamps were not being write protected in `set` when underscored=true. janmeier [#1523](https://github.com/sequelize/sequelize/pull/1523)
- [FEATURE/BUG] Prefetching/includes now fully support schemas
- [FEATURE] Centralize logging. [#1566](https://github.com/sequelize/sequelize/pull/1566)
- [FEATURE/BUG] hstore values are now parsed on find/findAll. Thanks to @nunofgs [#1560](https://github.com/sequelize/sequelize/pull/1560)
- [FEATURE] Read cli options from a file. Thanks to @codeinvain  [#1540](https://github.com/sequelize/sequelize/pull/1540)

#### Backwards compatibility changes
- The `notNull` validator has been removed, use the Schema's `allowNull` property.
- All Validation errors now return a sequelize.ValidationError which inherits from Error.
- selectedValues has been removed for performance reasons, if you depend on this, please open an issue and we will help you work around it.
- foreign keys will now correctly be based on the alias of the model
  - if you have any 1:1 relations where both sides use an alias, you'll need to set the foreign key, or they'll each use a different foreign key based on their alias.
- foreign keys for non-id primary keys will now be named for the foreign key, i.e. pub_name rather than pub_id
  - if you have non-id primary keys you should go through your associations and set the foreignKey option if relying on a incorrect _id foreign key
- syncOnAssocation has been removed. It only worked for n:m, and having a synchronous function (hasMany) that invokes an asynchronous function (sync) without returning an emitter does not make a lot of sense. If you (implicitly) depended on this feature, sequelize.sync is your friend. If you do not want to do a full sync, use custom through models for n:m (`M1.hasMany(M2, { through: M3})`) and sync the through model explicitly.
- Join tables will be no longer be paranoid (have a deletedAt timestamp added), even though other models are.
- All tables in select queries will now be aliased with the model names to be support schemas. This will affect people stuff like `where: {'table.attribute': value}

# v1.7.10
- [FEATURE] ilike support for postgres [#2122](https://github.com/sequelize/sequelize/pull/2122)
- [FEATURE] distinct option for count [#2079](https://github.com/sequelize/sequelize/pull/2079)
- [BUG] various fixes

# v1.7.9
- [BUG] fixes issue with custom primary keys and N:M join tables [#1929](https://github.com/sequelize/sequelize/pull/1923)

# v1.7.8
- [FEATURE] adds rlike support for mysql

# v1.7.7
- [BUG] fixes issue where count/findAndCountAll would throw on empty rows [#1849](https://github.com/sequelize/sequelize/pull/1849)

# v1.7.6
- [BUG] fixes issue where primary key is also foreign key [#1818](https://github.com/sequelize/sequelize/pull/1818)

# v1.7.5
- [BUG] fixes bug with some methods relying on table information throwing strange errors [#1686](https://github.com/sequelize/sequelize/pull/1686)

# v1.7.3
- [BUG] fixes foreign key types for hasMany

# v1.7.2
- [BUG] fixes transactions support for 1-to-1 association setters.

# v1.7.1
- [BUG] fixes issue where relations would not use transactions probably in adders/setters.

# v1.7.0
- [FEATURE] covers more advanced include cases with limiting and filtering (specifically cases where a include would be in the subquery but its child include wouldnt be, for cases where a 1:1 association had a 1:M association as a nested include)
- [BUG] fixes issue where connection would timeout before calling COMMIT resulting in data never reaching the database [#1429](https://github.com/sequelize/sequelize/pull/1429)

# v1.7.0-rc9
- [PERFORMANCE] fixes performance regression introduced in rc7
- [FEATURE] include all relations for a model [#1421](https://github.com/sequelize/sequelize/pull/1421)
- [BUG] N:M adder/getter with through model and custom primary keys now work

# v1.7.0-rc8
- [BUG] fixes bug with required includes without wheres with subqueries

# v1.7.0-rc7
- [BUG] ORDER BY statements when using includes should now be places in the appropriate sub/main query more intelligently.
- [BUG] using include.attributes with primary key attributes specified should no longer result in multiple primary key attributes being selected [#1410](https://github.com/sequelize/sequelize/pull/1410)
- [DEPENDENCIES] all dependencies, including Validator have been updated to the latest versions.

#### Backwards compatability changes
- .set() will no longer set values that are not a dynamic setter or defined in the model. This only breaks BC since .set() was introduced but restores original .updateAttributes functionality where it was possible to 'trust' user input.

# v1.7.0-rc6
- [BUG] Encode binary strings as bytea in postgres, and fix a case where using a binary as key in an association would produce an error [1364](https://github.com/sequelize/sequelize/pull/1364). Thanks to @SohumB

# v1.7.0-rc5
- [FEATURE] sync() now correctly returns with an error when foreign key constraints reference unknown tables
- [BUG] sync() no longer fails with foreign key constraints references own table (toposort self-dependency error)
- [FEATURE] makes it possible to specify exactly what timestamp attributes you want to utilize [#1334](https://github.com/sequelize/sequelize/pull/1334)
- [FEATURE] Support coffee script files in migrations. [#1357](https://github.com/sequelize/sequelize/pull/1357)
- [FEATURE] include.where now supports Sequelize.and()/.or(). [#1361](https://github.com/sequelize/sequelize/pull/1361)

# v1.7.0-rc4
- [BUG] fixes issue with postgres sync and enums [#1020](https://github.com/sequelize/sequelize/issues/1020)
- [BUG] fixes various issues with limit and includes [#1322](https://github.com/sequelize/sequelize/pull/1322)
- [BUG] fixes issues with migrations/queryInterface createTable and enums
- [BUG] migration/queryInterface.addIndex() no longer fails on reserved keywords like 'from'
- [FEATURE] bulkCreate now supports a `ignoreDuplicates` option for MySQL, SQLite and MariaDB that will use `INSERT IGNORE`
- [BUG] fixes regression bug with 1:M self associations
- [FEATURE] significant performance improvements for 1:1 and single primary key includes for 500+ rows [#1333](https://github.com/sequelize/sequelize/pull/1333)

#### Backwards compatability changes
- find/findAll will now always return primary keys regardless of `attributes` settings. (Motivation was to fix various issues with eager loading)

# v1.7.0-rc3
- [FEATURE] dropAllTables now takes an option parameter with `skip` as an option [#1280](https://github.com/sequelize/sequelize/pull/1280)
- [FEATURE] implements .spread for eventemitters [#1277](https://github.com/sequelize/sequelize/pull/1277)
- [BUG] fixes some of the mysql connection error bugs [#1282](https://github.com/sequelize/sequelize/pull/1282)
- [Feature] Support for OR queries.
- [Feature] Support for HAVING queries. [#1286](https://github.com/sequelize/sequelize/pull/1286)
- [FEATURE] bulkUpdate and bulkDestroy now returns affected rows. [#1293](https://github.com/sequelize/sequelize/pull/1293)
- [BUG] fixes transaction memory leak issue
- [BUG] fixes security issue where it was possible to overwrite the id attribute when defined by sequelize (screwup - and fix - by mickhansen)

# v1.7.0-rc2
- [BUG] fixes unixSocket connections for mariadb [#1248](https://github.com/sequelize/sequelize/pull/1248)
- [BUG] fixes a hangup issue for mysql [#1244](https://github.com/sequelize/sequelize/pull/1244)
- [BUG] improves handling of uncaught errors in eventemitter [#1245](https://github.com/sequelize/sequelize/pull/1245)
- [BUG] fixes bug with mysql replication and pool settings [#1251](https://github.com/sequelize/sequelize/pull/1251)
- [BUG] fixes bug where through models created by N:M associations would inherit hooks [#1263](https://github.com/sequelize/sequelize/issues/1263)
- [FEATURE] .col()/.literal()/etc now works with findAll [#1249](https://github.com/sequelize/sequelize/issues/1249)
- [BUG] now currectly handles connection timeouts as errors [#1207](https://github.com/sequelize/sequelize/issues/1207)

# v2.0.0 (alpha1) #
- [FEATURE] async validations. [#580](https://github.com/sequelize/sequelize/pull/580). thanks to Interlock

# v1.7.0-rc1
- [FEATURE] instance.createAssociationInstance functionality added [#1213](https://github.com/sequelize/sequelize/pull/1213)
- [BUG] fixes a few bugs with transactions in regards to associations
- [FEATURE] add error handling for transaction creation
- [FEATURE] `sequelize --undo` will now actually undo migrations. Its basically an alias for `sequelize --migrate --undo`. [#1059](https://github.com/sequelize/sequelize/pull/1059)
- [BUG] fix bug where `{where: {ne: null}}` would result in `!= NULL` instead of `IS NOT NULL` [#1231](https://github.com/sequelize/sequelize/pull/1059)
- [BUG] fixes a bug with validation skipping using the `fields` options. [#1233](https://github.com/sequelize/sequelize/pull/1233)
- [BUG] fixes a bug with postgres and setters [#1234](https://github.com/sequelize/sequelize/issues/1234)
- [BUG] fixes it so `field: {type: Sequelize.ENUM(value1, value2)}` works

#### Backwards compatability changes
- Hooks are no longer passing value hashes. Instead, they are now passing instances of the model.
- Hook callbacks no longer take two arguments (previously: `err, newValues`). They only take the error argument since values can be changed directly on the model instance.

# v1.7.0-beta8
- [FEATURE] max()/min() now supports dates [#1200](https://github.com/sequelize/sequelize/pull/1200)
- [FEATURE] findAndCountAll now supports the include option

#### Backwards compatibility changes
- You will now need to include the relevant subtables to query on them in finders (find/findAll)
- Subquery logic no longer depends on where objects with keys containing '.', instead where options on the include options [#1199](https://github.com/sequelize/sequelize/pull/1199)

# v1.7.0-beta7 #
- [FEATURE] Nested eager loading / prefetching is now supported. [Docs](http://sequelizejs.com/docs/latest/models#nested-eager-loading)
- [FEATURE] Eager loading / prefetching now supports inner joins and extending the ON statement [#1199](https://github.com/sequelize/sequelize/pull/1199)
- [FEATURE] Eager loading / prefetching now returns the attributes of through models aswell [#1198](https://github.com/sequelize/sequelize/pull/1198)
- [FEATURE] New set/get/changed/previous feature [#1182](https://github.com/sequelize/sequelize/pull/1182)
- Various bug fixes

#### Backwards compatibility changes
None

# v1.7.0-beta1 #
- [DEPENDENCIES] Upgraded validator for IPv6 support. [#603](https://github.com/sequelize/sequelize/pull/603). thanks to durango
- [DEPENDENCIES] replaced underscore by lodash. [#954](https://github.com/sequelize/sequelize/pull/594). thanks to durango
- [DEPENDENCIES] Upgraded pg to 2.0.0. [#711](https://github.com/sequelize/sequelize/pull/711). thanks to durango
- [DEPENDENCIES] Upgraded command to 2.0.0 and generic-pool to 2.0.4. thanks to durango
- [DEPENDENCIES] No longer require semver. thanks to durango
- [BUG] Fix string escape with postgresql on raw SQL queries. [#586](https://github.com/sequelize/sequelize/pull/586). thanks to zanamixx
- [BUG] "order by" is now after "group by". [#585](https://github.com/sequelize/sequelize/pull/585). thanks to mekanics
- [BUG] Added decimal support for min/max. [#583](https://github.com/sequelize/sequelize/pull/583). thanks to durango
- [BUG] Null dates don't break SQLite anymore. [#572](https://github.com/sequelize/sequelize/pull/572). thanks to mweibel
- [BUG] Correctly handle booleans in MySQL. [#608](https://github.com/sequelize/sequelize/pull/608). Thanks to terraflubb
- [BUG] Fixed empty where conditions in MySQL. [#619](https://github.com/sequelize/sequelize/pull/619). Thanks to terraflubb
- [BUG] Allow overriding of default columns. [#635](https://github.com/sequelize/sequelize/pull/635). Thanks to sevastos
- [BUG] Fix where params for belongsTo [#658](https://github.com/sequelize/sequelize/pull/658). Thanks to mweibel
- [BUG] Default ports are now declared in the connector manager, which means the default port for PG correctly becomes 5432. [#633](https://github.com/sequelize/sequelize/issues/633). durango
- [BUG] Columns with type BOOLEAN were always added to toJSON output, even if they were not selected [see](https://gist.github.com/gchaincl/45aca14e93934bf4a05e). janmeier
- [BUG] Hstore is now fully supported [#695](https://github.com/sequelize/sequelize/pull/695). thanks to tadman
- [BUG] Correct join table name for tables with custom names [#698](https://github.com/sequelize/sequelize/pull/698). thanks to jjclark1982
- [BUG] PostgreSQL should now be able to insert empty arrays with typecasting. [#718](https://github.com/sequelize/sequelize/pull/718). thanks to durango
- [BUG] Fields should be escaped by quoteIdentifier for max/min functions which allows SQL reserved keywords to be used. [#719](https://github.com/sequelize/sequelize/pull/719). thanks to durango
- [BUG] Fixed bug when trying to save objects with eagerly loaded attributes [#716](https://github.com/sequelize/sequelize/pull/716). thanks to iamjochen
- [BUG] Strings for .find() should be fixed. Also added support for string primary keys to be found easily. [#737](https://github.com/sequelize/sequelize/pull/737). thanks to durango
- [BUG] bulkCreate would have problems with a disparate field list [#738](https://github.com/sequelize/sequelize/pull/738). thanks to durango
- [BUG] Fixed problems with quoteIdentifiers and {raw: false} option on raw queries [#751](https://github.com/sequelize/sequelize/pull/751). thanks to janmeier
- [BUG] Fixed SQL escaping with sqlite and unified escaping [#700](https://github.com/sequelize/sequelize/pull/700). thanks to PiPeep
- [BUG] Fixed Postgres' pools [ff57af63](https://github.com/sequelize/sequelize/commit/ff57af63c2eb395b4828a5984a22984acdc2a5e1)
- [BUG] Fixed BLOB/TEXT columns having a default value declared in MySQL [#793](https://github.com/sequelize/sequelize/pull/793). thanks to durango
- [BUG] You can now use .find() on any single integer primary key when throwing just a number as an argument [#796](https://github.com/sequelize/sequelize/pull/796). thanks to durango
- [BUG] Adding unique to a column for Postgres in the migrator should be fixed [#795](https://github.com/sequelize/sequelize/pull/795). thanks to durango
- [BUG] For MySQL users, if their collation allows case insensitivity then allow enums to be case insensitive as well [#794](https://github.com/sequelize/sequelize/pull/794). thanks to durango
- [BUG] Custom primary key (not keys, just singular) should no longer be a problem for models when using any of the data retrievals with just a number or through associations [#771](https://github.com/sequelize/sequelize/pull/771). thanks to sdephold & durango
- [BUG] Default schemas should now be utilized when describing tables [#812](https://github.com/sequelize/sequelize/pull/812). thanks to durango
- [BUG] Fixed eager loading for many-to-many associations. [#834](https://github.com/sequelize/sequelize/pull/834). thanks to lemon-tree
- [BUG] allowNull: true enums can now be null [#857](https://github.com/sequelize/sequelize/pull/857). thanks to durango
- [BUG] Fixes Postgres' ability to search within arrays. [#879](https://github.com/sequelize/sequelize/pull/879). thanks to durango
- [BUG] Find and finAll would modify the options objects, now the objects are cloned at the start of the method [#884](https://github.com/sequelize/sequelize/pull/884) thanks to janmeier. Improved in [#899](https://github.com/sequelize/sequelize/pull/899) thanks to hackwaly
- [BUG] Add support for typed arrays in SqlString.escape and SqlString.arrayToList [#891](https://github.com/sequelize/sequelize/pull/891). thanks to LJ1102
- [BUG] Postgres requires empty array to be explicitly cast on update [#890](https://github.com/sequelize/sequelize/pull/890). thanks to robraux
- [BUG] Added tests & bugfixes for DAO-Factory.update and array of values in where clause [#880](https://github.com/sequelize/sequelize/pull/880). thanks to domasx2
- [BUG] sqlite no longer leaks a global `db` variable [#900](https://github.com/sequelize/sequelize/pull/900). thanks to xming
- [BUG] Fix for counts queries with no result [#906](https://github.com/sequelize/sequelize/pull/906). thanks to iamjochem
- [BUG] Allow include when the same table is referenced multiple times using hasMany [#913](https://github.com/sequelize/sequelize/pull/913). thanks to janmeier
- [BUG] Allow definition of defaultValue for the timestamp columns (createdAt, updatedAt, deletedAt) [#930](https://github.com/sequelize/sequelize/pull/930). Thank to durango
- [BUG] Don't delete foreign keys of many-to-many associations, if still needed. [#961](https://github.com/sequelize/sequelize/pull/961). thanks to sdepold
- [BUG] Update timestamps when incrementing and decrementing [#1023](https://github.com/sequelize/sequelize/pull/1023). durango
- [FEATURE] Validate a model before it gets saved. [#601](https://github.com/sequelize/sequelize/pull/601). thanks to durango
- [FEATURE] Schematics. [#564](https://github.com/sequelize/sequelize/pull/564). thanks to durango
- [FEATURE] Foreign key constraints. [#595](https://github.com/sequelize/sequelize/pull/595). thanks to optilude
- [FEATURE] Support for bulk insert (`<DAOFactory>.bulkCreate()`, update (`<DAOFactory>.update()`) and delete (`<DAOFactory>.destroy()`) [#569](https://github.com/sequelize/sequelize/pull/569). thanks to optilude
- [FEATURE] Add an extra `queryOptions` parameter to `DAOFactory.find` and `DAOFactory.findAll`. This allows a user to specify `{ raw: true }`, meaning that the raw result should be returned, instead of built DAOs. Usefull for queries returning large datasets, see [#611](https://github.com/sequelize/sequelize/pull/611) janmeier
- [FEATURE] Added convenient data types. [#616](https://github.com/sequelize/sequelize/pull/616). Thanks to Costent
- [FEATURE] Binary is more verbose now. [#612](https://github.com/sequelize/sequelize/pull/612). Thanks to terraflubb
- [FEATURE] Promises/A support. [#626](https://github.com/sequelize/sequelize/pull/626). Thanks to kevinbeaty
- [FEATURE] Added Getters/Setters method for DAO. [#538](https://github.com/sequelize/sequelize/pull/538). Thanks to iamjochem
- [FEATURE] Added model wide validations. [#640](https://github.com/sequelize/sequelize/pull/640). Thanks to tremby
- [FEATURE] `findOrCreate` now returns an additional flag (`created`), that is true if a model was created, and false if it was found [#648](https://github.com/sequelize/sequelize/pull/648). janmeier
- [FEATURE] Field and table comments for MySQL and PG. [#523](https://github.com/sequelize/sequelize/pull/523). MySQL by iamjochen. PG by janmeier
- [FEATURE] BigInts can now be used for autoincrement/serial columns. [#673](https://github.com/sequelize/sequelize/pull/673). thanks to sevastos
- [FEATURE] Use moment for better postgres timestamp strings. [#710](https://github.com/sequelize/sequelize/pull/710). Thanks to seth-admittedly
- [FEATURE] Keep milliseconds in timestamps for postgres. [#712](https://github.com/sequelize/sequelize/pull/712). Thanks to seth-admittedly
- [FEATURE] You can now set lingo's language through Sequelize. [#713](https://github.com/sequelize/sequelize/pull/713). Thanks to durango
- [FEATURE] Added a `findAndCountAll`, useful for pagination. [#533](https://github.com/sequelize/sequelize/pull/533). Thanks to iamjochen
- [FEATURE] Made explicit migrations possible. [#728](https://github.com/sequelize/sequelize/pull/728). Thanks to freezy
- [FEATURE] Added support for where clauses containing !=, < etc. and support for date ranges  [#727](https://github.com/sequelize/sequelize/pull/727). Thanks to durango
- [FEATURE] Added support for model instances being referenced [#761](https://github.com/sequelize/sequelize/pull/761) thanks to sdepold
- [FEATURE] Added support for specifying the path to load a module for a dialect. [#766](https://github.com/sequelize/sequelize/pull/766) thanks to sonnym.
- [FEATURE] Drop index if exists has been added to sqlite [#766](https://github.com/sequelize/sequelize/pull/776) thanks to coderbuzz
- [FEATURE] bulkCreate() now has a third argument which gives you the ability to validate each row before attempting to bulkInsert [#797](https://github.com/sequelize/sequelize/pull/797). thanks to durango
- [FEATURE] Added `isDirty` to model instances. [#798](https://github.com/sequelize/sequelize/pull/798). Thanks to mstorgaard
- [FEATURE] Added possibility to use env variable for the database connection. [#784](https://github.com/sequelize/sequelize/pull/784). Thanks to sykopomp.
- [FEATURE] Blob support. janmeier
- [FEATURE] We can now define our own custom timestamp columns [#856](https://github.com/sequelize/sequelize/pull/856). thanks to durango
- [FEATURE] Scopes. [#748](https://github.com/sequelize/sequelize/pull/748). durango
- [FEATURE] Model#find() / Model#findAll() is now working with strings. [#855](https://github.com/sequelize/sequelize/pull/855). Thanks to whito.
- [FEATURE] Shortcut method for getting a defined model. [#868](https://github.com/sequelize/sequelize/pull/868). Thanks to jwilm.
- [FEATURE] Added Sequelize.fn() and Sequelize.col() to properly call columns and functions within Sequelize. [#882](https://github.com/sequelize/sequelize/pull/882). thanks to janmeier
- [FEATURE] Sequelize.import supports relative paths. [#901](https://github.com/sequelize/sequelize/pull/901). thanks to accerqueira.
- [FEATURE] Sequelize.import can now handle functions. [#911](https://github.com/sequelize/sequelize/pull/911). Thanks to davidrivera.
- [FEATURE] Uses sequelize.fn and sequelize.col functionality to allow you to use the value of another column or a function when updating. It also allows you to use a function as a default value when supported (in sqlite and postgres). [#928](https://github.com/sequelize/sequelize/pull/928). thanks to janmeier
- [FEATURE] Added possibility to pass options to node-mysql. [#929](https://github.com/sequelize/sequelize/pull/929). thanks to poying
- [FEATURE] Triggers for Postgres. [#915](https://github.com/sequelize/sequelize/pull/915). Thanks to jonathana.
- [FEATURE] Support for join tables. [#877](https://github.com/sequelize/sequelize/pull/877). Thanks to janmeier.
- [FEATURE] Support for hooks. [#894](https://github.com/sequelize/sequelize/pull/894). Thanks to durango.
- [FEATURE] Support for literals and casts. [#950](https://github.com/sequelize/sequelize/pull/950). Thanks to durango.
- [FEATURE] Model#findOrBuild. [#960](https://github.com/sequelize/sequelize/pull/960). Thanks to durango.
- [FEATURE] Support for MariaDB. [#948](https://github.com/sequelize/sequelize/pull/948). Thanks to reedog117 and janmeier.
- [FEATURE] Filter through associations. [#991](https://github.com/sequelize/sequelize/pull/991). Thanks to snit-ram.
- [FEATURE] Possibility to disable loging for .sync [#937](https://github.com/sequelize/sequelize/pull/937). Thanks to durango
- [FEATURE] Support for transactions. [1062](https://github.com/sequelize/sequelize/pull/1062).
- [REFACTORING] hasMany now uses a single SQL statement when creating and destroying associations, instead of removing each association seperately [690](https://github.com/sequelize/sequelize/pull/690). Inspired by [#104](https://github.com/sequelize/sequelize/issues/104). janmeier
- [REFACTORING] Consistent handling of offset across dialects. Offset is now always applied, and limit is set to max table size of not limit is given [#725](https://github.com/sequelize/sequelize/pull/725). janmeier
- [REFACTORING] Moved Jasmine to Buster and then Buster to Mocha + Chai. sdepold and durango

# v1.6.0 #
- [DEPENDENCIES] upgrade mysql to alpha7. You *MUST* use this version or newer for DATETIMEs to work
- [DEPENDENCIES] upgraded most dependencies. most important: mysql was upgraded to 2.0.0-alpha-3
- [DEPENDENCIES] mysql is now an optional dependency. #355 (thanks to clkao)
- [REFACTORING] separated tests for dialects
- [REFACTORING] reduced number of sql queries used for adding an element to a N:M association. #449 (thanks to innofluence/janmeier)
- [REFACTORING] dropped support for synchronous migrations. added third parameter which needs to get called once the migration has been finished. also this adds support for asynchronous actions in migrations.
- [OTHERS] code was formatted to fit the latest code style guidelines (thanks to durango)
- [OTHERS] Explicitly target ./docs folder for generate-docs script. #444 (thanks to carsondarling)
- [OTHERS] Overwrite existing daoFactoryDefinition if there already has been one. (thanks to robraux)
- [BUG] fixed wrong version in sequelize binary
- [BUG] local options have higher priority than global options (thanks to guersam)
- [BUG] fixed where clause when passing an empty array (thanks to kbackowski)
- [BUG] fixed updateAttributes for models/tables without primary key (thanks to durango)
- [BUG] fixed the location of the foreign key when using belongsTo (thanks to ricardograca)
- [BUG] don't return timestamps if only specific attributes have been seleceted (thanks to ricardograca)
- [BUG] fixed removeColumn for sqlite
- [BUG] fixed date equality check for instances. (thanks to solotimes)
- [FEATURE] added association prefetching /eager loading for find and findAll. #465
- [FEATURE] it's now possible to use callbacks of async functions inside migrations (thanks to mphilpot)
- [FEATURE] improved comfort of sequelize.query. just pass an sql string to it and wait for the result
- [FEATURE] Migrations now understand NODE_ENV (thanks to gavri)
- [FEATURE] Performance improvements (thanks to Mick-Hansen and janmeier from innofluence)
- [FEATURE] Model.find and Model.findAll can now take a String with an ID. (thanks to ghernandez345)
- [FEATURE] Compatibility for JSON-like strings in Postgres (thanks to aslakhellesoy)
- [FEATURE] honor maxConcurrentQueries option (thanks to dchester)
- [FEATURE] added support for stored procedures (inspired by wuyuntao)
- [FEATURE] added possibility to use pg lib's native api (thanks to denysonique)
- [FEATURE] added possibility to define the attributes of received associations (thanks to joshm)
- [FEATURE] added findOrCreate, which returns a the already existing instance or creates one (thanks to eveiga)
- [FEATURE] minConnections option for MySQL pooling (thanks to dominiklessel)
- [FEATURE] added BIGINT data type which is treated like a string (thanks to adamsch1)
- [FEATURE] experimental support for read replication for mysql (thanks to Janzeh)
- [FEATURE] allow definition of a models table name (thanks to slamkajs)
- [FEATURE] allow usage of enums. #440 (thanks to KevinMartin)
- [FEATURE] allows updateAttributes to target specific fields only (thanks to Pasvaz)
- [FEATURE] timestamps are now stored as UTC. #461 (thanks to innofluence/janmeier)
- [FEATURE] results of raw queries are parsed with dottie. #468 (thanks to kozze89)
- [FEATURE] support for array serialization. pg only. #443 (thanks to clkao)
- [FEATURE] add increment and decrement methods on dao. #408 (thanks to janmeier/innofluence)
- [FEATURE] unified the result of describeTable
- [FEATURE] add support for decimals (thanks to alexyoung)
- [FEATURE] added DAO.reload(), which updates the attributes of the DAO in-place (as opposed to doing having to do a find() and returning a new model)

# v1.5.0 #
- [REFACTORING] use underscore functions for Utils.isHash (thanks to Mick-Hansen/innofluence)
- [REFACTORING] removed the 'failure' event and replaced it with 'error'
- [BUG] fixed booleans for sqlite (thanks to vlmonk)
- [BUG] obsolete reference attribute for many-to-many associations are removed correctly
- [BUG] associations can be cleared via passing null to the set method
- [BUG] "fixed" quota handling (thanks to dgf)
- [BUG] fixed destroy in postgresql (thanks to robraux)
- [FEATURE] added possibility to set protocol and to remove port from postgresql connection uri (thanks to danielschwartz)
- [FEATURE] added possibility to not use a junction table for many-to-many associations on the same table (thanks to janmeier/innofluence)
- [FEATURE] results of the `import` method is now cached (thanks to janmeier/innofluence)
- [FEATURE] added possibility to check if a specific object or a whole bunch of objects is currently associated with another object (thanks to janmeier/innofluence)
- [FEATURE] added possibility to globally disable adding of NULL values to sql queries (thanks to janmeier/innofluence)
- [FEATURE] Model.create can now also be used to specify values for mass assignment (thanks to janmeier/innofluence)
- [FEATURE] QueryChainer will now provide the results of the added emitters in the order the emitters have been added (thanks to LaurentZuijdwijk and me ;))
- [FEATURE] QueryChainer can now be initialized with serial items
- [FEATURE] node 0.8 compatibility
- [FEATURE] added options to hasMany getters (thanks to janmeier/innofluence)
- [FEATURE] pooling option is now correctly passed to postgres (thanks to megshark)

# v1.4.1 #
- [DEPRECATION] Added deprecation warning for node < v0.6.
- [FEATURE] added selective saving of instances (thanks to kioopi)
- [FEATURE] added command to binary for creating a migration skeleton with current timestamp
- [FEATURE] added `complete` function for each finder method (thanks to sstoiana)
- [BUG] fixed quotation for sqlite statements (thanks to vlmonk)
- [BUG] fixed timestamp parsing in migratios (thanks to grn)
- [FEATURE] added consistent logging behaviour to postgres (thanks to reacuna)

# v1.4.0 #
- [BUG] fixed booleans in sqlite (thanks to alexstrat)
- [BUG] fixed forced sync of many-to-many associations (thanks to SirUli)
- [FEATURE] objects are now compatible to JSON.stringify. (thanks to grayt0r)
- [FEATURE] When instantiating the sequelize object, you can now pass a function to logging. This allows you to customize the logging behavior. Default is now: console.log (thanks to kenperkins)
- [BUG] The default logging is still console.log but is wrapped after initialization as it crashes node < 0.6.x.
- [FEATURE] postgresql support. (thanks to swoodtke)
- [FEATURE] connection-pooling for mysql. (thanks to megshark)
- [FEATURE] added possibility to define NOW as default value for date data-types. Use Sequelize.NOW as defaultValue
- [BUG] Fixed date handling in sqlite (thanks to iizukanao)

# v1.3.7 #
- [BUG] fixed issue where multiple belongsTo or hasOne associations to the same table overwrite each other
- [BUG] fixed memory leaks (thanks to megshark)

# v1.3.6 #
- [BUG] don't update an existing updatedAt-attribute if timestamps option for a DAO is false

# v1.3.5 #
- [BUG] fixed missed DAO renaming in migrations (thanks to nov)

# v1.3.4 #
- [REFACTORING] renamed Model/ModelFactory/ModelFactoryManager to DAO/DAOFactory/DAOFactoryManager
- [IMPROVEMENT] `npm test` will run the test suite (thanks to gabrielfalcao)
- [IMPROVEMENT] documentation about setting up local development environment (thanks to gabrielfalcao)
- [REFACTORING] removed updatedAt + createdAt from SequelizeMeta

# v1.3.3 #
- [BUG] fixed sql-event emitter in all possible locations (thanks to megshark)

# v1.3.2 #
- [FEATURE] sqlite is now emitting the 'sql'-event as well (thanks to megshark)

# v1.3.1 #
- [REFACTORING] renamed ModelManager to ModelFactoryManager
- [IMPROVEMENT] decreased delay of CustomEventEmitter execution from 5ms to 1ms
- [IMPROVEMENT] improved performance of association handling (many-to-many) (thanks to magshark)
- [FEATURE] added possibility to specify name of the join table (thanks to magshark)
- [FEATURE] mysql is emitting a 'sql'-event when executing a query
- [BUG] correctly delete existing SequelizeMeta entry from database after undoing migration
- [BUG] fix path of migration files in executable (thanks to bcg)

# v1.3.0 #
- [REFACTORING] Model#all is now a function and not a getter.
- [REFACTORING] Renamed ModelDefinition to ModelFactory
- [REFACTORING] Private method scoping; Attributes are still public
- [REFACTORING] Use the new util module for node 0.6.2
- [FEATURE] QueryChainer can now run serially
- [FEATURE] Association definition is chainable: Person.hasOne(House).hasMany(Address)
- [FEATURE] Validations (Thanks to [hiddentao](https://github.com/hiddentao))
- [FEATURE] jQuery-like event listeners: .success(callback) and .error(callback)
- [FEATURE] aliasing for select queries: Model.find({ where: 'id = 1', attributes: ['id', ['name', 'username']] }) ==> will return the user's name as username
- [FEATURE] cross-database support. currently supported: mysql, sqlite
- [FEATURE] migrations
- [TEST] removed all expresso tests and converted them to jasmine

# v1.2.1 #
- [REFACTORING] renamed the global options for sync, query and define on sequelize; before: options.queryOptions; now: options.query
- [FEATURE] allow definition of charset via global define option in sequelize or via charset option in sequelize.define
- [FEATURE] allow definition of mysql engine via global define option in sequelize or via engine option in sequelize.define; default is InnoDB now
- [FEATURE] find and findAll will now search in a list of values via: Model.findAll({where: { id: [1,2,3] }}); will return all models with id 1, 2 and 3
- [TEST] force latin1 charset for travis

# v1.2.0 #
- [FEATURE] min/max function for models, which return the min/max value in a column
- [FEATURE] getModel for modelManager for getting a model without storing it in a variable; use it via sequelize.modelManager.getModel('User')
- [TEST] test suite refactoring for jasmine

# v1.1.4 #
- [BUG] tables with identical prefix (e.g. wp_) can now be used in many-to-many associations

# v1.1.3 #
- [BUG] scoped options in model => a model can now have the attribute options
- [FEATURE] added drop method for sequelize, that drops all currently registered tables

# v1.1.2 #
- [BUG] prevent malfunction after being idle

# v1.1.1 #
- [BUG] fixed memory leaks
- [FEATURE] added query queueing (adjustable via maxConcurrentQueries in config; default: 50)

# v1.1.0 #
- [BUG] defaultValue 0 is now working
- [REMOVED] mysql-pool usage (will give it a new try later)
- [CHORE] updated node-mysql to 0.9.4

# v1.0.2 #
- [BUG] Fixed where clause generation for models with explicit primary keys (allanca)
- [BUG] Set insertId for non-default auto increment fields (allanca)

# v1.0.1 #
- [FEATURE] Added Model.count(callback), which returns the number of elements saved in the database
- [BUG] Fixed self associations

# v1.0.0 #
- complete rewrite
- added new emitter syntax
- sql injection protection
- select now supports hash usage of where
- select now supports array usage of where
- added a lot of options to find/findAll
- Wrapped queries correctly using `foo`
- using expresso 0.7.2
- moved config for test database into seperated config file
- Added method for adding and deleting single associations

# v0.4.3 #
- renamed loadAssociatedData to fetchAssociations
- renamed Model#associatedData to fetchedAssociations
- added fetchAssociations to finder methods
- store data found by finder method in the associatedData hash + grep them from there if reload is not forced
- added option to sequelize constructor for disabling the pluralization of tablenames: disableTableNameModification
- allow array as value for chainQueries => Sequelize.chainQueries([save: [a,b,c]], callback)
- remove the usage of an array => Sequelize.chainQueries({save: a}, {destroy: b}, callback)

# v0.4.2 #
- fixed bugs from 0.4.1
- added the model instance method loadAssociatedData which adds the hash Model#associatedData to an instance which contains all associated data

# v0.4.1 #
- THIS UPDATE CHANGES TABLE STRUCTURES MASSIVELY!
- MAKE SURE TO DROP YOUR CURRENT TABLES AND LET THEM CREATE AGAIN!

- names of many-to-many-association-tables are chosen from passed association names
- foreign keys are chosen from passed association name
- added many-to-many association on the same model
- added hasManyAndBelongsTo
- added hasOneAndBelongsTo
- nodejs-mysql-native 0.4.2

# v0.4.0 #
- added error handling when defining invalid database credentials
- Sequelize#sync, Sequelize#drop, model#sync, model#drop returns errors via callback
- code is now located under lib/sequelize to use it with nDistro
- added possibility to use non default mysql database (host/port)
- added error handling when defining invalid database port/host
- schema definitions can now contain default values and null allowance
- database credentials can now also contain an empty / no password

# v0.3.0 #
- added possibility to define class and instance methods for models
- added import method for loading model definition from a file

# v0.2.6 #
- refactored Sequelize to fit CommonJS module conventions

# v0.2.5 #
- added BOOLEAN type
- added FLOAT type
- fixed DATE type issue
- fixed npm package

# v0.2.4 #
- fixed bug when using cross associated tables (many to many associations)

# v0.2.3 #
- added latest mysql connection library
  - fixed id handling on save
  - fixed text handling (varchar > 255; text)
- using the inflection library for naming tables more convenient
- Sequelize.TEXT is now using MySQL datatype TEXT instead of varchar(4000)

# v0.2.2 #
- released project as npm package

# v0.2.1 #
- fixed date bug

# v0.2.0 #
- added methods for setting associations
- added method for chaining an arbitraty amount of queries

# v0.1.0 #
- first stable version
- implemented all basic functions
- associations are working<|MERGE_RESOLUTION|>--- conflicted
+++ resolved
@@ -1,4 +1,5 @@
 # Future
+- [FIXED] Issue with sync hooks (before/afterInit, before/afterDefine) [#6680](https://github.com/sequelize/sequelize/issues/6680)
 - [FIXED] MSSQL handle large bulk inserts #6866
 - [FIXED] describeTable returns a wrong value for primaryKey [#5756] (https://github.com/sequelize/sequelize/issues/5756)
 - [FIXED] MSSQL LIMIT IN UPDATE [#6636](https://github.com/sequelize/sequelize/issues/6636)
@@ -14,9 +15,6 @@
 - [FIXED] Issues with `createFunction` and `dropFunction` (PostgresSQL)
 - [ADDED] Optimistic locking support [#6637] (https://github.com/sequelize/sequelize/pull/6637)
 - [FIXED] Issue with belongsTo association and foreign keys [#6400](https://github.com/sequelize/sequelize/issues/6400)
-<<<<<<< HEAD
-- [FIXED] Issue with sync hooks (before/afterInit, before/afterDefine) [#6680](https://github.com/sequelize/sequelize/issues/6680)
-=======
 - [FIXED] Issue with query generation in MSSQL, an identifier was not escaped [#6686] (https://github.com/sequelize/sequelize/pull/6686)
 - [FIXED] GroupedLimit when foreignKey has a field alias
 - [FIXED] groupedLimit.through.where support
@@ -33,7 +31,6 @@
 ## BC breaks:
 - `DATEONLY` now returns string in `YYYY-MM-DD` format rather than `Date` type
 - With `BelongsToMany` relationships `add/set/create` setters now set `through` attributes by passing them as `options.through` (previously second argument was used as `through` attributes, now its considered `options` with `through` being a sub option)
->>>>>>> aeaf1e57
 
 # 4.0.0-2
 - [ADDED] include now supports string as an argument (on top of model/association), string will expand into an association matched literally from Model.associations
