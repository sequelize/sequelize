--- conflicted
+++ resolved
@@ -1,5 +1,5 @@
 # Future
-- [FIXED] `restore` now uses `field` from `deletedAt` 
+- [FIXED] `restore` now uses `field` from `deletedAt`
 - [FIXED] MSSQL bulkInsertQuery when options and attributes are not passed
 - [FIXED] `DATEONLY` now returns `YYYY-MM-DD` date string [#4858] (https://github.com/sequelize/sequelize/issues/4858)
 - [FIXED] Issues with `createFunction` and `dropFunction` (PostgresSQL)
@@ -7,11 +7,8 @@
 - [FIXED] Issue with query generation in MSSQL, an identifier was not escaped [#6686] (https://github.com/sequelize/sequelize/pull/6686)
 - [FIXED] GroupedLimit when foreignKey has a field alias
 - [FIXED] groupedLimit.through.where support
-<<<<<<< HEAD
 - [ADDED] `options.noImplicitTransactions` requires that application code explicitly manage transactions for all data access. [#6786](https://github.com/sequelize/sequelize/pull/6786)
-=======
 - [ADDED] `option.silent` for increment and decrement [#6795](https://github.com/sequelize/sequelize/pull/6795)
->>>>>>> 387dcf4e
 
 ## BC breaks:
 - `DATEONLY` now returns string in `YYYY-MM-DD` format rather than `Date` type
