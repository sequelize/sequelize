--- conflicted
+++ resolved
@@ -1,11 +1,10 @@
+# Next
+- [ADDED/FIXED] Lower case `onDelete` option to allow the use of `onDelete: 'CASCADE', hooks: true`.
+
 # 3.13.0
 - [FIXED] timestamp columns are no longer undefined for associations loaded with `separate`. [#4740](https://github.com/sequelize/sequelize/issues/4740)
 - [FIXED] Mark unscoped model as `.scoped`, to prevent injection of default scope on includes [#4663](https://github.com/sequelize/sequelize/issues/4663)
-<<<<<<< HEAD
-- [ADDED/FIXED] Lower case `onDelete` option to allow the use of `onDelete: 'CASCADE', hooks: true`.
-=======
 - [ADDED] `.previous` now returns and object of previous values when called without `key`. This brings the API in line with `.changed`
->>>>>>> c77e1eb3
 
 # 3.12.1
 - [FIXED] Mark postgres connection as invalid if the connection is reset [#4661](https://github.com/sequelize/sequelize/pull/4661)
